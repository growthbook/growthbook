---
title: Data Sources
description: Learn about data sources supported by GrowthBook
sidebar_label: Data Sources
id: data-sources
slug: datasources
---

# Data Sources

Data Sources are how GrowthBook connects to your analytics tool or data warehouse to automatically pull metrics and experiment results.

You can use GrowthBook without a Data Source, but the user experience is not as smooth since you must enter all data manually.

Below are the currently supported Data Sources (links are to our detail guides):

- Redshift
- Snowflake
- [BigQuery](/guide/bigquery)
- ClickHouse
- AWS Athena
- Postgres
- MySQL/MariaDB
- MsSQL/SQL Server
- PrestoDB (and Trino)
- Databricks
- [Mixpanel](/guide/mixpanel)
- Google Analytics

## Configuration Settings

To effectively use GrowthBook, you'll need to tell us a little about the shape of your data.

### SQL Sources

GrowthBook can work with your existing SQL data, no matter what shape or format it is in, whether you have a strongly normalized schema, a single “events” table with JSON fields, or something in between.

#### Predefined Schemas

GrowthBook supports a few popular database schemas out-of-the-box:

- Segment
- Snowplow
- [RudderStack](/guide/rudderstack)
- [Matomo](/guide/matomo)
- Amplitude (Snowflake only)
- Google Analytics 4 (BigQuery only)
- Jitsu
- Firebase
- Heap Analytics
- Freshpaint

After connecting to your data source, you will be prompted to choose one of the above. If your data is in a different format, you can also decide to define a custom schema.

#### Custom Schemas

GrowthBook just needs you to write a couple SQL queries in order to query your data. Writing this SQL is a (mostly) one-time setup task. After building out this library of queries, they can easily be reused across many experiments.

Don’t worry about the potentially huge number of rows returned by these raw queries. They are never run directly as-is and are instead combined, filtered, and aggregated as part of larger queries. Most of the final queries run by GrowthBook result in fewer than 10 rows returned.

In the spirit of transparency, any time a query is run, you should see a `View Queries` link in the app to view the raw SQL sent to the data warehouse. This can help with debugging or let you move a query into a tool like Mode Analytics for more advanced analysis.

##### Identifier Types

These are all of the types of identifiers you use to split traffic in an experiment and track metric conversions. Common examples are `user_id`, `anonymous_id`, `device_id`, and `ip_address`.

##### Experiment Assignment Queries

An experiment assignment query returns which users were part of which experiment, what variation they saw, and when they saw it. Each assignment query is tied to a single identifier type (defined above). You can also have multiple assignment queries if you store that data in different tables, for example one from your email system and one from your back-end.

The end result of the query should return data like this:

| user_id | timestamp           | experiment_id  | variation_id |
| ------- | ------------------- | -------------- | ------------ |
| 123     | 2021-08-23-10:53:04 | my-button-test | 0            |
| 456     | 2021-08-23 10:53:06 | my-button-test | 1            |

The above assumes the identifier type you are using is `user_id`. If you are using a different identifier, you would use a different column name.

Here's an example query you might use:

```sql
SELECT
  user_id,
  received_at as timestamp,
  experiment_id,
  variation_id
FROM
  events
WHERE
  event_type = 'viewed experiment'
```

Make sure to return the exact column names that GrowthBook is expecting. If your table’s columns use a different name, add an alias in the SELECT list (e.g. `SELECT original_column as new_column`).

##### Duplicate Rows

If a user sees an experiment multiple times, you should return multiple rows in your assignment query, one for each time the user was exposed to the experiment.

<<<<<<< HEAD
This helps in two ways

1. Detecting when users were exposed to more than one variation
2. Calculating metric conversion windows based on an experiment's Attribution Model

There are 2 **Attribution Models** that experiments can use:

- **First Exposure** uses a single conversion window based on the first time the user sees a particular experiment
- **Experiment Duration** counts all conversions that happen between viewing the experiment the first time + any conversion delay and the experiment end date. This model ignores metric conversion windows.

Currently, all analyses will use the "First Exposure" model by default. You can change this on a per-experiment basis as needed.
=======
This helps us detect when users were exposed to more than one variation, and eventually may be useful in helping build interesting time series.
>>>>>>> fdf8ddc9

##### Experiment Dimensions

In addition to the standard 4 columns above, you can also select additional dimension columns. For example, `browser` or `referrer`. These extra columns can be used to drill down into experiment results.

##### Identifier Join Tables

If you have multiple identifier types and want to be able to auto-merge them together during analysis, you also need to define identifier join tables. For example, if your experiment is assigned based on `device_id`, but the conversion metric only has a `user_id` column.

These queries are very simple and just need to return columns for each of the identifier types being joined. For example:

```sql
SELECT user_id, device_id FROM logins
```

##### SQL Template Variables

Within your queries, there are several placeholder variables you can use. These will be replaced with strings before being run based on your experiment. This can be useful for giving hints to SQL optimization engines to improve query performance.

The variables are:

- **startDate** - `YYYY-MM-DD HH:mm:ss` of the earliest data that needs to be included
- **startYear** - Just the `YYYY` of the startDate
- **startMonth** - Just the `MM` of the startDate
- **startDay** - Just the `DD` of the startDate
- **startDateUnix** - Unix timestamp of the startDate (seconds since Jan 1, 1970)
- **endDate** - `YYYY-MM-DD HH:mm:ss` of the latest data that needs to be included
- **endYear** - Just the `YYYY` of the endDate
- **endMonth** - Just the `MM` of the endDate
- **endDay** - Just the `DD` of the endDate
- **endDateUnix** - Unix timestamp of the endDate (seconds since Jan 1, 1970)
- **experimentId** - Either a specific experiment id OR `%` if you should include all experiments

For example:

```sql
SELECT
  user_id,
  anonymous_id,
  received_at as timestamp,
  experiment_id,
  variation_id
FROM
  experiment_viewed
WHERE
  received_at BETWEEN '{{ startDate }}' AND '{{ endDate }}'
  AND experiment_id LIKE '{{ experimentId }}'
```

**Note:** The inserted values do not have surrounding quotes, so you must add those yourself (e.g. use `'{{ startDate }}'` instead of just `{{ startDate }}`)

#### Jupyter Notebook Query Runner

This setting is only required if you want to export experiment results as a Jupyter Notebook.

There is no one standard way to store credentials or run SQL queries from Jupyter notebooks, so GrowthBook lets you define your own Python function.

It needs to be called `runQuery`, accept a single string argument named `sql`, and return a pandas data frame.

Here's an example for a Postgres (or Redshift) data source:

```python
import os
import psycopg2
import pandas as pd
from sqlalchemy import create_engine, text

# Use environment variables or similar for passwords!
password = os.getenv('POSTGRES_PW')
connStr = f'postgresql+psycopg2://user:{password}@localhost'
dbConnection = create_engine(connStr).connect();

def runQuery(sql):
  return pd.read_sql(text(sql), dbConnection)
```

**Note:** This python source is stored as plain text in the database. Do not hard-code passwords or sensitive info. Use environment variables (shown above) or another credential store instead.

### Mixpanel

We have a detailed guide on how to set up [Mixpanel with GrowthBook](/guide/mixpanel).

We query Mixpanel using JQL. We have sensible defaults for the event and property names, but you can change them if you need to.

- Experiments
  - **View Experiments Event** - The name of the event you are firing when a user is put into a variation
  - **Experiment Id Property** - The property name that stores the experiment tracking key
  - **Variation Id Property** - The property name that stores the variation the user was assigned
  - **Extra UserId Property** - _(optional)_ An additional event property to add to the groupBy (`distinct_id` is always included)

Below is an example of what your Mixpanel tracking call would look like in Javascript using our default settings:

```js
// Tracking Callback for GrowthBook SDK
const growthbook = new GrowthBook({
  ...,
  trackingCallback: function(experiment, result) {
    mixpanel.track("$experiment_started", {
      "Experiment name": experiment.key,
      "Variant name":  result.variationId,
      "$source": "growthbook",
    })
  }
})
```

When we query Mixpanel, we group users by `distinct_id`. We recommend passing this into the GrowthBook SDK as the user attribute `id`. This varies by platform, but below is a javascript example:

```js
// Can only get the distinct_id after Mixpanel fully loads
mixpanel.init("YOUR PROJECT TOKEN", {
  loaded: function (mixpanel) {
    growthbook.setAttributes({
      ...growthbook.getAttributes(),
      id: mixpanel.get_distinct_id(),
    });
  },
});
```

## Connection Info

Connection info is encrypted twice - once within the app and again by the database when persisting to disk.

GrowthBook only runs `SELECT` queries (or the equivalent for non-SQL data sources). We still always recommend creating read-only users with as few permissions as possible.

If you are using GrowthBook Cloud (https://app.growthbook.io), make sure to whitelist the ip address `52.70.79.40` if applicable.

Most data sources have straight forward connection parameters like host, port, username, password. A few of the data sources, documented below, require some extra work to connect.

### AWS Athena

Unlike other database engines with their own user management system, Athena uses IAM for authentication.

We recommend creating a new role with readonly permissions for GrowthBook. The managed [Quick Sight Policy](https://docs.aws.amazon.com/athena/latest/ug/awsquicksightathenaaccess-managed-policy.html) is a good starting point.

For the S3 results url, we recommend naming your bucket with the prefix `aws-athena-query-results-`

There are two ways to provide AWS credentials to GrowthBook:

1. Auto-discovery from environment variables or instance metadata (only available when self-hosting)
2. Enter the accessKeyId and secretAccessKey in the GrowthBook UI when connecting to the data source

### BigQuery

We have a detailed page on how to set up [BiqQuery with GrowthBook](/guide/bigquery).

The quick guide:

You must first create a Service Account in Google with the following roles:

- Data Viewer
- Metadata Viewer
- Job User

There are two ways to provide credentials to GrowthBook:

1. Auto-discovery from environment variables or GCP metadata (only available when self-hosting)
2. Upload a JSON key file for the service account

### Snowflake

We support multiple [account identifier](https://docs.snowflake.com/en/user-guide/admin-account-identifier.html) formats when connecting to Snowflake. An example account identifier is `xy12345.us-east-2.aws`.

If you are self-hosting GrowthBook, you can send queries to Snowflake through an Authenticated Proxy.

To enable this, set a `SNOWFLAKE_PROXY` environment variable in your GrowthBook container. Here is an example:

```
SNOWFLAKE_PROXY=http://username:password@proxyserver.company.com:80
```

### Mixpanel

You must first create a Service Account in Mixpanel under your [Project Settings](https://mixpanel.com/settings/project#serviceaccounts).

To add the datasource in GrowthBook, you will need:

1.  The service account username
2.  The service account secret
3.  Your project id (found on the Project Settings Overview page)

### Universal Google Analytics

**Note:** The Google Analytics data source only supports older Universal Analytics properties. If you are using Google Analytics v4 property, you need to [setup a BigQuery export](https://support.google.com/analytics/answer/9823238) and use that as the data source instead.

Because of Universal Analytics tracking limitations, a user can only be in a single experiment at a time. We highly recommend using a more full-featured data source for serious A/B testing.

We require 4 things to query the Universal Analytics API:

1.  OAuth Authorization
2.  View ID (found in Admin -> View Settings)
3.  Custom Dimension Index
4.  Custom Dimension Delimiter (defaults to `:`)

When tracking experiment views, the custom dimension value must be formatted as `{experiment-key}{delimiter}{variation-index}`. For example: `my-test:0` for the control and `my-test:1` for the 1st variation.<|MERGE_RESOLUTION|>--- conflicted
+++ resolved
@@ -97,21 +97,7 @@
 
 If a user sees an experiment multiple times, you should return multiple rows in your assignment query, one for each time the user was exposed to the experiment.
 
-<<<<<<< HEAD
-This helps in two ways
-
-1. Detecting when users were exposed to more than one variation
-2. Calculating metric conversion windows based on an experiment's Attribution Model
-
-There are 2 **Attribution Models** that experiments can use:
-
-- **First Exposure** uses a single conversion window based on the first time the user sees a particular experiment
-- **Experiment Duration** counts all conversions that happen between viewing the experiment the first time + any conversion delay and the experiment end date. This model ignores metric conversion windows.
-
-Currently, all analyses will use the "First Exposure" model by default. You can change this on a per-experiment basis as needed.
-=======
 This helps us detect when users were exposed to more than one variation, and eventually may be useful in helping build interesting time series.
->>>>>>> fdf8ddc9
 
 ##### Experiment Dimensions
 
