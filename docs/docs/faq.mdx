--- conflicted
+++ resolved
@@ -258,8 +258,6 @@
 
 ![Setting to update experiment data refresh](/images/experiment-refresh.png)
 
-<<<<<<< HEAD
-=======
 ### Are users counted multiple times in the experiment results?
 
 Deduplication ensures that each user is included only once in an experiment, even if they meet the eligibility criteria multiple times. This helps maintain accurate results and preserves data integrity.
@@ -291,7 +289,6 @@
 
 Throughout the GrowthBook application, we randomly celebrate key milestones like launching experiments with on-screen confetti. If you'd like to disable this, you can click on your avatar in the top right corner and select "Edit Profile". From there, you can disable the toggle for "Allow Celebrations". Please note this is persisted in your browser's local storage, so if you clear your browser's local storage, you will need to disable this again.
 
->>>>>>> 886a6825
 ---
 
 ## Can't find your question?
