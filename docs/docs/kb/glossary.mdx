---
title: Glossary
description: A guide to common terms and concepts in GrowthBook
sidebar_label: Glossary
slug: glossary
hide_table_of_contents: true
---

**A**

[A/A Experiment](/kb/experiments/aa-tests): A/A testing is a form of A/B testing where two identical versions of a product or design are tested against each other to check the consistency of the testing platform and methodology.

[A/B Experiment](/using/fundamentals#anatomy-of-an-ab-test): A/B testing is a method of comparing two versions of a webpage or other product to determine which one performs better by splitting traffic between the two versions and measuring their performance using statistical analysis.

[Analysis attribute](/lib/python#attributes): Analysis attribute in GrowthBook is a user-specific attribute (like user id, device id, etc.) used for segmenting and analyzing experiment results based on different user characteristics.

[Approval Flow](/features/features/approval-flows): Approval flow is a feature in GrowthBook that requires changes to features to be reviewed and approved before they are published, reducing errors and ensuring changes have been viewed by someone else in the organization.

[Assignment](/experiments#custom-assignment-or-3rd-party-experiments): Assignment in GrowthBook refers to the process of allocating users to different variations of an experiment, typically done using a consistent hashing algorithm to ensure the same user always gets the same variation given the same experiment settings.

[Assignment attribute](/app/experiment-configuration#experiment-targeting-and-traffic): Assignment attribute in GrowthBook is a user-specific attribute (like user id, device id, etc.) used to consistently assign the same user to the same variation across multiple sessions or devices.

[Audit Logs](/account/audit-logs): Audit logs in GrowthBook are records of all actions taken on the platform, useful for auditing user activities and troubleshooting issues. These logs can be accessed from the Settings → Log in the left navigation.

**B**

<<<<<<< HEAD
[Binomial Metric](/app/metrics#binomial-metrics): A binomial metric in GrowthBook is a type of metric that represents a binary outcome (yes/no or success/failure), such as whether a user converted or not, and is used to compute the proportion of users in an experiment variation who converted.
=======
[Binomial Metric](/app/metrics/legacy#binomial-metrics): A binomial metric in GrowthBook is a type of legacy metric that represents a binary outcome (yes/no or success/failure), such as whether a user converted or not, and is used to compute the proportion of users in an experiment variation who converted. The new name for this metric type is a Proportion Metric.
>>>>>>> be286356

**C**

[Carryover Bias](/kb/experiments/carryover-bias): Carryover bias in GrowthBook refers to the contamination of experiment results when users are not re-randomized between different phases of an experiment, causing the effects of the first phase to influence the results of the subsequent phase.

[Cloud-Hosted](/quick-start#set-up-growthbook): Cloud-hosted in GrowthBook refers to the GrowthBook platform hosted on the cloud, providing a managed service that takes care of infrastructure, maintenance, and updates, allowing users to focus on running and analyzing experiments.

[Code Reference](/features/code-references): Code Reference in GrowthBook allows teams to quickly see instances of feature flags being leveraged in their codebase, helping surface valuable information such as flagging stale feature flags more accurately, and directing devs to the exact lines of code that need to be cleaned up.

[Config.yml File](/self-host/config): The `config.yml` file in GrowthBook is used to define data sources, metrics, and dimensions, making it easier to version control the configuration and share between environments when self-hosting the platform.

[Control](/using/fundamentals#control-or-baseline): The control in GrowthBook refers to the baseline or original version in an A/B test against which other variations are compared to determine their effectiveness.

<<<<<<< HEAD
[Count Metric](/app/metrics#conversion-types): A count metric in GrowthBook is a type of metric that represents the number or magnitude of conversions (like pages per visit or points earned), where the value of each conversion event is summed together at the user level before taking an average per variation.
=======
[Count Metric](/app/metrics/legacy#conversion-types): A count metric in GrowthBook is a type of legacy metric that represents the number or magnitude of conversions (like pages per visit or points earned), where the value of each conversion event is summed together at the user level before taking an average per variation. The new name for this metric type is a Mean Metric.
>>>>>>> be286356

**D**

[Data Source](/app/datasources): A Data Source in GrowthBook is how the platform connects to your data warehouse to pull aggregated statistics in order to compute metrics and experiment results, supporting various SQL versions and event tracker software.

[Data Warehouse](/warehouses): A Data Warehouse in GrowthBook is your secure storage where your data resides, and only aggregated statistics are transmitted to GrowthBook servers or your self-hosted environment for analysis.

[Dimension](/app/dimensions): A Dimension in GrowthBook is a way to slice and dice your data, allowing you to drill down into your results by different user attributes or experiment characteristics for deeper analysis.

[Duration Metric](/using/experimenting#test-duration): A duration metric in GrowthBook is a type of metric that measures the time it takes to do something (like page load time or time on site), where the value of each event is summed together at the user level before taking an average per variation.

**E**

[Edge SDK](/lib/edge/cloudflare): The Edge SDK in GrowthBook is a set of libraries designed to run on edge workers, enabling server-side or hybrid experimentation with features like visual and URL redirect experiments without flicker or delay.

[Environment](/features/environments): An Environment in GrowthBook is a specific context (like production, staging, or development) where you can enable or disable feature flags, allowing you to control and segment feature delivery across different stages of your application lifecycle.

[Event Webhooks](/app/webhooks/event-webhooks): Event Webhooks in GrowthBook are outbound notifications that trigger when the state of GrowthBook changes, such as when a feature is modified or a new experiment is created, enabling real-time communication from GrowthBook to your applications.

[Experiment Assignment Query](/app/datasources#experiment-assignment-queries): An Experiment Assignment Query in GrowthBook is a SQL query that returns which users were part of which experiment, what variation they saw, and when they saw it, helping to generate experiment results.

[Experimentation](/using/experimenting): Experimentation in GrowthBook refers to the process of testing different variations of a feature or product to determine which one performs better, using statistical analysis to make data-driven decisions.

**F**

<<<<<<< HEAD
[Fact Table](/app/fact-tables): A Fact Table in GrowthBook is a feature that allows you to write SQL once for an event and from that, you can create multiple related metrics, simplifying the process of defining metrics and enabling advanced performance and cost optimizations.
=======
[Fact Table](/app/metrics): A Fact Table in GrowthBook is a feature that allows you to write SQL once for an event and from that, you can create multiple related metrics, simplifying the process of defining metrics and enabling advanced performance and cost optimizations.
>>>>>>> be286356

[Feature](/features/basics): Features in GrowthBook are configurable elements of your product that can be controlled via the GrowthBook UI, allowing you to change your application's behavior, run experiments, and gradually roll out new functionality to your users.

[Feature Flag](/features/basics): A Feature Flag in GrowthBook is a powerful developer tool that allows you to control how and when new functionality is released to your users, supporting different types (Boolean, Number, String, JSON) and environments (dev, production).

[Feature Key](/features/basics#feature-keys): A Feature Key in GrowthBook is a unique identifier that you reference in your application to control a specific feature flag, and it cannot be changed later once it's created.

[Forced Value](/features/rules#forced-value): A Forced Value in GrowthBook is a type of feature rule that assigns a specific value to a feature for a subset of users based on targeting attributes, useful for testing or targeting specific user groups.

**G**

[Global SDK Webhooks](/app/webhooks/global-sdk-webhooks): Global SDK Webhooks in GrowthBook are notifications that fire for all SDK Connection changes, not limited to a single SDK Connection, and are particularly useful for larger organizations with multi-org installations of GrowthBook.

[GrowthBook Chrome Extension](/tools/chrome-extension): The GrowthBook Chrome Extension integrates with the JavaScript SDKs, allowing you to QA and debug feature flags and experiments from GrowthBook's JavaScript SDKs directly in your browser.

[GrowthBook Proxy](/self-host/proxy): The GrowthBook Proxy is a server that sits between your application and GrowthBook, providing speed, scalability, security, and real-time feature rollouts by caching feature lookups and streaming updates in real-time.

**H**

[Hashing Algorithm](/lib/js#hashing): The Hashing Algorithm in GrowthBook is a deterministic method used to consistently assign users to experiment variations, ensuring the same user always gets the same variation given the same experiment settings.

[Holdout Experiments](/kb/experiments/holdouts): Holdout Experiments in GrowthBook are a method of measuring the long-term impact of one or more features by keeping a set of users (the holdout group) from seeing new features and comparing their behavior to another set of users who do see the new features.

**M**

<<<<<<< HEAD
[Metric](/app/metrics): A Metric in GrowthBook is a key performance indicator that your experiments are trying to improve, defined via SQL or a simple query builder, and can be of various types like binomial, count, duration, and revenue.
=======
[Mean Metric](/app/metrics#mean-metrics): A Mean Metric in GrowthBook is a type of metric that measures an average value among all experiment users. For example, the average revenue per user.
>>>>>>> be286356

[Metric](/app/metrics): A Metric in GrowthBook is a key performance indicator that your experiments are trying to improve, defined via SQL or a simple query builder, and can be of various types like proportion, mean, quantile, or ratio.

<<<<<<< HEAD
[Multiple Exposures](/using/experimenting#multiple-exposures): Multiple Exposures in GrowthBook refers to a situation where a substantial number of users in an experiment have been exposed to multiple variations, indicating a potential issue with the experiment assignment or tracking implementation.

**N**

[Namespace](/feature-flag-experiments#namespaces): A Namespace in GrowthBook is a feature that allows you to make multiple experiments mutually exclusive, ensuring that users are only part of one experiment within the same namespace at a time, useful for avoiding conflicts between experiments.
=======
[Metric Query](/app/metrics/legacy#query-settings): A Metric Query in GrowthBook is a SQL or simple query that defines how to fetch data for a specific metric from your data source, returning one row per "conversion event" and supporting various types of identifiers.

[Multiple Exposures](/using/experimenting#multiple-exposures): Multiple Exposures in GrowthBook refers to a situation where a substantial number of users in an experiment have been exposed to multiple variations, indicating a potential issue with the experiment assignment or tracking implementation.
>>>>>>> be286356

**N**

<<<<<<< HEAD
[Override Rule](/features/basics#override-rules): An Override Rule in GrowthBook is a rule that allows you to change the default value of a feature for specific users or groups, supporting different types like Forced Value, Percentage Rollout, and A/B Experiment, and providing fine-grained control over feature assignment.
=======
[Namespace](/feature-flag-experiments#namespaces): A Namespace in GrowthBook is a feature that allows you to make multiple experiments mutually exclusive, ensuring that users are only part of one experiment within the same namespace at a time, useful for avoiding conflicts between experiments.
>>>>>>> be286356

**P**

[Peeking Problem](/statistics/sequential#the-peeking-problem): The Peeking Problem in GrowthBook refers to the issue of experimenters making decisions about the results of an experiment based on early data, which can lead to inflated false positive rates, and can be mitigated using techniques like Sequential Testing.

[Percentage Rollout](/features/rules#percentage-rollout): A Percentage Rollout in GrowthBook is a rule that allows you to gradually release a feature to a random sample of your users, useful for ensuring a new feature doesn't break your app or site and for controlling the exposure of your users to the new feature.

[Proportion Metric](/app/metrics#proportion-metrics): A Proportion Metric in GrowthBook is a type of metric that measures the percent of experiment users who match a specific criteria (like the percent of users who purchased something).

[Prerequisite Feature](/features/prerequisites): A Prerequisite Feature in GrowthBook is a feature that controls the state of other features, rules, and experiments based on its own state, allowing for grouping of related features, creating a hierarchy of features, and enabling features based on user bucketing.

[Project](/using/growthbook-best-practices#projects): A Project in GrowthBook is a way to organizationally separate features, metrics, experiments, and data sources by team or product feature within an organization, allowing for focused views and management of specific sections of GrowthBook.
<<<<<<< HEAD

**R**

[Revenue Metric](/app/metrics#conversion-types): A Revenue Metric in GrowthBook is a type of metric that measures the amount of revenue earned (like revenue per user or average order value), where the value of each event is summed together at the user level before taking an average per variation.
=======

**Q**

[Quantile Metric](/app/metrics#quantile-metrics): A Quantile Metric in GrowthBook is a type of metric that measures a specific quantile (Median, P90, etc.) of a value. For example, P99 Latency or Median Revenue per User.

**R**

[Ratio Metric](/app/metrics#ratio-metrics): A Ratio Metric in GrowthBook is a type of metric that measures the ratio between two values. For example, Average Order Value (sum of revenue divided by number of orders).

[Revenue Metric](/app/metrics/legacy#conversion-types): A Revenue Metric in GrowthBook is a type of legacy metric that measures the amount of revenue earned (like revenue per user or average order value), where the value of each event is summed together at the user level before taking an average per variation. The new name for this is a Mean Metric.

[Rule](/features/basics#rules): A Feature Rule in GrowthBook is a tool to change the default value of a feature for specific users or groups, supporting different types like Forced Value, Percentage Rollout, and A/B Experiment, and providing fine-grained control over feature assignment.
>>>>>>> be286356

**S**

[Sample Ratio Mismatch (SRM)](/using/experimenting#sample-ratio-mismatch-srm): A Sample Ratio Mismatch (SRM) in GrowthBook is a health check that warns you when the actual traffic split between experiment variations significantly deviates from the expected split, indicating potential issues with the experiment configuration or implementation.

[Saved Groups](/features/targeting#saved-groups): Saved Groups in GrowthBook are reusable lists of users, based on specific attributes, that can be targeted across multiple features or experiments, supporting two types: ID Lists and Condition Groups, and allowing for efficient and consistent user targeting.

[SCIM](/integrations/scim): SCIM (System for Cross-domain Identity Management) in GrowthBook is a standard for managing users and groups across multiple applications, enabling automation of user provisioning and deprovisioning through your identity provider, currently supporting Okta as the identity provider.

[SDK](/lib/): The SDK (Software Development Kit) in GrowthBook is a set of libraries for different programming languages that allows you to integrate GrowthBook into your application, enabling feature flagging, running experiments, and sending data back to GrowthBook for analysis.

<<<<<<< HEAD
[SDK Connection](/features/environments#environments-and-sdks): An SDK Connection in GrowthBook is a unique link between your application and GrowthBook, generating a clientKey for read-only access to feature flags in a specific environment, and used by the SDKs to fetch feature flag states and override rules from the GrowthBook API.
=======
[SDK Connection](/features/environments#environments-and-sdks): An SDK Connection in GrowthBook is a unique link between your application and GrowthBook, generating a clientKey for read-only access to feature flags in a specific environment, and used by the SDKs to fetch feature flag states and rules from the GrowthBook API.
>>>>>>> be286356

[SDK Connection Endpoint](/app/api#sdk-connection-endpoints): The SDK Connection Endpoint in GrowthBook is a readonly API endpoint that provides access to a subset of your feature flag data, just enough for the GrowthBook SDKs to assign values to users, and does not require authentication to view.

[SDK Webhooks](/app/webhooks/sdk-webhooks): SDK Webhooks in GrowthBook are notifications that trigger a script on your server whenever something changes within GrowthBook that will affect that SDK, allowing for real-time updates and synchronization of feature flag states.

[Segment](/using/experimenting#digging-deeper): A Segment in GrowthBook is a subset of users that match a particular attribute, allowing you to filter experiment results to only show users that match the segment, and can be created with SQL from the "Data and Metrics → Segments" page.

[Self-Hosted](/self-host): Self-Hosted in GrowthBook refers to the option of hosting the GrowthBook platform on your own infrastructure, giving you full control over your data and allowing you to customize the platform to suit your specific needs.

[SSO](/sso): Single Sign-On (SSO) in GrowthBook is an enterprise feature that allows users to authenticate with a single set of credentials across multiple applications, available on GrowthBook Cloud or Self-hosted via OpenID Connect, and configurable with various identity providers.

[Stale Feature Flag](/features/stale-detection): A Stale Feature Flag in GrowthBook is a feature flag that is no longer actively used or relevant, and GrowthBook's Stale Feature Flag Detection feature helps identify and manage these flags, ensuring your feature flag ecosystem remains clean and efficient.

[Sticky Bucketing](/app/sticky-bucketing): Sticky Bucketing in GrowthBook is a feature that ensures users continue to see the same variation when changes are made to a running experiment, allowing for consistent user experiences and accurate experiment results.

**T**

[Targeting Condition](/features/targeting#targeting-conditions): A Targeting Condition in GrowthBook is a rule that determines which users are included in an experiment or receive a specific feature value, based on user attributes, and can be defined using a simple UI or advanced JSON syntax inspired by MongoDB query syntax.

[TrackingCallback()](/lib/build-your-own#trackingcallback): The `trackingCallback()` in GrowthBook is a function that is called every time an experiment is run, allowing you to record the assigned value in your event tracking or analytics system, and is used across various SDKs for tracking experiment results.

[Traffic Split](/lib/node#customizing-the-traffic-split): A Traffic Split in GrowthBook is a configuration that determines how users are divided among different variations in an experiment, allowing you to control both the percentage of users included in the experiment and the distribution of users among the variations.

**U**

[URL Redirect](/app/url-redirects): A URL Redirect in GrowthBook is a type of experiment that redirects users to different URLs based on their assigned variation, ideal for testing big changes or complete page redesigns, and requires integration with GrowthBook's SDKs.

[URL Split Test](/using/experimentation-problems#redirect-tests-split-testing): A URL Split Test in GrowthBook is a method of A/B testing where traffic is split between two different URLs to compare their performance, typically implemented using feature flags and custom JavaScript to redirect users based on their assigned variation.

**V**

[Variation](/using/fundamentals#variations): A Variation in GrowthBook is a version of a feature or product that is being tested in an experiment, with users being assigned to different variations to compare their performance and impact on key metrics.

[Visual Editor](/app/visual): The Visual Editor in GrowthBook is a tool that allows you to design A/B tests directly in your browser without writing a single line of code, enabling you to run experiments on your site and analyze results in real-time.<|MERGE_RESOLUTION|>--- conflicted
+++ resolved
@@ -24,11 +24,7 @@
 
 **B**
 
-<<<<<<< HEAD
-[Binomial Metric](/app/metrics#binomial-metrics): A binomial metric in GrowthBook is a type of metric that represents a binary outcome (yes/no or success/failure), such as whether a user converted or not, and is used to compute the proportion of users in an experiment variation who converted.
-=======
 [Binomial Metric](/app/metrics/legacy#binomial-metrics): A binomial metric in GrowthBook is a type of legacy metric that represents a binary outcome (yes/no or success/failure), such as whether a user converted or not, and is used to compute the proportion of users in an experiment variation who converted. The new name for this metric type is a Proportion Metric.
->>>>>>> be286356
 
 **C**
 
@@ -42,11 +38,7 @@
 
 [Control](/using/fundamentals#control-or-baseline): The control in GrowthBook refers to the baseline or original version in an A/B test against which other variations are compared to determine their effectiveness.
 
-<<<<<<< HEAD
-[Count Metric](/app/metrics#conversion-types): A count metric in GrowthBook is a type of metric that represents the number or magnitude of conversions (like pages per visit or points earned), where the value of each conversion event is summed together at the user level before taking an average per variation.
-=======
 [Count Metric](/app/metrics/legacy#conversion-types): A count metric in GrowthBook is a type of legacy metric that represents the number or magnitude of conversions (like pages per visit or points earned), where the value of each conversion event is summed together at the user level before taking an average per variation. The new name for this metric type is a Mean Metric.
->>>>>>> be286356
 
 **D**
 
@@ -72,11 +64,7 @@
 
 **F**
 
-<<<<<<< HEAD
-[Fact Table](/app/fact-tables): A Fact Table in GrowthBook is a feature that allows you to write SQL once for an event and from that, you can create multiple related metrics, simplifying the process of defining metrics and enabling advanced performance and cost optimizations.
-=======
 [Fact Table](/app/metrics): A Fact Table in GrowthBook is a feature that allows you to write SQL once for an event and from that, you can create multiple related metrics, simplifying the process of defining metrics and enabling advanced performance and cost optimizations.
->>>>>>> be286356
 
 [Feature](/features/basics): Features in GrowthBook are configurable elements of your product that can be controlled via the GrowthBook UI, allowing you to change your application's behavior, run experiments, and gradually roll out new functionality to your users.
 
@@ -102,33 +90,17 @@
 
 **M**
 
-<<<<<<< HEAD
-[Metric](/app/metrics): A Metric in GrowthBook is a key performance indicator that your experiments are trying to improve, defined via SQL or a simple query builder, and can be of various types like binomial, count, duration, and revenue.
-=======
 [Mean Metric](/app/metrics#mean-metrics): A Mean Metric in GrowthBook is a type of metric that measures an average value among all experiment users. For example, the average revenue per user.
->>>>>>> be286356
 
 [Metric](/app/metrics): A Metric in GrowthBook is a key performance indicator that your experiments are trying to improve, defined via SQL or a simple query builder, and can be of various types like proportion, mean, quantile, or ratio.
 
-<<<<<<< HEAD
+[Metric Query](/app/metrics/legacy#query-settings): A Metric Query in GrowthBook is a SQL or simple query that defines how to fetch data for a specific metric from your data source, returning one row per "conversion event" and supporting various types of identifiers.
+
 [Multiple Exposures](/using/experimenting#multiple-exposures): Multiple Exposures in GrowthBook refers to a situation where a substantial number of users in an experiment have been exposed to multiple variations, indicating a potential issue with the experiment assignment or tracking implementation.
 
 **N**
 
 [Namespace](/feature-flag-experiments#namespaces): A Namespace in GrowthBook is a feature that allows you to make multiple experiments mutually exclusive, ensuring that users are only part of one experiment within the same namespace at a time, useful for avoiding conflicts between experiments.
-=======
-[Metric Query](/app/metrics/legacy#query-settings): A Metric Query in GrowthBook is a SQL or simple query that defines how to fetch data for a specific metric from your data source, returning one row per "conversion event" and supporting various types of identifiers.
-
-[Multiple Exposures](/using/experimenting#multiple-exposures): Multiple Exposures in GrowthBook refers to a situation where a substantial number of users in an experiment have been exposed to multiple variations, indicating a potential issue with the experiment assignment or tracking implementation.
->>>>>>> be286356
-
-**N**
-
-<<<<<<< HEAD
-[Override Rule](/features/basics#override-rules): An Override Rule in GrowthBook is a rule that allows you to change the default value of a feature for specific users or groups, supporting different types like Forced Value, Percentage Rollout, and A/B Experiment, and providing fine-grained control over feature assignment.
-=======
-[Namespace](/feature-flag-experiments#namespaces): A Namespace in GrowthBook is a feature that allows you to make multiple experiments mutually exclusive, ensuring that users are only part of one experiment within the same namespace at a time, useful for avoiding conflicts between experiments.
->>>>>>> be286356
 
 **P**
 
@@ -141,12 +113,6 @@
 [Prerequisite Feature](/features/prerequisites): A Prerequisite Feature in GrowthBook is a feature that controls the state of other features, rules, and experiments based on its own state, allowing for grouping of related features, creating a hierarchy of features, and enabling features based on user bucketing.
 
 [Project](/using/growthbook-best-practices#projects): A Project in GrowthBook is a way to organizationally separate features, metrics, experiments, and data sources by team or product feature within an organization, allowing for focused views and management of specific sections of GrowthBook.
-<<<<<<< HEAD
-
-**R**
-
-[Revenue Metric](/app/metrics#conversion-types): A Revenue Metric in GrowthBook is a type of metric that measures the amount of revenue earned (like revenue per user or average order value), where the value of each event is summed together at the user level before taking an average per variation.
-=======
 
 **Q**
 
@@ -159,7 +125,6 @@
 [Revenue Metric](/app/metrics/legacy#conversion-types): A Revenue Metric in GrowthBook is a type of legacy metric that measures the amount of revenue earned (like revenue per user or average order value), where the value of each event is summed together at the user level before taking an average per variation. The new name for this is a Mean Metric.
 
 [Rule](/features/basics#rules): A Feature Rule in GrowthBook is a tool to change the default value of a feature for specific users or groups, supporting different types like Forced Value, Percentage Rollout, and A/B Experiment, and providing fine-grained control over feature assignment.
->>>>>>> be286356
 
 **S**
 
@@ -171,11 +136,7 @@
 
 [SDK](/lib/): The SDK (Software Development Kit) in GrowthBook is a set of libraries for different programming languages that allows you to integrate GrowthBook into your application, enabling feature flagging, running experiments, and sending data back to GrowthBook for analysis.
 
-<<<<<<< HEAD
-[SDK Connection](/features/environments#environments-and-sdks): An SDK Connection in GrowthBook is a unique link between your application and GrowthBook, generating a clientKey for read-only access to feature flags in a specific environment, and used by the SDKs to fetch feature flag states and override rules from the GrowthBook API.
-=======
 [SDK Connection](/features/environments#environments-and-sdks): An SDK Connection in GrowthBook is a unique link between your application and GrowthBook, generating a clientKey for read-only access to feature flags in a specific environment, and used by the SDKs to fetch feature flag states and rules from the GrowthBook API.
->>>>>>> be286356
 
 [SDK Connection Endpoint](/app/api#sdk-connection-endpoints): The SDK Connection Endpoint in GrowthBook is a readonly API endpoint that provides access to a subset of your feature flag data, just enough for the GrowthBook SDKs to assign values to users, and does not require authentication to view.
 
