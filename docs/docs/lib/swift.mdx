--- conflicted
+++ resolved
@@ -274,11 +274,7 @@
 // UserDefaults.standard.set(newEventId, forKey: "gb_last_event_id")
 ```
 
-<<<<<<< HEAD
-### Caching
-=======
 ## Caching
->>>>>>> 31624ad9
 
 The SDK persists downloaded feature payloads and related metadata to disk. By default, it will:
 
@@ -459,11 +455,7 @@
 ])
 ```
 
-<<<<<<< HEAD
-#### Custom Sticky Bucket Service with custom storage
-=======
 ### Custom Sticky Bucket Service with custom storage
->>>>>>> 31624ad9
 
 Use this to control how and where sticky assignments are persisted. Provide a prefix to namespace data (e.g., by app or environment) and a storage backend that implements simple key/value get-set-delete semantics (e.g., `UserDefaults`, Keychain, SQLite, or your own cache layer). If not provided, the SDK uses its built-in persistent storage to remember sticky assignments.
 
@@ -576,11 +568,7 @@
 ).initializer()
 ```
 
-<<<<<<< HEAD
-#### Experiment Result subscriptions
-=======
 ### Experiment Result subscriptions
->>>>>>> 31624ad9
 
 Subscribe to the experiments to receive callbacks for every experiment run.
 
