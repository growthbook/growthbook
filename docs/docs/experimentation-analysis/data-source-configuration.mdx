---
title: Data Source Configuration
description: This document outlines how to configure data source
sidebar_label: Data Source Configuration
slug: /app/datasources
---

import Anchor from '@site/src/components/Anchor'

# Data Source Configuration

## Overview

Data Sources are how GrowthBook connects to your data warehouse so that it can pull those aggregated statistics in order to compute metrics and experiment results. Each Data Source defines how to connect to your data, what version of SQL to use when querying your data, and can provide templates for what the SQL to connect to your Data Source should look like depending upon which event tracker software you use. GrowthBook works with your existing SQL data, no matter where it is located and no matter what shape or format it is in, whether you have a strongly normalized schema, a single “events” table with JSON fields, or something in between.

## Supported Event Schemas

When adding a new Data Source in Growthbook from /datasources page we first guide you to select what event tracker software you use, or you can choose custom if you don't use any of the popular third party event trackers that we support. Telling us which event tracker you use, gives us an idea on the likely shape of your data. This will help us generate the correct sql to extract out the aggregated statistics from your site with as little modification on your end as possible. Here is Growthbook's current list of event trackers that we support with links for more details on how to set them up with GrowthBook:

- [Amplitude](/event-trackers/amplitude)
- [CleverTap](/event-trackers/clevertap)
- [Firebase](/event-trackers/firebase)
- [Freshpaint](/event-trackers/freshpaint)
- [Fullstory](/event-trackers/fullstory)
- [Google Analytics 4 (BigQuery only)](/guide/GA4-google-analytics)
- [Heap Analytics](/event-trackers/heap)
- [Jitsu](/event-trackers/jitsu)
- [Keen IO](/event-trackers/keenio)
- [Matomo](/guide/matomo)
- [Mixpanel](/guide/mixpanel)
- [MParticle](/event-trackers/mparticle)
- [RudderStack](/guide/rudderstack)
- [Segment](/event-trackers/segment)
- [Snowplow](/event-trackers/snowplow)

If you do not use any of those you choose [Custom Data Source](/event-trackers/custom) and define some of the sql yourself.

## Configuration Settings

Once you have chosen your event tracker and data source type and successfully connected, you will be given an opportunity to modify your configuration settings. For many applications Growthbook will have choosen the correct configuration settings straight out of the box based upon which event tracker you choose. In some instances, you may need to tweak them slightly, or in the case of using a custom datasource, define them more explicitly.

### Identifier Types

These are all of the types of identifiers you use to split traffic in an experiment and track metric conversions. Common examples are `user_id`, `anonymous_id`, `device_id`, and `ip_address`.

There are some cases where a single database column isn't enough to uniquely identify a subject. For example, you might need the combination of `company` and `user_id`. In this case, we recommend creating a synthetic identifier by concatenating all of the fields together. For example, you can create a `company_user` identifier and then in your SQL, select it as follows: `CONCAT(company, user_id) as company_user`.

### Experiment Assignment Queries

An experiment assignment query returns which users were part of which experiment, what variation they saw, and when they saw it. Each assignment query is tied to a single identifier type (defined above). You can also have multiple assignment queries if you store that data in different tables, for example, one from your email system and one from your back-end.

:::tip

<<<<<<< HEAD
Assignment queries are one-half of the queries that are used to generate experiment results, the other being metric queries. Assignment queries can be edited from the `Metrics and Data` -> `Data Sources` page.
=======
Assignment queries are one-half of the queries that are used to generate experiment results, the other being metric queries. Assignment queries can be edited from the `Metrics and Data` → `Data Sources` page.
>>>>>>> f458d29c

:::

The end result of the query should return data like this:

| user_id | timestamp           | experiment_id  | variation_id |
| ------- | ------------------- | -------------- | ------------ |
| 123     | 2021-08-23-10:53:04 | my-button-test | 0            |
| 456     | 2021-08-23 10:53:06 | my-button-test | 1            |

The above assumes the identifier type you are using is `user_id`. If you are using a different identifier, you would use a different column name.

Here's an example query you might use:

```sql
SELECT
  user_id,
  received_at as timestamp,
  experiment_id,
  variation_id
FROM
  events
WHERE
  event_type = 'viewed experiment'
```

Make sure to return the exact column names that GrowthBook is expecting. If your table’s columns use a different name, add an alias in the SELECT list (e.g. `SELECT original_column as new_column`).

#### Duplicate Rows

If a user sees an experiment multiple times, you should return multiple rows in your assignment query, one for each time the user was exposed to the experiment.

This helps us detect when users were exposed to more than one variation, and eventually may be useful in helping build interesting time series.

#### Experiment Dimensions

In addition to the standard 4 columns above, you can also select additional dimension columns. For example, `browser` or `referrer`. These extra columns can be used to drill down into experiment results.

#### Identifier Join Tables

If you have multiple identifier types and want to be able to auto-merge them together during analysis, you also need to define identifier join tables. For example, if your experiment is assigned based on `device_id`, but the conversion metric only has a `user_id` column.

These queries are very simple and just need to return columns for each of the identifier types being joined. For example:

```sql
SELECT user_id, device_id FROM logins
```

#### SQL Templates

We use \{\{[Handlebars](https://handlebarsjs.com/guide/#language-features)\}\} to compile the assignment sql, identity queries, etc. into what is actually called to your database.

You can use any of the in-built variables that Growthbook automatically sets:

- **startDate** - `yyyy-MM-dd HH:mm:ss` of the earliest data that needs to be included
- **startDateISO** - `yyyy-MM-dd'T'HH:mm:ss.SSS'Z'` of the startDate in ISO format. This can then be used with the `date` helper to achieve whatever [format](#dateformat) you like (ex. `{{date startDateISO "yyyyMMdd"}}`)
- **endDate** - `yyyy-MM-dd HH:mm:ss` of the latest data that needs to be included
- **endDateISO** - `yyyy-MM-dd'T'HH:mm:ss.SSS'Z'` of the endDate in ISO format. This can then be used with the `date` helper to achieve whatever [format](#dateformat) you like (ex. `{{date endDateISO "yyyyMMdd"}}`)
- **experimentId** - Either a specific experiment id OR `%` if you should include all experiments

You can also use any of the in-built helper functions:

- **camelcase [str]** - ex. `{{camelcase "My database"}}` compiles to `myDatabase`.
- **dotcase [str]** - ex. `{{dotcase "My database"}}` compiles to `my.database`.
- **kebabcase [str]** - ex. `{{kebabcase "My database"}}` compiles to `my-database`.
- **lowercase [str]** - ex. `{{lowercase "My database"}}` compiles to `my database`.
- **pascalcase [str]** - ex. `{{pascalcase "My database"}}` compiles to `MyDatabase`.
- **replace [str]&nbsp;[pattern]&nbsp;[replacement]** - Replace all occurences of a regular expression with something else. ex. `{{replace "My%%%Database!" "\[^a-zA-Z\]" ""}}` compiles to `MyDatabase`
- **snakecase [str]** - ex. `{{pascalcase "My database"}}` compiles to `my_database`.
- **uppercase [str]** - ex. `{{uppercase "My database"}}` compiles to `MY DATABASE`.
  <Anchor id="dateformat"/>
- **date [date]&nbsp;[format]** - Format an ISO date according to this [format](https://date-fns.org/v2.29.3/docs/format), being careful not to mix up months (MM) and minutes (mm). ex. `{{date startDateISO "yyyyMMdd"}}` might compile to `20230130`. The most common codes are:

<ul>

| code | meaning   |
| ---- | --------- |
| yyyy | year      |
| MM   | month     |
| dd   | day       |
| HH   | hour      |
| mm   | minutes   |
| ss   | seconds   |
| t    | timestamp |

</ul>

For example:

```sql
SELECT
  user_id,
  anonymous_id,
  received_at as timestamp,
  experiment_id,
  variation_id
FROM
  events_*
WHERE
  _TABLE_SUFFIX BETWEEN '{{date startDateISO "yyyyMMdd"}}' AND '{{date endDateISO "yyyyMMdd"}}'
  AND event_name = 'experiment_viewed'
  AND experiment_id LIKE '{{ experimentId }}'
```

:::note

The inserted values do not have surrounding quotes, so you must add those yourself (e.g. use `'{{&nbsp;startDate&nbsp;}}'` instead of just `{{&nbsp;startDate&nbsp;}}`)

:::

### Jupyter Notebook Query Runner

This setting is only required if you want to export experiment results as a Jupyter Notebook.

There is no one standard way to store credentials or run SQL queries from Jupyter notebooks, so GrowthBook lets you define your own Python function.

It needs to be called `runQuery`, accept a single string argument named `sql`, and return a pandas data frame.

Here's an example for a Postgres (or Redshift) data source:

```python
import os
import psycopg2
import pandas as pd
from sqlalchemy import create_engine, text

# Use environment variables or similar for passwords!
password = os.getenv('POSTGRES_PW')
connStr = f'postgresql+psycopg2://user:{password}@localhost'
dbConnection = create_engine(connStr).connect();

def runQuery(sql):
  return pd.read_sql(text(sql), dbConnection)
```

**Note:** This python source is stored as plain text in the database. Do not hard-code passwords or sensitive info. Use environment variables (shown above) or another credential store instead.

## Schema Browser

When you connect a supported data source to GrowthBook, we automatically generate metadata that is used by our Schema Browser. The Schema Browser is a user-friendly interface that makes writing queries easier as you can easily explore information about the datasource such as databases, schemas, tables, columns, and data types.

![GrowthBook Schema Browser](/images/growthbook-schema-browser.png)

Below are the data sources that currently support the Schema Browser:

- AWS Athena - _Requires a Default Catalog_
- BigQuery - _Requires a Project Name and Default Dataset_
- ClickHouse
- Databricks - _Currently only supported on version 10.2 and above with a Unity Catalog_
- MsSQL/SQL Server
- MySQL/MariaDB
- Postgres
- PrestoDB (and Trino) - _Requires a Default Catalog_
- Redshift
- Snowflake

:::note
If you added a supported data source prior to GrowthBook v2.0, you can generate the schema manually by clicking "Data Sources" on the left-nav, selecting the data source, and then clicking the "View Schema Browser" button and following the on-screen prompt.
:::<|MERGE_RESOLUTION|>--- conflicted
+++ resolved
@@ -51,11 +51,7 @@
 
 :::tip
 
-<<<<<<< HEAD
-Assignment queries are one-half of the queries that are used to generate experiment results, the other being metric queries. Assignment queries can be edited from the `Metrics and Data` -> `Data Sources` page.
-=======
 Assignment queries are one-half of the queries that are used to generate experiment results, the other being metric queries. Assignment queries can be edited from the `Metrics and Data` → `Data Sources` page.
->>>>>>> f458d29c
 
 :::
 
