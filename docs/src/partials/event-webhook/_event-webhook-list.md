
  | Event name | Description |
  |------------|-------------|
<<<<<<< HEAD
  | **[feature.created](#featurecreated)** | _Triggered when a feature is created_ |
| **[feature.updated](#featureupdated)** | _Triggered when a feature is updated_ |
| **[feature.deleted](#featuredeleted)** | _Triggered when a feature is deleted_ |
| **[experiment.created](#experimentcreated)** | _Triggered when an experiment is created_ |
| **[experiment.updated](#experimentupdated)** | _Triggered when an experiment is updated_ |
| **[experiment.deleted](#experimentdeleted)** | _Triggered when an experiment is deleted_ |
| **[experiment.warning](#experimentwarning)** | _Triggered when a warning condition is detected on an experiment_ |
| **[experiment.info.significance](#experimentinfo.significance)** | _Triggered when a primary metric reaches significance in an experiment (e.g. either above 95% or below 5% chance to win)_ |
| **[user.login](#userlogin)** | _Triggered when a user logs in_ |
=======
  | **[feature.created](#featurecreated)** | Triggered when a feature is created |
| **[feature.updated](#featureupdated)** | Triggered when a feature is updated |
| **[feature.deleted](#featuredeleted)** | Triggered when a feature is deleted |
| **[experiment.created](#experimentcreated)** | Triggered when an experiment is created |
| **[experiment.updated](#experimentupdated)** | Triggered when an experiment is updated |
| **[experiment.deleted](#experimentdeleted)** | Triggered when an experiment is deleted |
| **[experiment.warning](#experimentwarning)** | Triggered when a warning condition is detected on an experiment |
| **[user.login](#userlogin)** | Triggered when a user logs in |
>>>>>>> 6d6b8aa2

  
### feature.created

Triggered when a feature is created

<details>
  <summary>Payload</summary>

```typescript
{
    event: "feature.created";
    object: "feature";
    api_version: string;
    created: number;
    data: {
        object: {
            id: string;
            dateCreated: string;
            dateUpdated: string;
            archived: boolean;
            description: string;
            owner: string;
            project: string;
            valueType: "boolean" | "string" | "number" | "json";
            defaultValue: string;
            tags: string[];
            environments: {
                [x: string]: {
                    enabled: boolean;
                    defaultValue: string;
                    rules: ({
                        description: string;
                        condition: string;
                        savedGroupTargeting?: {
                            matchType: "all" | "any" | "none";
                            savedGroups: string[];
                        }[] | undefined;
                        id: string;
                        enabled: boolean;
                        type: "force";
                        value: string;
                    } | {
                        description: string;
                        condition: string;
                        savedGroupTargeting?: {
                            matchType: "all" | "any" | "none";
                            savedGroups: string[];
                        }[] | undefined;
                        id: string;
                        enabled: boolean;
                        type: "rollout";
                        value: string;
                        coverage: number;
                        hashAttribute: string;
                    } | {
                        description: string;
                        condition: string;
                        id: string;
                        enabled: boolean;
                        type: "experiment";
                        trackingKey?: string | undefined;
                        hashAttribute?: string | undefined;
                        fallbackAttribute?: string | undefined;
                        disableStickyBucketing?: any | undefined;
                        bucketVersion?: number | undefined;
                        minBucketVersion?: number | undefined;
                        namespace?: any | undefined;
                        coverage?: number | undefined;
                        value?: {
                            value: string;
                            weight: number;
                            name?: string | undefined;
                        }[] | undefined;
                    } | {
                        description: string;
                        id: string;
                        enabled: boolean;
                        type: "experiment-ref";
                        condition?: string | undefined;
                        variations: {
                            value: string;
                            variationId: string;
                        }[];
                        experimentId: string;
                    })[];
                    /** A JSON stringified [FeatureDefinition](#tag/FeatureDefinition_model) */
                    definition?: string | undefined;
                    draft?: {
                        enabled: boolean;
                        defaultValue: string;
                        rules: ({
                            description: string;
                            condition: string;
                            savedGroupTargeting?: {
                                matchType: "all" | "any" | "none";
                                savedGroups: string[];
                            }[] | undefined;
                            id: string;
                            enabled: boolean;
                            type: "force";
                            value: string;
                        } | {
                            description: string;
                            condition: string;
                            savedGroupTargeting?: {
                                matchType: "all" | "any" | "none";
                                savedGroups: string[];
                            }[] | undefined;
                            id: string;
                            enabled: boolean;
                            type: "rollout";
                            value: string;
                            coverage: number;
                            hashAttribute: string;
                        } | {
                            description: string;
                            condition: string;
                            id: string;
                            enabled: boolean;
                            type: "experiment";
                            trackingKey?: string | undefined;
                            hashAttribute?: string | undefined;
                            fallbackAttribute?: string | undefined;
                            disableStickyBucketing?: any | undefined;
                            bucketVersion?: number | undefined;
                            minBucketVersion?: number | undefined;
                            namespace?: any | undefined;
                            coverage?: number | undefined;
                            value?: {
                                value: string;
                                weight: number;
                                name?: string | undefined;
                            }[] | undefined;
                        } | {
                            description: string;
                            id: string;
                            enabled: boolean;
                            type: "experiment-ref";
                            condition?: string | undefined;
                            variations: {
                                value: string;
                                variationId: string;
                            }[];
                            experimentId: string;
                        })[];
                        /** A JSON stringified [FeatureDefinition](#tag/FeatureDefinition_model) */
                        definition?: string | undefined;
                    } | undefined;
                };
            };
            prerequisites?: {
                parentId: string;
                parentCondition: string;
            }[] | undefined;
            revision: {
                version: number;
                comment: string;
                date: string;
                publishedBy: string;
            };
        };
    };
    user: {
        type: "dashboard";
        id: string;
        email: string;
        name: string;
    } | {
        type: "api_key";
        apiKey: string;
    } | null;
    tags: string[];
    environments: string[];
    containsSecrets: boolean;
}
```
</details>


### feature.updated

Triggered when a feature is updated

<details>
  <summary>Payload</summary>

```typescript
{
    event: "feature.updated";
    object: "feature";
    api_version: string;
    created: number;
    data: {
        object: {
            id: string;
            dateCreated: string;
            dateUpdated: string;
            archived: boolean;
            description: string;
            owner: string;
            project: string;
            valueType: "boolean" | "string" | "number" | "json";
            defaultValue: string;
            tags: string[];
            environments: {
                [x: string]: {
                    enabled: boolean;
                    defaultValue: string;
                    rules: ({
                        description: string;
                        condition: string;
                        savedGroupTargeting?: {
                            matchType: "all" | "any" | "none";
                            savedGroups: string[];
                        }[] | undefined;
                        id: string;
                        enabled: boolean;
                        type: "force";
                        value: string;
                    } | {
                        description: string;
                        condition: string;
                        savedGroupTargeting?: {
                            matchType: "all" | "any" | "none";
                            savedGroups: string[];
                        }[] | undefined;
                        id: string;
                        enabled: boolean;
                        type: "rollout";
                        value: string;
                        coverage: number;
                        hashAttribute: string;
                    } | {
                        description: string;
                        condition: string;
                        id: string;
                        enabled: boolean;
                        type: "experiment";
                        trackingKey?: string | undefined;
                        hashAttribute?: string | undefined;
                        fallbackAttribute?: string | undefined;
                        disableStickyBucketing?: any | undefined;
                        bucketVersion?: number | undefined;
                        minBucketVersion?: number | undefined;
                        namespace?: any | undefined;
                        coverage?: number | undefined;
                        value?: {
                            value: string;
                            weight: number;
                            name?: string | undefined;
                        }[] | undefined;
                    } | {
                        description: string;
                        id: string;
                        enabled: boolean;
                        type: "experiment-ref";
                        condition?: string | undefined;
                        variations: {
                            value: string;
                            variationId: string;
                        }[];
                        experimentId: string;
                    })[];
                    /** A JSON stringified [FeatureDefinition](#tag/FeatureDefinition_model) */
                    definition?: string | undefined;
                    draft?: {
                        enabled: boolean;
                        defaultValue: string;
                        rules: ({
                            description: string;
                            condition: string;
                            savedGroupTargeting?: {
                                matchType: "all" | "any" | "none";
                                savedGroups: string[];
                            }[] | undefined;
                            id: string;
                            enabled: boolean;
                            type: "force";
                            value: string;
                        } | {
                            description: string;
                            condition: string;
                            savedGroupTargeting?: {
                                matchType: "all" | "any" | "none";
                                savedGroups: string[];
                            }[] | undefined;
                            id: string;
                            enabled: boolean;
                            type: "rollout";
                            value: string;
                            coverage: number;
                            hashAttribute: string;
                        } | {
                            description: string;
                            condition: string;
                            id: string;
                            enabled: boolean;
                            type: "experiment";
                            trackingKey?: string | undefined;
                            hashAttribute?: string | undefined;
                            fallbackAttribute?: string | undefined;
                            disableStickyBucketing?: any | undefined;
                            bucketVersion?: number | undefined;
                            minBucketVersion?: number | undefined;
                            namespace?: any | undefined;
                            coverage?: number | undefined;
                            value?: {
                                value: string;
                                weight: number;
                                name?: string | undefined;
                            }[] | undefined;
                        } | {
                            description: string;
                            id: string;
                            enabled: boolean;
                            type: "experiment-ref";
                            condition?: string | undefined;
                            variations: {
                                value: string;
                                variationId: string;
                            }[];
                            experimentId: string;
                        })[];
                        /** A JSON stringified [FeatureDefinition](#tag/FeatureDefinition_model) */
                        definition?: string | undefined;
                    } | undefined;
                };
            };
            prerequisites?: {
                parentId: string;
                parentCondition: string;
            }[] | undefined;
            revision: {
                version: number;
                comment: string;
                date: string;
                publishedBy: string;
            };
        };
        previous_attributes: {
            id?: string | undefined;
            dateCreated?: string | undefined;
            dateUpdated?: string | undefined;
            archived?: boolean | undefined;
            description?: string | undefined;
            owner?: string | undefined;
            project?: string | undefined;
            valueType?: ("boolean" | "string" | "number" | "json") | undefined;
            defaultValue?: string | undefined;
            tags?: string[] | undefined;
            environments?: {
                [x: string]: {
                    enabled: boolean;
                    defaultValue: string;
                    rules: ({
                        description: string;
                        condition: string;
                        savedGroupTargeting?: {
                            matchType: "all" | "any" | "none";
                            savedGroups: string[];
                        }[] | undefined;
                        id: string;
                        enabled: boolean;
                        type: "force";
                        value: string;
                    } | {
                        description: string;
                        condition: string;
                        savedGroupTargeting?: {
                            matchType: "all" | "any" | "none";
                            savedGroups: string[];
                        }[] | undefined;
                        id: string;
                        enabled: boolean;
                        type: "rollout";
                        value: string;
                        coverage: number;
                        hashAttribute: string;
                    } | {
                        description: string;
                        condition: string;
                        id: string;
                        enabled: boolean;
                        type: "experiment";
                        trackingKey?: string | undefined;
                        hashAttribute?: string | undefined;
                        fallbackAttribute?: string | undefined;
                        disableStickyBucketing?: any | undefined;
                        bucketVersion?: number | undefined;
                        minBucketVersion?: number | undefined;
                        namespace?: any | undefined;
                        coverage?: number | undefined;
                        value?: {
                            value: string;
                            weight: number;
                            name?: string | undefined;
                        }[] | undefined;
                    } | {
                        description: string;
                        id: string;
                        enabled: boolean;
                        type: "experiment-ref";
                        condition?: string | undefined;
                        variations: {
                            value: string;
                            variationId: string;
                        }[];
                        experimentId: string;
                    })[];
                    /** A JSON stringified [FeatureDefinition](#tag/FeatureDefinition_model) */
                    definition?: string | undefined;
                    draft?: {
                        enabled: boolean;
                        defaultValue: string;
                        rules: ({
                            description: string;
                            condition: string;
                            savedGroupTargeting?: {
                                matchType: "all" | "any" | "none";
                                savedGroups: string[];
                            }[] | undefined;
                            id: string;
                            enabled: boolean;
                            type: "force";
                            value: string;
                        } | {
                            description: string;
                            condition: string;
                            savedGroupTargeting?: {
                                matchType: "all" | "any" | "none";
                                savedGroups: string[];
                            }[] | undefined;
                            id: string;
                            enabled: boolean;
                            type: "rollout";
                            value: string;
                            coverage: number;
                            hashAttribute: string;
                        } | {
                            description: string;
                            condition: string;
                            id: string;
                            enabled: boolean;
                            type: "experiment";
                            trackingKey?: string | undefined;
                            hashAttribute?: string | undefined;
                            fallbackAttribute?: string | undefined;
                            disableStickyBucketing?: any | undefined;
                            bucketVersion?: number | undefined;
                            minBucketVersion?: number | undefined;
                            namespace?: any | undefined;
                            coverage?: number | undefined;
                            value?: {
                                value: string;
                                weight: number;
                                name?: string | undefined;
                            }[] | undefined;
                        } | {
                            description: string;
                            id: string;
                            enabled: boolean;
                            type: "experiment-ref";
                            condition?: string | undefined;
                            variations: {
                                value: string;
                                variationId: string;
                            }[];
                            experimentId: string;
                        })[];
                        /** A JSON stringified [FeatureDefinition](#tag/FeatureDefinition_model) */
                        definition?: string | undefined;
                    } | undefined;
                };
            } | undefined;
            prerequisites?: ({
                parentId: string;
                parentCondition: string;
            }[] | undefined) | undefined;
            revision?: {
                version: number;
                comment: string;
                date: string;
                publishedBy: string;
            } | undefined;
        };
    };
    user: {
        type: "dashboard";
        id: string;
        email: string;
        name: string;
    } | {
        type: "api_key";
        apiKey: string;
    } | null;
    tags: string[];
    environments: string[];
    containsSecrets: boolean;
}
```
</details>


### feature.deleted

Triggered when a feature is deleted

<details>
  <summary>Payload</summary>

```typescript
{
    event: "feature.deleted";
    object: "feature";
    api_version: string;
    created: number;
    data: {
        object: {
            id: string;
            dateCreated: string;
            dateUpdated: string;
            archived: boolean;
            description: string;
            owner: string;
            project: string;
            valueType: "boolean" | "string" | "number" | "json";
            defaultValue: string;
            tags: string[];
            environments: {
                [x: string]: {
                    enabled: boolean;
                    defaultValue: string;
                    rules: ({
                        description: string;
                        condition: string;
                        savedGroupTargeting?: {
                            matchType: "all" | "any" | "none";
                            savedGroups: string[];
                        }[] | undefined;
                        id: string;
                        enabled: boolean;
                        type: "force";
                        value: string;
                    } | {
                        description: string;
                        condition: string;
                        savedGroupTargeting?: {
                            matchType: "all" | "any" | "none";
                            savedGroups: string[];
                        }[] | undefined;
                        id: string;
                        enabled: boolean;
                        type: "rollout";
                        value: string;
                        coverage: number;
                        hashAttribute: string;
                    } | {
                        description: string;
                        condition: string;
                        id: string;
                        enabled: boolean;
                        type: "experiment";
                        trackingKey?: string | undefined;
                        hashAttribute?: string | undefined;
                        fallbackAttribute?: string | undefined;
                        disableStickyBucketing?: any | undefined;
                        bucketVersion?: number | undefined;
                        minBucketVersion?: number | undefined;
                        namespace?: any | undefined;
                        coverage?: number | undefined;
                        value?: {
                            value: string;
                            weight: number;
                            name?: string | undefined;
                        }[] | undefined;
                    } | {
                        description: string;
                        id: string;
                        enabled: boolean;
                        type: "experiment-ref";
                        condition?: string | undefined;
                        variations: {
                            value: string;
                            variationId: string;
                        }[];
                        experimentId: string;
                    })[];
                    /** A JSON stringified [FeatureDefinition](#tag/FeatureDefinition_model) */
                    definition?: string | undefined;
                    draft?: {
                        enabled: boolean;
                        defaultValue: string;
                        rules: ({
                            description: string;
                            condition: string;
                            savedGroupTargeting?: {
                                matchType: "all" | "any" | "none";
                                savedGroups: string[];
                            }[] | undefined;
                            id: string;
                            enabled: boolean;
                            type: "force";
                            value: string;
                        } | {
                            description: string;
                            condition: string;
                            savedGroupTargeting?: {
                                matchType: "all" | "any" | "none";
                                savedGroups: string[];
                            }[] | undefined;
                            id: string;
                            enabled: boolean;
                            type: "rollout";
                            value: string;
                            coverage: number;
                            hashAttribute: string;
                        } | {
                            description: string;
                            condition: string;
                            id: string;
                            enabled: boolean;
                            type: "experiment";
                            trackingKey?: string | undefined;
                            hashAttribute?: string | undefined;
                            fallbackAttribute?: string | undefined;
                            disableStickyBucketing?: any | undefined;
                            bucketVersion?: number | undefined;
                            minBucketVersion?: number | undefined;
                            namespace?: any | undefined;
                            coverage?: number | undefined;
                            value?: {
                                value: string;
                                weight: number;
                                name?: string | undefined;
                            }[] | undefined;
                        } | {
                            description: string;
                            id: string;
                            enabled: boolean;
                            type: "experiment-ref";
                            condition?: string | undefined;
                            variations: {
                                value: string;
                                variationId: string;
                            }[];
                            experimentId: string;
                        })[];
                        /** A JSON stringified [FeatureDefinition](#tag/FeatureDefinition_model) */
                        definition?: string | undefined;
                    } | undefined;
                };
            };
            prerequisites?: {
                parentId: string;
                parentCondition: string;
            }[] | undefined;
            revision: {
                version: number;
                comment: string;
                date: string;
                publishedBy: string;
            };
        };
    };
    user: {
        type: "dashboard";
        id: string;
        email: string;
        name: string;
    } | {
        type: "api_key";
        apiKey: string;
    } | null;
    tags: string[];
    environments: string[];
    containsSecrets: boolean;
}
```
</details>


### experiment.created

Triggered when an experiment is created

<details>
  <summary>Payload</summary>

```typescript
{
    event: "experiment.created";
    object: "experiment";
    api_version: string;
    created: number;
    data: {
        object: {
            id: string;
            dateCreated: string;
            dateUpdated: string;
            name: string;
            project: string;
            hypothesis: string;
            description: string;
            tags: string[];
            owner: string;
            archived: boolean;
            status: string;
            autoRefresh: boolean;
            hashAttribute: string;
            fallbackAttribute?: string | undefined;
            hashVersion: 1 | 2;
            disableStickyBucketing?: any | undefined;
            bucketVersion?: number | undefined;
            minBucketVersion?: number | undefined;
            variations: {
                variationId: string;
                key: string;
                name: string;
                description: string;
                screenshots: string[];
            }[];
            phases: {
                name: string;
                dateStarted: string;
                dateEnded: string;
                reasonForStopping: string;
                seed: string;
                coverage: number;
                trafficSplit: {
                    variationId: string;
                    weight: number;
                }[];
                namespace?: {
                    namespaceId: string;
                    range: any[];
                } | undefined;
                targetingCondition: string;
                savedGroupTargeting?: {
                    matchType: "all" | "any" | "none";
                    savedGroups: string[];
                }[] | undefined;
            }[];
            settings: {
                datasourceId: string;
                assignmentQueryId: string;
                experimentId: string;
                segmentId: string;
                queryFilter: string;
                inProgressConversions: "include" | "exclude";
                attributionModel: "firstExposure" | "experimentDuration";
                statsEngine: "bayesian" | "frequentist";
                regressionAdjustmentEnabled?: boolean | undefined;
                goals: {
                    metricId: string;
                    overrides: {
                        delayHours?: number | undefined;
                        windowHours?: number | undefined;
                        window?: ("conversion" | "lookback" | "") | undefined;
                        winRiskThreshold?: number | undefined;
                        loseRiskThreshold?: number | undefined;
                    };
                }[];
                secondaryMetrics: {
                    metricId: string;
                    overrides: {
                        delayHours?: number | undefined;
                        windowHours?: number | undefined;
                        window?: ("conversion" | "lookback" | "") | undefined;
                        winRiskThreshold?: number | undefined;
                        loseRiskThreshold?: number | undefined;
                    };
                }[];
                guardrails: {
                    metricId: string;
                    overrides: {
                        delayHours?: number | undefined;
                        windowHours?: number | undefined;
                        window?: ("conversion" | "lookback" | "") | undefined;
                        winRiskThreshold?: number | undefined;
                        loseRiskThreshold?: number | undefined;
                    };
                }[];
                activationMetric?: {
                    metricId: string;
                    overrides: {
                        delayHours?: number | undefined;
                        windowHours?: number | undefined;
                        window?: ("conversion" | "lookback" | "") | undefined;
                        winRiskThreshold?: number | undefined;
                        loseRiskThreshold?: number | undefined;
                    };
                } | undefined;
            };
            resultSummary?: {
                status: string;
                winner: string;
                conclusions: string;
                releasedVariationId: string;
                excludeFromPayload: boolean;
            } | undefined;
        };
    };
    user: {
        type: "dashboard";
        id: string;
        email: string;
        name: string;
    } | {
        type: "api_key";
        apiKey: string;
    } | null;
    tags: string[];
    environments: string[];
    containsSecrets: boolean;
}
```
</details>


### experiment.updated

Triggered when an experiment is updated

<details>
  <summary>Payload</summary>

```typescript
{
    event: "experiment.updated";
    object: "experiment";
    api_version: string;
    created: number;
    data: {
        object: {
            id: string;
            dateCreated: string;
            dateUpdated: string;
            name: string;
            project: string;
            hypothesis: string;
            description: string;
            tags: string[];
            owner: string;
            archived: boolean;
            status: string;
            autoRefresh: boolean;
            hashAttribute: string;
            fallbackAttribute?: string | undefined;
            hashVersion: 1 | 2;
            disableStickyBucketing?: any | undefined;
            bucketVersion?: number | undefined;
            minBucketVersion?: number | undefined;
            variations: {
                variationId: string;
                key: string;
                name: string;
                description: string;
                screenshots: string[];
            }[];
            phases: {
                name: string;
                dateStarted: string;
                dateEnded: string;
                reasonForStopping: string;
                seed: string;
                coverage: number;
                trafficSplit: {
                    variationId: string;
                    weight: number;
                }[];
                namespace?: {
                    namespaceId: string;
                    range: any[];
                } | undefined;
                targetingCondition: string;
                savedGroupTargeting?: {
                    matchType: "all" | "any" | "none";
                    savedGroups: string[];
                }[] | undefined;
            }[];
            settings: {
                datasourceId: string;
                assignmentQueryId: string;
                experimentId: string;
                segmentId: string;
                queryFilter: string;
                inProgressConversions: "include" | "exclude";
                attributionModel: "firstExposure" | "experimentDuration";
                statsEngine: "bayesian" | "frequentist";
                regressionAdjustmentEnabled?: boolean | undefined;
                goals: {
                    metricId: string;
                    overrides: {
                        delayHours?: number | undefined;
                        windowHours?: number | undefined;
                        window?: ("conversion" | "lookback" | "") | undefined;
                        winRiskThreshold?: number | undefined;
                        loseRiskThreshold?: number | undefined;
                    };
                }[];
                secondaryMetrics: {
                    metricId: string;
                    overrides: {
                        delayHours?: number | undefined;
                        windowHours?: number | undefined;
                        window?: ("conversion" | "lookback" | "") | undefined;
                        winRiskThreshold?: number | undefined;
                        loseRiskThreshold?: number | undefined;
                    };
                }[];
                guardrails: {
                    metricId: string;
                    overrides: {
                        delayHours?: number | undefined;
                        windowHours?: number | undefined;
                        window?: ("conversion" | "lookback" | "") | undefined;
                        winRiskThreshold?: number | undefined;
                        loseRiskThreshold?: number | undefined;
                    };
                }[];
                activationMetric?: {
                    metricId: string;
                    overrides: {
                        delayHours?: number | undefined;
                        windowHours?: number | undefined;
                        window?: ("conversion" | "lookback" | "") | undefined;
                        winRiskThreshold?: number | undefined;
                        loseRiskThreshold?: number | undefined;
                    };
                } | undefined;
            };
            resultSummary?: {
                status: string;
                winner: string;
                conclusions: string;
                releasedVariationId: string;
                excludeFromPayload: boolean;
            } | undefined;
        };
        previous_attributes: {
            id?: string | undefined;
            dateCreated?: string | undefined;
            dateUpdated?: string | undefined;
            name?: string | undefined;
            project?: string | undefined;
            hypothesis?: string | undefined;
            description?: string | undefined;
            tags?: string[] | undefined;
            owner?: string | undefined;
            archived?: boolean | undefined;
            status?: string | undefined;
            autoRefresh?: boolean | undefined;
            hashAttribute?: string | undefined;
            fallbackAttribute?: (string | undefined) | undefined;
            hashVersion?: (1 | 2) | undefined;
            disableStickyBucketing?: (any | undefined) | undefined;
            bucketVersion?: (number | undefined) | undefined;
            minBucketVersion?: (number | undefined) | undefined;
            variations?: {
                variationId: string;
                key: string;
                name: string;
                description: string;
                screenshots: string[];
            }[] | undefined;
            phases?: {
                name: string;
                dateStarted: string;
                dateEnded: string;
                reasonForStopping: string;
                seed: string;
                coverage: number;
                trafficSplit: {
                    variationId: string;
                    weight: number;
                }[];
                namespace?: {
                    namespaceId: string;
                    range: any[];
                } | undefined;
                targetingCondition: string;
                savedGroupTargeting?: {
                    matchType: "all" | "any" | "none";
                    savedGroups: string[];
                }[] | undefined;
            }[] | undefined;
            settings?: {
                datasourceId: string;
                assignmentQueryId: string;
                experimentId: string;
                segmentId: string;
                queryFilter: string;
                inProgressConversions: "include" | "exclude";
                attributionModel: "firstExposure" | "experimentDuration";
                statsEngine: "bayesian" | "frequentist";
                regressionAdjustmentEnabled?: boolean | undefined;
                goals: {
                    metricId: string;
                    overrides: {
                        delayHours?: number | undefined;
                        windowHours?: number | undefined;
                        window?: ("conversion" | "lookback" | "") | undefined;
                        winRiskThreshold?: number | undefined;
                        loseRiskThreshold?: number | undefined;
                    };
                }[];
                secondaryMetrics: {
                    metricId: string;
                    overrides: {
                        delayHours?: number | undefined;
                        windowHours?: number | undefined;
                        window?: ("conversion" | "lookback" | "") | undefined;
                        winRiskThreshold?: number | undefined;
                        loseRiskThreshold?: number | undefined;
                    };
                }[];
                guardrails: {
                    metricId: string;
                    overrides: {
                        delayHours?: number | undefined;
                        windowHours?: number | undefined;
                        window?: ("conversion" | "lookback" | "") | undefined;
                        winRiskThreshold?: number | undefined;
                        loseRiskThreshold?: number | undefined;
                    };
                }[];
                activationMetric?: {
                    metricId: string;
                    overrides: {
                        delayHours?: number | undefined;
                        windowHours?: number | undefined;
                        window?: ("conversion" | "lookback" | "") | undefined;
                        winRiskThreshold?: number | undefined;
                        loseRiskThreshold?: number | undefined;
                    };
                } | undefined;
            } | undefined;
            resultSummary?: ({
                status: string;
                winner: string;
                conclusions: string;
                releasedVariationId: string;
                excludeFromPayload: boolean;
            } | undefined) | undefined;
        };
    };
    user: {
        type: "dashboard";
        id: string;
        email: string;
        name: string;
    } | {
        type: "api_key";
        apiKey: string;
    } | null;
    tags: string[];
    environments: string[];
    containsSecrets: boolean;
}
```
</details>


### experiment.deleted

Triggered when an experiment is deleted

<details>
  <summary>Payload</summary>

```typescript
{
    event: "experiment.deleted";
    object: "experiment";
    api_version: string;
    created: number;
    data: {
        object: {
            id: string;
            dateCreated: string;
            dateUpdated: string;
            name: string;
            project: string;
            hypothesis: string;
            description: string;
            tags: string[];
            owner: string;
            archived: boolean;
            status: string;
            autoRefresh: boolean;
            hashAttribute: string;
            fallbackAttribute?: string | undefined;
            hashVersion: 1 | 2;
            disableStickyBucketing?: any | undefined;
            bucketVersion?: number | undefined;
            minBucketVersion?: number | undefined;
            variations: {
                variationId: string;
                key: string;
                name: string;
                description: string;
                screenshots: string[];
            }[];
            phases: {
                name: string;
                dateStarted: string;
                dateEnded: string;
                reasonForStopping: string;
                seed: string;
                coverage: number;
                trafficSplit: {
                    variationId: string;
                    weight: number;
                }[];
                namespace?: {
                    namespaceId: string;
                    range: any[];
                } | undefined;
                targetingCondition: string;
                savedGroupTargeting?: {
                    matchType: "all" | "any" | "none";
                    savedGroups: string[];
                }[] | undefined;
            }[];
            settings: {
                datasourceId: string;
                assignmentQueryId: string;
                experimentId: string;
                segmentId: string;
                queryFilter: string;
                inProgressConversions: "include" | "exclude";
                attributionModel: "firstExposure" | "experimentDuration";
                statsEngine: "bayesian" | "frequentist";
                regressionAdjustmentEnabled?: boolean | undefined;
                goals: {
                    metricId: string;
                    overrides: {
                        delayHours?: number | undefined;
                        windowHours?: number | undefined;
                        window?: ("conversion" | "lookback" | "") | undefined;
                        winRiskThreshold?: number | undefined;
                        loseRiskThreshold?: number | undefined;
                    };
                }[];
                secondaryMetrics: {
                    metricId: string;
                    overrides: {
                        delayHours?: number | undefined;
                        windowHours?: number | undefined;
                        window?: ("conversion" | "lookback" | "") | undefined;
                        winRiskThreshold?: number | undefined;
                        loseRiskThreshold?: number | undefined;
                    };
                }[];
                guardrails: {
                    metricId: string;
                    overrides: {
                        delayHours?: number | undefined;
                        windowHours?: number | undefined;
                        window?: ("conversion" | "lookback" | "") | undefined;
                        winRiskThreshold?: number | undefined;
                        loseRiskThreshold?: number | undefined;
                    };
                }[];
                activationMetric?: {
                    metricId: string;
                    overrides: {
                        delayHours?: number | undefined;
                        windowHours?: number | undefined;
                        window?: ("conversion" | "lookback" | "") | undefined;
                        winRiskThreshold?: number | undefined;
                        loseRiskThreshold?: number | undefined;
                    };
                } | undefined;
            };
            resultSummary?: {
                status: string;
                winner: string;
                conclusions: string;
                releasedVariationId: string;
                excludeFromPayload: boolean;
            } | undefined;
        };
    };
    user: {
        type: "dashboard";
        id: string;
        email: string;
        name: string;
    } | {
        type: "api_key";
        apiKey: string;
    } | null;
    tags: string[];
    environments: string[];
    containsSecrets: boolean;
}
```
</details>


### experiment.warning

Triggered when a warning condition is detected on an experiment

<details>
  <summary>Payload</summary>

```typescript
{
    event: "experiment.warning";
    object: "experiment";
    api_version: string;
    created: number;
    data: {
        object: {
            type: "auto-update";
            success: boolean;
            experimentName: string;
            experimentId: string;
        } | {
            type: "multiple-exposures";
            experimentName: string;
            experimentId: string;
            usersCount: number;
            percent: number;
        } | {
            type: "srm";
            experimentName: string;
            experimentId: string;
            threshold: number;
        };
    };
    user: {
        type: "dashboard";
        id: string;
        email: string;
        name: string;
    } | {
        type: "api_key";
        apiKey: string;
    } | null;
    tags: string[];
    environments: string[];
    containsSecrets: boolean;
}
```
</details>


<<<<<<< HEAD
### experiment.info.significance

Triggered when a primary metric reaches significance in an experiment (e.g. either above 95% or below 5% chance to win)

<details>
  <summary>Payload</summary>

```typescript
{
    event: "experiment.info.significance";
    object: "experiment";
    api_version: string;
    created: number;
    data: {
        object: {
            experimentName: string;
            experimentId: string;
            variationId: string;
            variationName: string;
            metricName: string;
            metricId: string;
            statsEngine: string;
            criticalValue: number;
            winning: boolean;
        };
    };
    user: {
        type: "dashboard";
        id: string;
        email: string;
        name: string;
    } | {
        type: "api_key";
        apiKey: string;
    } | null;
    tags: string[];
    environments: string[];
    containsSecrets: boolean;
}
```
</details>


=======
>>>>>>> 6d6b8aa2
### user.login

Triggered when a user logs in

<details>
  <summary>Payload</summary>

```typescript
{
    event: "user.login";
    object: "user";
    api_version: string;
    created: number;
    data: {
        object: {
            email: string;
            id: string;
            name: string;
            ip: string;
            userAgent: string;
            os: string;
            device: string;
        };
    };
    user: {
        type: "dashboard";
        id: string;
        email: string;
        name: string;
    } | {
        type: "api_key";
        apiKey: string;
    } | null;
    tags: string[];
    environments: string[];
    containsSecrets: boolean;
}
```
</details>
<|MERGE_RESOLUTION|>--- conflicted
+++ resolved
@@ -1,17 +1,6 @@
 
   | Event name | Description |
   |------------|-------------|
-<<<<<<< HEAD
-  | **[feature.created](#featurecreated)** | _Triggered when a feature is created_ |
-| **[feature.updated](#featureupdated)** | _Triggered when a feature is updated_ |
-| **[feature.deleted](#featuredeleted)** | _Triggered when a feature is deleted_ |
-| **[experiment.created](#experimentcreated)** | _Triggered when an experiment is created_ |
-| **[experiment.updated](#experimentupdated)** | _Triggered when an experiment is updated_ |
-| **[experiment.deleted](#experimentdeleted)** | _Triggered when an experiment is deleted_ |
-| **[experiment.warning](#experimentwarning)** | _Triggered when a warning condition is detected on an experiment_ |
-| **[experiment.info.significance](#experimentinfo.significance)** | _Triggered when a primary metric reaches significance in an experiment (e.g. either above 95% or below 5% chance to win)_ |
-| **[user.login](#userlogin)** | _Triggered when a user logs in_ |
-=======
   | **[feature.created](#featurecreated)** | Triggered when a feature is created |
 | **[feature.updated](#featureupdated)** | Triggered when a feature is updated |
 | **[feature.deleted](#featuredeleted)** | Triggered when a feature is deleted |
@@ -19,8 +8,8 @@
 | **[experiment.updated](#experimentupdated)** | Triggered when an experiment is updated |
 | **[experiment.deleted](#experimentdeleted)** | Triggered when an experiment is deleted |
 | **[experiment.warning](#experimentwarning)** | Triggered when a warning condition is detected on an experiment |
+| **[experiment.info.significance](#experimentinfo.significance)** | Triggered when a primary metric reaches significance in an experiment (e.g. either above 95% or below 5% chance to win) |
 | **[user.login](#userlogin)** | Triggered when a user logs in |
->>>>>>> 6d6b8aa2
 
   
 ### feature.created
@@ -1272,7 +1261,6 @@
 </details>
 
 
-<<<<<<< HEAD
 ### experiment.info.significance
 
 Triggered when a primary metric reaches significance in an experiment (e.g. either above 95% or below 5% chance to win)
@@ -1316,8 +1304,6 @@
 </details>
 
 
-=======
->>>>>>> 6d6b8aa2
 ### user.login
 
 Triggered when a user logs in
