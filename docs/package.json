{
  "name": "docs",
  "version": "0.0.1",
  "private": true,
  "scripts": {
    "dev": "docusaurus start --port 3200 --no-open",
    "docusaurus": "docusaurus",
    "start": "docusaurus start --port 3200",
    "gen": "npx -y tsx ./scripts/gen-event-webhook-doc.ts",
    "build": "docusaurus build",
    "postinstall": "patch-package",
    "swizzle": "docusaurus swizzle",
    "deploy": "docusaurus deploy",
    "clear": "docusaurus clear",
    "serve": "docusaurus serve",
    "write-translations": "docusaurus write-translations",
    "write-heading-ids": "docusaurus write-heading-ids",
    "typecheck": "tsc",
    "gen-sdk-resources": "npx -y tsx ./scripts/gen-sdk-resources.ts"
  },
  "dependencies": {
    "@docusaurus/core": "^3.9.2",
    "@docusaurus/faster": "^3.9.2",
    "@docusaurus/plugin-client-redirects": "^3.9.2",
    "@docusaurus/preset-classic": "^3.9.2",
    "@docusaurus/remark-plugin-npm2yarn": "^3.9.2",
    "@docusaurus/theme-live-codeblock": "^3.9.2",
    "@docusaurus/tsconfig": "^3.9.2",
    "@mdx-js/react": "^3.0.0",
    "clsx": "^2.0.0",
    "docusaurus-plugin-sass": "^0.2.2",
    "hast-util-is-element": "3.0.0",
    "modern-normalize": "3.0.1",
    "prism-react-renderer": "^2.3.0",
    "react": "19.1.2",
    "react-dom": "19.1.2",
    "redocusaurus": "2.2.3",
    "rehype-katex": "^7.0.1",
    "remark-math": "^6.0.0",
    "sass": "^1.55.0",
    "sass-loader": "16.0.5"
  },
  "devDependencies": {
<<<<<<< HEAD
    "@docusaurus/module-type-aliases": "^3.9.1",
    "@docusaurus/types": "^3.9.1",
=======
    "@docusaurus/module-type-aliases": "^3.9.2",
    "@docusaurus/types": "^3.9.2",
>>>>>>> 8a8292de
    "@ephys/zod-to-ts": "^2.3.2",
    "@types/node": "^22.15.19",
    "@types/react": "^19.1.4",
    "docusaurus-plugin-llms": "^0.1.4",
    "docusaurus-plugin-module-alias": "^0.0.2",
    "patch-package": "^8.0.1",
    "ts-node": "^10.9.2",
    "tsconfig-paths": "^4.2.0",
<<<<<<< HEAD
    "typescript": "^5.3.3",
=======
    "typescript": "^5.7.3",
>>>>>>> 8a8292de
    "zod": "^4.1.12"
  },
  "browserslist": {
    "production": [
      ">0.5%",
      "not dead",
      "not op_mini all"
    ],
    "development": [
      "last 1 chrome version",
      "last 1 firefox version",
      "last 1 safari version"
    ]
  },
  "engines": {
    "node": ">=18 <22"
  }
}<|MERGE_RESOLUTION|>--- conflicted
+++ resolved
@@ -41,13 +41,8 @@
     "sass-loader": "16.0.5"
   },
   "devDependencies": {
-<<<<<<< HEAD
-    "@docusaurus/module-type-aliases": "^3.9.1",
-    "@docusaurus/types": "^3.9.1",
-=======
     "@docusaurus/module-type-aliases": "^3.9.2",
     "@docusaurus/types": "^3.9.2",
->>>>>>> 8a8292de
     "@ephys/zod-to-ts": "^2.3.2",
     "@types/node": "^22.15.19",
     "@types/react": "^19.1.4",
@@ -56,11 +51,7 @@
     "patch-package": "^8.0.1",
     "ts-node": "^10.9.2",
     "tsconfig-paths": "^4.2.0",
-<<<<<<< HEAD
-    "typescript": "^5.3.3",
-=======
     "typescript": "^5.7.3",
->>>>>>> 8a8292de
     "zod": "^4.1.12"
   },
   "browserslist": {
