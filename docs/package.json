--- conflicted
+++ resolved
@@ -51,14 +51,8 @@
     "patch-package": "^8.0.1",
     "ts-node": "^10.9.2",
     "tsconfig-paths": "^4.2.0",
-<<<<<<< HEAD
-    "typescript": "^5.3.3",
+    "typescript": "^5.7.3",
     "zod": "^4.1.12"
-=======
-    "typescript": "^5.7.3",
-    "zod": "^3.23.8",
-    "zod-to-ts": "^1.2.0"
->>>>>>> b26f0f4c
   },
   "browserslist": {
     "production": [
