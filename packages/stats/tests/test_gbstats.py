--- conflicted
+++ resolved
@@ -18,10 +18,6 @@
 from gbstats.shared.models import (
     RegressionAdjustedStatistic,
     SampleMeanStatistic,
-<<<<<<< HEAD
-=======
-    ProportionStatistic,
->>>>>>> 995bdb7a
 )
 
 DECIMALS = 9
