--- conflicted
+++ resolved
@@ -10,10 +10,7 @@
     reduce_dimensionality,
     analyze_metric_df,
     get_metric_df,
-<<<<<<< HEAD
-=======
     format_results,
->>>>>>> 83429c62
     variation_statistic_from_metric_row,
 )
 from gbstats.messages import RA_NOT_COMPATIBLE_WITH_BAYESIAN_ERROR
@@ -164,10 +161,6 @@
     statistic_type="ratio", main_metric_type="count", denominator_metric_type="count"
 )
 
-<<<<<<< HEAD
-=======
-
->>>>>>> 83429c62
 RA_STATISTICS_DF = pd.DataFrame(
     [
         {
@@ -561,8 +554,6 @@
             )
 
 
-<<<<<<< HEAD
-=======
 class TestFormatResults(TestCase):
     def test_format_results_denominator(self):
         rows = RATIO_STATISTICS_DF
@@ -577,6 +568,5 @@
                 self.assertEqual(v["denominator"], 510 if i == 0 else 500)
 
 
->>>>>>> 83429c62
 if __name__ == "__main__":
     unittest_main()