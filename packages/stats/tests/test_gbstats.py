--- conflicted
+++ resolved
@@ -10,11 +10,8 @@
     reduce_dimensionality,
     analyze_metric_df,
     get_metric_df,
-<<<<<<< HEAD
+    format_results,
     variation_statistic_from_metric_row,
-=======
-    format_results,
->>>>>>> a4ee97f4
 )
 from gbstats.messages import RA_NOT_COMPATIBLE_WITH_BAYESIAN_ERROR
 from gbstats.shared.constants import StatsEngine
@@ -163,7 +160,7 @@
 ).assign(
     statistic_type="ratio", main_metric_type="count", denominator_metric_type="count"
 )
-<<<<<<< HEAD
+
 
 RA_STATISTICS_DF = pd.DataFrame(
     [
@@ -259,8 +256,6 @@
                 theta=0,
             ),
         )
-=======
->>>>>>> a4ee97f4
 
 
 class TestDetectVariations(TestCase):
@@ -523,7 +518,6 @@
         self.assertEqual(round_(result.at[0, "v1_p_value"]), 1)
 
 
-<<<<<<< HEAD
 class TestAnalyzeMetricDfRegressionAdjustment(TestCase):
     def test_analyze_metric_df_ra(self):
         rows = RA_STATISTICS_DF
@@ -559,7 +553,8 @@
             analyze_metric_df(
                 df=df, weights=[0.5, 0.5], inverse=False, engine=StatsEngine.BAYESIAN
             )
-=======
+
+
 class TestFormatResults(TestCase):
     def test_format_results_denominator(self):
         rows = RATIO_STATISTICS_DF
@@ -572,7 +567,6 @@
         for res in result:
             for i, v in enumerate(res["variations"]):
                 self.assertEqual(v["denominator"], 510 if i == 0 else 500)
->>>>>>> a4ee97f4
 
 
 if __name__ == "__main__":
