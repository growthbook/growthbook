--- conflicted
+++ resolved
@@ -72,9 +72,5 @@
 @dataclass
 class MultipleExperimentMetricAnalysis:
     id: str
-<<<<<<< HEAD
-    results: List[ExperimentMetricAnalysisResult]
-=======
     results: List[ExperimentMetricAnalysis]
-    error: Optional[str]
->>>>>>> 9df03c1e
+    error: Optional[str]