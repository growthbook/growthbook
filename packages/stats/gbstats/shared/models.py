from abc import ABC, abstractmethod
from dataclasses import dataclass
from typing import List, Union

import numpy as np


@dataclass
class Statistic(ABC):
    n: int

    @property
    @abstractmethod
    def variance(self):
        pass

    @property
    def stddev(self):
        return 0 if self.variance == 0 else np.sqrt(self.variance)

    @property
    @abstractmethod
    def mean(self):
        pass

    @property
    def unadjusted_mean(self):
        """
        Return the mean that has no regression adjustments.
<<<<<<< HEAD
        Defaults to just `mean` for all statistic types besides
        RegressionAdjustedStatistic
=======
        Must be over-ridden if regular `mean` function is adjusted,
        as it is for RegressionAdjustedStatistic
>>>>>>> 83429c62
        """
        return self.mean


@dataclass
class SampleMeanStatistic(Statistic):
    sum: float
    sum_squares: float

    @property
    def variance(self):
        if self.n <= 1:
            return 0
        return (self.sum_squares - pow(self.sum, 2) / self.n) / (self.n - 1)

    @property
    def mean(self):
        if self.n == 0:
            return 0
        return self.sum / self.n


@dataclass
class ProportionStatistic(Statistic):
    sum: float

    @property
    def sum_squares(self) -> float:
        return self.sum

    @property
    def variance(self):
        return self.mean * (1 - self.mean)

    @property
    def mean(self):
        if self.n == 0:
            return 0
        return self.sum / self.n


@dataclass
class RatioStatistic(Statistic):
    m_statistic: Union[SampleMeanStatistic, ProportionStatistic]
    d_statistic: Union[SampleMeanStatistic, ProportionStatistic]
    m_d_sum_of_products: float

    @property
    def mean(self):
        if self.d_statistic.sum == 0:
            return 0
        return self.m_statistic.sum / self.d_statistic.sum

    @property
    def variance(self):
        if self.d_statistic.mean == 0 or self.n <= 1:
            return 0
        return (
            self.m_statistic.variance / pow(self.d_statistic.mean, 2)
            - 2
            * self.covariance
            * self.m_statistic.mean
            / pow(self.d_statistic.mean, 3)
            + pow(self.m_statistic.mean, 2)
            * self.d_statistic.variance
            / pow(self.d_statistic.mean, 4)
        )

    @property
    def covariance(self):
        if self.n <= 1:
            return 0
        return (
            self.m_d_sum_of_products
            - self.m_statistic.sum * self.d_statistic.sum / self.n
        ) / (self.n - 1)


@dataclass
class RegressionAdjustedStatistic(Statistic):
    post_statistic: Union[SampleMeanStatistic, ProportionStatistic]
    pre_statistic: Union[SampleMeanStatistic, ProportionStatistic]
    post_pre_sum_of_products: float
    theta: float

    @property
    def mean(self):
        return self.post_statistic.mean - self.theta * self.pre_statistic.mean

    @property
    def unadjusted_mean(self):
        return self.post_statistic.mean

    @property
    def variance(self):
        if self.n <= 1:
            return 0
        return (
            self.post_statistic.variance
            + pow(self.theta, 2) * self.pre_statistic.variance
            - 2 * self.theta * self.covariance
        )

    @property
    def covariance(self):
        if self.n <= 1:
            return 0
        return (
            self.post_pre_sum_of_products
            - self.post_statistic.sum * self.pre_statistic.sum / self.n
        ) / (self.n - 1)


def compute_theta(
    a: RegressionAdjustedStatistic, b: RegressionAdjustedStatistic
) -> float:
    n = a.n + b.n
    joint = RegressionAdjustedStatistic(
        n=n,
        post_statistic=SampleMeanStatistic(
            n,
            a.post_statistic.sum + b.post_statistic.sum,
            a.post_statistic.sum_squares + b.post_statistic.sum_squares,
        ),
        pre_statistic=SampleMeanStatistic(
            n,
            a.pre_statistic.sum + b.pre_statistic.sum,
            a.pre_statistic.sum_squares + b.pre_statistic.sum_squares,
        ),
        post_pre_sum_of_products=a.post_pre_sum_of_products
        + b.post_pre_sum_of_products,
        theta=0,
    )
    return joint.covariance / joint.pre_statistic.variance


# Data classes for the results of tests
@dataclass
class Uplift:
    dist: str
    mean: float
    stddev: float


@dataclass
class TestResult:
    expected: float
    ci: List[float]
    uplift: Uplift


@dataclass
class BayesianTestResult(TestResult):
    chance_to_win: float
    risk: List[float]
    relative_risk: List[float]


@dataclass
class FrequentistTestResult(TestResult):
    p_value: float<|MERGE_RESOLUTION|>--- conflicted
+++ resolved
@@ -27,13 +27,8 @@
     def unadjusted_mean(self):
         """
         Return the mean that has no regression adjustments.
-<<<<<<< HEAD
-        Defaults to just `mean` for all statistic types besides
-        RegressionAdjustedStatistic
-=======
         Must be over-ridden if regular `mean` function is adjusted,
         as it is for RegressionAdjustedStatistic
->>>>>>> 83429c62
         """
         return self.mean
 
