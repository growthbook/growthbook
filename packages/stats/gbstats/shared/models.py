from abc import ABC, abstractmethod
from dataclasses import dataclass
from typing import List, Optional, Union

import numpy as np

from gbstats.shared.constants import DifferenceType


@dataclass
class Statistic(ABC):
    n: int

    @property
    @abstractmethod
    def variance(self):
        pass

    @property
    def stddev(self):
        return 0 if self.variance <= 0 else np.sqrt(self.variance)

    @property
    @abstractmethod
    def mean(self):
        pass

    @property
    def unadjusted_mean(self):
        """
        Return the mean that has no regression adjustments.
        Must be over-ridden if regular `mean` function is adjusted,
        as it is for RegressionAdjustedStatistic
        """
        return self.mean


@dataclass
class SampleMeanStatistic(Statistic):
    sum: float
    sum_squares: float

    @property
    def variance(self):
        if self.n <= 1:
            return 0
        return (self.sum_squares - pow(self.sum, 2) / self.n) / (self.n - 1)

    @property
    def mean(self):
        if self.n == 0:
            return 0
        return self.sum / self.n


@dataclass
class ProportionStatistic(Statistic):
    sum: float

    @property
    def sum_squares(self) -> float:
        return self.sum

    @property
    def variance(self):
        return self.mean * (1 - self.mean)

    @property
    def mean(self):
        if self.n == 0:
            return 0
        return self.sum / self.n


@dataclass
class RatioStatistic(Statistic):
    m_statistic: Union[SampleMeanStatistic, ProportionStatistic]
    d_statistic: Union[SampleMeanStatistic, ProportionStatistic]
    m_d_sum_of_products: float

    @property
    def mean(self):
        if self.d_statistic.sum == 0:
            return 0
        return self.m_statistic.sum / self.d_statistic.sum

    @property
    def sum(self):
        raise NotImplementedError(
            "RatioStatistic does not have a unique `sum` property"
        )

    @property
    def variance(self):
        if self.d_statistic.mean == 0 or self.n <= 1:
            return 0
        return (
            self.m_statistic.variance / pow(self.d_statistic.mean, 2)
            - 2
            * self.covariance
            * self.m_statistic.mean
            / pow(self.d_statistic.mean, 3)
            + pow(self.m_statistic.mean, 2)
            * self.d_statistic.variance
            / pow(self.d_statistic.mean, 4)
        )

    @property
    def covariance(self):
        if self.n <= 1:
            return 0
        return (
            self.m_d_sum_of_products
            - self.m_statistic.sum * self.d_statistic.sum / self.n
        ) / (self.n - 1)


@dataclass
class RegressionAdjustedStatistic(Statistic):
    post_statistic: Union[SampleMeanStatistic, ProportionStatistic]
    pre_statistic: Union[SampleMeanStatistic, ProportionStatistic]
    post_pre_sum_of_products: float
    theta: float

    @property
    def mean(self):
        return self.post_statistic.mean - self.theta * self.pre_statistic.mean

    @property
    def sum(self):
        raise NotImplementedError(
            "Regression Adjusted Statistic does not have a unique `sum` property"
        )

    @property
    def unadjusted_mean(self):
        return self.post_statistic.mean

    @property
    def variance(self):
        if self.n <= 1:
            return 0
        return (
            self.post_statistic.variance
            + pow(self.theta, 2) * self.pre_statistic.variance
            - 2 * self.theta * self.covariance
        )

    @property
    def covariance(self):
        if self.n <= 1:
            return 0
        return (
            self.post_pre_sum_of_products
            - self.post_statistic.sum * self.pre_statistic.sum / self.n
        ) / (self.n - 1)


def compute_theta(
    a: RegressionAdjustedStatistic, b: RegressionAdjustedStatistic
) -> float:
    n = a.n + b.n
    joint_post_statistic = create_joint_statistic(
        a=a.post_statistic, b=b.post_statistic, n=n
    )
    joint_pre_statistic = create_joint_statistic(
        a=a.pre_statistic, b=b.pre_statistic, n=n
    )
    if joint_pre_statistic.variance == 0 or joint_post_statistic.variance == 0:
        return 0

    joint = RegressionAdjustedStatistic(
        n=n,
        post_statistic=joint_post_statistic,
        pre_statistic=joint_pre_statistic,
        post_pre_sum_of_products=a.post_pre_sum_of_products
        + b.post_pre_sum_of_products,
        theta=0,
    )
    return joint.covariance / joint.pre_statistic.variance


def create_joint_statistic(
    a: Union[ProportionStatistic, SampleMeanStatistic],
    b: Union[ProportionStatistic, SampleMeanStatistic],
    n: int,
) -> Union[ProportionStatistic, SampleMeanStatistic]:
    if isinstance(a, ProportionStatistic) and isinstance(b, ProportionStatistic):
        return ProportionStatistic(n=n, sum=a.sum + b.sum)
    elif isinstance(a, SampleMeanStatistic) and isinstance(b, SampleMeanStatistic):
        return SampleMeanStatistic(
            n=n, sum=a.sum + b.sum, sum_squares=a.sum_squares + b.sum_squares
        )
    raise ValueError(
        "Statistic types for a metric must not be different types across variations."
    )


# Data class for test config
@dataclass
class BaseConfig:
    difference_type: DifferenceType = DifferenceType.RELATIVE
    traffic_proportion_b: float = 1
    phase_length_days: float = 1


# Data classes for the results of tests
@dataclass
class Uplift:
    dist: str
    mean: float
    stddev: float


@dataclass
class TestResult:
    expected: float
    ci: List[float]
    uplift: Uplift


@dataclass
class BayesianTestResult(TestResult):
    chance_to_win: float
    risk: List[float]
<<<<<<< HEAD
    relative_risk: List[float]
    error_message: Optional[str] = None
=======
>>>>>>> fb4a5baa


@dataclass
class FrequentistTestResult(TestResult):
    p_value: float
    error_message: Optional[str] = None<|MERGE_RESOLUTION|>--- conflicted
+++ resolved
@@ -223,11 +223,7 @@
 class BayesianTestResult(TestResult):
     chance_to_win: float
     risk: List[float]
-<<<<<<< HEAD
-    relative_risk: List[float]
     error_message: Optional[str] = None
-=======
->>>>>>> fb4a5baa
 
 
 @dataclass
