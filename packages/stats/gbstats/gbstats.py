from dataclasses import asdict

import pandas as pd
from scipy.stats.distributions import chi2

from gbstats.bayesian.tests import BinomialBayesianABTest, GaussianBayesianABTest
from gbstats.frequentist.tests import TwoSidedTTest
from gbstats.shared.constants import StatsEngine
from gbstats.shared.models import (
    compute_theta,
    ProportionStatistic,
    SampleMeanStatistic,
    RatioStatistic,
    RegressionAdjustedStatistic,
    Statistic,
    TestResult,
)
from gbstats.shared.tests import BaseABTest


SUM_COLS = [
    "users",
    "count",
    "main_sum",
    "main_sum_squares",
    "denominator_sum",
    "denominator_sum_squares",
    "main_denominator_sum_product",
<<<<<<< HEAD
    "covariate_sum",
    "covariate_sum_squares",
    "main_covariate_sum_product",
=======
>>>>>>> f29e800d
]


# Looks for any variation ids that are not in the provided map
def detect_unknown_variations(rows, var_id_map, ignore_ids={"__multiple__"}):
    unknown_var_ids = []
    for row in rows.itertuples(index=False):
        id = str(row.variation)
        if id not in ignore_ids and id not in var_id_map:
            unknown_var_ids.append(id)
    return set(unknown_var_ids)


# Transform raw SQL result for metrics into a dataframe of dimensions
def get_metric_df(
    rows,
    var_id_map,
    var_names,
):
    dimensions = {}
    # Each row in the raw SQL result is a dimension/variation combo
    # We want to end up with one row per dimension
    for row in rows.itertuples(index=False):
        dim = row.dimension

        # If this is the first time we're seeing this dimension, create an empty dict
        if dim not in dimensions:
            # Overall columns
            dimensions[dim] = {
                "dimension": dim,
                "variations": len(var_names),
                "statistic_type": row.statistic_type,
                "main_metric_type": row.main_metric_type,
                "denominator_metric_type": getattr(
                    row, "denominator_metric_type", None
                ),
                "covariate_metric_type": getattr(row, "covariate_metric_type", None),
                "total_users": 0,
            }
            # Add columns for each variation (including baseline)
            for key in var_id_map:
                i = var_id_map[key]
                prefix = f"v{i}" if i > 0 else "baseline"
                dimensions[dim][f"{prefix}_id"] = key
                dimensions[dim][f"{prefix}_name"] = var_names[i]
                for col in SUM_COLS:
                    dimensions[dim][f"{prefix}_{col}"] = 0

        # Add this SQL result row into the dimension dict if we recognize the variation
        key = str(row.variation)
        if key in var_id_map:
            i = var_id_map[key]

            dimensions[dim]["total_users"] += row.users
            prefix = f"v{i}" if i > 0 else "baseline"
            for col in SUM_COLS:
                dimensions[dim][f"{prefix}_{col}"] = getattr(row, col, 0)

    return pd.DataFrame(dimensions.values())


# Limit to the top X dimensions with the most users
# Merge the rest into an "(other)" dimension
def reduce_dimensionality(df, max=20):
    num_variations = df.at[0, "variations"]

    rows = df.to_dict("records")
    rows.sort(key=lambda i: i["total_users"], reverse=True)

    newrows = []

    for i, row in enumerate(rows):
        # For the first few dimensions, keep them as-is
        if i < max:
            newrows.append(row)
        # For the rest, merge them into the last dimension
        else:
            current = newrows[max - 1]
            current["dimension"] = "(other)"
            current["total_users"] += row["total_users"]
            for v in range(num_variations):
                prefix = f"v{v}" if v > 0 else "baseline"
                for col in SUM_COLS:
                    current[f"{prefix}_{col}"] += row[f"{prefix}_{col}"]

    return pd.DataFrame(newrows)


# Run A/B test analysis for each variation and dimension
def analyze_metric_df(df, weights, inverse=False, engine=StatsEngine.BAYESIAN):
    num_variations = df.at[0, "variations"]

    # Add new columns to the dataframe with placeholder values
    df["srm_p"] = 0
    df["engine"] = engine.value
    for i in range(num_variations):
        if i == 0:
            df["baseline_cr"] = 0
            df["baseline_mean"] = None
            df["baseline_stddev"] = None
            df["baseline_risk"] = None
        else:
            df[f"v{i}_cr"] = 0
            df[f"v{i}_mean"] = None
            df[f"v{i}_stddev"] = None
            df[f"v{i}_expected"] = 0
            df[f"v{i}_p_value"] = None
            df[f"v{i}_rawrisk"] = None
            df[f"v{i}_risk"] = None
            df[f"v{i}_prob_beat_baseline"] = None
            df[f"v{i}_uplift"] = None

    def analyze_row(s):
        s = s.copy()
        # Baseline values
        stat_a: Statistic = variation_statistic_from_metric_row(s, "baseline")
        s["baseline_cr"] = stat_a.mean
        s["baseline_mean"] = stat_a.mean
        s["baseline_stddev"] = stat_a.stddev

        # List of users in each variation (used for SRM check)
        users = [0] * num_variations
        users[0] = stat_a.n

        # Loop through each non-baseline variation and run an analysis
        baseline_risk = 0
        for i in range(1, num_variations):
            # Variation values
            stat_b: Statistic = variation_statistic_from_metric_row(s, f"v{i}")
            s[f"v{i}_cr"] = stat_b.mean
            # TODO: not use CUPED with bayesian
            if isinstance(stat_b, RegressionAdjustedStatistic) and isinstance(
                stat_a, RegressionAdjustedStatistic
            ):
                # print(stat_a.post_statistic.mean)
                # print(stat_a.post_statistic.variance)
                theta = compute_theta(stat_a, stat_b)
                stat_a.theta = theta
                stat_b.theta = theta
            s[f"v{i}_expected"] = (
                (stat_b.mean / stat_a.mean) - 1 if stat_a.mean > 0 else 0
            )
            s[f"v{i}_mean"] = stat_b.mean
            s[f"v{i}_stddev"] = stat_b.stddev

            users[i] = stat_b.n

            # Run the A/B test analysis of baseline vs variation
            if engine == StatsEngine.BAYESIAN:
                if isinstance(stat_a, ProportionStatistic) and isinstance(
                    stat_b, ProportionStatistic
                ):
                    test: BaseABTest = BinomialBayesianABTest(
                        stat_a, stat_b, inverse=inverse
                    )
                else:
                    test: BaseABTest = GaussianBayesianABTest(
                        stat_a, stat_b, inverse=inverse
                    )

                res: TestResult = test.compute_result()

                # The baseline risk is the max risk of any of the variation A/B tests
                if res.relative_risk[0] > baseline_risk:
                    baseline_risk = res.relative_risk[0]

                s.at[f"v{i}_rawrisk"] = res.risk
                s[f"v{i}_risk"] = res.relative_risk[1]
                s[f"v{i}_prob_beat_baseline"] = res.chance_to_win
            else:
                test: BaseABTest = TwoSidedTTest(stat_a, stat_b)
                res: TestResult = test.compute_result()
                s[f"v{i}_p_value"] = res.p_value
                baseline_risk = None

            s.at[f"v{i}_ci"] = res.ci
            s.at[f"v{i}_uplift"] = asdict(res.uplift)

        s["baseline_risk"] = baseline_risk
        s["srm_p"] = check_srm(users, weights)
        return s

    return df.apply(analyze_row, axis=1)


# Convert final experiment results to a structure that can be easily
# serialized and used to display results in the GrowthBook front-end
def format_results(df):
    num_variations = df.at[0, "variations"]
    results = []
    rows = df.to_dict("records")
    for row in rows:
        dim = {"dimension": row["dimension"], "srm": row["srm_p"], "variations": []}
        for v in range(num_variations):
            prefix = f"v{v}" if v > 0 else "baseline"
            stats = {
                "users": row[f"{prefix}_users"],
                "count": row[f"{prefix}_count"],
                "stddev": row[f"{prefix}_stddev"],
                "mean": row[f"{prefix}_mean"],
            }
            if v == 0:
                dim["variations"].append(
                    {
                        "cr": row[f"{prefix}_cr"],
                        "value": row[f"{prefix}_main_sum"],
                        "users": row[f"{prefix}_users"],
                        "denominator": row[f"{prefix}_count"],
                        "stats": stats,
                    }
                )
            else:
                dim["variations"].append(
                    {
                        "cr": row[f"{prefix}_cr"],
                        "value": row[f"{prefix}_main_sum"],
                        "users": row[f"{prefix}_users"],
                        "denominator": row[f"{prefix}_count"],
                        "expected": row[f"{prefix}_expected"],
                        "chanceToWin": row[f"{prefix}_prob_beat_baseline"],
                        "pValue": row[f"{prefix}_p_value"],
                        "uplift": row[f"{prefix}_uplift"],
                        "ci": row[f"{prefix}_ci"],
                        "risk": row[f"{prefix}_rawrisk"],
                        "stats": stats,
                    }
                )
        results.append(dim)
    return results


def variation_statistic_from_metric_row(row: pd.DataFrame, prefix: str) -> Statistic:
    statistic_type = row["statistic_type"]
    if statistic_type == "ratio":
        return RatioStatistic(
            m_statistic=base_statistic_from_metric_row(row, prefix, "main"),
            d_statistic=base_statistic_from_metric_row(row, prefix, "denominator"),
            m_d_sum_of_products=row[f"{prefix}_main_denominator_sum_product"],
            n=row[f"{prefix}_users"],
        )
    elif statistic_type == "mean":
        return base_statistic_from_metric_row(row, prefix, "main")
    elif statistic_type == "mean_ra":
        # initialize with theta = 0
        return RegressionAdjustedStatistic(
            post_statistic=base_statistic_from_metric_row(row, prefix, "main"),
            pre_statistic=base_statistic_from_metric_row(row, prefix, "covariate"),
            post_pre_sum_of_products=row[f"{prefix}_main_covariate_sum_product"],
            n=row[f"{prefix}_users"],
            theta=0,
        )
    else:
        raise ValueError(
            f"Unexpected statistic_type {statistic_type}' found in experiment data."
        )


def base_statistic_from_metric_row(
    row: pd.DataFrame, prefix: str, component: str
) -> Statistic:
    metric_type = row[f"{component}_metric_type"]
    if metric_type == "binomial":
        return ProportionStatistic(
            sum=row[f"{prefix}_{component}_sum"], n=row[f"{prefix}_count"]
        )
    elif metric_type in ["count", "duration", "revenue"]:
        return SampleMeanStatistic(
            sum=row[f"{prefix}_{component}_sum"],
            sum_squares=row[f"{prefix}_{component}_sum_squares"],
            n=row[f"{prefix}_count"],
        )
    else:
        raise ValueError(
            f"Unexpected metric_type '{metric_type}' type for '{component}_type in experiment data."
        )


# Run a chi-squared test to make sure the observed traffic split matches the expected one
def check_srm(users, weights):
    # Convert count of users into ratios
    total_observed = sum(users)
    if not total_observed:
        return 1

    x = 0
    for i, o in enumerate(users):
        if weights[i] <= 0:
            continue
        e = weights[i] * total_observed
        x = x + ((o - e) ** 2) / e

    return chi2.sf(x, len(users) - 1)<|MERGE_RESOLUTION|>--- conflicted
+++ resolved
@@ -16,6 +16,7 @@
     TestResult,
 )
 from gbstats.shared.tests import BaseABTest
+from gbstats.messages import raise_error_if_bayesian_ra
 
 
 SUM_COLS = [
@@ -26,12 +27,9 @@
     "denominator_sum",
     "denominator_sum_squares",
     "main_denominator_sum_product",
-<<<<<<< HEAD
     "covariate_sum",
     "covariate_sum_squares",
     "main_covariate_sum_product",
-=======
->>>>>>> f29e800d
 ]
 
 
@@ -148,6 +146,7 @@
         s = s.copy()
         # Baseline values
         stat_a: Statistic = variation_statistic_from_metric_row(s, "baseline")
+        raise_error_if_bayesian_ra(stat_a, engine)
         s["baseline_cr"] = stat_a.mean
         s["baseline_mean"] = stat_a.mean
         s["baseline_stddev"] = stat_a.stddev
@@ -159,15 +158,13 @@
         # Loop through each non-baseline variation and run an analysis
         baseline_risk = 0
         for i in range(1, num_variations):
-            # Variation values
             stat_b: Statistic = variation_statistic_from_metric_row(s, f"v{i}")
+            raise_error_if_bayesian_ra(stat_b, engine)
             s[f"v{i}_cr"] = stat_b.mean
-            # TODO: not use CUPED with bayesian
+
             if isinstance(stat_b, RegressionAdjustedStatistic) and isinstance(
                 stat_a, RegressionAdjustedStatistic
             ):
-                # print(stat_a.post_statistic.mean)
-                # print(stat_a.post_statistic.variance)
                 theta = compute_theta(stat_a, stat_b)
                 stat_a.theta = theta
                 stat_b.theta = theta
@@ -275,12 +272,12 @@
     elif statistic_type == "mean":
         return base_statistic_from_metric_row(row, prefix, "main")
     elif statistic_type == "mean_ra":
-        # initialize with theta = 0
         return RegressionAdjustedStatistic(
             post_statistic=base_statistic_from_metric_row(row, prefix, "main"),
             pre_statistic=base_statistic_from_metric_row(row, prefix, "covariate"),
             post_pre_sum_of_products=row[f"{prefix}_main_covariate_sum_product"],
             n=row[f"{prefix}_users"],
+            # Theta should be overriden with correct value later, 0 allows for unadjusted mean
             theta=0,
         )
     else:
