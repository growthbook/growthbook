from dataclasses import asdict
import re
from typing import Any, Dict, Hashable, List, Optional, Set, Union

import pandas as pd

from gbstats.bayesian.tests import (
    BayesianTestResult,
    EffectBayesianABTest,
    EffectBayesianConfig,
    GaussianPrior,
)
from gbstats.frequentist.tests import (
    FrequentistConfig,
    FrequentistTestResult,
    SequentialConfig,
    SequentialTwoSidedTTest,
    TwoSidedTTest,
)
<<<<<<< HEAD
from gbstats.messages import RA_NOT_COMPATIBLE_WITH_BAYESIAN_ERROR
=======
>>>>>>> 4574937b
from gbstats.models.results import (
    BaselineResponse,
    BayesianVariationResponse,
    DimensionResponse,
    ExperimentMetricAnalysis,
    ExperimentMetricAnalysisResult,
    FrequentistVariationResponse,
    MetricStats,
)
from gbstats.models.settings import (
    AnalysisSettingsForStatsEngine,
    DataForStatsEngine,
    ExperimentMetricQueryResponseRows,
    MetricSettingsForStatsEngine,
    MetricType,
    QueryResultsForStatsEngine,
    VarIdMap,
)
from gbstats.models.statistics import (
    ProportionStatistic,
    QuantileStatistic,
    QuantileClusteredStatistic,
    RatioStatistic,
    RegressionAdjustedStatistic,
    SampleMeanStatistic,
    TestStatistic,
)
from gbstats.utils import check_srm


SUM_COLS = [
    "users",
    "count",
    "main_sum",
    "main_sum_squares",
    "denominator_sum",
    "denominator_sum_squares",
    "main_denominator_sum_product",
    "covariate_sum",
    "covariate_sum_squares",
    "main_covariate_sum_product",
]

ROW_COLS = SUM_COLS + [
    "quantile_n",
    "quantile_nstar",
    "quantile",
    "quantile_lower",
    "quantile_upper",
]


# Looks for any variation ids that are not in the provided map
def detect_unknown_variations(
    rows, var_ids: Set[str], ignore_ids: Set[str] = {"__multiple__"}
) -> Set[str]:
    unknown_var_ids = []
    for row in rows.itertuples(index=False):
        id = str(row.variation)
        if id not in ignore_ids and id not in var_ids:
            unknown_var_ids.append(id)
    return set(unknown_var_ids)


def diff_for_daily_time_series(df: pd.DataFrame) -> pd.DataFrame:
    dfc = df.copy()
    diff_cols = [
        x
        for x in [
            "main_sum",
            "main_sum_squares",
            "denominator_sum",
            "denominator_sum_squares",
            "main_denominator_sum_product",
            "main_covariate_sum_product",
        ]
        if x in dfc.columns
    ]
    dfc.sort_values("dimension", inplace=True)
    dfc[diff_cols] = dfc.groupby(["variation"])[diff_cols].diff().fillna(dfc[diff_cols])
    return dfc


# Transform raw SQL result for metrics into a dataframe of dimensions
def get_metric_df(
    rows: pd.DataFrame,
    var_id_map: VarIdMap,
    var_names: List[str],
):
    dfc = rows.copy()

    dimensions = {}
    # Each row in the raw SQL result is a dimension/variation combo
    # We want to end up with one row per dimension
    for row in dfc.itertuples(index=False):
        dim = row.dimension

        # If this is the first time we're seeing this dimension, create an empty dict
        if dim not in dimensions:
            # Overall columns
            dimensions[dim] = {
                "dimension": dim,
                "variations": len(var_names),
                "total_users": 0,
            }
            # Add columns for each variation (including baseline)
            for key in var_id_map:
                i = var_id_map[key]
                prefix = f"v{i}" if i > 0 else "baseline"
                dimensions[dim][f"{prefix}_id"] = key
                dimensions[dim][f"{prefix}_name"] = var_names[i]
                for col in ROW_COLS:
                    dimensions[dim][f"{prefix}_{col}"] = 0

        # Add this SQL result row into the dimension dict if we recognize the variation
        key = str(row.variation)
        if key in var_id_map:
            i = var_id_map[key]

            dimensions[dim]["total_users"] += row.users
            prefix = f"v{i}" if i > 0 else "baseline"
            for col in ROW_COLS:
                dimensions[dim][f"{prefix}_{col}"] = getattr(row, col, 0)
            # Special handling for count, if missing returns a method, so override with user value
            if callable(getattr(row, "count")):
                dimensions[dim][f"{prefix}_count"] = getattr(row, "users", 0)

    return pd.DataFrame(dimensions.values())


# Limit to the top X dimensions with the most users
# Merge the rest into an "(other)" dimension
def reduce_dimensionality(
    df: pd.DataFrame, max: int = 20, keep_other: bool = True
) -> pd.DataFrame:
    num_variations = df.at[0, "variations"]

    rows = df.to_dict("records")
    rows.sort(key=lambda i: i["total_users"], reverse=True)

    newrows = []

    for i, row in enumerate(rows):
        # For the first few dimensions, keep them as-is
        if i < max:
            newrows.append(row)
        # For the rest, merge them into the last dimension
        elif keep_other:
            current = newrows[max - 1]
            current["dimension"] = "(other)"
            current["total_users"] += row["total_users"]
            for v in range(num_variations):
                prefix = f"v{v}" if v > 0 else "baseline"
                for col in SUM_COLS:
                    current[f"{prefix}_{col}"] += row[f"{prefix}_{col}"]

    return pd.DataFrame(newrows)


def get_configured_test(
    row: pd.Series,
    test_index: int,
    analysis: AnalysisSettingsForStatsEngine,
    metric: MetricSettingsForStatsEngine,
) -> Union[EffectBayesianABTest, SequentialTwoSidedTTest, TwoSidedTTest]:

    stat_a = variation_statistic_from_metric_row(row, "baseline", metric)
    stat_b = variation_statistic_from_metric_row(row, f"v{test_index}", metric)

    base_config = {
        "traffic_proportion_b": analysis.weights[test_index],
        "phase_length_days": analysis.phase_length_days,
        "difference_type": analysis.difference_type,
    }

    if analysis.stats_engine == "frequentist":
        if analysis.sequential_testing_enabled:
            return SequentialTwoSidedTTest(
                stat_a,
                stat_b,
                SequentialConfig(
                    **base_config,
                    alpha=analysis.alpha,
                    sequential_tuning_parameter=analysis.sequential_tuning_parameter,
                ),
            )
        else:
            return TwoSidedTTest(
                stat_a,
                stat_b,
                FrequentistConfig(
                    **base_config,
                    alpha=analysis.alpha,
                ),
            )
    else:
        assert type(stat_a) is type(stat_b), "stat_a and stat_b must be of same type."
<<<<<<< HEAD
        if isinstance(stat_a, RegressionAdjustedStatistic) or isinstance(
            stat_b, RegressionAdjustedStatistic
        ):
            raise ValueError(RA_NOT_COMPATIBLE_WITH_BAYESIAN_ERROR)

        return EffectBayesianABTest(
            stat_a,
            stat_b,
            EffectBayesianConfig(**base_config, inverse=metric.inverse),
        )

=======
        prior = GaussianPrior(
            mean=metric.prior_mean,
            variance=pow(metric.prior_stddev, 2),
            proper=metric.prior_proper,
        )
        return EffectBayesianABTest(
            stat_a,
            stat_b,
            EffectBayesianConfig(
                **base_config,
                inverse=metric.inverse,
                prior_effect=prior,
                prior_type="relative",
            ),
        )

>>>>>>> 4574937b

# Run A/B test analysis for each variation and dimension
def analyze_metric_df(
    df: pd.DataFrame,
    metric: MetricSettingsForStatsEngine,
    analysis: AnalysisSettingsForStatsEngine,
) -> pd.DataFrame:
    num_variations = df.at[0, "variations"]

    # Add new columns to the dataframe with placeholder values
    df["srm_p"] = 0
    df["engine"] = analysis.stats_engine
    for i in range(num_variations):
        if i == 0:
            df["baseline_cr"] = 0
            df["baseline_mean"] = None
            df["baseline_stddev"] = None
        else:
            df[f"v{i}_cr"] = 0
            df[f"v{i}_mean"] = None
            df[f"v{i}_stddev"] = None
            df[f"v{i}_expected"] = 0
            df[f"v{i}_p_value"] = None
            df[f"v{i}_risk"] = None
            df[f"v{i}_prob_beat_baseline"] = None
            df[f"v{i}_uplift"] = None
            df[f"v{i}_error_message"] = None

    def analyze_row(s: pd.Series) -> pd.Series:
        s = s.copy()

        # Loop through each non-baseline variation and run an analysis
        for i in range(1, num_variations):

            # Run analysis of baseline vs variation
            test = get_configured_test(
                row=s, test_index=i, analysis=analysis, metric=metric
            )
            res = test.compute_result()

            s["baseline_cr"] = test.stat_a.unadjusted_mean
            s["baseline_mean"] = test.stat_a.unadjusted_mean
            s["baseline_stddev"] = test.stat_a.stddev

            s[f"v{i}_cr"] = test.stat_b.unadjusted_mean
            s[f"v{i}_mean"] = test.stat_b.unadjusted_mean
            s[f"v{i}_stddev"] = test.stat_b.stddev

            # Unpack result in Pandas row
            if isinstance(res, BayesianTestResult):
                s.at[f"v{i}_risk"] = res.risk
                s[f"v{i}_risk_type"] = res.risk_type
                s[f"v{i}_prob_beat_baseline"] = res.chance_to_win
            elif isinstance(res, FrequentistTestResult):
                s[f"v{i}_p_value"] = res.p_value
            if test.stat_a.unadjusted_mean <= 0:
                # negative or missing control mean
                s[f"v{i}_expected"] = 0
            elif res.expected == 0:
                # if result is not valid, try to return at least the diff
                s[f"v{i}_expected"] = (
                    test.stat_b.mean - test.stat_a.mean
                ) / test.stat_a.unadjusted_mean
            else:
                # return adjusted/prior-affected guess of expectation
                s[f"v{i}_expected"] = res.expected
            s.at[f"v{i}_ci"] = res.ci
            s.at[f"v{i}_uplift"] = asdict(res.uplift)
            s[f"v{i}_error_message"] = res.error_message

        # replace count with quantile_n for quantile metrics
        if metric.statistic_type in ["quantile_event", "quantile_unit"]:
            for i in range(num_variations):
                prefix = f"v{i}" if i > 0 else "baseline"
                s[f"{prefix}_count"] = s[f"{prefix}_quantile_n"]

        s["srm_p"] = check_srm(
            [s["baseline_users"]]
            + [s[f"v{i}_users"] for i in range(1, num_variations)],
            analysis.weights,
        )
        return s

    return df.apply(analyze_row, axis=1)


# Convert final experiment results to a structure that can be easily
# serialized and used to display results in the GrowthBook front-end
def format_results(
    df: pd.DataFrame, baseline_index: int = 0
) -> List[DimensionResponse]:
    num_variations = df.at[0, "variations"]
    results: List[DimensionResponse] = []
    rows = df.to_dict("records")
    for row in rows:
        dim = DimensionResponse(
            dimension=row["dimension"], srm=row["srm_p"], variations=[]
        )
        baseline_data = format_variation_result(row, 0)
        variation_data = [
            format_variation_result(row, v) for v in range(1, num_variations)
        ]
        variation_data.insert(baseline_index, baseline_data)
        dim.variations = variation_data
        results.append(dim)
    return results


def format_variation_result(
    row: Dict[Hashable, Any], v: int
) -> Union[BaselineResponse, BayesianVariationResponse, FrequentistVariationResponse]:
    prefix = f"v{v}" if v > 0 else "baseline"

    # if quantile_n
    stats = MetricStats(
        users=row[f"{prefix}_users"],
        count=row[f"{prefix}_count"],
        stddev=row[f"{prefix}_stddev"],
        mean=row[f"{prefix}_mean"],
    )
    metricResult = {
        "cr": row[f"{prefix}_cr"],
        "value": row[f"{prefix}_main_sum"],
        "users": row[f"{prefix}_users"],
        "denominator": row[f"{prefix}_denominator_sum"],
        "stats": stats,
    }
    if v == 0:
        # baseline variation
        return BaselineResponse(**metricResult)
    else:
        # non-baseline variation
        frequentist = row[f"{prefix}_p_value"] is not None
        testResult = {
            "expected": row[f"{prefix}_expected"],
            "uplift": row[f"{prefix}_uplift"],
            "ci": row[f"{prefix}_ci"],
            "errorMessage": row[f"{prefix}_error_message"],
        }
        if frequentist:
            return FrequentistVariationResponse(
                **metricResult,
                **testResult,
                pValue=row[f"{prefix}_p_value"],
            )
        else:
            return BayesianVariationResponse(
                **metricResult,
                **testResult,
                chanceToWin=row[f"{prefix}_prob_beat_baseline"],
                risk=row[f"{prefix}_risk"],
                riskType=row[f"{prefix}_risk_type"],
            )


def variation_statistic_from_metric_row(
    row: pd.Series, prefix: str, metric: MetricSettingsForStatsEngine
) -> TestStatistic:
    if metric.statistic_type == "quantile_event":
        if metric.quantile_value is None:
            raise ValueError("quantile_value must be set for quantile_event metric")
        return QuantileClusteredStatistic(
            n=row[f"{prefix}_quantile_n"],
            n_star=row[f"{prefix}_quantile_nstar"],
            nu=metric.quantile_value,
            quantile_hat=row[f"{prefix}_quantile"],
            quantile_lower=row[f"{prefix}_quantile_lower"],
            quantile_upper=row[f"{prefix}_quantile_upper"],
            main_sum=row[f"{prefix}_main_sum"],
            main_sum_squares=row[f"{prefix}_main_sum_squares"],
            denominator_sum=row[f"{prefix}_denominator_sum"],
            denominator_sum_squares=row[f"{prefix}_denominator_sum_squares"],
            main_denominator_sum_product=row[f"{prefix}_main_denominator_sum_product"],
            n_clusters=row[f"{prefix}_users"],
        )
    elif metric.statistic_type == "quantile_unit":
        if metric.quantile_value is None:
            raise ValueError("quantile_value must be set for quantile_unit metric")
        return QuantileStatistic(
            n=row[f"{prefix}_quantile_n"],
            n_star=row[f"{prefix}_quantile_nstar"],
            nu=metric.quantile_value,
            quantile_hat=row[f"{prefix}_quantile"],
            quantile_lower=row[f"{prefix}_quantile_lower"],
            quantile_upper=row[f"{prefix}_quantile_upper"],
        )
    elif metric.statistic_type == "ratio":
        return RatioStatistic(
            m_statistic=base_statistic_from_metric_row(
                row, prefix, "main", metric.main_metric_type
            ),
            d_statistic=base_statistic_from_metric_row(
                row, prefix, "denominator", metric.denominator_metric_type
            ),
            m_d_sum_of_products=row[f"{prefix}_main_denominator_sum_product"],
            n=row[f"{prefix}_users"],
        )
    elif metric.statistic_type == "mean":
        return base_statistic_from_metric_row(
            row, prefix, "main", metric.main_metric_type
        )
    elif metric.statistic_type == "mean_ra":
        return RegressionAdjustedStatistic(
            post_statistic=base_statistic_from_metric_row(
                row, prefix, "main", metric.main_metric_type
            ),
            pre_statistic=base_statistic_from_metric_row(
                row, prefix, "covariate", metric.covariate_metric_type
            ),
            post_pre_sum_of_products=row[f"{prefix}_main_covariate_sum_product"],
            n=row[f"{prefix}_users"],
            # Theta will be overriden with correct value later
            theta=0,
        )
    else:
        raise ValueError(f"Unexpected statistic_type: {metric.statistic_type}")


def base_statistic_from_metric_row(
    row: pd.Series, prefix: str, component: str, metric_type: Optional[MetricType]
) -> Union[ProportionStatistic, SampleMeanStatistic]:
    if metric_type:
        if metric_type == "binomial":
            return ProportionStatistic(
                sum=row[f"{prefix}_{component}_sum"], n=row[f"{prefix}_count"]
            )
        elif metric_type == "count":
            return SampleMeanStatistic(
                sum=row[f"{prefix}_{component}_sum"],
                sum_squares=row[f"{prefix}_{component}_sum_squares"],
                n=row[f"{prefix}_count"],
            )
        else:
            raise ValueError(f"Unexpected metric_type: {metric_type}")
    else:
        raise ValueError("Unexpectedly metric_type was None")


# Run a specific analysis given data and configuration settings
def process_analysis(
    rows: pd.DataFrame,
    var_id_map: VarIdMap,
    metric: MetricSettingsForStatsEngine,
    analysis: AnalysisSettingsForStatsEngine,
) -> pd.DataFrame:
    var_names = analysis.var_names
    max_dimensions = analysis.max_dimensions

    # If we're doing a daily time series, we need to diff the data
    if analysis.dimension == "pre:datedaily":
        rows = diff_for_daily_time_series(rows)

    # Convert raw SQL result into a dataframe of dimensions
    df = get_metric_df(
        rows=rows,
        var_id_map=var_id_map,
        var_names=var_names,
    )

    # Limit to the top X dimensions with the most users
    # not possible to just re-sum for quantile metrics,
    # so we throw away "other" dimension
    reduced = reduce_dimensionality(
        df=df,
        max=max_dimensions,
        keep_other=metric.statistic_type not in ["quantile_event", "quantile_unit"],
    )

    # Run the analysis for each variation and dimension
    result = analyze_metric_df(
        df=reduced,
        metric=metric,
        analysis=analysis,
    )

    return result


def get_var_id_map(var_ids: List[str]) -> VarIdMap:
    return {v: i for i, v in enumerate(var_ids)}


def process_single_metric(
    rows: ExperimentMetricQueryResponseRows,
    metric: MetricSettingsForStatsEngine,
    analyses: List[AnalysisSettingsForStatsEngine],
) -> ExperimentMetricAnalysis:
    # If no data return blank results
    if len(rows) == 0:
        return ExperimentMetricAnalysis(
            metric=metric.id,
            analyses=[
                ExperimentMetricAnalysisResult(
                    unknownVariations=[],
                    dimensions=[],
                    multipleExposures=0,
                )
                for _ in analyses
            ],
        )
    pdrows = pd.DataFrame(rows)
    # TODO validate data in rows matches metric settings

    # Detect any variations that are not in the returned metric rows
    all_var_ids: Set[str] = set([v for a in analyses for v in a.var_ids])
    unknown_var_ids = detect_unknown_variations(rows=pdrows, var_ids=all_var_ids)

    results = [
        format_results(
            process_analysis(
                rows=pdrows,
                var_id_map=get_var_id_map(a.var_ids),
                metric=metric,
                analysis=a,
            ),
            baseline_index=a.baseline_index,
        )
        for a in analyses
    ]
    return ExperimentMetricAnalysis(
        metric=metric.id,
        analyses=[
            ExperimentMetricAnalysisResult(
                unknownVariations=list(unknown_var_ids),
                dimensions=r,
                multipleExposures=0,
            )
            for r in results
        ],
    )


# Get just the columns for a single metric
def filter_query_rows(
    query_rows: ExperimentMetricQueryResponseRows, metric_index: int
) -> ExperimentMetricQueryResponseRows:
    prefix = f"m{metric_index}_"
    return [
        {
            k.replace(prefix, ""): v
            for (k, v) in r.items()
            if k.startswith(prefix) or not re.match(r"^m\d+_", k)
        }
        for r in query_rows
    ]


def process_data_dict(data: Dict[str, Any]) -> DataForStatsEngine:
    return DataForStatsEngine(
        metrics={
            k: MetricSettingsForStatsEngine(**v) for k, v in data["metrics"].items()
        },
        analyses=[AnalysisSettingsForStatsEngine(**a) for a in data["analyses"]],
        query_results=[QueryResultsForStatsEngine(**q) for q in data["query_results"]],
    )


def process_experiment_results(data: Dict[str, Any]) -> list[Dict[str, Any]]:
    d = process_data_dict(data)
    results: List[Dict] = []
    for query_result in d.query_results:
        for i, metric in enumerate(query_result.metrics):
            if metric in d.metrics:
                rows = filter_query_rows(query_result.rows, i)
                if len(rows):
                    results.append(
                        asdict(
                            process_single_metric(
                                rows=rows,
                                metric=d.metrics[metric],
                                analyses=d.analyses,
                            )
                        )
                    )
    return results<|MERGE_RESOLUTION|>--- conflicted
+++ resolved
@@ -17,10 +17,6 @@
     SequentialTwoSidedTTest,
     TwoSidedTTest,
 )
-<<<<<<< HEAD
-from gbstats.messages import RA_NOT_COMPATIBLE_WITH_BAYESIAN_ERROR
-=======
->>>>>>> 4574937b
 from gbstats.models.results import (
     BaselineResponse,
     BayesianVariationResponse,
@@ -218,19 +214,6 @@
             )
     else:
         assert type(stat_a) is type(stat_b), "stat_a and stat_b must be of same type."
-<<<<<<< HEAD
-        if isinstance(stat_a, RegressionAdjustedStatistic) or isinstance(
-            stat_b, RegressionAdjustedStatistic
-        ):
-            raise ValueError(RA_NOT_COMPATIBLE_WITH_BAYESIAN_ERROR)
-
-        return EffectBayesianABTest(
-            stat_a,
-            stat_b,
-            EffectBayesianConfig(**base_config, inverse=metric.inverse),
-        )
-
-=======
         prior = GaussianPrior(
             mean=metric.prior_mean,
             variance=pow(metric.prior_stddev, 2),
@@ -247,7 +230,6 @@
             ),
         )
 
->>>>>>> 4574937b
 
 # Run A/B test analysis for each variation and dimension
 def analyze_metric_df(
