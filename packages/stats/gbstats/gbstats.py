from dataclasses import asdict
import re
import traceback
import copy
from typing import Any, Dict, Hashable, List, Optional, Set, Tuple, Union

import pandas as pd
import numpy as np

from gbstats.bayesian.tests import (
    BayesianTestResult,
    EffectBayesianABTest,
    EffectBayesianConfig,
    GaussianPrior,
)

from gbstats.bayesian.bandits import (
    BanditsSimple,
    BanditsRatio,
    BanditsCuped,
    BanditConfig,
    get_error_bandit_result,
)

from gbstats.power.midexperimentpower import (
    MidExperimentPower,
    MidExperimentPowerConfig,
)

from gbstats.models.tests import BaseConfig

from gbstats.frequentist.tests import (
    FrequentistConfig,
    FrequentistTestResult,
    SequentialConfig,
    SequentialTwoSidedTTest,
    TwoSidedTTest,
    OneSidedTreatmentGreaterTTest,
    OneSidedTreatmentLesserTTest,
    SequentialOneSidedTreatmentLesserTTest,
    SequentialOneSidedTreatmentGreaterTTest,
)

from gbstats.models.results import (
    BaselineResponse,
    BayesianVariationResponse,
    DimensionResponse,
    ExperimentMetricAnalysis,
    ExperimentMetricAnalysisResult,
    FrequentistVariationResponse,
    MetricStats,
    MultipleExperimentMetricAnalysis,
    BanditResult,
    ResponseCI,
    SingleVariationResult,
    PowerResponse,
)
from gbstats.models.settings import (
    AnalysisSettingsForStatsEngine,
    BanditSettingsForStatsEngine,
    DataForStatsEngine,
    ExperimentDataForStatsEngine,
    ExperimentMetricQueryResponseRows,
    MetricSettingsForStatsEngine,
    MetricType,
    QueryResultsForStatsEngine,
    VarIdMap,
)
from gbstats.models.statistics import (
    ProportionStatistic,
    QuantileStatistic,
    QuantileClusteredStatistic,
    RatioStatistic,
    RegressionAdjustedRatioStatistic,
    RegressionAdjustedStatistic,
    SampleMeanStatistic,
    TestStatistic,
    BanditStatistic,
)
from gbstats.utils import check_srm


SUM_COLS = [
    "users",
    "count",
    "main_sum",
    "main_sum_squares",
    "denominator_sum",
    "denominator_sum_squares",
    "main_denominator_sum_product",
    "covariate_sum",
    "covariate_sum_squares",
    "main_covariate_sum_product",
    "denominator_pre_sum",
    "denominator_pre_sum_squares",
    "main_post_denominator_pre_sum_product",
    "main_pre_denominator_post_sum_product",
    "main_pre_denominator_pre_sum_product",
    "denominator_post_denominator_pre_sum_product",
]

NON_SUMMABLE_COLS = [
    "quantile_n",
    "quantile_nstar",
    "quantile",
    "quantile_lower",
    "quantile_upper",
    "theta",
]

ROW_COLS = SUM_COLS + NON_SUMMABLE_COLS

BANDIT_DIMENSION = {
    "column": "dimension",
    "value": "All",
}


# Looks for any variation ids that are not in the provided map
def detect_unknown_variations(
    rows, var_ids: Set[str], ignore_ids: Set[str] = {"__multiple__"}
) -> Set[str]:
    unknown_var_ids = []
    for row in rows.itertuples(index=False):
        id = str(row.variation)
        if id not in ignore_ids and id not in var_ids:
            unknown_var_ids.append(id)
    return set(unknown_var_ids)


def get_dimension_column_name(dimension: str) -> str:
    dimension_column_name = "dimension"
    if dimension == "pre:date":
        dimension_column_name = "dim_pre_date"
    elif dimension == "pre:activation":
        dimension_column_name = "dim_activation"
    elif dimension.startswith("exp:"):
        dimension_column_name = "dim_exp_" + dimension.split(":")[1]
    elif dimension.startswith("precomputed:"):
        dimension_column_name = "dim_exp_" + dimension.split(":")[1]
    elif dimension.startswith("dim_"):
        dimension_column_name = "dim_unit_" + dimension

    return dimension_column_name


# Transform raw SQL result for metrics into a dataframe of dimensions
def get_metric_df(
    rows: pd.DataFrame,
    var_id_map: VarIdMap,
    var_names: List[str],
    dimension: Optional[str] = None,
) -> pd.DataFrame:
    dfc = rows.copy()
    dimensions = {}
    # Each row in the raw SQL result is a dimension/variation combo
    # We want to end up with one row per dimension
    for row in dfc.itertuples(index=False):
        # strip dimension of prefix before `:`
        dimension_column_name = (
            "dimension" if not dimension else get_dimension_column_name(dimension)
        )
<<<<<<< HEAD
        # fall back to one unnamed dimension if no column found
        dim = getattr(row, dimension_column_name, "")
        print(f"dim: {dim}")
=======
        # if not found, try to find a column with "dimension" for backwards compatibility
        # fall back to one unnamed dimension if even that column is not found
        dim = getattr(row, dimension_column_name, getattr(row, "dimension", ""))
>>>>>>> 8752e62c
        # If this is the first time we're seeing this dimension, create an empty dict
        if dim not in dimensions:
            # Overall columns
            dimensions[dim] = {
                "dimension": dim,
                "variations": len(var_names),
                "total_users": 0,
            }
            # Add columns for each variation (including baseline)
            for key in var_id_map:
                i = var_id_map[key]
                prefix = f"v{i}" if i > 0 else "baseline"
                dimensions[dim][f"{prefix}_id"] = key
                dimensions[dim][f"{prefix}_name"] = var_names[i]
                for col in ROW_COLS:
                    dimensions[dim][f"{prefix}_{col}"] = 0

        # Add this SQL result row into the dimension dict if we recognize the variation
        key = str(row.variation)
        if key in var_id_map:
            i = var_id_map[key]
            dimensions[dim]["total_users"] += row.users
            prefix = f"v{i}" if i > 0 else "baseline"

            # Sum here in case multiple rows per dimension
            for col in SUM_COLS:
                # Special handling for count, if missing returns a method, so override with user value
                if col == "count" and callable(getattr(row, col)):
                    dimensions[dim][f"{prefix}_count"] += getattr(row, "users", 0)
                else:
                    dimensions[dim][f"{prefix}_{col}"] += getattr(row, col, 0)
            for col in NON_SUMMABLE_COLS:
                if dimensions[dim][f"{prefix}_{col}"] != 0:
                    raise ValueError(
                        f"ImplementationError: Non-summable column {col} already has a value for dimension {dim}"
                    )
                dimensions[dim][f"{prefix}_{col}"] = getattr(row, col, 0)

    return pd.DataFrame(dimensions.values())


# Limit to the top X dimensions with the most users
# Merge the rest into an "(other)" dimension
def reduce_dimensionality(
    df: pd.DataFrame, max: int = 20, keep_other: bool = True
) -> pd.DataFrame:
    num_variations = df.at[0, "variations"]

    rows = df.to_dict("records")
    rows.sort(key=lambda i: i["total_users"], reverse=True)

    newrows = []

    for i, row in enumerate(rows):
        # For the first few dimensions, keep them as-is
        if i < max:
            newrows.append(row)
        # For the rest, merge them into the last dimension
        elif keep_other:
            current = newrows[max - 1]
            current["dimension"] = "(other)"
            current["total_users"] += row["total_users"]
            for v in range(num_variations):
                prefix = f"v{v}" if v > 0 else "baseline"
                for col in SUM_COLS:
                    current[f"{prefix}_{col}"] += row[f"{prefix}_{col}"]

    return pd.DataFrame(newrows)


def get_configured_test(
    row: pd.Series,
    test_index: int,
    analysis: AnalysisSettingsForStatsEngine,
    metric: MetricSettingsForStatsEngine,
) -> Union[
    EffectBayesianABTest,
    SequentialTwoSidedTTest,
    TwoSidedTTest,
    OneSidedTreatmentGreaterTTest,
    OneSidedTreatmentLesserTTest,
    SequentialOneSidedTreatmentLesserTTest,
    SequentialOneSidedTreatmentGreaterTTest,
]:

    stat_a = variation_statistic_from_metric_row(row, "baseline", metric)
    stat_b = variation_statistic_from_metric_row(row, f"v{test_index}", metric)

    base_config = {
        "total_users": row["total_users"],
        "traffic_percentage": analysis.traffic_percentage,
        "phase_length_days": analysis.phase_length_days,
        "difference_type": analysis.difference_type,
    }
    if analysis.stats_engine == "frequentist":
        if analysis.sequential_testing_enabled:
            sequential_config = SequentialConfig(
                **base_config,
                alpha=analysis.alpha,
                sequential_tuning_parameter=analysis.sequential_tuning_parameter,
            )
            if analysis.one_sided_intervals:
                if metric.inverse:
                    return SequentialOneSidedTreatmentGreaterTTest(
                        [(stat_a, stat_b)], sequential_config
                    )
                else:
                    return SequentialOneSidedTreatmentLesserTTest(
                        [(stat_a, stat_b)], sequential_config
                    )
            else:
                return SequentialTwoSidedTTest([(stat_a, stat_b)], sequential_config)
        else:
            config = FrequentistConfig(
                **base_config,
                alpha=analysis.alpha,
            )
            if analysis.one_sided_intervals:
                if metric.inverse:
                    return OneSidedTreatmentGreaterTTest([(stat_a, stat_b)], config)
                else:
                    return OneSidedTreatmentLesserTTest([(stat_a, stat_b)], config)
            else:
                return TwoSidedTTest([(stat_a, stat_b)], config)
    else:
        assert type(stat_a) is type(stat_b), "stat_a and stat_b must be of same type."
        prior = GaussianPrior(
            mean=metric.prior_mean,
            variance=pow(metric.prior_stddev, 2),
            proper=metric.prior_proper,
        )
        return EffectBayesianABTest(
            [(stat_a, stat_b)],
            EffectBayesianConfig(
                **base_config,
                inverse=metric.inverse,
                prior_effect=prior,
                prior_type="relative",
            ),
        )


def decision_making_conditions(metric, analysis):
    return (
        metric.business_metric_type
        and "goal" in metric.business_metric_type
        and analysis.difference_type == "relative"
        and analysis.dimension == ""
    )


# Run A/B test analysis for each variation and dimension
def analyze_metric_df(
    df: pd.DataFrame,
    metric: MetricSettingsForStatsEngine,
    analysis: AnalysisSettingsForStatsEngine,
) -> pd.DataFrame:
    num_variations = df.at[0, "variations"]
    # Add new columns to the dataframe with placeholder values
    df["srm_p"] = 0
    df["engine"] = analysis.stats_engine
    for i in range(num_variations):
        if i == 0:
            df["baseline_cr"] = 0
            df["baseline_mean"] = None
            df["baseline_stddev"] = None
        else:
            df[f"v{i}_cr"] = 0
            df[f"v{i}_mean"] = None
            df[f"v{i}_stddev"] = None
            df[f"v{i}_expected"] = 0
            df[f"v{i}_p_value"] = None
            df[f"v{i}_p_value_error_message"] = None
            df[f"v{i}_risk"] = None
            df[f"v{i}_prob_beat_baseline"] = None
            df[f"v{i}_uplift"] = None
            df[f"v{i}_error_message"] = None
            df[f"v{i}_decision_making_conditions"] = False
            df[f"v{i}_first_period_pairwise_users"] = None
            df[f"v{i}_target_mde"] = None
            df[f"v{i}_sigmahat_2_delta"] = None
            df[f"v{i}_prior_proper"] = False
            df[f"v{i}_prior_lift_mean"] = None
            df[f"v{i}_prior_lift_variance"] = None
            df[f"v{i}_power_status"] = None
            df[f"v{i}_power_error_message"] = None
            df[f"v{i}_power_upper_bound_acheieved"] = None
            df[f"v{i}_scaling_factor"] = None

    def analyze_row(s: pd.Series) -> pd.Series:
        s = s.copy()
        # Loop through each non-baseline variation and run an analysis
        for i in range(1, num_variations):
            # Run analysis of baseline vs variation
            test = get_configured_test(
                row=s, test_index=i, analysis=analysis, metric=metric
            )
            res = test.compute_result()
            if decision_making_conditions(metric, analysis):
                s[f"v{i}_decision_making_conditions"] = True
                config = BaseConfig(
                    difference_type=analysis.difference_type,
                    traffic_percentage=analysis.traffic_percentage,
                    phase_length_days=analysis.phase_length_days,
                    total_users=s["total_users"],
                    alpha=analysis.alpha,
                )

                if isinstance(res, BayesianTestResult):
                    prior = GaussianPrior(
                        mean=metric.prior_mean,
                        variance=pow(metric.prior_stddev, 2),
                        proper=metric.prior_proper,
                    )
                    p_value_corrected = False
                else:
                    prior = None
                    p_value_corrected = analysis.p_value_corrected

                power_config = MidExperimentPowerConfig(
                    target_mde=metric.target_mde,
                    num_goal_metrics=analysis.num_goal_metrics,
                    num_variations=num_variations,
                    prior_effect=prior,
                    p_value_corrected=p_value_corrected,
                    sequential=analysis.sequential_testing_enabled,
                    sequential_tuning_parameter=analysis.sequential_tuning_parameter,
                )
                mid_experiment_power = MidExperimentPower(
                    test.stat_a, test.stat_b, res, config, power_config
                )

                s[f"v{i}_first_period_pairwise_users"] = (
                    mid_experiment_power.pairwise_sample_size
                )
                s[f"v{i}_target_mde"] = metric.target_mde
                s[f"v{i}_sigmahat_2_delta"] = mid_experiment_power.sigmahat_2_delta
                if mid_experiment_power.prior_effect:
                    s[f"v{i}_prior_proper"] = mid_experiment_power.prior_effect.proper
                    s[f"v{i}_prior_lift_mean"] = mid_experiment_power.prior_effect.mean
                    s[f"v{i}_prior_lift_variance"] = (
                        mid_experiment_power.prior_effect.variance
                    )
                mid_experiment_power_result = (
                    mid_experiment_power.calculate_sample_size()
                )
                s[f"v{i}_power_status"] = mid_experiment_power_result.update_message
                s[f"v{i}_power_error_message"] = mid_experiment_power_result.error
                s[f"v{i}_power_upper_bound_achieved"] = (
                    mid_experiment_power_result.upper_bound_achieved
                )
                s[f"v{i}_scaling_factor"] = mid_experiment_power_result.scaling_factor

            s["baseline_cr"] = test.stat_a.unadjusted_mean
            s["baseline_mean"] = test.stat_a.unadjusted_mean
            s["baseline_stddev"] = test.stat_a.stddev

            s[f"v{i}_cr"] = test.stat_b.unadjusted_mean
            s[f"v{i}_mean"] = test.stat_b.unadjusted_mean
            s[f"v{i}_stddev"] = test.stat_b.stddev

            # Unpack result in Pandas row
            if isinstance(res, BayesianTestResult):
                s.at[f"v{i}_risk"] = res.risk
                s[f"v{i}_risk_type"] = res.risk_type
                s[f"v{i}_prob_beat_baseline"] = res.chance_to_win
            elif isinstance(res, FrequentistTestResult):
                if res.p_value is not None:
                    s[f"v{i}_p_value"] = res.p_value
                else:
                    s[f"v{i}_p_value_error_message"] = res.p_value_error_message
            if test.stat_a.unadjusted_mean <= 0:
                # negative or missing control mean
                s[f"v{i}_expected"] = 0
            elif res.expected == 0:
                # if result is not valid, try to return at least the diff
                s[f"v{i}_expected"] = (
                    test.stat_b.mean - test.stat_a.mean
                ) / test.stat_a.unadjusted_mean
            else:
                # return adjusted/prior-affected guess of expectation
                s[f"v{i}_expected"] = res.expected
            s.at[f"v{i}_ci"] = res.ci
            s.at[f"v{i}_uplift"] = asdict(res.uplift)
            s[f"v{i}_error_message"] = res.error_message

        # replace count with quantile_n for quantile metrics
        if metric.statistic_type in ["quantile_event", "quantile_unit"]:
            for i in range(num_variations):
                prefix = f"v{i}" if i > 0 else "baseline"
                s[f"{prefix}_count"] = s[f"{prefix}_quantile_n"]

        s["srm_p"] = check_srm(
            [s["baseline_users"]]
            + [s[f"v{i}_users"] for i in range(1, num_variations)],
            analysis.weights,
        )
        return s

    return df.apply(analyze_row, axis=1)


# Convert final experiment results to a structure that can be easily
# serialized and used to display results in the GrowthBook front-end
def format_results(
    df: pd.DataFrame, baseline_index: int = 0
) -> List[DimensionResponse]:
    num_variations = df.at[0, "variations"]
    results: List[DimensionResponse] = []
    rows = df.to_dict("records")
    for row in rows:
        dim = DimensionResponse(
            dimension=row["dimension"], srm=row["srm_p"], variations=[]
        )
        baseline_data = format_variation_result(row, 0)
        variation_data = [
            format_variation_result(row, v) for v in range(1, num_variations)
        ]
        variation_data.insert(baseline_index, baseline_data)
        dim.variations = variation_data
        results.append(dim)
    return results


def format_variation_result(
    row: Dict[Hashable, Any], v: int
) -> Union[BaselineResponse, BayesianVariationResponse, FrequentistVariationResponse]:
    prefix = f"v{v}" if v > 0 else "baseline"

    # if quantile_n
    stats = MetricStats(
        users=row[f"{prefix}_users"],
        count=row[f"{prefix}_count"],
        stddev=row[f"{prefix}_stddev"],
        mean=row[f"{prefix}_mean"],
    )
    metricResult = {
        "cr": row[f"{prefix}_cr"],
        "value": row[f"{prefix}_main_sum"],
        "users": row[f"{prefix}_users"],
        "denominator": row[f"{prefix}_denominator_sum"],
        "stats": stats,
    }
    if v == 0:
        # baseline variation
        return BaselineResponse(**metricResult)
    else:
        # non-baseline variation
        if row[f"{prefix}_decision_making_conditions"]:
            power_response = PowerResponse(
                status=row[f"{prefix}_power_status"],
                errorMessage=row[f"{prefix}_power_error_message"],
                firstPeriodPairwiseSampleSize=row[
                    f"{prefix}_first_period_pairwise_users"
                ],
                targetMDE=row[f"{prefix}_target_mde"],
                sigmahat2Delta=row[f"{prefix}_sigmahat_2_delta"],
                priorProper=row[f"{prefix}_prior_proper"],
                priorLiftMean=row[f"{prefix}_prior_lift_mean"],
                priorLiftVariance=row[f"{prefix}_prior_lift_variance"],
                upperBoundAchieved=row[f"{prefix}_power_upper_bound_achieved"],
                scalingFactor=row[f"{prefix}_scaling_factor"],
            )
        else:
            power_response = None

        # sanitize CIs to replace inf with None
        ci: ResponseCI = (
            None if np.isinf(row[f"{prefix}_ci"][0]) else row[f"{prefix}_ci"][0],
            None if np.isinf(row[f"{prefix}_ci"][1]) else row[f"{prefix}_ci"][1],
        )
        testResult = {
            "expected": row[f"{prefix}_expected"],
            "uplift": row[f"{prefix}_uplift"],
            "ci": ci,
            "errorMessage": row[f"{prefix}_error_message"],
        }
        if row["engine"] == "frequentist":
            return FrequentistVariationResponse(
                **metricResult,
                **testResult,
                power=power_response,
                pValue=row[f"{prefix}_p_value"],
                pValueErrorMessage=row[f"{prefix}_p_value_error_message"],
            )
        else:
            return BayesianVariationResponse(
                **metricResult,
                **testResult,
                power=power_response,
                chanceToWin=row[f"{prefix}_prob_beat_baseline"],
                risk=row[f"{prefix}_risk"],
                riskType=row[f"{prefix}_risk_type"],
            )


def variation_statistic_from_metric_row(
    row: pd.Series, prefix: str, metric: MetricSettingsForStatsEngine
) -> TestStatistic:
    if metric.statistic_type == "quantile_event":
        if metric.quantile_value is None:
            raise ValueError("quantile_value must be set for quantile_event metric")
        return QuantileClusteredStatistic(
            n=row[f"{prefix}_quantile_n"],
            n_star=row[f"{prefix}_quantile_nstar"],
            nu=metric.quantile_value,
            quantile_hat=row[f"{prefix}_quantile"],
            quantile_lower=row[f"{prefix}_quantile_lower"],
            quantile_upper=row[f"{prefix}_quantile_upper"],
            main_sum=row[f"{prefix}_main_sum"],
            main_sum_squares=row[f"{prefix}_main_sum_squares"],
            denominator_sum=row[f"{prefix}_denominator_sum"],
            denominator_sum_squares=row[f"{prefix}_denominator_sum_squares"],
            main_denominator_sum_product=row[f"{prefix}_main_denominator_sum_product"],
            n_clusters=row[f"{prefix}_users"],
        )
    elif metric.statistic_type == "quantile_unit":
        if metric.quantile_value is None:
            raise ValueError("quantile_value must be set for quantile_unit metric")
        return QuantileStatistic(
            n=row[f"{prefix}_quantile_n"],
            n_star=row[f"{prefix}_quantile_nstar"],
            nu=metric.quantile_value,
            quantile_hat=row[f"{prefix}_quantile"],
            quantile_lower=row[f"{prefix}_quantile_lower"],
            quantile_upper=row[f"{prefix}_quantile_upper"],
        )
    elif metric.statistic_type == "ratio_ra":
        m_statistic_post = base_statistic_from_metric_row(
            row, prefix, "main", metric.main_metric_type
        )
        d_statistic_post = base_statistic_from_metric_row(
            row, prefix, "denominator", metric.denominator_metric_type
        )
        m_statistic_pre = base_statistic_from_metric_row(
            row, prefix, "covariate", metric.main_metric_type
        )
        d_statistic_pre = base_statistic_from_metric_row(
            row, prefix, "denominator_pre", metric.denominator_metric_type
        )
        m_post_m_pre_sum_of_products = row[f"{prefix}_main_covariate_sum_product"]
        d_post_d_pre_sum_of_products = row[
            f"{prefix}_denominator_post_denominator_pre_sum_product"
        ]
        m_pre_d_pre_sum_of_products = row[
            f"{prefix}_main_pre_denominator_pre_sum_product"
        ]
        m_post_d_post_sum_of_products = row[f"{prefix}_main_denominator_sum_product"]
        m_post_d_pre_sum_of_products = row[
            f"{prefix}_main_post_denominator_pre_sum_product"
        ]
        m_pre_d_post_sum_of_products = row[
            f"{prefix}_main_pre_denominator_post_sum_product"
        ]
        return RegressionAdjustedRatioStatistic(
            n=row[f"{prefix}_users"],
            m_statistic_post=m_statistic_post,
            d_statistic_post=d_statistic_post,
            m_statistic_pre=m_statistic_pre,
            d_statistic_pre=d_statistic_pre,
            m_post_m_pre_sum_of_products=m_post_m_pre_sum_of_products,
            d_post_d_pre_sum_of_products=d_post_d_pre_sum_of_products,
            m_pre_d_pre_sum_of_products=m_pre_d_pre_sum_of_products,
            m_post_d_post_sum_of_products=m_post_d_post_sum_of_products,
            m_post_d_pre_sum_of_products=m_post_d_pre_sum_of_products,
            m_pre_d_post_sum_of_products=m_pre_d_post_sum_of_products,
            theta=None,
        )
    elif metric.statistic_type == "ratio":
        return RatioStatistic(
            m_statistic=base_statistic_from_metric_row(
                row, prefix, "main", metric.main_metric_type
            ),
            d_statistic=base_statistic_from_metric_row(
                row, prefix, "denominator", metric.denominator_metric_type
            ),
            m_d_sum_of_products=row[f"{prefix}_main_denominator_sum_product"],
            n=row[f"{prefix}_users"],
        )
    elif metric.statistic_type == "mean":
        return base_statistic_from_metric_row(
            row, prefix, "main", metric.main_metric_type
        )
    elif metric.statistic_type == "mean_ra":
        post_statistic = base_statistic_from_metric_row(
            row, prefix, "main", metric.main_metric_type
        )
        pre_statistic = base_statistic_from_metric_row(
            row, prefix, "covariate", metric.covariate_metric_type
        )
        post_pre_sum_of_products = row[f"{prefix}_main_covariate_sum_product"]
        n = row[f"{prefix}_users"]
        # Theta will be overriden with correct value later for A/B tests, needs to be passed in for bandits
        theta = None
        if metric.keep_theta:
            theta = row[f"{prefix}_theta"] if f"{prefix}_theta" in row.index else 0
        return RegressionAdjustedStatistic(
            post_statistic=post_statistic,
            pre_statistic=pre_statistic,
            post_pre_sum_of_products=post_pre_sum_of_products,
            n=n,
            theta=theta,
        )
    else:
        raise ValueError(f"Unexpected statistic_type: {metric.statistic_type}")


def base_statistic_from_metric_row(
    row: pd.Series, prefix: str, component: str, metric_type: Optional[MetricType]
) -> Union[ProportionStatistic, SampleMeanStatistic]:
    if metric_type:
        if metric_type == "binomial":
            return ProportionStatistic(
                sum=row[f"{prefix}_{component}_sum"], n=row[f"{prefix}_count"]
            )
        elif metric_type == "count":
            return SampleMeanStatistic(
                sum=row[f"{prefix}_{component}_sum"],
                sum_squares=row[f"{prefix}_{component}_sum_squares"],
                n=row[f"{prefix}_count"],
            )
        else:
            raise ValueError(f"Unexpected metric_type: {metric_type}")
    else:
        raise ValueError("Unexpectedly metric_type was None")


# Run a specific analysis given data and configuration settings
def process_analysis(
    rows: pd.DataFrame,
    var_id_map: VarIdMap,
    metric: MetricSettingsForStatsEngine,
    analysis: AnalysisSettingsForStatsEngine,
) -> pd.DataFrame:
    # diff data, convert raw sql into df of dimensions, and get rid of extra dimensions
    var_names = analysis.var_names
    max_dimensions = analysis.max_dimensions

    # Convert raw SQL result into a dataframe of dimensions
    df = get_metric_df(
        rows=rows,
        var_id_map=var_id_map,
        var_names=var_names,
        dimension=analysis.dimension,
    )
    # Limit to the top X dimensions with the most users
    # not possible to just re-sum for quantile metrics,
    # so we throw away "other" dimension
    keep_other = True
    if metric.statistic_type in ["quantile_event", "quantile_unit"]:
        keep_other = False
    if metric.keep_theta and metric.statistic_type == "mean_ra":
        keep_other = False
    reduced = reduce_dimensionality(
        df=df,
        max=max_dimensions,
        keep_other=keep_other,
    )

    # Run the analysis for each variation and dimension
    result = analyze_metric_df(
        df=reduced,
        metric=metric,
        analysis=analysis,
    )

    return result


def get_var_id_map(var_ids: List[str]) -> VarIdMap:
    return {v: i for i, v in enumerate(var_ids)}


def process_single_metric(
    rows: ExperimentMetricQueryResponseRows,
    metric: MetricSettingsForStatsEngine,
    analyses: List[AnalysisSettingsForStatsEngine],
) -> ExperimentMetricAnalysis:
    # If no data return blank results
    if len(rows) == 0:
        return ExperimentMetricAnalysis(
            metric=metric.id,
            analyses=[
                ExperimentMetricAnalysisResult(
                    unknownVariations=[],
                    dimensions=[],
                    multipleExposures=0,
                )
                for _ in analyses
            ],
        )
    pdrows = pd.DataFrame(rows)
    # TODO validate data in rows matches metric settings

    # Detect any variations that are not in the returned metric rows
    all_var_ids: Set[str] = set([v for a in analyses for v in a.var_ids])
    unknown_var_ids = detect_unknown_variations(rows=pdrows, var_ids=all_var_ids)

    results: List[List[DimensionResponse]] = []
    for a in analyses:
        # skip pre-computed dimension reaggregation for quantile metrics
        attempted_quantile_dimension_reaggregation = a.dimension.startswith(
            "precomputed:"
        ) and metric.statistic_type in ["quantile_event", "quantile_unit"]
        attempted_quantile_overall_reaggregation = (
            a.dimension == ""
            and metric.statistic_type in ["quantile_event", "quantile_unit"]
            and pdrows.columns.__contains__("dim_exp")
        )
        if (
            attempted_quantile_dimension_reaggregation
            or attempted_quantile_overall_reaggregation
        ):
            continue
        results.append(
            format_results(
                process_analysis(
                    rows=pdrows,
                    var_id_map=get_var_id_map(a.var_ids),
                    metric=metric,
                    analysis=a,
                ),
                baseline_index=a.baseline_index,
            )
        )
    return ExperimentMetricAnalysis(
        metric=metric.id,
        analyses=[
            ExperimentMetricAnalysisResult(
                unknownVariations=list(unknown_var_ids),
                dimensions=r,
                multipleExposures=0,
            )
            for r in results
        ],
    )


def create_bandit_statistics(
    reduced: pd.DataFrame,
    metric: MetricSettingsForStatsEngine,
) -> List[BanditStatistic]:
    num_variations = reduced.at[0, "variations"]
    s = reduced.iloc[0]
    stats = []
    for i in range(0, num_variations):
        prefix = f"v{i}" if i > 0 else "baseline"
        stat = variation_statistic_from_metric_row(row=s, prefix=prefix, metric=metric)
        # recast proportion metrics in case they slipped through
        # for bandits we weight by period; iid data over periods no longer holds
        if isinstance(stat, ProportionStatistic):
            stat = SampleMeanStatistic(n=stat.n, sum=stat.sum, sum_squares=stat.sum)
        if isinstance(stat, QuantileStatistic):
            raise ValueError("QuantileStatistic not supported for bandits")
        stats.append(stat)

    return stats


def preprocess_bandits(
    rows: ExperimentMetricQueryResponseRows,
    metric: MetricSettingsForStatsEngine,
    bandit_settings: BanditSettingsForStatsEngine,
    alpha: float,
    dimension: str,
) -> Union[BanditsSimple, BanditsCuped, BanditsRatio]:
    if len(rows) == 0:
        bandit_stats = {}
    else:
        pdrows = pd.DataFrame(rows)
        pdrows = pdrows.loc[pdrows[BANDIT_DIMENSION["column"]] == dimension]
        # convert raw sql into df of periods, and output df where n_rows = periods
        df = get_metric_df(
            rows=pdrows,
            var_id_map=get_var_id_map(bandit_settings.var_ids),
            var_names=bandit_settings.var_names,
            dimension=dimension,
        )
        bandit_stats = create_bandit_statistics(df, metric)
    bandit_prior = GaussianPrior(mean=0, variance=float(1e4), proper=True)
    bandit_config = BanditConfig(
        prior_distribution=bandit_prior,
        bandit_weights_seed=bandit_settings.bandit_weights_seed,
        weight_by_period=bandit_settings.weight_by_period,
        top_two=bandit_settings.top_two,
        alpha=alpha,
        inverse=metric.inverse,
    )
    if isinstance(bandit_stats[0], RatioStatistic):
        return BanditsRatio(bandit_stats, bandit_settings.current_weights, bandit_config)  # type: ignore
    elif isinstance(bandit_stats[0], RegressionAdjustedStatistic):
        return BanditsCuped(bandit_stats, bandit_settings.current_weights, bandit_config)  # type: ignore
    else:
        return BanditsSimple(bandit_stats, bandit_settings.current_weights, bandit_config)  # type: ignore


def get_bandit_result(
    rows: ExperimentMetricQueryResponseRows,
    metric: MetricSettingsForStatsEngine,
    settings: AnalysisSettingsForStatsEngine,
    bandit_settings: BanditSettingsForStatsEngine,
) -> BanditResult:
    single_variation_results = None
    # "All" is a special dimension that gbstats can handle if there is no dimension
    # column specified
    b = preprocess_bandits(
        rows, metric, bandit_settings, settings.alpha, BANDIT_DIMENSION["value"]
    )
    if b:
        if any(value is None for value in b.stats):
            return get_error_bandit_result(
                single_variation_results=None,
                update_message="not updated",
                error="not all statistics are instance of type BanditStatistic",
                reweight=bandit_settings.reweight,
                current_weights=bandit_settings.current_weights,
            )
        bandit_result = b.compute_result()
        if bandit_result.ci:
            single_variation_results = [
                SingleVariationResult(n, mn, ci)
                for n, mn, ci in zip(
                    b.variation_counts,
                    b.posterior_mean,
                    bandit_result.ci,
                )
            ]
            if not bandit_result.enough_units:
                return get_error_bandit_result(
                    single_variation_results=single_variation_results,
                    update_message=bandit_result.bandit_update_message,
                    error="",
                    reweight=bandit_settings.reweight,
                    current_weights=bandit_settings.current_weights,
                )
            if (
                bandit_result.bandit_update_message == "successfully updated"
                and bandit_result.bandit_weights
            ):
                weights_were_updated = (
                    bandit_settings.current_weights != bandit_result.bandit_weights
                    and bandit_settings.reweight
                )
                return BanditResult(
                    singleVariationResults=single_variation_results,
                    currentWeights=bandit_settings.current_weights,
                    updatedWeights=(
                        bandit_result.bandit_weights
                        if bandit_settings.reweight
                        else bandit_settings.current_weights
                    ),
                    bestArmProbabilities=bandit_result.best_arm_probabilities,
                    seed=bandit_result.seed,
                    updateMessage=bandit_result.bandit_update_message,
                    error="",
                    reweight=bandit_settings.reweight,
                    weightsWereUpdated=weights_were_updated,
                )
        else:
            error_message = (
                bandit_result.bandit_update_message
                if bandit_result.bandit_update_message
                else "unknown error in get_bandit_result"
            )
            return get_error_bandit_result(
                single_variation_results=None,
                update_message="not updated",
                error=error_message,
                reweight=bandit_settings.reweight,
                current_weights=bandit_settings.current_weights,
            )
    return get_error_bandit_result(
        single_variation_results=None,
        update_message="not updated",
        error="no data froms sql query matches dimension",
        reweight=bandit_settings.reweight,
        current_weights=bandit_settings.current_weights,
    )


# Get just the columns for a single metric
def filter_query_rows(
    query_rows: ExperimentMetricQueryResponseRows, metric_index: int
) -> ExperimentMetricQueryResponseRows:
    prefix = f"m{metric_index}_"
    return [
        {
            k.replace(prefix, ""): v
            for (k, v) in r.items()
            if k.startswith(prefix) or not re.match(r"^m\d+_", k)
        }
        for r in query_rows
    ]


def process_data_dict(data: Dict[str, Any]) -> DataForStatsEngine:
    return DataForStatsEngine(
        metrics={
            k: MetricSettingsForStatsEngine(**v) for k, v in data["metrics"].items()
        },
        analyses=[AnalysisSettingsForStatsEngine(**a) for a in data["analyses"]],
        query_results=[QueryResultsForStatsEngine(**q) for q in data["query_results"]],
        bandit_settings=(
            BanditSettingsForStatsEngine(**data["bandit_settings"])
            if "bandit_settings" in data
            else None
        ),
    )


def process_experiment_results(
    data: Dict[str, Any]
) -> Tuple[List[ExperimentMetricAnalysis], Optional[BanditResult]]:
    d = process_data_dict(data)
    results: List[ExperimentMetricAnalysis] = []
    bandit_result: Optional[BanditResult] = None
    for query_result in d.query_results:
        for i, metric in enumerate(query_result.metrics):
            if metric in d.metrics:
                this_metric = d.metrics[metric]
                rows = filter_query_rows(query_result.rows, i)
                if len(rows):
                    if d.bandit_settings:
                        metric_settings_bandit = copy.deepcopy(this_metric)
                        # when using multi-period data, binomial is no longer iid and variance is wrong
                        if metric_settings_bandit.main_metric_type == "binomial":
                            metric_settings_bandit.main_metric_type = "count"
                        if metric_settings_bandit.covariate_metric_type == "binomial":
                            metric_settings_bandit.covariate_metric_type = "count"
                        # TODO: after we have added the functionality for ratio_ra, remove this
                        if metric_settings_bandit.statistic_type == "ratio_ra":
                            metric_settings_bandit.statistic_type = "ratio"
                        if (
                            metric == d.bandit_settings.decision_metric
                            and not d.analyses[0].dimension
                        ):
                            if bandit_result is not None:
                                raise ValueError("Bandit weights already computed")
                            bandit_result = get_bandit_result(
                                rows=rows,
                                metric=metric_settings_bandit,
                                settings=d.analyses[0],
                                bandit_settings=d.bandit_settings,
                            )
                        results.append(
                            process_single_metric(
                                rows=rows,
                                metric=metric_settings_bandit,
                                analyses=d.analyses,
                            )
                        )
                    else:
                        results.append(
                            process_single_metric(
                                rows=rows,
                                metric=this_metric,
                                analyses=d.analyses,
                            )
                        )

    if d.bandit_settings and bandit_result is None:
        bandit_result = get_error_bandit_result(
            single_variation_results=None,
            update_message="not updated",
            error="no rows",
            reweight=d.bandit_settings.reweight,
            current_weights=d.bandit_settings.current_weights,
        )
    return results, bandit_result


def process_multiple_experiment_results(
    data: List[Dict[str, Any]]
) -> List[MultipleExperimentMetricAnalysis]:
    results: List[MultipleExperimentMetricAnalysis] = []
    for exp_data in data:
        try:
            exp_data_proc = ExperimentDataForStatsEngine(**exp_data)
            fixed_results, bandit_result = process_experiment_results(
                exp_data_proc.data
            )
            results.append(
                MultipleExperimentMetricAnalysis(
                    id=exp_data_proc.id,
                    results=fixed_results,
                    banditResult=bandit_result,
                    error=None,
                    traceback=None,
                )
            )
        except Exception as e:
            results.append(
                MultipleExperimentMetricAnalysis(
                    id=exp_data["id"],
                    results=[],
                    banditResult=None,
                    error=str(e),
                    traceback=traceback.format_exc(),
                )
            )
    return results<|MERGE_RESOLUTION|>--- conflicted
+++ resolved
@@ -160,15 +160,9 @@
         dimension_column_name = (
             "dimension" if not dimension else get_dimension_column_name(dimension)
         )
-<<<<<<< HEAD
-        # fall back to one unnamed dimension if no column found
-        dim = getattr(row, dimension_column_name, "")
-        print(f"dim: {dim}")
-=======
         # if not found, try to find a column with "dimension" for backwards compatibility
         # fall back to one unnamed dimension if even that column is not found
         dim = getattr(row, dimension_column_name, getattr(row, "dimension", ""))
->>>>>>> 8752e62c
         # If this is the first time we're seeing this dimension, create an empty dict
         if dim not in dimensions:
             # Overall columns
