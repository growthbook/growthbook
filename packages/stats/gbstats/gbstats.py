from dataclasses import asdict
import re
from typing import Any, Dict, Hashable, List, Optional, Set, Union

import pandas as pd

from gbstats.bayesian.tests import (
    BayesianTestResult,
    EffectBayesianABTest,
    EffectBayesianConfig,
    GaussianPrior,
    BanditConfig,
    Bandits,
)
from gbstats.frequentist.tests import (
    FrequentistConfig,
    FrequentistTestResult,
    SequentialConfig,
    SequentialTwoSidedTTest,
    TwoSidedTTest,
)
from gbstats.models.results import (
    BaselineResponse,
    BayesianVariationResponse,
    DimensionResponse,
    ExperimentMetricAnalysis,
    ExperimentMetricAnalysisResult,
    FrequentistVariationResponse,
    MetricStats,
<<<<<<< HEAD
    BanditResponse,
=======
    MultipleExperimentMetricAnalysis,
>>>>>>> c4de0520
)
from gbstats.models.settings import (
    AnalysisSettingsForStatsEngine,
    DataForStatsEngine,
    ExperimentDataForStatsEngine,
    ExperimentMetricQueryResponseRows,
    MetricSettingsForStatsEngine,
    MetricType,
    QueryResultsForStatsEngine,
    VarIdMap,
)
from gbstats.models.statistics import (
    ProportionStatistic,
    QuantileStatistic,
    QuantileClusteredStatistic,
    RatioStatistic,
    RegressionAdjustedStatistic,
    SampleMeanStatistic,
    TestStatistic,
    BanditStatistic,
)
from gbstats.utils import check_srm


SUM_COLS = [
    "users",
    "count",
    "main_sum",
    "main_sum_squares",
    "denominator_sum",
    "denominator_sum_squares",
    "main_denominator_sum_product",
    "covariate_sum",
    "covariate_sum_squares",
    "main_covariate_sum_product",
]

ROW_COLS = SUM_COLS + [
    "quantile_n",
    "quantile_nstar",
    "quantile",
    "quantile_lower",
    "quantile_upper",
]


# Looks for any variation ids that are not in the provided map
def detect_unknown_variations(
    rows, var_ids: Set[str], ignore_ids: Set[str] = {"__multiple__"}
) -> Set[str]:
    unknown_var_ids = []
    for row in rows.itertuples(index=False):
        id = str(row.variation)
        if id not in ignore_ids and id not in var_ids:
            unknown_var_ids.append(id)
    return set(unknown_var_ids)


def diff_for_daily_time_series(df: pd.DataFrame) -> pd.DataFrame:
    dfc = df.copy()
    diff_cols = [
        x
        for x in [
            "main_sum",
            "main_sum_squares",
            "denominator_sum",
            "denominator_sum_squares",
            "main_denominator_sum_product",
            "main_covariate_sum_product",
        ]
        if x in dfc.columns
    ]
    dfc.sort_values("dimension", inplace=True)
    dfc[diff_cols] = dfc.groupby(["variation"])[diff_cols].diff().fillna(dfc[diff_cols])
    return dfc


# Transform raw SQL result for metrics into a dataframe of dimensions
def get_metric_df(
    rows: pd.DataFrame,
    var_id_map: VarIdMap,
    var_names: List[str],
):
    dfc = rows.copy()
    dimensions = {}
    # Each row in the raw SQL result is a dimension/variation combo
    # We want to end up with one row per dimension
    for row in dfc.itertuples(index=False):
        dim = row.dimension

        # If this is the first time we're seeing this dimension, create an empty dict
        if dim not in dimensions:
            # Overall columns
            dimensions[dim] = {
                "dimension": dim,
                "variations": len(var_names),
                "total_users": 0,
            }
            # Add columns for each variation (including baseline)
            for key in var_id_map:
                i = var_id_map[key]
                prefix = f"v{i}" if i > 0 else "baseline"
                dimensions[dim][f"{prefix}_id"] = key
                dimensions[dim][f"{prefix}_name"] = var_names[i]
                for col in ROW_COLS:
                    dimensions[dim][f"{prefix}_{col}"] = 0

        # Add this SQL result row into the dimension dict if we recognize the variation
        key = str(row.variation)
        if key in var_id_map:
            i = var_id_map[key]

            dimensions[dim]["total_users"] += row.users
            prefix = f"v{i}" if i > 0 else "baseline"
            for col in ROW_COLS:
                dimensions[dim][f"{prefix}_{col}"] = getattr(row, col, 0)
            # Special handling for count, if missing returns a method, so override with user value
            if callable(getattr(row, "count")):
                dimensions[dim][f"{prefix}_count"] = getattr(row, "users", 0)

    return pd.DataFrame(dimensions.values())


# Limit to the top X dimensions with the most users
# Merge the rest into an "(other)" dimension
def reduce_dimensionality(
    df: pd.DataFrame, max: int = 20, keep_other: bool = True
) -> pd.DataFrame:
    num_variations = df.at[0, "variations"]

    rows = df.to_dict("records")
    rows.sort(key=lambda i: i["total_users"], reverse=True)

    newrows = []

    for i, row in enumerate(rows):
        # For the first few dimensions, keep them as-is
        if i < max:
            newrows.append(row)
        # For the rest, merge them into the last dimension
        elif keep_other:
            current = newrows[max - 1]
            current["dimension"] = "(other)"
            current["total_users"] += row["total_users"]
            for v in range(num_variations):
                prefix = f"v{v}" if v > 0 else "baseline"
                for col in SUM_COLS:
                    current[f"{prefix}_{col}"] += row[f"{prefix}_{col}"]

    return pd.DataFrame(newrows)


def get_configured_test(
    row: pd.Series,
    test_index: int,
    analysis: AnalysisSettingsForStatsEngine,
    metric: MetricSettingsForStatsEngine,
) -> Union[EffectBayesianABTest, SequentialTwoSidedTTest, TwoSidedTTest]:

    stat_a = variation_statistic_from_metric_row(row, "baseline", metric)
    stat_b = variation_statistic_from_metric_row(row, f"v{test_index}", metric)

    base_config = {
        "traffic_proportion_b": analysis.weights[test_index],
        "phase_length_days": analysis.phase_length_days,
        "difference_type": analysis.difference_type,
    }

    if analysis.stats_engine == "frequentist":
        if analysis.sequential_testing_enabled:
            return SequentialTwoSidedTTest(
                stat_a,
                stat_b,
                SequentialConfig(
                    **base_config,
                    alpha=analysis.alpha,
                    sequential_tuning_parameter=analysis.sequential_tuning_parameter,
                ),
            )
        else:
            return TwoSidedTTest(
                stat_a,
                stat_b,
                FrequentistConfig(
                    **base_config,
                    alpha=analysis.alpha,
                ),
            )
    else:
        assert type(stat_a) is type(stat_b), "stat_a and stat_b must be of same type."
        prior = GaussianPrior(
            mean=metric.prior_mean,
            variance=pow(metric.prior_stddev, 2),
            proper=metric.prior_proper,
        )
        return EffectBayesianABTest(
            stat_a,
            stat_b,
            EffectBayesianConfig(
                **base_config,
                inverse=metric.inverse,
                prior_effect=prior,
                prior_type="relative",
            ),
        )


# Run A/B test analysis for each variation and dimension
def analyze_metric_df(
    df: pd.DataFrame,
    metric: MetricSettingsForStatsEngine,
    analysis: AnalysisSettingsForStatsEngine,
) -> pd.DataFrame:
    num_variations = df.at[0, "variations"]

    # Add new columns to the dataframe with placeholder values
    df["srm_p"] = 0
    df["engine"] = analysis.stats_engine
    for i in range(num_variations):
        if i == 0:
            df["baseline_cr"] = 0
            df["baseline_mean"] = None
            df["baseline_stddev"] = None
        else:
            df[f"v{i}_cr"] = 0
            df[f"v{i}_mean"] = None
            df[f"v{i}_stddev"] = None
            df[f"v{i}_expected"] = 0
            df[f"v{i}_p_value"] = None
            df[f"v{i}_risk"] = None
            df[f"v{i}_prob_beat_baseline"] = None
            df[f"v{i}_uplift"] = None
            df[f"v{i}_error_message"] = None

    if analysis.bandit and analysis.decision_metric == metric.id:
        df = get_bandit_weights(df, metric, analysis)

    def analyze_row(s: pd.Series) -> pd.Series:
        s = s.copy()

        # Loop through each non-baseline variation and run an analysis
        for i in range(1, num_variations):

            # Run analysis of baseline vs variation
            test = get_configured_test(
                row=s, test_index=i, analysis=analysis, metric=metric
            )
            res = test.compute_result()

            s["baseline_cr"] = test.stat_a.unadjusted_mean
            s["baseline_mean"] = test.stat_a.unadjusted_mean
            s["baseline_stddev"] = test.stat_a.stddev

            s[f"v{i}_cr"] = test.stat_b.unadjusted_mean
            s[f"v{i}_mean"] = test.stat_b.unadjusted_mean
            s[f"v{i}_stddev"] = test.stat_b.stddev

            # Unpack result in Pandas row
            if isinstance(res, BayesianTestResult):
                s.at[f"v{i}_risk"] = res.risk
                s[f"v{i}_risk_type"] = res.risk_type
                s[f"v{i}_prob_beat_baseline"] = res.chance_to_win
            elif isinstance(res, FrequentistTestResult):
                s[f"v{i}_p_value"] = res.p_value
            if test.stat_a.unadjusted_mean <= 0:
                # negative or missing control mean
                s[f"v{i}_expected"] = 0
            elif res.expected == 0:
                # if result is not valid, try to return at least the diff
                s[f"v{i}_expected"] = (
                    test.stat_b.mean - test.stat_a.mean
                ) / test.stat_a.unadjusted_mean
            else:
                # return adjusted/prior-affected guess of expectation
                s[f"v{i}_expected"] = res.expected
            s.at[f"v{i}_ci"] = res.ci
            s.at[f"v{i}_uplift"] = asdict(res.uplift)
            s[f"v{i}_error_message"] = res.error_message

        # replace count with quantile_n for quantile metrics
        if metric.statistic_type in ["quantile_event", "quantile_unit"]:
            for i in range(num_variations):
                prefix = f"v{i}" if i > 0 else "baseline"
                s[f"{prefix}_count"] = s[f"{prefix}_quantile_n"]

        s["srm_p"] = check_srm(
            [s["baseline_users"]]
            + [s[f"v{i}_users"] for i in range(1, num_variations)],
            analysis.weights,
        )
        return s

    return df.apply(analyze_row, axis=1)


# Convert final experiment results to a structure that can be easily
# serialized and used to display results in the GrowthBook front-end
def format_results(
    df: pd.DataFrame, baseline_index: int = 0
) -> List[DimensionResponse]:
    num_variations = df.at[0, "variations"]
    results: List[DimensionResponse] = []
    rows = df.to_dict("records")
    for row in rows:
        if "bandit_weights" in row:
            bandit = BanditResponse(
                banditWeights=row["bandit_weights"],
                banditErrorMessage=row["bandit_error_message"],
            )
        else:
            bandit = None
        dim = DimensionResponse(
            dimension=row["dimension"], srm=row["srm_p"], variations=[], bandit=bandit
        )
        baseline_data = format_variation_result(row, 0)
        variation_data = [
            format_variation_result(row, v) for v in range(1, num_variations)
        ]
        variation_data.insert(baseline_index, baseline_data)
        dim.variations = variation_data
        results.append(dim)
    return results


def format_variation_result(
    row: Dict[Hashable, Any], v: int
) -> Union[BaselineResponse, BayesianVariationResponse, FrequentistVariationResponse]:
    prefix = f"v{v}" if v > 0 else "baseline"

    # if quantile_n
    stats = MetricStats(
        users=row[f"{prefix}_users"],
        count=row[f"{prefix}_count"],
        stddev=row[f"{prefix}_stddev"],
        mean=row[f"{prefix}_mean"],
    )
    metricResult = {
        "cr": row[f"{prefix}_cr"],
        "value": row[f"{prefix}_main_sum"],
        "users": row[f"{prefix}_users"],
        "denominator": row[f"{prefix}_denominator_sum"],
        "stats": stats,
    }
    if v == 0:
        # baseline variation
        return BaselineResponse(**metricResult)
    else:
        # non-baseline variation
        frequentist = row[f"{prefix}_p_value"] is not None
        testResult = {
            "expected": row[f"{prefix}_expected"],
            "uplift": row[f"{prefix}_uplift"],
            "ci": row[f"{prefix}_ci"],
            "errorMessage": row[f"{prefix}_error_message"],
        }
        if frequentist:
            return FrequentistVariationResponse(
                **metricResult,
                **testResult,
                pValue=row[f"{prefix}_p_value"],
            )
        else:
            return BayesianVariationResponse(
                **metricResult,
                **testResult,
                chanceToWin=row[f"{prefix}_prob_beat_baseline"],
                risk=row[f"{prefix}_risk"],
                riskType=row[f"{prefix}_risk_type"],
            )


def variation_statistic_from_metric_row(
    row: pd.Series, prefix: str, metric: MetricSettingsForStatsEngine
) -> TestStatistic:
    if metric.statistic_type == "quantile_event":
        if metric.quantile_value is None:
            raise ValueError("quantile_value must be set for quantile_event metric")
        return QuantileClusteredStatistic(
            n=row[f"{prefix}_quantile_n"],
            n_star=row[f"{prefix}_quantile_nstar"],
            nu=metric.quantile_value,
            quantile_hat=row[f"{prefix}_quantile"],
            quantile_lower=row[f"{prefix}_quantile_lower"],
            quantile_upper=row[f"{prefix}_quantile_upper"],
            main_sum=row[f"{prefix}_main_sum"],
            main_sum_squares=row[f"{prefix}_main_sum_squares"],
            denominator_sum=row[f"{prefix}_denominator_sum"],
            denominator_sum_squares=row[f"{prefix}_denominator_sum_squares"],
            main_denominator_sum_product=row[f"{prefix}_main_denominator_sum_product"],
            n_clusters=row[f"{prefix}_users"],
        )
    elif metric.statistic_type == "quantile_unit":
        if metric.quantile_value is None:
            raise ValueError("quantile_value must be set for quantile_unit metric")
        return QuantileStatistic(
            n=row[f"{prefix}_quantile_n"],
            n_star=row[f"{prefix}_quantile_nstar"],
            nu=metric.quantile_value,
            quantile_hat=row[f"{prefix}_quantile"],
            quantile_lower=row[f"{prefix}_quantile_lower"],
            quantile_upper=row[f"{prefix}_quantile_upper"],
        )
    elif metric.statistic_type == "ratio":
        return RatioStatistic(
            m_statistic=base_statistic_from_metric_row(
                row, prefix, "main", metric.main_metric_type
            ),
            d_statistic=base_statistic_from_metric_row(
                row, prefix, "denominator", metric.denominator_metric_type
            ),
            m_d_sum_of_products=row[f"{prefix}_main_denominator_sum_product"],
            n=row[f"{prefix}_users"],
        )
    elif metric.statistic_type == "mean":
        return base_statistic_from_metric_row(
            row, prefix, "main", metric.main_metric_type
        )
    elif metric.statistic_type == "mean_ra":
        return RegressionAdjustedStatistic(
            post_statistic=base_statistic_from_metric_row(
                row, prefix, "main", metric.main_metric_type
            ),
            pre_statistic=base_statistic_from_metric_row(
                row, prefix, "covariate", metric.covariate_metric_type
            ),
            post_pre_sum_of_products=row[f"{prefix}_main_covariate_sum_product"],
            n=row[f"{prefix}_users"],
            # Theta will be overriden with correct value later
            theta=0,
        )
    else:
        raise ValueError(f"Unexpected statistic_type: {metric.statistic_type}")


def base_statistic_from_metric_row(
    row: pd.Series, prefix: str, component: str, metric_type: Optional[MetricType]
) -> Union[ProportionStatistic, SampleMeanStatistic]:
    if metric_type:
        if metric_type == "binomial":
            return ProportionStatistic(
                sum=row[f"{prefix}_{component}_sum"], n=row[f"{prefix}_count"]
            )
        elif metric_type == "count":
            return SampleMeanStatistic(
                sum=row[f"{prefix}_{component}_sum"],
                sum_squares=row[f"{prefix}_{component}_sum_squares"],
                n=row[f"{prefix}_count"],
            )
        else:
            raise ValueError(f"Unexpected metric_type: {metric_type}")
    else:
        raise ValueError("Unexpectedly metric_type was None")


# Run a specific analysis given data and configuration settings
def process_analysis(
    rows: pd.DataFrame,
    var_id_map: VarIdMap,
    metric: MetricSettingsForStatsEngine,
    analysis: AnalysisSettingsForStatsEngine,
) -> pd.DataFrame:
    var_names = analysis.var_names
    max_dimensions = analysis.max_dimensions

    # If we're doing a daily time series, we need to diff the data
    if analysis.dimension == "pre:datedaily":
        rows = diff_for_daily_time_series(rows)

    # Convert raw SQL result into a dataframe of dimensions
    df = get_metric_df(
        rows=rows,
        var_id_map=var_id_map,
        var_names=var_names,
    )

    # Limit to the top X dimensions with the most users
    # not possible to just re-sum for quantile metrics,
    # so we throw away "other" dimension
    reduced = reduce_dimensionality(
        df=df,
        max=max_dimensions,
        keep_other=metric.statistic_type not in ["quantile_event", "quantile_unit"],
    )

    # Run the analysis for each variation and dimension
    result = analyze_metric_df(
        df=reduced,
        metric=metric,
        analysis=analysis,
    )
    return result


def get_var_id_map(var_ids: List[str]) -> VarIdMap:
    return {v: i for i, v in enumerate(var_ids)}


def process_single_metric(
    rows: ExperimentMetricQueryResponseRows,
    metric: MetricSettingsForStatsEngine,
    analyses: List[AnalysisSettingsForStatsEngine],
) -> ExperimentMetricAnalysis:
    # If no data return blank results
    if len(rows) == 0:
        return ExperimentMetricAnalysis(
            metric=metric.id,
            analyses=[
                ExperimentMetricAnalysisResult(
                    unknownVariations=[],
                    dimensions=[],
                    multipleExposures=0,
                )
                for _ in analyses
            ],
        )
    pdrows = pd.DataFrame(rows)
    # TODO validate data in rows matches metric settings

    # Detect any variations that are not in the returned metric rows
    all_var_ids: Set[str] = set([v for a in analyses for v in a.var_ids])
    unknown_var_ids = detect_unknown_variations(rows=pdrows, var_ids=all_var_ids)

    results = [
        format_results(
            process_analysis(
                rows=pdrows,
                var_id_map=get_var_id_map(a.var_ids),
                metric=metric,
                analysis=a,
            ),
            baseline_index=a.baseline_index,
        )
        for a in analyses
    ]
    return ExperimentMetricAnalysis(
        metric=metric.id,
        analyses=[
            ExperimentMetricAnalysisResult(
                unknownVariations=list(unknown_var_ids),
                dimensions=r,
                multipleExposures=0,
            )
            for r in results
        ],
    )


def get_bandit_weights(
    df: pd.DataFrame,
    metric: MetricSettingsForStatsEngine,
    analysis: AnalysisSettingsForStatsEngine,
) -> pd.DataFrame:

    num_variations = df.at[0, "variations"]
    bandit_prior = GaussianPrior(mean=0, variance=float(1e4), proper=True)
    bandit_config = BanditConfig(
        prior_distribution=bandit_prior,
        bandit_weights_seed=analysis.bandit_weights_seed,
    )

    def get_bandit_weights_single(s: pd.Series) -> pd.Series:
        s = s.copy()
        s["bandit_weights"] = None
        s["bandit_update_message"] = "not a bandit analysis"
        if analysis.bandit:
            s["bandit_update_message"] = "not a decision metric"
            if analysis.decision_metric == metric.id:
                s0 = variation_statistic_from_metric_row(
                    row=s, prefix="baseline", metric=metric
                )
                if isinstance(s0, BanditStatistic):
                    stats = [s0]
                    for i in range(1, num_variations):
                        s1 = variation_statistic_from_metric_row(
                            row=s, prefix=f"v{i}", metric=metric
                        )
                        # overwrites weights only if test statistics are of correct type
                        if isinstance(s1, BanditStatistic):
                            stats.append(s1)
                        else:
                            s[
                                "weight_update_message"
                            ] = "test statistic is not of type BanditStatistic"
                            return s
                    w = Bandits(stats, bandit_config).compute_variation_weights()
                    s["bandit_update_message"] = w.update_message
                    s["bandit_weights"] = w.weights
        return s

    return df.apply(get_bandit_weights_single, axis=1)


# Get just the columns for a single metric
def filter_query_rows(
    query_rows: ExperimentMetricQueryResponseRows, metric_index: int
) -> ExperimentMetricQueryResponseRows:
    prefix = f"m{metric_index}_"
    return [
        {
            k.replace(prefix, ""): v
            for (k, v) in r.items()
            if k.startswith(prefix) or not re.match(r"^m\d+_", k)
        }
        for r in query_rows
    ]


def process_data_dict(data: Dict[str, Any]) -> DataForStatsEngine:
    return DataForStatsEngine(
        metrics={
            k: MetricSettingsForStatsEngine(**v) for k, v in data["metrics"].items()
        },
        analyses=[AnalysisSettingsForStatsEngine(**a) for a in data["analyses"]],
        query_results=[QueryResultsForStatsEngine(**q) for q in data["query_results"]],
    )


def process_experiment_results(data: Dict[str, Any]) -> List[ExperimentMetricAnalysis]:
    d = process_data_dict(data)
    results: List[ExperimentMetricAnalysis] = []
    for query_result in d.query_results:
        for i, metric in enumerate(query_result.metrics):
            if metric in d.metrics:
                rows = filter_query_rows(query_result.rows, i)
                if len(rows):
                    results.append(
                        process_single_metric(
                            rows=rows,
                            metric=d.metrics[metric],
                            analyses=d.analyses,
                        )
                    )
    return results


def process_multiple_experiment_results(
    data: List[Dict[str, Any]]
) -> List[MultipleExperimentMetricAnalysis]:
    results: List[MultipleExperimentMetricAnalysis] = []
    for exp_data in data:
        try:
            exp_data_proc = ExperimentDataForStatsEngine(**exp_data)
            exp_result = process_experiment_results(exp_data_proc.data)
            results.append(
                MultipleExperimentMetricAnalysis(
                    id=exp_data_proc.id, results=exp_result, error=None
                )
            )
        except Exception as e:
            results.append(
                MultipleExperimentMetricAnalysis(
                    id=exp_data["id"], results=[], error=str(e)[:64]
                )
            )
    return results<|MERGE_RESOLUTION|>--- conflicted
+++ resolved
@@ -27,11 +27,8 @@
     ExperimentMetricAnalysisResult,
     FrequentistVariationResponse,
     MetricStats,
-<<<<<<< HEAD
     BanditResponse,
-=======
     MultipleExperimentMetricAnalysis,
->>>>>>> c4de0520
 )
 from gbstats.models.settings import (
     AnalysisSettingsForStatsEngine,
