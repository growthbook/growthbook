from dataclasses import asdict
import re
from typing import Any, Dict, Hashable, List, Optional, Set, Union

import pandas as pd

from gbstats.bayesian.tests import (
    BayesianTestResult,
    EffectBayesianABTest,
    EffectBayesianConfig,
    GaussianPrior,
)
from gbstats.frequentist.tests import (
    FrequentistConfig,
    FrequentistTestResult,
    SequentialConfig,
    SequentialTwoSidedTTest,
    TwoSidedTTest,
)
from gbstats.models.results import (
    BaselineResponse,
    BayesianVariationResponse,
    DimensionResponse,
    ExperimentMetricAnalysis,
    ExperimentMetricAnalysisResult,
    FrequentistVariationResponse,
    MetricStats,
    MultipleExperimentMetricAnalysis,
)
from gbstats.models.settings import (
    AnalysisSettingsForStatsEngine,
    DataForStatsEngine,
    ExperimentDataForStatsEngine,
    ExperimentMetricQueryResponseRows,
    MetricSettingsForStatsEngine,
    MetricType,
    QueryResultsForStatsEngine,
    VarIdMap,
)
from gbstats.models.statistics import (
    ProportionStatistic,
    QuantileStatistic,
    QuantileClusteredStatistic,
    RatioStatistic,
    RegressionAdjustedStatistic,
    SampleMeanStatistic,
    TestStatistic,
)
from gbstats.utils import check_srm


SUM_COLS = [
    "users",
    "count",
    "main_sum",
    "main_sum_squares",
    "denominator_sum",
    "denominator_sum_squares",
    "main_denominator_sum_product",
    "covariate_sum",
    "covariate_sum_squares",
    "main_covariate_sum_product",
]

ROW_COLS = SUM_COLS + [
    "quantile_n",
    "quantile_nstar",
    "quantile",
    "quantile_lower",
    "quantile_upper",
]


# Looks for any variation ids that are not in the provided map
def detect_unknown_variations(
    rows, var_ids: Set[str], ignore_ids: Set[str] = {"__multiple__"}
) -> Set[str]:
    unknown_var_ids = []
    for row in rows.itertuples(index=False):
        id = str(row.variation)
        if id not in ignore_ids and id not in var_ids:
            unknown_var_ids.append(id)
    return set(unknown_var_ids)


def diff_for_daily_time_series(df: pd.DataFrame) -> pd.DataFrame:
    dfc = df.copy()
    diff_cols = [
        x
        for x in [
            "main_sum",
            "main_sum_squares",
            "denominator_sum",
            "denominator_sum_squares",
            "main_denominator_sum_product",
            "main_covariate_sum_product",
        ]
        if x in dfc.columns
    ]
    dfc.sort_values("dimension", inplace=True)
    dfc[diff_cols] = dfc.groupby(["variation"])[diff_cols].diff().fillna(dfc[diff_cols])
    return dfc


# Transform raw SQL result for metrics into a dataframe of dimensions
def get_metric_df(
    rows: pd.DataFrame,
    var_id_map: VarIdMap,
    var_names: List[str],
):
    dfc = rows.copy()

    dimensions = {}
    # Each row in the raw SQL result is a dimension/variation combo
    # We want to end up with one row per dimension
    for row in dfc.itertuples(index=False):
        dim = row.dimension

        # If this is the first time we're seeing this dimension, create an empty dict
        if dim not in dimensions:
            # Overall columns
            dimensions[dim] = {
                "dimension": dim,
                "variations": len(var_names),
                "total_users": 0,
            }
            # Add columns for each variation (including baseline)
            for key in var_id_map:
                i = var_id_map[key]
                prefix = f"v{i}" if i > 0 else "baseline"
                dimensions[dim][f"{prefix}_id"] = key
                dimensions[dim][f"{prefix}_name"] = var_names[i]
                for col in ROW_COLS:
                    dimensions[dim][f"{prefix}_{col}"] = 0

        # Add this SQL result row into the dimension dict if we recognize the variation
        key = str(row.variation)
        if key in var_id_map:
            i = var_id_map[key]

            dimensions[dim]["total_users"] += row.users
            prefix = f"v{i}" if i > 0 else "baseline"
            for col in ROW_COLS:
                dimensions[dim][f"{prefix}_{col}"] = getattr(row, col, 0)
            # Special handling for count, if missing returns a method, so override with user value
            if callable(getattr(row, "count")):
                dimensions[dim][f"{prefix}_count"] = getattr(row, "users", 0)

    return pd.DataFrame(dimensions.values())


# Limit to the top X dimensions with the most users
# Merge the rest into an "(other)" dimension
def reduce_dimensionality(
    df: pd.DataFrame, max: int = 20, keep_other: bool = True
) -> pd.DataFrame:
    num_variations = df.at[0, "variations"]

    rows = df.to_dict("records")
    rows.sort(key=lambda i: i["total_users"], reverse=True)

    newrows = []

    for i, row in enumerate(rows):
        # For the first few dimensions, keep them as-is
        if i < max:
            newrows.append(row)
        # For the rest, merge them into the last dimension
        elif keep_other:
            current = newrows[max - 1]
            current["dimension"] = "(other)"
            current["total_users"] += row["total_users"]
            for v in range(num_variations):
                prefix = f"v{v}" if v > 0 else "baseline"
                for col in SUM_COLS:
                    current[f"{prefix}_{col}"] += row[f"{prefix}_{col}"]

    return pd.DataFrame(newrows)


def get_configured_test(
    row: pd.Series,
    test_index: int,
    analysis: AnalysisSettingsForStatsEngine,
    metric: MetricSettingsForStatsEngine,
) -> Union[EffectBayesianABTest, SequentialTwoSidedTTest, TwoSidedTTest]:

    stat_a = variation_statistic_from_metric_row(row, "baseline", metric)
    stat_b = variation_statistic_from_metric_row(row, f"v{test_index}", metric)

    base_config = {
        "traffic_proportion_b": analysis.weights[test_index],
        "phase_length_days": analysis.phase_length_days,
        "difference_type": analysis.difference_type,
    }

    if analysis.stats_engine == "frequentist":
        if analysis.sequential_testing_enabled:
            return SequentialTwoSidedTTest(
                stat_a,
                stat_b,
                SequentialConfig(
                    **base_config,
                    alpha=analysis.alpha,
                    sequential_tuning_parameter=analysis.sequential_tuning_parameter,
                ),
            )
        else:
            return TwoSidedTTest(
                stat_a,
                stat_b,
                FrequentistConfig(
                    **base_config,
                    alpha=analysis.alpha,
                ),
            )
    else:
        assert type(stat_a) is type(stat_b), "stat_a and stat_b must be of same type."
        prior = GaussianPrior(
            mean=metric.prior_mean,
            variance=pow(metric.prior_stddev, 2),
            proper=metric.prior_proper,
        )
        return EffectBayesianABTest(
            stat_a,
            stat_b,
            EffectBayesianConfig(
                **base_config,
                inverse=metric.inverse,
                prior_effect=prior,
                prior_type="relative",
            ),
        )


# Run A/B test analysis for each variation and dimension
def analyze_metric_df(
    df: pd.DataFrame,
    metric: MetricSettingsForStatsEngine,
    analysis: AnalysisSettingsForStatsEngine,
) -> pd.DataFrame:
    num_variations = df.at[0, "variations"]

    # Add new columns to the dataframe with placeholder values
    df["srm_p"] = 0
    df["engine"] = analysis.stats_engine
    for i in range(num_variations):
        if i == 0:
            df["baseline_cr"] = 0
            df["baseline_mean"] = None
            df["baseline_stddev"] = None
        else:
            df[f"v{i}_cr"] = 0
            df[f"v{i}_mean"] = None
            df[f"v{i}_stddev"] = None
            df[f"v{i}_expected"] = 0
            df[f"v{i}_p_value"] = None
            df[f"v{i}_risk"] = None
            df[f"v{i}_prob_beat_baseline"] = None
            df[f"v{i}_uplift"] = None
            df[f"v{i}_error_message"] = None

    def analyze_row(s: pd.Series) -> pd.Series:
        s = s.copy()

        # Loop through each non-baseline variation and run an analysis
        for i in range(1, num_variations):

            # Run analysis of baseline vs variation
            test = get_configured_test(
                row=s, test_index=i, analysis=analysis, metric=metric
            )
            res = test.compute_result()

            s["baseline_cr"] = test.stat_a.unadjusted_mean
            s["baseline_mean"] = test.stat_a.unadjusted_mean
            s["baseline_stddev"] = test.stat_a.stddev

            s[f"v{i}_cr"] = test.stat_b.unadjusted_mean
            s[f"v{i}_mean"] = test.stat_b.unadjusted_mean
            s[f"v{i}_stddev"] = test.stat_b.stddev

            # Unpack result in Pandas row
            if isinstance(res, BayesianTestResult):
                s.at[f"v{i}_risk"] = res.risk
                s[f"v{i}_risk_type"] = res.risk_type
                s[f"v{i}_prob_beat_baseline"] = res.chance_to_win
            elif isinstance(res, FrequentistTestResult):
                s[f"v{i}_p_value"] = res.p_value
            if test.stat_a.unadjusted_mean <= 0:
                # negative or missing control mean
                s[f"v{i}_expected"] = 0
            elif res.expected == 0:
                # if result is not valid, try to return at least the diff
                s[f"v{i}_expected"] = (
                    test.stat_b.mean - test.stat_a.mean
                ) / test.stat_a.unadjusted_mean
            else:
                # return adjusted/prior-affected guess of expectation
                s[f"v{i}_expected"] = res.expected
            s.at[f"v{i}_ci"] = res.ci
            s.at[f"v{i}_uplift"] = asdict(res.uplift)
            s[f"v{i}_error_message"] = res.error_message

        # replace count with quantile_n for quantile metrics
        if metric.statistic_type in ["quantile_event", "quantile_unit"]:
            for i in range(num_variations):
                prefix = f"v{i}" if i > 0 else "baseline"
                s[f"{prefix}_count"] = s[f"{prefix}_quantile_n"]

        s["srm_p"] = check_srm(
            [s["baseline_users"]]
            + [s[f"v{i}_users"] for i in range(1, num_variations)],
            analysis.weights,
        )
        return s

    return df.apply(analyze_row, axis=1)


# Convert final experiment results to a structure that can be easily
# serialized and used to display results in the GrowthBook front-end
def format_results(
    df: pd.DataFrame, baseline_index: int = 0
) -> List[DimensionResponse]:
    num_variations = df.at[0, "variations"]
    results: List[DimensionResponse] = []
    rows = df.to_dict("records")
    for row in rows:
        dim = DimensionResponse(
            dimension=row["dimension"], srm=row["srm_p"], variations=[]
        )
        baseline_data = format_variation_result(row, 0)
        variation_data = [
            format_variation_result(row, v) for v in range(1, num_variations)
        ]
        variation_data.insert(baseline_index, baseline_data)
        dim.variations = variation_data
        results.append(dim)
    return results


def format_variation_result(
    row: Dict[Hashable, Any], v: int
) -> Union[BaselineResponse, BayesianVariationResponse, FrequentistVariationResponse]:
    prefix = f"v{v}" if v > 0 else "baseline"

    # if quantile_n
    stats = MetricStats(
        users=row[f"{prefix}_users"],
        count=row[f"{prefix}_count"],
        stddev=row[f"{prefix}_stddev"],
        mean=row[f"{prefix}_mean"],
    )
    metricResult = {
        "cr": row[f"{prefix}_cr"],
        "value": row[f"{prefix}_main_sum"],
        "users": row[f"{prefix}_users"],
        "denominator": row[f"{prefix}_denominator_sum"],
        "stats": stats,
    }
    if v == 0:
        # baseline variation
        return BaselineResponse(**metricResult)
    else:
        # non-baseline variation
        frequentist = row[f"{prefix}_p_value"] is not None
        testResult = {
            "expected": row[f"{prefix}_expected"],
            "uplift": row[f"{prefix}_uplift"],
            "ci": row[f"{prefix}_ci"],
            "errorMessage": row[f"{prefix}_error_message"],
        }
        if frequentist:
            return FrequentistVariationResponse(
                **metricResult,
                **testResult,
                pValue=row[f"{prefix}_p_value"],
            )
        else:
            return BayesianVariationResponse(
                **metricResult,
                **testResult,
                chanceToWin=row[f"{prefix}_prob_beat_baseline"],
                risk=row[f"{prefix}_risk"],
                riskType=row[f"{prefix}_risk_type"],
            )


def variation_statistic_from_metric_row(
    row: pd.Series, prefix: str, metric: MetricSettingsForStatsEngine
) -> TestStatistic:
    if metric.statistic_type == "quantile_event":
        if metric.quantile_value is None:
            raise ValueError("quantile_value must be set for quantile_event metric")
        return QuantileClusteredStatistic(
            n=row[f"{prefix}_quantile_n"],
            n_star=row[f"{prefix}_quantile_nstar"],
            nu=metric.quantile_value,
            quantile_hat=row[f"{prefix}_quantile"],
            quantile_lower=row[f"{prefix}_quantile_lower"],
            quantile_upper=row[f"{prefix}_quantile_upper"],
            main_sum=row[f"{prefix}_main_sum"],
            main_sum_squares=row[f"{prefix}_main_sum_squares"],
            denominator_sum=row[f"{prefix}_denominator_sum"],
            denominator_sum_squares=row[f"{prefix}_denominator_sum_squares"],
            main_denominator_sum_product=row[f"{prefix}_main_denominator_sum_product"],
            n_clusters=row[f"{prefix}_users"],
        )
    elif metric.statistic_type == "quantile_unit":
        if metric.quantile_value is None:
            raise ValueError("quantile_value must be set for quantile_unit metric")
        return QuantileStatistic(
            n=row[f"{prefix}_quantile_n"],
            n_star=row[f"{prefix}_quantile_nstar"],
            nu=metric.quantile_value,
            quantile_hat=row[f"{prefix}_quantile"],
            quantile_lower=row[f"{prefix}_quantile_lower"],
            quantile_upper=row[f"{prefix}_quantile_upper"],
        )
    elif metric.statistic_type == "ratio":
        return RatioStatistic(
            m_statistic=base_statistic_from_metric_row(
                row, prefix, "main", metric.main_metric_type
            ),
            d_statistic=base_statistic_from_metric_row(
                row, prefix, "denominator", metric.denominator_metric_type
            ),
            m_d_sum_of_products=row[f"{prefix}_main_denominator_sum_product"],
            n=row[f"{prefix}_users"],
        )
    elif metric.statistic_type == "mean":
        return base_statistic_from_metric_row(
            row, prefix, "main", metric.main_metric_type
        )
    elif metric.statistic_type == "mean_ra":
        return RegressionAdjustedStatistic(
            post_statistic=base_statistic_from_metric_row(
                row, prefix, "main", metric.main_metric_type
            ),
            pre_statistic=base_statistic_from_metric_row(
                row, prefix, "covariate", metric.covariate_metric_type
            ),
            post_pre_sum_of_products=row[f"{prefix}_main_covariate_sum_product"],
            n=row[f"{prefix}_users"],
            # Theta will be overriden with correct value later
            theta=0,
        )
    else:
        raise ValueError(f"Unexpected statistic_type: {metric.statistic_type}")


def base_statistic_from_metric_row(
    row: pd.Series, prefix: str, component: str, metric_type: Optional[MetricType]
) -> Union[ProportionStatistic, SampleMeanStatistic]:
    if metric_type:
        if metric_type == "binomial":
            return ProportionStatistic(
                sum=row[f"{prefix}_{component}_sum"], n=row[f"{prefix}_count"]
            )
        elif metric_type == "count":
            return SampleMeanStatistic(
                sum=row[f"{prefix}_{component}_sum"],
                sum_squares=row[f"{prefix}_{component}_sum_squares"],
                n=row[f"{prefix}_count"],
            )
        else:
            raise ValueError(f"Unexpected metric_type: {metric_type}")
    else:
        raise ValueError("Unexpectedly metric_type was None")


# Run a specific analysis given data and configuration settings
def process_analysis(
    rows: pd.DataFrame,
    var_id_map: VarIdMap,
    metric: MetricSettingsForStatsEngine,
    analysis: AnalysisSettingsForStatsEngine,
) -> pd.DataFrame:
    var_names = analysis.var_names
    max_dimensions = analysis.max_dimensions

    # If we're doing a daily time series, we need to diff the data
    if analysis.dimension == "pre:datedaily":
        rows = diff_for_daily_time_series(rows)

    # Convert raw SQL result into a dataframe of dimensions
    df = get_metric_df(
        rows=rows,
        var_id_map=var_id_map,
        var_names=var_names,
    )

    # Limit to the top X dimensions with the most users
    # not possible to just re-sum for quantile metrics,
    # so we throw away "other" dimension
    reduced = reduce_dimensionality(
        df=df,
        max=max_dimensions,
        keep_other=metric.statistic_type not in ["quantile_event", "quantile_unit"],
    )

    # Run the analysis for each variation and dimension
    result = analyze_metric_df(
        df=reduced,
        metric=metric,
        analysis=analysis,
    )

    return result


def get_var_id_map(var_ids: List[str]) -> VarIdMap:
    return {v: i for i, v in enumerate(var_ids)}


def process_single_metric(
    rows: ExperimentMetricQueryResponseRows,
    metric: MetricSettingsForStatsEngine,
    analyses: List[AnalysisSettingsForStatsEngine],
) -> ExperimentMetricAnalysis:
    # If no data return blank results
    if len(rows) == 0:
        return ExperimentMetricAnalysis(
            metric=metric.id,
            analyses=[
                ExperimentMetricAnalysisResult(
                    unknownVariations=[],
                    dimensions=[],
                    multipleExposures=0,
                )
                for _ in analyses
            ],
        )
    pdrows = pd.DataFrame(rows)
    # TODO validate data in rows matches metric settings

    # Detect any variations that are not in the returned metric rows
    all_var_ids: Set[str] = set([v for a in analyses for v in a.var_ids])
    unknown_var_ids = detect_unknown_variations(rows=pdrows, var_ids=all_var_ids)

    results = [
        format_results(
            process_analysis(
                rows=pdrows,
                var_id_map=get_var_id_map(a.var_ids),
                metric=metric,
                analysis=a,
            ),
            baseline_index=a.baseline_index,
        )
        for a in analyses
    ]
    return ExperimentMetricAnalysis(
        metric=metric.id,
        analyses=[
            ExperimentMetricAnalysisResult(
                unknownVariations=list(unknown_var_ids),
                dimensions=r,
                multipleExposures=0,
            )
            for r in results
        ],
    )


# Get just the columns for a single metric
def filter_query_rows(
    query_rows: ExperimentMetricQueryResponseRows, metric_index: int
) -> ExperimentMetricQueryResponseRows:
    prefix = f"m{metric_index}_"
    return [
        {
            k.replace(prefix, ""): v
            for (k, v) in r.items()
            if k.startswith(prefix) or not re.match(r"^m\d+_", k)
        }
        for r in query_rows
    ]


def process_data_dict(data: Dict[str, Any]) -> DataForStatsEngine:
    return DataForStatsEngine(
        metrics={
            k: MetricSettingsForStatsEngine(**v) for k, v in data["metrics"].items()
        },
        analyses=[AnalysisSettingsForStatsEngine(**a) for a in data["analyses"]],
        query_results=[QueryResultsForStatsEngine(**q) for q in data["query_results"]],
    )


<<<<<<< HEAD
def process_experiment_results(data: Dict[str, Any]) -> List[Dict[str, Any]]:
=======
def process_experiment_results(data: Dict[str, Any]) -> List[ExperimentMetricAnalysis]:
>>>>>>> 9df03c1e
    d = process_data_dict(data)
    results: List[ExperimentMetricAnalysis] = []
    for query_result in d.query_results:
        for i, metric in enumerate(query_result.metrics):
            if metric in d.metrics:
                rows = filter_query_rows(query_result.rows, i)
                if len(rows):
                    results.append(
                        process_single_metric(
                            rows=rows,
                            metric=d.metrics[metric],
                            analyses=d.analyses,
                        )
                    )
    return results


def process_multiple_experiment_results(
    data: List[Dict[str, Any]]
<<<<<<< HEAD
) -> list[Dict[str, Any]]:
    results: List[Dict] = []
=======
) -> List[MultipleExperimentMetricAnalysis]:
    results: List[MultipleExperimentMetricAnalysis] = []
>>>>>>> 9df03c1e
    for exp_data in data:
        try:
            exp_data_proc = ExperimentDataForStatsEngine(**exp_data)
            exp_result = process_experiment_results(exp_data_proc.data)
<<<<<<< HEAD
            results.append({"id": exp_data_proc.id, "results": exp_result})
        except Exception as e:
            results.append({"id": exp_data["id"], "results": [], "error": str(e)[:64]})
=======
            results.append(
                MultipleExperimentMetricAnalysis(
                    id=exp_data_proc.id, results=exp_result, error=None
                )
            )
        except Exception as e:
            results.append(
                MultipleExperimentMetricAnalysis(
                    id=exp_data["id"], results=[], error=str(e)[:64]
                )
            )
>>>>>>> 9df03c1e
    return results<|MERGE_RESOLUTION|>--- conflicted
+++ resolved
@@ -589,11 +589,7 @@
     )
 
 
-<<<<<<< HEAD
-def process_experiment_results(data: Dict[str, Any]) -> List[Dict[str, Any]]:
-=======
 def process_experiment_results(data: Dict[str, Any]) -> List[ExperimentMetricAnalysis]:
->>>>>>> 9df03c1e
     d = process_data_dict(data)
     results: List[ExperimentMetricAnalysis] = []
     for query_result in d.query_results:
@@ -613,22 +609,12 @@
 
 def process_multiple_experiment_results(
     data: List[Dict[str, Any]]
-<<<<<<< HEAD
-) -> list[Dict[str, Any]]:
-    results: List[Dict] = []
-=======
 ) -> List[MultipleExperimentMetricAnalysis]:
     results: List[MultipleExperimentMetricAnalysis] = []
->>>>>>> 9df03c1e
     for exp_data in data:
         try:
             exp_data_proc = ExperimentDataForStatsEngine(**exp_data)
             exp_result = process_experiment_results(exp_data_proc.data)
-<<<<<<< HEAD
-            results.append({"id": exp_data_proc.id, "results": exp_result})
-        except Exception as e:
-            results.append({"id": exp_data["id"], "results": [], "error": str(e)[:64]})
-=======
             results.append(
                 MultipleExperimentMetricAnalysis(
                     id=exp_data_proc.id, results=exp_result, error=None
@@ -640,5 +626,4 @@
                     id=exp_data["id"], results=[], error=str(e)[:64]
                 )
             )
->>>>>>> 9df03c1e
     return results