from dataclasses import asdict

import pandas as pd
from scipy.stats.distributions import chi2

from gbstats.bayesian.tests import BinomialBayesianABTest, GaussianBayesianABTest
from gbstats.frequentist.tests import TwoSidedTTest
from gbstats.shared.constants import StatsEngine
from gbstats.shared.models import (
    compute_theta,
    ProportionStatistic,
    SampleMeanStatistic,
    RatioStatistic,
    RegressionAdjustedStatistic,
    Statistic,
    TestResult,
)
from gbstats.shared.tests import BaseABTest
from gbstats.messages import raise_error_if_bayesian_ra


SUM_COLS = [
    "users",
    "count",
    "main_sum",
    "main_sum_squares",
    "denominator_sum",
    "denominator_sum_squares",
    "main_denominator_sum_product",
    "covariate_sum",
    "covariate_sum_squares",
    "main_covariate_sum_product",
]


# Looks for any variation ids that are not in the provided map
def detect_unknown_variations(rows, var_id_map, ignore_ids={"__multiple__"}):
    unknown_var_ids = []
    for row in rows.itertuples(index=False):
        id = str(row.variation)
        if id not in ignore_ids and id not in var_id_map:
            unknown_var_ids.append(id)
    return set(unknown_var_ids)


# Transform raw SQL result for metrics into a dataframe of dimensions
def get_metric_df(
    rows,
    var_id_map,
    var_names,
):
    dimensions = {}
    # Each row in the raw SQL result is a dimension/variation combo
    # We want to end up with one row per dimension
    for row in rows.itertuples(index=False):
        dim = row.dimension

        # If this is the first time we're seeing this dimension, create an empty dict
        if dim not in dimensions:
            # Overall columns
            dimensions[dim] = {
                "dimension": dim,
                "variations": len(var_names),
                "statistic_type": row.statistic_type,
                "main_metric_type": row.main_metric_type,
                "denominator_metric_type": getattr(
                    row, "denominator_metric_type", None
                ),
                "covariate_metric_type": getattr(row, "covariate_metric_type", None),
                "total_users": 0,
            }
            # Add columns for each variation (including baseline)
            for key in var_id_map:
                i = var_id_map[key]
                prefix = f"v{i}" if i > 0 else "baseline"
                dimensions[dim][f"{prefix}_id"] = key
                dimensions[dim][f"{prefix}_name"] = var_names[i]
                for col in SUM_COLS:
                    dimensions[dim][f"{prefix}_{col}"] = 0

        # Add this SQL result row into the dimension dict if we recognize the variation
        key = str(row.variation)
        if key in var_id_map:
            i = var_id_map[key]

            dimensions[dim]["total_users"] += row.users
            prefix = f"v{i}" if i > 0 else "baseline"
            for col in SUM_COLS:
                dimensions[dim][f"{prefix}_{col}"] = getattr(row, col, 0)

    return pd.DataFrame(dimensions.values())


# Limit to the top X dimensions with the most users
# Merge the rest into an "(other)" dimension
def reduce_dimensionality(df, max=20):
    num_variations = df.at[0, "variations"]

    rows = df.to_dict("records")
    rows.sort(key=lambda i: i["total_users"], reverse=True)

    newrows = []

    for i, row in enumerate(rows):
        # For the first few dimensions, keep them as-is
        if i < max:
            newrows.append(row)
        # For the rest, merge them into the last dimension
        else:
            current = newrows[max - 1]
            current["dimension"] = "(other)"
            current["total_users"] += row["total_users"]
            for v in range(num_variations):
                prefix = f"v{v}" if v > 0 else "baseline"
                for col in SUM_COLS:
                    current[f"{prefix}_{col}"] += row[f"{prefix}_{col}"]

    return pd.DataFrame(newrows)


# Run A/B test analysis for each variation and dimension
def analyze_metric_df(df, weights, inverse=False, engine=StatsEngine.BAYESIAN):
    num_variations = df.at[0, "variations"]

    # Add new columns to the dataframe with placeholder values
    df["srm_p"] = 0
    df["engine"] = engine.value
    for i in range(num_variations):
        if i == 0:
            df["baseline_cr"] = 0
            df["baseline_mean"] = None
            df["baseline_stddev"] = None
            df["baseline_risk"] = None
        else:
            df[f"v{i}_cr"] = 0
            df[f"v{i}_mean"] = None
            df[f"v{i}_stddev"] = None
            df[f"v{i}_expected"] = 0
            df[f"v{i}_p_value"] = None
            df[f"v{i}_rawrisk"] = None
            df[f"v{i}_risk"] = None
            df[f"v{i}_prob_beat_baseline"] = None
            df[f"v{i}_uplift"] = None

    def analyze_row(s):
        s = s.copy()
        # Baseline values
        stat_a: Statistic = variation_statistic_from_metric_row(s, "baseline")
        raise_error_if_bayesian_ra(stat_a, engine)
        s["baseline_cr"] = stat_a.unadjusted_mean
        s["baseline_mean"] = stat_a.unadjusted_mean
        s["baseline_stddev"] = stat_a.stddev

        # List of users in each variation (used for SRM check)
        users = [0] * num_variations
        users[0] = stat_a.n

        # Loop through each non-baseline variation and run an analysis
        baseline_risk = 0
        for i in range(1, num_variations):
            stat_b: Statistic = variation_statistic_from_metric_row(s, f"v{i}")
            raise_error_if_bayesian_ra(stat_b, engine)

            if isinstance(stat_b, RegressionAdjustedStatistic) and isinstance(
                stat_a, RegressionAdjustedStatistic
            ):
                theta = compute_theta(stat_a, stat_b)
                stat_a.theta = theta
                stat_b.theta = theta

            s[f"v{i}_cr"] = stat_b.unadjusted_mean
            s[f"v{i}_expected"] = (
                (stat_b.mean / stat_a.mean) - 1 if stat_a.mean > 0 else 0
            )
            s[f"v{i}_mean"] = stat_b.unadjusted_mean
            s[f"v{i}_stddev"] = stat_b.stddev

            users[i] = stat_b.n

            # Run the A/B test analysis of baseline vs variation
            if engine == StatsEngine.BAYESIAN:
                if isinstance(stat_a, ProportionStatistic) and isinstance(
                    stat_b, ProportionStatistic
                ):
                    test: BaseABTest = BinomialBayesianABTest(
                        stat_a, stat_b, inverse=inverse
                    )
                else:
                    test: BaseABTest = GaussianBayesianABTest(
                        stat_a, stat_b, inverse=inverse
                    )

                res: TestResult = test.compute_result()

                # The baseline risk is the max risk of any of the variation A/B tests
                if res.relative_risk[0] > baseline_risk:
                    baseline_risk = res.relative_risk[0]

                s.at[f"v{i}_rawrisk"] = res.risk
                s[f"v{i}_risk"] = res.relative_risk[1]
                s[f"v{i}_prob_beat_baseline"] = res.chance_to_win
            else:
                test: BaseABTest = TwoSidedTTest(stat_a, stat_b)
                res: TestResult = test.compute_result()
                s[f"v{i}_p_value"] = res.p_value
                baseline_risk = None

            s.at[f"v{i}_ci"] = res.ci
            s.at[f"v{i}_uplift"] = asdict(res.uplift)

        s["baseline_risk"] = baseline_risk
        s["srm_p"] = check_srm(users, weights)
        return s

    return df.apply(analyze_row, axis=1)


# Convert final experiment results to a structure that can be easily
# serialized and used to display results in the GrowthBook front-end
def format_results(df):
    num_variations = df.at[0, "variations"]
    results = []
    rows = df.to_dict("records")
    for row in rows:
        dim = {"dimension": row["dimension"], "srm": row["srm_p"], "variations": []}
        for v in range(num_variations):
            prefix = f"v{v}" if v > 0 else "baseline"
            stats = {
                "users": row[f"{prefix}_users"],
                "count": row[f"{prefix}_count"],
                "stddev": row[f"{prefix}_stddev"],
                "mean": row[f"{prefix}_mean"],
            }
            if v == 0:
                dim["variations"].append(
                    {
                        "cr": row[f"{prefix}_cr"],
                        "value": row[f"{prefix}_main_sum"],
                        "users": row[f"{prefix}_users"],
                        "denominator": row[f"{prefix}_denominator_sum"],
                        "stats": stats,
                    }
                )
            else:
                dim["variations"].append(
                    {
                        "cr": row[f"{prefix}_cr"],
                        "value": row[f"{prefix}_main_sum"],
                        "users": row[f"{prefix}_users"],
                        "denominator": row[f"{prefix}_denominator_sum"],
                        "expected": row[f"{prefix}_expected"],
                        "chanceToWin": row[f"{prefix}_prob_beat_baseline"],
                        "pValue": row[f"{prefix}_p_value"],
                        "uplift": row[f"{prefix}_uplift"],
                        "ci": row[f"{prefix}_ci"],
                        "risk": row[f"{prefix}_rawrisk"],
                        "stats": stats,
                    }
                )
        results.append(dim)
    return results


def variation_statistic_from_metric_row(row: pd.Series, prefix: str) -> Statistic:
    statistic_type = row["statistic_type"]
    if statistic_type == "ratio":
        return RatioStatistic(
            m_statistic=base_statistic_from_metric_row(row, prefix, "main"),
            d_statistic=base_statistic_from_metric_row(row, prefix, "denominator"),
            m_d_sum_of_products=row[f"{prefix}_main_denominator_sum_product"],
            n=row[f"{prefix}_users"],
        )
    elif statistic_type == "mean":
        return base_statistic_from_metric_row(row, prefix, "main")
    elif statistic_type == "mean_ra":
        return RegressionAdjustedStatistic(
            post_statistic=base_statistic_from_metric_row(row, prefix, "main"),
            pre_statistic=base_statistic_from_metric_row(row, prefix, "covariate"),
            post_pre_sum_of_products=row[f"{prefix}_main_covariate_sum_product"],
            n=row[f"{prefix}_users"],
<<<<<<< HEAD
            # Theta should be overriden with correct value later, 0 allows for unadjusted mean
=======
            # Theta should be overriden with correct value later
>>>>>>> 83429c62
            theta=0,
        )
    else:
        raise ValueError(
            f"Unexpected statistic_type {statistic_type}' found in experiment data."
        )


def base_statistic_from_metric_row(
    row: pd.Series, prefix: str, component: str
) -> Statistic:
    metric_type = row[f"{component}_metric_type"]
    if metric_type == "binomial":
        return ProportionStatistic(
            sum=row[f"{prefix}_{component}_sum"], n=row[f"{prefix}_count"]
        )
    elif metric_type in ["count", "duration", "revenue"]:
        return SampleMeanStatistic(
            sum=row[f"{prefix}_{component}_sum"],
            sum_squares=row[f"{prefix}_{component}_sum_squares"],
            n=row[f"{prefix}_count"],
        )
    else:
        raise ValueError(
            f"Unexpected metric_type '{metric_type}' type for '{component}_type in experiment data."
        )


# Run a chi-squared test to make sure the observed traffic split matches the expected one
def check_srm(users, weights):
    # Convert count of users into ratios
    total_observed = sum(users)
    if not total_observed:
        return 1

    x = 0
    for i, o in enumerate(users):
        if weights[i] <= 0:
            continue
        e = weights[i] * total_observed
        x = x + ((o - e) ** 2) / e

    return chi2.sf(x, len(users) - 1)<|MERGE_RESOLUTION|>--- conflicted
+++ resolved
@@ -278,11 +278,7 @@
             pre_statistic=base_statistic_from_metric_row(row, prefix, "covariate"),
             post_pre_sum_of_products=row[f"{prefix}_main_covariate_sum_product"],
             n=row[f"{prefix}_users"],
-<<<<<<< HEAD
-            # Theta should be overriden with correct value later, 0 allows for unadjusted mean
-=======
             # Theta should be overriden with correct value later
->>>>>>> 83429c62
             theta=0,
         )
     else:
