from dataclasses import asdict
import re
from typing import Any, Dict, List, Optional, Union

import pandas as pd
from scipy.stats.distributions import chi2  # type: ignore

from gbstats.bayesian.tests import (
    BayesianTestResult,
    BinomialBayesianABTest,
    BinomialBayesianConfig,
    GaussianBayesianABTest,
    GaussianBayesianConfig,
)
from gbstats.frequentist.tests import (
    FrequentistConfig,
    FrequentistTestResult,
    SequentialConfig,
    SequentialTwoSidedTTest,
    TwoSidedTTest,
)
from gbstats.messages import (
    COMPARE_PROPORTION_NON_PROPORTION_ERROR,
    RA_NOT_COMPATIBLE_WITH_BAYESIAN_ERROR,
)
from gbstats.models.settings import (
    AnalysisSettingsForStatsEngine,
    DataForStatsEngine,
    ExperimentMetricQueryResponseRows,
    MetricSettingsForStatsEngine,
    MetricType,
    QueryResultsForStatsEngine,
    VarIdMap,
)
from gbstats.models.statistics import (
    ProportionStatistic,
    RatioStatistic,
    RegressionAdjustedStatistic,
    SampleMeanStatistic,
    TestStatistic,
)
<<<<<<< HEAD
=======
from gbstats.messages import raise_error_if_bayesian_ra


@dataclass
class AnalysisSettingsForStatsEngine:
    var_names: List[str]
    var_ids: List[str]
    weights: List[float]
    baseline_index: int
    dimension: str
    stats_engine: str
    sequential_testing_enabled: bool
    sequential_tuning_parameter: float
    difference_type: str
    phase_length_days: float
    alpha: float
    max_dimensions: int


@dataclass
class MetricDataForStatsEngine:
    metric: str
    rows: List[Dict[str, Union[str, int, float]]]
    inverse: bool
    multiple_exposures: int


@dataclass
class DataForStatsEngine:
    metrics: List[MetricDataForStatsEngine]
    analyses: List[AnalysisSettingsForStatsEngine]
>>>>>>> 12e60832


SUM_COLS = [
    "users",
    "count",
    "main_sum",
    "main_sum_squares",
    "denominator_sum",
    "denominator_sum_squares",
    "main_denominator_sum_product",
    "covariate_sum",
    "covariate_sum_squares",
    "main_covariate_sum_product",
]


# Looks for any variation ids that are not in the provided map
def detect_unknown_variations(rows, var_id_map, ignore_ids={"__multiple__"}):
    unknown_var_ids = []
    for row in rows.itertuples(index=False):
        id = str(row.variation)
        if id not in ignore_ids and id not in var_id_map:
            unknown_var_ids.append(id)
    return set(unknown_var_ids)


def diff_for_daily_time_series(df: pd.DataFrame) -> pd.DataFrame:
    dfc = df.copy()
    diff_cols = [
        x
        for x in [
            "main_sum",
            "main_sum_squares",
            "denominator_sum",
            "denominator_sum_squares",
            "main_denominator_sum_product",
            "main_covariate_sum_product",
        ]
        if x in dfc.columns
    ]
    dfc.sort_values("dimension", inplace=True)
    dfc[diff_cols] = dfc.groupby(["variation"])[diff_cols].diff().fillna(dfc[diff_cols])
    return dfc


# Transform raw SQL result for metrics into a dataframe of dimensions
def get_metric_df(
    rows: pd.DataFrame,
    var_id_map: VarIdMap,
    var_names: List[str],
):
    dfc = rows.copy()

    dimensions = {}
    # Each row in the raw SQL result is a dimension/variation combo
    # We want to end up with one row per dimension
    for row in dfc.itertuples(index=False):
        dim = row.dimension

        # If this is the first time we're seeing this dimension, create an empty dict
        if dim not in dimensions:
            # Overall columns
            dimensions[dim] = {
                "dimension": dim,
                "variations": len(var_names),
                "total_users": 0,
            }
            # Add columns for each variation (including baseline)
            for key in var_id_map:
                i = var_id_map[key]
                prefix = f"v{i}" if i > 0 else "baseline"
                dimensions[dim][f"{prefix}_id"] = key
                dimensions[dim][f"{prefix}_name"] = var_names[i]
                for col in SUM_COLS:
                    dimensions[dim][f"{prefix}_{col}"] = 0

        # Add this SQL result row into the dimension dict if we recognize the variation
        key = str(row.variation)
        if key in var_id_map:
            i = var_id_map[key]

            dimensions[dim]["total_users"] += row.users
            prefix = f"v{i}" if i > 0 else "baseline"
            for col in SUM_COLS:
                dimensions[dim][f"{prefix}_{col}"] = getattr(row, col, 0)
            # Special handling for count, if missing returns a method, so override with user value
            if callable(getattr(row, "count")):
                dimensions[dim][f"{prefix}_count"] = getattr(row, "users", 0)

    return pd.DataFrame(dimensions.values())


# Limit to the top X dimensions with the most users
# Merge the rest into an "(other)" dimension
def reduce_dimensionality(df, max=20):
    num_variations = df.at[0, "variations"]

    rows = df.to_dict("records")
    rows.sort(key=lambda i: i["total_users"], reverse=True)

    newrows = []

    for i, row in enumerate(rows):
        # For the first few dimensions, keep them as-is
        if i < max:
            newrows.append(row)
        # For the rest, merge them into the last dimension
        else:
            current = newrows[max - 1]
            current["dimension"] = "(other)"
            current["total_users"] += row["total_users"]
            for v in range(num_variations):
                prefix = f"v{v}" if v > 0 else "baseline"
                for col in SUM_COLS:
                    current[f"{prefix}_{col}"] += row[f"{prefix}_{col}"]

    return pd.DataFrame(newrows)


def get_configured_test(
    row: pd.Series,
    test_index: int,
    analysis: AnalysisSettingsForStatsEngine,
    metric: MetricSettingsForStatsEngine,
) -> Union[
    BinomialBayesianABTest,
    GaussianBayesianABTest,
    SequentialTwoSidedTTest,
    TwoSidedTTest,
]:

    stat_a = variation_statistic_from_metric_row(row, "baseline", metric)
    stat_b = variation_statistic_from_metric_row(row, f"v{test_index}", metric)

    base_config = {
        "traffic_proportion_b": analysis.weights[test_index],
        "phase_length_days": analysis.phase_length_days,
        "difference_type": analysis.difference_type,
    }

    if analysis.stats_engine == "frequentist":
        if analysis.sequential_testing_enabled:
            return SequentialTwoSidedTTest(
                stat_a,
                stat_b,
                SequentialConfig(
                    **base_config,
                    alpha=analysis.alpha,
                    sequential_tuning_parameter=analysis.sequential_tuning_parameter,
                ),
            )
        else:
            return TwoSidedTTest(
                stat_a,
                stat_b,
                FrequentistConfig(
                    **base_config,
                    alpha=analysis.alpha,
                ),
            )
    else:
        if isinstance(stat_a, RegressionAdjustedStatistic) or isinstance(
            stat_b, RegressionAdjustedStatistic
        ):
            raise ValueError(RA_NOT_COMPATIBLE_WITH_BAYESIAN_ERROR)
        stat_a_proportion = isinstance(stat_a, ProportionStatistic)
        stat_b_proportion = isinstance(stat_b, ProportionStatistic)

        if stat_a_proportion and stat_b_proportion:
            return BinomialBayesianABTest(
                stat_a,
                stat_b,
                BinomialBayesianConfig(**base_config, inverse=metric.inverse),
            )
        elif not stat_a_proportion and not stat_b_proportion:
            return GaussianBayesianABTest(
                stat_a,
                stat_b,
                GaussianBayesianConfig(**base_config, inverse=metric.inverse),
            )
        else:
            raise ValueError(COMPARE_PROPORTION_NON_PROPORTION_ERROR)


# Run A/B test analysis for each variation and dimension
def analyze_metric_df(
    df: pd.DataFrame,
    metric: MetricSettingsForStatsEngine,
    analysis: AnalysisSettingsForStatsEngine,
) -> pd.DataFrame:
    num_variations = df.at[0, "variations"]

    # Add new columns to the dataframe with placeholder values
    df["srm_p"] = 0
    df["engine"] = analysis.stats_engine
    for i in range(num_variations):
        if i == 0:
            df["baseline_cr"] = 0
            df["baseline_mean"] = None
            df["baseline_stddev"] = None
        else:
            df[f"v{i}_cr"] = 0
            df[f"v{i}_mean"] = None
            df[f"v{i}_stddev"] = None
            df[f"v{i}_expected"] = 0
            df[f"v{i}_p_value"] = None
            df[f"v{i}_rawrisk"] = None
            df[f"v{i}_prob_beat_baseline"] = None
            df[f"v{i}_uplift"] = None
            df[f"v{i}_error_message"] = None

    def analyze_row(s: pd.Series) -> pd.Series:
        s = s.copy()

        # Loop through each non-baseline variation and run an analysis
        for i in range(1, num_variations):

            # Run analysis of baseline vs variation
            test = get_configured_test(
                row=s, test_index=i, analysis=analysis, metric=metric
            )
            res = test.compute_result()

            s["baseline_cr"] = test.stat_a.unadjusted_mean
            s["baseline_mean"] = test.stat_a.unadjusted_mean
            s["baseline_stddev"] = test.stat_a.stddev

            s[f"v{i}_cr"] = test.stat_b.unadjusted_mean
            s[f"v{i}_mean"] = test.stat_b.unadjusted_mean
            s[f"v{i}_stddev"] = test.stat_b.stddev

            # Unpack result in Pandas row
            if isinstance(res, BayesianTestResult):
                s.at[f"v{i}_rawrisk"] = res.risk
                s[f"v{i}_prob_beat_baseline"] = res.chance_to_win
            elif isinstance(res, FrequentistTestResult):
                s[f"v{i}_p_value"] = res.p_value
            if test.stat_a.unadjusted_mean <= 0:
                # negative or missing control mean
                s[f"v{i}_expected"] = 0
            elif res.expected == 0:
                # if result is not valid, try to return at least the diff
                s[f"v{i}_expected"] = (
                    test.stat_b.mean - test.stat_a.mean
                ) / test.stat_a.unadjusted_mean
            else:
                # return adjusted/prior-affected guess of expectation
                s[f"v{i}_expected"] = res.expected
            s.at[f"v{i}_ci"] = res.ci
            s.at[f"v{i}_uplift"] = asdict(res.uplift)
            s[f"v{i}_error_message"] = res.error_message

        s["srm_p"] = check_srm(
            [s["baseline_users"]]
            + [s[f"v{i}_users"] for i in range(1, num_variations)],
            analysis.weights,
        )
        return s

    return df.apply(analyze_row, axis=1)


# Convert final experiment results to a structure that can be easily
# serialized and used to display results in the GrowthBook front-end
def format_results(df: pd.DataFrame, baseline_index: int = 0) -> List[Any]:
    num_variations = df.at[0, "variations"]
    results = []
    rows = df.to_dict("records")
    for row in rows:
        dim = {"dimension": row["dimension"], "srm": row["srm_p"], "variations": []}
        baseline_data = format_variation_result(row, 0)
        variation_data = [
            format_variation_result(row, v) for v in range(1, num_variations)
        ]
        variation_data.insert(baseline_index, baseline_data)
        dim["variations"] = variation_data
        results.append(dim)
    return results


def format_variation_result(row: Dict, v: int):
    prefix = f"v{v}" if v > 0 else "baseline"
    stats = {
        "users": row[f"{prefix}_users"],
        "count": row[f"{prefix}_count"],
        "stddev": row[f"{prefix}_stddev"],
        "mean": row[f"{prefix}_mean"],
    }
    result = {
        "cr": row[f"{prefix}_cr"],
        "value": row[f"{prefix}_main_sum"],
        "users": row[f"{prefix}_users"],
        "denominator": row[f"{prefix}_denominator_sum"],
        "stats": stats,
    }
    if v == 0:
        # baseline variation
        return result
    else:
        # non-baseline variation
        return {
            **result,
            **{
                "expected": row[f"{prefix}_expected"],
                "chanceToWin": row[f"{prefix}_prob_beat_baseline"],
                "pValue": row[f"{prefix}_p_value"],
                "uplift": row[f"{prefix}_uplift"],
                "ci": row[f"{prefix}_ci"],
                "risk": row[f"{prefix}_rawrisk"],
                "errorMessage": row[f"{prefix}_error_message"],
            },
        }


def variation_statistic_from_metric_row(
    row: pd.Series, prefix: str, metric: MetricSettingsForStatsEngine
) -> TestStatistic:
    if metric.statistic_type == "ratio":
        return RatioStatistic(
            m_statistic=base_statistic_from_metric_row(
                row, prefix, "main", metric.main_metric_type
            ),
            d_statistic=base_statistic_from_metric_row(
                row, prefix, "denominator", metric.denominator_metric_type
            ),
            m_d_sum_of_products=row[f"{prefix}_main_denominator_sum_product"],
            n=row[f"{prefix}_users"],
        )
    elif metric.statistic_type == "mean":
        return base_statistic_from_metric_row(
            row, prefix, "main", metric.main_metric_type
        )
    elif metric.statistic_type == "mean_ra":
        return RegressionAdjustedStatistic(
            post_statistic=base_statistic_from_metric_row(
                row, prefix, "main", metric.main_metric_type
            ),
            pre_statistic=base_statistic_from_metric_row(
                row, prefix, "covariate", metric.covariate_metric_type
            ),
            post_pre_sum_of_products=row[f"{prefix}_main_covariate_sum_product"],
            n=row[f"{prefix}_users"],
            # Theta should be overriden with correct value later
            theta=0,
        )
    else:
        raise ValueError(f"Unexpected statistic_type: {metric.statistic_type}")


def base_statistic_from_metric_row(
    row: pd.Series, prefix: str, component: str, metric_type: Optional[MetricType]
) -> Union[ProportionStatistic, SampleMeanStatistic]:
    if metric_type:
        if metric_type == "binomial":
            return ProportionStatistic(
                sum=row[f"{prefix}_{component}_sum"], n=row[f"{prefix}_count"]
            )
        elif metric_type == "count":
            return SampleMeanStatistic(
                sum=row[f"{prefix}_{component}_sum"],
                sum_squares=row[f"{prefix}_{component}_sum_squares"],
                n=row[f"{prefix}_count"],
            )
        else:
            raise ValueError(f"Unexpected metric_type: {metric_type}")
    else:
        raise ValueError("Unexpectedly metric_type was None")


# Run a chi-squared test to make sure the observed traffic split matches the expected one
def check_srm(users, weights):
    # Convert count of users into ratios
    total_observed = sum(users)
    if not total_observed:
        return 1

    total_weight = sum(weights)
    x = 0
    for i, o in enumerate(users):
        if weights[i] <= 0:
            continue
        e = weights[i] / total_weight * total_observed
        x = x + ((o - e) ** 2) / e

    return chi2.sf(x, len(users) - 1)


# Run a specific analysis given data and configuration settings
def process_analysis(
    rows: pd.DataFrame,
    metric: MetricSettingsForStatsEngine,
    var_id_map: Dict[str, int],
    analysis: AnalysisSettingsForStatsEngine,
) -> pd.DataFrame:
    var_names = analysis.var_names
    max_dimensions = analysis.max_dimensions

    # If we're doing a daily time series, we need to diff the data
    if analysis.dimension == "pre:datedaily":
        rows = diff_for_daily_time_series(rows)

    # Convert raw SQL result into a dataframe of dimensions
    df = get_metric_df(
        rows=rows,
        var_id_map=var_id_map,
        var_names=var_names,
    )

    # Limit to the top X dimensions with the most users
    reduced = reduce_dimensionality(
        df=df,
        max=max_dimensions,
    )

    # Run the analysis for each variation and dimension
    result = analyze_metric_df(
        df=reduced,
        metric=metric,
        analysis=analysis,
    )

    return result


def get_var_id_map(var_ids: List[str]) -> Dict[str, int]:
    return {x: i for i, x in enumerate(var_ids)}


def process_single_metric(
    rows: ExperimentMetricQueryResponseRows,
    metric: MetricSettingsForStatsEngine,
    analyses: List[AnalysisSettingsForStatsEngine],
<<<<<<< HEAD
    var_id_map: Dict[str, int],
) -> Dict[str, Any]:
=======
):
>>>>>>> 12e60832
    # If no data return blank results
    if len(rows) == 0:
        return {
            "metric": metric.id,
            "analyses": [
                {
                    "unknownVariations": [],
                    "dimensions": [],
                    "multipleExposures": 0,
                }
                for _ in analyses
            ],
        }
    pdrows = pd.DataFrame(rows)

    # Detect any variations that are not in the returned metric rows
<<<<<<< HEAD
    unknown_var_ids = detect_unknown_variations(rows=pdrows, var_id_map=var_id_map)

    results = [
        format_results(
            process_analysis(
                rows=pdrows,
                metric=metric,
                var_id_map=var_id_map,
                analysis=a,
            ),
            baseline_index=a.baseline_index,
=======
    unknown_var_ids = detect_unknown_variations(
        rows=rows, var_id_map=get_var_id_map(analyses[0].var_ids)
    )

    results = [
        process_analysis(
            rows=rows,
            inverse=inverse,
            var_id_map=get_var_id_map(a.var_ids),
            analysis=a,
>>>>>>> 12e60832
        )
        for a in analyses
    ]

    return {
        "metric": metric.id,
        "analyses": [
            {
                "unknownVariations": list(unknown_var_ids),
                "dimensions": r,
            }
            for r in results
        ],
    }


<<<<<<< HEAD
# Get just the columns for a single metric
def filter_query_rows(
    query_rows: ExperimentMetricQueryResponseRows, metric_index: int
) -> ExperimentMetricQueryResponseRows:
    prefix = f"m{metric_index}_"
    return [
        {
            k.replace(prefix, ""): v
            for (k, v) in r.items()
            if k.startswith(prefix) or not re.match(r"^m\d+_", k)
        }
        for r in query_rows
    ]


def process_data_dict(data: Dict[str, Any]) -> DataForStatsEngine:
    return DataForStatsEngine(
        var_id_map=data["var_id_map"],
        metrics={
            k: MetricSettingsForStatsEngine(**v) for k, v in data["metrics"].items()
        },
=======
def process_experiment_results(data: Dict[str, Any]):
    d = DataForStatsEngine(
        metrics=[MetricDataForStatsEngine(**m) for m in data["metrics"]],
>>>>>>> 12e60832
        analyses=[AnalysisSettingsForStatsEngine(**a) for a in data["analyses"]],
        query_results=[QueryResultsForStatsEngine(**q) for q in data["query_results"]],
    )

<<<<<<< HEAD

def process_experiment_results(data: Dict[str, Any]):
    d = process_data_dict(data)
    results: List[Dict[str, Any]] = []
    for q in d.query_results:
        for i, m in enumerate(q.metrics):
            if m in d.metrics:
                rows = filter_query_rows(q.rows, i)
                if len(rows):
                    results.append(
                        process_single_metric(
                            rows=rows,
                            metric=d.metrics[m],
                            analyses=d.analyses,
                            var_id_map=d.var_id_map,
                        )
                    )
    return results
=======
    return [process_single_metric(mdata, d.analyses) for mdata in d.metrics]
>>>>>>> 12e60832
<|MERGE_RESOLUTION|>--- conflicted
+++ resolved
@@ -1,6 +1,6 @@
 from dataclasses import asdict
 import re
-from typing import Any, Dict, List, Optional, Union
+from typing import Any, Dict, List, Optional, Set, Union
 
 import pandas as pd
 from scipy.stats.distributions import chi2  # type: ignore
@@ -39,40 +39,6 @@
     SampleMeanStatistic,
     TestStatistic,
 )
-<<<<<<< HEAD
-=======
-from gbstats.messages import raise_error_if_bayesian_ra
-
-
-@dataclass
-class AnalysisSettingsForStatsEngine:
-    var_names: List[str]
-    var_ids: List[str]
-    weights: List[float]
-    baseline_index: int
-    dimension: str
-    stats_engine: str
-    sequential_testing_enabled: bool
-    sequential_tuning_parameter: float
-    difference_type: str
-    phase_length_days: float
-    alpha: float
-    max_dimensions: int
-
-
-@dataclass
-class MetricDataForStatsEngine:
-    metric: str
-    rows: List[Dict[str, Union[str, int, float]]]
-    inverse: bool
-    multiple_exposures: int
-
-
-@dataclass
-class DataForStatsEngine:
-    metrics: List[MetricDataForStatsEngine]
-    analyses: List[AnalysisSettingsForStatsEngine]
->>>>>>> 12e60832
 
 
 SUM_COLS = [
@@ -90,11 +56,13 @@
 
 
 # Looks for any variation ids that are not in the provided map
-def detect_unknown_variations(rows, var_id_map, ignore_ids={"__multiple__"}):
+def detect_unknown_variations(
+    rows, var_ids: Set[str], ignore_ids: Set[str] = {"__multiple__"}
+) -> Set[str]:
     unknown_var_ids = []
     for row in rows.itertuples(index=False):
         id = str(row.variation)
-        if id not in ignore_ids and id not in var_id_map:
+        if id not in ignore_ids and id not in var_ids:
             unknown_var_ids.append(id)
     return set(unknown_var_ids)
 
@@ -463,8 +431,8 @@
 # Run a specific analysis given data and configuration settings
 def process_analysis(
     rows: pd.DataFrame,
+    var_id_map: VarIdMap,
     metric: MetricSettingsForStatsEngine,
-    var_id_map: Dict[str, int],
     analysis: AnalysisSettingsForStatsEngine,
 ) -> pd.DataFrame:
     var_names = analysis.var_names
@@ -497,20 +465,15 @@
     return result
 
 
-def get_var_id_map(var_ids: List[str]) -> Dict[str, int]:
-    return {x: i for i, x in enumerate(var_ids)}
+def get_var_id_map(var_ids: List[str]) -> VarIdMap:
+    return {v: i for i, v in enumerate(var_ids)}
 
 
 def process_single_metric(
     rows: ExperimentMetricQueryResponseRows,
     metric: MetricSettingsForStatsEngine,
     analyses: List[AnalysisSettingsForStatsEngine],
-<<<<<<< HEAD
-    var_id_map: Dict[str, int],
 ) -> Dict[str, Any]:
-=======
-):
->>>>>>> 12e60832
     # If no data return blank results
     if len(rows) == 0:
         return {
@@ -527,30 +490,18 @@
     pdrows = pd.DataFrame(rows)
 
     # Detect any variations that are not in the returned metric rows
-<<<<<<< HEAD
-    unknown_var_ids = detect_unknown_variations(rows=pdrows, var_id_map=var_id_map)
+    all_var_ids: Set[str] = set([v for a in analyses for v in a.var_ids])
+    unknown_var_ids = detect_unknown_variations(rows=pdrows, var_ids=all_var_ids)
 
     results = [
         format_results(
             process_analysis(
                 rows=pdrows,
+                var_id_map=get_var_id_map(a.var_ids),
                 metric=metric,
-                var_id_map=var_id_map,
                 analysis=a,
             ),
             baseline_index=a.baseline_index,
-=======
-    unknown_var_ids = detect_unknown_variations(
-        rows=rows, var_id_map=get_var_id_map(analyses[0].var_ids)
-    )
-
-    results = [
-        process_analysis(
-            rows=rows,
-            inverse=inverse,
-            var_id_map=get_var_id_map(a.var_ids),
-            analysis=a,
->>>>>>> 12e60832
         )
         for a in analyses
     ]
@@ -567,7 +518,6 @@
     }
 
 
-<<<<<<< HEAD
 # Get just the columns for a single metric
 def filter_query_rows(
     query_rows: ExperimentMetricQueryResponseRows, metric_index: int
@@ -585,20 +535,13 @@
 
 def process_data_dict(data: Dict[str, Any]) -> DataForStatsEngine:
     return DataForStatsEngine(
-        var_id_map=data["var_id_map"],
         metrics={
             k: MetricSettingsForStatsEngine(**v) for k, v in data["metrics"].items()
         },
-=======
-def process_experiment_results(data: Dict[str, Any]):
-    d = DataForStatsEngine(
-        metrics=[MetricDataForStatsEngine(**m) for m in data["metrics"]],
->>>>>>> 12e60832
         analyses=[AnalysisSettingsForStatsEngine(**a) for a in data["analyses"]],
         query_results=[QueryResultsForStatsEngine(**q) for q in data["query_results"]],
     )
 
-<<<<<<< HEAD
 
 def process_experiment_results(data: Dict[str, Any]):
     d = process_data_dict(data)
@@ -613,10 +556,6 @@
                             rows=rows,
                             metric=d.metrics[m],
                             analyses=d.analyses,
-                            var_id_map=d.var_id_map,
                         )
                     )
-    return results
-=======
-    return [process_single_metric(mdata, d.analyses) for mdata in d.metrics]
->>>>>>> 12e60832
+    return results