from dataclasses import asdict

import pandas as pd
from scipy.stats.distributions import chi2

from gbstats.bayesian.tests import BinomialBayesianABTest, GaussianBayesianABTest
from gbstats.frequentist.tests import TwoSidedTTest
from gbstats.shared.constants import StatsEngine
from gbstats.shared.models import (
    compute_theta,
    ProportionStatistic,
    SampleMeanStatistic,
    RatioStatistic,
    RegressionAdjustedStatistic,
    Statistic,
    TestResult,
)
from gbstats.shared.tests import BaseABTest
from gbstats.messages import raise_error_if_bayesian_ra


SUM_COLS = [
    "users",
    "count",
    "main_sum",
    "main_sum_squares",
    "denominator_sum",
    "denominator_sum_squares",
    "main_denominator_sum_product",
    "covariate_sum",
    "covariate_sum_squares",
    "main_covariate_sum_product",
]


SUM_COLS = [
    "users",
    "count",
    "main_sum",
    "main_sum_squares",
    "denominator_sum",
    "denominator_sum_squares",
    "main_denominator_sum_product",
]


# Looks for any variation ids that are not in the provided map
def detect_unknown_variations(rows, var_id_map, ignore_ids={"__multiple__"}):
    unknown_var_ids = []
    for row in rows.itertuples(index=False):
        id = str(row.variation)
        if id not in ignore_ids and id not in var_id_map:
            unknown_var_ids.append(id)
    return set(unknown_var_ids)


# Transform raw SQL result for metrics into a dataframe of dimensions
def get_metric_df(
    rows,
    var_id_map,
    var_names,
):
    dimensions = {}
    # Each row in the raw SQL result is a dimension/variation combo
    # We want to end up with one row per dimension
    for row in rows.itertuples(index=False):
        dim = row.dimension

        # If this is the first time we're seeing this dimension, create an empty dict
        if dim not in dimensions:
            # Overall columns
            dimensions[dim] = {
                "dimension": dim,
                "variations": len(var_names),
                "statistic_type": row.statistic_type,
                "main_metric_type": row.main_metric_type,
                "denominator_metric_type": getattr(
                    row, "denominator_metric_type", None
                ),
                "covariate_metric_type": getattr(row, "covariate_metric_type", None),
                "total_users": 0,
            }
            # Add columns for each variation (including baseline)
            for key in var_id_map:
                i = var_id_map[key]
                prefix = f"v{i}" if i > 0 else "baseline"
                dimensions[dim][f"{prefix}_id"] = key
                dimensions[dim][f"{prefix}_name"] = var_names[i]
                for col in SUM_COLS:
                    dimensions[dim][f"{prefix}_{col}"] = 0

        # Add this SQL result row into the dimension dict if we recognize the variation
        key = str(row.variation)
        if key in var_id_map:
            i = var_id_map[key]

            dimensions[dim]["total_users"] += row.users
            prefix = f"v{i}" if i > 0 else "baseline"
            for col in SUM_COLS:
                dimensions[dim][f"{prefix}_{col}"] = getattr(row, col, 0)

    return pd.DataFrame(dimensions.values())


# Limit to the top X dimensions with the most users
# Merge the rest into an "(other)" dimension
def reduce_dimensionality(df, max=20):
    num_variations = df.at[0, "variations"]

    rows = df.to_dict("records")
    rows.sort(key=lambda i: i["total_users"], reverse=True)

    newrows = []

    for i, row in enumerate(rows):
        # For the first few dimensions, keep them as-is
        if i < max:
            newrows.append(row)
        # For the rest, merge them into the last dimension
        else:
            current = newrows[max - 1]
            current["dimension"] = "(other)"
            current["total_users"] += row["total_users"]
            for v in range(num_variations):
                prefix = f"v{v}" if v > 0 else "baseline"
                for col in SUM_COLS:
                    current[f"{prefix}_{col}"] += row[f"{prefix}_{col}"]

    return pd.DataFrame(newrows)


# Run A/B test analysis for each variation and dimension
def analyze_metric_df(df, weights, inverse=False, engine=StatsEngine.BAYESIAN):
    num_variations = df.at[0, "variations"]

    # Add new columns to the dataframe with placeholder values
    df["srm_p"] = 0
    df["engine"] = engine.value
    for i in range(num_variations):
        if i == 0:
            df["baseline_cr"] = 0
            df["baseline_mean"] = None
            df["baseline_stddev"] = None
            df["baseline_risk"] = None
        else:
            df[f"v{i}_cr"] = 0
            df[f"v{i}_mean"] = None
            df[f"v{i}_stddev"] = None
            df[f"v{i}_expected"] = 0
            df[f"v{i}_p_value"] = None
            df[f"v{i}_rawrisk"] = None
            df[f"v{i}_risk"] = None
            df[f"v{i}_prob_beat_baseline"] = None
            df[f"v{i}_uplift"] = None

    def analyze_row(s):
        s = s.copy()
        # Baseline values
        stat_a: Statistic = variation_statistic_from_metric_row(s, "baseline")
        raise_error_if_bayesian_ra(stat_a, engine)
        s["baseline_cr"] = stat_a.unadjusted_mean
        s["baseline_mean"] = stat_a.unadjusted_mean
        s["baseline_stddev"] = stat_a.stddev

        # List of users in each variation (used for SRM check)
        users = [0] * num_variations
        users[0] = stat_a.n

        # Loop through each non-baseline variation and run an analysis
        baseline_risk = 0
        for i in range(1, num_variations):
            stat_b: Statistic = variation_statistic_from_metric_row(s, f"v{i}")
<<<<<<< HEAD
            raise_error_if_bayesian_ra(stat_b, engine)

            if isinstance(stat_b, RegressionAdjustedStatistic) and isinstance(
                stat_a, RegressionAdjustedStatistic
            ):
                theta = compute_theta(stat_a, stat_b)
                stat_a.theta = theta
                stat_b.theta = theta

            s[f"v{i}_cr"] = stat_b.unadjusted_mean
=======
            s[f"v{i}_cr"] = stat_b.mean
>>>>>>> a4ee97f4
            s[f"v{i}_expected"] = (
                (stat_b.mean / stat_a.mean) - 1 if stat_a.mean > 0 else 0
            )
            s[f"v{i}_mean"] = stat_b.unadjusted_mean
            s[f"v{i}_stddev"] = stat_b.stddev

            users[i] = stat_b.n

            # Run the A/B test analysis of baseline vs variation
            if engine == StatsEngine.BAYESIAN:
                if isinstance(stat_a, ProportionStatistic) and isinstance(
                    stat_b, ProportionStatistic
                ):
                    test: BaseABTest = BinomialBayesianABTest(
                        stat_a, stat_b, inverse=inverse
                    )
                else:
                    test: BaseABTest = GaussianBayesianABTest(
                        stat_a, stat_b, inverse=inverse
                    )

                res: TestResult = test.compute_result()

                # The baseline risk is the max risk of any of the variation A/B tests
                if res.relative_risk[0] > baseline_risk:
                    baseline_risk = res.relative_risk[0]

                s.at[f"v{i}_rawrisk"] = res.risk
                s[f"v{i}_risk"] = res.relative_risk[1]
                s[f"v{i}_prob_beat_baseline"] = res.chance_to_win
            else:
                test: BaseABTest = TwoSidedTTest(stat_a, stat_b)
                res: TestResult = test.compute_result()
                s[f"v{i}_p_value"] = res.p_value
                baseline_risk = None

            s.at[f"v{i}_ci"] = res.ci
            s.at[f"v{i}_uplift"] = asdict(res.uplift)

        s["baseline_risk"] = baseline_risk
        s["srm_p"] = check_srm(users, weights)
        return s

    return df.apply(analyze_row, axis=1)


# Convert final experiment results to a structure that can be easily
# serialized and used to display results in the GrowthBook front-end
def format_results(df):
    num_variations = df.at[0, "variations"]
    results = []
    rows = df.to_dict("records")
    for row in rows:
        dim = {"dimension": row["dimension"], "srm": row["srm_p"], "variations": []}
        for v in range(num_variations):
            prefix = f"v{v}" if v > 0 else "baseline"
            stats = {
                "users": row[f"{prefix}_users"],
                "count": row[f"{prefix}_count"],
                "stddev": row[f"{prefix}_stddev"],
                "mean": row[f"{prefix}_mean"],
            }
            if v == 0:
                dim["variations"].append(
                    {
                        "cr": row[f"{prefix}_cr"],
                        "value": row[f"{prefix}_main_sum"],
                        "users": row[f"{prefix}_users"],
                        "denominator": row[f"{prefix}_denominator_sum"],
                        "stats": stats,
                    }
                )
            else:
                dim["variations"].append(
                    {
                        "cr": row[f"{prefix}_cr"],
                        "value": row[f"{prefix}_main_sum"],
                        "users": row[f"{prefix}_users"],
                        "denominator": row[f"{prefix}_denominator_sum"],
                        "expected": row[f"{prefix}_expected"],
                        "chanceToWin": row[f"{prefix}_prob_beat_baseline"],
                        "pValue": row[f"{prefix}_p_value"],
                        "uplift": row[f"{prefix}_uplift"],
                        "ci": row[f"{prefix}_ci"],
                        "risk": row[f"{prefix}_rawrisk"],
                        "stats": stats,
                    }
                )
        results.append(dim)
    return results


def variation_statistic_from_metric_row(row: pd.Series, prefix: str) -> Statistic:
    statistic_type = row["statistic_type"]
    if statistic_type == "ratio":
        return RatioStatistic(
            m_statistic=base_statistic_from_metric_row(row, prefix, "main"),
            d_statistic=base_statistic_from_metric_row(row, prefix, "denominator"),
            m_d_sum_of_products=row[f"{prefix}_main_denominator_sum_product"],
            n=row[f"{prefix}_users"],
        )
    elif statistic_type == "mean":
        return base_statistic_from_metric_row(row, prefix, "main")
    elif statistic_type == "mean_ra":
        return RegressionAdjustedStatistic(
            post_statistic=base_statistic_from_metric_row(row, prefix, "main"),
            pre_statistic=base_statistic_from_metric_row(row, prefix, "covariate"),
            post_pre_sum_of_products=row[f"{prefix}_main_covariate_sum_product"],
            n=row[f"{prefix}_users"],
            # Theta should be overriden with correct value later, 0 allows for unadjusted mean
            theta=0,
        )
    else:
        raise ValueError(
            f"Unexpected statistic_type {statistic_type}' found in experiment data."
        )


def base_statistic_from_metric_row(
    row: pd.Series, prefix: str, component: str
) -> Statistic:
    metric_type = row[f"{component}_metric_type"]
    if metric_type == "binomial":
        return ProportionStatistic(
            sum=row[f"{prefix}_{component}_sum"], n=row[f"{prefix}_count"]
        )
    elif metric_type in ["count", "duration", "revenue"]:
        return SampleMeanStatistic(
            sum=row[f"{prefix}_{component}_sum"],
            sum_squares=row[f"{prefix}_{component}_sum_squares"],
            n=row[f"{prefix}_count"],
        )
    else:
        raise ValueError(
            f"Unexpected metric_type '{metric_type}' type for '{component}_type in experiment data."
        )


# Run a chi-squared test to make sure the observed traffic split matches the expected one
def check_srm(users, weights):
    # Convert count of users into ratios
    total_observed = sum(users)
    if not total_observed:
        return 1

    x = 0
    for i, o in enumerate(users):
        if weights[i] <= 0:
            continue
        e = weights[i] * total_observed
        x = x + ((o - e) ** 2) / e

    return chi2.sf(x, len(users) - 1)<|MERGE_RESOLUTION|>--- conflicted
+++ resolved
@@ -170,7 +170,6 @@
         baseline_risk = 0
         for i in range(1, num_variations):
             stat_b: Statistic = variation_statistic_from_metric_row(s, f"v{i}")
-<<<<<<< HEAD
             raise_error_if_bayesian_ra(stat_b, engine)
 
             if isinstance(stat_b, RegressionAdjustedStatistic) and isinstance(
@@ -181,9 +180,6 @@
                 stat_b.theta = theta
 
             s[f"v{i}_cr"] = stat_b.unadjusted_mean
-=======
-            s[f"v{i}_cr"] = stat_b.mean
->>>>>>> a4ee97f4
             s[f"v{i}_expected"] = (
                 (stat_b.mean / stat_a.mean) - 1 if stat_a.mean > 0 else 0
             )
