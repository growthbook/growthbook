--- conflicted
+++ resolved
@@ -6,14 +6,9 @@
 
 from gbstats.bayesian.tests import (
     BayesianTestResult,
-<<<<<<< HEAD
-    GaussianEffectABTest,
-    GaussianEffectBayesianConfig,
-    GaussianPrior,
-=======
     EffectBayesianABTest,
     EffectBayesianConfig,
->>>>>>> a8fd730b
+    GaussianPrior,
 )
 from gbstats.frequentist.tests import (
     FrequentistConfig,
@@ -225,27 +220,20 @@
         ):
             raise ValueError(RA_NOT_COMPATIBLE_WITH_BAYESIAN_ERROR)
 
-<<<<<<< HEAD
         prior = GaussianPrior(
             mean=analysis.prior_mean,
             variance=pow(analysis.prior_stddev, 2),
-            informative=analysis.prior_informative,
-        )
-        return GaussianEffectABTest(
+            proper=analysis.prior_proper,
+        )
+        return EffectBayesianABTest(
             stat_a,
             stat_b,
-            GaussianEffectBayesianConfig(
+            EffectBayesianConfig(
                 **base_config,
                 inverse=metric.inverse,
                 prior_effect=prior,
                 prior_type="relative",
             ),
-=======
-        return EffectBayesianABTest(
-            stat_a,
-            stat_b,
-            EffectBayesianConfig(**base_config, inverse=metric.inverse),
->>>>>>> a8fd730b
         )
 
 
