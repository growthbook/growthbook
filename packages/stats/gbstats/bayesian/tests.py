--- conflicted
+++ resolved
@@ -15,11 +15,7 @@
 from gbstats.models.tests import BaseABTest, BaseConfig, TestResult, Uplift
 from gbstats.models.statistics import (
     TestStatistic,
-<<<<<<< HEAD
-    BanditStatistic,
     ScaledImpactStatistic,
-=======
->>>>>>> 0d69d156
 )
 from gbstats.frequentist.tests import frequentist_diff, frequentist_variance
 from gbstats.utils import (
