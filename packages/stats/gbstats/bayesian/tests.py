from abc import abstractmethod
from dataclasses import dataclass, field
from typing import List, Optional, Tuple, Union

import numpy as np
from scipy.stats import norm  # type: ignore


from gbstats.messages import (
    BASELINE_VARIATION_ZERO_MESSAGE,
    LOG_APPROXIMATION_INEXACT_MESSAGE,
    ZERO_NEGATIVE_VARIANCE_MESSAGE,
    NO_UNITS_IN_VARIATION_MESSAGE,
)
from gbstats.bayesian.dists import Beta, Norm
from gbstats.shared.models import (
    BaseConfig,
    BayesianTestResult,
    ProportionStatistic,
    RatioStatistic,
    SampleMeanStatistic,
    Statistic,
    Uplift,
)
from gbstats.shared.tests import BaseABTest
from gbstats.shared.constants import DifferenceType


@dataclass
class GaussianPrior:
    mean: float = 0
    variance: float = 1
    pseudo_n: float = 0


@dataclass
class BetaPrior:
    alpha: float = 1
    beta: float = 1


@dataclass
class BayesianConfig(BaseConfig):
    inverse: bool = False
    ccr: float = 0.05


@dataclass
class BinomialBayesianConfig(BayesianConfig):
    prior_a: BetaPrior = field(default_factory=BetaPrior)
    prior_b: BetaPrior = field(default_factory=BetaPrior)


@dataclass
class GaussianBayesianConfig(BayesianConfig):
    prior_a: GaussianPrior = field(default_factory=GaussianPrior)
    prior_b: GaussianPrior = field(default_factory=GaussianPrior)
    epsilon: float = 1e-4


"""
Medium article inspiration:
    https://towardsdatascience.com/how-to-do-bayesian-a-b-testing-fast-41ee00d55be8

Original code:
    https://github.com/itamarfaran/public-sandbox/tree/master/bayesian_blog
"""


class BayesianABTest(BaseABTest):
    def __init__(
        self,
        stat_a: Statistic,
        stat_b: Statistic,
        inverse: bool = False,
        ccr: float = 0.05,
    ):
        super().__init__(stat_a, stat_b)
        self.ccr = ccr
        self.inverse = inverse

    @abstractmethod
    def compute_result(self) -> BayesianTestResult:
        pass

    def _default_output(
        self, error_message: Optional[str] = None
    ) -> BayesianTestResult:
        """Return uninformative output when AB test analysis can't be performed
        adequately
        """
        return BayesianTestResult(
            chance_to_win=0.5,
            expected=0,
            ci=[0, 0],
            uplift=Uplift(dist="lognormal", mean=0, stddev=0),
            risk=[0, 0],
<<<<<<< HEAD
            relative_risk=[0, 0],
            error_message=error_message,
=======
>>>>>>> fb4a5baa
        )

    def has_empty_input(self):
        return self.stat_a.n == 0 or self.stat_b.n == 0

    def credible_interval(
        self, mean_diff: float, std_diff: float, ccr: float, log: bool
    ) -> List[float]:
        ci = norm.ppf([ccr / 2, 1 - ccr / 2], mean_diff, std_diff)

        if log:
            return (np.exp(ci) - 1).tolist()
        return ci.tolist()

    def chance_to_win(self, mean_diff: float, std_diff: float) -> float:
        if self.inverse:
            return 1 - norm.sf(0, mean_diff, std_diff)
        else:
            return norm.sf(0, mean_diff, std_diff)

    def scale_result(
        self, result: BayesianTestResult, p: float, d: float
    ) -> BayesianTestResult:
        if result.uplift.dist != "normal":
            raise ValueError("Cannot scale relative results.")
        adjustment = self.stat_b.n / p / d
        return BayesianTestResult(
            chance_to_win=result.chance_to_win,
            expected=result.expected * adjustment,
            ci=[result.ci[0] * adjustment, result.ci[1] * adjustment],
            uplift=Uplift(
                dist=result.uplift.dist,
                mean=result.uplift.mean * adjustment,
                stddev=result.uplift.stddev * adjustment,
            ),
            risk=result.risk,
        )


class BinomialBayesianABTest(BayesianABTest):
    def __init__(
        self,
        stat_a: ProportionStatistic,
        stat_b: ProportionStatistic,
        config: BinomialBayesianConfig = BinomialBayesianConfig(),
    ):
        super().__init__(stat_a, stat_b, config.inverse, config.ccr)
        self.prior_a = config.prior_a
        self.prior_b = config.prior_b
        self.relative = config.difference_type == DifferenceType.RELATIVE
        self.scaled = config.difference_type == DifferenceType.SCALED
        self.traffic_proportion_b = config.traffic_proportion_b
        self.phase_length_days = config.phase_length_days

    def compute_result(self) -> BayesianTestResult:
        if self.stat_a.mean == 0:
            return self._default_output(BASELINE_VARIATION_ZERO_MESSAGE)
        if self.has_empty_input():
            return self._default_output(NO_UNITS_IN_VARIATION_MESSAGE)

        alpha_a, beta_a = Beta.posterior(
            [self.prior_a.alpha, self.prior_a.beta], [self.stat_a.sum, self.stat_a.n]  # type: ignore
        )
        alpha_b, beta_b = Beta.posterior(
            [self.prior_b.alpha, self.prior_b.beta], [self.stat_b.sum, self.stat_b.n]  # type: ignore
        )
        mean_a, var_a = Beta.moments(alpha_a, beta_a, log=self.relative)
        mean_b, var_b = Beta.moments(alpha_b, beta_b, log=self.relative)

        mean_diff = mean_b - mean_a
        std_diff = np.sqrt(var_a + var_b)

        risk = Beta.risk(alpha_a, beta_a, alpha_b, beta_b).tolist()
        # Flip risk and chance to win for inverse metrics
        risk = [risk[0], risk[1]] if not self.inverse else [risk[1], risk[0]]

        if self.relative:
            expected = np.exp(mean_diff) - 1
        else:
            expected = mean_diff

        ci = self.credible_interval(mean_diff, std_diff, self.ccr, self.relative)
        ctw = self.chance_to_win(mean_diff, std_diff)

        result = BayesianTestResult(
            chance_to_win=ctw,
            expected=expected,
            ci=ci,
            uplift=Uplift(
                dist="lognormal" if self.relative else "normal",
                mean=mean_diff,
                stddev=std_diff,
            ),
            risk=risk,
        )
        if self.scaled:
            result = self.scale_result(
                result, self.traffic_proportion_b, self.phase_length_days
            )
        return result


class GaussianBayesianABTest(BayesianABTest):
    def __init__(
        self,
        stat_a: Union[SampleMeanStatistic, RatioStatistic],
        stat_b: Union[SampleMeanStatistic, RatioStatistic],
        config: GaussianBayesianConfig = GaussianBayesianConfig(),
    ):
        super().__init__(stat_a, stat_b, config.inverse, config.ccr)
        self.prior_a = config.prior_a
        self.prior_b = config.prior_b
        self.epsilon = config.epsilon
        self.relative = config.difference_type == DifferenceType.RELATIVE
        self.scaled = config.difference_type == DifferenceType.SCALED
        self.traffic_proportion_b = config.traffic_proportion_b
        self.phase_length_days = config.phase_length_days

    def _is_log_approximation_inexact(
        self, mean_std_dev_pairs: Tuple[Tuple[float, float], Tuple[float, float]]
    ) -> bool:
        """Check if any mean-standard deviation pair yields an inexact approximation
        due to a high probability of being negative.

        :param Tuple[Tuple[float, float], Tuple[float, float]] mean_std_dev_pairs:
            A tuple of (mean, standard deviation) tuples.
        """
        return any(
            [
                norm.cdf(0, pair[0], pair[1]) > self.epsilon
                for pair in mean_std_dev_pairs
            ]
        )

    def compute_result(self) -> BayesianTestResult:
        if self.stat_a.mean == 0:
            return self._default_output(BASELINE_VARIATION_ZERO_MESSAGE)
        if self.has_empty_input():
            return self._default_output(NO_UNITS_IN_VARIATION_MESSAGE)
        if self._has_zero_variance():
            return self._default_output(ZERO_NEGATIVE_VARIANCE_MESSAGE)

        mu_a, sd_a = Norm.posterior(
            [
                self.prior_a.mean,
                self.prior_a.variance,
                self.prior_a.pseudo_n,
            ],
            [
                self.stat_a.mean,
                self.stat_a.stddev,
                self.stat_a.n,
            ],
        )
        mu_b, sd_b = Norm.posterior(
            [
                self.prior_b.mean,
                self.prior_b.variance,
                self.prior_b.pseudo_n,
            ],
            [
                self.stat_b.mean,
                self.stat_b.stddev,
                self.stat_b.n,
            ],
        )

<<<<<<< HEAD
        if self._is_log_approximation_inexact(((mu_a, sd_a), (mu_b, sd_b))):
            return self._default_output(LOG_APPROXIMATION_INEXACT_MESSAGE)
=======
        if self.relative & self._is_log_approximation_inexact(
            ((mu_a, sd_a), (mu_b, sd_b))
        ):
            return self._default_output()
>>>>>>> fb4a5baa

        mean_a, var_a = Norm.moments(
            mu_a, sd_a, log=self.relative, epsilon=self.epsilon
        )
        mean_b, var_b = Norm.moments(
            mu_b, sd_b, log=self.relative, epsilon=self.epsilon
        )

        mean_diff = mean_b - mean_a
        std_diff = np.sqrt(var_a + var_b)

        if self.relative:
            expected = np.exp(mean_diff) - 1
        else:
            expected = mean_diff

        risk = Norm.risk(mu_a, sd_a, mu_b, sd_b).tolist()

        ci = self.credible_interval(mean_diff, std_diff, self.ccr, self.relative)
        ctw = self.chance_to_win(mean_diff, std_diff)

        result = BayesianTestResult(
            chance_to_win=ctw,
            expected=expected,
            ci=ci,
            uplift=Uplift(
                dist="lognormal" if self.relative else "normal",
                mean=mean_diff,
                stddev=std_diff,
            ),
            risk=risk,
        )
        if self.scaled:
            result = self.scale_result(
                result, self.traffic_proportion_b, self.phase_length_days
            )
        return result<|MERGE_RESOLUTION|>--- conflicted
+++ resolved
@@ -10,6 +10,7 @@
     BASELINE_VARIATION_ZERO_MESSAGE,
     LOG_APPROXIMATION_INEXACT_MESSAGE,
     ZERO_NEGATIVE_VARIANCE_MESSAGE,
+    ZERO_SCALED_VARIATION_MESSAGE,
     NO_UNITS_IN_VARIATION_MESSAGE,
 )
 from gbstats.bayesian.dists import Beta, Norm
@@ -95,11 +96,7 @@
             ci=[0, 0],
             uplift=Uplift(dist="lognormal", mean=0, stddev=0),
             risk=[0, 0],
-<<<<<<< HEAD
-            relative_risk=[0, 0],
             error_message=error_message,
-=======
->>>>>>> fb4a5baa
         )
 
     def has_empty_input(self):
@@ -125,6 +122,8 @@
     ) -> BayesianTestResult:
         if result.uplift.dist != "normal":
             raise ValueError("Cannot scale relative results.")
+        if p == 0:
+            return self._default_output(ZERO_SCALED_VARIATION_MESSAGE)
         adjustment = self.stat_b.n / p / d
         return BayesianTestResult(
             chance_to_win=result.chance_to_win,
@@ -267,15 +266,10 @@
             ],
         )
 
-<<<<<<< HEAD
-        if self._is_log_approximation_inexact(((mu_a, sd_a), (mu_b, sd_b))):
-            return self._default_output(LOG_APPROXIMATION_INEXACT_MESSAGE)
-=======
         if self.relative & self._is_log_approximation_inexact(
             ((mu_a, sd_a), (mu_b, sd_b))
         ):
-            return self._default_output()
->>>>>>> fb4a5baa
+            return self._default_output(LOG_APPROXIMATION_INEXACT_MESSAGE)
 
         mean_a, var_a = Norm.moments(
             mu_a, sd_a, log=self.relative, epsilon=self.epsilon
