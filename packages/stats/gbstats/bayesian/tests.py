--- conflicted
+++ resolved
@@ -1,23 +1,19 @@
 from abc import abstractmethod
 from dataclasses import dataclass, field
-from typing import Tuple, List
+from typing import List, Tuple, Union
 
 import numpy as np
 from scipy.stats import norm  # type: ignore
 
 from gbstats.bayesian.dists import Beta, Norm
-<<<<<<< HEAD
-from gbstats.bayesian.constants import BETA_PRIOR, NORM_PRIOR, EPSILON
 from gbstats.shared.models import (
     BayesianTestResult,
     ProportionStatistic,
     RatioStatistic,
     SampleMeanStatistic,
+    Statistic,
     Uplift,
 )
-=======
-from gbstats.shared.models import BayesianTestResult, Statistic, Uplift
->>>>>>> f3cd36de
 from gbstats.shared.tests import BaseABTest
 
 
