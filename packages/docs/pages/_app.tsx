import * as React from "react";
import { AppProps } from "next/app";
import Head from "next/head";
import Link from "next/link";
import "tailwindcss/tailwind.css";
import { useEffect } from "react";
import {
  FaMoon,
  FaSun,
  FaChevronLeft,
  FaChevronRight,
  FaGithub,
  FaSlack,
} from "react-icons/fa";
import SidebarLink from "../components/SidebarLink";

const navLinks = [
  {
    href: "/",
    name: "Docs Home",
  },
  {
    href: "/overview",
    name: "How it works",
  },
  {
    href: "/self-host",
    name: "Self-Host",
    links: [
      {
        href: "/self-host/env",
        name: "Environment Variables",
      },
      {
        href: "/self-host/config",
        name: "Config.yml",
      },
    ],
  },
  {
    href: "/app",
    name: "Platform",
    links: [
      {
        href: "/app/datasources",
        name: "Data Sources",
      },
      {
        href: "/app/metrics",
        name: "Metrics",
      },
      {
        href: "/app/features",
        name: "Features",
      },
      {
        href: "/app/experiments",
        name: "Experiments",
      },
      {
        href: "/app/dimensions",
        name: "Dimensions",
      },
      {
        href: "/app/visual",
        name: "Visual Editor",
        beta: true,
      },
      {
        href: "/app/webhooks",
        name: "Webhooks",
      },
    ],
  },
  {
    href: "/guide",
    name: "How to",
    links: [
      {
        href: "/guide/nextjs-and-growthbook",
        name: "Next.js",
      },
      {
        href: "/guide/create-react-app-and-growthbook",
        name: "Create React App",
      },
      {
        href: "/guide/GA-universal-analytics",
        name: "Google Analytics - UA",
      },
      {
        href: "/guide/mixpanel",
        name: "Mixpanel",
      },
      {
        href: "/guide/matomo",
        name: "Matomo",
      },
      {
        href: "/guide/bigquery",
        name: "BigQuery",
      },
      {
        href: "/guide/rudderstack",
        name: "Rudderstack",
      },
      {
        href: "/guide/rudderstack-and-nextjs-with-growthbook",
        name: "Rudderstack + Next.js",
      },
    ],
  },
  {
    href: "/lib",
    name: "SDKs",
    links: [
      {
        href: "/lib/js",
        name: "Javascript",
      },
      {
        href: "/lib/react",
        name: "React",
      },
      {
        href: "/lib/php",
        name: "PHP",
      },
      {
        href: "/lib/ruby",
        name: "Ruby",
      },
      {
        href: "/lib/python",
        name: "Python",
      },
      {
        href: "/lib/go",
        name: "Go",
      },
      {
        href: "/lib/kotlin",
        name: "Kotlin (Android)",
      },
      {
        href: "/lib/flutter",
        name: "Flutter",
      },
      {
        href: "/lib/build-your-own",
        name: "Build Your Own",
      },
    ],
  },
  {
<<<<<<< HEAD
    // /api is a reserved path
    href: "/apidocs",
    name: "API",
    links: [
      {
        href: "/apidocs/authentication",
        name: "Authentication",
      },
      {
        href: "/apidocs/health-check",
        name: "Health Check",
        auth: true,
      },
      {
        href: "/apidocs/features",
        name: "Features",
        links: [
          {
            href: "/apidocs/features/definitions",
            name: "Definitions",
          },
          {
            href: "/apidocs/features/create",
            name: "Create",
            auth: true,
          },
          {
            href: "/apidocs/features/get",
            name: "Get",
            auth: true,
          },
          {
            href: "/apidocs/features/list",
            name: "List",
            auth: true,
          },
          {
            href: "/apidocs/features/update",
            name: "Update",
            auth: true,
          },
          {
            href: "/apidocs/features/delete",
            name: "Delete",
            auth: true,
          },
        ],
      },
    ],
  },
  {
    href: "/types",
    name: "Types",
    links: [
      {
        href: "/types/feature-rule",
        name: "FeatureRule",
=======
    href: "/integrations",
    name: "Integrations",
    links: [
      {
        href: "/integrations/vercel",
        name: "Vercel",
>>>>>>> 3894573e
      },
    ],
  },
  {
    href: "/faq",
    name: "FAQ",
  },
  {
    href: "/statistics",
    name: "Statistics",
  },
];

const linksInOrder: { name: string; href: string }[] = [];
navLinks.forEach((l) => {
  linksInOrder.push({ name: l.name, href: l.href });
  if (l.links) {
    l.links.forEach((l2) => {
      linksInOrder.push(l2);
      if (l2.links) {
        l2.links.forEach((l3) => {
          linksInOrder.push(l3);
        });
      }
    });
  }
});

function App({ Component, pageProps, router }: AppProps): React.ReactElement {
  const [dark, setDark] = React.useState<null | boolean>(null);
  useEffect(() => {
    setDark(document.documentElement.classList.contains("dark"));
  }, []);
  useEffect(() => {
    if (dark === null) return;
    if (dark) {
      document.documentElement.classList.add("dark");
    } else {
      document.documentElement.classList.remove("dark");
    }
    try {
      localStorage.theme = dark ? "dark" : "light";
    } catch (e) {
      // ignore local storage errors
    }
  }, [dark]);

  // Scroll to top of content div when the route changes
  useEffect(() => {
    const handleRouteChange = () => {
      document.querySelector("main").scrollTop = 0;
    };
    router.events.on("routeChangeComplete", handleRouteChange);
    return () => {
      router.events.off("routeChangeComplete", handleRouteChange);
    };
  }, []);

  let currentIndex = -1;
  linksInOrder.forEach((l, i) => {
    if (l.href === router.pathname) {
      currentIndex = i;
    }
  });

  return (
    <div className="h-screen dark:bg-gray-800">
      <Head>
        <title>GrowthBook Docs</title>
        <meta name="robots" content="index, follow" />
        <link
          rel="preload"
          href="https://cdn.jsdelivr.net/npm/prism-themes@1.7.0/themes/prism-dracula.css"
          as="style"
        />
        <link
          rel="stylesheet"
          type="text/css"
          href="https://cdn.jsdelivr.net/npm/prism-themes@1.7.0/themes/prism-dracula.css"
        />
        <style>{`
        body {
          -webkit-font-smoothing: antialiased;
          font-size: 14px;
        }
        pre[class*="language-"] {
          margin-bottom: 1rem;
        }
        img {
          max-width: 100%;
        }
        html {
          color-scheme: light;
        }
        html.dark {
          color-scheme: dark;
        }
        `}</style>
        <script
          dangerouslySetInnerHTML={{
            __html: `
            try {
              if (localStorage.theme === 'dark' || (!('theme' in localStorage) && window.matchMedia('(prefers-color-scheme: dark)').matches)) {
                document.documentElement.classList.add('dark')
              } else {
                document.documentElement.classList.remove('dark')
              }
            }
            catch(e) {}
            `,
          }}
        />
        {process.env.NEXT_PUBLIC_SCRIPT_HEAD && (
          <script
            dangerouslySetInnerHTML={{
              __html: process.env.NEXT_PUBLIC_SCRIPT_HEAD,
            }}
          />
        )}
      </Head>
      <div className="flex h-full w-full">
        <div className="max-w-0 md:max-w-lg p-0 overflow-x-hidden h-full md:p-5 overflow-y-auto border-r border-gray-100 text-gray-800 dark:border-gray-700 dark:text-gray-200">
          <div className="">
            <Link href="/">
              <a>
                <img src="/growth-book-logo.png" className="w-48 mb-6" />
              </a>
            </Link>
            {navLinks.map((link, i) => (
              <div key={`link${i}`}>
                <SidebarLink
                  href={link.href}
                  name={link.name}
                  beta={false}
                  auth={false}
                  active={router.pathname === link.href}
                />
                {link.links &&
                  link.links.map((sublink, j) => (
                    <div className="ml-3" key={`sublink${j}`}>
                      <SidebarLink
                        href={sublink.href}
                        name={sublink.name}
                        beta={sublink.beta}
                        auth={sublink.auth}
                        active={router.pathname === sublink.href}
                      />
                      {sublink.links &&
                        sublink.links.map((subsublink, k) => (
                          <div className="ml-3" key={`subsublink${k}`}>
                            <SidebarLink
                              href={subsublink.href}
                              name={subsublink.name}
                              beta={subsublink.beta}
                              auth={subsublink.auth}
                              active={router.pathname === subsublink.href}
                            />
                          </div>
                        ))}
                    </div>
                  ))}
              </div>
            ))}
          </div>
        </div>
        <div className="flex flex-col h-screen grow w-full content-right justify-center ">
          <nav className="sticky top-0 z-10 px-3 md:px-5 py-4 bg-white dark:bg-gray-800 border-b border-gray-100 dark:border-gray-700">
            <div className="flex max-w-3xl justify-end">
              <div className="hidden md:block text-md text-gray-600 dark:text-gray-400">
                <a
                  href="https://www.growthbook.io"
                  className="mr-6 cursor-pointer"
                >
                  Home
                </a>
                <a
                  href="https://app.growthbook.io"
                  className="mr-6 cursor-pointer"
                >
                  Log in/sign up
                </a>
                <a
                  href="https://github.com/growthbook/growthbook"
                  className="mr-6 cursor-pointer"
                >
                  <FaGithub className="inline" /> GitHub
                </a>
                <a
                  href="https://slack.growthbook.io?ref=docs"
                  className="mr-6 cursor-pointer"
                >
                  <FaSlack className="inline" /> Join our slack
                </a>
              </div>
              <div className="flex md:hidden items-center text-sm">
                <Link href="/">
                  <a className="block">
                    <img src="/growth-book-logo.png" className="w-32 mr-3" />
                  </a>
                </Link>

                <select
                  className="bg-gray-200 text-gray-800 dark:bg-gray-600 dark:text-gray-100 p-1 mx-1 rounded"
                  placeholder="Jump to Section"
                  value={router.pathname}
                  onChange={(e) => {
                    router.push(e.target.value);
                  }}
                >
                  {navLinks.map((link) => (
                    <React.Fragment key={link.href}>
                      <option value={link.href}>{link.name}</option>
                      {link.links &&
                        link.links.map((sublink) => (
                          <option value={sublink.href} key={sublink.href}>
                            {sublink.name}
                          </option>
                        ))}
                    </React.Fragment>
                  ))}
                </select>
              </div>

              <button
                className="text-gray-100 text-md bg-gray-800 w-6 h-6 text-center hover:bg-gray-700 dark:bg-gray-200 dark:text-gray-800 dark:hover:bg-gray-300 rounded-full"
                onClick={(e) => {
                  e.preventDefault();
                  setDark(!dark);
                }}
                title={dark ? "Switch to light mode" : "Switch to dark mode"}
              >
                {dark ? (
                  <FaSun className="mx-auto" />
                ) : (
                  <FaMoon className="mx-auto" />
                )}
              </button>
            </div>
          </nav>
          <main className="p-5 grow overflow-y-auto w-full">
            {!currentIndex && (
              <div className="md:hidden border-b border-gray-100 dark:border-gray-700 mb-4 pb-4 text-gray-600 dark:text-gray-400">
                <a
                  href="https://www.growthbook.io"
                  className="mr-6 cursor-pointer"
                >
                  Home
                </a>
                <a
                  href="https://app.growthbook.io"
                  className="mr-6 cursor-pointer"
                >
                  Log in/sign up
                </a>
                <a
                  href="https://github.com/growthbook/growthbook"
                  className="mr-6 cursor-pointer"
                >
                  <FaGithub className="inline" /> GitHub
                </a>
                <a
                  href="https://slack.growthbook.io?ref=docs"
                  className="mr-6 cursor-pointer"
                >
                  <FaSlack className="inline" /> Join our slack
                </a>
              </div>
            )}
            <div className="prose prose-purple  dark:prose-dark max-w-3xl w-full">
              <div className="float-right ml-4 mb-4 hidden lg:block">
                <a
                  className="text-sm opacity-80 hover:opacity-100"
                  href={`https://github.com/growthbook/growthbook/edit/main/packages/docs/pages${
                    router.pathname
                  }${
                    ["/lib", "/app"].includes(router.pathname) ? "/index" : ""
                  }${router.pathname === "/" ? "index" : ""}.mdx`}
                >
                  Edit this page on GitHub
                </a>
              </div>

              <Component {...pageProps} />

              {currentIndex >= 0 && (
                <div className="p-5 border-t border-gray-100 dark:border-gray-700">
                  <footer className="dark:text-gray-200 max-w-3xl">
                    <div className="flex">
                      {currentIndex > 0 && (
                        <div className="flex">
                          <Link href={linksInOrder[currentIndex - 1].href}>
                            <a className="flex items-center">
                              <FaChevronLeft /> Previous
                            </a>
                          </Link>
                          <span className="hidden md:inline opacity-60 ml-2">
                            ({linksInOrder[currentIndex - 1].name})
                          </span>
                        </div>
                      )}
                      <div className="grow"></div>
                      {currentIndex < linksInOrder.length - 1 && (
                        <div className="flex">
                          <span className="hidden md:inline opacity-60 mr-2">
                            ({linksInOrder[currentIndex + 1].name})
                          </span>
                          <Link href={linksInOrder[currentIndex + 1].href}>
                            <a className="flex items-center">
                              Next <FaChevronRight />
                            </a>
                          </Link>
                        </div>
                      )}
                    </div>
                  </footer>
                </div>
              )}
            </div>
          </main>
        </div>
      </div>
    </div>
  );
}

export default App;<|MERGE_RESOLUTION|>--- conflicted
+++ resolved
@@ -153,7 +153,16 @@
     ],
   },
   {
-<<<<<<< HEAD
+    href: "/integrations",
+    name: "Integrations",
+    links: [
+      {
+        href: "/integrations/vercel",
+        name: "Vercel",
+      },
+    ],
+  },
+  {
     // /api is a reserved path
     href: "/apidocs",
     name: "API",
@@ -211,14 +220,6 @@
       {
         href: "/types/feature-rule",
         name: "FeatureRule",
-=======
-    href: "/integrations",
-    name: "Integrations",
-    links: [
-      {
-        href: "/integrations/vercel",
-        name: "Vercel",
->>>>>>> 3894573e
       },
     ],
   },
