--- conflicted
+++ resolved
@@ -83,13 +83,9 @@
   received_at BETWEEN '{{ startDate }}' AND '{{ endDate }}'
 ```
 
-<<<<<<< HEAD
 **Note:** The inserted values do not have surrounding quotes, so you must add those yourself (e.g. use `'{{ startDate }}'` instead of just `{{ startDate }}`)
 
-### 2. Query Builder (legacy)
-=======
 ### 2. Javascript (Mixpanel only)
->>>>>>> c91026b2
 
 We query Mixpanel data sources using their proprietary JQL language based on Javascript. This allows for extreme flexibility when defining metrics.
 
