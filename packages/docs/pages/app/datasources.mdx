# Data Sources

Data Sources are how GrowthBook connects to your analytics tool or data warehouse to automatically pull metrics and experiment results.

You can use GrowthBook without a Data Source, but the user experience is not as smooth since you must enter all data manually.

Below are the currently supported Data Sources:

- Redshift
- Snowflake
- [BigQuery](/guide/bigquery)
- ClickHouse
- AWS Athena
- Postgres
- MySQL/MariaDB
- PrestoDB (and Trino)
- [Mixpanel](/guide/mixpanel)
- Google Analytics

## Configuration Settings

To effectively use GrowthBook, you'll need to tell us a little about the shape of your data.

### SQL Sources

GrowthBook can work with your existing SQL data, no matter what shape or format it is in, whether you have a strongly normalized schema, a single “events” table with JSON fields, or something in between.

#### Predefined Schemas

GrowthBook supports a few popular database schemas out-of-the-box:

- Segment
- Snowplow
- RudderStack
- Amplitude (Snowflake only)
- Google Analytics 4 (BigQuery only)

After connecting to your data source, you will be prompted to choose one of the above. If your data is in a different format, you can also decide to define a custom schema.

#### Custom Schemas

GrowthBook just needs you to write a couple SQL queries in order to query your data. Writing this SQL is a (mostly) one-time setup task. After building out this library of queries, they can easily be reused across many experiments.

Don’t worry about the potentially huge number of rows returned by these raw queries. They are never run directly as-is and are instead combined, filtered, and aggregated as part of larger queries. Most of the final queries run by GrowthBook result in fewer than 10 rows returned.

In the spirit of transparency, any time a query is run, you should see a `View Queries` link in the app to view the raw SQL sent to the data warehouse. This can help with debugging or let you move a query into a tool like Mode Analytics for more advanced analysis.

##### Identifier Types

These are all of the types of identifiers you use to split traffic in an experiment and track metric conversions. Common examples are `user_id`, `anonymous_id`, `device_id`, and `ip_address`.

##### Experiment Assignment Queries

An experiment assignment query returns which users were part of which experiment, what variation they saw, and when they saw it. Each assignment query is tied to a single identifier type (defined above). You can also have multiple assignment queries if you store that data in different tables, for example one from your email system and one from your back-end.

The end result of the query should return data like this:

| user_id | timestamp           | experiment_id  | variation_id |
| ------- | ------------------- | -------------- | ------------ |
| 123     | 2021-08-23-10:53:04 | my-button-test | 0            |
| 456     | 2021-08-23 10:53:06 | my-button-test | 1            |

The above assumes the identifier type you are using is `user_id`. If you are using a different identifier, you would use a different column name.

Here's an example query you might use:

```sql
SELECT
  user_id,
  received_at as timestamp,
  experiment_id,
  variation_id
FROM
  events
WHERE
  event_type = 'viewed experiment'
```

Don’t worry about returning duplicate rows or ordering the result. We handle that for you automatically. Whatever you do, just make sure to return the exact column names that GrowthBook is expecting. If your table’s columns use a different name, add an alias in the SELECT list (e.g. `SELECT original_column as new_column`).

##### Experiment Dimensions

In addition to the standard 4 columns above, you can also select additional dimension columns. For example, `browser` or `referrer`. These extra columns can be used to drill down into experiment results.

##### Identifier Join Tables

If you have multiple identifier types and want to be able to auto-merge them together during analysis, you also need to define identifier join tables. For example, if your experiment is assigned based on `device_id`, but the conversion metric only has a `user_id` column.

These queries are very simple and just need to return columns for each of the identifier types being joined. For example:

```sql
SELECT user_id, device_id FROM logins
```

##### SQL Template Variables

Within your queries, there are several placeholder variables you can use. These will be replaced with strings before being run. This can be useful for giving hints to SQL optimization engines to improve query performance.

The variables are:

- **startDate** - `YYYY-MM-DD HH:mm:ss` of the earliest data that needs to be included
- **startYear** - Just the `YYYY` of the startDate
- **startMonth** - Just the `MM` of the startDate
- **startDay** - Just the `DD` of the startDate
- **startDateUnix** - Unix timestamp of the startDate (seconds since Jan 1, 1970)
- **endDate** - `YYYY-MM-DD HH:mm:ss` of the latest data that needs to be included
- **endYear** - Just the `YYYY` of the endDate
- **endMonth** - Just the `MM` of the endDate
- **endDay** - Just the `DD` of the endDate
- **endDateUnix** - Unix timestamp of the endDate (seconds since Jan 1, 1970)

For example:

```sql
SELECT
  user_id,
  anonymous_id,
  received_at as timestamp,
  experiment_id,
  variation_id
FROM
  experiment_viewed
WHERE
  received_at BETWEEN '{{ startDate }}' AND '{{ endDate }}'
```

**Note:** The inserted values do not have surrounding quotes, so you must add those yourself (e.g. use `'{{ startDate }}'` instead of just `{{ startDate }}`)

#### Jupyter Notebook Query Runner

This setting is only required if you want to export experiment results as a Jupyter Notebook.

There is no one standard way to store credentials or run SQL queries from Jupyter notebooks, so GrowthBook lets you define your own Python function.

It needs to be called `runQuery`, accept a single string argument named `sql`, and return a pandas data frame.

Here's an example for a Postgres (or Redshift) data source:

```python
import os
import psycopg2
import pandas as pd
from sqlalchemy import create_engine, text

# Use environment variables or similar for passwords!
password = os.getenv('POSTGRES_PW')
connStr = f'postgresql+psycopg2://user:{password}@localhost'
dbConnection = create_engine(connStr).connect();

def runQuery(sql):
  return pd.read_sql(text(sql), dbConnection)
```

**Note:** This python source is stored as plain text in the database. Do not hard-code passwords or sensitive info. Use environment variables (shown above) or another credential store instead.

### Mixpanel

We have a detailed guide on how to set up [Mixpanel with GrowthBook](/guide/mixpanel).

We query Mixpanel using JQL. We have sensible defaults for the event and property names, but you can change them if you need to.

- Experiments
  - **View Experiments Event** - The name of the event you are firing when a user is put into a variation
  - **Experiment Id Property** - The property name that stores the experiment tracking key
  - **Variation Id Property** - The property name that stores the variation the user was assigned
  - **Variation Id Format** - What format the variation id is stored in.
    1.  Numeric (0 = control, 1 = variation 1, etc.)
    2.  Unique String Keys (e.g. "blue", "random-uuid", etc.)

Below is an example of what your Mixpanel tracking call would look like in Javascript using our default settings:

```js
// Tracking Callback for GrowthBook SDK
const growthbook = new GrowthBook({
  ...,
  trackingCallback: function(experiment, result) {
<<<<<<< HEAD
    mixpanel.track("$experiment_started", {
      "Experiment name": experiment.key,
      "Variant name":  result.variationId,
      "$source": "growthbook",
    })
=======
    mixpanel.track("Experiment Viewed", {
      "Experiment Id": experiment.key,
      "Variant Id": result.variationId,
    });
>>>>>>> 8f52a916
  }
})
```

When we query Mixpanel, we group users by `distinct_id`. We recommend passing this into the GrowthBook SDK as the user attribute `id`. This varies by platform, but below is a javascript example:

```js
// Can only get the distinct_id after Mixpanel fully loads
mixpanel.init("YOUR PROJECT TOKEN", {
  loaded: function (mixpanel) {
    growthbook.setAttributes({
      ...growthbook.getAttributes(),
      id: mixpanel.get_distinct_id(),
    });
  },
});
```

## Connection Info

Connection info is encrypted twice - once within the app and again by the database when persisting to disk.

GrowthBook only runs `SELECT` queries (or the equivalent for non-SQL data sources). We still always recommend creating read-only users with as few permissions as possible.

If you are using GrowthBook Cloud (https://app.growthbook.io), make sure to whitelist the ip address `52.70.79.40` if applicable.

Most data sources have straight forward connection parameters like host, port, username, password. A few of the data sources, documented below, require some extra work to connect.

### AWS Athena

Unlike other database engines with their own user management system, Athena uses IAM for authentication.

We recommend creating a new IAM user with readonly permissions for GrowthBook. The managed [Quick Sight Policy](https://docs.aws.amazon.com/athena/latest/ug/awsquicksightathenaaccess-managed-policy.html) is a good starting point.

For the S3 results url, we recommend naming your bucket with the prefix `aws-athena-query-results-`

### BigQuery

We have a detailed page on how to set up [BiqQuery with GrowthBook](/guide/bigquery).

The quick guide:

You must first create a Service Account in Google with the following roles:

- Data Viewer
- Metadata Viewer
- Job User

There are two ways to provide credentials to GrowthBook:

1. Auto-discovery from environment variables or GCP metadata (only available when self-hosting)
2. Upload a JSON key file for the service account

### Mixpanel

You must first create a Service Account in Mixpanel under your [Project Settings](https://mixpanel.com/settings/project#serviceaccounts).

To add the datasource in GrowthBook, you will need:

1.  The service account username
2.  The service account secret
3.  Your project id (found on the Project Settings Overview page)

### Google Analytics

**Note:** The Google Analytics data source only supports older Universal Analytics properties. If you are using Google Analytics v4 property, you need to [setup a BigQuery export](https://support.google.com/analytics/answer/9823238) and use that as the data source instead.

Because of Universal Analytics tracking limitations, a user can only be in a single experiment at a time. We highly recommend using a more full-featured data source for serious A/B testing.

We require 4 things to query the Universal Analytics API:

1.  OAuth Authorization
2.  View ID (found in Admin -> View Settings)
3.  Custom Dimension Index
4.  Custom Dimension Delimiter (defaults to `:`)

When tracking experiment views, the custom dimension value must be formatted as `{experiment-key}{delimiter}{variation-index}`. For example: `my-test:0` for the control and `my-test:1` for the 1st variation.<|MERGE_RESOLUTION|>--- conflicted
+++ resolved
@@ -174,18 +174,11 @@
 const growthbook = new GrowthBook({
   ...,
   trackingCallback: function(experiment, result) {
-<<<<<<< HEAD
     mixpanel.track("$experiment_started", {
       "Experiment name": experiment.key,
       "Variant name":  result.variationId,
       "$source": "growthbook",
     })
-=======
-    mixpanel.track("Experiment Viewed", {
-      "Experiment Id": experiment.key,
-      "Variant Id": result.variationId,
-    });
->>>>>>> 8f52a916
   }
 })
 ```
