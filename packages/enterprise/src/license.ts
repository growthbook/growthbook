import crypto from "crypto";
import fs from "fs";
import path from "path";
import fetch from "node-fetch";
import type Stripe from "stripe";
import pino from "pino";
import { omit, pick, sortBy } from "lodash";
import AsyncLock from "async-lock";
import { stringToBoolean } from "shared/util";
import { ProxyAgent } from "proxy-agent";
import { LicenseDocument, LicenseModel } from "./models/licenseModel";

export const LICENSE_SERVER =
  "https://central_license_server.growthbook.io/api/v1/";

const logger = pino();

export type AccountPlan = "oss" | "starter" | "pro" | "pro_sso" | "enterprise";
export type CommercialFeature =
  | "scim"
  | "sso"
  | "advanced-permissions"
  | "encrypt-features-endpoint"
  | "schedule-feature-flag"
  | "override-metrics"
  | "regression-adjustment"
  | "sequential-testing"
  | "pipeline-mode"
  | "audit-logging"
  | "visual-editor"
  | "archetypes"
  | "cloud-proxy"
  | "hash-secure-attributes"
  | "livechat"
  | "json-validation"
  | "remote-evaluation"
  | "multi-org"
  | "custom-launch-checklist"
  | "multi-metric-queries"
  | "no-access-role"
  | "teams"
  | "sticky-bucketing"
  | "code-references"
  | "prerequisites"
  | "prerequisite-targeting"
<<<<<<< HEAD
  | "redirects";
=======
  | "multiple-sdk-webhooks";
>>>>>>> fe12108e
export type CommercialFeaturesMap = Record<AccountPlan, Set<CommercialFeature>>;

export interface LicenseInterface {
  id: string; // Unique ID for the license key
  companyName: string; // Name of the organization on the license
  organizationId?: string; // OrganizationId (keys prior to 12/2022 do not contain this field)
  seats: number; // Maximum number of seats on the license
  dateCreated: string; // Date the license was issued
  dateExpires: string; // Date the license expires
  isTrial: boolean; // True if this is a trial license
  plan: AccountPlan; // The assigned plan (pro, enterprise, etc.) for this license
  seatsInUse: number; // Number of seats currently in use
  remoteDowngrade: boolean; // True if the license was downgraded remotely
  message?: {
    text: string; // The text to show in the account notice
    className: string; // The class name to apply to the account notice
    tooltipText: string; // The text to show in the tooltip
    showAllUsers: boolean; // True if all users should see the notice rather than just the admins
  };
  installationUsers: {
    [installationId: string]: { date: string; userHashes: string[] };
  }; // Map of first 7 chars of user email shas to the last time they were in a usage request
  archived: boolean; // True if this license has been deleted/archived
  dateUpdated: string; // Date the license was last updated
  signedChecksum: string; // Checksum of the license data signed with the private key
}

// Old style license keys where the license data is encrypted in the key itself
type LicenseData = {
  // Unique id for the license key
  ref: string;
  // Name of organization on the license
  sub: string;
  // Organization ID (keys prior to 12/2022 do not contain this field)
  org?: string;
  // Max number of seats
  qty: number;
  // Date issued
  iat: string;
  // Expiration date
  exp: string;
  // If it's a trial or not
  trial: boolean;
  // The plan (pro, enterprise, etc.)
  plan: AccountPlan;
  /**
   * Expiration date (old style)
   * @deprecated
   */
  eat?: string;
};

export const accountFeatures: CommercialFeaturesMap = {
  oss: new Set<CommercialFeature>([]),
  starter: new Set<CommercialFeature>([]),
  pro: new Set<CommercialFeature>([
    "advanced-permissions",
    "encrypt-features-endpoint",
    "schedule-feature-flag",
    "override-metrics",
    "regression-adjustment",
    "sequential-testing",
    "visual-editor",
    "archetypes",
    "cloud-proxy",
    "hash-secure-attributes",
    "livechat",
    "remote-evaluation",
    "sticky-bucketing",
    "code-references",
    "prerequisites",
<<<<<<< HEAD
    "redirects",
=======
    "multiple-sdk-webhooks",
>>>>>>> fe12108e
  ]),
  pro_sso: new Set<CommercialFeature>([
    "sso",
    "advanced-permissions",
    "encrypt-features-endpoint",
    "schedule-feature-flag",
    "override-metrics",
    "regression-adjustment",
    "sequential-testing",
    "visual-editor",
    "archetypes",
    "cloud-proxy",
    "hash-secure-attributes",
    "livechat",
    "remote-evaluation",
    "sticky-bucketing",
    "code-references",
    "prerequisites",
<<<<<<< HEAD
    "redirects",
=======
    "multiple-sdk-webhooks",
>>>>>>> fe12108e
  ]),
  enterprise: new Set<CommercialFeature>([
    "scim",
    "sso",
    "advanced-permissions",
    "audit-logging",
    "encrypt-features-endpoint",
    "schedule-feature-flag",
    "override-metrics",
    "regression-adjustment",
    "sequential-testing",
    "pipeline-mode",
    "multi-metric-queries",
    "visual-editor",
    "archetypes",
    "cloud-proxy",
    "hash-secure-attributes",
    "json-validation",
    "livechat",
    "remote-evaluation",
    "multi-org",
    "teams",
    "custom-launch-checklist",
    "no-access-role",
    "sticky-bucketing",
    "code-references",
    "prerequisites",
    "prerequisite-targeting",
<<<<<<< HEAD
    "redirects",
=======
    "multiple-sdk-webhooks",
>>>>>>> fe12108e
  ]),
};

type MinimalOrganization = {
  id: string;
  enterprise?: boolean;
  restrictAuthSubPrefix?: string;
  restrictLoginMethod?: string;
  subscription?: {
    status: Stripe.Subscription.Status;
  };
};

export function isActiveSubscriptionStatus(
  status?: Stripe.Subscription.Status
) {
  return ["active", "trialing", "past_due"].includes(status || "");
}

// This returns the actual plan the organzation is on.  If you would prefer to know
// what plan the organization is effectively on (taking into account downgrades)
// use getEffectiveAccountPlan() instead.
export function getAccountPlan(org: MinimalOrganization): AccountPlan {
  if (stringToBoolean(process.env.IS_CLOUD)) {
    if (org.enterprise) return "enterprise";
    if (org.restrictAuthSubPrefix || org.restrictLoginMethod) return "pro_sso";
    if (isActiveSubscriptionStatus(org.subscription?.status)) return "pro";
    return "starter";
  }

  // For self-hosted deployments
  return getLicense()?.plan || "oss";
}

function planHasPremiumFeature(
  plan: AccountPlan,
  feature: CommercialFeature
): boolean {
  return accountFeatures[plan].has(feature);
}

export function orgHasPremiumFeature(
  org: MinimalOrganization,
  feature: CommercialFeature
): boolean {
  return planHasPremiumFeature(getEffectiveAccountPlan(org), feature);
}

async function getPublicKey(): Promise<Buffer> {
  return new Promise((resolve, reject) => {
    fs.readFile(
      path.join(__dirname, "..", "license_public_key.pem"),
      (err, data) => {
        if (err) {
          logger.error(
            "Failed to find Growthbook public key file for license verification"
          );
          reject(err);
        } else {
          resolve(data);
        }
      }
    );
  });
}

export async function getVerifiedLicenseData(
  key: string
): Promise<Partial<LicenseInterface>> {
  const [license, signature] = key
    .split(".")
    .map((s) => Buffer.from(s, "base64url"));

  const decodedLicense: LicenseData = JSON.parse(license.toString());

  // Support old way of storing expiration date
  decodedLicense.exp = decodedLicense.exp || decodedLicense.eat || "";
  if (!decodedLicense.exp) {
    throw new Error("Invalid License Key - Missing expiration date");
  }
  delete decodedLicense.eat;
  // The `trial` field used to be optional, force it to always be defined
  decodedLicense.trial = !!decodedLicense.trial;

  // We used to only offer license keys for Enterprise plans (not pro)
  if (!decodedLicense.plan) {
    decodedLicense.plan = "enterprise";
  }
  // Trying to use SSO, but the plan doesn't support it
  if (
    process.env.SSO_CONFIG &&
    !planHasPremiumFeature(decodedLicense.plan, "sso")
  ) {
    throw new Error(`Your License Key does not support SSO.`);
  }
  // Trying to use IS_MULTI_ORG, but the plan doesn't support it
  if (
    stringToBoolean(process.env.IS_MULTI_ORG) &&
    !planHasPremiumFeature(decodedLicense.plan, "multi-org")
  ) {
    throw new Error(
      `Your License Key does not support multiple organizations.`
    );
  }

  const convertedLicense: Partial<LicenseInterface> = {
    id: decodedLicense.ref,
    companyName: decodedLicense.sub,
    organizationId: decodedLicense.org,
    seats: decodedLicense.qty,
    dateCreated: decodedLicense.iat,
    dateExpires: decodedLicense.exp,
    isTrial: decodedLicense.trial,
    plan: decodedLicense.plan,
  };

  // If the public key failed to load, just assume the license is valid
  const publicKey = await getPublicKey();

  const isVerified = crypto.verify(
    "sha256",
    license,
    {
      key: publicKey,
      padding: crypto.constants.RSA_PKCS1_PSS_PADDING,
    },
    signature
  );

  // License key signature is invalid, don't use it
  if (!isVerified) {
    throw new Error("Invalid license key signature");
  }

  logger.info(decodedLicense, "Using verified license key");

  return convertedLicense;
}

function checkIfEnvVarSettingsAreAllowedByLicense(license: LicenseInterface) {
  // Trying to use SSO, but the plan doesn't support it
  if (process.env.SSO_CONFIG && !planHasPremiumFeature(license.plan, "sso")) {
    throw new Error(`Your License Key does not support SSO.`);
  }
  // Trying to use IS_MULTI_ORG, but the plan doesn't support it
  if (
    stringToBoolean(process.env.IS_MULTI_ORG) &&
    !planHasPremiumFeature(license.plan, "multi-org")
  ) {
    throw new Error(
      `Your License Key does not support multiple organizations.`
    );
  }
}

async function getLicenseDataFromMongoCache(
  cache: LicenseDocument | null,
  errorMessage: string
): Promise<LicenseInterface> {
  if (!cache) {
    throw new Error(errorMessage);
  }
  if (
    new Date(cache.dateUpdated) > new Date(Date.now() - 7 * 24 * 60 * 60 * 1000) // 7 days
  ) {
    // If the public key failed to load, just assume the license is valid
    const publicKey = await getPublicKey();

    const licenseInterface = omit(cache.toJSON(), ["__v", "_id"]);

    // In order to verify the license key, we need to strip out the fields that are not part of the license data
    // and sort the fields alphabetically as we do on the license server itself.
    const strippedLicense = pick(licenseInterface, [
      "dateExpires",
      "seats",
      "seatsInUse",
      "archived",
      "remoteDowngrade",
      "isTrial",
      "organizationId",
      "plan",
    ]);
    const data = Object.fromEntries(sortBy(Object.entries(strippedLicense)));
    const dataBuffer = Buffer.from(JSON.stringify(data));

    const signature = Buffer.from(cache.signedChecksum, "base64url");

    logger.info("Verifying cached license data: " + JSON.stringify(data));
    const isVerified = crypto.verify(
      "sha256",
      dataBuffer,
      {
        key: publicKey,
        padding: crypto.constants.RSA_PKCS1_PSS_PADDING,
      },
      signature
    );

    // License key signature is invalid, don't use it
    if (!isVerified) {
      throw new Error("Cached Invalid license key signature");
    }

    checkIfEnvVarSettingsAreAllowedByLicense(cache);
    licenseInterface.effectivePlan = logger.info("Using cached license data");
    return licenseInterface as LicenseInterface;
  }
  throw new Error(
    "License server is not working and cached license data is too old"
  );
}

async function getLicenseDataFromServer(
  licenseId: string,
  userLicenseCodes: string[],
  metaData: LicenseMetaData
): Promise<LicenseInterface> {
  logger.info("Getting license data from server for " + licenseId);
  const url = `${LICENSE_SERVER}license/${licenseId}/check`;
  const use_proxy =
    !!process.env.http_proxy ||
    !!process.env.https_proxy ||
    !!process.env.HTTPS_PROXY;
  const agentOptions = use_proxy ? { agent: new ProxyAgent() } : {};

  const options = {
    method: "PUT",
    headers: {
      "Content-Type": "application/json",
    },
    body: JSON.stringify({
      userHashes: userLicenseCodes,
      metaData,
    }),
    ...agentOptions,
  };

  let serverResult;

  const currentCache = await LicenseModel.findOne({ id: licenseId });

  try {
    serverResult = await fetch(url, options);
  } catch (e) {
    logger.warn("Could not connect to license server. Falling back to cache.");
    return getLicenseDataFromMongoCache(
      currentCache,
      "Could not connect to license server. Make sure to whitelist 75.2.109.47."
    );
  }

  if (!serverResult.ok) {
    logger.warn(
      `Falling back to LicenseModel cache because the license server threw a ${serverResult.status} error: ${serverResult.statusText}.`
    );
    return getLicenseDataFromMongoCache(
      currentCache,
      "License server errored with " + serverResult.statusText
    );
  }

  const licenseData = await serverResult.json();

  if (!currentCache) {
    // Create a cached version of the license key in case the license server goes down.
    logger.info("Creating new license cache");
    await LicenseModel.create(licenseData);
  } else {
    // Update the cached version of the license key in case the license server goes down.
    logger.info("Updating license cache");
    currentCache.set(licenseData);
    await currentCache.save();
  }

  checkIfEnvVarSettingsAreAllowedByLicense(licenseData);
  return licenseData;
}

export interface LicenseMetaData {
  installationId: string;
  gitSha: string;
  gitCommitDate: string;
  sdkLanguages: string[];
  dataSourceTypes: string[];
  eventTrackers: string[];
  isCloud: boolean;
}

const lock = new AsyncLock();
let licenseData: Partial<LicenseInterface> | null = null;
let cacheDate: Date | null = null;
// in-memory cache to avoid hitting the license server on every request
const keyToLicenseData: Record<string, Partial<LicenseInterface>> = {};

export async function licenseInit(
  licenseKey?: string,
  userLicenseCodes?: string[],
  metaData?: LicenseMetaData,
  forceRefresh = false
): Promise<Partial<LicenseInterface> | undefined> {
  const key = licenseKey || process.env.LICENSE_KEY || null;

  if (!key) {
    licenseData = null;
    return;
  }

  const oneDayAgo = new Date(Date.now() - 24 * 60 * 60 * 1000);

  // When hitting a page for a new license we often make many simulataneous requests
  // By acquiring a lock we make sure to only call the license server once, the remaining
  // calls will be able to read from the cache.
  await lock.acquire(key, async () => {
    if (
      !forceRefresh &&
      key &&
      keyToLicenseData[key] &&
      (cacheDate === null || cacheDate > oneDayAgo)
    ) {
      licenseData = keyToLicenseData[key];
    } else if (key.startsWith("license_") && userLicenseCodes && metaData) {
      licenseData = await getLicenseDataFromServer(
        key,
        userLicenseCodes,
        metaData
      );
      cacheDate = new Date();
    } else {
      // Old style: the key itself has the encrypted license data in it.
      licenseData = await getVerifiedLicenseData(key);
    }

    keyToLicenseData[key] = licenseData;
  });

  if (
    process.env.LICENSE_KEY &&
    key != process.env.LICENSE_KEY &&
    new Date(keyToLicenseData[key]?.dateExpires || "") < new Date()
  ) {
    return licenseInit(
      process.env.LICENSE_KEY,
      userLicenseCodes,
      metaData,
      forceRefresh
    );
  } else {
    return keyToLicenseData[key];
  }
}

export function getLicense() {
  return licenseData;
}
export async function setLicense(l: Partial<LicenseInterface> | null) {
  // make sure we trust that l is already verified before setting:
  licenseData = l;
}

export function resetInMemoryLicenseCache(): void {
  licenseData = null;
  cacheDate = null;
  Object.keys(keyToLicenseData).forEach((key) => {
    delete keyToLicenseData[key];
  });
}

function shouldLimitAccess(orgId: string): boolean {
  if (shouldLimitAccessDueToExpiredLicense()) {
    return true;
  }

  if (
    orgId &&
    licenseData?.organizationId &&
    orgId !== licenseData.organizationId
  ) {
    return true;
  }

  if (licenseData?.remoteDowngrade) {
    return true;
  }

  return false;
}

export function getEffectiveAccountPlan(org: MinimalOrganization): AccountPlan {
  if (process.env.IS_CLOUD) {
    return getAccountPlan(org);
  }
  const hasError = shouldLimitAccess(org.id);
  const basicPlan = "oss";

  if (hasError) {
    return basicPlan;
  }

  return getLicense()?.plan || basicPlan;
}

/**
 * Checks if the license is expired.
 * @returns {boolean} True if the license is expired, false otherwise.
 */
function shouldLimitAccessDueToExpiredLicense(): boolean {
  // If licenseData is not available, consider it as not expired
  if (!licenseData) {
    return false;
  }

  // Check if the license is in trial and has an expiration date
  if (
    (licenseData.isTrial || licenseData.remoteDowngrade) &&
    licenseData.dateExpires
  ) {
    // Create a date object for the expiration date
    const expirationDate = new Date(licenseData.dateExpires);

    // Check if the adjusted expiration date is in the past
    if (expirationDate < new Date()) {
      // The license is expired
      return true;
    }
  }

  // The license is not expired
  return false;
}<|MERGE_RESOLUTION|>--- conflicted
+++ resolved
@@ -43,11 +43,8 @@
   | "code-references"
   | "prerequisites"
   | "prerequisite-targeting"
-<<<<<<< HEAD
-  | "redirects";
-=======
+  | "redirects"
   | "multiple-sdk-webhooks";
->>>>>>> fe12108e
 export type CommercialFeaturesMap = Record<AccountPlan, Set<CommercialFeature>>;
 
 export interface LicenseInterface {
@@ -119,11 +116,8 @@
     "sticky-bucketing",
     "code-references",
     "prerequisites",
-<<<<<<< HEAD
     "redirects",
-=======
     "multiple-sdk-webhooks",
->>>>>>> fe12108e
   ]),
   pro_sso: new Set<CommercialFeature>([
     "sso",
@@ -142,11 +136,8 @@
     "sticky-bucketing",
     "code-references",
     "prerequisites",
-<<<<<<< HEAD
     "redirects",
-=======
     "multiple-sdk-webhooks",
->>>>>>> fe12108e
   ]),
   enterprise: new Set<CommercialFeature>([
     "scim",
@@ -175,11 +166,8 @@
     "code-references",
     "prerequisites",
     "prerequisite-targeting",
-<<<<<<< HEAD
     "redirects",
-=======
     "multiple-sdk-webhooks",
->>>>>>> fe12108e
   ]),
 };
 
