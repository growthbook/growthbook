import crypto from "crypto";
import fs from "fs";
import path from "path";
import fetch from "node-fetch";
import type Stripe from "stripe";
import pino from "pino";
import { omit, sortBy } from "lodash";
import AsyncLock from "async-lock";
import { LicenseDocument, LicenseModel } from "./models/licenseModel";

export const LICENSE_SERVER =
  "https://central_license_server.growthbook.io/api/v1/";

const logger = pino();

export type AccountPlan = "oss" | "starter" | "pro" | "pro_sso" | "enterprise";
export type CommercialFeature =
  | "sso"
  | "advanced-permissions"
  | "encrypt-features-endpoint"
  | "schedule-feature-flag"
  | "override-metrics"
  | "regression-adjustment"
  | "sequential-testing"
  | "pipeline-mode"
  | "audit-logging"
  | "visual-editor"
  | "archetypes"
  | "cloud-proxy"
  | "hash-secure-attributes"
  | "livechat"
  | "json-validation"
  | "remote-evaluation"
  | "multi-org"
  | "custom-launch-checklist"
<<<<<<< HEAD
  | "multi-metric-queries"
=======
  | "no-access-role"
>>>>>>> 444a25c9
  | "teams";
export type CommercialFeaturesMap = Record<AccountPlan, Set<CommercialFeature>>;

export interface LicenseInterface {
  id: string; // Unique ID for the license key
  companyName: string; // Name of the organization on the license
  organizationId?: string; // OrganizationId (keys prior to 12/2022 do not contain this field)
  seats: number; // Maximum number of seats on the license
  dateCreated: string; // Date the license was issued
  dateExpires: string; // Date the license expires
  isTrial: boolean; // True if this is a trial license
  plan: AccountPlan; // The plan (pro, enterprise, etc.) for this license
  seatsInUse: number; // Number of seats currently in use
  installationUsers: {
    [installationId: string]: { date: string; userHashes: string[] };
  }; // Map of first 7 chars of user email shas to the last time they were in a usage request
  archived: boolean; // True if this license has been deleted/archived
  dateUpdated: string; // Date the license was last updated
  signedChecksum: string; // Checksum of the license data signed with the private key
}

// Old style license keys where the license data is encrypted in the key itself
type LicenseData = {
  // Unique id for the license key
  ref: string;
  // Name of organization on the license
  sub: string;
  // Organization ID (keys prior to 12/2022 do not contain this field)
  org?: string;
  // Max number of seats
  qty: number;
  // Date issued
  iat: string;
  // Expiration date
  exp: string;
  // If it's a trial or not
  trial: boolean;
  // The plan (pro, enterprise, etc.)
  plan: AccountPlan;
  /**
   * Expiration date (old style)
   * @deprecated
   */
  eat?: string;
};

export const accountFeatures: CommercialFeaturesMap = {
  oss: new Set<CommercialFeature>([]),
  starter: new Set<CommercialFeature>([]),
  pro: new Set<CommercialFeature>([
    "advanced-permissions",
    "encrypt-features-endpoint",
    "schedule-feature-flag",
    "override-metrics",
    "regression-adjustment",
    "sequential-testing",
    "visual-editor",
    "archetypes",
    "cloud-proxy",
    "hash-secure-attributes",
    "livechat",
    "remote-evaluation",
  ]),
  pro_sso: new Set<CommercialFeature>([
    "sso",
    "advanced-permissions",
    "encrypt-features-endpoint",
    "schedule-feature-flag",
    "override-metrics",
    "regression-adjustment",
    "sequential-testing",
    "visual-editor",
    "archetypes",
    "cloud-proxy",
    "hash-secure-attributes",
    "livechat",
    "remote-evaluation",
  ]),
  enterprise: new Set<CommercialFeature>([
    "sso",
    "advanced-permissions",
    "audit-logging",
    "encrypt-features-endpoint",
    "schedule-feature-flag",
    "override-metrics",
    "regression-adjustment",
    "sequential-testing",
    "pipeline-mode",
    "multi-metric-queries",
    "visual-editor",
    "archetypes",
    "cloud-proxy",
    "hash-secure-attributes",
    "json-validation",
    "livechat",
    "remote-evaluation",
    "multi-org",
    "teams",
    "custom-launch-checklist",
    "no-access-role",
  ]),
};

type MinimalOrganization = {
  enterprise?: boolean;
  restrictAuthSubPrefix?: string;
  restrictLoginMethod?: string;
  subscription?: {
    status: Stripe.Subscription.Status;
  };
};

export function isActiveSubscriptionStatus(
  status?: Stripe.Subscription.Status
) {
  return ["active", "trialing", "past_due"].includes(status || "");
}

export function getAccountPlan(org: MinimalOrganization): AccountPlan {
  if (process.env.IS_CLOUD) {
    if (org.enterprise) return "enterprise";
    if (org.restrictAuthSubPrefix || org.restrictLoginMethod) return "pro_sso";
    if (isActiveSubscriptionStatus(org.subscription?.status)) return "pro";
    return "starter";
  }

  // For self-hosted deployments
  return getLicense()?.plan || "oss";
}
export function planHasPremiumFeature(
  plan: AccountPlan,
  feature: CommercialFeature
): boolean {
  return accountFeatures[plan].has(feature);
}
export function orgHasPremiumFeature(
  org: MinimalOrganization,
  feature: CommercialFeature
): boolean {
  return (
    !shouldLimitAccessDueToExpiredLicense() &&
    planHasPremiumFeature(getAccountPlan(org), feature)
  );
}

async function getPublicKey(): Promise<Buffer> {
  return new Promise((resolve, reject) => {
    fs.readFile(
      path.join(__dirname, "..", "license_public_key.pem"),
      (err, data) => {
        if (err) {
          logger.error(
            "Failed to find Growthbook public key file for license verification"
          );
          reject(err);
        } else {
          resolve(data);
        }
      }
    );
  });
}

export async function getVerifiedLicenseData(
  key: string
): Promise<Partial<LicenseInterface>> {
  const [license, signature] = key
    .split(".")
    .map((s) => Buffer.from(s, "base64url"));

  const decodedLicense: LicenseData = JSON.parse(license.toString());

  // Support old way of storing expiration date
  decodedLicense.exp = decodedLicense.exp || decodedLicense.eat || "";
  if (!decodedLicense.exp) {
    throw new Error("Invalid License Key - Missing expiration date");
  }
  delete decodedLicense.eat;
  // The `trial` field used to be optional, force it to always be defined
  decodedLicense.trial = !!decodedLicense.trial;

  // We used to only offer license keys for Enterprise plans (not pro)
  if (!decodedLicense.plan) {
    decodedLicense.plan = "enterprise";
  }
  // Trying to use SSO, but the plan doesn't support it
  if (
    process.env.SSO_CONFIG &&
    !planHasPremiumFeature(decodedLicense.plan, "sso")
  ) {
    throw new Error(`Your License Key does not support SSO.`);
  }
  // Trying to use IS_MULTI_ORG, but the plan doesn't support it
  if (
    process.env.IS_MULTI_ORG &&
    !planHasPremiumFeature(decodedLicense.plan, "multi-org")
  ) {
    throw new Error(
      `Your License Key does not support multiple organizations.`
    );
  }

  const convertedLicense: Partial<LicenseInterface> = {
    id: decodedLicense.ref,
    companyName: decodedLicense.sub,
    organizationId: decodedLicense.org,
    seats: decodedLicense.qty,
    dateCreated: decodedLicense.iat,
    dateExpires: decodedLicense.exp,
    isTrial: decodedLicense.trial,
    plan: decodedLicense.plan,
  };

  // If the public key failed to load, just assume the license is valid
  const publicKey = await getPublicKey();

  const isVerified = crypto.verify(
    "sha256",
    license,
    {
      key: publicKey,
      padding: crypto.constants.RSA_PKCS1_PSS_PADDING,
    },
    signature
  );

  // License key signature is invalid, don't use it
  if (!isVerified) {
    throw new Error("Invalid license key signature");
  }

  logger.info(decodedLicense, "Using verified license key");

  return convertedLicense;
}

function checkIfEnvVarSettingsAreAllowedByLicense(license: LicenseInterface) {
  // Trying to use SSO, but the plan doesn't support it
  if (process.env.SSO_CONFIG && !planHasPremiumFeature(license.plan, "sso")) {
    throw new Error(`Your License Key does not support SSO.`);
  }
  // Trying to use IS_MULTI_ORG, but the plan doesn't support it
  if (
    process.env.IS_MULTI_ORG &&
    !planHasPremiumFeature(license.plan, "multi-org")
  ) {
    throw new Error(
      `Your License Key does not support multiple organizations.`
    );
  }
}

async function getLicenseDataFromMongoCache(
  cache: LicenseDocument | null
): Promise<LicenseInterface> {
  if (!cache) {
    throw new Error(
      "License server is not working and no cached license data exists"
    );
  }
  if (
    new Date(cache.dateUpdated) > new Date(Date.now() - 7 * 24 * 60 * 60 * 1000) // 7 days
  ) {
    // If the public key failed to load, just assume the license is valid
    const publicKey = await getPublicKey();

    const licenseInterface = omit(cache.toJSON(), ["__v", "_id"]);

    // In order to verify the license key, we need to strip out the fields that are not part of the license data
    // and sort the fields alphabetically as we do on the license server itself.
    const strippedLicense = omit(licenseInterface, ["signedChecksum"]);
    const data = Object.fromEntries(sortBy(Object.entries(strippedLicense)));
    const dataBuffer = Buffer.from(JSON.stringify(data));

    const signature = Buffer.from(cache.signedChecksum, "base64url");

    logger.info("Verifying cached license data: " + JSON.stringify(data));
    const isVerified = crypto.verify(
      "sha256",
      dataBuffer,
      {
        key: publicKey,
        padding: crypto.constants.RSA_PKCS1_PSS_PADDING,
      },
      signature
    );

    // License key signature is invalid, don't use it
    if (!isVerified) {
      throw new Error("Cached Invalid license key signature");
    }

    checkIfEnvVarSettingsAreAllowedByLicense(cache);
    logger.info("Using cached license data");
    return licenseInterface as LicenseInterface;
  }
  throw new Error(
    "License server is not working and cached license data is too old"
  );
}

async function getLicenseDataFromServer(
  licenseId: string,
  userLicenseCodes: string[],
  metaData: LicenseMetaData
): Promise<LicenseInterface> {
  logger.info("Getting license data from server for " + licenseId);
  const url = `${LICENSE_SERVER}license/${licenseId}/check`;
  const options = {
    method: "PUT",
    headers: {
      "Content-Type": "application/json",
    },
    body: JSON.stringify({
      userHashes: userLicenseCodes,
      metaData,
    }),
  };

  let serverResult;

  const currentCache = await LicenseModel.findOne({ id: licenseId });

  try {
    serverResult = await fetch(url, options);
  } catch (e) {
    logger.warn("Could not connect to license server. Falling back to cache.");
    return getLicenseDataFromMongoCache(currentCache);
  }

  if (!serverResult.ok) {
    logger.warn(
      `Falling back to LicenseModel cache because the license server threw a ${serverResult.status} error: ${serverResult.statusText}.`
    );
    return getLicenseDataFromMongoCache(currentCache);
  }

  const licenseData = await serverResult.json();

  if (!currentCache) {
    // Create a cached version of the license key in case the license server goes down.
    logger.info("Creating new license cache");
    await LicenseModel.create(licenseData);
  } else {
    // Update the cached version of the license key in case the license server goes down.
    logger.info("Updating license cache");
    currentCache.set(licenseData);
    await currentCache.save();
  }

  checkIfEnvVarSettingsAreAllowedByLicense(licenseData);
  return licenseData;
}

export interface LicenseMetaData {
  installationId: string;
  gitSha: string;
  gitCommitDate: string;
  sdkLanguages: string[];
  dataSourceTypes: string[];
  eventTrackers: string[];
  isCloud: boolean;
}

const lock = new AsyncLock();
let licenseData: Partial<LicenseInterface> | null = null;
let cacheDate: Date | null = null;
// in-memory cache to avoid hitting the license server on every request
const keyToLicenseData: Record<string, Partial<LicenseInterface>> = {};

export async function licenseInit(
  licenseKey?: string,
  userLicenseCodes?: string[],
  metaData?: LicenseMetaData,
  forceRefresh = false
) {
  const key = licenseKey || process.env.LICENSE_KEY || null;

  if (!key) {
    licenseData = null;
    return;
  }

  const oneDayAgo = new Date(Date.now() - 24 * 60 * 60 * 1000);

  // When hitting a page for a new license we often make many simulataneous requests
  // By acquiring a lock we make sure to only call the license server once, the remaining
  // calls will be able to read from the cache.
  await lock.acquire(key, async () => {
    if (
      !forceRefresh &&
      key &&
      keyToLicenseData[key] &&
      (cacheDate === null || cacheDate > oneDayAgo)
    ) {
      licenseData = keyToLicenseData[key];
    } else if (key.startsWith("license_") && userLicenseCodes && metaData) {
      licenseData = await getLicenseDataFromServer(
        key,
        userLicenseCodes,
        metaData
      );
      cacheDate = new Date();
    } else {
      // Old style: the key itself has the encrypted license data in it.
      licenseData = await getVerifiedLicenseData(key);
    }

    keyToLicenseData[key] = licenseData;
  });

  return keyToLicenseData[key];
}

export function getLicense() {
  return licenseData;
}
export async function setLicense(l: Partial<LicenseInterface> | null) {
  // make sure we trust that l is already verified before setting:
  licenseData = l;
}

export function resetInMemoryLicenseCache(): void {
  licenseData = null;
  cacheDate = null;
  Object.keys(keyToLicenseData).forEach((key) => {
    delete keyToLicenseData[key];
  });
}

/**
 * Checks if the license is expired.
 * @returns {boolean} True if the license is expired, false otherwise.
 */
export function shouldLimitAccessDueToExpiredLicense(): boolean {
  // If licenseData is not available, consider it as not expired
  if (!licenseData) {
    return false;
  }

  // Check if the license is in trial and has an expiration date
  if (licenseData.isTrial && licenseData.dateExpires) {
    // Create a date object for the expiration date
    const expirationDate = new Date(licenseData.dateExpires);

    // Check if the adjusted expiration date is in the past
    if (expirationDate < new Date()) {
      // The license is expired
      return true;
    }
  }

  // The license is not expired
  return false;
}<|MERGE_RESOLUTION|>--- conflicted
+++ resolved
@@ -33,11 +33,8 @@
   | "remote-evaluation"
   | "multi-org"
   | "custom-launch-checklist"
-<<<<<<< HEAD
   | "multi-metric-queries"
-=======
   | "no-access-role"
->>>>>>> 444a25c9
   | "teams";
 export type CommercialFeaturesMap = Record<AccountPlan, Set<CommercialFeature>>;
 
