--- conflicted
+++ resolved
@@ -40,11 +40,8 @@
   | "no-access-role"
   | "teams"
   | "sticky-bucketing"
-<<<<<<< HEAD
   | "require-approvals"
-=======
   | "code-references"
->>>>>>> 4ea2e90d
   | "prerequisites"
   | "prerequisite-targeting";
 export type CommercialFeaturesMap = Record<AccountPlan, Set<CommercialFeature>>;
@@ -161,11 +158,8 @@
     "custom-launch-checklist",
     "no-access-role",
     "sticky-bucketing",
-<<<<<<< HEAD
     "require-approvals",
-=======
     "code-references",
->>>>>>> 4ea2e90d
     "prerequisites",
     "prerequisite-targeting",
   ]),
