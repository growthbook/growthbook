--- conflicted
+++ resolved
@@ -33,13 +33,9 @@
   | "remote-evaluation"
   | "multi-org"
   | "custom-launch-checklist"
-<<<<<<< HEAD
+  | "no-access-role"
   | "teams"
   | "sticky-bucketing";
-=======
-  | "no-access-role"
-  | "teams";
->>>>>>> f1873ecc
 export type CommercialFeaturesMap = Record<AccountPlan, Set<CommercialFeature>>;
 
 export interface LicenseInterface {
@@ -139,11 +135,8 @@
     "multi-org",
     "teams",
     "custom-launch-checklist",
-<<<<<<< HEAD
+    "no-access-role",
     "sticky-bucketing",
-=======
-    "no-access-role",
->>>>>>> f1873ecc
   ]),
 };
 
