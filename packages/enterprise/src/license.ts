import crypto from "crypto";
import fs from "fs";
import path from "path";
import fetch from "node-fetch";
import type Stripe from "stripe";
import pino from "pino";
import { pick, sortBy } from "lodash";
import AsyncLock from "async-lock";
import { stringToBoolean } from "shared/util";
import { ProxyAgent } from "proxy-agent";
import cloneDeep from "lodash/cloneDeep";
import { getLicenseByKey, LicenseModel } from "./models/licenseModel";

export const LICENSE_SERVER_URL =
  process.env.LICENSE_SERVER_URL ||
  "https://central_license_server.growthbook.io/api/v1/";

// mimic behavior in back-end/src/util/secrets.ts
const APP_ORIGIN = process.env.APP_ORIGIN || "http://localhost:3000";

const logger = pino();

export type AccountPlan = "oss" | "starter" | "pro" | "pro_sso" | "enterprise";
const accountPlans: Set<AccountPlan> = new Set([
  "oss",
  "starter",
  "pro",
  "pro_sso",
  "enterprise",
]);

export type CommercialFeature =
  | "scim"
  | "sso"
  | "advanced-permissions"
  | "encrypt-features-endpoint"
  | "schedule-feature-flag"
  | "custom-metadata"
  | "override-metrics"
  | "regression-adjustment"
  | "sequential-testing"
  | "pipeline-mode"
  | "audit-logging"
  | "visual-editor"
  | "archetypes"
  | "simulate"
  | "cloud-proxy"
  | "hash-secure-attributes"
  | "livechat"
  | "json-validation"
  | "remote-evaluation"
  | "multi-org"
  | "custom-launch-checklist"
  | "multi-metric-queries"
  | "no-access-role"
  | "teams"
  | "sticky-bucketing"
  | "require-approvals"
  | "code-references"
  | "prerequisites"
  | "prerequisite-targeting"
  | "redirects"
  | "multiple-sdk-webhooks"
  | "custom-roles"
  | "quantile-metrics"
  | "retention-metrics"
  | "custom-markdown"
  | "experiment-impact"
  | "metric-populations"
  | "large-saved-groups"
  | "multi-armed-bandits"
  | "metric-groups"
  | "environment-inheritance"
  | "templates"
<<<<<<< HEAD
  | "mid-experiment-power";
=======
  | "historical-power";
>>>>>>> f2c5f27a

export type CommercialFeaturesMap = Record<AccountPlan, Set<CommercialFeature>>;

export interface LicenseInterface {
  id: string; // Unique ID for the license key
  companyName: string; // Name of the organization on the license
  organizationId?: string; // OrganizationId (keys prior to 12/2022 do not contain this field)
  seats: number; // Maximum number of seats on the license
  hardCap: boolean; // True if this license has a hard cap on the number of seats
  dateCreated: string; // Date the license was issued
  dateExpires: string; // Date the license expires
  name: string; // Name of the person who signed up for the license
  email: string; // Billing email of the person who signed up for the license
  emailVerified: boolean; // True if the email has been verified
  isTrial: boolean; // True if this is a trial license
  plan?: AccountPlan; // The assigned plan (pro, enterprise, etc.) for this license
  seatsInUse: number; // Number of seats currently in use
  remoteDowngrade: boolean; // True if the license was downgraded remotely
  message?: {
    text: string; // The text to show in the account notice
    className: string; // The class name to apply to the account notice
    tooltipText: string; // The text to show in the tooltip
    showAllUsers: boolean; // True if all users should see the notice rather than just the admins
  };
  stripeSubscription?: {
    id: string;
    qty: number;
    trialEnd: Date | null;
    status: Stripe.Subscription.Status;
    current_period_end: number;
    cancel_at: number | null;
    canceled_at: number | null;
    cancel_at_period_end: boolean;
    planNickname: string | null;
    priceId?: string;
    price?: number; // The price of the license
    discountAmount?: number; // The amount of the discount
    discountMessage?: string; // The message of the discount
    hasPaymentMethod?: boolean;
  };
  freeTrialDate?: Date; // Date the free trial was started
  installationUsers: {
    [installationId: string]: { date: string; userHashes: string[] };
  }; // Map of first 7 chars of user email shas to the last time they were in a usage request
  archived: boolean; // True if this license has been deleted/archived
  dateUpdated: string; // Date the license was last updated
  usingMongoCache: boolean; // True if the license data was retrieved from the cache
  firstFailedFetchDate?: Date; // Date of the first failed fetch
  lastFailedFetchDate?: Date; // Date of the last failed fetch
  lastServerErrorMessage?: string; // The last error message from a failed fetch
  signedChecksum: string; // Checksum of the license data signed with the private key
}

// Old/Airgapped style license keys where the license data is encrypted in the key itself
type LicenseData = {
  // Unique id for the license key
  ref: string;
  // Name of organization on the license
  sub: string;
  // Organization ID (keys prior to 12/2022 do not contain this field)
  org?: string;
  // Max number of seats
  qty: number;
  // True if this license has a hard cap on the number of seats (keys prior to 03/2024 do not contain this field)
  hardCap?: boolean;
  // Date issued
  iat: string;
  // Expiration date
  exp: string;
  // If it's a trial or not
  trial: boolean;
  // The plan (pro, enterprise, etc.)
  plan: AccountPlan;
  /**
   * Expiration date (old style)
   * @deprecated
   */
  eat?: string;
};

export const accountFeatures: CommercialFeaturesMap = {
  oss: new Set<CommercialFeature>([]),
  starter: new Set<CommercialFeature>([]),
  pro: new Set<CommercialFeature>([
    "advanced-permissions",
    "encrypt-features-endpoint",
    "schedule-feature-flag",
    "override-metrics",
    "regression-adjustment",
    "sequential-testing",
    "visual-editor",
    "archetypes",
    "simulate",
    "cloud-proxy",
    "hash-secure-attributes",
    "livechat",
    "remote-evaluation",
    "sticky-bucketing",
    "code-references",
    "prerequisites",
    "redirects",
    "multiple-sdk-webhooks",
    "quantile-metrics",
    "retention-metrics",
    "metric-populations",
    "multi-armed-bandits",
<<<<<<< HEAD
    "mid-experiment-power",
=======
    "historical-power",
>>>>>>> f2c5f27a
  ]),
  pro_sso: new Set<CommercialFeature>([
    "sso",
    "advanced-permissions",
    "encrypt-features-endpoint",
    "schedule-feature-flag",
    "override-metrics",
    "regression-adjustment",
    "sequential-testing",
    "visual-editor",
    "archetypes",
    "simulate",
    "cloud-proxy",
    "hash-secure-attributes",
    "livechat",
    "remote-evaluation",
    "sticky-bucketing",
    "code-references",
    "prerequisites",
    "redirects",
    "multiple-sdk-webhooks",
    "quantile-metrics",
    "retention-metrics",
    "metric-populations",
    "multi-armed-bandits",
<<<<<<< HEAD
    "mid-experiment-power",
=======
    "historical-power",
>>>>>>> f2c5f27a
  ]),
  enterprise: new Set<CommercialFeature>([
    "scim",
    "sso",
    "advanced-permissions",
    "audit-logging",
    "encrypt-features-endpoint",
    "schedule-feature-flag",
    "custom-metadata",
    "override-metrics",
    "regression-adjustment",
    "sequential-testing",
    "pipeline-mode",
    "multi-metric-queries",
    "visual-editor",
    "archetypes",
    "simulate",
    "cloud-proxy",
    "hash-secure-attributes",
    "json-validation",
    "livechat",
    "remote-evaluation",
    "multi-org",
    "teams",
    "custom-launch-checklist",
    "no-access-role",
    "sticky-bucketing",
    "require-approvals",
    "code-references",
    "prerequisites",
    "prerequisite-targeting",
    "redirects",
    "multiple-sdk-webhooks",
    "quantile-metrics",
    "retention-metrics",
    "custom-roles",
    "custom-markdown",
    "experiment-impact",
    "metric-populations",
    "large-saved-groups",
    "multi-armed-bandits",
    "metric-groups",
    "environment-inheritance",
    "templates",
<<<<<<< HEAD
    "mid-experiment-power",
=======
    "historical-power",
>>>>>>> f2c5f27a
  ]),
};

type MinimalOrganization = {
  id: string;
  licenseKey?: string;
  enterprise?: boolean;
  restrictAuthSubPrefix?: string;
  restrictLoginMethod?: string;
  subscription?: {
    status: Stripe.Subscription.Status;
  };
};

export function getLowestPlanPerFeature(
  accountFeatures: CommercialFeaturesMap
): Partial<Record<CommercialFeature, AccountPlan>> {
  const lowestPlanPerFeature: Partial<
    Record<CommercialFeature, AccountPlan>
  > = {};

  // evaluate in order from highest to lowest plan
  const plansFromHighToLow: AccountPlan[] = [
    "enterprise",
    "pro_sso",
    "pro",
    "starter",
    "oss",
  ];
  plansFromHighToLow.forEach((accountPlan) => {
    accountFeatures[accountPlan].forEach((feature) => {
      lowestPlanPerFeature[feature] = accountPlan;
    });
  });

  return lowestPlanPerFeature;
}

export function isActiveSubscriptionStatus(
  status?: Stripe.Subscription.Status
) {
  return ["active", "trialing", "past_due"].includes(status || "");
}

// This returns the actual plan the organzation is on.  If you would prefer to know
// what plan the organization is effectively on (taking into account downgrades)
// use getEffectiveAccountPlan() instead.
export function getAccountPlan(org: MinimalOrganization): AccountPlan {
  if (stringToBoolean(process.env.IS_CLOUD)) {
    if (org.licenseKey) {
      return getLicense(org.licenseKey)?.plan || "starter";
    }
    if (org.enterprise) return "enterprise";
    if (org.restrictAuthSubPrefix || org.restrictLoginMethod) return "pro_sso";
    if (isActiveSubscriptionStatus(org.subscription?.status)) return "pro";
    return "starter";
  }

  // For self-hosted deployments
  return getLicense(org.licenseKey)?.plan || "oss";
}

function planHasPremiumFeature(
  plan: AccountPlan,
  feature: CommercialFeature
): boolean {
  return accountFeatures[plan].has(feature);
}

export function orgHasPremiumFeature(
  org: MinimalOrganization,
  feature: CommercialFeature
): boolean {
  return planHasPremiumFeature(getEffectiveAccountPlan(org), feature);
}

function getPublicKey(): Buffer {
  try {
    const data = fs.readFileSync(
      path.join(__dirname, "..", "license_public_key.pem")
    );
    return data;
  } catch (err) {
    logger.error(
      "Failed to find Growthbook public key file for license verification"
    );
    throw err;
  }
}

function getVerifiedLicenseData(key: string): Partial<LicenseInterface> {
  const [license, signature] = key
    .split(".")
    .map((s) => Buffer.from(s, "base64url"));

  let decodedLicense: LicenseData;
  try {
    decodedLicense = JSON.parse(license.toString());
  } catch {
    throw new Error("Could not parse license");
  }

  // Support old way of storing expiration date
  decodedLicense.exp = decodedLicense.exp || decodedLicense.eat || "";
  if (!decodedLicense.exp) {
    throw new Error("Invalid License Key - Missing expiration date");
  }
  delete decodedLicense.eat;
  // The `trial` field used to be optional, force it to always be defined
  decodedLicense.trial = !!decodedLicense.trial;

  // We used to only offer license keys for Enterprise plans (not pro)
  if (!decodedLicense.plan) {
    decodedLicense.plan = "enterprise";
  }

  const convertedLicense: Partial<LicenseInterface> = {
    id: decodedLicense.ref,
    companyName: decodedLicense.sub,
    organizationId: decodedLicense.org,
    seats: decodedLicense.qty,
    hardCap: decodedLicense.hardCap || false,
    dateCreated: decodedLicense.iat,
    dateExpires: decodedLicense.exp,
    isTrial: decodedLicense.trial,
    plan: decodedLicense.plan,
  };

  // If the public key failed to load, just assume the license is valid
  const publicKey = getPublicKey();

  const isVerified = crypto.verify(
    "sha256",
    license,
    {
      key: publicKey,
      padding: crypto.constants.RSA_PKCS1_PSS_PADDING,
    },
    signature
  );

  // License key signature is invalid, don't use it
  if (!isVerified) {
    throw new Error("Invalid license key signature");
  }

  logger.info(decodedLicense, "Using verified license key");

  return convertedLicense;
}

function verifyLicenseInterface(license: LicenseInterface) {
  if (
    license.usingMongoCache &&
    license.firstFailedFetchDate &&
    !license.signedChecksum
  ) {
    // If there has never been a successful fetch, don't verify the license, it just contains the server error message
    return;
  }

  const publicKey = getPublicKey();

  // In order to verify the license key, we need to strip out the fields that are not part of the signed license data
  // and sort the fields alphabetically as we do on the license server itself.
  const strippedLicense = pick(license, [
    "dateExpires",
    "seats",
    "seatsInUse",
    "archived",
    "remoteDowngrade",
    "isTrial",
    "organizationId",
    "plan",
  ]);
  const data = Object.fromEntries(sortBy(Object.entries(strippedLicense)));
  const dataBuffer = Buffer.from(JSON.stringify(data));

  const signature = Buffer.from(license.signedChecksum, "base64url");

  logger.info("Verifying license data: " + JSON.stringify(data));
  const isVerified = crypto.verify(
    "sha256",
    dataBuffer,
    {
      key: publicKey,
      padding: crypto.constants.RSA_PKCS1_PSS_PADDING,
    },
    signature
  );

  // License key signature is invalid, don't use it
  if (!isVerified) {
    throw new Error("Invalid license key signature");
  }
}

function getAgentOptions() {
  const use_proxy =
    !!process.env.http_proxy ||
    !!process.env.https_proxy ||
    !!process.env.HTTPS_PROXY;
  return use_proxy ? { agent: new ProxyAgent() } : {};
}

export class LicenseServerError extends Error {
  status: number;

  constructor(message: string, status: number) {
    super(message);
    this.status = status;
    this.name = "LicenseServerError";
  }
}

async function callLicenseServer(url: string, body: string, method = "POST") {
  const agentOptions = getAgentOptions();

  const options = {
    method: method,
    headers: {
      "Content-Type": "application/json",
    },
    body,
    ...agentOptions,
  };

  let serverResult;
  try {
    serverResult = await fetch(url, options);
  } catch (e) {
    logger.error(
      "Could not connect to license server. Make sure to whitelist 75.2.109.47."
    );
    throw new LicenseServerError(
      "Could not connect to license server. Make sure to whitelist 75.2.109.47.",
      500
    );
  }

  if (!serverResult.ok) {
    let errorText = await serverResult.text();
    try {
      const errorJson = JSON.parse(errorText);
      errorText = errorJson.error;
    } catch (e) {
      // errorText is not valid JSON, so do nothing and keep the original text
    }
    logger.error(`License Server error (${serverResult.status}): ${errorText}`);
    throw new LicenseServerError(
      `License server errored with: ${errorText}`,
      serverResult.status
    );
  }

  return await serverResult.json();
}

export async function postVerifyEmailToLicenseServer(
  emailVerificationToken: string
) {
  const url = `${LICENSE_SERVER_URL}license/verify-email`;
  return callLicenseServer(
    url,
    JSON.stringify({
      emailVerificationToken,
    })
  );
}

export async function postNewProTrialSubscriptionToLicenseServer(
  organizationId: string,
  companyName: string,
  name: string,
  email: string,
  seats: number
) {
  const url = `${LICENSE_SERVER_URL}subscription/new-pro-trial`;
  return callLicenseServer(
    url,
    JSON.stringify({
      organizationId,
      companyName,
      name,
      email,
      seats,
      appOrigin: APP_ORIGIN,
      cloudSecret: process.env.CLOUD_SECRET,
    })
  );
}

export async function postNewProSubscriptionToLicenseServer(
  organizationId: string,
  companyName: string,
  ownerEmail: string,
  name: string,
  seats: number,
  returnUrl: string
) {
  const url = `${LICENSE_SERVER_URL}subscription/new`;
  return callLicenseServer(
    url,
    JSON.stringify({
      appOrigin: APP_ORIGIN,
      cloudSecret: process.env.CLOUD_SECRET,
      organizationId,
      companyName,
      ownerEmail,
      name,
      seats,
      returnUrl,
    })
  );
}

export async function postNewSubscriptionSuccessToLicenseServer(
  checkoutSessionId: string
): Promise<LicenseInterface> {
  const url = `${LICENSE_SERVER_URL}subscription/success`;
  return await callLicenseServer(
    url,
    JSON.stringify({
      checkoutSessionId,
    })
  );
}

export async function postCreateBillingSessionToLicenseServer(
  licenseId: string
): Promise<{ url: string; status: number }> {
  const url = `${LICENSE_SERVER_URL}subscription/manage`;
  return await callLicenseServer(
    url,
    JSON.stringify({
      appOrigin: APP_ORIGIN,
      licenseId,
    })
  );
}

export async function postSubscriptionUpdateToLicenseServer(
  licenseId: string,
  seats: number
): Promise<LicenseInterface> {
  const url = `${LICENSE_SERVER_URL}subscription/update`;
  const license = await callLicenseServer(
    url,
    JSON.stringify({
      licenseId,
      seats,
    })
  );

  verifyAndSetServerLicenseData(license);
  return license;
}

export async function postCreateTrialEnterpriseLicenseToLicenseServer(
  email: string,
  name: string,
  organizationId: string,
  companyName: string,
  context: {
    organizationCreated: Date;
    currentSeats: number;
    currentPlan: AccountPlan;
    currentBuild: string;
    ctaSource: string;
  }
) {
  const url = `${LICENSE_SERVER_URL}license/new-enterprise-trial`;
  return await callLicenseServer(
    url,
    JSON.stringify({
      email,
      name,
      organizationId,
      companyName,
      context,
      appOrigin: APP_ORIGIN,
      cloudSecret: process.env.CLOUD_SECRET,
    })
  );
}

export async function postResendEmailVerificationEmailToLicenseServer(
  organizationId: string
) {
  const url = `${LICENSE_SERVER_URL}license/resend-license-email`;
  return await callLicenseServer(
    url,
    JSON.stringify({
      organizationId,
      appOrigin: APP_ORIGIN,
    })
  );
}

// Creates or replaces the license in the MongoDB cache in case the license server goes down.
async function createOrReplaceLicenseMongoCache(license: LicenseInterface) {
  await LicenseModel.findOneAndReplace({ id: license.id }, license, {
    upsert: true,
  });
}

// Updates the in memory cache, the one week backup Mongo cache, and verifies the license.
export function verifyAndSetServerLicenseData(license: LicenseInterface) {
  verifyLicenseInterface(license);
  keyToLicenseData[license.id] = license;
  keyToCacheDate[license.id] = new Date();
  createOrReplaceLicenseMongoCache(license).catch((e) => {
    logger.error(`Error creating mongo cache: ${e}`);
    throw e;
  });
}

function verifyAndSetCachedLicenseData(license: LicenseInterface) {
  license.usingMongoCache = true;
  verifyLicenseInterface(license);
  keyToLicenseData[license.id] = license;
  keyToCacheDate[license.id] = new Date();
}

async function getLicenseDataFromServer(
  licenseId: string,
  userLicenseCodes: string[],
  metaData: LicenseMetaData
): Promise<LicenseInterface> {
  logger.info("Getting license data from server for " + licenseId);
  const url = `${LICENSE_SERVER_URL}license/${licenseId}/check`;

  const license = await callLicenseServer(
    url,
    JSON.stringify({
      userHashes: userLicenseCodes,
      metaData,
    }),
    "PUT"
  );

  return license;
}

async function updateLicenseFromServer(
  licenseKey: string,
  org: MinimalOrganization,
  getUserCodesForOrg: (org: MinimalOrganization) => Promise<string[]>,
  getLicenseMetaData: () => Promise<LicenseMetaData>,
  mongoCache: LicenseInterface | null
) {
  let license: LicenseInterface;
  try {
    const userLicenseCodes = await getUserCodesForOrg(org);
    const metaData = await getLicenseMetaData();
    license = await getLicenseDataFromServer(
      licenseKey,
      userLicenseCodes,
      metaData
    );
    verifyAndSetServerLicenseData(license);
  } catch (e) {
    // attach error data to the cache so we know how long the server has been down for
    const now = new Date();
    if (mongoCache === null) {
      // We are erroring on first attempt ever to fetch the license. We record the error
      // data so that we can show the error message to the user.
      license = {
        id: licenseKey,
        firstFailedFetchDate: now,
      } as LicenseInterface;
    } else {
      license = mongoCache;
      if (!license.firstFailedFetchDate) {
        license.firstFailedFetchDate = now;
      }
    }
    license.lastFailedFetchDate = now;
    license.lastServerErrorMessage = e.message;
    license.usingMongoCache = true;
    verifyAndSetServerLicenseData(license);
    throw e;
  }
  return license;
}

export interface LicenseMetaData {
  installationId: string;
  gitSha: string;
  gitCommitDate: string;
  sdkLanguages: string[];
  dataSourceTypes: string[];
  eventTrackers: string[];
  isCloud: boolean;
}

const lock = new AsyncLock();

// in-memory cache to avoid hitting the license server on every request
const keyToLicenseData: Record<string, Partial<LicenseInterface>> = {};
const keyToCacheDate: Record<string, Date> = {};

export let backgroundUpdateLicenseFromServerForTests: Promise<void | LicenseInterface>;

export async function licenseInit(
  org?: MinimalOrganization,
  getUserCodesForOrg?: (org: MinimalOrganization) => Promise<string[]>,
  getLicenseMetaData?: () => Promise<LicenseMetaData>,
  forceRefresh = false
): Promise<Partial<LicenseInterface> | undefined> {
  const key = org?.licenseKey || process.env.LICENSE_KEY || null;

  if (!key) {
    return;
  }

  const oneDayAgo = new Date(Date.now() - 24 * 60 * 60 * 1000);
  const oneMinuteAgo = new Date(Date.now() - 60 * 1000);

  // Only refetch the license data if forceRefresh is true
  // or if the license data is not in the cache
  // or if the cache date exists and is older than 1 minute
  if (
    forceRefresh ||
    !keyToLicenseData[key] ||
    (keyToCacheDate[key] !== null && keyToCacheDate[key] <= oneMinuteAgo)
  ) {
    if (!isAirGappedLicenseKey(key)) {
      if (!org || !getUserCodesForOrg || !getLicenseMetaData) {
        throw new Error(
          "Missing org, getUserCodesForOrg, or getLicenseMetaData for connected license key"
        );
      }

      //let license: LicenseInterface;
      const mongoCache = await getLicenseByKey(key);
      const oneWeekAgo = new Date(Date.now() - 7 * 24 * 60 * 60 * 1000);
      if (
        forceRefresh ||
        !mongoCache ||
        !mongoCache.dateUpdated || // If the first call to get the license errors, the cache will be created with no dateUpdated
        new Date(mongoCache.dateUpdated) < oneWeekAgo
      ) {
        // It is time to update the license data from the server.
        // However when hitting a page we often make many simulataneous requests
        // By acquiring a lock we make sure to only call the license server once, the remaining
        // calls will be able to read from the cache.
        await lock.acquire(key, async () => {
          try {
            if (
              !forceRefresh &&
              keyToLicenseData[key] &&
              keyToCacheDate[key] > oneMinuteAgo
            ) {
              // Another request has already fetched the license data recently
              return;
            }

            // Fetch the license data from the cache again in case another request has updated it from a different server
            const mongoCache = await getLicenseByKey(key);
            if (
              forceRefresh ||
              !mongoCache ||
              !mongoCache.dateUpdated || // If the first call to get the license errors, the cache will be created with no dateUpdated
              new Date(mongoCache.dateUpdated) < oneWeekAgo
            ) {
              await updateLicenseFromServer(
                key,
                org,
                getUserCodesForOrg,
                getLicenseMetaData,
                mongoCache
              );
            } else {
              // Use the newly created cache
              verifyAndSetCachedLicenseData(mongoCache);
            }
          } catch (e) {
            // Hack to get the stack trace to show the original call to licenseInit
            // as AsyncLock seems to swallow the top of the stack frame.
            const tempError = new Error();
            Error.captureStackTrace(tempError, licenseInit);
            e.stack += "\n" + tempError.stack?.split("\n").slice(1).join("\n");
            throw e;
          }
        });
      } else {
        // Use the cache
        verifyAndSetCachedLicenseData(mongoCache);
        if (new Date(mongoCache.dateUpdated) < oneDayAgo) {
          // But if it is older than a day update it in the background
          backgroundUpdateLicenseFromServerForTests = updateLicenseFromServer(
            key,
            org,
            getUserCodesForOrg,
            getLicenseMetaData,
            mongoCache
          ).catch((e) => {
            logger.error(
              `Failed to update license ${key} in the background: ${e}`
            );
          });
        }
      }
    } else {
      // Old style: the key itself has the encrypted license data in it.
      keyToLicenseData[key] = getVerifiedLicenseData(key);
    }
  }

  // If an organization replaces an expired org.licenseKey with an env var
  // for license key that is not expired, use the env var license key instead.
  if (
    process.env.LICENSE_KEY &&
    key != process.env.LICENSE_KEY &&
    new Date(keyToLicenseData[key]?.dateExpires || "") < new Date()
  ) {
    const orgWithEnvVarAsLicenseKey = cloneDeep(org);
    if (orgWithEnvVarAsLicenseKey) {
      orgWithEnvVarAsLicenseKey.licenseKey = process.env.LICENSE_KEY;
    }

    const result = await licenseInit(
      orgWithEnvVarAsLicenseKey,
      getUserCodesForOrg,
      getLicenseMetaData,
      forceRefresh
    );
    if (result) {
      keyToLicenseData[key] = result;
    }
  }

  return keyToLicenseData[key];
}

export function getLicense(key?: string) {
  if (!key) {
    if (process.env.LICENSE_KEY) {
      key = process.env.LICENSE_KEY;
    } else {
      return null;
    }
  }
  return keyToLicenseData[key];
}

export function resetInMemoryLicenseCache(): void {
  Object.keys(keyToLicenseData).forEach((key) => {
    delete keyToLicenseData[key];
  });
  Object.keys(keyToCacheDate).forEach((key) => {
    delete keyToLicenseData[key];
  });
}

export function getLicenseError(org: MinimalOrganization): string {
  const key = org.licenseKey || process.env.LICENSE_KEY;
  const licenseData = getLicense(key);

  if (
    !stringToBoolean(process.env.IS_CLOUD) &&
    process.env.SSO_CONFIG &&
    (!licenseData ||
      !licenseData.plan ||
      !planHasPremiumFeature(licenseData.plan, "sso"))
  ) {
    // Trying to use SSO, but the plan doesn't support it
    // We throw the error here, otherwise they would still be able to use SSO on free plans with only a warning.
    throw new Error(
      "You need an enterprise license for SSO functionality. Either upgrade to enterprise or remove SSO_CONFIG environment variable."
    );
  }

  if (
    !stringToBoolean(process.env.IS_CLOUD) &&
    stringToBoolean(process.env.IS_MULTI_ORG) &&
    (!licenseData ||
      !licenseData.plan ||
      !planHasPremiumFeature(licenseData.plan, "multi-org"))
  ) {
    // Trying to use IS_MULTI_ORG, but the plan doesn't support it
    // We throw error here, otherwise they would still be able to use IS_MULTI_ORG on free plans.
    throw new Error(
      "You need an enterprise license for multi-org functionality. Either upgrade to enterprise or remove IS_MULTI_ORG environment variable."
    );
  }

  // If there is no license it can't have a different license error
  // Licenses might not have a plan if sign up for pro, but abandon checkout, in which case we don't want to show an error
  // Or it might not have a plan if the license is set in the env var but the license server wasn't whitelisted, in which case we do want to show the error
  if (!licenseData || !licenseData.plan) {
    if (licenseData?.lastServerErrorMessage?.includes("Could not connect")) {
      return "License server unreachable for too long";
    } else if (licenseData?.lastServerErrorMessage) {
      return "License server erroring for too long";
    }
    return "";
  }

  if (licenseData.usingMongoCache && licenseData.dateUpdated) {
    const dateUpdated = new Date(licenseData.dateUpdated);

    let cachedDataGoodUntil = new Date(
      dateUpdated.getTime() + 7 * 24 * 60 * 60 * 1000
    );
    if (
      licenseData.firstFailedFetchDate &&
      licenseData.firstFailedFetchDate < cachedDataGoodUntil
    ) {
      // As long as the first failed fetch date is within the last week, we allow the cache to be used for seven days from the first failed fetch
      cachedDataGoodUntil = new Date(
        licenseData.firstFailedFetchDate.getTime() + 7 * 24 * 60 * 60 * 1000
      );
    }

    if (new Date() > cachedDataGoodUntil) {
      if (
        !licenseData?.lastServerErrorMessage ||
        licenseData?.lastServerErrorMessage?.includes("Could not connect")
      ) {
        return "License server unreachable for too long";
      } else {
        return "License server erroring for too long";
      }
    }
  }

  if (shouldLimitAccessDueToExpiredLicense(licenseData)) {
    return "License expired";
  }

  if (!isAirGappedLicenseKey(key) && !licenseData.emailVerified) {
    return "Email not verified";
  }

  if (
    org.id &&
    licenseData?.organizationId &&
    org.id !== licenseData.organizationId
  ) {
    return "Invalid license";
  }

  if (licenseData?.remoteDowngrade) {
    return "License invalidated";
  }

  return "";
}

export function isAirGappedLicenseKey(licenseKey: string | undefined): boolean {
  if (!licenseKey) return false;
  return !licenseKey.startsWith("license");
}

export function getEffectiveAccountPlan(org: MinimalOrganization): AccountPlan {
  let basicPlan: AccountPlan;

  if (stringToBoolean(process.env.IS_CLOUD)) {
    if (!org.licenseKey) {
      return getAccountPlan(org);
    }
    basicPlan = "starter";
  } else {
    basicPlan = "oss";
  }

  const hasError = getLicenseError(org);
  if (hasError) {
    return basicPlan;
  }

  const license = getLicense(org.licenseKey);
  if (!license?.plan || !accountPlans.has(license?.plan)) {
    return basicPlan;
  }

  return license.plan;
}

/**
 * Checks if the license is expired.
 * @returns {boolean} True if the license is expired, false otherwise.
 */
function shouldLimitAccessDueToExpiredLicense(
  licenseData: Partial<LicenseInterface>
): boolean {
  // If licenseData is not available, consider it as not expired
  if (!licenseData) {
    return false;
  }

  // Limit access if it is a pro or pro_sso license and it has been canceled regardless of the dateExpires.
  // (If a payment failed stripe will cancel the subscription but the dateExpires will still be in the future.)
  if (
    ["pro", "pro_sso"].includes(licenseData.plan || "") &&
    licenseData.stripeSubscription?.status === "canceled"
  ) {
    return true;
  }

  // Limit access if it is a trial, or a remote downgraded enterprise license and it has expired
  if (
    (licenseData.isTrial || licenseData.remoteDowngrade) &&
    licenseData.dateExpires
  ) {
    const expirationDate = new Date(licenseData.dateExpires);

    if (expirationDate < new Date()) {
      // The license is expired
      return true;
    }
  }

  // The license is not expired
  return false;
}<|MERGE_RESOLUTION|>--- conflicted
+++ resolved
@@ -72,11 +72,8 @@
   | "metric-groups"
   | "environment-inheritance"
   | "templates"
-<<<<<<< HEAD
+  | "historical-power"
   | "mid-experiment-power";
-=======
-  | "historical-power";
->>>>>>> f2c5f27a
 
 export type CommercialFeaturesMap = Record<AccountPlan, Set<CommercialFeature>>;
 
@@ -183,11 +180,8 @@
     "retention-metrics",
     "metric-populations",
     "multi-armed-bandits",
-<<<<<<< HEAD
+    "historical-power",
     "mid-experiment-power",
-=======
-    "historical-power",
->>>>>>> f2c5f27a
   ]),
   pro_sso: new Set<CommercialFeature>([
     "sso",
@@ -213,11 +207,8 @@
     "retention-metrics",
     "metric-populations",
     "multi-armed-bandits",
-<<<<<<< HEAD
+    "historical-power",
     "mid-experiment-power",
-=======
-    "historical-power",
->>>>>>> f2c5f27a
   ]),
   enterprise: new Set<CommercialFeature>([
     "scim",
@@ -262,11 +253,8 @@
     "metric-groups",
     "environment-inheritance",
     "templates",
-<<<<<<< HEAD
+    "historical-power",
     "mid-experiment-power",
-=======
-    "historical-power",
->>>>>>> f2c5f27a
   ]),
 };
 
