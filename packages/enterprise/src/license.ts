--- conflicted
+++ resolved
@@ -63,13 +63,10 @@
   | "quantile-metrics"
   | "custom-markdown"
   | "experiment-impact"
-<<<<<<< HEAD
+  | "metric-populations"
+  | "large-saved-groups"
   | "multi-armed-bandits";
-=======
-  | "metric-populations"
-  | "large-saved-groups";
-
->>>>>>> 4b319072
+
 export type CommercialFeaturesMap = Record<AccountPlan, Set<CommercialFeature>>;
 
 export interface LicenseInterface {
@@ -171,11 +168,8 @@
     "redirects",
     "multiple-sdk-webhooks",
     "quantile-metrics",
-<<<<<<< HEAD
+    "metric-populations",
     "multi-armed-bandits",
-=======
-    "metric-populations",
->>>>>>> 4b319072
   ]),
   pro_sso: new Set<CommercialFeature>([
     "sso",
@@ -197,11 +191,8 @@
     "redirects",
     "multiple-sdk-webhooks",
     "quantile-metrics",
-<<<<<<< HEAD
+    "metric-populations",
     "multi-armed-bandits",
-=======
-    "metric-populations",
->>>>>>> 4b319072
   ]),
   enterprise: new Set<CommercialFeature>([
     "scim",
@@ -237,12 +228,9 @@
     "custom-roles",
     "custom-markdown",
     "experiment-impact",
-<<<<<<< HEAD
-    "multi-armed-bandits",
-=======
     "metric-populations",
     "large-saved-groups",
->>>>>>> 4b319072
+    "multi-armed-bandits",
   ]),
 };
 
