--- conflicted
+++ resolved
@@ -77,20 +77,13 @@
 export type CommercialFeaturesMap = Record<AccountPlan, Set<CommercialFeature>>;
 
 export type SubscriptionInfo = {
-<<<<<<< HEAD
-  billingPlatform: "stripe" | "orb";
-=======
   billingPlatform: "stripe";
->>>>>>> fd86b972
   externalId: string;
   trialEnd: Date | null;
   status: "active" | "canceled" | "past_due" | "trialing" | "";
   hasPaymentMethod: boolean;
-<<<<<<< HEAD
   // TODO: Remove once all orgs have moved license info off of the org
   hasLicense: boolean;
-=======
->>>>>>> fd86b972
 };
 
 export function getStripeSubscriptionStatus(
@@ -106,25 +99,6 @@
 export function getSubscriptionFromLicense(
   license: Partial<LicenseInterface>
 ): SubscriptionInfo | null {
-<<<<<<< HEAD
-  if (license._billingPlatform === "orb" && license._orbSubscription) {
-    return {
-      billingPlatform: "orb",
-      externalId: license._orbSubscription.id,
-      trialEnd: license._orbSubscription.trialEnd,
-      status: license._orbSubscription.status,
-      hasPaymentMethod: license._orbSubscription.hasPaymentMethod,
-      hasLicense: true,
-    };
-  } else if (license._stripeSubscription) {
-    return {
-      billingPlatform: "stripe",
-      externalId: license._stripeSubscription.id,
-      trialEnd: license._stripeSubscription.trialEnd,
-      status: getStripeSubscriptionStatus(license._stripeSubscription.status),
-      hasPaymentMethod: !!license._stripeSubscription.hasPaymentMethod,
-      hasLicense: true,
-=======
   if (license.stripeSubscription) {
     return {
       billingPlatform: "stripe",
@@ -132,7 +106,7 @@
       trialEnd: license.stripeSubscription.trialEnd,
       status: getStripeSubscriptionStatus(license.stripeSubscription.status),
       hasPaymentMethod: !!license.stripeSubscription.hasPaymentMethod,
->>>>>>> fd86b972
+      hasLicense: !!license.id,
     };
   }
   return null;
@@ -159,13 +133,8 @@
     tooltipText: string; // The text to show in the tooltip
     showAllUsers: boolean; // True if all users should see the notice rather than just the admins
   };
-<<<<<<< HEAD
-  _billingPlatform: "stripe" | "orb" | "";
-  _stripeSubscription?: {
-=======
   billingPlatform: "stripe" | "";
   stripeSubscription?: {
->>>>>>> fd86b972
     id: string;
     qty: number;
     trialEnd: Date | null;
