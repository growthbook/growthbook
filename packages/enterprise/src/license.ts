--- conflicted
+++ resolved
@@ -40,12 +40,9 @@
   | "no-access-role"
   | "teams"
   | "sticky-bucketing"
-<<<<<<< HEAD
-  | "require-approvals";
-=======
+  | "require-approvals"
   | "prerequisites"
   | "prerequisite-targeting";
->>>>>>> 1c9a11d8
 export type CommercialFeaturesMap = Record<AccountPlan, Set<CommercialFeature>>;
 
 export interface LicenseInterface {
@@ -158,12 +155,9 @@
     "custom-launch-checklist",
     "no-access-role",
     "sticky-bucketing",
-<<<<<<< HEAD
     "require-approvals",
-=======
     "prerequisites",
     "prerequisite-targeting",
->>>>>>> 1c9a11d8
   ]),
 };
 
