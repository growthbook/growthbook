--- conflicted
+++ resolved
@@ -70,11 +70,8 @@
   | "large-saved-groups"
   | "multi-armed-bandits"
   | "metric-groups"
-<<<<<<< HEAD
+  | "environment-inheritance"
   | "templates";
-=======
-  | "environment-inheritance";
->>>>>>> ea1cb398
 
 export type CommercialFeaturesMap = Record<AccountPlan, Set<CommercialFeature>>;
 
@@ -248,11 +245,8 @@
     "large-saved-groups",
     "multi-armed-bandits",
     "metric-groups",
-<<<<<<< HEAD
+    "environment-inheritance",
     "templates",
-=======
-    "environment-inheritance",
->>>>>>> ea1cb398
   ]),
 };
 
