--- conflicted
+++ resolved
@@ -21,11 +21,8 @@
   | "hash-secure-attributes"
   | "livechat"
   | "json-validation"
-<<<<<<< HEAD
+  | "remote-evaluation"
   | "multi-org";
-=======
-  | "remote-evaluation";
->>>>>>> 77263084
 export type CommercialFeaturesMap = Record<AccountPlan, Set<CommercialFeature>>;
 
 export type LicenseData = {
@@ -103,11 +100,8 @@
     "hash-secure-attributes",
     "json-validation",
     "livechat",
-<<<<<<< HEAD
+    "remote-evaluation",
     "multi-org",
-=======
-    "remote-evaluation",
->>>>>>> 77263084
   ]),
 };
 
