import mongoose from "mongoose";
import omit from "lodash/omit";
import { LicenseInterface } from "../license";

const licenseSchema = new mongoose.Schema({
  id: String, // Unique ID for the license key
  companyName: String, // Name of the organization on the license
  organizationId: String, // OrganizationId (keys prior to 12/2022 do not contain this field)
  seats: Number, // Maximum number of seats on the license
  hardCap: { type: Boolean, default: false }, // True if this license has a hard cap on the number of seats
  isTrial: { type: Boolean, default: false }, // True if this is a trial license
  emailVerified: { type: Boolean, default: false }, // True if the email has been verified
  plan: String, // The plan (pro, enterprise, etc.) for this license
  archived: { type: Boolean, default: false }, // True if this license has been deleted/archived
  seatsInUse: { type: Number, default: 0 }, // Number of seats currently in use
  remoteDowngrade: { type: Boolean, default: false }, // True if this license was downgraded remotely
  message: {
    text: String, // The text to show in the account notice
    className: String, // The class name to apply to the account notice
    tooltipText: String, // The text to show in the tooltip
    showAllUsers: Boolean, // True if all users should see the notice rather than just the admins
  },
<<<<<<< HEAD
  stripeSubscription: {
    id: String,
    qty: Number,
    trialEnd: Date,
    status: String,
    current_period_end: Number,
    cancel_at: Number,
    canceled_at: Number,
    cancel_at_period_end: Boolean,
    planNickname: String,
    priceId: String,
    hasPaymentMethod: Boolean,
  },
  _billingPlatform: String,
  _stripeSubscription: {},
  _orbSubscription: {},
=======
  stripeSubscription: {},
  billingPlatform: String,
>>>>>>> fd86b972
  price: Number, // The price of the license
  discountAmount: Number, // The amount of the discount
  discountMessage: String, // The message of the discount
  installationUsers: {
    type: Map,
    of: { _id: false, date: Date, userHashes: [String] },
  }, // Map of first 7 chars of user email shas to the last time they were in a usage request
  usingMongoCache: { type: Boolean, default: true }, // True if the license is using the mongo cache
  firstFailedFetchDate: Date, // Date of the first failed fetch
  lastFailedFetchDate: Date, // Date of the last failed fetch
  lastServerErrorMessage: String, // The last error message from a failed fetch
  signedChecksum: String, // Checksum of the license key
  dateCreated: Date, // Date the license was issued
  dateExpires: Date, // Date the license expires
  dateUpdated: Date, // Date the license was last updated
});

export type LicenseDocument = mongoose.Document &
  LicenseInterface & {
    stripeSubscription?: LicenseInterface["_stripeSubscription"];
  };

const LicenseModel = mongoose.model<LicenseDocument>("License", licenseSchema);

export { LicenseModel };

export function migrateLicenseDoc(
  doc: LicenseInterface & {
    stripeSubscription?: LicenseInterface["_stripeSubscription"];
  }
): LicenseInterface {
  return {
    ...doc,
    _stripeSubscription: doc._stripeSubscription || doc.stripeSubscription,
  };
}

export function toInterface(doc: LicenseDocument): LicenseInterface {
  const ret = doc.toJSON<LicenseDocument>();
  return migrateLicenseDoc(omit(ret, ["__v", "_id"]));
}

export async function getLicenseByKey(
  key: string
): Promise<LicenseInterface | null> {
  const doc = await LicenseModel.findOne({ id: key });
  return doc ? toInterface(doc) : null;
}<|MERGE_RESOLUTION|>--- conflicted
+++ resolved
@@ -20,27 +20,8 @@
     tooltipText: String, // The text to show in the tooltip
     showAllUsers: Boolean, // True if all users should see the notice rather than just the admins
   },
-<<<<<<< HEAD
-  stripeSubscription: {
-    id: String,
-    qty: Number,
-    trialEnd: Date,
-    status: String,
-    current_period_end: Number,
-    cancel_at: Number,
-    canceled_at: Number,
-    cancel_at_period_end: Boolean,
-    planNickname: String,
-    priceId: String,
-    hasPaymentMethod: Boolean,
-  },
-  _billingPlatform: String,
-  _stripeSubscription: {},
-  _orbSubscription: {},
-=======
   stripeSubscription: {},
   billingPlatform: String,
->>>>>>> fd86b972
   price: Number, // The price of the license
   discountAmount: Number, // The amount of the discount
   discountMessage: String, // The message of the discount
@@ -58,31 +39,16 @@
   dateUpdated: Date, // Date the license was last updated
 });
 
-export type LicenseDocument = mongoose.Document &
-  LicenseInterface & {
-    stripeSubscription?: LicenseInterface["_stripeSubscription"];
-  };
+export type LicenseDocument = mongoose.Document & LicenseInterface;
 
 const LicenseModel = mongoose.model<LicenseDocument>("License", licenseSchema);
 
 export { LicenseModel };
 
-export function migrateLicenseDoc(
-  doc: LicenseInterface & {
-    stripeSubscription?: LicenseInterface["_stripeSubscription"];
-  }
-): LicenseInterface {
-  return {
-    ...doc,
-    _stripeSubscription: doc._stripeSubscription || doc.stripeSubscription,
-  };
-}
-
 export function toInterface(doc: LicenseDocument): LicenseInterface {
   const ret = doc.toJSON<LicenseDocument>();
-  return migrateLicenseDoc(omit(ret, ["__v", "_id"]));
+  return omit(ret, ["__v", "_id"]);
 }
-
 export async function getLicenseByKey(
   key: string
 ): Promise<LicenseInterface | null> {
