--- conflicted
+++ resolved
@@ -25,13 +25,12 @@
 
 function MyComponent({ id }) {
   // Describe the shape of the returned data with Typescript types
-  const { data, error } =
-    useApi<{
-      people: {
-        id: string;
-        name: string;
-      }[];
-    }>(`/people`);
+  const { data, error } = useApi<{
+    people: {
+      id: string;
+      name: string;
+    }[];
+  }>(`/people`);
 
   if (error) {
     return <div className="alert alert-danger">{error}</div>;
@@ -177,47 +176,6 @@
 There is also a `render` prop for completely custom inputs.
 
 ```tsx
-<<<<<<< HEAD
-<Field label="Price" render={(id, ref) => {
-  return (
-    <MyPriceInput id={id} ref={ref}/>
-  )
-}}
-```
-
-## Storybook
-
-The project uses [Storybook](https://storybook.js.org/) to help with the development of presentational components.
-
-To run the server at http://localhost:6006 you can execute the following command:
-
-    yarn storybook
-
-When creating a new component, it is recommended to create a directory for it with the same name, and in that directory include both the component and the stories file. Here's an example:
-
-```
-packages/front-end/components/DeleteButton
-├── DeleteButton.stories.tsx
-└── DeleteButton.tsx
-
-0 directories, 2 files
-```
-
-A story must include a default export with a `title` and the component as `component`, as well as named exports of examples. Here's an example.
-
-```tsx
-export default {
-  component: MyComponent,
-  title: "MyComponent",
-};
-
-export const Default = () => {
-  return <MyComponent />;
-};
-```
-
-See files with suffix `.stories.tsx` for real examples that include how to implement a variety of helpful add-ons (e.g. actions, knobs, etc.)
-=======
 <Field
   label="Price"
   render={(id, ref) => {
@@ -448,4 +406,36 @@
   filterResults,
 });
 ```
->>>>>>> f2e7de4f
+
+## Storybook
+
+The project uses [Storybook](https://storybook.js.org/) to help with the development of presentational components.
+
+To run the server at http://localhost:6006 you can execute the following command:
+
+    yarn storybook
+
+When creating a new component, it is recommended to create a directory for it with the same name, and in that directory include both the component and the stories file. Here's an example:
+
+```
+packages/front-end/components/DeleteButton
+├── DeleteButton.stories.tsx
+└── DeleteButton.tsx
+
+0 directories, 2 files
+```
+
+A story must include a default export with a `title` and the component as `component`, as well as named exports of examples. Here's an example.
+
+```tsx
+export default {
+  component: MyComponent,
+  title: "MyComponent",
+};
+
+export const Default = () => {
+  return <MyComponent />;
+};
+```
+
+See files with suffix `.stories.tsx` for real examples that include how to implement a variety of helpful add-ons (e.g. actions, knobs, etc.)