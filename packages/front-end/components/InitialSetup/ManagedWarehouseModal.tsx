--- conflicted
+++ resolved
@@ -16,12 +16,7 @@
 import Modal from "@/components/Modal";
 import Badge from "@/ui/Badge";
 import SelectField from "@/components/Forms/SelectField";
-<<<<<<< HEAD
-import Checkbox from "@/components/Radix/Checkbox";
-=======
 import Checkbox from "@/ui/Checkbox";
-import Button from "@/ui/Button";
->>>>>>> f05f49c2
 
 export default function ManagedWarehouseModal({
   close,
