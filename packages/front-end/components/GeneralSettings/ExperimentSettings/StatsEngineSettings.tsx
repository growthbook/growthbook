--- conflicted
+++ resolved
@@ -5,14 +5,12 @@
 import ControlledTabs from "@/components/Tabs/ControlledTabs";
 import StatsEngineSelect from "@/components/Settings/forms/StatsEngineSelect";
 import Tab from "@/components/Tabs/Tab";
-<<<<<<< HEAD
-import Toggle from "@/components/Forms/Toggle";
-import BayesianPriorSettings from "@/components/Settings/BayesianPriorSettings";
-=======
 import BayesianTab from "./BayesianTab";
 import FrequentistTab from "./FrequentistTab";
+import { MetricDefaults } from "@back-end/types/organization";
 
 interface FormValues {
+  metricDefaults: MetricDefaults;
   statsEngine: StatsEngine;
   confidenceLevel: number;
   pValueThreshold: number;
@@ -24,7 +22,6 @@
 }
 
 export type StatsEngineSettingsForm = UseFormReturn<FormValues>;
->>>>>>> e53bba68
 
 export default function StatsEngineSettings() {
   const form = useFormContext<FormValues>();
@@ -134,49 +131,6 @@
         setActive={(v) => setStatsEngineTab(v || DEFAULT_STATS_ENGINE)}
       >
         <Tab id="bayesian" display="Bayesian">
-<<<<<<< HEAD
-          <h4 className="mb-4 text-purple">Bayesian Settings</h4>
-
-          <div className="form-group mb-2 mr-2 form-inline">
-            <Field
-              label="Chance to win threshold"
-              type="number"
-              step="any"
-              min="70"
-              max="99"
-              style={{
-                width: "80px",
-                borderColor: highlightColor,
-                backgroundColor: highlightColor ? highlightColor + "15" : "",
-              }}
-              className={`ml-2`}
-              containerClassName="mb-3"
-              append="%"
-              disabled={hasFileConfig()}
-              helpText={
-                <>
-                  <span className="ml-2">(95% is default)</span>
-                  <div
-                    className="ml-2"
-                    style={{
-                      color: highlightColor,
-                      flexBasis: "100%",
-                    }}
-                  >
-                    {warningMsg}
-                  </div>
-                </>
-              }
-              {...form.register("confidenceLevel", {
-                valueAsNumber: true,
-                min: 50,
-                max: 100,
-              })}
-            />
-          </div>
-
-          <BayesianPriorSettings />
-=======
           <BayesianTab
             {...{
               highlightColor,
@@ -184,7 +138,6 @@
               form,
             }}
           />
->>>>>>> e53bba68
         </Tab>
         <Tab id="frequentist" display="Frequentist">
           <FrequentistTab
