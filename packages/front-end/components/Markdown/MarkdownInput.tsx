--- conflicted
+++ resolved
@@ -18,12 +18,9 @@
 import LoadingOverlay from "@/components/LoadingOverlay";
 import Button from "@/components/Radix/Button";
 import { useAISettings } from "@/hooks/useOrgSettings";
-<<<<<<< HEAD
-import OptInModal from "@/components/License/OptInModal";
-=======
 import { useCopyToClipboard } from "@/hooks/useCopyToClipboard";
 import { SimpleTooltip } from "@/components/SimpleTooltip/SimpleTooltip";
->>>>>>> e3f3c644
+import OptInModal from "@/components/License/OptInModal";
 import { Tabs, TabsContent, TabsList, TabsTrigger } from "../Radix/Tabs";
 import Markdown from "./Markdown";
 
@@ -67,15 +64,12 @@
   const [aiSuggestionText, setAiSuggestionText] = useState("");
   const [loading, setLoading] = useState(false);
   const [aiError, setAiError] = useState("");
-<<<<<<< HEAD
-  const [aiAgreementModal, setAiAgreementModal] = useState(false);
-=======
 
   const { performCopy, copySuccess, copySupported } = useCopyToClipboard({
     timeout: 1500,
   });
 
->>>>>>> e3f3c644
+  const [aiAgreementModal, setAiAgreementModal] = useState(false);
   useEffect(() => {
     if (autofocus && textareaRef.current) {
       textareaRef.current.focus();
@@ -142,6 +136,8 @@
         setLoading(false);
         setAiError("Failed to get AI suggestion. API request error" + e);
       }
+    } else {
+      setAiError("AI is disabled for your organization. Adjust in settings.");
     }
   };
 
@@ -161,66 +157,6 @@
               Preview
             </TabsTrigger>
           </TabsList>
-<<<<<<< HEAD
-
-          {aiSuggestFunction && (
-            <Flex justify="end">
-              {aiAgreedTo ? (
-                <Button
-                  variant="ghost"
-                  title={
-                    !aiEnabled
-                      ? "AI is disabled for your organization. Adjust in settings."
-                      : ""
-                  }
-                  disabled={!aiSuggestFunction || loading}
-                  onClick={async () => {
-                    if (aiEnabled) {
-                      setAiError("");
-                      try {
-                        setLoading(true);
-                        // make sure it's on the right tab:
-                        setActiveControlledTab("write");
-                        const suggestedText = await aiSuggestFunction();
-                        if (suggestedText) {
-                          setAiSuggestionText(suggestedText);
-                          setLoading(false);
-                        } else {
-                          setLoading(false);
-                          setAiError("Failed to get AI suggestion");
-                        }
-                      } catch (e) {
-                        setLoading(false);
-                        setAiError(
-                          "Failed to get AI suggestion. API request error"
-                        );
-                      }
-                    } else {
-                      setAiError(
-                        "AI is disabled for your organization. Adjust in settings."
-                      );
-                    }
-                  }}
-                >
-                  {loading ? "Generating..." : "Get AI Suggestion "}
-                  <BsStars />
-                </Button>
-              ) : (
-                <Button
-                  variant="ghost"
-                  disabled={loading}
-                  onClick={async () => {
-                    setAiAgreementModal(true);
-                  }}
-                >
-                  {loading ? "Agreement required..." : "Get AI Suggestion "}
-                  <BsStars />
-                </Button>
-              )}
-            </Flex>
-          )}
-=======
->>>>>>> e3f3c644
         </Flex>
 
         <Box pt="2">
@@ -318,18 +254,35 @@
           </TabsContent>
           {aiSuggestFunction && !aiSuggestionText && (
             <Flex pt={"5"}>
-              <Button
-                variant="soft"
-                title={
-                  !aiEnabled
-                    ? "AI is disabled for your organization. Adjust in settings."
-                    : ""
-                }
-                disabled={!aiEnabled || !aiSuggestFunction || loading}
-                onClick={doAISuggestion}
-              >
-                <BsStars /> {loading ? "Generating..." : aiButtonText}
-              </Button>
+              {aiAgreedTo ? (
+                <Button
+                  variant="soft"
+                  title={
+                    !aiEnabled
+                      ? "AI is disabled for your organization. Adjust in settings."
+                      : ""
+                  }
+                  disabled={!aiEnabled || !aiSuggestFunction || loading}
+                  onClick={doAISuggestion}
+                >
+                  <BsStars /> {loading ? "Generating..." : aiButtonText}
+                </Button>
+              ) : (
+                <Button
+                  variant="soft"
+                  title={
+                    !aiEnabled
+                      ? "AI is disabled for your organization. Adjust in settings."
+                      : ""
+                  }
+                  disabled={loading}
+                  onClick={() => {
+                    setAiAgreementModal(true);
+                  }}
+                >
+                  <BsStars /> {loading ? "Generating..." : aiButtonText}
+                </Button>
+              )}
             </Flex>
           )}
           {aiSuggestionText && (
