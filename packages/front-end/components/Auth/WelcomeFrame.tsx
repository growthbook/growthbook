import { ReactNode, FC, ReactElement } from "react";
import LoadingOverlay from "@/components/LoadingOverlay";

type WelcomeFrameProps = {
  leftside: string | ReactElement | boolean;
  loading?: boolean;
  children: ReactNode;
};
const WelcomeFrame: FC<WelcomeFrameProps> = ({
  leftside,
  children,
  loading: loadingState,
}) => {
<<<<<<< HEAD
  const [loading] = useState(loadingState);
=======

>>>>>>> 87c5a89c
  return (
    <>
      <div className="welcome container-fluid">
        {loadingState && <LoadingOverlay />}
        <div className="row full-height align-items-stretch d-flex flex-fill d-flex justify-content-start">
          <div className="col-sm-5 intro-side ">
            <div className="ghosted-logo"></div>
            <div className="p-sm-1 p-md-3 pt-3 pt-sm-3 pt-md-5 d-flex align-items-center justify-content-center h-100">
              <div className="text-center">{leftside}</div>
            </div>
            <div className="logo">
              <a
                href="https://www.growthbook.io"
                target="_blank"
                rel="noreferrer"
              >
                <img
                  src="/logo/growth-book-logo-white.png"
                  style={{ maxWidth: "150px" }}
                />
              </a>
            </div>
          </div>
          <div className="col-sm-7 form-side p-0">
            <div className="welcomemodal p-4 h-100">
              <div className="h-100 align-items-center justify-content-center d-flex pr-2">
                <div className="formwrap">{children}</div>
              </div>
            </div>
          </div>
        </div>
      </div>
    </>
  );
};

export default WelcomeFrame;<|MERGE_RESOLUTION|>--- conflicted
+++ resolved
@@ -11,11 +11,6 @@
   children,
   loading: loadingState,
 }) => {
-<<<<<<< HEAD
-  const [loading] = useState(loadingState);
-=======
-
->>>>>>> 87c5a89c
   return (
     <>
       <div className="welcome container-fluid">
