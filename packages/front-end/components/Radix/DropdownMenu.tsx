--- conflicted
+++ resolved
@@ -16,24 +16,10 @@
 
 export function DropdownMenu({
   trigger,
-<<<<<<< HEAD
-  children,
-  variant = "soft",
-  ...props
-}: DropdownProps) {
-  let triggerComponent = (
-    <RadixDropdownMenu.Trigger>{trigger}</RadixDropdownMenu.Trigger>
-  );
-
-  if (typeof trigger === "string") {
-    triggerComponent = (
-      <RadixDropdownMenu.Trigger>
-        <Button {...props}>{trigger}</Button>
-      </RadixDropdownMenu.Trigger>
-=======
   menuPlacement = "start",
   menuWidth,
   children,
+  variant,
   ...props
 }: DropdownProps) {
   const triggerComponent =
@@ -43,26 +29,20 @@
       </Button>
     ) : (
       trigger
->>>>>>> df9b78d5
     );
 
   return (
     <RadixDropdownMenu.Root {...props}>
-<<<<<<< HEAD
-      {triggerComponent}
-      <RadixDropdownMenu.Content variant={variant}>
-=======
       <RadixDropdownMenu.Trigger>{triggerComponent}</RadixDropdownMenu.Trigger>
       <RadixDropdownMenu.Content
         align={menuPlacement}
-        variant="soft"
+        variant={variant}
         side="bottom"
         className={
           menuWidth === "full" ? "dropdown-content-width-full" : undefined
         }
         style={{ width: typeof menuWidth === "number" ? menuWidth : undefined }}
       >
->>>>>>> df9b78d5
         {children}
       </RadixDropdownMenu.Content>
     </RadixDropdownMenu.Root>
