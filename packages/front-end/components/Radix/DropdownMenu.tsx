import {
  DropdownMenu as RadixDropdownMenu,
  Text,
  Tooltip,
} from "@radix-ui/themes";
import type { MarginProps } from "@radix-ui/themes/dist/cjs/props/margin.props";
import { PiCaretDown } from "react-icons/pi";
import React from "react";
import Button from "@/components/Radix/Button";

type AllowedChildren = string | React.ReactNode;

type DropdownProps = {
  trigger: React.ReactNode;
  triggerClassName?: string;
  menuPlacement?: "start" | "center" | "end";
  menuWidth?: "full" | number;
  children: AllowedChildren;
  color?: RadixDropdownMenu.ContentProps["color"];
  variant?: RadixDropdownMenu.ContentProps["variant"];
<<<<<<< HEAD
  tooltipContent?: string;
=======
  open?: boolean;
  onOpenChange?: (o: boolean) => void;
  disabled?: boolean;
>>>>>>> 0593abf0
} & MarginProps;

export function DropdownMenu({
  trigger,
  triggerClassName,
  menuPlacement = "start",
  menuWidth,
  children,
  color,
  variant,
<<<<<<< HEAD
  tooltipContent,
=======
  disabled,
>>>>>>> 0593abf0
  ...props
}: DropdownProps) {
  const triggerComponent =
    typeof trigger === "string" ? (
      <Button
        icon={disabled ? undefined : <PiCaretDown />}
        iconPosition="right"
      >
        {trigger}
      </Button>
    ) : (
      trigger
    );

  return (
<<<<<<< HEAD
    <RadixDropdownMenu.Root {...props}>
      {tooltipContent ? (
        <Tooltip content={tooltipContent} side="bottom">
          <RadixDropdownMenu.Trigger>
            {triggerComponent}
          </RadixDropdownMenu.Trigger>
        </Tooltip>
      ) : (
        <>
          <RadixDropdownMenu.Trigger>
            {triggerComponent}
          </RadixDropdownMenu.Trigger>
        </>
      )}

=======
    <RadixDropdownMenu.Root {...props} modal={false}>
      <RadixDropdownMenu.Trigger
        className={triggerClassName}
        disabled={disabled}
      >
        {triggerComponent}
      </RadixDropdownMenu.Trigger>
>>>>>>> 0593abf0
      <RadixDropdownMenu.Content
        align={menuPlacement}
        color={color}
        variant={variant}
        side="bottom"
        className={
          menuWidth === "full" ? "dropdown-content-width-full" : undefined
        }
        style={{ width: typeof menuWidth === "number" ? menuWidth : undefined }}
      >
        {children}
      </RadixDropdownMenu.Content>
    </RadixDropdownMenu.Root>
  );
}

type DropdownContentProps = {
  children: AllowedChildren;
  trigger: AllowedChildren;
  triggerClassName?: string;
} & MarginProps;

export function DropdownSubMenu({
  children,
  trigger,
  triggerClassName,
  ...props
}: DropdownContentProps) {
  return (
    <RadixDropdownMenu.Sub>
      <RadixDropdownMenu.SubTrigger className={triggerClassName}>
        {trigger}
      </RadixDropdownMenu.SubTrigger>
      <RadixDropdownMenu.SubContent {...props}>
        {children}
      </RadixDropdownMenu.SubContent>
    </RadixDropdownMenu.Sub>
  );
}

type DropdownItemProps = {
  children: AllowedChildren;
  className?: string;
  disabled?: boolean;
  onClick?: (event: Event) => void;
  color?: "red" | "default";
  shortcut?: RadixDropdownMenu.ItemProps["shortcut"];
} & MarginProps;

export function DropdownMenuItem({
  children,
  disabled = false,
  shortcut,
  color,
  onClick,
  ...props
}: DropdownItemProps) {
  if (color === "default") {
    color = undefined;
  }
  return (
    <RadixDropdownMenu.Item
      disabled={disabled}
      onSelect={onClick}
      color={color}
      shortcut={shortcut}
      {...props}
    >
      {children}
    </RadixDropdownMenu.Item>
  );
}

type DropdownMenuLabelProps = React.ComponentProps<
  typeof RadixDropdownMenu.Label
>;

export function DropdownMenuLabel({
  children,
  ...props
}: DropdownMenuLabelProps): JSX.Element {
  return (
    <RadixDropdownMenu.Label {...props}>
      <Text color="gray">{children}</Text>
    </RadixDropdownMenu.Label>
  );
}

export function DropdownMenuSeparator() {
  return <RadixDropdownMenu.Separator />;
}

export function DropdownMenuGroup({
  children,
  ...props
}: React.ComponentProps<typeof RadixDropdownMenu.Group>): JSX.Element {
  return (
    <RadixDropdownMenu.Group {...props}>{children}</RadixDropdownMenu.Group>
  );
}<|MERGE_RESOLUTION|>--- conflicted
+++ resolved
@@ -18,13 +18,10 @@
   children: AllowedChildren;
   color?: RadixDropdownMenu.ContentProps["color"];
   variant?: RadixDropdownMenu.ContentProps["variant"];
-<<<<<<< HEAD
   tooltipContent?: string;
-=======
   open?: boolean;
   onOpenChange?: (o: boolean) => void;
   disabled?: boolean;
->>>>>>> 0593abf0
 } & MarginProps;
 
 export function DropdownMenu({
@@ -35,11 +32,8 @@
   children,
   color,
   variant,
-<<<<<<< HEAD
   tooltipContent,
-=======
   disabled,
->>>>>>> 0593abf0
   ...props
 }: DropdownProps) {
   const triggerComponent =
@@ -55,31 +49,26 @@
     );
 
   return (
-<<<<<<< HEAD
-    <RadixDropdownMenu.Root {...props}>
+    <RadixDropdownMenu.Root {...props} modal={false}>
       {tooltipContent ? (
         <Tooltip content={tooltipContent} side="bottom">
-          <RadixDropdownMenu.Trigger>
+          <RadixDropdownMenu.Trigger
+            className={triggerClassName}
+            disabled={disabled}
+          >
             {triggerComponent}
           </RadixDropdownMenu.Trigger>
         </Tooltip>
       ) : (
         <>
-          <RadixDropdownMenu.Trigger>
+          <RadixDropdownMenu.Trigger
+            className={triggerClassName}
+            disabled={disabled}
+          >
             {triggerComponent}
           </RadixDropdownMenu.Trigger>
         </>
       )}
-
-=======
-    <RadixDropdownMenu.Root {...props} modal={false}>
-      <RadixDropdownMenu.Trigger
-        className={triggerClassName}
-        disabled={disabled}
-      >
-        {triggerComponent}
-      </RadixDropdownMenu.Trigger>
->>>>>>> 0593abf0
       <RadixDropdownMenu.Content
         align={menuPlacement}
         color={color}
