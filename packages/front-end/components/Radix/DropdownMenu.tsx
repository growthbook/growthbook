--- conflicted
+++ resolved
@@ -125,15 +125,9 @@
       disabled={disabled || !!error || !!loading}
       onSelect={async (event) => {
         event.preventDefault();
-<<<<<<< HEAD
-        setError(null);
-        setLoading(true);
-        if (onClick) {
-=======
         if (onClick) {
           setError(null);
           setLoading(true);
->>>>>>> 1c26a22c
           try {
             await onClick(event);
             // If this promise is resolved without an error, we need to close
