--- conflicted
+++ resolved
@@ -24,11 +24,7 @@
   icon?: ReactNode;
   iconPosition?: "left" | "right";
   children: string | string[] | ReactNode;
-<<<<<<< HEAD
-  style?: React.CSSProperties;
-=======
   style?: CSSProperties;
->>>>>>> 0593abf0
 } & MarginProps &
   Pick<ButtonProps, "title" | "type" | "aria-label">;
 
