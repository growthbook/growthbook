import { Flex, Text, Checkbox as RadixCheckbox } from "@radix-ui/themes";
import { MarginProps } from "@radix-ui/themes/dist/cjs/props/margin.props";
import clsx from "clsx";
import { ReactElement } from "react";
import { Responsive } from "@radix-ui/themes/dist/cjs/props";
import HelperText, { getRadixColor } from "@/components/Radix/HelperText";
import Tooltip from "@/components/Tooltip/Tooltip";

export type Size = "md" | "lg";

export function getRadixSize(size: Size): Responsive<"2" | "3"> {
  switch (size) {
    case "md":
      return "2";
    case "lg":
      return "3";
  }
}

export type Props = {
  label: string | ReactElement;
  disabled?: boolean;
<<<<<<< HEAD
  disabledMessage?: string;
  value: boolean | "indeterminate";
=======
  value: boolean;
  size?: Size;
>>>>>>> b7834f27
  error?: string;
  errorLevel?: "error" | "warning";
  description?: string;
  weight?: "bold" | "regular";
  setValue: (value: boolean | "indeterminate") => void;
} & MarginProps;

export default function Checkbox({
  label,
  disabled,
  disabledMessage,
  value,
  size = "md",
  setValue,
  description,
  error,
  errorLevel = "error",
  weight = "bold",
  ...containerProps
}: Props) {
  const checkboxColor = error ? getRadixColor(errorLevel) : "violet";

  const TooltipWrapper = ({ children }) =>
    disabledMessage ? (
      <Tooltip body={disabled ? disabledMessage : ""}>{children}</Tooltip>
    ) : (
      children
    );

  return (
<<<<<<< HEAD
    <TooltipWrapper>
      <Text
        as="label"
        size="2"
        className={clsx("rt-CheckboxItem", {
          "rt-TextDisabled": disabled,
          disabled: disabled,
        })}
        {...containerProps}
      >
        <Flex gap="2">
          <RadixCheckbox
            checked={value}
            onCheckedChange={(v) => setValue(v)}
            disabled={disabled}
            color={checkboxColor}
          />
          <Flex direction="column" gap="1">
            <Text weight={weight} className="main-text">
              {label}
            </Text>
            {description && <Text>{description}</Text>}
            {error && <HelperText status={errorLevel}>{error}</HelperText>}
          </Flex>
=======
    <Text
      as="label"
      size="2"
      className={clsx("rt-CheckboxItem", {
        "rt-TextDisabled": disabled,
        disabled: disabled,
      })}
      {...containerProps}
    >
      <Flex gap="2">
        <RadixCheckbox
          checked={value}
          onCheckedChange={(v) => setValue(v === true)}
          disabled={disabled}
          color={checkboxColor}
          size={getRadixSize(size)}
        />
        <Flex direction="column" gap="1">
          <Text weight="bold" className="main-text">
            {label}
          </Text>
          {description && <Text>{description}</Text>}
          {error && <HelperText status={errorLevel}>{error}</HelperText>}
>>>>>>> b7834f27
        </Flex>
      </Text>
    </TooltipWrapper>
  );
}<|MERGE_RESOLUTION|>--- conflicted
+++ resolved
@@ -20,13 +20,9 @@
 export type Props = {
   label: string | ReactElement;
   disabled?: boolean;
-<<<<<<< HEAD
   disabledMessage?: string;
   value: boolean | "indeterminate";
-=======
-  value: boolean;
   size?: Size;
->>>>>>> b7834f27
   error?: string;
   errorLevel?: "error" | "warning";
   description?: string;
@@ -57,7 +53,6 @@
     );
 
   return (
-<<<<<<< HEAD
     <TooltipWrapper>
       <Text
         as="label"
@@ -74,6 +69,7 @@
             onCheckedChange={(v) => setValue(v)}
             disabled={disabled}
             color={checkboxColor}
+            size={getRadixSize(size)}
           />
           <Flex direction="column" gap="1">
             <Text weight={weight} className="main-text">
@@ -82,31 +78,6 @@
             {description && <Text>{description}</Text>}
             {error && <HelperText status={errorLevel}>{error}</HelperText>}
           </Flex>
-=======
-    <Text
-      as="label"
-      size="2"
-      className={clsx("rt-CheckboxItem", {
-        "rt-TextDisabled": disabled,
-        disabled: disabled,
-      })}
-      {...containerProps}
-    >
-      <Flex gap="2">
-        <RadixCheckbox
-          checked={value}
-          onCheckedChange={(v) => setValue(v === true)}
-          disabled={disabled}
-          color={checkboxColor}
-          size={getRadixSize(size)}
-        />
-        <Flex direction="column" gap="1">
-          <Text weight="bold" className="main-text">
-            {label}
-          </Text>
-          {description && <Text>{description}</Text>}
-          {error && <HelperText status={errorLevel}>{error}</HelperText>}
->>>>>>> b7834f27
         </Flex>
       </Text>
     </TooltipWrapper>
