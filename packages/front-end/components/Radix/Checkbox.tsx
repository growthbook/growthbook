--- conflicted
+++ resolved
@@ -73,14 +73,7 @@
       <Text
         ref={ref}
         as="label"
-<<<<<<< HEAD
         size={labelSize}
-        className={clsx("rt-CheckboxItem", {
-          "rt-TextDisabled": disabled,
-          disabled: disabled,
-        })}
-=======
-        size="2"
         className={clsx(
           "rt-CheckboxItem",
           {
@@ -89,7 +82,6 @@
           },
           containerClassName
         )}
->>>>>>> 373fdd3a
         {...containerProps}
       >
         <Flex gap="2">
