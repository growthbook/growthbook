import Link from "next/link";
import styles from "./Layout.module.scss";
import { useState } from "react";
import clsx from "clsx";
import { useRouter } from "next/router";
import TopNav from "./TopNav";
import { FaArrowRight } from "react-icons/fa";
import { GBExperiment, GBSettings } from "../Icons";
import SidebarLink, { SidebarLinkProps } from "./SidebarLink";
import ProjectSelector from "./ProjectSelector";
import { BsFlag, BsClipboardCheck } from "react-icons/bs";
import { getGrowthBookBuild } from "../../services/env";
import useOrgSettings from "../../hooks/useOrgSettings";

// move experiments inside of 'analysis' menu
const navlinks: SidebarLinkProps[] = [
  {
    name: "Features",
    href: "/features",
    Icon: BsFlag,
    path: /^features/,
    beta: false,
    className: styles.first,
  },
  {
    name: "Analysis",
    href: "/experiments",
    Icon: GBExperiment,
    path: /^(experiment|metric|segment|dimension|datasources)/,
    autoClose: true,
    subLinks: [
      {
        name: "Experiments",
        href: "/experiments",
        path: /^experiment/,
      },
      {
        name: "Metrics",
        href: "/metrics",
        path: /^metric/,
      },
      {
        name: "Segments",
        href: "/segments",
        path: /^segment/,
      },
      {
        name: "Dimensions",
        href: "/dimensions",
        path: /^dimension/,
      },
      {
        name: "Data Sources",
        href: "/datasources",
        path: /^datasources/,
      },
    ],
  },
  {
    name: "Management",
    href: "/dashboard",
    Icon: BsClipboardCheck,
    path: /^(dashboard|idea|presentation)/,
    autoClose: true,
    subLinks: [
      {
        name: "Dashboard",
        href: "/dashboard",
        path: /^dashboard/,
      },
      {
        name: "Ideas",
        href: "/ideas",
        path: /^idea/,
      },
      {
        name: "Presentations",
        href: "/presentations",
        path: /^presentation/,
      },
    ],
  },
  {
    name: "Settings",
    href: "/settings",
    Icon: GBSettings,
    path: /^(settings|admin|projects|namespaces)/,
    settingsPermission: true,
    autoClose: true,
    subLinks: [
      {
        name: "General",
        href: "/settings",
        path: /^settings$/,
      },
      {
        name: "Team",
        href: "/settings/team",
        path: /^settings\/team/,
      },
      {
        name: "Projects",
        href: "/projects",
        path: /^projects/,
      },
      {
        name: "Attributes",
        href: "/settings/attributes",
        path: /^settings\/attributes/,
      },
      {
        name: "Environments",
        href: "/settings/environments",
        path: /^settings\/environments/,
      },
      {
        name: "API Keys",
        href: "/settings/keys",
        path: /^settings\/keys/,
      },
      {
        name: "Webhooks",
        href: "/settings/webhooks",
        path: /^settings\/webhooks/,
      },
      {
<<<<<<< HEAD
        name: "Billing",
        href: "/settings/billing",
        path: /^settings\/billing/,
        cloudOnly: true,
=======
        name: "Namespaces",
        href: "/namespaces",
        path: /^namespaces/,
>>>>>>> ca0716b1
      },
      {
        name: "Admin",
        href: "/admin",
        path: /^admin/,
        cloudOnly: true,
        divider: true,
        superAdmin: true,
      },
    ],
  },
];

const otherPageTitles = [
  {
    path: /^$/,
    title: "Home",
  },
  {
    path: /^activity/,
    title: "Activity Feed",
  },
  {
    path: /^experiments\/designer/,
    title: "Visual Experiment Designer",
  },
  {
    path: /^getstarted/,
    title: "Get Started",
  },
  {
    path: /^dashboard/,
    title: "Program Management",
  },
];

const backgroundShade = (color: string) => {
  // convert to RGB
  const c = +("0x" + color.slice(1).replace(color.length < 5 && /./g, "$&$&"));
  const r = c >> 16;
  const g = (c >> 8) & 255;
  const b = c & 255;
  // http://alienryderflex.com/hsp.html
  const hsp = Math.sqrt(0.299 * (r * r) + 0.587 * (g * g) + 0.114 * (b * b));
  if (hsp > 127.5) {
    return "light";
  } else {
    return "dark";
  }
};

const Layout = (): React.ReactElement => {
  const [open, setOpen] = useState(false);
  const settings = useOrgSettings();

  // hacky:
  const router = useRouter();
  const path = router.route.substr(1);
  // don't show the nav for presentations
  if (path.match(/^present\//)) {
    return null;
  }

  let pageTitle: string;
  otherPageTitles.forEach((o) => {
    if (!pageTitle && o.path.test(path)) {
      pageTitle = o.title;
    }
  });
  navlinks.forEach((o) => {
    if (o.subLinks) {
      o.subLinks.forEach((s) => {
        if (!pageTitle && s.path.test(path)) {
          pageTitle = s.name;
        }
      });
    }
    if (!pageTitle && o.path.test(path)) {
      pageTitle = o.name;
    }
  });

  let customStyles = ``;
  if (settings?.customized) {
    const textColor =
      backgroundShade(settings?.primaryColor) === "dark" ? "#fff" : "#444";

    // we could support saving this CSS in the settings so it can be customized
    customStyles = `
      .sidebar { background-color: ${settings.primaryColor} !important; transition: none }
      .sidebarlink { transition: none; } 
      .sidebarlink:hover {
        background-color: background-color: ${settings.secondaryColor} !important;
      }
      .sidebarlink a:hover, .sidebarlink.selected, .sublink.selected { background-color: ${settings.secondaryColor} !important; } 
      .sublink {border-color: ${settings.secondaryColor} !important; }
      .sublink:hover, .sublink:hover a { background-color: ${settings.secondaryColor} !important; }
      .sidebarlink a, .sublink a {color: ${textColor}}
      `;
  }

  const build = getGrowthBookBuild();

  return (
    <>
      {settings?.customized && (
        <style dangerouslySetInnerHTML={{ __html: customStyles }}></style>
      )}
      <div
        className={clsx(styles.sidebar, "sidebar mb-5", {
          [styles.sidebaropen]: open,
        })}
      >
        <div className="">
          <div className="app-sidebar-header">
            <div className="app-sidebar-logo">
              <Link href="/">
                <a
                  aria-current="page"
                  className="app-sidebar-logo active"
                  title="GrowthBook Home"
                  onClick={() => setOpen(false)}
                >
                  <div className={styles.sidebarlogo}>
                    {settings?.customized && settings?.logoPath ? (
                      <>
                        <img
                          className={styles.userlogo}
                          alt="GrowthBook"
                          src={settings.logoPath}
                        />
                      </>
                    ) : (
                      <>
                        <img
                          className={styles.logo}
                          alt="GrowthBook"
                          src="/logo/growth-book-logomark-white.svg"
                        />
                        <img
                          className={styles.logotext}
                          alt="GrowthBook"
                          src="/logo/growth-book-name-white.svg"
                        />
                      </>
                    )}
                  </div>
                </a>
              </Link>
            </div>
            <div className={styles.mainmenu}>
              <ul
                onClick={(e) => {
                  const t = (e.target as HTMLElement).closest("a");
                  if (t && t.href && !t.className.match(/no-close/)) {
                    setOpen(false);
                  }
                }}
              >
                <li>
                  <a
                    href="#"
                    className={`${styles.closebutton} closebutton`}
                    onClick={(e) => e.preventDefault()}
                  >
                    <svg
                      className="bi bi-x"
                      width="1.9em"
                      height="1.9em"
                      viewBox="0 0 16 16"
                      fill="currentColor"
                      xmlns="http://www.w3.org/2000/svg"
                    >
                      <path
                        fillRule="evenodd"
                        d="M11.854 4.146a.5.5 0 0 1 0 .708l-7 7a.5.5 0 0 1-.708-.708l7-7a.5.5 0 0 1 .708 0z"
                      />
                      <path
                        fillRule="evenodd"
                        d="M4.146 4.146a.5.5 0 0 0 0 .708l7 7a.5.5 0 0 0 .708-.708l-7-7a.5.5 0 0 0-.708 0z"
                      />
                    </svg>
                  </a>
                </li>
                <ProjectSelector />
                {navlinks.map((v, i) => (
                  <SidebarLink {...v} key={i} />
                ))}
              </ul>
            </div>
          </div>
        </div>
        <div style={{ flex: 1 }} />
        <div className="p-3">
          <a
            href="https://docs.growthbook.io"
            className="btn btn-outline-light btn-block"
            target="_blank"
            rel="noreferrer"
          >
            View Docs <FaArrowRight className="ml-2" />
          </a>
        </div>
        {build.sha && (
          <div className="px-3 my-1 text-center">
            <small>
              <span className="text-muted">Build:</span>{" "}
              <a
                href={`https://github.com/growthbook/growthbook/commit/${build.sha}`}
                target="_blank"
                rel="noreferrer"
                className="text-white"
              >
                {build.sha.substr(0, 7)}
              </a>{" "}
              {build.date && (
                <span className="text-muted">({build.date.substr(0, 10)})</span>
              )}
            </small>
          </div>
        )}
      </div>

      <TopNav
        pageTitle={pageTitle}
        showNotices={true}
        toggleLeftMenu={() => setOpen(!open)}
      />
    </>
  );
};

export default Layout;<|MERGE_RESOLUTION|>--- conflicted
+++ resolved
@@ -124,16 +124,15 @@
         path: /^settings\/webhooks/,
       },
       {
-<<<<<<< HEAD
         name: "Billing",
         href: "/settings/billing",
         path: /^settings\/billing/,
         cloudOnly: true,
-=======
+      },
+      {
         name: "Namespaces",
         href: "/namespaces",
         path: /^namespaces/,
->>>>>>> ca0716b1
       },
       {
         name: "Admin",
