import Link from "next/link";
import { useState } from "react";
import clsx from "clsx";
import { useRouter } from "next/router";
import {
  BsFlag,
  BsClipboardCheck,
  BsLightbulb,
  BsCodeSlash,
} from "react-icons/bs";
import { FaArrowRight } from "react-icons/fa";
import { GlobalPermission } from "@back-end/types/organization";
import { getGrowthBookBuild } from "@/services/env";
import { useUser } from "@/services/UserContext";
import useStripeSubscription from "@/hooks/useStripeSubscription";
import useOrgSettings from "@/hooks/useOrgSettings";
import {
  GBDatabase,
  GBExperiment,
  GBPremiumBadge,
  GBSettings,
} from "@/components/Icons";
import { inferDocUrl } from "@/components/DocLink";
import UpgradeModal from "@/components/Settings/UpgradeModal";
import ProjectSelector from "./ProjectSelector";
import SidebarLink, { SidebarLinkProps } from "./SidebarLink";
import TopNav from "./TopNav";
import styles from "./Layout.module.scss";
import { usePageHead } from "./PageHead";

const navlinks: SidebarLinkProps[] = [
  {
    name: "Get Started",
    href: "/getstarted",
    Icon: BsLightbulb,
    path: /^getstarted/,
    className: styles.first,
  },
  {
    name: "Features",
    href: "/features",
    Icon: BsFlag,
    path: /^features/,
  },
  {
    name: "Experiments",
    href: "/experiments",
    path: /^experiment/,
    Icon: GBExperiment,
  },
  {
    name: "Metrics and Data",
    href: "/metrics",
    path: /^(metric|segment|dimension|datasources|fact-)/,
    autoClose: true,
    Icon: GBDatabase,
    subLinks: [
      {
        name: "Metrics",
        href: "/metrics",
        path: /^(metric|fact-metric)/,
      },
      {
        name: "Fact Tables",
        href: "/fact-tables",
        path: /^fact-tables/,
        beta: true,
      },
      {
        name: "Segments",
        href: "/segments",
        path: /^segment/,
      },
      {
        name: "Dimensions",
        href: "/dimensions",
        path: /^dimension/,
      },
      {
        name: "Data Sources",
        href: "/datasources",
        path: /^datasources/,
      },
    ],
  },
  {
    name: "Management",
    href: "/dashboard",
    Icon: BsClipboardCheck,
    path: /^(dashboard|idea|presentation)/,
    autoClose: true,
    subLinks: [
      {
        name: "Dashboard",
        href: "/dashboard",
        path: /^dashboard/,
      },
      {
        name: "Ideas",
        href: "/ideas",
        path: /^idea/,
      },
      {
        name: "Presentations",
        href: "/presentations",
        path: /^presentation/,
      },
    ],
  },
  {
    name: "SDK Configuration",
    href: "/sdks",
    path: /^(attributes|namespaces|environments|saved-groups|sdks)/,
    autoClose: true,
    Icon: BsCodeSlash,
    subLinks: [
      {
        name: "SDK Connections",
        href: "/sdks",
        path: /^sdks/,
      },
      {
        name: "Attributes",
        href: "/attributes",
        path: /^attributes/,
      },
      {
        name: "Namespaces",
        href: "/namespaces",
        path: /^namespaces/,
      },
      {
        name: "Environments",
        href: "/environments",
        path: /^environments/,
      },
      {
        name: "Saved Groups",
        href: "/saved-groups",
        path: /^saved-groups/,
      },
    ],
  },
  {
    name: "Settings",
    href: "/settings",
    Icon: GBSettings,
    path: /^(settings|admin|projects|integrations)/,
    autoClose: true,
    subLinks: [
      {
        name: "General",
        href: "/settings",
        path: /^settings$/,
<<<<<<< HEAD
        permissionCallbacks: [() => permissionsUtils.canManageOrgSettings()],
=======
        filter: ({ permissions }) => permissions.check("organizationSettings"),
>>>>>>> 781063ae
      },
      {
        name: "Team",
        href: "/settings/team",
        path: /^settings\/team/,
        filter: ({ permissions }) => permissions.check("manageTeam"),
      },
      {
        name: "Tags",
        href: "/settings/tags",
        path: /^settings\/tags/,
        filter: ({ permissions }) => permissions.check("manageTags"),
      },
      {
        name: "Projects",
        href: "/projects",
        path: /^project/,
        filter: ({ permissionsUtils }) =>
          permissionsUtils.canUpdateSomeProjects(),
      },
      {
        name: "API Keys",
        href: "/settings/keys",
        path: /^settings\/keys/,
        filter: ({ permissions }) => permissions.check("manageApiKeys"),
      },
      {
        name: "Webhooks",
        href: "/settings/webhooks",
        path: /^settings\/webhooks/,
        filter: ({ permissions }) => permissions.check("manageWebhooks"),
      },
      {
        name: "Logs",
        href: "/events",
        path: /^events/,
        filter: ({ permissions }) => permissions.check("viewEvents"),
      },
      {
        name: "Slack",
        href: "/integrations/slack",
        path: /^integrations\/slack/,
        filter: ({ permissions, gb }) =>
          permissions.check("manageIntegrations") &&
          !!gb?.isOn("slack-integration"),
      },
      {
        name: "GitHub",
        href: "/integrations/github",
        path: /^integrations\/github/,
        filter: ({ permissions, gb }) =>
          permissions.check("manageIntegrations") &&
          !!gb?.isOn("github-integration"),
      },
      {
        name: "Import your data",
        href: "/importing",
        path: /^importing/,
        filter: ({ permissions, permissionsUtils, gb }) =>
          permissions.check("manageFeatures", "") &&
          permissions.check("manageEnvironments" as GlobalPermission) &&
          permissionsUtils.canCreateProjects() &&
          !!gb?.isOn("import-from-x"),
      },
      {
        name: "Billing",
        href: "/settings/billing",
        path: /^settings\/billing/,
        filter: ({ permissions }) => permissions.check("manageBilling"),
      },
      {
        name: "Admin",
        href: "/admin",
        path: /^admin/,
        divider: true,
        filter: ({ superAdmin, isMultiOrg }) => superAdmin && isMultiOrg,
      },
    ],
  },
];

const otherPageTitles = [
  {
    path: /^$/,
    title: "Home",
  },
  {
    path: /^activity/,
    title: "Activity Feed",
  },
  {
    path: /^integrations\/vercel/,
    title: "Vercel Integration",
  },
  {
    path: /^integrations\/vercel\/configure/,
    title: "Vercel Integration Configuration",
  },
  {
    path: /^getstarted/,
    title: "Get Started",
  },
  {
    path: /^dashboard/,
    title: "Program Management",
  },
];

const backgroundShade = (color: string) => {
  // convert to RGB
  // @ts-expect-error TS(2769) If you come across this, please fix it!: No overload matches this call.
  const c = +("0x" + color.slice(1).replace(color.length < 5 && /./g, "$&$&"));
  const r = c >> 16;
  const g = (c >> 8) & 255;
  const b = c & 255;
  // http://alienryderflex.com/hsp.html
  const hsp = Math.sqrt(0.299 * (r * r) + 0.587 * (g * g) + 0.114 * (b * b));
  if (hsp > 127.5) {
    return "light";
  } else {
    return "dark";
  }
};

const Layout = (): React.ReactElement => {
  const [open, setOpen] = useState(false);
  const settings = useOrgSettings();
  const { accountPlan, license } = useUser();
  const { hasPaymentMethod } = useStripeSubscription();

  const { breadcrumb } = usePageHead();

  const [upgradeModal, setUpgradeModal] = useState(false);
  const showUpgradeButton =
    ["oss", "starter"].includes(accountPlan || "") ||
    (license?.isTrial && !hasPaymentMethod) ||
    (["pro", "pro_sso"].includes(accountPlan || "") &&
      license?.stripeSubscription?.status === "canceled");

  // hacky:
  const router = useRouter();
  const path = router.route.substr(1);
  // don't show the nav for presentations
  if (path.match(/^present\//)) {
    // @ts-expect-error TS(2322) If you come across this, please fix it!: Type 'null' is not assignable to type 'ReactElemen... Remove this comment to see the full error message
    return null;
  }

  let pageTitle = breadcrumb.map((b) => b.display).join(" > ");

  // If no breadcrumb provided, try to figure out a page name based on the path
  otherPageTitles.forEach((o) => {
    if (!pageTitle && o.path.test(path)) {
      pageTitle = o.title;
    }
  });
  navlinks.forEach((o) => {
    if (o.subLinks) {
      o.subLinks.forEach((s) => {
        if (!pageTitle && s.path.test(path)) {
          pageTitle = s.name;
        }
      });
    }
    if (!pageTitle && o.path.test(path)) {
      pageTitle = o.name;
    }
  });

  let customStyles = ``;
  if (settings?.customized) {
    const textColor =
      // @ts-expect-error TS(2345) If you come across this, please fix it!: Argument of type 'string | undefined' is not assig... Remove this comment to see the full error message
      backgroundShade(settings?.primaryColor) === "dark" ? "#fff" : "#444";

    // we could support saving this CSS in the settings so it can be customized
    customStyles = `
      .sidebar { background-color: ${settings.primaryColor} !important; transition: none }
      .sidebarlink { transition: none; } 
      .sidebarlink:hover {
        background-color: background-color: ${settings.secondaryColor} !important;
      }
      .sidebarlink a:hover, .sidebarlink.selected, .sublink.selected { background-color: ${settings.secondaryColor} !important; } 
      .sublink {border-color: ${settings.secondaryColor} !important; }
      .sublink:hover, .sublink:hover a { background-color: ${settings.secondaryColor} !important; }
      .sidebarlink a, .sublink a {color: ${textColor}}
      `;
  }

  const build = getGrowthBookBuild();

  return (
    <>
      {upgradeModal && (
        <UpgradeModal
          close={() => setUpgradeModal(false)}
          reason=""
          source="layout"
        />
      )}
      {settings?.customized && (
        <style dangerouslySetInnerHTML={{ __html: customStyles }}></style>
      )}
      <div
        className={clsx(styles.sidebar, "sidebar mb-5", {
          [styles.sidebaropen]: open,
        })}
      >
        <div className="">
          <div className="app-sidebar-header">
            <div className="app-sidebar-logo">
              <Link
                href="/"
                aria-current="page"
                className="app-sidebar-logo active"
                title="GrowthBook Home"
                onClick={() => setOpen(false)}
              >
                <div className={styles.sidebarlogo}>
                  {settings?.customized && settings?.logoPath ? (
                    <>
                      <img
                        className={styles.userlogo}
                        alt="GrowthBook"
                        src={settings.logoPath}
                      />
                    </>
                  ) : (
                    <>
                      <img
                        className={styles.logo}
                        alt="GrowthBook"
                        src="/logo/growth-book-logomark-white.svg"
                      />
                      <img
                        className={styles.logotext}
                        alt="GrowthBook"
                        src="/logo/growth-book-name-white.svg"
                      />
                    </>
                  )}
                </div>
              </Link>
            </div>
            <div className={styles.mainmenu}>
              <ul
                onClick={(e) => {
                  const t = (e.target as HTMLElement).closest("a");
                  if (t && t.href && !t.className.match(/no-close/)) {
                    setOpen(false);
                  }
                }}
              >
                <li>
                  <a
                    href="#"
                    className={`${styles.closebutton} closebutton`}
                    onClick={(e) => e.preventDefault()}
                  >
                    <svg
                      className="bi bi-x"
                      width="1.9em"
                      height="1.9em"
                      viewBox="0 0 16 16"
                      fill="currentColor"
                      xmlns="http://www.w3.org/2000/svg"
                    >
                      <path
                        fillRule="evenodd"
                        d="M11.854 4.146a.5.5 0 0 1 0 .708l-7 7a.5.5 0 0 1-.708-.708l7-7a.5.5 0 0 1 .708 0z"
                      />
                      <path
                        fillRule="evenodd"
                        d="M4.146 4.146a.5.5 0 0 0 0 .708l7 7a.5.5 0 0 0 .708-.708l-7-7a.5.5 0 0 0-.708 0z"
                      />
                    </svg>
                  </a>
                </li>
                <ProjectSelector />
                {navlinks.map((v, i) => (
                  <SidebarLink {...v} key={i} />
                ))}
              </ul>
            </div>
          </div>
        </div>
        <div style={{ flex: 1 }} />
        <div className="p-3">
          {showUpgradeButton && (
            <button
              className="btn btn-premium btn-block font-weight-normal"
              onClick={() => setUpgradeModal(true)}
            >
              <>
                Upgrade <GBPremiumBadge />
              </>
            </button>
          )}
          <a
            href={inferDocUrl()}
            className="btn btn-outline-light btn-block"
            target="_blank"
            rel="noreferrer"
          >
            View Docs <FaArrowRight className="ml-2" />
          </a>
        </div>
        {build.sha && (
          <div className="px-3 my-1 text-center">
            <small>
              <span className="text-muted">Build:</span>{" "}
              <a
                href={`https://github.com/growthbook/growthbook/commit/${build.sha}`}
                target="_blank"
                rel="noreferrer"
                className="text-white"
              >
                {build.sha.substr(0, 7)}
              </a>{" "}
              {build.date && (
                <span className="text-muted">({build.date.substr(0, 10)})</span>
              )}
            </small>
          </div>
        )}
      </div>

      <TopNav
        pageTitle={pageTitle}
        showNotices={true}
        toggleLeftMenu={() => setOpen(!open)}
      />
    </>
  );
};

export default Layout;<|MERGE_RESOLUTION|>--- conflicted
+++ resolved
@@ -152,11 +152,8 @@
         name: "General",
         href: "/settings",
         path: /^settings$/,
-<<<<<<< HEAD
-        permissionCallbacks: [() => permissionsUtils.canManageOrgSettings()],
-=======
-        filter: ({ permissions }) => permissions.check("organizationSettings"),
->>>>>>> 781063ae
+        filter: ({ permissionsUtils }) =>
+          permissionsUtils.canManageOrgSettings(),
       },
       {
         name: "Team",
