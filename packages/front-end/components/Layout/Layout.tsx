--- conflicted
+++ resolved
@@ -18,11 +18,8 @@
 import SidebarLink, { SidebarLinkProps } from "./SidebarLink";
 import { UserContext } from "../ProtectedPage";
 import ProjectSelector from "./ProjectSelector";
-<<<<<<< HEAD
 import { BsFlag } from "react-icons/bs";
-=======
 import { getGrowthBookBuild } from "../../services/env";
->>>>>>> 137c3a7d
 
 const navlinks: SidebarLinkProps[] = [
   {
