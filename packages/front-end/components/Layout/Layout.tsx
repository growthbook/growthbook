import Link from "next/link";
import { useState } from "react";
import clsx from "clsx";
import { useRouter } from "next/router";
import {
  BsFlag,
  BsClipboardCheck,
  BsLightbulb,
  BsCodeSlash,
} from "react-icons/bs";
import { FaArrowRight } from "react-icons/fa";
<<<<<<< HEAD
import { FiDatabase } from "react-icons/fi";
import { getGrowthBookBuild } from "../../services/env";
=======
import { getGrowthBookBuild } from "@/services/env";
import { useUser } from "@/services/UserContext";
>>>>>>> 352bf5bc
import useOrgSettings from "../../hooks/useOrgSettings";
import { GBExperiment, GBPremiumBadge, GBSettings } from "../Icons";
import { inferDocUrl } from "../DocLink";
import UpgradeModal from "../Settings/UpgradeModal";
import ProjectSelector from "./ProjectSelector";
import SidebarLink, { SidebarLinkProps } from "./SidebarLink";
import TopNav from "./TopNav";
import styles from "./Layout.module.scss";

// move experiments inside of 'analysis' menu
const navlinks: SidebarLinkProps[] = [
  {
    name: "Get Started",
    href: "/getstarted",
    Icon: BsLightbulb,
    path: /^getstarted/,
    className: styles.first,
  },
  {
    name: "Features",
    href: "/features",
    Icon: BsFlag,
    path: /^features/,
  },
  {
    name: "Experiments",
    href: "/experiments",
    path: /^experiment/,
    Icon: GBExperiment,
  },
  {
    name: "Metrics and Data",
    href: "/metrics",
    path: /^(metric|segment|dimension|datasources)/,
    autoClose: true,
    Icon: FiDatabase,
    subLinks: [
      {
        name: "Metrics",
        href: "/metrics",
        path: /^metric/,
      },
      {
        name: "Segments",
        href: "/segments",
        path: /^segment/,
      },
      {
        name: "Dimensions",
        href: "/dimensions",
        path: /^dimension/,
      },
      {
        name: "Data Sources",
        href: "/datasources",
        path: /^datasources/,
      },
    ],
  },
  {
    name: "Management",
    href: "/dashboard",
    Icon: BsClipboardCheck,
    path: /^(dashboard|idea|presentation)/,
    autoClose: true,
    subLinks: [
      {
        name: "Dashboard",
        href: "/dashboard",
        path: /^dashboard/,
      },
      {
        name: "Ideas",
        href: "/ideas",
        path: /^idea/,
      },
      {
        name: "Presentations",
        href: "/presentations",
        path: /^presentation/,
      },
    ],
  },
  {
    name: "SDK Configuration",
    href: "/sdks",
    path: /^(attributes|namespaces|environments|saved-groups|sdks)/,
    autoClose: true,
    Icon: BsCodeSlash,
    subLinks: [
      {
        name: "Client Keys",
        href: "/sdks",
        path: /^sdks/,
      },
      {
        name: "Attributes",
        href: "/attributes",
        path: /^attributes/,
      },
      {
        name: "Namespaces",
        href: "/namespaces",
        path: /^namespaces/,
      },
      {
        name: "Environments",
        href: "/environments",
        path: /^environments/,
      },
      {
        name: "Saved Groups",
        href: "/saved-groups",
        path: /^saved-groups/,
      },
    ],
  },
  {
    name: "Settings",
    href: "/settings",
    Icon: GBSettings,
    path: /^(settings|admin|projects|integrations)/,
    autoClose: true,
    permissions: [
      "organizationSettings",
      "manageTeam",
      "manageTags",
      "manageApiKeys",
      "manageBilling",
      "manageWebhooks",
    ],
    subLinks: [
      {
        name: "General",
        href: "/settings",
        path: /^settings$/,
        permissions: ["organizationSettings"],
      },
      {
        name: "Team",
        href: "/settings/team",
        path: /^settings\/team/,
        permissions: ["manageTeam"],
      },
      {
        name: "Tags",
        href: "/settings/tags",
        path: /^settings\/tags/,
        permissions: ["manageTags"],
      },
      {
        name: "Projects",
        href: "/projects",
        path: /^project/,
        permissions: ["manageProjects"],
      },
      {
        name: "API Keys",
        href: "/settings/keys",
        path: /^settings\/keys/,
        permissions: ["manageApiKeys"],
      },
      {
        name: "Webhooks",
        href: "/settings/webhooks",
        path: /^settings\/webhooks/,
        permissions: ["manageWebhooks"],
      },
      {
<<<<<<< HEAD
        name: "Slack",
        href: "/integrations/slack",
        path: /^integrations\/slack/,
        feature: "slack-integration",
=======
        name: "Logs",
        href: "/events",
        path: /^events/,
        permissions: ["viewEvents"],
>>>>>>> 352bf5bc
      },
      {
        name: "Billing",
        href: "/settings/billing",
        path: /^settings\/billing/,
        cloudOnly: true,
        permissions: ["manageBilling"],
      },
      {
        name: "Admin",
        href: "/admin",
        path: /^admin/,
        cloudOnly: true,
        divider: true,
        superAdmin: true,
      },
    ],
  },
];

const otherPageTitles = [
  {
    path: /^$/,
    title: "Home",
  },
  {
    path: /^activity/,
    title: "Activity Feed",
  },
  {
    path: /^experiments\/designer/,
    title: "Visual Experiment Designer",
  },
  {
    path: /^integrations\/vercel/,
    title: "Vercel Integration",
  },
  {
    path: /^integrations\/vercel\/configure/,
    title: "Vercel Integration Configuration",
  },
  {
    path: /^getstarted/,
    title: "Get Started",
  },
  {
    path: /^dashboard/,
    title: "Program Management",
  },
];

const backgroundShade = (color: string) => {
  // convert to RGB
  // @ts-expect-error TS(2769) If you come across this, please fix it!: No overload matches this call.
  const c = +("0x" + color.slice(1).replace(color.length < 5 && /./g, "$&$&"));
  const r = c >> 16;
  const g = (c >> 8) & 255;
  const b = c & 255;
  // http://alienryderflex.com/hsp.html
  const hsp = Math.sqrt(0.299 * (r * r) + 0.587 * (g * g) + 0.114 * (b * b));
  if (hsp > 127.5) {
    return "light";
  } else {
    return "dark";
  }
};

const Layout = (): React.ReactElement => {
  const [open, setOpen] = useState(false);
  const settings = useOrgSettings();
  const { accountPlan } = useUser();

  const [upgradeModal, setUpgradeModal] = useState(false);
  // @ts-expect-error TS(2345) If you come across this, please fix it!: Argument of type 'string | undefined' is not assig... Remove this comment to see the full error message
  const showUpgradeButton = ["oss", "starter"].includes(accountPlan);

  // hacky:
  const router = useRouter();
  const path = router.route.substr(1);
  // don't show the nav for presentations
  if (path.match(/^present\//)) {
    // @ts-expect-error TS(2322) If you come across this, please fix it!: Type 'null' is not assignable to type 'ReactElemen... Remove this comment to see the full error message
    return null;
  }

  let pageTitle: string;
  otherPageTitles.forEach((o) => {
    if (!pageTitle && o.path.test(path)) {
      pageTitle = o.title;
    }
  });
  navlinks.forEach((o) => {
    if (o.subLinks) {
      o.subLinks.forEach((s) => {
        if (!pageTitle && s.path.test(path)) {
          pageTitle = s.name;
        }
      });
    }
    if (!pageTitle && o.path.test(path)) {
      pageTitle = o.name;
    }
  });

  let customStyles = ``;
  if (settings?.customized) {
    const textColor =
      // @ts-expect-error TS(2345) If you come across this, please fix it!: Argument of type 'string | undefined' is not assig... Remove this comment to see the full error message
      backgroundShade(settings?.primaryColor) === "dark" ? "#fff" : "#444";

    // we could support saving this CSS in the settings so it can be customized
    customStyles = `
      .sidebar { background-color: ${settings.primaryColor} !important; transition: none }
      .sidebarlink { transition: none; } 
      .sidebarlink:hover {
        background-color: background-color: ${settings.secondaryColor} !important;
      }
      .sidebarlink a:hover, .sidebarlink.selected, .sublink.selected { background-color: ${settings.secondaryColor} !important; } 
      .sublink {border-color: ${settings.secondaryColor} !important; }
      .sublink:hover, .sublink:hover a { background-color: ${settings.secondaryColor} !important; }
      .sidebarlink a, .sublink a {color: ${textColor}}
      `;
  }

  const build = getGrowthBookBuild();

  return (
    <>
      {upgradeModal && (
        <UpgradeModal
          close={() => setUpgradeModal(false)}
          reason=""
          source="layout"
        />
      )}
      {settings?.customized && (
        <style dangerouslySetInnerHTML={{ __html: customStyles }}></style>
      )}
      <div
        className={clsx(styles.sidebar, "sidebar mb-5", {
          [styles.sidebaropen]: open,
        })}
      >
        <div className="">
          <div className="app-sidebar-header">
            <div className="app-sidebar-logo">
              <Link href="/">
                <a
                  aria-current="page"
                  className="app-sidebar-logo active"
                  title="GrowthBook Home"
                  onClick={() => setOpen(false)}
                >
                  <div className={styles.sidebarlogo}>
                    {settings?.customized && settings?.logoPath ? (
                      <>
                        <img
                          className={styles.userlogo}
                          alt="GrowthBook"
                          src={settings.logoPath}
                        />
                      </>
                    ) : (
                      <>
                        <img
                          className={styles.logo}
                          alt="GrowthBook"
                          src="/logo/growth-book-logomark-white.svg"
                        />
                        <img
                          className={styles.logotext}
                          alt="GrowthBook"
                          src="/logo/growth-book-name-white.svg"
                        />
                      </>
                    )}
                  </div>
                </a>
              </Link>
            </div>
            <div className={styles.mainmenu}>
              <ul
                onClick={(e) => {
                  const t = (e.target as HTMLElement).closest("a");
                  if (t && t.href && !t.className.match(/no-close/)) {
                    setOpen(false);
                  }
                }}
              >
                <li>
                  <a
                    href="#"
                    className={`${styles.closebutton} closebutton`}
                    onClick={(e) => e.preventDefault()}
                  >
                    <svg
                      className="bi bi-x"
                      width="1.9em"
                      height="1.9em"
                      viewBox="0 0 16 16"
                      fill="currentColor"
                      xmlns="http://www.w3.org/2000/svg"
                    >
                      <path
                        fillRule="evenodd"
                        d="M11.854 4.146a.5.5 0 0 1 0 .708l-7 7a.5.5 0 0 1-.708-.708l7-7a.5.5 0 0 1 .708 0z"
                      />
                      <path
                        fillRule="evenodd"
                        d="M4.146 4.146a.5.5 0 0 0 0 .708l7 7a.5.5 0 0 0 .708-.708l-7-7a.5.5 0 0 0-.708 0z"
                      />
                    </svg>
                  </a>
                </li>
                <ProjectSelector />
                {navlinks.map((v, i) => (
                  <SidebarLink {...v} key={i} />
                ))}
              </ul>
            </div>
          </div>
        </div>
        <div style={{ flex: 1 }} />
        <div className="p-3">
          {showUpgradeButton && (
            <button
              className="btn btn-premium btn-block font-weight-normal"
              onClick={() => setUpgradeModal(true)}
            >
              {accountPlan === "oss" ? (
                <>
                  Try Enterprise <GBPremiumBadge />
                </>
              ) : (
                <>
                  Try Pro <GBPremiumBadge />
                </>
              )}
            </button>
          )}
          <a
            href={inferDocUrl()}
            className="btn btn-outline-light btn-block"
            target="_blank"
            rel="noreferrer"
          >
            View Docs <FaArrowRight className="ml-2" />
          </a>
        </div>
        {build.sha && (
          <div className="px-3 my-1 text-center">
            <small>
              <span className="text-muted">Build:</span>{" "}
              <a
                href={`https://github.com/growthbook/growthbook/commit/${build.sha}`}
                target="_blank"
                rel="noreferrer"
                className="text-white"
              >
                {build.sha.substr(0, 7)}
              </a>{" "}
              {build.date && (
                <span className="text-muted">({build.date.substr(0, 10)})</span>
              )}
            </small>
          </div>
        )}
      </div>

      <TopNav
        // @ts-expect-error TS(2454) If you come across this, please fix it!: Variable 'pageTitle' is used before being assigned... Remove this comment to see the full error message
        pageTitle={pageTitle}
        showNotices={true}
        toggleLeftMenu={() => setOpen(!open)}
      />
    </>
  );
};

export default Layout;<|MERGE_RESOLUTION|>--- conflicted
+++ resolved
@@ -9,13 +9,9 @@
   BsCodeSlash,
 } from "react-icons/bs";
 import { FaArrowRight } from "react-icons/fa";
-<<<<<<< HEAD
 import { FiDatabase } from "react-icons/fi";
-import { getGrowthBookBuild } from "../../services/env";
-=======
 import { getGrowthBookBuild } from "@/services/env";
 import { useUser } from "@/services/UserContext";
->>>>>>> 352bf5bc
 import useOrgSettings from "../../hooks/useOrgSettings";
 import { GBExperiment, GBPremiumBadge, GBSettings } from "../Icons";
 import { inferDocUrl } from "../DocLink";
@@ -185,17 +181,16 @@
         permissions: ["manageWebhooks"],
       },
       {
-<<<<<<< HEAD
+        name: "Logs",
+        href: "/events",
+        path: /^events/,
+        permissions: ["viewEvents"],
+      },
+      {
         name: "Slack",
         href: "/integrations/slack",
         path: /^integrations\/slack/,
         feature: "slack-integration",
-=======
-        name: "Logs",
-        href: "/events",
-        path: /^events/,
-        permissions: ["viewEvents"],
->>>>>>> 352bf5bc
       },
       {
         name: "Billing",
