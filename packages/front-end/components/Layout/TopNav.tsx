import { FC, useState } from "react";
import { useForm } from "react-hook-form";
import { FaBars, FaBell, FaBuilding } from "react-icons/fa";
import Link from "next/link";
import clsx from "clsx";
import Head from "next/head";
import { useWatching } from "@/services/WatchProvider";
import useGlobalMenu from "@/services/useGlobalMenu";
import { useUser } from "@/services/UserContext";
import { useAuth } from "@/services/auth";
import { usingSSO } from "@/services/env";
import { useDefinitions } from "@/services/DefinitionsContext";
import Modal from "../Modal";
import Avatar from "../Avatar/Avatar";
import ChangePasswordModal from "../Auth/ChangePasswordModal";
import Field from "../Forms/Field";
import styles from "./TopNav.module.scss";
import { ThemeToggler } from "./ThemeToggler/ThemeToggler";
import AccountPlanBadge from "./AccountPlanBadge";
import AccountPlanNotices from "./AccountPlanNotices";

const TopNav: FC<{
  toggleLeftMenu?: () => void;
  pageTitle?: string;
  showNotices?: boolean;
}> = ({ toggleLeftMenu, pageTitle, showNotices }) => {
  const { project } = useDefinitions();
  const [userDropdownOpen, setUserDropdownOpen] = useState(false);
  const [orgDropdownOpen, setOrgDropdownOpen] = useState(false);
  const { watchedExperiments, watchedFeatures } = useWatching();
  const [editUserOpen, setEditUserOpen] = useState(false);
  const [changePasswordOpen, setChangePasswordOpen] = useState(false);
  useGlobalMenu(".top-nav-user-menu", () => setUserDropdownOpen(false));
  useGlobalMenu(".top-nav-org-menu", () => setOrgDropdownOpen(false));

  const { updateUser, name, email } = useUser();

  const userRole =
    (project && user?.projectRoles?.find((p) => p.project === project)?.role) ||
    user?.role;

  const { datasources } = useDefinitions();

  const { apiCall, logout, organizations, orgId, setOrgId } = useAuth();

  const form = useForm({
    defaultValues: { name: name || "" },
  });

  const onSubmitEditName = form.handleSubmit(async (value) => {
    await apiCall(`/user/name`, {
      method: "PUT",
      body: JSON.stringify(value),
    });
    updateUser();
    setUserDropdownOpen(false);
  });

  let orgName = orgId || "";

  if (organizations && organizations.length) {
    organizations.forEach((o) => {
      if (o.id === orgId) {
        orgName = o.name;
      }
    });
  }

  return (
    <>
      <Head>
        <title>GrowthBook - {pageTitle}</title>
      </Head>
      {editUserOpen && (
        <Modal
          close={() => setEditUserOpen(false)}
          submit={onSubmitEditName}
          header="Edit Profile"
          open={true}
        >
          <Field label="Name" {...form.register("name")} />
        </Modal>
      )}
      {changePasswordOpen && (
        <ChangePasswordModal close={() => setChangePasswordOpen(false)} />
      )}
      <div
        className={`navbar ${styles.topbar} mb-2 position-fixed`}
        style={{
          left: toggleLeftMenu ? undefined : 0,
        }}
      >
        <div className={styles.leftSection}>
          {toggleLeftMenu ? (
            <a
              href="#main-menu"
              id="main-menu-toggle"
              className={styles.mobilemenu}
              aria-label="Open main menu"
              onClick={(e) => {
                e.preventDefault();
                toggleLeftMenu();
              }}
            >
              <span className="sr-only">Open main menu</span>
              <FaBars />
            </a>
          ) : (
            <div>
              <img
                alt="GrowthBook"
                src="/logo/growthbook-logo.png"
                style={{ height: 40 }}
              />
            </div>
          )}

          <div className={styles.pagetitle}>{pageTitle}</div>
        </div>

        <div className={styles.rightSection}>
          <ThemeToggler />

          {showNotices && (
            <>
              <AccountPlanNotices />
              <AccountPlanBadge />

              {(watchedExperiments.length > 0 ||
                watchedFeatures.length > 0) && (
                <Link href="/activity">
                  <a className="nav-link mr-1 text-secondary">
                    <FaBell />
                  </a>
                </Link>
              )}
            </>
          )}

          {organizations && organizations.length === 1 && (
            <div className="top-nav-org-menu mr-2">
              <FaBuilding className="text-muted mr-1" />
              <span className="d-none d-lg-inline">{orgName}</span>
            </div>
          )}
          {organizations && organizations.length > 1 && (
            <div className="dropdown top-nav-org-menu">
              <div
                className={`nav-link dropdown-toggle`}
                onClick={(e) => {
                  e.preventDefault();
                  setOrgDropdownOpen(!orgDropdownOpen);
                }}
                style={{ cursor: "pointer" }}
              >
                <FaBuilding className="text-muted mr-1" />
                <span className="d-none d-lg-inline">{orgName}</span>
              </div>
              <div
                className={clsx("dropdown-menu dropdown-menu-right", {
                  show: orgDropdownOpen,
                })}
              >
                <div className="dropdown-header">Organization</div>
                {organizations.map((o) => (
                  <a
                    className={clsx("dropdown-item", {
                      active: o.id === orgId,
                    })}
                    key={o.id}
                    href="#"
                    onClick={(e) => {
                      e.preventDefault();
                      if (setOrgId) {
                        setOrgId(o.id);
                      }

                      try {
                        localStorage.setItem("gb-last-picked-org", `"${o.id}"`);
                      } catch (e) {
                        console.warn("Cannot set gb-last-picked-org");
                      }

                      setOrgDropdownOpen(false);
                    }}
                  >
                    <span className="status"></span>
                    {o.name}
                  </a>
                ))}
              </div>
            </div>
          )}

          <div className="dropdown top-nav-user-menu">
            <div
              className={`nav-link dropdown-toggle`}
              onClick={(e) => {
                e.preventDefault();
                setUserDropdownOpen(!userDropdownOpen);
              }}
              style={{ cursor: "pointer" }}
            >
              <Avatar email={email || ""} size={26} />{" "}
              <span className="d-none d-lg-inline">{email}</span>
            </div>
            <div
              className={clsx("dropdown-menu dropdown-menu-right", {
                show: userDropdownOpen,
              })}
            >
              <div className={`mb-2 dropdown-item ${styles.userinfo}`}>
                <div className="text-muted">{email}</div>
                {name && <div style={{ fontSize: "1.3em" }}>{name}</div>}
<<<<<<< HEAD
                {userRole && (
                  // TODO: We should take into consideration the project here
                  <span className="badge badge-secondary">{userRole}</span>
                )}
=======
>>>>>>> 449c7319
              </div>
              {datasources?.length > 0 && (
                <>
                  <div className="dropdown-divider"></div>
                  <Link href={"/reports"}>
                    <a
                      className="dropdown-item"
                      onClick={() => {
                        setUserDropdownOpen(false);
                      }}
                    >
                      My Reports
                    </a>
                  </Link>
                </>
              )}
              <div className="dropdown-divider"></div>
              <Link href={"/account/personal-access-tokens"}>
                <a
                  className="dropdown-item"
                  onClick={() => {
                    setUserDropdownOpen(false);
                  }}
                >
                  My Personal Access Tokens
                </a>
              </Link>
              <div className="dropdown-divider"></div>
              <button
                className="dropdown-item"
                onClick={(e) => {
                  e.preventDefault();
                  setEditUserOpen(true);
                }}
              >
                Edit Profile
              </button>
              <div className="dropdown-divider"></div>
              {!usingSSO() && (
                <>
                  <button
                    className="dropdown-item"
                    onClick={(e) => {
                      e.preventDefault();
                      setChangePasswordOpen(true);
                    }}
                  >
                    Change Password
                  </button>
                  <div className="dropdown-divider"></div>
                </>
              )}
              <button
                className="dropdown-item"
                onClick={(e) => {
                  e.preventDefault();
                  logout();
                  setUserDropdownOpen(false);
                }}
              >
                Sign Out
              </button>
            </div>
          </div>
        </div>
      </div>
    </>
  );
};
export default TopNav;<|MERGE_RESOLUTION|>--- conflicted
+++ resolved
@@ -24,7 +24,6 @@
   pageTitle?: string;
   showNotices?: boolean;
 }> = ({ toggleLeftMenu, pageTitle, showNotices }) => {
-  const { project } = useDefinitions();
   const [userDropdownOpen, setUserDropdownOpen] = useState(false);
   const [orgDropdownOpen, setOrgDropdownOpen] = useState(false);
   const { watchedExperiments, watchedFeatures } = useWatching();
@@ -34,10 +33,6 @@
   useGlobalMenu(".top-nav-org-menu", () => setOrgDropdownOpen(false));
 
   const { updateUser, name, email } = useUser();
-
-  const userRole =
-    (project && user?.projectRoles?.find((p) => p.project === project)?.role) ||
-    user?.role;
 
   const { datasources } = useDefinitions();
 
@@ -212,13 +207,6 @@
               <div className={`mb-2 dropdown-item ${styles.userinfo}`}>
                 <div className="text-muted">{email}</div>
                 {name && <div style={{ fontSize: "1.3em" }}>{name}</div>}
-<<<<<<< HEAD
-                {userRole && (
-                  // TODO: We should take into consideration the project here
-                  <span className="badge badge-secondary">{userRole}</span>
-                )}
-=======
->>>>>>> 449c7319
               </div>
               {datasources?.length > 0 && (
                 <>
