--- conflicted
+++ resolved
@@ -1,14 +1,7 @@
-<<<<<<< HEAD
 import clsx from "clsx";
 import { useState } from "react";
 import { FaExclamationTriangle, FaEye, FaEyeSlash } from "react-icons/fa";
-import Tooltip from "../Tooltip";
-=======
-import { ReactElement, ReactNode, useState } from "react";
-import { FaExclamationTriangle } from "react-icons/fa";
-import LoadingSpinner from "../LoadingSpinner";
 import Tooltip from "../Tooltip/Tooltip";
->>>>>>> 162b870b
 
 export type SecretKey = {
   [key: string]: string;
