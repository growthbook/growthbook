--- conflicted
+++ resolved
@@ -1,14 +1,9 @@
 import { FC } from "react";
 import { useForm } from "react-hook-form";
 import { useAuth } from "@/services/auth";
-<<<<<<< HEAD
 import usePermissions from "@/hooks/usePermissions";
-import Field from "../Forms/Field";
-import Modal from "../Modal";
-=======
 import Field from "@/components/Forms/Field";
 import Modal from "@/components/Modal";
->>>>>>> e63bedbe
 
 const EditOrganizationModal: FC<{
   name: string;
