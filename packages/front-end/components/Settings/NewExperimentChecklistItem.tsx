import CreatableSelect from "react-select/creatable";
import { ChecklistTask } from "back-end/types/experimentLaunchChecklist";
<<<<<<< HEAD
import { useDefinitions } from "@/services/DefinitionsContext";
import Field from "../Forms/Field";
import { ReactSelectProps } from "../Forms/SelectField";
=======
import Field from "@/components/Forms/Field";
import { ReactSelectProps } from "@/components/Forms/SelectField";
>>>>>>> f458d29c

type AutoChecklistOption = {
  value: string;
  label: string;
  customFieldId?: string;
  propertyKey?:
    | "hypothesis"
    | "screenshots"
    | "description"
    | "project"
    | "tag"
    | "customField";
};

export default function NewExperimentChecklistItem({
  experimentLaunchChecklist,
  setExperimentLaunchChecklist,
  newTaskInput,
  setNewTaskInput,
}: {
  experimentLaunchChecklist: ChecklistTask[];
  setExperimentLaunchChecklist: (checklist: ChecklistTask[]) => void;
  newTaskInput: ChecklistTask;
  setNewTaskInput: (task: ChecklistTask | undefined) => void;
}) {
  const { customFields } = useDefinitions();
  const autoChecklistOptions: AutoChecklistOption[] = [
    {
      value: "Add a descriptive hypothesis for this experiment",
      label: "Add a descriptive hypothesis for this experiment",
      propertyKey: "hypothesis",
    },
    {
      value: "Upload a screenshot for each variation of the experiment",
      label: "Upload a screenshot for each variation of the experiment",
      propertyKey: "screenshots",
    },
    {
      value: "Add a description for this experiment",
      label: "Add a description for this experiment",
      propertyKey: "description",
    },
    {
      value: "Add this experiment to a project",
      label: "Add this experiment to a project",
      propertyKey: "project",
    },
    {
      value: "Add at least 1 tag to this experiment",
      label: "Add at least 1 tag to this experiment",
      propertyKey: "tag",
    },
  ];

  function addNewTask(newTaskInput: ChecklistTask) {
    setExperimentLaunchChecklist([...experimentLaunchChecklist, newTaskInput]);
    setNewTaskInput(undefined);
  }

  const customChecklistOptions: AutoChecklistOption[] = customFields.map(
    (field) => ({
      value: `Add a value for "${field.name}"`,
      label: `Add a value for "${field.name}"`,
      customFieldId: field.id,
      propertyKey: "customField",
    })
  );

  const combinedChecklistOptions = [
    ...autoChecklistOptions,
    ...customChecklistOptions,
  ];

  const newTaskValues: AutoChecklistOption | undefined = newTaskInput.task
    ? {
        label: newTaskInput.task,
        value: newTaskInput.task,
        customFieldId: newTaskInput?.customFieldId ?? "",
        propertyKey: newTaskInput.propertyKey ?? undefined,
      }
    : undefined;

  return (
    <div className="pt-5 pb-2">
      <h4>New Task</h4>
      <div className="p-3 border rounded">
        <label>Task</label>
        <CreatableSelect
          className="pb-3"
          options={combinedChecklistOptions.filter((option) => {
            return !experimentLaunchChecklist.some(
              (index) => index.task === option.value
            );
          })}
          placeholder="Choose from pre-defined tasks or create your own custom task"
          onChange={(option: AutoChecklistOption) => {
            setNewTaskInput({
              task: option.value,
              completionType: "auto",
              customFieldId: option?.customFieldId ?? "",
              propertyKey: option.propertyKey,
            });
          }}
          onCreateOption={(inputValue) => {
            setNewTaskInput({
              task: inputValue,
              completionType: "manual",
            });
          }}
          noOptionsMessage={() =>
            "No more pre-defined tasks available. Start typing to create a new task"
          }
          value={newTaskValues}
          {...ReactSelectProps}
        />
        {newTaskInput.task && newTaskInput.completionType === "manual" ? (
          <Field
            label="Add URL (Optional)"
            autoFocus
            type="url"
            helpText="Add a URL to this task to help your team complete this task."
            onKeyDown={(e) => {
              if (e.key === "Enter") {
                e.preventDefault();
                addNewTask(newTaskInput);
              }
            }}
            onChange={(e) => {
              const url = e.target.value.toLowerCase();

              const containsHttp =
                url.startsWith("http://") || url.startsWith("https://");

              setNewTaskInput({
                ...newTaskInput,
                url: containsHttp ? url : "https://" + url,
              });
            }}
          />
        ) : null}
        <div>
          <button
            disabled={!newTaskInput.task}
            className="btn btn-primary"
            onClick={(e) => {
              e.preventDefault();
              addNewTask(newTaskInput);
            }}
          >
            Add Task
          </button>
          <button
            className="btn btn-link"
            onClick={(e) => {
              e.preventDefault();
              setNewTaskInput(undefined);
            }}
          >
            Cancel
          </button>
        </div>
      </div>
    </div>
  );
}<|MERGE_RESOLUTION|>--- conflicted
+++ resolved
@@ -1,13 +1,8 @@
 import CreatableSelect from "react-select/creatable";
 import { ChecklistTask } from "back-end/types/experimentLaunchChecklist";
-<<<<<<< HEAD
 import { useDefinitions } from "@/services/DefinitionsContext";
-import Field from "../Forms/Field";
-import { ReactSelectProps } from "../Forms/SelectField";
-=======
 import Field from "@/components/Forms/Field";
 import { ReactSelectProps } from "@/components/Forms/SelectField";
->>>>>>> f458d29c
 
 type AutoChecklistOption = {
   value: string;
