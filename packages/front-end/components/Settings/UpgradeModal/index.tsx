import { useEffect, useState } from "react";
import clsx from "clsx";
import { date } from "shared/dates";
import { Box, Flex, Text } from "@radix-ui/themes";
import { FaCheckCircle } from "react-icons/fa";
import { PiCaretRight, PiArrowSquareOut } from "react-icons/pi";
import { CommercialFeature } from "shared/enterprise";
import { useUser } from "@/services/UserContext";
import { getGrowthBookBuild, isCloud } from "@/services/env";
import track from "@/services/track";
import { redirectWithTimeout, useAuth } from "@/services/auth";
import Modal from "@/components/Modal";
import usePermissionsUtil from "@/hooks/usePermissionsUtils";
import Tooltip from "@/components/Tooltip/Tooltip";
import RadioCards from "@/components/Radix/RadioCards";
import CloudProUpgradeModal from "@/enterprise/components/Billing/CloudProUpgradeModal";
import { StripeProvider } from "@/enterprise/components/Billing/StripeProvider";
import Callout from "@/components/Radix/Callout";
import styles from "./index.module.scss";
import CloudTrialConfirmationModal from "./CloudTrialConfirmationModal";
import LicenseSuccessModal from "./LicenseSuccessModal";
import PleaseVerifyEmailModal from "./PleaseVerifyEmailModal";
import SelfHostedTrialConfirmationModal from "./SelfHostedTrialConfirmationModal";

export interface Props {
  close: () => void;
  source: string;
  commercialFeature: CommercialFeature | null;
}

export default function UpgradeModal({
  close,
  source,
  commercialFeature,
}: Props) {
  const [error, setError] = useState("");
  const { apiCall } = useAuth();

  const [loading, setLoading] = useState(false);
  const [
    trialAndUpgradePreference,
    setTrialAndUpgradePreference,
  ] = useState<string>("upgrade");
  const [showSHProTrial, setShowSHProTrial] = useState(false);
  const [showSHProTrialSuccess, setShowSHProTrialSuccess] = useState(false);
  const [showSHEnterpriseTrial, setShowSHEnterpriseTrial] = useState(false);
  const [
    showSHEnterpriseTrialSuccess,
    setShowSHEnterpriseTrialSuccess,
  ] = useState(false);

  const [showCloudEnterpriseTrial, setShowCloudEnterpriseTrial] = useState(
    false
  );
  const [
    showCloudEnterpriseTrialSuccess,
    setShowCloudEnterpriseTrialSuccess,
  ] = useState(false);
  const [cloudProUpgradeSetup, setCloudProUpgradeSetup] = useState<{
    clientSecret: string;
  } | null>(null);
  const [showCloudProTrial, setShowCloudProTrial] = useState(false);
  const [showCloudProTrialSuccess, setShowCloudProTrialSuccess] = useState(
    false
  );
  const {
    name,
    email,
    accountPlan,
    license,
    effectiveAccountPlan,
    commercialFeatureLowestPlan,
    subscription,
    users,
  } = useUser();
  const numOfCurrentMembers = users.size || 1;
  const permissionsUtil = usePermissionsUtil();

  const { organization, refreshOrganization } = useUser();

  const orgIsManagedByVercel = organization.isVercelIntegration;

  function shouldShowEnterpriseTreatment(): boolean {
    // if no commercialFeature is provided, determine what plan to show based on org's current plan
    if (!commercialFeature) {
      if (
        !effectiveAccountPlan ||
        ["oss", "starter"].includes(effectiveAccountPlan)
      ) {
        return false;
      }

      return ["pro", "pro_sso"].includes(effectiveAccountPlan);
    } else {
      return commercialFeatureLowestPlan?.[commercialFeature] === "enterprise";
    }
  }

  const showEnterpriseTreatment = shouldShowEnterpriseTreatment();

  const currentUsers =
    (organization.members?.length || 0) + (organization.invites?.length || 0);

  // When signing up to pro, but not finishing the checkout process a license gets generated and saved but has no plan.
  const freeTrialAvailable =
    !license || !license.plan || !license.emailVerified;

  const now = new Date();

  const licensePlanText = license?.plan === "enterprise" ? "Enterprise" : "Pro";

  const notice =
    license?.dateExpires && new Date(license?.dateExpires) < now
      ? `${licensePlanText} license expired ${date(
          license.dateExpires || ""
        )}. Renew to regain access to ${licensePlanText} features and higher usage limits.`
      : null;

  const trackContext = {
    accountPlan,
    source,
    currentUsers,
    freeTrialAvailable,
  };

  const useInlineUpgradeForm = isCloud();

  useEffect(() => {
    track("View Upgrade Modal", trackContext);
    // Even if accountPlan gets update during this upgrade process, we don't want to call this track call multiple times
    // eslint-disable-next-line react-hooks/exhaustive-deps
  }, []);

  useEffect(() => {
    if (
      ["enterprise"].includes(effectiveAccountPlan || "") &&
      !license?.isTrial
    ) {
      close();
    }
  }, [effectiveAccountPlan, license, close]);

  const startPro = async () => {
    setError("");
    setLoading(true);
    try {
      if (subscription && subscription.status != "canceled") {
        const res = await apiCall<{ url: string }>(`/subscription/manage`, {
          method: "POST",
        });
        if (res && res.url) {
          track(
            "Start Stripe Checkout For Pro With Existing Subscription",
            trackContext
          );
          await redirectWithTimeout(res.url);
        } else {
          setError("Unknown response");
        }
      } else if (useInlineUpgradeForm) {
        // Sets up in-app upgrade
        const { clientSecret } = await apiCall<{
          clientSecret: string;
        }>(`/subscription/setup-intent`, {
          method: "POST",
        });
        setCloudProUpgradeSetup({ clientSecret });
        setLoading(false);
      } else {
        // Otherwise, this creates a new checkout session and will redirect to the Stripe checkout page
        const resp = await apiCall<{
          status: number;
          session?: { url?: string };
        }>(`/subscription/new`, {
          method: "POST",
          body: JSON.stringify({
            returnUrl: window.location.pathname,
          }),
        });

        setLoading(false);
        if (resp.session?.url) {
          track(
            "Start Stripe Checkout For Pro Without Existing Subscription",
            trackContext
          );
          await redirectWithTimeout(resp.session.url);
        } else {
          setError("Failed to start checkout");
        }
      }
    } catch (e) {
      setLoading(false);
      setError(e.message);
    }
  };

  function startEnterprise() {
    track("Start Enterprise Checkout", trackContext);
    const newWindow = window.open(
      "https://www.growthbook.io/demo",
      "_blank",
      "noreferrer"
    );
    if (newWindow) newWindow.opener = null;
  }

  const startProTrial = async function (name?: string, email?: string) {
    setError("");
    try {
      await apiCall<{
        status: number;
        session?: { url?: string };
      }>(`/subscription/new-pro-trial`, {
        method: "POST",
        body: JSON.stringify({
          name: name,
          email: email,
        }),
      });
      track("Generate pro trial license", trackContext);

      if (isCloud()) {
        setShowCloudProTrialSuccess(true);
        setShowCloudProTrial(false);
      } else {
        setShowSHProTrialSuccess(true);
        setShowSHProTrial(false);
      }

      refreshOrganization();
    } catch (e) {
      const txt = e.message;
      track("Generate enterprise pro license error", {
        error: txt,
        ...trackContext,
      });
      setError(
        `There was a server error: ${txt}. Please try again later, or contact us at sales@growthbook.io`
      );
    }
  };

  const startEnterpriseTrial = async function (name?: string, email?: string) {
    setError("");
    try {
      await apiCall<{
        status: number;
        message?: string;
      }>(`/license/enterprise-trial`, {
        method: "POST",
        body: JSON.stringify({
          email: email,
          name: name,
          organizationId: organization.id,
          companyName: organization.name,
          context: {
            organizationCreated: organization.dateCreated,
            currentSeats: currentUsers,
            currentPlan: accountPlan,
            currentBuild: getGrowthBookBuild(),
            ctaSource: source,
          },
        }),
      });
      track("Generate enterprise trial license", trackContext);

      await refreshOrganization();
      if (isCloud()) {
        setShowCloudEnterpriseTrialSuccess(true);
        setShowCloudEnterpriseTrial(false);
      } else {
        setShowSHEnterpriseTrialSuccess(true);
        setShowSHEnterpriseTrial(false);
      }
    } catch (e) {
      const txt = e.message;
      track("Generate enterprise trial license error", {
        error: txt,
        ...trackContext,
      });
      switch (txt) {
        case "active license exists":
          setError(
            "You already have an active license key. Contact us at sales@growthbook.io for more information."
          );
          break;
        case "expired license exists":
          setError(
            "Your license key has already expired. Please contact us at sales@growthbook.io for more information."
          );
          break;
        default:
          setError(
            `There was a server error: ${txt}. Please try again later, or contact us at sales@growthbook.io`
          );
      }
    }
  };

  const bullets: Partial<Record<CommercialFeature, string>> = {
    "metric-groups": "Simplify experiment analysis with Metric Groups",
    "advanced-permissions": "Manage advanced user permissions",
    "encrypt-features-endpoint": "SDK endpoint encryption",
    "schedule-feature-flag": "Schedule feature flag rollouts",
    "override-metrics": "Override metric definitions on a per-experiment basis",
    "regression-adjustment": "Increase experiment velocity with CUPED",
    "sequential-testing": "Sequential testing for always-valid p-values",
    "visual-editor":
      "Use our no-code Visual Editor to create front-end experiments",
    archetypes:
      "Save user archetypes and use them to debug feature flag values",
    simulate:
      "Simulate how different users would see an experiment or feature flag",
    "cloud-proxy":
      "Use a self-hosted GrowthBook proxy in front of our Cloud CDN",
    "hash-secure-attributes":
      "Hash sensitive targeting attributes like email addresses to avoid leaking PII",
    livechat: "Get fast support with in-app chat",
    "remote-evaluation": "Enable remote-evaluation for client-side SDKs",
    "sticky-bucketing": "Ensure consistent experiences with Sticky Bucketing",
    "code-references":
      "Quickly see where feature flags are referenced in your codebase",
    prerequisites:
      "Define dependencies between feature flags with Pre-requisites",
    redirects: "Run URL Redirect tests",
    "multiple-sdk-webhooks":
      "Implement custom caching and notification logic with SDK Webhooks",
    "quantile-metrics":
      "Define quantile metrics such as P99 latency or Median revenue",
    "retention-metrics":
      "Define retention metrics that measure return activity",
    "metric-populations": "Analyze metrics for different sub-populations",
    "multi-armed-bandits": "Run adaptive experiments with Bandits",
    "historical-power":
      "Power calculator that uses historical data for accurate predictions",
    "decision-framework":
      "Estimate experiment duration using your data & get shipping recommendations",
    "custom-roles": "Create new roles with custom permissions",
    teams: "Organize members into teams to manage permissions centrally",
    "pipeline-mode":
      "Improve query performance and reduce data warehouse costs by up to 50%",
    "require-approvals":
      "Reduce errors by requiring approval flows when changing feature flag values",
    "audit-logging": "Easily export historical audit logs",
<<<<<<< HEAD
    "managed-clickhouse": "Get access to a fully-managed ClickHouse database",
=======
    saveSqlExplorerQueries:
      "Save query results and visualizations from the SQL Explorer.",
>>>>>>> 880b1a98
  };

  const upgradeHeader = (
    <>
      <h3
        className="mb-1"
        style={{ color: "var(--color-text-high)", fontSize: "20px" }}
      >
        {`Upgrade to ${showEnterpriseTreatment ? "Enterprise" : "Pro"}`}
      </h3>
      <p
        className="mb-0"
        style={{ color: "var(--color-text-mid)", fontSize: "16px" }}
      >
        {showEnterpriseTreatment
          ? "Contact Sales to access advanced experimentation tools, custom roles, and additional security features."
          : "Get instant access to advanced experimentation, permissioning and security features."}
      </p>
    </>
  );

  const enterpriseCallout = (
    <p className="mb-0" style={{ color: "var(--color-text-mid)" }}>
      Interested in an Enterprise Plan?
      <a
        href="https://www.growthbook.io/demo"
        className="text-decoration-none pl-1"
        target="_blank"
        rel="noopener noreferrer"
        onClick={() => {
          track("Start Enterprise Checkout", trackContext);
        }}
      >
        <strong className="a link-purple text-decoration-none">
          Talk to Sales
        </strong>
      </a>
    </p>
  );

  // eslint-disable-next-line @typescript-eslint/no-unused-vars
  function trialAndUpgradeTreatment() {
    return (
      <div>
        {upgradeHeader}
        <div className="py-4">
          <RadioCards
            columns="2"
            value={trialAndUpgradePreference}
            setValue={(v) => setTrialAndUpgradePreference(v)}
            options={[
              {
                value: "trial",
                label: "Pro Trial",
                description: "Free for 14 days - no credit card required.",
              },
              {
                value: "upgrade",
                label: "Pro",
                description: "Get started now",
              },
            ]}
          />
        </div>
        {enterpriseCallout}
      </div>
    );
  }

  function enterpriseTreatment() {
    const dynamicBullet = commercialFeature ? bullets[commercialFeature] : null;

    return (
      <div>
        {upgradeHeader}
        {notice && (
          <Box mt="4">
            <Callout status="error">{notice}</Callout>
          </Box>
        )}
        <div className="py-4">
          {dynamicBullet ? (
            <Tooltip
              body="* The 50% cost reduction figure is based on querying 30GB/day for an experiment with 10 metrics over a 14 day period, and is compared to the cost without pipeline mode enabled."
              shouldDisplay={commercialFeature === "pipeline-mode"}
            >
              <Flex align="center" className="pb-2">
                <FaCheckCircle className="mr-2" color="var(--indigo-9)" />
                <Text
                  size={"3"}
                  style={{ color: "var(--color-text-high)", fontWeight: 500 }}
                >
                  {dynamicBullet}
                </Text>
              </Flex>
            </Tooltip>
          ) : null}
          {!["custom-roles", "teams"].includes(commercialFeature || "") ? (
            <Flex align="center" className="pb-2">
              <FaCheckCircle className="mr-2" color="var(--indigo-9)" />
              <Text
                size={"3"}
                style={{ color: "var(--color-text-high)", fontWeight: 500 }}
              >
                Add unlimited team members, create custom roles, and organize
                members with Teams
              </Text>
            </Flex>
          ) : null}
          {commercialFeature !== "encrypt-features-endpoint" ? (
            <Flex align="center" className="pb-2">
              <FaCheckCircle className="mr-2" color="var(--indigo-9)" />
              <Text
                size={"3"}
                style={{ color: "var(--color-text-high)", fontWeight: 500 }}
              >
                Encrypt SDK endpoint response
              </Text>
            </Flex>
          ) : null}
          <Flex align="center" className="pb-2">
            <FaCheckCircle className="mr-2" color="var(--indigo-9)" />
            <Text
              size={"3"}
              style={{ color: "var(--color-text-high)", fontWeight: 500 }}
            >
              All Pro features + custom SLAs, roadmap acceleration, volume price
              discounts and more
            </Text>
          </Flex>
        </div>
      </div>
    );
  }

  function proTreatment() {
    const dynamicBullet = commercialFeature ? bullets[commercialFeature] : null;

    return (
      <div>
        {upgradeHeader}
        {notice && (
          <Box mt="4">
            <Callout status="error">{notice}</Callout>
          </Box>
        )}
        <div className="py-4">
          <Flex align="center" className="pb-2">
            <FaCheckCircle className="mr-2" color="var(--indigo-9)" />
            <Text
              size={"3"}
              style={{ color: "var(--color-text-high)", fontWeight: 500 }}
            >
              {dynamicBullet || "Add up to 100 team members"}
            </Text>
          </Flex>
          <Flex align="center" className="pb-2">
            <FaCheckCircle className="mr-2" color="var(--indigo-9)" />
            <Text
              size={"3"}
              style={{ color: "var(--color-text-high)", fontWeight: 500 }}
            >
              {dynamicBullet === "advanced-permissions"
                ? "Add up to 100 team members"
                : "Manage advanced user permissions"}
            </Text>
          </Flex>
          <Flex align="center" className="pb-2">
            <FaCheckCircle className="mr-2" color="var(--indigo-9)" />
            <Text
              size={"3"}
              style={{ color: "var(--color-text-high)", fontWeight: 500 }}
            >
              Get access to advanced experimentation: CUPED, Sequential testing,
              Bandits and more
            </Text>
          </Flex>
        </div>
        {isCloud() && permissionsUtil.canManageBilling() && (
          <>
            <Box
              className="mb-4"
              style={{
                backgroundColor: "var(--violet-2)",
                padding: "20px 20px 24px 20px",
              }}
            >
              <Flex
                align="center"
                justify="between"
                style={{ color: "var(--color-text-high)" }}
                mb={"1"}
              >
                <Text size="3" weight={"bold"}>
                  Base price
                </Text>
                <Text size="3" weight={"bold"}>
                  ${numOfCurrentMembers * 20} / month
                </Text>
              </Flex>
              <Text style={{ color: "var(--color-text-mid)", fontWeight: 500 }}>
                $20 per seat (Includes 2 million CDN requests and 20GB of
                bandwidth per month)
              </Text>

              <Text
                as="div"
                size="2"
                weight={"bold"}
                mt="3"
                style={{ color: "var(--color-text-high)" }}
              >
                Additional usage:
              </Text>
              <ul
                className="pl-4"
                style={{ color: "var(--color-text-mid)", fontWeight: 500 }}
              >
                <li> $10 per million CDN requests</li>
                <li> $1 per GB </li>
              </ul>

              <hr style={{ borderColor: "var(--slate-a6)" }} />
              <p className="mb-0">
                <a
                  href="/settings/usage"
                  className="text-decoration-none pl-1"
                  target="_blank"
                  rel="noopener noreferrer"
                  onClick={() => {
                    track(
                      "Clicked See Recent Usage From Upgrade Modal",
                      trackContext
                    );
                  }}
                >
                  <Text size="1" weight="bold" className="a link-purple">
                    See your recent usage{" "}
                    <PiArrowSquareOut
                      style={{ position: "relative", top: "-2px" }}
                    />
                  </Text>
                </a>
              </p>
            </Box>
            <Callout status="info">
              Interested in an Enterprise Plan with volume discounts?
              <a
                href="https://www.growthbook.io/demo"
                className="text-decoration-none pl-1"
                target="_blank"
                rel="noopener noreferrer"
                onClick={() => {
                  track("Start Enterprise Checkout", trackContext);
                }}
              >
                <strong className="a link-purple">
                  Talk to Sales{" "}
                  <PiArrowSquareOut
                    style={{ position: "relative", top: "-2px" }}
                  />{" "}
                </strong>
              </a>
            </Callout>
          </>
        )}{" "}
        {!isCloud() && permissionsUtil.canManageBilling() && (
          <div>
            <div
              className="p-3 mb-4"
              style={{ backgroundColor: "var(--violet-2)" }}
            >
              <Flex align="center" justify="between">
                <span>
                  <label>Cost</label>
                  <Tooltip
                    color="purple"
                    body="Based on your current seat count."
                    className="pl-1"
                  />
                </span>
                <label>~${numOfCurrentMembers * 20} / month</label>
              </Flex>
              <p className="mb-0 text-secondary">
                $20 per seat per month, {numOfCurrentMembers} current seat
                {numOfCurrentMembers > 1 ? "s" : ""}
              </p>
            </div>
            {enterpriseCallout}
          </div>
        )}
      </div>
    );
  }

  async function onSubmit() {
    if (showEnterpriseTreatment) {
      startEnterprise();
    } else {
      if (trialAndUpgradePreference === "upgrade") {
        await startPro();
        //MKTODO: Clean up this else block and simplify logic to remove trial option
      } else {
        await startProTrial(name, email);
      }
    }
  }

  return (
    <>
      {showSHProTrial ? (
        <SelfHostedTrialConfirmationModal
          close={close}
          plan="Pro"
          error={error}
          submit={startProTrial}
        />
      ) : showSHProTrialSuccess ? (
        <PleaseVerifyEmailModal
          close={close}
          plan="Pro"
          isTrial={true}
          reenterEmail={() => {
            setShowSHProTrial(true);
            setShowSHProTrialSuccess(false);
          }}
        />
      ) : showSHEnterpriseTrial ? (
        <SelfHostedTrialConfirmationModal
          close={close}
          plan="Enterprise"
          error={error}
          submit={startEnterpriseTrial}
        />
      ) : showSHEnterpriseTrialSuccess ? (
        <PleaseVerifyEmailModal
          close={close}
          plan="Enterprise"
          isTrial={true}
          reenterEmail={() => {
            setShowSHEnterpriseTrial(true);
            setShowSHEnterpriseTrialSuccess(false);
          }}
        />
      ) : showCloudProTrial ? (
        <CloudTrialConfirmationModal
          plan="Pro"
          close={close}
          error={error}
          submit={() => startProTrial(name, email)}
        />
      ) : showCloudProTrialSuccess ? (
        <LicenseSuccessModal
          plan="Pro"
          close={close}
          header={`🎉 Your 14-day Pro Trial starts now!`}
          isTrial={true}
        />
      ) : showCloudEnterpriseTrial ? (
        <CloudTrialConfirmationModal
          plan="Enterprise"
          close={close}
          error={error}
          submit={() => startEnterpriseTrial(name, email)}
        />
      ) : showCloudEnterpriseTrialSuccess ? (
        <LicenseSuccessModal
          plan="Enterprise"
          close={close}
          header={`🎉 Your 14-day Enterprise Trial starts now!`}
          isTrial={true}
        />
      ) : cloudProUpgradeSetup ? (
        <StripeProvider initialClientSecret={cloudProUpgradeSetup.clientSecret}>
          <CloudProUpgradeModal
            close={() => setCloudProUpgradeSetup(null)}
            closeParent={close}
          />
        </StripeProvider>
      ) : orgIsManagedByVercel ? (
        <Modal
          trackingEventModalType="upgrade-modal"
          allowlistedTrackingEventProps={trackContext}
          open={true}
          includeCloseCta={true}
          closeCta="Close"
          close={close}
          size="md"
          header={null}
          showHeaderCloseButton={false}
        >
          <div>
            <h3 className="pb-2">
              Upgrade to {showEnterpriseTreatment ? "Enterprise" : "Pro"}
            </h3>
            <Callout status="info">
              You organization is currently managed by Vercel.
              {showEnterpriseTreatment ? (
                <span className="pl-1">
                  To upgrade to Enterprise, please email{" "}
                  <b>
                    <a
                      href="mailto:sales@growthbook.io"
                      target="_blank"
                      rel="noreferrer"
                      className="link-purple"
                    >
                      sales@growthbook.io
                    </a>
                  </b>
                  .
                </span>
              ) : (
                <span className="pl-1">
                  Please go to your Vercel Integration Dashboard and locate the
                  GrowthBook integration. From there, you can upgrade your
                  GrowthBook subscription via the <b>Settings </b>tab.
                </span>
              )}
            </Callout>
          </div>
        </Modal>
      ) : (
        <Modal
          trackingEventModalType="upgrade-modal"
          allowlistedTrackingEventProps={trackContext}
          open={true}
          autoCloseOnSubmit={false}
          includeCloseCta={true}
          close={close}
          size="lg"
          header={null}
          showHeaderCloseButton={false}
          loading={loading}
          cta={
            <>
              {showEnterpriseTreatment
                ? "Schedule Call"
                : trialAndUpgradePreference === "upgrade"
                ? "Continue"
                : "Start Trial"}
              <PiCaretRight />
            </>
          }
          disabledMessage="Contact your admin to upgrade."
          ctaEnabled={permissionsUtil.canManageBilling()}
          submit={onSubmit}
        >
          <div
            className={clsx(
              "container-fluid dashboard p-3 ",
              styles.upgradeModal
            )}
          >
            {showEnterpriseTreatment ? enterpriseTreatment() : proTreatment()}
          </div>

          {error && <div className="alert alert-danger">{error}</div>}
        </Modal>
      )}
    </>
  );
}<|MERGE_RESOLUTION|>--- conflicted
+++ resolved
@@ -343,12 +343,9 @@
     "require-approvals":
       "Reduce errors by requiring approval flows when changing feature flag values",
     "audit-logging": "Easily export historical audit logs",
-<<<<<<< HEAD
     "managed-clickhouse": "Get access to a fully-managed ClickHouse database",
-=======
     saveSqlExplorerQueries:
       "Save query results and visualizations from the SQL Explorer.",
->>>>>>> 880b1a98
   };
 
   const upgradeHeader = (
