import { useEffect, useState } from "react";
<<<<<<< HEAD
import clsx from "clsx";
import { daysLeft } from "shared/dates";
import Link from "next/link";
import { useUser } from "@front-end/services/UserContext";
import { getGrowthBookBuild, isCloud } from "@front-end/services/env";
import track from "@front-end/services/track";
import { redirectWithTimeout, useAuth } from "@front-end/services/auth";
import Modal from "@front-end/components/Modal";
import styles from "./index.module.scss";
import CloudTrialConfirmationModal from "./CloudTrialConfirmationModal";
import LicenseSuccessModal from "./LicenseSuccessModal";
import PleaseVerifyEmailModal from "./PleaseVerifyEmailModal";
import SelfHostedTrialConfirmationModal from "./SelfHostedTrialConfirmationModal";
=======
import { useUser } from "@/services/UserContext";
import { isCloud } from "@/services/env";
import Modal from "@/components/Modal";
import CloudUpgradeForm from "./CloudUpgradeForm";
import SelfHostedUpgradeForm from "./SelfHostedUpgradeForm";
>>>>>>> a49bfb5f

export interface Props {
  close: () => void;
  source: string;
  reason: string;
}

export default function UpgradeModal({ close, source }: Props) {
  const [closeCta, setCloseCta] = useState("Cancel");
  const { accountPlan, permissions } = useUser();

  useEffect(() => {
    // @ts-expect-error TS(2345) If you come across this, please fix it!: Argument of type 'string | undefined' is not assig... Remove this comment to see the full error message
    if (["pro", "pro_sso", "enterprise"].includes(accountPlan)) {
      close();
    }
    // eslint-disable-next-line react-hooks/exhaustive-deps
  }, [accountPlan]);

  // @ts-expect-error TS(2345) If you come across this, please fix it!: Argument of type 'string | undefined' is not assig... Remove this comment to see the full error message
  if (["pro", "pro_sso", "enterprise"].includes(accountPlan)) {
    return null;
  }

  return (
    <Modal open={true} close={close} closeCta={closeCta} size="lg">
      {!permissions.check("manageBilling") ? (
        <div className="text-center mt-4 mb-5">
          To upgrade, please contact your system administrator.
        </div>
      ) : isCloud() ? (
        <CloudUpgradeForm
          // @ts-expect-error TS(2322) If you come across this, please fix it!: Type 'AccountPlan | undefined' is not assignable t... Remove this comment to see the full error message
          accountPlan={accountPlan}
          source={source}
          setCloseCta={(s) => setCloseCta(s)}
          close={close}
        />
      ) : (
        <SelfHostedUpgradeForm
          source={source}
          setCloseCta={(s) => setCloseCta(s)}
          close={close}
        />
      )}
    </Modal>
  );
}<|MERGE_RESOLUTION|>--- conflicted
+++ resolved
@@ -1,25 +1,9 @@
 import { useEffect, useState } from "react";
-<<<<<<< HEAD
-import clsx from "clsx";
-import { daysLeft } from "shared/dates";
-import Link from "next/link";
 import { useUser } from "@front-end/services/UserContext";
-import { getGrowthBookBuild, isCloud } from "@front-end/services/env";
-import track from "@front-end/services/track";
-import { redirectWithTimeout, useAuth } from "@front-end/services/auth";
+import { isCloud } from "@front-end/services/env";
 import Modal from "@front-end/components/Modal";
-import styles from "./index.module.scss";
-import CloudTrialConfirmationModal from "./CloudTrialConfirmationModal";
-import LicenseSuccessModal from "./LicenseSuccessModal";
-import PleaseVerifyEmailModal from "./PleaseVerifyEmailModal";
-import SelfHostedTrialConfirmationModal from "./SelfHostedTrialConfirmationModal";
-=======
-import { useUser } from "@/services/UserContext";
-import { isCloud } from "@/services/env";
-import Modal from "@/components/Modal";
 import CloudUpgradeForm from "./CloudUpgradeForm";
 import SelfHostedUpgradeForm from "./SelfHostedUpgradeForm";
->>>>>>> a49bfb5f
 
 export interface Props {
   close: () => void;
