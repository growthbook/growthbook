import { useEffect, useState } from "react";
import clsx from "clsx";
import { daysLeft } from "shared/dates";
import Link from "next/link";
import { Flex } from "@radix-ui/themes";
import { FaCheckCircle, FaExternalLinkAlt } from "react-icons/fa";
import { PiCaretRight } from "react-icons/pi";
import { CommercialFeature } from "enterprise";
import { growthbook } from "@/services/utils";
import { useUser } from "@/services/UserContext";
import { getGrowthBookBuild, isCloud } from "@/services/env";
import track from "@/services/track";
import { redirectWithTimeout, useAuth } from "@/services/auth";
import Modal from "@/components/Modal";
import usePermissionsUtil from "@/hooks/usePermissionsUtils";
import Tooltip from "@/components/Tooltip/Tooltip";
import RadioCards from "@/components/Radix/RadioCards";
import styles from "./index.module.scss";
import CloudTrialConfirmationModal from "./CloudTrialConfirmationModal";
import LicenseSuccessModal from "./LicenseSuccessModal";
import PleaseVerifyEmailModal from "./PleaseVerifyEmailModal";
import SelfHostedTrialConfirmationModal from "./SelfHostedTrialConfirmationModal";

export interface Props {
  close: () => void;
  source: string;
  reason: string;
  commercialFeature: CommercialFeature | null;
}

export default function UpgradeModal({
  close,
  source,
  commercialFeature,
}: Props) {
  const [error, setError] = useState("");
  const { apiCall } = useAuth();

  const [loading, setLoading] = useState(false);
  const [
    trialAndUpgradePreference,
    setTrialAndUpgradePreference,
  ] = useState<string>("trial");
  const [showSHProTrial, setShowSHProTrial] = useState(false);
  const [showSHProTrialSuccess, setShowSHProTrialSuccess] = useState(false);
  const [showSHEnterpriseTrial, setShowSHEnterpriseTrial] = useState(false);
  const [
    showSHEnterpriseTrialSuccess,
    setShowSHEnterpriseTrialSuccess,
  ] = useState(false);

  const [showCloudEnterpriseTrial, setShowCloudEnterpriseTrial] = useState(
    false
  );
  const [
    showCloudEnterpriseTrialSuccess,
    setShowCloudEnterpriseTrialSuccess,
  ] = useState(false);
  const [showCloudProTrial, setShowCloudProTrial] = useState(false);
  const [showCloudProTrialSuccess, setShowCloudProTrialSuccess] = useState(
    false
  );

  const {
    name,
    email,
    accountPlan,
    license,
    effectiveAccountPlan,
<<<<<<< HEAD
    commercialFeatureLowestPlan,
    seatsInUse,
  } = useUser();
  // These are some Upgrade CTAs throughout the app related to enterprise-only features
  // we don't want to show a user the test treatments if that's the case
  // since this test doesn't highlight enterprise features at all.
  const lowestPlan = commercialFeature
    ? commercialFeatureLowestPlan?.[commercialFeature]
    : "starter";
  const featureFlagValue =
    lowestPlan !== "enterprise"
      ? growthbook.getFeatureValue("pro-upgrade-modal", "OFF")
      : "OFF";
=======
    subscription,
  } = useUser();
>>>>>>> ee275124

  const permissionsUtil = usePermissionsUtil();

  const { organization, refreshOrganization } = useUser();

  const currentUsers =
    (organization.members?.length || 0) + (organization.invites?.length || 0);

  const licensePlanText =
    (accountPlan === "enterprise"
      ? "Enterprise"
      : accountPlan === "pro"
      ? "Pro"
      : accountPlan === "pro_sso"
      ? "Pro + SSO"
      : "Starter") + (license && license.isTrial ? " trial" : "");

  // When signing up to pro, but not finishing the checkout process a license gets generated and saved but has no plan.
  const freeTrialAvailable =
    !license || !license.plan || !license.emailVerified;

  const daysToGo = license?.dateExpires ? daysLeft(license.dateExpires) : 0;

  const hasCanceledSubscription =
    ["pro", "pro_sso"].includes(license?.plan || "") &&
    subscription?.status === "canceled";

  const trackContext = {
    accountPlan,
    source,
    currentUsers,
    freeTrialAvailable,
  };

  useEffect(() => {
    track("View Upgrade Modal", trackContext);
    // Even if accountPlan gets update during this upgrade process, we don't want to call this track call multiple times
    // eslint-disable-next-line react-hooks/exhaustive-deps
  }, []);

  useEffect(() => {
    if (
      ["enterprise"].includes(effectiveAccountPlan || "") &&
      !license?.isTrial
    ) {
      close();
    }
  }, [effectiveAccountPlan, license, close]);

  const isAtLeastPro = ["pro", "pro_sso", "enterprise"].includes(
    effectiveAccountPlan || ""
  );
  const proTrialCopy = "free 14-day Pro trial";

  const startPro = async () => {
    setError("");
    setLoading(true);
    try {
      if (subscription && subscription.status != "canceled") {
        const res = await apiCall<{ url: string }>(`/subscription/manage`, {
          method: "POST",
        });
        if (res && res.url) {
          track(
            "Start Stripe Checkout For Pro With Existing Subscription",
            trackContext
          );
          await redirectWithTimeout(res.url);
        } else {
          setError("Unknown response");
        }
      } else {
        const resp = await apiCall<{
          status: number;
          session?: { url?: string };
        }>(`/subscription/new`, {
          method: "POST",
          body: JSON.stringify({
            returnUrl: window.location.pathname,
          }),
        });

        setLoading(false);
        if (resp.session?.url) {
          track(
            "Start Stripe Checkout For Pro Without Existing Subscription",
            trackContext
          );
          await redirectWithTimeout(resp.session.url);
        } else {
          setError("Failed to start checkout");
        }
      }
    } catch (e) {
      setLoading(false);
      setError(e.message);
    }
  };

  function startEnterprise() {
    track("Start Enterprise Checkout", trackContext);
    const subject = organization.name
      ? "Inquiry about Enterprise Plan for " + organization.name
      : "Inquiry about Enterprise Plan";
    const mailtoLink = `mailto:sales@growthbook.io?subject=${encodeURIComponent(
      subject
    )}`;
    const newWindow = window.open(mailtoLink, "_blank", "noreferrer");
    if (newWindow) newWindow.opener = null;
  }

  const startProTrial = async function (name?: string, email?: string) {
    setError("");
    try {
      await apiCall<{
        status: number;
        session?: { url?: string };
      }>(`/subscription/new-pro-trial`, {
        method: "POST",
        body: JSON.stringify({
          name: name,
          email: email,
        }),
      });
      track("Generate pro trial license", trackContext);

      if (isCloud()) {
        setShowCloudProTrialSuccess(true);
        setShowCloudProTrial(false);
      } else {
        setShowSHProTrialSuccess(true);
        setShowSHProTrial(false);
      }

      refreshOrganization();
    } catch (e) {
      const txt = e.message;
      track("Generate enterprise pro license error", {
        error: txt,
        ...trackContext,
      });
      setError(
        `There was a server error: ${txt}. Please try again later, or contact us at sales@growthbook.io`
      );
    }
  };

  const startEnterpriseTrial = async function (name?: string, email?: string) {
    setError("");
    try {
      await apiCall<{
        status: number;
        message?: string;
      }>(`/license/enterprise-trial`, {
        method: "POST",
        body: JSON.stringify({
          email: email,
          name: name,
          organizationId: organization.id,
          companyName: organization.name,
          context: {
            organizationCreated: organization.dateCreated,
            currentSeats: currentUsers,
            currentPlan: accountPlan,
            currentBuild: getGrowthBookBuild(),
            ctaSource: source,
          },
        }),
      });
      track("Generate enterprise trial license", trackContext);

      await refreshOrganization();
      if (isCloud()) {
        setShowCloudEnterpriseTrialSuccess(true);
        setShowCloudEnterpriseTrial(false);
      } else {
        setShowSHEnterpriseTrialSuccess(true);
        setShowSHEnterpriseTrial(false);
      }
    } catch (e) {
      const txt = e.message;
      track("Generate enterprise trial license error", {
        error: txt,
        ...trackContext,
      });
      switch (txt) {
        case "active license exists":
          setError(
            "You already have an active license key. Contact us at sales@growthbook.io for more information."
          );
          break;
        case "expired license exists":
          setError(
            "Your license key has already expired. Please contact us at sales@growthbook.io for more information."
          );
          break;
        default:
          setError(
            `There was a server error: ${txt}. Please try again later, or contact us at sales@growthbook.io`
          );
      }
    }
  };

  const upgradeHeader = (
    <>
      <h3 className="mb-1">Upgrade to Pro</h3>
      <p
        className="mb-0"
        style={{ color: "var(--color-text-mid", fontSize: "16px" }}
      >
        Get instant access to advanced experimentation, permissioning and
        security features.
      </p>
    </>
  );

  function trialAndUpgradeTreatment() {
    return (
      <div>
        {upgradeHeader}
        <div className="py-4">
          <RadioCards
            columns="2"
            value={trialAndUpgradePreference}
            setValue={(v) => setTrialAndUpgradePreference(v)}
            options={[
              {
                value: "trial",
                label: "Pro Trial",
                description: "Free for 14 days",
              },
              {
                value: "upgrade",
                label: "Pro",
                description: "Upgrade now. No credit card required.",
              },
            ]}
          />
        </div>
        <p style={{ color: "var(--color-text-mid" }}>
          Continuing will{" "}
          {trialAndUpgradePreference === "trial"
            ? "start a 14-day Pro plan trial for your organization."
            : "require a credit card to purchase a Pro plan for your organization."}
          <a
            href="https://www.growthbook.io/pricing"
            className="text-decoration-none pl-1"
            target="_blank"
            rel="noopener noreferrer"
          >
            <strong className="a link-purple text-decoration-none">
              Learn more <FaExternalLinkAlt className="pl-1" />
            </strong>
          </a>
        </p>
      </div>
    );
  }

  function upgradeOnlyTreatment() {
    return (
      <div>
        {upgradeHeader}
        <div className="py-4">
          <Flex align="center" className="pb-2">
            <FaCheckCircle className="mr-2" color="blue" />
            <strong>Up to 100 team members</strong>
          </Flex>
          <Flex align="center" className="pb-2">
            <FaCheckCircle className="mr-2" color="blue" />
            <strong>Encrypted SDK endpoint response</strong>
          </Flex>
          <Flex align="center" className="pb-2">
            <FaCheckCircle className="mr-2" color="blue" />
            <strong>
              Advanced experimentation: CUPED, Sequential testing, Bandits and
              more
            </strong>
          </Flex>
        </div>
        <div className="p-3" style={{ backgroundColor: "var(--violet-2)" }}>
          <Flex align="center" justify="between">
            <span>
              <label>Cost Estimate</label>
              <Tooltip
                color="purple"
                body="Estimate based on your organization’s activity over the last 30 days. Actual cost may vary depending on future usage patterns."
                className="pl-1"
              />
            </span>
            <label>~${seatsInUse * 20} / month</label>
          </Flex>
          <p className="mb-0 text-secondary">
            $20 per user per month, {seatsInUse} current user
            {seatsInUse > 1 ? "s" : ""}
          </p>
        </div>
      </div>
    );
  }

  function onSubmit() {
    if (
      featureFlagValue === "UPGRADE-ONLY" ||
      trialAndUpgradePreference === "upgrade"
    ) {
      startPro();
    } else {
      startProTrial(name, email);
    }
  }

  return (
    <div>
      {showSHProTrial ? (
        <SelfHostedTrialConfirmationModal
          close={close}
          plan="Pro"
          error={error}
          submit={startProTrial}
        />
      ) : showSHProTrialSuccess ? (
        <PleaseVerifyEmailModal
          close={close}
          plan="Pro"
          isTrial={true}
          reenterEmail={() => {
            setShowSHProTrial(true);
            setShowSHProTrialSuccess(false);
          }}
        />
      ) : showSHEnterpriseTrial ? (
        <SelfHostedTrialConfirmationModal
          close={close}
          plan="Enterprise"
          error={error}
          submit={startEnterpriseTrial}
        />
      ) : showSHEnterpriseTrialSuccess ? (
        <PleaseVerifyEmailModal
          close={close}
          plan="Enterprise"
          isTrial={true}
          reenterEmail={() => {
            setShowSHEnterpriseTrial(true);
            setShowSHEnterpriseTrialSuccess(false);
          }}
        />
      ) : showCloudProTrial ? (
        <CloudTrialConfirmationModal
          plan="Pro"
          close={close}
          error={error}
          submit={() => startProTrial(name, email)}
        />
      ) : showCloudProTrialSuccess ? (
        <LicenseSuccessModal
          plan="Pro"
          close={close}
          header={`🎉 Your 14-day Pro Trial starts now!`}
          isTrial={true}
        />
      ) : showCloudEnterpriseTrial ? (
        <CloudTrialConfirmationModal
          plan="Enterprise"
          close={close}
          error={error}
          submit={() => startEnterpriseTrial(name, email)}
        />
      ) : showCloudEnterpriseTrialSuccess ? (
        <LicenseSuccessModal
          plan="Enterprise"
          close={close}
          header={`🎉 Your 14-day Enterprise Trial starts now!`}
          isTrial={true}
        />
      ) : (
        <Modal
          trackingEventModalType="upgrade-modal"
          allowlistedTrackingEventProps={trackContext}
          open={true}
          autoCloseOnSubmit={false}
          includeCloseCta={featureFlagValue !== "OFF" ? true : false}
          close={close}
          size="lg"
          header={<>Get more out of GrowthBook</>}
          loading={loading}
          cta={
            <>
              Continue <PiCaretRight />
            </>
          }
          submit={featureFlagValue !== "OFF" ? () => onSubmit() : undefined}
        >
          {!permissionsUtil.canManageBilling() ? (
            <div className="text-center mt-4 mb-5">
              To upgrade, please contact your system administrator.
            </div>
          ) : (
            <div
              className={clsx(
                "container-fluid dashboard p-3 ",
                styles.upgradeModal
              )}
            >
              {featureFlagValue === "OFF" ? (
                <>
                  {!license?.isTrial &&
                    (daysToGo >= 0 && !hasCanceledSubscription ? (
                      <div className="row bg-main-color p-3 mb-3 rounded">
                        <span>You are currently using the </span>
                        <b className="mx-1"> {licensePlanText} </b> version of
                        Growthbook with{" "}
                        <Link
                          href="/settings/team"
                          className="mx-1 font-weight-bold"
                        >
                          {currentUsers} team members
                        </Link>
                        ↗
                      </div>
                    ) : daysToGo < 0 ? (
                      <div className="row p-3 mb-3 rounded alert-danger">
                        {" "}
                        <span>
                          Your old <b className="mx-1">{licensePlanText}</b>{" "}
                          version of Growthbook with{" "}
                          <Link
                            href="/settings/team"
                            className="mx-1 font-weight-bold"
                          >
                            {currentUsers} team members
                          </Link>
                          ↗ expired. Renew below.
                        </span>
                      </div>
                    ) : (
                      <div className="row p-3 mb-3 rounded alert-danger">
                        {" "}
                        <span>
                          Your old <b className="mx-1">{licensePlanText}</b>{" "}
                          version of Growthbook with{" "}
                          <Link
                            href="/settings/team"
                            className="mx-1 font-weight-bold"
                          >
                            {currentUsers} team members
                          </Link>
                          ↗ was cancelled. Renew below.
                        </span>
                      </div>
                    ))}
                  {license?.isTrial && (
                    <div
                      className={`row p-3 mb-3 rounded ${
                        daysToGo <= 3
                          ? "alert-danger"
                          : daysToGo <= 7
                          ? "bg-muted-yellow"
                          : "bg-main-color"
                      }`}
                    >
<<<<<<< HEAD
                      {(daysToGo >= 0 && (
                        <div>
                          <span>
                            You have <b>{daysLeft(license.dateExpires)} days</b>{" "}
                            left in your {licensePlanText} of Growthbook with{" "}
                          </span>
                          <Link
                            href="/settings/team"
                            className="mx-1 font-weight-bold"
                          >
                            {currentUsers} team members
                          </Link>
                          ↗
                        </div>
                      )) || (
                        <div>
                          <span>
                            Your {licensePlanText} of Growthbook with{" "}
                          </span>
                          <Link
                            href="/settings/team"
                            className="mx-1 font-weight-bold"
                          >
                            {currentUsers} team members
                          </Link>
                          ↗<span> has expired</span>
                        </div>
                      )}
                    </div>
                  )}
                </>
              ) : null}
              {featureFlagValue === "OFF" ? (
                <div className="row">
                  <div
                    className={clsx(
                      "col-lg-6 mb-4",
                      isAtLeastPro ? "disabled-opacity" : ""
                    )}
                  >
                    <div className="pr-lg-2 border rounded p-0 d-flex flex-column">
                      <div className="d-flex justify-content-between align-items-center p-2 px-3">
                        <h4 className="mb-0">Pro</h4>
                        <div className="text-right text-muted">
                          $20/user/month
                        </div>
                      </div>
                      <div className="border-top p-0 flex-grow-1">
                        <ul className="pt-4">
                          <li>
                            <b>Up to 100 team members</b>
                          </li>
                          <li>
                            <b>Advanced permissioning</b>
                          </li>
                          <li>
                            <b>Visual A/B test editor</b>
                          </li>
                          <li>Custom fields</li>
                          <li>Premium support</li>
                          <li>Encrypt SDK endpoint response</li>
                          <li>
                            Advanced experimentation features (CUPED, Sequential
                            testing, etc.)
                          </li>
                          <li>Early access to new features</li>
                        </ul>
                        <div
                          className={
                            "d-flex justify-content-between " +
                            (freeTrialAvailable ? "" : "mb-2")
                          }
=======
                      {currentUsers} team members
                    </Link>
                    ↗
                  </div>
                ) : daysToGo < 0 ? (
                  <div className="row p-3 mb-3 rounded alert-danger">
                    {" "}
                    <span>
                      Your old <b className="mx-1">{licensePlanText}</b> version
                      of Growthbook with{" "}
                      <Link
                        href="/settings/team"
                        className="mx-1 font-weight-bold"
                      >
                        {currentUsers} team members
                      </Link>
                      ↗ expired. Renew below.
                    </span>
                  </div>
                ) : (
                  <div className="row p-3 mb-3 rounded alert-danger">
                    {" "}
                    <span>
                      Your old <b className="mx-1">{licensePlanText}</b> version
                      of Growthbook with{" "}
                      <Link
                        href="/settings/team"
                        className="mx-1 font-weight-bold"
                      >
                        {currentUsers} team members
                      </Link>
                      ↗ was cancelled. Renew below.
                    </span>
                  </div>
                ))}
              {license?.isTrial && (
                <div
                  className={`row p-3 mb-3 rounded ${
                    daysToGo <= 3
                      ? "alert-danger"
                      : daysToGo <= 7
                      ? "bg-muted-yellow"
                      : "bg-main-color"
                  }`}
                >
                  {(daysToGo >= 0 && (
                    <div>
                      <span>
                        You have{" "}
                        <b>{daysLeft(license.dateExpires || "")} days</b> left
                        in your {licensePlanText} of Growthbook with{" "}
                      </span>
                      <Link
                        href="/settings/team"
                        className="mx-1 font-weight-bold"
                      >
                        {currentUsers} team members
                      </Link>
                      ↗
                    </div>
                  )) || (
                    <div>
                      <span>Your {licensePlanText} of Growthbook with </span>
                      <Link
                        href="/settings/team"
                        className="mx-1 font-weight-bold"
                      >
                        {currentUsers} team members
                      </Link>
                      ↗<span> has expired</span>
                    </div>
                  )}
                </div>
              )}
              <div className="row">
                <div
                  className={clsx(
                    "col-lg-6 mb-4",
                    isAtLeastPro && !license?.isTrial ? "disabled-opacity" : ""
                  )}
                >
                  <div className="pr-lg-2 border rounded p-0 d-flex flex-column">
                    <div className="d-flex justify-content-between align-items-center p-2 px-3">
                      <h4 className="mb-0">Pro</h4>
                      <div className="text-right text-muted">
                        $20/user/month
                      </div>
                    </div>
                    <div className="border-top p-0 flex-grow-1">
                      <ul className="pt-4">
                        <li>
                          <b>Up to 100 team members</b>
                        </li>
                        <li>
                          <b>Advanced permissioning</b>
                        </li>
                        <li>
                          <b>Visual A/B test editor</b>
                        </li>
                        <li>Custom fields</li>
                        <li>Premium support</li>
                        <li>Encrypt SDK endpoint response</li>
                        <li>
                          Advanced experimentation features (CUPED, Sequential
                          testing, etc.)
                        </li>
                        <li>Early access to new features</li>
                      </ul>
                      <div
                        className={
                          "d-flex justify-content-between " +
                          (freeTrialAvailable ? "" : "mb-2")
                        }
                      >
                        <button
                          className="btn btn-primary m-3 w-100"
                          onClick={startPro}
                          disabled={isAtLeastPro && !license?.isTrial}
>>>>>>> ee275124
                        >
                          <button
                            className="btn btn-primary m-3 w-100"
                            onClick={startPro}
                            disabled={isAtLeastPro}
                          >
                            Upgrade Now
                          </button>
                        </div>
                        {freeTrialAvailable && (
                          <div className="mb-4 text-center">
                            or, start a{" "}
                            {isAtLeastPro ? (
                              <span>{proTrialCopy}</span>
                            ) : (
                              <a
                                role="button"
                                className={clsx(
                                  isAtLeastPro ? "cursor-default" : ""
                                )}
                                onClick={() =>
                                  isCloud()
                                    ? setShowCloudProTrial(true)
                                    : setShowSHProTrial(true)
                                }
                              >
                                {proTrialCopy}
                              </a>
                            )}
                          </div>
                        )}
                      </div>
                    </div>
                  </div>

                  <div className="col-lg-6 mb-4">
                    <div className="pl-lg-2 border rounded p-0 d-flex flex-column">
                      <div className="d-flex justify-content-between align-items-center p-2 px-3">
                        <h4 className="mb-0">Enterprise</h4>
                        <div className="text-right text-muted">Contact Us</div>
                      </div>
                      <div className="border-top p-0 flex-grow-1">
                        <div className="mt-4 ml-3 font-italic">
                          Includes all Pro features, plus...
                        </div>
                        {/*The minHeight is a hack to get the two buttons aligned vertically */}
                        <ul className=" pr-2" style={{ minHeight: "168px" }}>
                          <li>
                            <b>Unlimited users</b>
                          </li>
                          <li>
                            <b>SSO / SAML integration</b>
                          </li>
                          <li>
                            <b>Roadmap acceleration</b>
                          </li>
                          <li>Service-level agreements</li>
                          <li>Exportable audit logs</li>
                          <li>Enterprise support and training</li>
                          <li>Advanced organization and performance</li>
                        </ul>
                        <div
                          className={
                            "d-flex justify-content-between " +
                            (freeTrialAvailable ? "" : "mb-2")
                          }
                        >
                          <button
                            className="btn btn-primary m-3 w-100"
                            onClick={startEnterprise}
                          >
                            Contact Us
                          </button>
                        </div>
                        {freeTrialAvailable && (
                          <div className="mb-4 text-center">
                            or,
                            <a
                              href="#"
                              className="ml-1"
                              onClick={() =>
                                isCloud()
                                  ? setShowCloudEnterpriseTrial(true)
                                  : setShowSHEnterpriseTrial(true)
                              }
                            >
                              request an Enterprise trial
                            </a>
                          </div>
                        )}
                      </div>
                    </div>
                  </div>
                </div>
              ) : featureFlagValue === "TRIAL-AND-UPGRADE" ? (
                trialAndUpgradeTreatment()
              ) : (
                upgradeOnlyTreatment()
              )}
            </div>
          )}
          {error && <div className="alert alert-danger">{error}</div>}
        </Modal>
      )}
    </div>
  );
}<|MERGE_RESOLUTION|>--- conflicted
+++ resolved
@@ -67,8 +67,8 @@
     accountPlan,
     license,
     effectiveAccountPlan,
-<<<<<<< HEAD
     commercialFeatureLowestPlan,
+    subscription,
     seatsInUse,
   } = useUser();
   // These are some Upgrade CTAs throughout the app related to enterprise-only features
@@ -81,10 +81,6 @@
     lowestPlan !== "enterprise"
       ? growthbook.getFeatureValue("pro-upgrade-modal", "OFF")
       : "OFF";
-=======
-    subscription,
-  } = useUser();
->>>>>>> ee275124
 
   const permissionsUtil = usePermissionsUtil();
 
@@ -548,11 +544,11 @@
                           : "bg-main-color"
                       }`}
                     >
-<<<<<<< HEAD
                       {(daysToGo >= 0 && (
                         <div>
                           <span>
-                            You have <b>{daysLeft(license.dateExpires)} days</b>{" "}
+                            You have{" "}
+                            <b>{daysLeft(license.dateExpires || "")} days</b>{" "}
                             left in your {licensePlanText} of Growthbook with{" "}
                           </span>
                           <Link
@@ -586,7 +582,9 @@
                   <div
                     className={clsx(
                       "col-lg-6 mb-4",
-                      isAtLeastPro ? "disabled-opacity" : ""
+                      isAtLeastPro && !license?.isTrial
+                        ? "disabled-opacity"
+                        : ""
                     )}
                   >
                     <div className="pr-lg-2 border rounded p-0 d-flex flex-column">
@@ -621,131 +619,11 @@
                             "d-flex justify-content-between " +
                             (freeTrialAvailable ? "" : "mb-2")
                           }
-=======
-                      {currentUsers} team members
-                    </Link>
-                    ↗
-                  </div>
-                ) : daysToGo < 0 ? (
-                  <div className="row p-3 mb-3 rounded alert-danger">
-                    {" "}
-                    <span>
-                      Your old <b className="mx-1">{licensePlanText}</b> version
-                      of Growthbook with{" "}
-                      <Link
-                        href="/settings/team"
-                        className="mx-1 font-weight-bold"
-                      >
-                        {currentUsers} team members
-                      </Link>
-                      ↗ expired. Renew below.
-                    </span>
-                  </div>
-                ) : (
-                  <div className="row p-3 mb-3 rounded alert-danger">
-                    {" "}
-                    <span>
-                      Your old <b className="mx-1">{licensePlanText}</b> version
-                      of Growthbook with{" "}
-                      <Link
-                        href="/settings/team"
-                        className="mx-1 font-weight-bold"
-                      >
-                        {currentUsers} team members
-                      </Link>
-                      ↗ was cancelled. Renew below.
-                    </span>
-                  </div>
-                ))}
-              {license?.isTrial && (
-                <div
-                  className={`row p-3 mb-3 rounded ${
-                    daysToGo <= 3
-                      ? "alert-danger"
-                      : daysToGo <= 7
-                      ? "bg-muted-yellow"
-                      : "bg-main-color"
-                  }`}
-                >
-                  {(daysToGo >= 0 && (
-                    <div>
-                      <span>
-                        You have{" "}
-                        <b>{daysLeft(license.dateExpires || "")} days</b> left
-                        in your {licensePlanText} of Growthbook with{" "}
-                      </span>
-                      <Link
-                        href="/settings/team"
-                        className="mx-1 font-weight-bold"
-                      >
-                        {currentUsers} team members
-                      </Link>
-                      ↗
-                    </div>
-                  )) || (
-                    <div>
-                      <span>Your {licensePlanText} of Growthbook with </span>
-                      <Link
-                        href="/settings/team"
-                        className="mx-1 font-weight-bold"
-                      >
-                        {currentUsers} team members
-                      </Link>
-                      ↗<span> has expired</span>
-                    </div>
-                  )}
-                </div>
-              )}
-              <div className="row">
-                <div
-                  className={clsx(
-                    "col-lg-6 mb-4",
-                    isAtLeastPro && !license?.isTrial ? "disabled-opacity" : ""
-                  )}
-                >
-                  <div className="pr-lg-2 border rounded p-0 d-flex flex-column">
-                    <div className="d-flex justify-content-between align-items-center p-2 px-3">
-                      <h4 className="mb-0">Pro</h4>
-                      <div className="text-right text-muted">
-                        $20/user/month
-                      </div>
-                    </div>
-                    <div className="border-top p-0 flex-grow-1">
-                      <ul className="pt-4">
-                        <li>
-                          <b>Up to 100 team members</b>
-                        </li>
-                        <li>
-                          <b>Advanced permissioning</b>
-                        </li>
-                        <li>
-                          <b>Visual A/B test editor</b>
-                        </li>
-                        <li>Custom fields</li>
-                        <li>Premium support</li>
-                        <li>Encrypt SDK endpoint response</li>
-                        <li>
-                          Advanced experimentation features (CUPED, Sequential
-                          testing, etc.)
-                        </li>
-                        <li>Early access to new features</li>
-                      </ul>
-                      <div
-                        className={
-                          "d-flex justify-content-between " +
-                          (freeTrialAvailable ? "" : "mb-2")
-                        }
-                      >
-                        <button
-                          className="btn btn-primary m-3 w-100"
-                          onClick={startPro}
-                          disabled={isAtLeastPro && !license?.isTrial}
->>>>>>> ee275124
                         >
                           <button
                             className="btn btn-primary m-3 w-100"
                             onClick={startPro}
-                            disabled={isAtLeastPro}
+                            disabled={isAtLeastPro && !license?.isTrial}
                           >
                             Upgrade Now
                           </button>
