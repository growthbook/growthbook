import { FC, useState } from "react";
import { useAuth } from "../../services/auth";
import Modal from "../Modal";
import { useForm } from "react-hook-form";
import track from "../../services/track";
import Field from "../Forms/Field";
import { useEnvironments } from "../../services/features";
import EncryptionToggle from "./EncryptionToggle";
import UpgradeModal from "./UpgradeModal";

const ApiKeysModal: FC<{
  close: () => void;
  onCreate: () => void;
  defaultDescription?: string;
  secret?: boolean;
}> = ({ close, onCreate, defaultDescription = "", secret = false }) => {
  const { apiCall } = useAuth();
  const environments = useEnvironments();
  const [upgradeModal, setUpgradeModal] = useState(false);

  const form = useForm({
    defaultValues: {
      description: defaultDescription,
      environment: environments[0]?.id || "dev",
      encryptSDK: false,
    },
  });

  const onSubmit = form.handleSubmit(async (value) => {
    if (!secret && !value.description) {
      value.description = value.environment;
    }

    await apiCall("/keys", {
      method: "POST",
      body: JSON.stringify({
        ...value,
        secret,
      }),
    });
    track("Create API Key", {
      environment: value.environment,
      isSecret: secret,
    });
    onCreate();
  });

<<<<<<< HEAD
=======
  if (upgradeModal) {
    return (
      <UpgradeModal
        close={() => setUpgradeModal(false)}
        reason="To enable SDK encryption,"
        source="encrypt-features-endpoint"
      />
    );
  }

>>>>>>> 979afa92
  return (
    <>
      {upgradeModal && (
        <UpgradeModal
          close={() => setUpgradeModal(false)}
          reason="To enable SDK encryption,"
          source="encrypt-features-endpoint"
        />
      )}
<<<<<<< HEAD
      <Modal
        close={close}
        header={secret ? "Create Secret Key" : "Create SDK Endpoint"}
        open={true}
        submit={onSubmit}
        cta="Create"
      >
        {!secret && (
          <Field
            label="Environment"
            options={environments.map((e) => {
              return {
                value: e.id,
                display: e.id,
              };
            })}
            {...form.register("environment")}
          />
        )}
        <Field
          label="Description"
          required={secret}
          placeholder={secret ? "" : form.watch("environment")}
          {...form.register("description")}
=======
      <Field
        label="Description"
        required={secret}
        placeholder={secret ? "" : form.watch("environment")}
        {...form.register("description")}
      />
      {!secret && (
        <EncryptionToggle
          showUpgradeModal={() => setUpgradeModal(true)}
          form={form}
>>>>>>> 979afa92
        />
        {!secret && (
          <a
            href="#"
            onClick={(e) => {
              e.preventDefault();
              setShowAdvanced(!showAdvanced);
            }}
          >
            {showAdvanced ? "Hide" : "Show"} advanced settings
          </a>
        )}
        {!secret && showAdvanced && (
          <EncryptionToggle
            showUpgradeModal={() => setUpgradeModal(true)}
            form={form}
          />
        )}
      </Modal>
    </>
  );
};

export default ApiKeysModal;<|MERGE_RESOLUTION|>--- conflicted
+++ resolved
@@ -45,8 +45,6 @@
     onCreate();
   });
 
-<<<<<<< HEAD
-=======
   if (upgradeModal) {
     return (
       <UpgradeModal
@@ -57,42 +55,26 @@
     );
   }
 
->>>>>>> 979afa92
   return (
-    <>
-      {upgradeModal && (
-        <UpgradeModal
-          close={() => setUpgradeModal(false)}
-          reason="To enable SDK encryption,"
-          source="encrypt-features-endpoint"
+    <Modal
+      close={close}
+      header={secret ? "Create Secret Key" : "Create SDK Endpoint"}
+      open={true}
+      submit={onSubmit}
+      cta="Create"
+    >
+      {!secret && (
+        <Field
+          label="Environment"
+          options={environments.map((e) => {
+            return {
+              value: e.id,
+              display: e.id,
+            };
+          })}
+          {...form.register("environment")}
         />
       )}
-<<<<<<< HEAD
-      <Modal
-        close={close}
-        header={secret ? "Create Secret Key" : "Create SDK Endpoint"}
-        open={true}
-        submit={onSubmit}
-        cta="Create"
-      >
-        {!secret && (
-          <Field
-            label="Environment"
-            options={environments.map((e) => {
-              return {
-                value: e.id,
-                display: e.id,
-              };
-            })}
-            {...form.register("environment")}
-          />
-        )}
-        <Field
-          label="Description"
-          required={secret}
-          placeholder={secret ? "" : form.watch("environment")}
-          {...form.register("description")}
-=======
       <Field
         label="Description"
         required={secret}
@@ -103,27 +85,9 @@
         <EncryptionToggle
           showUpgradeModal={() => setUpgradeModal(true)}
           form={form}
->>>>>>> 979afa92
         />
-        {!secret && (
-          <a
-            href="#"
-            onClick={(e) => {
-              e.preventDefault();
-              setShowAdvanced(!showAdvanced);
-            }}
-          >
-            {showAdvanced ? "Hide" : "Show"} advanced settings
-          </a>
-        )}
-        {!secret && showAdvanced && (
-          <EncryptionToggle
-            showUpgradeModal={() => setUpgradeModal(true)}
-            form={form}
-          />
-        )}
-      </Modal>
-    </>
+      )}
+    </Modal>
   );
 };
 
