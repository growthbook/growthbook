--- conflicted
+++ resolved
@@ -9,11 +9,8 @@
 import { GBAddCircle } from "../Icons";
 import EditDataSourceSettingsForm from "./EditDataSourceSettingsForm";
 import usePermissions from "../../hooks/usePermissions";
-<<<<<<< HEAD
+import { DocLink } from "../DocLink";
 import NewDataSourceForm from "./NewDataSourceForm";
-=======
-import { DocLink } from "../DocLink";
->>>>>>> 84951209
 
 const DEFAULT_DATA_SOURCE: Partial<DataSourceInterfaceWithParams> = {
   name: "My Datasource",
