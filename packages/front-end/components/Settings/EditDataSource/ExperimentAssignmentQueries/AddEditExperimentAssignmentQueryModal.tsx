<<<<<<< HEAD
import React, { FC, useMemo } from "react";
import Modal from "../../../Modal";
=======
import React, { FC, ReactElement, useEffect, useMemo, useState } from "react";
>>>>>>> 854b3000
import {
  DataSourceInterfaceWithParams,
  ExposureQuery,
} from "back-end/types/datasource";
import { useForm } from "react-hook-form";
import cloneDeep from "lodash/cloneDeep";
import uniqId from "uniqid";
<<<<<<< HEAD
import Field from "../../../Forms/Field";
import StringArrayField from "../../../Forms/StringArrayField";
import SQLInputField from "../../../SQLInputField";
=======
import { FaPlay } from "react-icons/fa";
import { TestQueryRow } from "back-end/src/types/Integration";
import Modal from "@/components/Modal";
import Field from "@/components/Forms/Field";
import CodeTextArea from "@/components/Forms/CodeTextArea";
import Tooltip from "@/components/Tooltip/Tooltip";
import StringArrayField from "@/components/Forms/StringArrayField";
import { validateSQL } from "@/services/datasources";
import { useAuth } from "@/services/auth";
import DisplayTestQueryResults from "@/components/Settings/DisplayTestQueryResults";
>>>>>>> 854b3000

type EditExperimentAssignmentQueryProps = {
  exposureQuery?: ExposureQuery;
  dataSource: DataSourceInterfaceWithParams;
  mode: "add" | "edit";
  onSave: (exposureQuery: ExposureQuery) => void;
  onCancel: () => void;
};

export const AddEditExperimentAssignmentQueryModal: FC<EditExperimentAssignmentQueryProps> = ({
  exposureQuery,
  dataSource,
  mode,
  onSave,
  onCancel,
}) => {
  const modalTitle =
    mode === "add"
      ? "Add an Experiment Assignment query"
      : `Edit ${exposureQuery.name}`;

  const userIdTypeOptions = dataSource.settings.userIdTypes.map(
    ({ userIdType }) => ({
      display: userIdType,
      value: userIdType,
    })
  );
  const defaultUserId = userIdTypeOptions[0]?.value || "user_id";

  const form = useForm<ExposureQuery>({
    defaultValues:
      mode === "edit"
        ? cloneDeep<ExposureQuery>(exposureQuery)
        : {
            description: "",
            id: uniqId("tbl_"),
            name: "",
            dimensions: [],
            query: `SELECT\n  ${defaultUserId} as ${defaultUserId},\n  timestamp as timestamp,\n  experiment_id as experiment_id,\n  variation_id as variation_id\nFROM my_table`,
            userIdType: userIdTypeOptions[0]?.value || "",
          },
  });

  // User-entered values
  const userEnteredUserIdType = form.watch("userIdType");
  const userEnteredQuery = form.watch("query");
  const userEnteredHasNameCol = form.watch("hasNameCol");
  const userEnteredDimensions = form.watch("dimensions");

  const handleSubmit = form.handleSubmit(async (value) => {
    await onSave(value);

    form.reset({
      id: null,
      query: "",
      name: "",
      dimensions: [],
      description: "",
      hasNameCol: false,
      userIdType: null,
    });
  });

  const requiredColumns = useMemo(() => {
    return new Set([
      "experiment_id",
      "variation_id",
      "timestamp",
      userEnteredUserIdType,
      ...(userEnteredDimensions || []),
      ...(userEnteredHasNameCol ? ["experiment_name", "variation_name"] : []),
    ]);
  }, [userEnteredUserIdType, userEnteredDimensions, userEnteredHasNameCol]);

  const identityTypes = useMemo(() => dataSource.settings.userIdTypes || [], [
    dataSource.settings.userIdTypes,
  ]);

  const saveEnabled = !!userEnteredUserIdType && !!userEnteredQuery;

  if (!exposureQuery && mode === "edit") {
    console.error(
      "ImplementationError: exposureQuery is required for Edit mode"
    );
    return null;
  }

  return (
    <Modal
      open={true}
      submit={handleSubmit}
      close={onCancel}
      size="max"
      header={modalTitle}
      cta="Save"
      ctaEnabled={saveEnabled}
      autoFocusSelector="#id-modal-identify-joins-heading"
    >
      <div className="my-2 ml-3 mr-3">
        <div className="row">
          <div className="col-12">
            <Field label="Display Name" required {...form.register("name")} />
            <Field
              label="Description (optional)"
              textarea
              minRows={1}
              {...form.register("description")}
            />
            <Field
              label="Identifier Type"
              options={identityTypes.map((i) => i.userIdType)}
              required
              {...form.register("userIdType")}
            />
            <StringArrayField
              label="Dimension Columns"
              value={userEnteredDimensions}
              onChange={(dimensions) => {
                form.setValue("dimensions", dimensions);
              }}
            />
            <SQLInputField
              userEnteredQuery={userEnteredQuery}
              datasourceId={dataSource.id}
              form={form}
              requiredColumns={requiredColumns}
              identityTypes={identityTypes}
              queryType="experiment-assignment"
            />
          </div>
        </div>
      </div>
    </Modal>
  );
};<|MERGE_RESOLUTION|>--- conflicted
+++ resolved
@@ -1,9 +1,4 @@
-<<<<<<< HEAD
 import React, { FC, useMemo } from "react";
-import Modal from "../../../Modal";
-=======
-import React, { FC, ReactElement, useEffect, useMemo, useState } from "react";
->>>>>>> 854b3000
 import {
   DataSourceInterfaceWithParams,
   ExposureQuery,
@@ -11,22 +6,10 @@
 import { useForm } from "react-hook-form";
 import cloneDeep from "lodash/cloneDeep";
 import uniqId from "uniqid";
-<<<<<<< HEAD
+import SQLInputField from "../../../SQLInputField";
+import Modal from "../../../Modal";
 import Field from "../../../Forms/Field";
 import StringArrayField from "../../../Forms/StringArrayField";
-import SQLInputField from "../../../SQLInputField";
-=======
-import { FaPlay } from "react-icons/fa";
-import { TestQueryRow } from "back-end/src/types/Integration";
-import Modal from "@/components/Modal";
-import Field from "@/components/Forms/Field";
-import CodeTextArea from "@/components/Forms/CodeTextArea";
-import Tooltip from "@/components/Tooltip/Tooltip";
-import StringArrayField from "@/components/Forms/StringArrayField";
-import { validateSQL } from "@/services/datasources";
-import { useAuth } from "@/services/auth";
-import DisplayTestQueryResults from "@/components/Settings/DisplayTestQueryResults";
->>>>>>> 854b3000
 
 type EditExperimentAssignmentQueryProps = {
   exposureQuery?: ExposureQuery;
