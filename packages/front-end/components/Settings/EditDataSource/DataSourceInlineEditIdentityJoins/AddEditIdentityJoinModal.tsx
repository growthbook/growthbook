--- conflicted
+++ resolved
@@ -55,13 +55,9 @@
   });
 
   const handleSubmit = form.handleSubmit(async (value) => {
-<<<<<<< HEAD
     validateSQL(value.query, value.ids);
 
-    onSave(value);
-=======
     await onSave(value);
->>>>>>> a37d4e5b
 
     form.reset({
       ids: [],
