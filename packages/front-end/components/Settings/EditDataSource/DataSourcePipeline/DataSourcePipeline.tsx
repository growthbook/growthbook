--- conflicted
+++ resolved
@@ -1,19 +1,12 @@
 import { useCallback, useState } from "react";
 import { FaPencilAlt } from "react-icons/fa";
 import { DataSourceType } from "back-end/types/datasource";
-<<<<<<< HEAD
-import usePermissions from "@/hooks/usePermissions";
-import { checkDatasourceProjectPermissions } from "@/services/datasources";
-import { DataSourceQueryEditingModalBaseProps } from "../types";
-=======
 import { DataSourceQueryEditingModalBaseProps } from "@/components/Settings/EditDataSource/types";
 import usePermissionsUtil from "@/hooks/usePermissionsUtils";
->>>>>>> 9e561956
 import { EditDataSourcePipeline } from "./EditDataSourcePipeline";
 
 type DataSourcePipelineProps = DataSourceQueryEditingModalBaseProps;
 
-<<<<<<< HEAD
 export function dataSourcePathNames(
   dataSourceType: DataSourceType
 ): { databaseName: string; schemaName: string } {
@@ -24,13 +17,6 @@
     schemaName = "dataset";
   }
   return { databaseName, schemaName };
-=======
-export function dataSourceSchemaName(dataSourceType: DataSourceType) {
-  if (dataSourceType === "bigquery") {
-    return "dataset";
-  }
-  return "schema";
->>>>>>> 9e561956
 }
 
 export default function DataSourcePipeline({
@@ -45,20 +31,8 @@
   const handleCancel = useCallback(() => {
     setUiMode("view");
   }, []);
-<<<<<<< HEAD
-  const permissions = usePermissions();
-  canEdit =
-    canEdit &&
-    checkDatasourceProjectPermissions(
-      dataSource,
-      permissions,
-      "editDatasourceSettings"
-    );
-  const pathNames = dataSourcePathNames(dataSource.type);
-=======
   const permissionsUtil = usePermissionsUtil();
   canEdit = canEdit && permissionsUtil.canUpdateDataSourceSettings(dataSource);
->>>>>>> 9e561956
 
   return (
     <div>
@@ -93,11 +67,9 @@
         {pipelineSettings?.allowWriting && (
           <>
             <div className={`mb-2 ma-5`}>
-<<<<<<< HEAD
-              {`Destination ${pathNames.schemaName}: `}
-=======
-              {`Destination ${dataSourceSchemaName(dataSource.type)}: `}
->>>>>>> 9e561956
+              {`Destination ${
+                dataSourcePathNames(dataSource.type).schemaName
+              }: `}
               {pipelineSettings?.writeDataset ? (
                 <code>{`${
                   pipelineSettings?.writeDatabase
