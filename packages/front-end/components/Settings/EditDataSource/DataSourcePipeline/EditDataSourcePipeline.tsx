--- conflicted
+++ resolved
@@ -5,14 +5,9 @@
 import Modal from "@/components/Modal";
 import Toggle from "@/components/Forms/Toggle";
 import Field from "@/components/Forms/Field";
-<<<<<<< HEAD
+import { DataSourceQueryEditingModalBaseProps } from "@/components/Settings/EditDataSource/types";
 import Tooltip from "@/components/Tooltip/Tooltip";
-import { DataSourceQueryEditingModalBaseProps } from "../types";
 import { dataSourcePathNames } from "./DataSourcePipeline";
-=======
-import { DataSourceQueryEditingModalBaseProps } from "@/components/Settings/EditDataSource/types";
-import { dataSourceSchemaName } from "./DataSourcePipeline";
->>>>>>> 9e561956
 
 type EditDataSourcePipelineProps = DataSourceQueryEditingModalBaseProps;
 
@@ -71,12 +66,7 @@
             />
           </label>
           <Field
-<<<<<<< HEAD
-=======
-            label={`Destination ${dataSourceSchemaName(
-              dataSource.type
-            )} with write permissions`}
->>>>>>> 9e561956
+            label={`Destination ${pathNames.schemaName} with write permissions`}
             className="ml-2"
             containerClassName="mb-2"
             type="text"
