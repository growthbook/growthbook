import React, { FC, useState } from "react";
import Modal from "../../Modal";
import RoleSelector from "./RoleSelector";
import { MemberRoleWithProjects } from "back-end/types/organization";
import UpgradeModal from "../UpgradeModal";

const ChangeRoleModal: FC<{
  displayInfo: string;
  roleInfo: MemberRoleWithProjects;
  close?: () => void;
  onConfirm: (data: MemberRoleWithProjects) => Promise<void>;
}> = ({ roleInfo, displayInfo, close, onConfirm }) => {
  const [value, setValue] = useState(roleInfo);

  const [upgradeModal, setUpgradeModal] = useState(false);

<<<<<<< HEAD
=======
  if (upgradeModal) {
    return (
      <UpgradeModal
        close={() => setUpgradeModal(false)}
        reason="To enable advanced permissioning,"
        source="advanced-permissions"
      />
    );
  }

>>>>>>> 979afa92
  return (
    <>
      {upgradeModal && (
        <UpgradeModal
          close={() => setUpgradeModal(false)}
          reason="To enable advanced permissioning,"
          source="advanced-permissions"
        />
      )}
      <Modal
        close={close}
        header="Change Role"
        open={true}
        submit={async () => {
          await onConfirm(value);
        }}
      >
        <p>
          Change role for <strong>{displayInfo}</strong>:
        </p>
        <RoleSelector
          value={value}
          setValue={setValue}
          showUpgradeModal={() => setUpgradeModal(true)}
        />
      </Modal>
    </>
  );
};

export default ChangeRoleModal;<|MERGE_RESOLUTION|>--- conflicted
+++ resolved
@@ -14,8 +14,6 @@
 
   const [upgradeModal, setUpgradeModal] = useState(false);
 
-<<<<<<< HEAD
-=======
   if (upgradeModal) {
     return (
       <UpgradeModal
@@ -26,34 +24,24 @@
     );
   }
 
->>>>>>> 979afa92
   return (
-    <>
-      {upgradeModal && (
-        <UpgradeModal
-          close={() => setUpgradeModal(false)}
-          reason="To enable advanced permissioning,"
-          source="advanced-permissions"
-        />
-      )}
-      <Modal
-        close={close}
-        header="Change Role"
-        open={true}
-        submit={async () => {
-          await onConfirm(value);
-        }}
-      >
-        <p>
-          Change role for <strong>{displayInfo}</strong>:
-        </p>
-        <RoleSelector
-          value={value}
-          setValue={setValue}
-          showUpgradeModal={() => setUpgradeModal(true)}
-        />
-      </Modal>
-    </>
+    <Modal
+      close={close}
+      header="Change Role"
+      open={true}
+      submit={async () => {
+        await onConfirm(value);
+      }}
+    >
+      <p>
+        Change role for <strong>{displayInfo}</strong>:
+      </p>
+      <RoleSelector
+        value={value}
+        setValue={setValue}
+        showUpgradeModal={() => setUpgradeModal(true)}
+      />
+    </Modal>
   );
 };
 
