import { useState } from "react";
import { FaCheckCircle, FaExclamationTriangle } from "react-icons/fa";
import { redirectWithTimeout, useAuth } from "@/services/auth";
import Button from "@/components/Button";
import { isCloud } from "@/services/env";
import { useUser } from "@/services/UserContext";
import { planNameFromAccountPlan } from "@/services/utils";
import Modal from "../Modal";
import Callout from "../Radix/Callout";
import UpgradeModal from "./UpgradeModal";

export default function SubscriptionInfo() {
  const { apiCall } = useAuth();
<<<<<<< HEAD
  const { subscription, seatsInUse, canSubscribe, accountPlan } = useUser();
=======
  const { subscription, seatsInUse, canSubscribe, users } = useUser();
>>>>>>> d94b1a7c

  const [upgradeModal, setUpgradeModal] = useState(false);
  const [cancelSubscriptionModal, setCancelSubscriptionModal] = useState(false);

  // Orb subscriptions only count members, not members + invites like Stripe Subscriptions
  const subscriptionSeats =
    subscription?.billingPlatform === "orb" ? users.size : seatsInUse;

  return (
    <div className="p-3">
      {upgradeModal && (
        <UpgradeModal
          close={() => setUpgradeModal(false)}
          reason="Your subscription has expired."
          source="billing-renew"
          commercialFeature={null}
        />
      )}
      {cancelSubscriptionModal && (
        <Modal
          open={true}
          header="Are you sure you want to cancel?"
          trackingEventModalType="cancel-subscription"
          close={() => setCancelSubscriptionModal(false)}
          cta="Yes, Cancel Subscription"
          closeCta="Keep Subscription"
          submitColor="danger"
          submit={async () => {
            await apiCall("/subscription/cancel", { method: "POST" });
          }}
        >
          <>
            <p>
              If you cancel, you will continue to have access to your
              <strong> {planNameFromAccountPlan(accountPlan)} Plan </strong>
              features until your current billing period ends on{" "}
              {subscription?.nextBillDate}.
            </p>
            <Callout status="warning">
              You account can still acrue CDN usage charges. If you&apos;d like
              to prevent that, you can disable live feature flags.
            </Callout>
          </>
        </Modal>
      )}
      <div className="col-auto mb-3">
        <strong>Current Plan:</strong> {isCloud() ? "Cloud" : "Self-Hosted"} Pro
        {subscription?.status === "trialing" && (
          <>
            {" "}
            <em>(trial)</em>
          </>
        )}
      </div>
      <div className="col-md-12 mb-3">
        <strong>Number Of Seats:</strong> {subscriptionSeats || 0}
      </div>
      {subscription?.status !== "canceled" &&
        !subscription?.pendingCancelation && (
          <div className="col-md-12 mb-3">
            <div>
              <strong>Next Bill Date: </strong>
              {subscription?.nextBillDate}
            </div>
            {subscription?.hasPaymentMethod === true ? (
              <div
                className="mt-3 px-3 py-2 alert alert-success row"
                style={{ maxWidth: 650 }}
              >
                <div className="col-auto px-1">
                  <FaCheckCircle />
                </div>
                <div className="col">
                  You have a valid payment method on file. You will be billed
                  automatically on this date.
                </div>
              </div>
            ) : subscription?.hasPaymentMethod === false ? (
              <div
                className="mt-3 px-3 py-2 alert alert-warning row"
                style={{ maxWidth: 550 }}
              >
                <div className="col-auto px-1">
                  <FaExclamationTriangle />
                </div>
                <div className="col">
                  <p>
                    You do not have a valid payment method on file. Your
                    subscription will be cancelled on this date unless you add a
                    valid payment method.
                  </p>
                  <p className="mb-0">
                    Click <strong>View Plan Details</strong> below to add a
                    payment method.
                  </p>
                </div>
              </div>
            ) : null}
          </div>
        )}
      {subscription?.pendingCancelation && subscription?.dateToBeCanceled && (
        <div className="col-md-12 mb-3 alert alert-danger">
          Your plan will be canceled, but is still available until the end of
          your billing period on
          {` ${subscription?.dateToBeCanceled}.`}
        </div>
      )}
      {subscription?.status === "canceled" && (
        <div className="col-md-12 mb-3 alert alert-danger">
          Your plan was canceled on {` ${subscription?.cancelationDate}.`}
        </div>
      )}
      <div className="col-md-12 mt-4 mb-3 d-flex flex-row px-0">
        {subscription?.billingPlatform === "stripe" ? (
          <div className="col-auto">
            <Button
              color="primary"
              onClick={async () => {
                const res = await apiCall<{ url: string }>(
                  `/subscription/manage`,
                  {
                    method: "POST",
                  }
                );
                if (res && res.url) {
                  await redirectWithTimeout(res.url);
                } else {
                  throw new Error("Unknown response");
                }
              }}
            >
              {subscription?.status !== "canceled"
                ? "View Plan Details"
                : "View Previous Invoices"}
            </Button>
          </div>
        ) : null}
        {subscription?.status === "canceled" && canSubscribe && (
          <div className="col-auto">
            <button
              className="btn btn-success"
              onClick={(e) => {
                e.preventDefault();
                setUpgradeModal(true);
              }}
            >
              Renew Your Plan
            </button>
          </div>
        )}
        {subscription?.billingPlatform === "orb" &&
        subscription?.status === "active" &&
        subscription?.nextBillDate &&
        !subscription?.pendingCancelation ? (
          <Button
            onClick={() => setCancelSubscriptionModal(true)}
            color="danger"
          >
            Cancel Subscription
          </Button>
        ) : null}
      </div>
    </div>
  );
}<|MERGE_RESOLUTION|>--- conflicted
+++ resolved
@@ -11,11 +11,13 @@
 
 export default function SubscriptionInfo() {
   const { apiCall } = useAuth();
-<<<<<<< HEAD
-  const { subscription, seatsInUse, canSubscribe, accountPlan } = useUser();
-=======
-  const { subscription, seatsInUse, canSubscribe, users } = useUser();
->>>>>>> d94b1a7c
+  const {
+    subscription,
+    seatsInUse,
+    canSubscribe,
+    accountPlan,
+    users,
+  } = useUser();
 
   const [upgradeModal, setUpgradeModal] = useState(false);
   const [cancelSubscriptionModal, setCancelSubscriptionModal] = useState(false);
