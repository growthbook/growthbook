import React, { FC, useState } from "react";
import { FaPencilAlt } from "react-icons/fa";
import { date } from "shared/dates";
import { Box, Flex, Heading, Text } from "@radix-ui/themes";
import { useUser } from "@/services/UserContext";
import EditLicenseModal from "@/components/Settings/EditLicenseModal";
import UpgradeModal from "@/components/Settings/UpgradeModal";
import AccountPlanNotices from "@/components/Layout/AccountPlanNotices";
import { isCloud } from "@/services/env";
import usePermissionsUtil from "@/hooks/usePermissionsUtils";
import Button from "@/components/Radix/Button";
import RefreshLicenseButton from "./RefreshLicenseButton";
import DownloadLicenseUsageButton from "./DownloadLicenseUsageButton";

const ShowLicenseInfo: FC<{
  showInput?: boolean;
}> = ({ showInput = true }) => {
  const {
    accountPlan,
    license,
    refreshOrganization,
    organization,
    subscription,
  } = useUser();
  const permissionsUtil = usePermissionsUtil();
  const [editLicenseOpen, setEditLicenseOpen] = useState(false);

  const [upgradeModal, setUpgradeModal] = useState(false);

  // The accountPlan is the effective plan given possible downgrades.
  // but we want to show the actual plan on the license.
  const actualPlan = license?.plan || accountPlan;

  const showUpgradeButton = ["oss", "starter"].includes(actualPlan || "");
  const licensePlanText =
    (actualPlan === "enterprise"
      ? "Enterprise"
      : actualPlan === "pro"
      ? "Pro"
      : actualPlan === "pro_sso"
      ? "Pro + SSO"
      : "Starter") + (license && license.isTrial ? " (trial)" : "");

  // TODO: Remove this once we have migrated all organizations to use the license key
  const usesLicenseInfoOnModel =
    isCloud() && !showUpgradeButton && !organization?.licenseKey;

  return (
    <Box>
      {upgradeModal && (
        <UpgradeModal
          close={() => setUpgradeModal(false)}
          reason=""
          source="settings"
        />
      )}
      {editLicenseOpen && (
        <EditLicenseModal
          close={() => setEditLicenseOpen(false)}
          mutate={refreshOrganization}
        />
      )}
      <Box>
        <div className="divider border-bottom mb-3 mt-3" />
        <Flex justify="start" gap="4">
          <Box width="220px">
            <Heading as="h4" size="4">
              License
            </Heading>
          </Box>
          <Box flexGrow="1">
            <Box>
              <div className="form-group row mb-3">
                <div className="col-sm-12">
                  <Flex justify="start" gap="3" align="center">
                    <Box>
                      <Text className="font-weight-semibold">Plan type:</Text>
                    </Box>
                    <Box>{licensePlanText}</Box>
                    {showUpgradeButton && (
                      <Button
                        variant={"ghost"}
                        onClick={() => setUpgradeModal(true)}
                      >
                        Upgrade
                      </Button>
                    )}
                  </Flex>
                </div>
                <AccountPlanNotices />
              </div>
<<<<<<< HEAD
            )}
            {permissionsUtil.canManageBilling() && !usesLicenseInfoOnModel && (
              <div className="form-group row mt-3 mb-0">
                {showInput && (
                  <div className="col-auto mr-3 nowrap">
                    <div>
                      <strong>License Key: </strong>
                    </div>
                    <div
                      className="d-inline-block mt-1 mb-2 nowrap text-center text-muted"
                      style={{
                        width: 105,
                        borderBottom: "1px solid #cccccc",
                        pointerEvents: "none",
                        overflow: "hidden",
                        verticalAlign: "top",
                      }}
                    >
                      {license ? "***************" : "(none)"}
                    </div>{" "}
                    <a
                      href="#"
                      className="pl-1"
                      onClick={(e) => {
                        e.preventDefault();
                        setEditLicenseOpen(true);
                      }}
                    >
                      <FaPencilAlt />
                    </a>
                  </div>
                )}
                {license &&
                  license.plan && ( // A license might not have a plan if a stripe pro form is not filled out
                    <>
                      {["pro", "pro_sso"].includes(license.plan) &&
                        subscription?.status && (
                          <div className="col-sm-2">
                            <div>Status:</div>
                            <span
                              className={`text-muted ${
                                !["active", "trialing"].includes(
                                  subscription?.status || ""
                                )
                                  ? "alert-danger"
                                  : ""
                              }`}
                            >
                              {subscription?.status}
                            </span>
                          </div>
                        )}
                      <div className="col-sm-2">
                        <div>Issued:</div>
                        <span className="text-muted">
                          {date(license.dateCreated || "")}
                        </span>
                      </div>
                      <div className="col-sm-2">
                        <div>Expires:</div>
                        <span className="text-muted">
                          {date(license.dateExpires || "")}
                        </span>
=======
              {permissionsUtil.canManageBilling() && !usesLicenseInfoOnModel && (
                <div className="form-group row mt-3 mb-0">
                  {showInput && (
                    <div className="col-auto mr-3 nowrap">
                      <div>
                        <Text className="font-weight-semibold">
                          License Key:{" "}
                        </Text>
>>>>>>> fd86b972
                      </div>
                      <div
                        className="d-inline-block mt-1 mb-2 nowrap text-center text-muted"
                        style={{
                          width: 105,
                          borderBottom: "1px solid #cccccc",
                          pointerEvents: "none",
                          overflow: "hidden",
                          verticalAlign: "top",
                        }}
                      >
                        {license ? "***************" : "(none)"}
                      </div>{" "}
                      <a
                        href="#"
                        className="pl-1"
                        onClick={(e) => {
                          e.preventDefault();
                          setEditLicenseOpen(true);
                        }}
                      >
                        <FaPencilAlt />
                      </a>
                    </div>
                  )}
<<<<<<< HEAD
                {license && (
                  <>
                    {license.id?.startsWith("license") && (
                      <div className="col-2">
                        <RefreshLicenseButton />
                      </div>
=======
                  {license &&
                    license.plan && ( // A license might not have a plan if a stripe pro form is not filled out
                      <>
                        {["pro", "pro_sso"].includes(license.plan) &&
                          subscription?.status && (
                            <div className="col-sm-2">
                              <div>Status:</div>
                              <span
                                className={`text-muted ${
                                  !["active", "trialing"].includes(
                                    subscription?.status || ""
                                  )
                                    ? "alert-danger"
                                    : ""
                                }`}
                              >
                                {subscription?.status}
                              </span>
                            </div>
                          )}
                        <div className="col-sm-2">
                          <div>Issued:</div>
                          <span className="text-muted">
                            {date(license.dateCreated || "")}
                          </span>
                        </div>
                        <div className="col-sm-2">
                          <div>Expires:</div>
                          <span className="text-muted">
                            {date(license.dateExpires || "")}
                          </span>
                        </div>
                        <div className="col-sm-2">
                          <div>Seats:</div>
                          <span className="text-muted">{license.seats}</span>
                        </div>
                      </>
>>>>>>> fd86b972
                    )}
                  {license && (
                    <>
                      {license.id?.startsWith("license") && (
                        <div className="col-2">
                          <RefreshLicenseButton />
                        </div>
                      )}

<<<<<<< HEAD
                    {!license.id?.startsWith("license") && (
                      <div className="mt-3">
                        <DownloadLicenseUsageButton />
                      </div>
                    )}
                  </>
                )}
              </div>
            )}
          </div>
        </div>
      </div>
    </div>
=======
                      {!license.id?.startsWith("license") && (
                        <div className="mt-3">
                          <DownloadLicenseUsageButton />
                        </div>
                      )}
                    </>
                  )}
                </div>
              )}
            </Box>
          </Box>
        </Flex>
      </Box>
    </Box>
>>>>>>> fd86b972
  );
};

export default ShowLicenseInfo;<|MERGE_RESOLUTION|>--- conflicted
+++ resolved
@@ -89,71 +89,6 @@
                 </div>
                 <AccountPlanNotices />
               </div>
-<<<<<<< HEAD
-            )}
-            {permissionsUtil.canManageBilling() && !usesLicenseInfoOnModel && (
-              <div className="form-group row mt-3 mb-0">
-                {showInput && (
-                  <div className="col-auto mr-3 nowrap">
-                    <div>
-                      <strong>License Key: </strong>
-                    </div>
-                    <div
-                      className="d-inline-block mt-1 mb-2 nowrap text-center text-muted"
-                      style={{
-                        width: 105,
-                        borderBottom: "1px solid #cccccc",
-                        pointerEvents: "none",
-                        overflow: "hidden",
-                        verticalAlign: "top",
-                      }}
-                    >
-                      {license ? "***************" : "(none)"}
-                    </div>{" "}
-                    <a
-                      href="#"
-                      className="pl-1"
-                      onClick={(e) => {
-                        e.preventDefault();
-                        setEditLicenseOpen(true);
-                      }}
-                    >
-                      <FaPencilAlt />
-                    </a>
-                  </div>
-                )}
-                {license &&
-                  license.plan && ( // A license might not have a plan if a stripe pro form is not filled out
-                    <>
-                      {["pro", "pro_sso"].includes(license.plan) &&
-                        subscription?.status && (
-                          <div className="col-sm-2">
-                            <div>Status:</div>
-                            <span
-                              className={`text-muted ${
-                                !["active", "trialing"].includes(
-                                  subscription?.status || ""
-                                )
-                                  ? "alert-danger"
-                                  : ""
-                              }`}
-                            >
-                              {subscription?.status}
-                            </span>
-                          </div>
-                        )}
-                      <div className="col-sm-2">
-                        <div>Issued:</div>
-                        <span className="text-muted">
-                          {date(license.dateCreated || "")}
-                        </span>
-                      </div>
-                      <div className="col-sm-2">
-                        <div>Expires:</div>
-                        <span className="text-muted">
-                          {date(license.dateExpires || "")}
-                        </span>
-=======
               {permissionsUtil.canManageBilling() && !usesLicenseInfoOnModel && (
                 <div className="form-group row mt-3 mb-0">
                   {showInput && (
@@ -162,7 +97,6 @@
                         <Text className="font-weight-semibold">
                           License Key:{" "}
                         </Text>
->>>>>>> fd86b972
                       </div>
                       <div
                         className="d-inline-block mt-1 mb-2 nowrap text-center text-muted"
@@ -188,14 +122,6 @@
                       </a>
                     </div>
                   )}
-<<<<<<< HEAD
-                {license && (
-                  <>
-                    {license.id?.startsWith("license") && (
-                      <div className="col-2">
-                        <RefreshLicenseButton />
-                      </div>
-=======
                   {license &&
                     license.plan && ( // A license might not have a plan if a stripe pro form is not filled out
                       <>
@@ -233,7 +159,6 @@
                           <span className="text-muted">{license.seats}</span>
                         </div>
                       </>
->>>>>>> fd86b972
                     )}
                   {license && (
                     <>
@@ -243,21 +168,6 @@
                         </div>
                       )}
 
-<<<<<<< HEAD
-                    {!license.id?.startsWith("license") && (
-                      <div className="mt-3">
-                        <DownloadLicenseUsageButton />
-                      </div>
-                    )}
-                  </>
-                )}
-              </div>
-            )}
-          </div>
-        </div>
-      </div>
-    </div>
-=======
                       {!license.id?.startsWith("license") && (
                         <div className="mt-3">
                           <DownloadLicenseUsageButton />
@@ -272,7 +182,6 @@
         </Flex>
       </Box>
     </Box>
->>>>>>> fd86b972
   );
 };
 
