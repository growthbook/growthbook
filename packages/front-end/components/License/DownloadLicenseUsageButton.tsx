import { FC } from "react";
<<<<<<< HEAD
import { LicenseMetaData, LicenseUserCodes } from "enterprise";
=======
import { LicenseMetaData } from "shared/enterprise";
>>>>>>> dadea7bf
import { FaDownload } from "react-icons/fa";
import { snakeCase } from "lodash";
import { useAuth } from "@/services/auth";
import { useUser } from "@/services/UserContext";
import Button from "@/components/Button";

const DownloadLicenseUsageButton: FC = () => {
  const { apiCall } = useAuth();
  const { organization, license } = useUser();

  const handleDownload = async () => {
    try {
      const res = await apiCall<{
        status: number;
        licenseMetaData: LicenseMetaData;
        userEmailCodes: LicenseUserCodes;
        signature: string;
        timestamp: string;
      }>(`/license/report`, {
        method: "GET",
      });

      if (res.status !== 200) {
        throw new Error("There was an error fetching the license data");
      }

      const blob = new Blob(
        [
          JSON.stringify(
            {
              license: license,
              licenseMetaData: res.licenseMetaData,
              userEmailCodes: res.userEmailCodes,
              seatsUsed:
                res.userEmailCodes.fullMembers.length +
                res.userEmailCodes.invites.length +
                res.userEmailCodes.readOnlyMembers.length,
              fullMemberSeatsUsed: res.userEmailCodes.fullMembers.length,
              readOnlyMemberSeatsUsed:
                res.userEmailCodes.readOnlyMembers.length,
              inviteSeatsUsed: res.userEmailCodes.invites.length,
              signature: res.signature,
              timestamp: res.timestamp,
            },
            null,
            2
          ),
        ],
        {
          type: "application/json",
        }
      );
      const href = window.URL.createObjectURL(blob);
      const link = document.createElement("a");
      link.href = href;
      link.download = `${snakeCase(organization.name)}_license_report.json`;
      link.click();
      window.URL.revokeObjectURL(href);
    } catch (error) {
      console.error(error);
    }
  };

  return (
    <>
      <Button onClick={handleDownload}>
        <FaDownload /> Download License Report
      </Button>
    </>
  );
};

export default DownloadLicenseUsageButton;<|MERGE_RESOLUTION|>--- conflicted
+++ resolved
@@ -1,9 +1,6 @@
 import { FC } from "react";
-<<<<<<< HEAD
-import { LicenseMetaData, LicenseUserCodes } from "enterprise";
-=======
-import { LicenseMetaData } from "shared/enterprise";
->>>>>>> dadea7bf
+import { LicenseMetaData, LicenseUserCodes } from "shared/enterprise";
+
 import { FaDownload } from "react-icons/fa";
 import { snakeCase } from "lodash";
 import { useAuth } from "@/services/auth";
