--- conflicted
+++ resolved
@@ -1,13 +1,8 @@
 import React, { FC, useCallback, useState } from "react";
 import { useForm } from "react-hook-form";
 import { z } from "zod";
-<<<<<<< HEAD
-import { NotificationEventName } from "back-end/src/events/base-types";
-import { TagInterface } from "back-end/types/tag";
-=======
 import { NotificationEventName } from "back-end/types/events/base-types";
 import { TagInterface } from "shared/types/tag";
->>>>>>> 8a8292de
 import {
   eventWebHookEventOptions,
   notificationEventNames,
