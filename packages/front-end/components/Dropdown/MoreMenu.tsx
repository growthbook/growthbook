import { ReactNode, FC, useState } from "react";
import uniqId from "uniqid";
import { BsThreeDotsVertical } from "react-icons/bs";
import {
  FloatingPortal,
  autoUpdate,
  flip,
  offset,
  useFloating,
} from "@floating-ui/react";
import useGlobalMenu from "@/services/useGlobalMenu";

const MoreMenu: FC<{
  autoCloseOnClick?: boolean;
  className?: string;
  zIndex?: number;
  children: ReactNode;
}> = ({ children, autoCloseOnClick = true, className = "", zIndex = 1020 }) => {
  const [open, setOpen] = useState(false);
  const [id] = useState(() => uniqId("more_menu_"));
  useGlobalMenu(`#${id}`, () => setOpen(false));

  const { refs, floatingStyles } = useFloating({
    open: open,
    onOpenChange: setOpen,
    placement: "bottom-end",
    middleware: [
      flip({
        fallbackAxisSideDirection: "start",
      }),
      offset(6),
    ],
    whileElementsMounted: autoUpdate,
  });

  return (
    <div className={`dropdown position-relative ${className}`} id={id}>
      <a
        href="#"
        className="text-dark"
        style={{
          fontSize: "1.5em",
          lineHeight: "1em",
        }}
        ref={refs.setReference}
        onClick={(e) => {
          e.preventDefault();
          setOpen(!open);
        }}
      >
        <BsThreeDotsVertical />
      </a>
      <FloatingPortal>
        <div
          className={`dropdown-menu ${open ? "show" : ""}`}
          onClick={() => {
            if (autoCloseOnClick) {
              setOpen(false);
            }
          }}
          ref={refs.setFloating}
<<<<<<< HEAD
          style={{ ...floatingStyles, zIndex: 1000000, width: "max-content" }}
=======
          style={{ ...floatingStyles, zIndex, width: "max-content" }}
>>>>>>> dc17f481
        >
          {children}
        </div>
      </FloatingPortal>
    </div>
  );
};

export default MoreMenu;<|MERGE_RESOLUTION|>--- conflicted
+++ resolved
@@ -59,11 +59,7 @@
             }
           }}
           ref={refs.setFloating}
-<<<<<<< HEAD
-          style={{ ...floatingStyles, zIndex: 1000000, width: "max-content" }}
-=======
           style={{ ...floatingStyles, zIndex, width: "max-content" }}
->>>>>>> dc17f481
         >
           {children}
         </div>
