--- conflicted
+++ resolved
@@ -18,13 +18,9 @@
 import PremiumTooltip from "@/components/Marketing/PremiumTooltip";
 import { useUser } from "@/services/UserContext";
 import { hasFileConfig } from "@/services/env";
-<<<<<<< HEAD
-import { DEFAULT_SEQUENTIAL_TESTING_TUNING_PARAMETER } from "@/constants/stats";
 import usePermissions from "@/hooks/usePermissions";
 import { getAffectedEvsForExperiment } from "@/services/experiments";
-=======
 import { GBSequential } from "@/components/Icons";
->>>>>>> bfb0b147
 import Modal from "../Modal";
 import Field from "../Forms/Field";
 import SelectField from "../Forms/SelectField";
@@ -53,12 +49,9 @@
     datasources,
   } = useDefinitions();
 
-<<<<<<< HEAD
-  const { hasCommercialFeature, organization } = useUser();
+  const { organization, hasCommercialFeature } = useUser();
 
   const permissions = usePermissions();
-=======
-  const { organization, hasCommercialFeature } = useUser();
 
   const orgSettings = useOrgSettings();
 
@@ -73,13 +66,11 @@
   });
 
   const statsEngine = scopedSettings.statsEngine.value;
->>>>>>> bfb0b147
 
   const hasSequentialTestingFeature = hasCommercialFeature(
     "sequential-testing"
   );
 
-<<<<<<< HEAD
   let canRunExperiment = !experiment.archived;
   const envs = getAffectedEvsForExperiment({ experiment, organization });
   if (envs.length > 0) {
@@ -88,10 +79,6 @@
     }
   }
 
-  const settings = useOrgSettings();
-
-=======
->>>>>>> bfb0b147
   const attributeSchema = useAttributeSchema();
 
   const phaseObj = experiment.phases[phase];
