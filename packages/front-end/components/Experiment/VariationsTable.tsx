import Link from "next/link";
import {
  ExperimentInterfaceStringDates,
  LegacyVariation,
  Variation,
} from "back-end/types/experiment";
import {
  VisualChangesetInterface,
  VisualChangesetURLPattern,
} from "back-end/types/visual-changeset";
import React, { FC, Fragment, useState } from "react";
import { FaPlusCircle, FaTimesCircle } from "react-icons/fa";
import { useAuth } from "@/services/auth";
import { useUser } from "@/services/UserContext";
import DeleteButton from "@/components/DeleteButton/DeleteButton";
import Tooltip from "@/components/Tooltip/Tooltip";
import track from "@/services/track";
import { appendQueryParamsToURL } from "@/services/utils";
import PremiumTooltip from "@/components/Marketing/PremiumTooltip";
import Carousel from "../Carousel";
import ScreenshotUpload from "../EditExperiment/ScreenshotUpload";
import { GBEdit } from "../Icons";
import OpenVisualEditorLink from "../OpenVisualEditorLink";
import VisualChangesetModal from "./VisualChangesetModal";

interface Props {
  experiment: ExperimentInterfaceStringDates;
  visualChangesets: VisualChangesetInterface[];
  mutate: () => void;
  canEditExperiment: boolean;
  canEditVisualChangesets: boolean;
  className?: string;
  setVisualEditorModal: (v: boolean) => void;
}

const ScreenshotCarousel: FC<{
  index: number;
  variation: Variation;
  canEditExperiment: boolean;
  experiment: ExperimentInterfaceStringDates;
  mutate: () => void;
}> = ({ canEditExperiment, experiment, index, variation, mutate }) => {
  const { apiCall } = useAuth();

  return (
    <Carousel
      deleteImage={
<<<<<<< HEAD
        !canEdit
          ? undefined
=======
        !canEditExperiment
          ? null
>>>>>>> 0cc9821f
          : async (j) => {
              const { status, message } = await apiCall<{
                status: number;
                message?: string;
              }>(`/experiment/${experiment.id}/variation/${index}/screenshot`, {
                method: "DELETE",
                body: JSON.stringify({
                  url: variation.screenshots[j].path,
                }),
              });

              if (status >= 400) {
                throw new Error(
                  message || "There was an error deleting the image"
                );
              }

              mutate();
            }
      }
    >
      {variation.screenshots.map((s) => (
        <img
          className="experiment-image"
          key={s.path}
          src={s.path}
          style={{
            width: "100%",
            height: "100%",
            objectFit: "contain",
            filter: "drop-shadow(0px 4px 15px rgba(0, 0, 0, 0.12))",
          }}
        />
      ))}
    </Carousel>
  );
};

const isLegacyVariation = (v: Partial<LegacyVariation>): v is LegacyVariation =>
  !!v.css || (v?.dom?.length ?? 0) > 0;

const drawUrlPattern = (
  p: VisualChangesetURLPattern,
  j: number,
  total: number
) => (
  <span key={j}>
    <code>{p.pattern}</code>
    {!p.include && (
      <Tooltip body="Exclude this pattern" style={{ marginLeft: 2 }}>
        <FaTimesCircle className="mt-1" color={"#e53"} />
      </Tooltip>
    )}
    {j < total - 1 && <span className="mx-1">, </span>}
  </span>
);

const VariationsTable: FC<Props> = ({
  experiment,
  canEditExperiment,
  canEditVisualChangesets,
  mutate,
  visualChangesets: _visualChangesets,
  setVisualEditorModal,
}) => {
  const { variations } = experiment;
  const { apiCall } = useAuth();

  const { hasCommercialFeature } = useUser();
  const hasVisualEditorFeature = hasCommercialFeature("visual-editor");

  const visualChangesets = _visualChangesets || [];
  const hasAnyPositionMutations = visualChangesets.some((vc) =>
    vc.visualChanges.some(
      (v) => v.domMutations.filter((m) => m.attribute === "position").length > 0
    )
  );

  const [
    editingVisualChangeset,
    setEditingVisualChangeset,
  ] = useState<VisualChangesetInterface | null>(null);

  const hasDescriptions = variations.some((v) => !!v.description?.trim());
  const hasUniqueIDs = variations.some((v, i) => v.key !== i + "");
  const hasLegacyVisualChanges = variations.some((v) => isLegacyVariation(v));

  return (
    <div className="w-100">
      <div
        className="w-100 mb-4 fade-mask-1rem"
        style={{
          overflowX: "auto",
        }}
      >
        <table className="table table-bordered mx-3 w100-1rem">
          <thead>
            <tr>
              {variations.map((v, i) => (
                <th
                  key={i}
                  className={`variation with-variation-label variation${i} ${
                    !(hasDescriptions || hasUniqueIDs)
                      ? "with-variation-border-bottom"
                      : "pb-2"
                  }`}
                  style={{
                    borderBottom:
                      hasDescriptions || hasUniqueIDs ? 0 : undefined,
                  }}
                >
                  <span className="label">{i}</span>
                  <span className="name">{v.name}</span>
                </th>
              ))}
            </tr>
            {(hasDescriptions || hasUniqueIDs) && (
              <tr>
                {variations.map((v, i) => (
                  <td
                    className={`variation with-variation-border-bottom variation${i} pt-0 pb-1 align-bottom`}
                    style={{ borderTop: 0 }}
                    key={i}
                    scope="col"
                  >
                    {hasDescriptions && <div>{v.description}</div>}
                    {hasUniqueIDs && <code className="small">ID: {v.key}</code>}
                  </td>
                ))}
              </tr>
            )}
          </thead>

          <tbody>
            <tr>
              {variations.map((v, i) => (
                <td
                  key={i}
                  scope="col"
                  className={`align-top ${canEditExperiment ? "pb-1" : ""}`}
                  style={{
                    minWidth: "17.5rem",
                    height: "inherit",
<<<<<<< HEAD
                    borderBottom: canEdit ? 0 : undefined,
=======
                    borderBottom: canEditExperiment ? 0 : undefined,
>>>>>>> 0cc9821f
                  }}
                >
                  <div className="d-flex flex-column h-100">
                    {v.screenshots.length > 0 ? (
                      <ScreenshotCarousel
                        key={i}
                        index={i}
                        variation={v}
                        canEditExperiment={canEditExperiment}
                        experiment={experiment}
                        mutate={mutate}
                      />
                    ) : null}
                  </div>
                </td>
              ))}
            </tr>
            {canEditExperiment && (
              <tr>
                {variations.map((v, i) => (
                  <td
                    key={`b${i}`}
                    className="pt-0 pb-1"
                    style={{ borderTop: 0 }}
                  >
                    <div>
                      <ScreenshotUpload
                        variation={i}
                        experiment={experiment.id}
                        onSuccess={() => mutate()}
                      />
                    </div>
                  </td>
                ))}
              </tr>
            )}
          </tbody>
        </table>
      </div>

      {visualChangesets.length > 0 && (
        <div>
          <div className="px-3 mb-3">
            <div className="h3 d-inline-block my-0 align-middle">
              Visual Changes
            </div>

            {hasAnyPositionMutations && (
              <div className="small text-muted">
                This experiment requires at least version 0.26.0 of our
                Javascript SDK
              </div>
            )}
          </div>

          {visualChangesets.map((vc, i) => {
            const simpleUrlPatterns = vc.urlPatterns
              .filter((v) => v.type === "simple")
              .sort((v) => (v.include === false ? 1 : -1));
            const regexUrlPatterns = vc.urlPatterns
              .filter((v) => v.type === "regex")
              .sort((v) => (v.include === false ? 1 : -1));

            const onlySimpleRules =
              simpleUrlPatterns.length > 0 && regexUrlPatterns.length === 0;

            return (
              <Fragment key={i}>
                <div
                  className={`${
                    i !== 0 && "mt-2"
                  } appbox bg-light py-2 mx-3 mb-4 `}
                >
                  <div className="px-3">
                    <div className="row mt-1 mb-3 d-flex align-items-end">
                      <div className="col">
                        <div className="col-auto px-3 py-2 rounded bg-muted-yellow">
                          <label className="d-block mb-1 font-weight-bold">
                            URL Targeting
                            {canEditVisualChangesets && (
                              <a
                                className="ml-2"
                                href="#"
                                onClick={(e) => {
                                  e.preventDefault();
                                  setEditingVisualChangeset(vc);
                                  track("Open visual editor modal", {
                                    source: "visual-editor-ui",
                                    action: "edit",
                                  });
                                }}
                              >
                                <GBEdit />
                              </a>
                            )}
                          </label>
                          {simpleUrlPatterns.length > 0 && (
                            <>
                              {!onlySimpleRules && (
                                <div className="uppercase-title mt-1">
                                  Simple:
                                </div>
                              )}
                              {simpleUrlPatterns.map((p, j) =>
                                drawUrlPattern(p, j, vc.urlPatterns.length)
                              )}
                            </>
                          )}
                          {regexUrlPatterns.length > 0 && (
                            <>
                              <div className="uppercase-title mt-1">Regex:</div>
                              {regexUrlPatterns.map((p, j) =>
                                drawUrlPattern(p, j, vc.urlPatterns.length)
                              )}
                            </>
                          )}
                        </div>
                      </div>
                      <div style={{ flex: 1 }} />
                      {canEditVisualChangesets &&
                        experiment.status === "draft" && (
                          <div className="col-auto">
                            {hasVisualEditorFeature && (
                              <OpenVisualEditorLink
                                id={vc.id}
                                changeIndex={1}
                                visualEditorUrl={vc.editorUrl}
                              />
                            )}
                            <DeleteButton
                              className="btn-sm ml-4"
                              onClick={async () => {
                                await apiCall(`/visual-changesets/${vc.id}`, {
                                  method: "DELETE",
                                });
                                mutate();
                                track("Delete visual changeset", {
                                  source: "visual-editor-ui",
                                });
                              }}
                              displayName="Visual Changes"
                            />
                          </div>
                        )}
                    </div>
                  </div>

                  <div
                    className="w-100 fade-mask-1rem"
                    style={{
                      overflowX: "auto",
                    }}
                  >
                    <table
                      className="table table-borderless mx-3 my-0 w100-1rem"
                      style={{ tableLayout: "fixed" }}
                    >
                      <thead>
                        <tr>
                          {variations.map((v, i) => (
                            <th
                              key={i}
                              className={`py-2 variation with-variation-label variation${i} with-variation-border-bottom`}
                              style={{ borderBottomWidth: 3, width: "10rem" }}
                            >
                              <span className="label">{i}</span>
                              <span className="name">{v.name}</span>
                            </th>
                          ))}
                        </tr>
                      </thead>
                      <tbody>
                        <tr>
                          {variations.map((_v, j) => {
                            const changes = vc.visualChanges[j];
                            const numChanges =
                              (changes?.css ? 1 : 0) +
                              (changes?.domMutations?.length || 0);
                            return (
                              <td key={j} className="px-4 py-1">
                                <div className="d-flex justify-content-between">
                                  <div>
                                    {numChanges} visual change
                                    {numChanges === 1 ? "" : "s"}
                                  </div>
                                  <div>
                                    <a
                                      target="_blank"
                                      rel="noreferrer"
                                      href={appendQueryParamsToURL(
                                        vc.editorUrl,
                                        {
                                          [experiment.trackingKey]: j,
                                        }
                                      )}
                                    >
                                      Preview
                                    </a>
                                  </div>
                                </div>
                              </td>
                            );
                          })}
                        </tr>
                      </tbody>
                    </table>
                  </div>
                </div>
              </Fragment>
            );
          })}

          <div className="px-3 my-2">
            {hasVisualEditorFeature && canEditVisualChangesets ? (
              <button
                className="btn btn-link"
                onClick={() => {
                  setVisualEditorModal(true);
                  track("Open visual editor modal", {
                    source: "visual-editor-ui",
                    action: "add",
                  });
                }}
              >
                <FaPlusCircle /> Add Visual Editor page
              </button>
            ) : (
              <PremiumTooltip commercialFeature={"visual-editor"}>
                <div className="btn btn-link disabled">
                  <FaPlusCircle /> Add Visual Editor page
                </div>
              </PremiumTooltip>
            )}
          </div>
        </div>
      )}

      {editingVisualChangeset ? (
        <VisualChangesetModal
          mode="edit"
          experiment={experiment}
          visualChangeset={editingVisualChangeset}
          mutate={mutate}
          close={() => setEditingVisualChangeset(null)}
        />
      ) : null}

      {hasLegacyVisualChanges && (
        <div className="alert alert-warning mt-3">
          <Link href={`/experiments/designer/${experiment.id}`}>
            Open Legacy Visual Editor
          </Link>
        </div>
      )}
    </div>
  );
};

export default VariationsTable;<|MERGE_RESOLUTION|>--- conflicted
+++ resolved
@@ -45,13 +45,8 @@
   return (
     <Carousel
       deleteImage={
-<<<<<<< HEAD
-        !canEdit
+        !canEditExperiment
           ? undefined
-=======
-        !canEditExperiment
-          ? null
->>>>>>> 0cc9821f
           : async (j) => {
               const { status, message } = await apiCall<{
                 status: number;
@@ -195,11 +190,7 @@
                   style={{
                     minWidth: "17.5rem",
                     height: "inherit",
-<<<<<<< HEAD
-                    borderBottom: canEdit ? 0 : undefined,
-=======
                     borderBottom: canEditExperiment ? 0 : undefined,
->>>>>>> 0cc9821f
                   }}
                 >
                   <div className="d-flex flex-column h-100">
