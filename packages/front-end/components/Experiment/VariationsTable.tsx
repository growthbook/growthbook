--- conflicted
+++ resolved
@@ -2,29 +2,12 @@
   ExperimentInterfaceStringDates,
   Variation,
 } from "back-end/types/experiment";
-<<<<<<< HEAD
 import { VisualChangesetInterface } from "back-end/types/visual-changeset";
 import { FC } from "react";
-=======
-import {
-  VisualChange,
-  VisualChangesetInterface,
-  VisualChangesetURLPattern,
-} from "back-end/types/visual-changeset";
-import React, { FC, Fragment, useCallback, useState } from "react";
-import { FaPencilAlt, FaPlusCircle, FaTimesCircle } from "react-icons/fa";
->>>>>>> c144ad61
 import { useAuth } from "@/services/auth";
 import { VisualChangesetTable } from "@/components/Experiment/VisualChangesetTable";
 import Carousel from "../Carousel";
 import ScreenshotUpload from "../EditExperiment/ScreenshotUpload";
-<<<<<<< HEAD
-=======
-import { GBEdit } from "../Icons";
-import OpenVisualEditorLink from "../OpenVisualEditorLink";
-import VisualChangesetModal from "./VisualChangesetModal";
-import EditDOMMutatonsModal from "./EditDOMMutationsModal";
->>>>>>> c144ad61
 
 interface Props {
   experiment: ExperimentInterfaceStringDates;
@@ -113,55 +96,8 @@
 
   const visualChangesets = _visualChangesets || [];
 
-  const [editingVisualChange, setEditingVisualChange] = useState<{
-    visualChangeset: VisualChangesetInterface;
-    visualChange: VisualChange;
-    visualChangeIndex: number;
-  } | null>(null);
-
   const hasDescriptions = variations.some((v) => !!v.description?.trim());
   const hasUniqueIDs = variations.some((v, i) => v.key !== i + "");
-
-  const deleteVisualChangeset = useCallback(
-    async (id: string) => {
-      await apiCall(`/visual-changesets/${id}`, {
-        method: "DELETE",
-      });
-      mutate();
-      track("Delete visual changeset", {
-        source: "visual-editor-ui",
-      });
-    },
-    [apiCall, mutate]
-  );
-
-  const updateVisualChange = useCallback(
-    async ({
-      visualChangeset,
-      visualChange,
-      index,
-    }: {
-      visualChangeset: VisualChangesetInterface;
-      visualChange: VisualChange;
-      index: number;
-    }) => {
-      const newVisualChangeset: VisualChangesetInterface = {
-        ...visualChangeset,
-        visualChanges: visualChangeset.visualChanges.map((c, i) =>
-          i === index ? visualChange : c
-        ),
-      };
-      await apiCall(`/visual-changesets/${visualChangeset.id}`, {
-        method: "PUT",
-        body: JSON.stringify(newVisualChangeset),
-      });
-      mutate();
-      track("Delete visual changeset", {
-        source: "visual-editor-ui",
-      });
-    },
-    [apiCall, mutate]
-  );
 
   return (
     <div className="mx-1">
@@ -172,9 +108,7 @@
         }}
       >
         <table
-          className={`table table-bordered mx-3 w100-1rem ${
-            newUi ? "" : "bg-light"
-          }`}
+          className={`table table-bordered mx-3 ${newUi ? "" : "bg-light"}`}
         >
           <thead>
             <tr>
@@ -270,217 +204,8 @@
         </table>
       </div>
 
-<<<<<<< HEAD
       {!newUi && (
         <VisualChangesetTable
-=======
-      {visualChangesets.length > 0 && (
-        <div>
-          <div className="px-3 mb-3">
-            <div className="h3 d-inline-block my-0 align-middle">
-              Visual Changes
-            </div>
-
-            {hasAnyPositionMutations && (
-              <div className="small text-muted">
-                This experiment requires at least version 0.26.0 of our
-                Javascript SDK
-              </div>
-            )}
-          </div>
-
-          {visualChangesets.map((vc, i) => {
-            const simpleUrlPatterns = vc.urlPatterns
-              .filter((v) => v.type === "simple")
-              .sort((v) => (v.include === false ? 1 : -1));
-            const regexUrlPatterns = vc.urlPatterns
-              .filter((v) => v.type === "regex")
-              .sort((v) => (v.include === false ? 1 : -1));
-
-            const onlySimpleRules =
-              simpleUrlPatterns.length > 0 && regexUrlPatterns.length === 0;
-
-            return (
-              <Fragment key={i}>
-                <div
-                  className={`${
-                    i !== 0 && "mt-2"
-                  } appbox bg-light py-2 mx-3 mb-4 `}
-                >
-                  <div className="px-3">
-                    <div className="row mt-1 mb-3 d-flex align-items-end">
-                      <div className="col">
-                        <div className="col-auto px-3 py-2 rounded bg-muted-yellow">
-                          <label className="d-block mb-1 font-weight-bold">
-                            URL Targeting
-                            {canEditVisualChangesets && (
-                              <a
-                                className="ml-2"
-                                href="#"
-                                onClick={(e) => {
-                                  e.preventDefault();
-                                  setEditingVisualChangeset(vc);
-                                  track("Open visual editor modal", {
-                                    source: "visual-editor-ui",
-                                    action: "edit",
-                                  });
-                                }}
-                              >
-                                <GBEdit />
-                              </a>
-                            )}
-                          </label>
-                          {simpleUrlPatterns.length > 0 && (
-                            <>
-                              {!onlySimpleRules && (
-                                <div className="uppercase-title mt-1">
-                                  Simple:
-                                </div>
-                              )}
-                              {simpleUrlPatterns.map((p, j) =>
-                                drawUrlPattern(p, j, vc.urlPatterns.length)
-                              )}
-                            </>
-                          )}
-                          {regexUrlPatterns.length > 0 && (
-                            <>
-                              <div className="uppercase-title mt-1">Regex:</div>
-                              {regexUrlPatterns.map((p, j) =>
-                                drawUrlPattern(p, j, vc.urlPatterns.length)
-                              )}
-                            </>
-                          )}
-                        </div>
-                      </div>
-                      <div style={{ flex: 1 }} />
-                      {canEditVisualChangesets &&
-                        experiment.status === "draft" && (
-                          <div className="col-auto">
-                            {hasVisualEditorFeature && (
-                              <OpenVisualEditorLink
-                                id={vc.id}
-                                changeIndex={1}
-                                visualEditorUrl={vc.editorUrl}
-                              />
-                            )}
-                            <DeleteButton
-                              className="btn-sm ml-4"
-                              onClick={() => deleteVisualChangeset(vc.id)}
-                              displayName="Visual Changes"
-                            />
-                          </div>
-                        )}
-                    </div>
-                  </div>
-
-                  <div
-                    className="w-100 fade-mask-1rem"
-                    style={{
-                      overflowX: "auto",
-                    }}
-                  >
-                    <table
-                      className="table table-borderless mx-3 my-0 w100-1rem"
-                      style={{ tableLayout: "fixed" }}
-                    >
-                      <thead>
-                        <tr>
-                          {variations.map((v, i) => (
-                            <th
-                              key={i}
-                              className={`py-2 variation with-variation-label variation${i} with-variation-border-bottom`}
-                              style={{ borderBottomWidth: 3, width: "10rem" }}
-                            >
-                              <span className="label">{i}</span>
-                              <span className="name">{v.name}</span>
-                            </th>
-                          ))}
-                        </tr>
-                      </thead>
-                      <tbody>
-                        <tr>
-                          {variations.map((_v, j) => {
-                            const changes = vc.visualChanges[j];
-                            const numChanges =
-                              (changes?.css ? 1 : 0) +
-                              (changes?.js ? 1 : 0) +
-                              (changes?.domMutations?.length || 0);
-                            return (
-                              <td key={j} className="px-4 py-1">
-                                <div className="d-flex justify-content-between">
-                                  <div>
-                                    <a
-                                      href="#"
-                                      className="mr-2"
-                                      onClick={() =>
-                                        setEditingVisualChange({
-                                          visualChange: changes,
-                                          visualChangeIndex: j,
-                                          visualChangeset: vc,
-                                        })
-                                      }
-                                    >
-                                      <FaPencilAlt />
-                                    </a>
-                                    {numChanges} visual change
-                                    {numChanges === 1 ? "" : "s"}
-                                  </div>
-                                  <div>
-                                    <a
-                                      target="_blank"
-                                      rel="noreferrer"
-                                      href={appendQueryParamsToURL(
-                                        vc.editorUrl,
-                                        {
-                                          [experiment.trackingKey]: j,
-                                        }
-                                      )}
-                                    >
-                                      Preview
-                                    </a>
-                                  </div>
-                                </div>
-                              </td>
-                            );
-                          })}
-                        </tr>
-                      </tbody>
-                    </table>
-                  </div>
-                </div>
-              </Fragment>
-            );
-          })}
-
-          <div className="px-3 my-2">
-            {hasVisualEditorFeature && canEditVisualChangesets ? (
-              <button
-                className="btn btn-link"
-                onClick={() => {
-                  setVisualEditorModal(true);
-                  track("Open visual editor modal", {
-                    source: "visual-editor-ui",
-                    action: "add",
-                  });
-                }}
-              >
-                <FaPlusCircle /> Add Visual Editor page
-              </button>
-            ) : (
-              <PremiumTooltip commercialFeature={"visual-editor"}>
-                <div className="btn btn-link disabled">
-                  <FaPlusCircle /> Add Visual Editor page
-                </div>
-              </PremiumTooltip>
-            )}
-          </div>
-        </div>
-      )}
-
-      {editingVisualChangeset ? (
-        <VisualChangesetModal
-          mode="edit"
->>>>>>> c144ad61
           experiment={experiment}
           visualChangesets={visualChangesets}
           mutate={mutate}
@@ -489,20 +214,6 @@
           newUi={newUi}
         />
       )}
-
-      {editingVisualChange ? (
-        <EditDOMMutatonsModal
-          visualChange={editingVisualChange.visualChange}
-          close={() => setEditingVisualChange(null)}
-          onSave={(newVisualChange) =>
-            updateVisualChange({
-              index: editingVisualChange.visualChangeIndex,
-              visualChange: newVisualChange,
-              visualChangeset: editingVisualChange.visualChangeset,
-            })
-          }
-        />
-      ) : null}
     </div>
   );
 };
