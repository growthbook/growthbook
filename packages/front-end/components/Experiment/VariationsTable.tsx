import Link from "next/link";
import {
  ExperimentInterfaceStringDates,
  LegacyVariation,
  Variation,
} from "back-end/types/experiment";
import {
  VisualChangesetInterface,
  VisualChangesetURLPattern,
} from "back-end/types/visual-changeset";
import React, { FC, Fragment, useState } from "react";
import { FaPlusCircle, FaTimesCircle } from "react-icons/fa";
import { useAuth } from "@/services/auth";
import { useUser } from "@/services/UserContext";
import DeleteButton from "@/components/DeleteButton/DeleteButton";
import Tooltip from "@/components/Tooltip/Tooltip";
import track from "@/services/track";
import { appendQueryParamsToURL } from "@/services/utils";
import PremiumTooltip from "@/components/Marketing/PremiumTooltip";
import Carousel from "../Carousel";
import ScreenshotUpload from "../EditExperiment/ScreenshotUpload";
import { GBEdit } from "../Icons";
import OpenVisualEditorLink from "../OpenVisualEditorLink";
import VisualChangesetModal from "./VisualChangesetModal";

interface Props {
  experiment: ExperimentInterfaceStringDates;
  visualChangesets: VisualChangesetInterface[];
  mutate: () => void;
  canEditExperiment: boolean;
  canEditVisualChangesets: boolean;
  className?: string;
  setVisualEditorModal: (v: boolean) => void;
}

const ScreenshotCarousel: FC<{
  index: number;
  variation: Variation;
  canEditExperiment: boolean;
  experiment: ExperimentInterfaceStringDates;
  mutate: () => void;
}> = ({ canEditExperiment, experiment, index, variation, mutate }) => {
  const { apiCall } = useAuth();

  return (
    <Carousel
      // @ts-expect-error TS(2322) If you come across this, please fix it!: Type '((j: number) => Promise<void>) | null' is no... Remove this comment to see the full error message
      deleteImage={
        !canEditExperiment
          ? null
          : async (j) => {
              const { status, message } = await apiCall<{
                status: number;
                message?: string;
              }>(`/experiment/${experiment.id}/variation/${index}/screenshot`, {
                method: "DELETE",
                body: JSON.stringify({
                  url: variation.screenshots[j].path,
                }),
              });

              if (status >= 400) {
                throw new Error(
                  message || "There was an error deleting the image"
                );
              }

              mutate();
            }
      }
    >
      {variation.screenshots.map((s) => (
        <img
          className="experiment-image"
          key={s.path}
          src={s.path}
          style={{
            width: "100%",
            height: "100%",
            objectFit: "contain",
            filter: "drop-shadow(0px 4px 15px rgba(0, 0, 0, 0.12))",
          }}
        />
      ))}
    </Carousel>
  );
};

const isLegacyVariation = (v: Partial<LegacyVariation>): v is LegacyVariation =>
  // @ts-expect-error TS(2532) If you come across this, please fix it!: Object is possibly 'undefined'.
  !!v.css || v.dom?.length > 0;

const drawUrlPattern = (
  p: VisualChangesetURLPattern,
  j: number,
  total: number
) => (
  <span key={j}>
    <code>{p.pattern}</code>
    {p.include === false && (
      <Tooltip body="Exclude this pattern" style={{ marginLeft: 2 }}>
        <FaTimesCircle className="mt-1" color={"#e53"} />
      </Tooltip>
    )}
    {j < total - 1 && <span className="mx-1">, </span>}
  </span>
);

const VariationsTable: FC<Props> = ({
  experiment,
  canEditExperiment,
  canEditVisualChangesets,
  mutate,
  visualChangesets: _visualChangesets,
  setVisualEditorModal,
}) => {
  const { variations } = experiment;
  const { apiCall } = useAuth();

  const { hasCommercialFeature } = useUser();
  const hasVisualEditorFeature = hasCommercialFeature("visual-editor");

  const visualChangesets = _visualChangesets || [];
  const hasAnyPositionMutations = visualChangesets.some((vc) =>
    vc.visualChanges.some(
      (v) => v.domMutations.filter((m) => m.attribute === "position").length > 0
    )
  );

  const [
    editingVisualChangeset,
    setEditingVisualChangeset,
  ] = useState<VisualChangesetInterface | null>(null);

  const hasDescriptions = variations.some((v) => !!v.description?.trim());
  const hasUniqueIDs = variations.some((v, i) => v.key !== i + "");
  const hasLegacyVisualChanges = variations.some((v) => isLegacyVariation(v));

  return (
    <div className="w-100">
      <div
        className="w-100 mb-4 fade-mask-1rem"
        style={{
          overflowX: "auto",
        }}
      >
        <table className="table table-bordered mx-3 w100-1rem">
          <thead>
            <tr>
              {variations.map((v, i) => (
                <th
                  key={i}
                  className={`variation with-variation-label variation${i} ${
                    !(hasDescriptions || hasUniqueIDs)
                      ? "with-variation-border-bottom"
                      : "pb-2"
                  }`}
                  style={{
                    // @ts-expect-error TS(2322) If you come across this, please fix it!: Type 'number | null' is not assignable to type 'Bo... Remove this comment to see the full error message
                    borderBottom: hasDescriptions || hasUniqueIDs ? 0 : null,
                  }}
                >
                  <span className="label">{i}</span>
                  <span className="name">{v.name}</span>
                </th>
              ))}
            </tr>
            {(hasDescriptions || hasUniqueIDs) && (
              <tr>
                {variations.map((v, i) => (
                  <td
                    className={`variation with-variation-border-bottom variation${i} pt-0 pb-1 align-bottom`}
                    style={{ borderTop: 0 }}
                    key={i}
                    scope="col"
                  >
                    {hasDescriptions && <div>{v.description}</div>}
                    {hasUniqueIDs && <code className="small">ID: {v.key}</code>}
                  </td>
                ))}
              </tr>
            )}
          </thead>

          <tbody>
            <tr>
              {variations.map((v, i) => (
                <td
                  key={i}
                  scope="col"
                  className={`align-top ${canEditExperiment ? "pb-1" : ""}`}
                  style={{
                    minWidth: "17.5rem",
                    height: "inherit",
<<<<<<< HEAD
                    borderBottom: canEditExperiment ? 0 : null,
=======
                    // @ts-expect-error TS(2322) If you come across this, please fix it!: Type 'number | null' is not assignable to type 'Bo... Remove this comment to see the full error message
                    borderBottom: canEdit ? 0 : null,
>>>>>>> bfb0b147
                  }}
                >
                  <div className="d-flex flex-column h-100">
                    {v.screenshots.length > 0 ? (
                      <ScreenshotCarousel
                        key={i}
                        index={i}
                        variation={v}
                        canEditExperiment={canEditExperiment}
                        experiment={experiment}
                        mutate={mutate}
                      />
                    ) : null}
                  </div>
                </td>
              ))}
            </tr>
            {canEditExperiment && (
              <tr>
                {variations.map((v, i) => (
                  <td
                    key={`b${i}`}
                    className="pt-0 pb-1"
                    style={{ borderTop: 0 }}
                  >
                    <div>
                      <ScreenshotUpload
                        variation={i}
                        experiment={experiment.id}
                        onSuccess={() => mutate()}
                      />
                    </div>
                  </td>
                ))}
              </tr>
            )}
          </tbody>
        </table>
      </div>

      {visualChangesets.length > 0 && (
        <div>
          <div className="px-3 mb-3">
            <div className="h3 d-inline-block my-0 align-middle">
              Visual Changes
            </div>

            {hasAnyPositionMutations && (
              <div className="small text-muted">
                This experiment requires at least version 0.26.0 of our
                Javascript SDK
              </div>
            )}
          </div>

          {visualChangesets.map((vc, i) => {
            const simpleUrlPatterns = vc.urlPatterns
              .filter((v) => v.type === "simple")
              .sort((v) => (v.include === false ? 1 : -1));
            const regexUrlPatterns = vc.urlPatterns
              .filter((v) => v.type === "regex")
              .sort((v) => (v.include === false ? 1 : -1));

            const onlySimpleRules =
              simpleUrlPatterns.length > 0 && regexUrlPatterns.length === 0;

            return (
              <Fragment key={i}>
                <div
                  className={`${
                    i !== 0 && "mt-2"
                  } appbox bg-light py-2 mx-3 mb-4 `}
                >
                  <div className="px-3">
                    <div className="row mt-1 mb-3 d-flex align-items-end">
                      <div className="col">
                        <div className="col-auto px-3 py-2 rounded bg-muted-yellow">
                          <label className="d-block mb-1 font-weight-bold">
                            URL Targeting
                            {canEditVisualChangesets && (
                              <a
                                className="ml-2"
                                href="#"
                                onClick={(e) => {
                                  e.preventDefault();
                                  setEditingVisualChangeset(vc);
                                  track("Open visual editor modal", {
                                    source: "visual-editor-ui",
                                    action: "edit",
                                  });
                                }}
                              >
                                <GBEdit />
                              </a>
                            )}
                          </label>
                          {simpleUrlPatterns.length > 0 && (
                            <>
                              {!onlySimpleRules && (
                                <div className="uppercase-title mt-1">
                                  Simple:
                                </div>
                              )}
                              {simpleUrlPatterns.map((p, j) =>
                                drawUrlPattern(p, j, vc.urlPatterns.length)
                              )}
                            </>
                          )}
                          {regexUrlPatterns.length > 0 && (
                            <>
                              <div className="uppercase-title mt-1">Regex:</div>
                              {regexUrlPatterns.map((p, j) =>
                                drawUrlPattern(p, j, vc.urlPatterns.length)
                              )}
                            </>
                          )}
                        </div>
                      </div>
                      <div style={{ flex: 1 }} />
                      {canEditVisualChangesets &&
                        experiment.status === "draft" && (
                          <div className="col-auto">
                            {hasVisualEditorFeature && (
                              <OpenVisualEditorLink
                                id={vc.id}
                                changeIndex={1}
                                visualEditorUrl={vc.editorUrl}
                              />
                            )}
                            <DeleteButton
                              className="btn-sm ml-4"
                              onClick={async () => {
                                await apiCall(`/visual-changesets/${vc.id}`, {
                                  method: "DELETE",
                                });
                                mutate();
                                track("Delete visual changeset", {
                                  source: "visual-editor-ui",
                                });
                              }}
                              displayName="Visual Changes"
                            />
                          </div>
                        )}
                    </div>
                  </div>

                  <div
                    className="w-100 fade-mask-1rem"
                    style={{
                      overflowX: "auto",
                    }}
                  >
                    <table
                      className="table table-borderless mx-3 my-0 w100-1rem"
                      style={{ tableLayout: "fixed" }}
                    >
                      <thead>
                        <tr>
                          {variations.map((v, i) => (
                            <th
                              key={i}
                              className={`py-2 variation with-variation-label variation${i} with-variation-border-bottom`}
                              style={{ borderBottomWidth: 3, width: "10rem" }}
                            >
                              <span className="label">{i}</span>
                              <span className="name">{v.name}</span>
                            </th>
                          ))}
                        </tr>
                      </thead>
                      <tbody>
                        <tr>
                          {variations.map((_v, j) => {
                            const changes = vc.visualChanges[j];
                            const numChanges =
                              (changes?.css ? 1 : 0) +
                              (changes?.domMutations?.length || 0);
                            return (
                              <td key={j} className="px-4 py-1">
                                <div className="d-flex justify-content-between">
                                  <div>
                                    {numChanges} visual change
                                    {numChanges === 1 ? "" : "s"}
                                  </div>
                                  <div>
                                    <a
                                      target="_blank"
                                      rel="noreferrer"
                                      href={appendQueryParamsToURL(
                                        vc.editorUrl,
                                        {
                                          [experiment.trackingKey]: j,
                                        }
                                      )}
                                    >
                                      Preview
                                    </a>
                                  </div>
                                </div>
                              </td>
                            );
                          })}
                        </tr>
                      </tbody>
                    </table>
                  </div>
                </div>
              </Fragment>
            );
          })}

          <div className="px-3 my-2">
            {hasVisualEditorFeature && canEditVisualChangesets ? (
              <button
                className="btn btn-link"
                onClick={() => {
                  setVisualEditorModal(true);
                  track("Open visual editor modal", {
                    source: "visual-editor-ui",
                    action: "add",
                  });
                }}
              >
                <FaPlusCircle /> Add Visual Editor page
              </button>
            ) : (
              <PremiumTooltip commercialFeature={"visual-editor"}>
                <div className="btn btn-link disabled">
                  <FaPlusCircle /> Add Visual Editor page
                </div>
              </PremiumTooltip>
            )}
          </div>
        </div>
      )}

      {editingVisualChangeset ? (
        <VisualChangesetModal
          mode="edit"
          experiment={experiment}
          visualChangeset={editingVisualChangeset}
          mutate={mutate}
          close={() => setEditingVisualChangeset(null)}
        />
      ) : null}

      {hasLegacyVisualChanges && (
        <div className="alert alert-warning mt-3">
          <Link href={`/experiments/designer/${experiment.id}`}>
            Open Legacy Visual Editor
          </Link>
        </div>
      )}
    </div>
  );
};

export default VariationsTable;<|MERGE_RESOLUTION|>--- conflicted
+++ resolved
@@ -192,12 +192,7 @@
                   style={{
                     minWidth: "17.5rem",
                     height: "inherit",
-<<<<<<< HEAD
-                    borderBottom: canEditExperiment ? 0 : null,
-=======
-                    // @ts-expect-error TS(2322) If you come across this, please fix it!: Type 'number | null' is not assignable to type 'Bo... Remove this comment to see the full error message
-                    borderBottom: canEdit ? 0 : null,
->>>>>>> bfb0b147
+                    borderBottom: canEditExperiment ? 0 : undefined,
                   }}
                 >
                   <div className="d-flex flex-column h-100">
