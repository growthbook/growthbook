--- conflicted
+++ resolved
@@ -8,12 +8,9 @@
 import { StatsEngine } from "back-end/types/stats";
 import { useDefinitions } from "@/services/DefinitionsContext";
 import { formatConversionRate } from "@/services/metrics";
-<<<<<<< HEAD
 import { hasEnoughData } from "@/services/experiments";
+import { useCurrency } from "@/hooks/useCurrency";
 import { useOrganizationMetricDefaults } from "@/hooks/useOrganizationMetricDefaults";
-=======
-import { useCurrency } from "@/hooks/useCurrency";
->>>>>>> a090fb07
 import Toggle from "../Forms/Toggle";
 import ExperimentDateGraph, {
   ExperimentDateGraphDataPoint,
@@ -40,11 +37,8 @@
   statsEngine?: StatsEngine;
 }> = ({ results, variations, metrics, guardrails, statsEngine }) => {
   const { getMetricById, ready } = useDefinitions();
-<<<<<<< HEAD
   const { metricDefaults } = useOrganizationMetricDefaults();
-=======
   const displayCurrency = useCurrency();
->>>>>>> a090fb07
 
   const [cumulative, setCumulative] = useState(false);
 
@@ -138,7 +132,6 @@
                       up = x;
                     }
                   }
-<<<<<<< HEAD
                   // For non-baseline variations and cumulative turned ON, calculate uplift from cumulative data
                   else if (i) {
                     const crA = totalUsers[0]
@@ -167,7 +160,8 @@
                       ? totalUsers[i]
                         ? totalValue[i] / totalUsers[i]
                         : 0
-                      : stats?.cr || 0
+                      : stats?.cr || 0,
+                    displayCurrency
                   );
 
                   const p = stats?.pValueAdjusted ?? stats?.pValue;
@@ -192,37 +186,6 @@
               };
             }
           );
-=======
-                }
-                // For non-baseline variations and cumulative turned ON, calculate uplift from cumulative data
-                else if (i) {
-                  const crA = totalUsers[0] ? totalValue[0] / totalUsers[0] : 0;
-                  const crB = totalUsers[i] ? totalValue[i] / totalUsers[i] : 0;
-                  value = crA ? (crB - crA) / crA : 0;
-                }
-                // Baseline should show the actual conversion rate
-                // Variations should show the relative uplift on top of this conversion rate
-                const label = i
-                  ? (value > 0 ? "+" : "") + percentFormatter.format(value)
-                  : formatConversionRate(
-                      metric?.type,
-                      cumulative
-                        ? totalUsers[i]
-                          ? totalValue[i] / totalUsers[i]
-                          : 0
-                        : stats?.cr || 0,
-                      displayCurrency
-                    );
-
-                return {
-                  value,
-                  label,
-                  error,
-                };
-              }),
-            };
-          });
->>>>>>> a090fb07
 
           return {
             metric,
