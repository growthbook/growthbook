import clsx from "clsx";
import { FC } from "react";
import { SnapshotMetric } from "back-end/types/experiment-snapshot";
import { MetricInterface } from "back-end/types/metric";
import { ExperimentStatus } from "back-end/types/experiment";
import {
  hasEnoughData,
  isBelowMinChange,
  isExpectedDirection,
  isStatSig,
  isSuspiciousUplift,
  shouldHighlight as _shouldHighlight,
  pValueFormatter,
} from "@/services/experiments";
import { useOrganizationMetricDefaults } from "@/hooks/useOrganizationMetricDefaults";
import usePValueThreshold from "@/hooks/usePValueThreshold";
import Tooltip from "../Tooltip/Tooltip";
import NotEnoughData from "./NotEnoughData";

const PValueColumn: FC<{
  metric: MetricInterface;
  status: ExperimentStatus;
  isLatestPhase: boolean;
  startDate: string;
  snapshotDate: Date;
  baseline: SnapshotMetric;
  stats: SnapshotMetric;
}> = ({
  metric,
  status,
  isLatestPhase,
  startDate,
  snapshotDate,
  baseline,
  stats,
}) => {
  const {
    getMinSampleSizeForMetric,
    metricDefaults,
  } = useOrganizationMetricDefaults();
  const pValueThreshold = usePValueThreshold();
  const minSampleSize = getMinSampleSizeForMetric(metric);
  const suspiciousChange = isSuspiciousUplift(
    baseline,
    stats,
    metric,
    metricDefaults
  );
  const belowMinChange = isBelowMinChange(
    baseline,
    stats,
    metric,
    metricDefaults
  );
  const enoughData = hasEnoughData(baseline, stats, metric, metricDefaults);
  const shouldHighlight = _shouldHighlight({
    metric,
    baseline,
    stats,
    hasEnoughData: enoughData,
    suspiciousChange,
    belowMinChange,
  });

<<<<<<< HEAD
  const expected: number = stats.expected ?? 0;
  const expectedDirection = metric.inverse ? expected < 0 : expected > 0;
  const pValue: number = stats.pValue ?? 1;
  const statSig = pValue < pValueThreshold;
=======
  const statSig = isStatSig(stats, pValueThreshold);
  const expectedDirection = isExpectedDirection(stats, metric);
>>>>>>> 33393fcc

  let sigText: string | JSX.Element = "";
  let className = "";

  if (shouldHighlight && statSig && expectedDirection) {
    sigText = `Significant win as the p-value is below ${pValueThreshold} and the change is in the desired direction.`;
    className = "won";
  } else if (shouldHighlight && statSig && !expectedDirection) {
    sigText = (
      <>
        Significant loss as the p-value is below {pValueThreshold} and the
        change is <em>not</em> in the desired direction.
      </>
    );
    className = "lost";
  } else if (enoughData && belowMinChange && statSig) {
    sigText =
      "The change is significant, but too small to matter (below the min detectable change threshold). Consider this a draw.";
    className += " draw";
  }

  return (
    <td
      className={clsx(
        "variation chance result-number align-middle d-table-cell",
        className
      )}
    >
      {enoughData && suspiciousChange && (
        <div>
          <div className="mb-1 d-flex flex-row">
            <Tooltip
              body={`A suspicious result occurs when the percent change is equal to or greater than your maximum percent change (${
                metric.maxPercentChange * 100
              }%).`}
            >
              <span className="badge badge-pill badge-warning">
                Suspicious Result
              </span>
            </Tooltip>
          </div>
        </div>
      )}
      <Tooltip
        body={sigText}
        className="d-block"
        tipPosition={"top"}
        shouldDisplay={sigText !== ""}
      >
        {!baseline?.value || !stats?.value ? (
          <em>no data</em>
        ) : !enoughData ? (
          <NotEnoughData
            experimentStatus={status}
            isLatestPhase={isLatestPhase}
            baselineValue={baseline?.value}
            variationValue={stats?.value}
            minSampleSize={minSampleSize}
            snapshotCreated={snapshotDate}
            phaseStart={startDate}
          />
        ) : (
          <>{pValueFormatter(stats?.pValue) || "P-value missing"}</>
        )}
      </Tooltip>
    </td>
  );
};

export default PValueColumn;<|MERGE_RESOLUTION|>--- conflicted
+++ resolved
@@ -62,15 +62,8 @@
     belowMinChange,
   });
 
-<<<<<<< HEAD
-  const expected: number = stats.expected ?? 0;
-  const expectedDirection = metric.inverse ? expected < 0 : expected > 0;
-  const pValue: number = stats.pValue ?? 1;
-  const statSig = pValue < pValueThreshold;
-=======
   const statSig = isStatSig(stats, pValueThreshold);
   const expectedDirection = isExpectedDirection(stats, metric);
->>>>>>> 33393fcc
 
   let sigText: string | JSX.Element = "";
   let className = "";
