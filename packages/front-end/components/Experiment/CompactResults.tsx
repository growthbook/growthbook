--- conflicted
+++ resolved
@@ -343,19 +343,11 @@
                 }
           }
         >
-<<<<<<< HEAD
           <Link
             href={getMetricLink(metric.id)}
             className="metriclabel text-dark"
           >
-            {label}
-            <FactBadge metricId={metric.id} />
-=======
-          <Link href={getMetricLink(metric.id)}>
-            <a className="metriclabel text-dark">
-              <MetricName id={metric.id} disableTooltip />
-            </a>
->>>>>>> 69f68899
+            <MetricName id={metric.id} disableTooltip />
           </Link>
         </span>
       </Tooltip>
