import React, { FC, useMemo } from "react";
import { MdSwapCalls } from "react-icons/md";
import {
  ExperimentReportResultDimension,
  ExperimentReportVariation,
  MetricRegressionAdjustmentStatus,
} from "back-end/types/report";
import { ExperimentStatus, MetricOverride } from "back-end/types/experiment";
import { PValueCorrection, StatsEngine } from "back-end/types/stats";
import Link from "next/link";
import { FaAngleRight, FaTimes, FaUsers } from "react-icons/fa";
import Collapsible from "react-collapsible";
import { ExperimentMetricInterface, getMetricLink } from "shared/experiments";
import { useDefinitions } from "@/services/DefinitionsContext";
import {
  applyMetricOverrides,
  setAdjustedPValuesOnResults,
  ExperimentTableRow,
  useRiskVariation,
} from "@/services/experiments";
import { GBCuped } from "@/components/Icons";
import { QueryStatusData } from "@/components/Queries/RunQueriesButton";
import { sortAndFilterMetricsByTags } from "@/components/Experiment/Results";
import Tooltip from "../Tooltip/Tooltip";
import MetricTooltipBody from "../Metrics/MetricTooltipBody";
import FactBadge from "../FactTables/FactBadge";
import DataQualityWarning from "./DataQualityWarning";
import ResultsTable from "./ResultsTable";
import MultipleExposureWarning from "./MultipleExposureWarning";
import VariationUsersTable from "./TabbedPage/VariationUsersTable";

const numberFormatter = Intl.NumberFormat();

const CompactResults: FC<{
  editMetrics?: () => void;
  variations: ExperimentReportVariation[];
  variationFilter?: number[];
  baselineRow?: number;
  multipleExposures?: number;
  results: ExperimentReportResultDimension;
  queryStatusData?: QueryStatusData;
  reportDate: Date;
  startDate: string;
  isLatestPhase: boolean;
  status: ExperimentStatus;
  metrics: string[];
  metricOverrides: MetricOverride[];
  guardrails?: string[];
  id: string;
  statsEngine: StatsEngine;
  pValueCorrection?: PValueCorrection;
  regressionAdjustmentEnabled?: boolean;
  metricRegressionAdjustmentStatuses?: MetricRegressionAdjustmentStatus[];
  sequentialTestingEnabled?: boolean;
  metricFilter?: any;
  setMetricFilter?: (filter: any) => void;
  isTabActive: boolean;
}> = ({
  editMetrics,
  variations,
  variationFilter,
  baselineRow = 0,
  multipleExposures = 0,
  results,
  queryStatusData,
  reportDate,
  startDate,
  isLatestPhase,
  status,
  metrics,
  metricOverrides,
  guardrails = [],
  id,
  statsEngine,
  pValueCorrection,
  regressionAdjustmentEnabled,
  metricRegressionAdjustmentStatuses,
  sequentialTestingEnabled,
  metricFilter,
  setMetricFilter,
  isTabActive,
}) => {
<<<<<<< HEAD
  console.log(metricFilter?.tagOrder)

  const { getMetricById, ready } = useDefinitions();
=======
  const { getExperimentMetricById, ready } = useDefinitions();
>>>>>>> 7bb5d479

  const [totalUsers, variationUsers] = useMemo(() => {
    let totalUsers = 0;
    const variationUsers: number[] = [];
    results?.variations?.forEach((v, i) => {
      totalUsers += v.users;
      variationUsers[i] = variationUsers[i] || 0;
      variationUsers[i] += v.users;
    });
    return [totalUsers, variationUsers];
  }, [results]);

  const allMetricTags = useMemo(() => {
    const allMetricTagsSet: Set<string> = new Set();
      [...metrics, ...guardrails].forEach((metricId) => {
        const metric = getMetricById(metricId);
        metric?.tags?.forEach((tag) => {
          allMetricTagsSet.add(tag);
        });
      });
    return [...allMetricTagsSet];

  }, [metrics, guardrails, getMetricById]);

  const rows = useMemo<ExperimentTableRow[]>(() => {
    function getRow(metricId: string, isGuardrail: boolean) {
      const metric = getExperimentMetricById(metricId);

      if (!metric) return null;
      const { newMetric, overrideFields } = applyMetricOverrides(
        metric,
        metricOverrides
      );
      let regressionAdjustmentStatus:
        | MetricRegressionAdjustmentStatus
        | undefined;
      if (regressionAdjustmentEnabled && metricRegressionAdjustmentStatuses) {
        regressionAdjustmentStatus = metricRegressionAdjustmentStatuses.find(
          (s) => s.metric === metricId
        );
      }
      return {
        label: newMetric?.name,
        metric: newMetric,
        metricOverrideFields: overrideFields,
        rowClass: newMetric?.inverse ? "inverse" : "",
        variations: results.variations.map((v) => {
          return v.metrics[metricId];
        }),
        regressionAdjustmentStatus,
        isGuardrail,
      };
    }

    if (!results || !results.variations || !ready) return [];
    if (pValueCorrection && statsEngine === "frequentist") {
      setAdjustedPValuesOnResults([results], metrics, pValueCorrection);
    }

    const metricDefs = metrics
      .map((metricId) => getMetricById(metricId))
      .filter(Boolean) as MetricInterface[];
    const sortedFilteredMetrics = sortAndFilterMetricsByTags(metricDefs, metricFilter);

    const guardrailDefs = guardrails
      .map((metricId) => getMetricById(metricId))
      .filter(Boolean) as MetricInterface[];
    const sortedFilteredGuardrails = sortAndFilterMetricsByTags(guardrailDefs, metricFilter);

    const retMetrics = sortedFilteredMetrics
      .map((metricId) => getRow(metricId, false))
      .filter((row) => row?.metric) as ExperimentTableRow[];
    const retGuardrails = sortedFilteredGuardrails
      .map((metricId) => getRow(metricId, true))
      .filter((row) => row?.metric) as ExperimentTableRow[];
    return [...retMetrics, ...retGuardrails];
  }, [
    results,
    metrics,
    guardrails,
    metricOverrides,
    regressionAdjustmentEnabled,
    metricRegressionAdjustmentStatuses,
    pValueCorrection,
    statsEngine,
    ready,
<<<<<<< HEAD
    getMetricById,
    metricFilter,
=======
    getExperimentMetricById,
    statsEngine,
>>>>>>> 7bb5d479
  ]);

  const users = useMemo(() => {
    const vars = results?.variations;
    return variations.map((v, i) => vars?.[i]?.users || 0);
  }, [results, variations]);
  const risk = useRiskVariation(variations.length, rows);

  return (
    <>
      {status !== "draft" && totalUsers > 0 && (
        <div className="users">
          <Collapsible
            trigger={
              <div className="d-inline-flex mx-3 align-items-center">
                <FaUsers size={16} className="mr-1" />
                {numberFormatter.format(totalUsers)} total users
                <FaAngleRight className="chevron ml-1" />
              </div>
            }
            transitionTime={100}
          >
            <VariationUsersTable
              variations={variations}
              users={variationUsers}
            />
          </Collapsible>
        </div>
      )}

      <div className="mx-3">
        <DataQualityWarning results={results} variations={variations} />
        <MultipleExposureWarning
          users={users}
          multipleExposures={multipleExposures}
        />
      </div>
      <ResultsTable
        dateCreated={reportDate}
        isLatestPhase={isLatestPhase}
        startDate={startDate}
        status={status}
        queryStatusData={queryStatusData}
        variations={variations}
        variationFilter={variationFilter}
        baselineRow={baselineRow}
        rows={rows.filter((r) => !r.isGuardrail)}
        id={id}
        hasRisk={risk.hasRisk}
        tableRowAxis="metric"
        labelHeader="Goal Metrics"
        editMetrics={editMetrics}
        statsEngine={statsEngine}
        sequentialTestingEnabled={sequentialTestingEnabled}
        pValueCorrection={pValueCorrection}
        renderLabelColumn={getRenderLabelColumn(regressionAdjustmentEnabled)}
        metricFilter={metricFilter}
        setMetricFilter={setMetricFilter}
        metricTags={allMetricTags}
        isTabActive={isTabActive}
      />

      {guardrails.length ? (
        <div className="mt-4">
          <ResultsTable
            dateCreated={reportDate}
            isLatestPhase={isLatestPhase}
            startDate={startDate}
            status={status}
            queryStatusData={queryStatusData}
            variations={variations}
            variationFilter={variationFilter}
            baselineRow={baselineRow}
            rows={rows.filter((r) => r.isGuardrail)}
            id={id}
            hasRisk={risk.hasRisk}
            tableRowAxis="metric"
            labelHeader="Guardrail Metrics"
            editMetrics={editMetrics}
            metricsAsGuardrails={true}
            statsEngine={statsEngine}
            sequentialTestingEnabled={sequentialTestingEnabled}
            pValueCorrection={pValueCorrection}
            renderLabelColumn={getRenderLabelColumn(
              regressionAdjustmentEnabled
            )}
            metricFilter={metricFilter}
            setMetricFilter={setMetricFilter}
            metricTags={allMetricTags}
            isTabActive={isTabActive}
          />
        </div>
      ) : (
        <></>
      )}
    </>
  );
};
export default CompactResults;

export function getRenderLabelColumn(regressionAdjustmentEnabled) {
  return function renderLabelColumn(
    label: string,
    metric: ExperimentMetricInterface,
    row: ExperimentTableRow,
    maxRows?: number
  ) {
    const metricLink = (
      <Tooltip
        body={
          <MetricTooltipBody
            metric={metric}
            row={row}
            reportRegressionAdjustmentEnabled={regressionAdjustmentEnabled}
            newUi={true}
          />
        }
        tipPosition="right"
        className="d-inline-block font-weight-bold metric-label"
        usePortal={true}
      >
        {" "}
        <span
          style={
            maxRows
              ? {
                  display: "-webkit-box",
                  WebkitLineClamp: maxRows,
                  WebkitBoxOrient: "vertical",
                  textOverflow: "ellipsis",
                  overflow: "hidden",
                  lineHeight: "1.2em",
                  wordBreak: "break-word",
                  overflowWrap: "anywhere",
                }
              : {
                  lineHeight: "1.2em",
                  wordBreak: "break-word",
                  overflowWrap: "anywhere",
                }
          }
        >
          <Link href={getMetricLink(metric.id)}>
            <a className="metriclabel text-dark">
              {label}
              <FactBadge metricId={metric.id} />
            </a>
          </Link>
        </span>
      </Tooltip>
    );

    const cupedIconDisplay =
      regressionAdjustmentEnabled &&
      !row?.regressionAdjustmentStatus?.regressionAdjustmentEnabled ? (
        <Tooltip
          className="ml-1"
          body={
            row?.regressionAdjustmentStatus?.reason
              ? `CUPED disabled: ${row?.regressionAdjustmentStatus?.reason}`
              : `CUPED disabled`
          }
        >
          <div
            className="d-inline-block mr-1 position-relative"
            style={{ width: 12, height: 12 }}
          >
            <GBCuped className="position-absolute" size={12} />
            <FaTimes
              className="position-absolute"
              color="#ff0000"
              style={{ transform: "scale(0.7)", top: -4, right: -8 }}
            />
          </div>
        </Tooltip>
      ) : null;

    const metricInverseIconDisplay = metric.inverse ? (
      <Tooltip
        body="metric is inverse, lower is better"
        className="inverse-indicator ml-1"
      >
        <MdSwapCalls />
      </Tooltip>
    ) : null;

    return (
      <span style={{ display: "inline-flex", alignItems: "center" }}>
        {metricLink}
        {metricInverseIconDisplay}
        {cupedIconDisplay}
      </span>
    );
  };
}<|MERGE_RESOLUTION|>--- conflicted
+++ resolved
@@ -80,13 +80,7 @@
   setMetricFilter,
   isTabActive,
 }) => {
-<<<<<<< HEAD
-  console.log(metricFilter?.tagOrder)
-
-  const { getMetricById, ready } = useDefinitions();
-=======
   const { getExperimentMetricById, ready } = useDefinitions();
->>>>>>> 7bb5d479
 
   const [totalUsers, variationUsers] = useMemo(() => {
     let totalUsers = 0;
@@ -102,14 +96,14 @@
   const allMetricTags = useMemo(() => {
     const allMetricTagsSet: Set<string> = new Set();
       [...metrics, ...guardrails].forEach((metricId) => {
-        const metric = getMetricById(metricId);
+        const metric = getExperimentMetricById(metricId);
         metric?.tags?.forEach((tag) => {
           allMetricTagsSet.add(tag);
         });
       });
     return [...allMetricTagsSet];
 
-  }, [metrics, guardrails, getMetricById]);
+  }, [metrics, guardrails, getExperimentMetricById]);
 
   const rows = useMemo<ExperimentTableRow[]>(() => {
     function getRow(metricId: string, isGuardrail: boolean) {
@@ -147,13 +141,13 @@
     }
 
     const metricDefs = metrics
-      .map((metricId) => getMetricById(metricId))
-      .filter(Boolean) as MetricInterface[];
+      .map((metricId) => getExperimentMetricById(metricId))
+      .filter(Boolean) as ExperimentMetricInterface[];
     const sortedFilteredMetrics = sortAndFilterMetricsByTags(metricDefs, metricFilter);
 
     const guardrailDefs = guardrails
-      .map((metricId) => getMetricById(metricId))
-      .filter(Boolean) as MetricInterface[];
+      .map((metricId) => getExperimentMetricById(metricId))
+      .filter(Boolean) as ExperimentMetricInterface[];
     const sortedFilteredGuardrails = sortAndFilterMetricsByTags(guardrailDefs, metricFilter);
 
     const retMetrics = sortedFilteredMetrics
@@ -173,13 +167,8 @@
     pValueCorrection,
     statsEngine,
     ready,
-<<<<<<< HEAD
-    getMetricById,
+    getExperimentMetricById,
     metricFilter,
-=======
-    getExperimentMetricById,
-    statsEngine,
->>>>>>> 7bb5d479
   ]);
 
   const users = useMemo(() => {
