import { FC, useMemo } from "react";
import { MdSwapCalls } from "react-icons/md";
import {
  ExperimentReportResultDimension,
  ExperimentReportVariation,
  MetricSnapshotSettings,
} from "back-end/types/report";
import {
  ExperimentStatus,
  ExperimentType,
  MetricOverride,
} from "back-end/types/experiment";
import {
  DifferenceType,
  PValueCorrection,
  StatsEngine,
} from "back-end/types/stats";
import Link from "next/link";
import { FaAngleRight, FaTimes, FaUsers } from "react-icons/fa";
import Collapsible from "react-collapsible";
import {
  expandMetricGroups,
  ExperimentMetricInterface,
  getMetricLink,
  setAdjustedCIs,
  setAdjustedPValuesOnResults,
} from "shared/experiments";
import { isDefined } from "shared/util";
import { useDefinitions } from "@/services/DefinitionsContext";
import {
  applyMetricOverrides,
  ExperimentTableRow,
<<<<<<< HEAD
  setAdjustedCIs,
=======
  hasRisk,
>>>>>>> e4d81ce2
} from "@/services/experiments";
import { GBCuped } from "@/components/Icons";
import { QueryStatusData } from "@/components/Queries/RunQueriesButton";
import {
  ResultsMetricFilters,
  sortAndFilterMetricsByTags,
} from "@/components/Experiment/Results";
import usePValueThreshold from "@/hooks/usePValueThreshold";
import Tooltip from "@/components/Tooltip/Tooltip";
import MetricTooltipBody from "@/components/Metrics/MetricTooltipBody";
import MetricName, { PercentileLabel } from "@/components/Metrics/MetricName";
import { SSRPolyfills } from "@/hooks/useSSRPolyfills";
import ConditionalWrapper from "@/components/ConditionalWrapper";
import DataQualityWarning from "./DataQualityWarning";
import ResultsTable from "./ResultsTable";
import MultipleExposureWarning from "./MultipleExposureWarning";
import VariationUsersTable from "./TabbedPage/VariationUsersTable";
import { ExperimentTab } from "./TabbedPage";

const numberFormatter = Intl.NumberFormat();

const CompactResults: FC<{
  editMetrics?: () => void;
  variations: ExperimentReportVariation[];
  variationFilter?: number[];
  baselineRow?: number;
  multipleExposures?: number;
  results: ExperimentReportResultDimension;
  queryStatusData?: QueryStatusData;
  reportDate: Date;
  startDate: string;
  endDate: string;
  isLatestPhase: boolean;
  status: ExperimentStatus;
  goalMetrics: string[];
  secondaryMetrics: string[];
  guardrailMetrics: string[];
  metricOverrides: MetricOverride[];
  id: string;
  statsEngine: StatsEngine;
  pValueCorrection?: PValueCorrection;
  regressionAdjustmentEnabled?: boolean;
  settingsForSnapshotMetrics?: MetricSnapshotSettings[];
  sequentialTestingEnabled?: boolean;
  differenceType: DifferenceType;
  metricFilter?: ResultsMetricFilters;
  setMetricFilter?: (filter: ResultsMetricFilters) => void;
  isTabActive: boolean;
  setTab?: (tab: ExperimentTab) => void;
  mainTableOnly?: boolean;
  noStickyHeader?: boolean;
  noTooltip?: boolean;
  experimentType?: ExperimentType;
  ssrPolyfills?: SSRPolyfills;
  hideDetails?: boolean;
  disableTimeSeriesButton?: boolean;
}> = ({
  editMetrics,
  variations,
  variationFilter,
  baselineRow = 0,
  multipleExposures = 0,
  results,
  queryStatusData,
  reportDate,
  startDate,
  endDate,
  isLatestPhase,
  status,
  goalMetrics,
  guardrailMetrics,
  secondaryMetrics,
  metricOverrides,
  id,
  statsEngine,
  pValueCorrection,
  regressionAdjustmentEnabled,
  settingsForSnapshotMetrics,
  sequentialTestingEnabled,
  differenceType,
  metricFilter,
  setMetricFilter,
  isTabActive,
  setTab,
  mainTableOnly,
  noStickyHeader,
  noTooltip,
  experimentType,
  ssrPolyfills,
  hideDetails,
  disableTimeSeriesButton,
}) => {
  const { getExperimentMetricById, metricGroups, ready } = useDefinitions();

  const _pValueThreshold = usePValueThreshold();
  const pValueThreshold =
    ssrPolyfills?.usePValueThreshold() || _pValueThreshold;

  const [totalUsers, variationUsers] = useMemo(() => {
    let totalUsers = 0;
    const variationUsers: number[] = [];
    results?.variations?.forEach((v, i) => {
      totalUsers += v.users;
      variationUsers[i] = variationUsers[i] || 0;
      variationUsers[i] += v.users;
    });
    return [totalUsers, variationUsers];
  }, [results]);

  const {
    expandedGoals,
    expandedSecondaries,
    expandedGuardrails,
  } = useMemo(() => {
    const expandedGoals = expandMetricGroups(
      goalMetrics,
      ssrPolyfills?.metricGroups || metricGroups
    );
    const expandedSecondaries = expandMetricGroups(
      secondaryMetrics,
      ssrPolyfills?.metricGroups || metricGroups
    );
    const expandedGuardrails = expandMetricGroups(
      guardrailMetrics,
      ssrPolyfills?.metricGroups || metricGroups
    );

    return { expandedGoals, expandedSecondaries, expandedGuardrails };
  }, [
    goalMetrics,
    metricGroups,
    ssrPolyfills?.metricGroups,
    secondaryMetrics,
    guardrailMetrics,
  ]);

  const allMetricTags = useMemo(() => {
    const allMetricTagsSet: Set<string> = new Set();
    [...expandedGoals, ...expandedSecondaries, ...expandedGuardrails].forEach(
      (metricId) => {
        const metric =
          ssrPolyfills?.getExperimentMetricById?.(metricId) ||
          getExperimentMetricById(metricId);
        metric?.tags?.forEach((tag) => {
          allMetricTagsSet.add(tag);
        });
      }
    );
    return [...allMetricTagsSet];
  }, [
    expandedGoals,
    expandedSecondaries,
    expandedGuardrails,
    ssrPolyfills,
    getExperimentMetricById,
  ]);

  const rows = useMemo<ExperimentTableRow[]>(() => {
    function getRow(
      metricId: string,
      resultGroup: "goal" | "secondary" | "guardrail"
    ) {
      const metric =
        ssrPolyfills?.getExperimentMetricById?.(metricId) ||
        getExperimentMetricById(metricId);
      if (!metric) return null;
      const { newMetric, overrideFields } = applyMetricOverrides(
        metric,
        metricOverrides
      );
      let metricSnapshotSettings: MetricSnapshotSettings | undefined;
      if (settingsForSnapshotMetrics) {
        metricSnapshotSettings = settingsForSnapshotMetrics.find(
          (s) => s.metric === metricId
        );
      }
      return {
        label: newMetric?.name,
        metric: newMetric,
        metricOverrideFields: overrideFields,
        rowClass: newMetric?.inverse ? "inverse" : "",
        variations: results.variations.map((v) => {
          return (
            v.metrics?.[metricId] || {
              users: 0,
              value: 0,
              cr: 0,
              errorMessage: "No data",
            }
          );
        }),
        metricSnapshotSettings,
        resultGroup,
      };
    }

    if (!results || !results.variations || (!ready && !ssrPolyfills)) return [];
    if (pValueCorrection && statsEngine === "frequentist") {
      // Only include goals in calculation, not secondary or guardrails
      setAdjustedPValuesOnResults([results], expandedGoals, pValueCorrection);
      setAdjustedCIs([results], pValueThreshold);
    }

    const metricDefs = expandedGoals
      .map(
        (metricId) =>
          ssrPolyfills?.getExperimentMetricById?.(metricId) ||
          getExperimentMetricById(metricId)
      )
      .filter(isDefined);
    const sortedFilteredMetrics = sortAndFilterMetricsByTags(
      metricDefs,
      metricFilter
    );

    const secondaryDefs = expandedSecondaries
      .map(
        (metricId) =>
          ssrPolyfills?.getExperimentMetricById?.(metricId) ||
          getExperimentMetricById(metricId)
      )
      .filter(isDefined);
    const sortedFilteredSecondary = sortAndFilterMetricsByTags(
      secondaryDefs,
      metricFilter
    );

    const guardrailDefs = expandedGuardrails
      .map(
        (metricId) =>
          ssrPolyfills?.getExperimentMetricById?.(metricId) ||
          getExperimentMetricById(metricId)
      )
      .filter(isDefined);
    const sortedFilteredGuardrails = sortAndFilterMetricsByTags(
      guardrailDefs,
      metricFilter
    );

    const retMetrics = sortedFilteredMetrics
      .map((metricId) => getRow(metricId, "goal"))
      .filter(isDefined);
    const retSecondary = sortedFilteredSecondary
      .map((metricId) => getRow(metricId, "secondary"))
      .filter(isDefined);
    const retGuardrails = sortedFilteredGuardrails
      .map((metricId) => getRow(metricId, "guardrail"))
      .filter(isDefined);
    return [...retMetrics, ...retSecondary, ...retGuardrails];
  }, [
    results,
    expandedGoals,
    expandedSecondaries,
    expandedGuardrails,
    metricOverrides,
    settingsForSnapshotMetrics,
    pValueCorrection,
    pValueThreshold,
    statsEngine,
    ready,
    ssrPolyfills,
    getExperimentMetricById,
    metricFilter,
  ]);

  const isBandit = experimentType === "multi-armed-bandit";

  return (
    <>
      {!mainTableOnly && (
        <>
          {!isBandit && status !== "draft" && totalUsers > 0 && (
            <div className="users">
              <Collapsible
                trigger={
                  <div className="d-inline-flex mx-3 align-items-center">
                    <FaUsers size={16} className="mr-1" />
                    {numberFormatter.format(totalUsers)} total users
                    <FaAngleRight className="chevron ml-1" />
                  </div>
                }
                transitionTime={100}
              >
                <div style={{ maxWidth: "800px" }}>
                  <VariationUsersTable
                    variations={variations}
                    users={variationUsers}
                    srm={results.srm}
                  />
                </div>
              </Collapsible>
            </div>
          )}

          <div className="mx-3">
            {experimentType !== "multi-armed-bandit" && (
              <DataQualityWarning
                results={results}
                variations={variations}
                linkToHealthTab
                setTab={setTab}
                isBandit={isBandit}
              />
            )}
            <MultipleExposureWarning
              totalUsers={totalUsers}
              multipleExposures={multipleExposures}
            />
          </div>
        </>
      )}

      {expandedGoals.length ? (
        <ResultsTable
          dateCreated={reportDate}
          isLatestPhase={isLatestPhase}
          startDate={startDate}
          endDate={endDate}
          status={status}
          queryStatusData={queryStatusData}
          variations={variations}
          variationFilter={variationFilter}
          baselineRow={baselineRow}
          rows={rows.filter((r) => r.resultGroup === "goal")}
          id={id}
          tableRowAxis="metric"
          labelHeader={
            experimentType !== "multi-armed-bandit"
              ? "Goal Metrics"
              : "Decision Metric"
          }
          editMetrics={
            experimentType !== "multi-armed-bandit" ? editMetrics : undefined
          }
          statsEngine={statsEngine}
          sequentialTestingEnabled={sequentialTestingEnabled}
          pValueCorrection={pValueCorrection}
          differenceType={differenceType}
          renderLabelColumn={getRenderLabelColumn(
            regressionAdjustmentEnabled,
            statsEngine,
            hideDetails
          )}
          metricFilter={
            experimentType !== "multi-armed-bandit" ? metricFilter : undefined
          }
          setMetricFilter={
            experimentType !== "multi-armed-bandit"
              ? setMetricFilter
              : undefined
          }
          metricTags={allMetricTags}
          isTabActive={isTabActive}
          noStickyHeader={noStickyHeader}
          noTooltip={noTooltip}
          isBandit={isBandit}
          isGoalMetrics={true}
          ssrPolyfills={ssrPolyfills}
          disableTimeSeriesButton={disableTimeSeriesButton}
        />
      ) : null}

      {!mainTableOnly && expandedSecondaries.length ? (
        <div className="mt-4">
          <ResultsTable
            dateCreated={reportDate}
            isLatestPhase={isLatestPhase}
            startDate={startDate}
            endDate={endDate}
            status={status}
            queryStatusData={queryStatusData}
            variations={variations}
            variationFilter={variationFilter}
            baselineRow={baselineRow}
            rows={rows.filter((r) => r.resultGroup === "secondary")}
            id={id}
            tableRowAxis="metric"
            labelHeader="Secondary Metrics"
            editMetrics={editMetrics}
            statsEngine={statsEngine}
            sequentialTestingEnabled={sequentialTestingEnabled}
            pValueCorrection={pValueCorrection}
            differenceType={differenceType}
            renderLabelColumn={getRenderLabelColumn(
              regressionAdjustmentEnabled,
              statsEngine,
              hideDetails
            )}
            metricFilter={metricFilter}
            setMetricFilter={setMetricFilter}
            metricTags={allMetricTags}
            isTabActive={isTabActive}
            noStickyHeader={noStickyHeader}
            noTooltip={noTooltip}
            isBandit={isBandit}
            ssrPolyfills={ssrPolyfills}
            disableTimeSeriesButton={disableTimeSeriesButton}
          />
        </div>
      ) : null}

      {!mainTableOnly && expandedGuardrails.length ? (
        <div className="mt-4">
          <ResultsTable
            dateCreated={reportDate}
            isLatestPhase={isLatestPhase}
            startDate={startDate}
            endDate={endDate}
            status={status}
            queryStatusData={queryStatusData}
            variations={variations}
            variationFilter={variationFilter}
            baselineRow={baselineRow}
            rows={rows.filter((r) => r.resultGroup === "guardrail")}
            id={id}
            tableRowAxis="metric"
            labelHeader="Guardrail Metrics"
            editMetrics={editMetrics}
            statsEngine={statsEngine}
            sequentialTestingEnabled={sequentialTestingEnabled}
            pValueCorrection={pValueCorrection}
            differenceType={differenceType}
            renderLabelColumn={getRenderLabelColumn(
              regressionAdjustmentEnabled,
              statsEngine,
              hideDetails
            )}
            metricFilter={metricFilter}
            setMetricFilter={setMetricFilter}
            metricTags={allMetricTags}
            isTabActive={isTabActive}
            noStickyHeader={noStickyHeader}
            noTooltip={noTooltip}
            isBandit={isBandit}
            ssrPolyfills={ssrPolyfills}
            disableTimeSeriesButton={disableTimeSeriesButton}
          />
        </div>
      ) : (
        <></>
      )}
    </>
  );
};
export default CompactResults;

export function getRenderLabelColumn(
  regressionAdjustmentEnabled?: boolean,
  statsEngine?: StatsEngine,
  hideDetails?: boolean
) {
  return function renderLabelColumn(
    label: string,
    metric: ExperimentMetricInterface,
    row?: ExperimentTableRow,
    maxRows?: number
  ) {
    const metricLink = (
      <Tooltip
        body={
          <MetricTooltipBody
            metric={metric}
            row={row}
            statsEngine={statsEngine}
            reportRegressionAdjustmentEnabled={regressionAdjustmentEnabled}
            hideDetails={hideDetails}
          />
        }
        tipPosition="right"
        className="d-inline-block font-weight-bold metric-label"
        popperClassName="dark-theme"
        usePortal={true}
      >
        {" "}
        <span
          style={
            maxRows
              ? {
                  display: "-webkit-box",
                  WebkitLineClamp: maxRows,
                  WebkitBoxOrient: "vertical",
                  textOverflow: "ellipsis",
                  overflow: "hidden",
                  lineHeight: "1.2em",
                  wordBreak: "break-word",
                  overflowWrap: "anywhere",
                }
              : {
                  lineHeight: "1.2em",
                  wordBreak: "break-word",
                  overflowWrap: "anywhere",
                }
          }
        >
          <ConditionalWrapper
            condition={!hideDetails}
            wrapper={
              <Link
                href={getMetricLink(metric.id)}
                className="metriclabel text-dark"
              />
            }
          >
            <MetricName metric={metric} disableTooltip />
            <PercentileLabel metric={metric} />
          </ConditionalWrapper>
        </span>
      </Tooltip>
    );

    const cupedIconDisplay =
      regressionAdjustmentEnabled &&
      !row?.metricSnapshotSettings?.regressionAdjustmentEnabled ? (
        <Tooltip
          className="ml-1"
          body={
            row?.metricSnapshotSettings?.regressionAdjustmentReason
              ? `CUPED disabled: ${row?.metricSnapshotSettings?.regressionAdjustmentReason}`
              : `CUPED disabled`
          }
        >
          <div
            className="d-inline-block mr-1 position-relative"
            style={{ width: 12, height: 12 }}
          >
            <GBCuped className="position-absolute" size={12} />
            <FaTimes
              className="position-absolute"
              color="#ff0000"
              style={{ transform: "scale(0.7)", top: -4, right: -8 }}
            />
          </div>
        </Tooltip>
      ) : null;

    const metricInverseIconDisplay = metric.inverse ? (
      <Tooltip
        body="metric is inverse, lower is better"
        className="inverse-indicator ml-1"
      >
        <MdSwapCalls />
      </Tooltip>
    ) : null;

    return (
      <span style={{ display: "inline-flex", alignItems: "center" }}>
        {metricLink}
        {metricInverseIconDisplay}
        {cupedIconDisplay}
      </span>
    );
  };
}<|MERGE_RESOLUTION|>--- conflicted
+++ resolved
@@ -30,11 +30,6 @@
 import {
   applyMetricOverrides,
   ExperimentTableRow,
-<<<<<<< HEAD
-  setAdjustedCIs,
-=======
-  hasRisk,
->>>>>>> e4d81ce2
 } from "@/services/experiments";
 import { GBCuped } from "@/components/Icons";
 import { QueryStatusData } from "@/components/Queries/RunQueriesButton";
