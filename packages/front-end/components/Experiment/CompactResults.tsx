import { FC, useMemo } from "react";
import { MdSwapCalls } from "react-icons/md";
import {
  ExperimentReportResultDimension,
  ExperimentReportVariation,
  MetricSnapshotSettings,
} from "back-end/types/report";
import {
  ExperimentStatus,
  ExperimentType,
  MetricOverride,
} from "back-end/types/experiment";
import {
  DifferenceType,
  PValueCorrection,
  StatsEngine,
} from "back-end/types/stats";
import Link from "next/link";
import { FaAngleRight, FaTimes, FaUsers } from "react-icons/fa";
import Collapsible from "react-collapsible";
import {
  expandMetricGroups,
  ExperimentMetricInterface,
  getMetricLink,
  setAdjustedCIs,
  setAdjustedPValuesOnResults,
} from "shared/experiments";
import { isDefined } from "shared/util";
import { PiWarningFill } from "react-icons/pi";
import { useDefinitions } from "@/services/DefinitionsContext";
import {
  applyMetricOverrides,
  ExperimentTableRow,
} from "@/services/experiments";
import { GBCuped } from "@/components/Icons";
import { QueryStatusData } from "@/components/Queries/RunQueriesButton";
import {
  ResultsMetricFilters,
  sortAndFilterMetricsByTags,
} from "@/components/Experiment/Results";
import usePValueThreshold from "@/hooks/usePValueThreshold";
import Tooltip from "@/components/Tooltip/Tooltip";
import MetricTooltipBody from "@/components/Metrics/MetricTooltipBody";
import MetricName, { PercentileLabel } from "@/components/Metrics/MetricName";
import { SSRPolyfills } from "@/hooks/useSSRPolyfills";
import ConditionalWrapper from "@/components/ConditionalWrapper";
import HelperText from "@/components/Radix/HelperText";
import DataQualityWarning from "./DataQualityWarning";
import ResultsTable from "./ResultsTable";
import MultipleExposureWarning from "./MultipleExposureWarning";
import VariationUsersTable from "./TabbedPage/VariationUsersTable";
import { ExperimentTab } from "./TabbedPage";

const numberFormatter = Intl.NumberFormat();

const CompactResults: FC<{
  editMetrics?: () => void;
  variations: ExperimentReportVariation[];
  variationFilter?: number[];
  baselineRow?: number;
  multipleExposures?: number;
  results: ExperimentReportResultDimension;
  queryStatusData?: QueryStatusData;
  reportDate: Date;
  startDate: string;
  endDate: string;
  isLatestPhase: boolean;
  phase: number;
  status: ExperimentStatus;
  goalMetrics: string[];
  secondaryMetrics: string[];
  guardrailMetrics: string[];
  metricOverrides: MetricOverride[];
  id: string;
  statsEngine: StatsEngine;
  pValueCorrection?: PValueCorrection;
  regressionAdjustmentEnabled?: boolean;
  settingsForSnapshotMetrics?: MetricSnapshotSettings[];
  sequentialTestingEnabled?: boolean;
  differenceType: DifferenceType;
  metricFilter?: ResultsMetricFilters;
  setMetricFilter?: (filter: ResultsMetricFilters) => void;
  isTabActive: boolean;
  setTab?: (tab: ExperimentTab) => void;
  mainTableOnly?: boolean;
  noStickyHeader?: boolean;
  noTooltip?: boolean;
  experimentType?: ExperimentType;
  ssrPolyfills?: SSRPolyfills;
  hideDetails?: boolean;
  disableTimeSeriesButton?: boolean;
}> = ({
  editMetrics,
  variations,
  variationFilter,
  baselineRow = 0,
  multipleExposures = 0,
  results,
  queryStatusData,
  reportDate,
  startDate,
  endDate,
  isLatestPhase,
  phase,
  status,
  goalMetrics,
  guardrailMetrics,
  secondaryMetrics,
  metricOverrides,
  id,
  statsEngine,
  pValueCorrection,
  regressionAdjustmentEnabled,
  settingsForSnapshotMetrics,
  sequentialTestingEnabled,
  differenceType,
  metricFilter,
  setMetricFilter,
  isTabActive,
  setTab,
  mainTableOnly,
  noStickyHeader,
  noTooltip,
  experimentType,
  ssrPolyfills,
  hideDetails,
  disableTimeSeriesButton,
}) => {
  const { getExperimentMetricById, metricGroups, ready } = useDefinitions();

  const _pValueThreshold = usePValueThreshold();
  const pValueThreshold =
    ssrPolyfills?.usePValueThreshold() || _pValueThreshold;

  const [totalUsers, variationUsers] = useMemo(() => {
    let totalUsers = 0;
    const variationUsers: number[] = [];
    results?.variations?.forEach((v, i) => {
      totalUsers += v.users;
      variationUsers[i] = variationUsers[i] || 0;
      variationUsers[i] += v.users;
    });
    return [totalUsers, variationUsers];
  }, [results]);

  const { expandedGoals, expandedSecondaries, expandedGuardrails } =
    useMemo(() => {
      const expandedGoals = expandMetricGroups(
        goalMetrics,
        ssrPolyfills?.metricGroups || metricGroups,
      );
      const expandedSecondaries = expandMetricGroups(
        secondaryMetrics,
        ssrPolyfills?.metricGroups || metricGroups,
      );
      const expandedGuardrails = expandMetricGroups(
        guardrailMetrics,
        ssrPolyfills?.metricGroups || metricGroups,
      );

      return { expandedGoals, expandedSecondaries, expandedGuardrails };
    }, [
      goalMetrics,
      metricGroups,
      ssrPolyfills?.metricGroups,
      secondaryMetrics,
      guardrailMetrics,
    ]);

  const allMetricTags = useMemo(() => {
    const allMetricTagsSet: Set<string> = new Set();
    [...expandedGoals, ...expandedSecondaries, ...expandedGuardrails].forEach(
      (metricId) => {
        const metric =
          ssrPolyfills?.getExperimentMetricById?.(metricId) ||
          getExperimentMetricById(metricId);
        metric?.tags?.forEach((tag) => {
          allMetricTagsSet.add(tag);
        });
      },
    );
    return [...allMetricTagsSet];
  }, [
    expandedGoals,
    expandedSecondaries,
    expandedGuardrails,
    ssrPolyfills,
    getExperimentMetricById,
  ]);

  const rows = useMemo<ExperimentTableRow[]>(() => {
    function getRow(
      metricId: string,
      resultGroup: "goal" | "secondary" | "guardrail",
    ) {
      const metric =
        ssrPolyfills?.getExperimentMetricById?.(metricId) ||
        getExperimentMetricById(metricId);
      if (!metric) return null;
      const { newMetric, overrideFields } = applyMetricOverrides(
        metric,
        metricOverrides,
      );
      let metricSnapshotSettings: MetricSnapshotSettings | undefined;
      if (settingsForSnapshotMetrics) {
        metricSnapshotSettings = settingsForSnapshotMetrics.find(
          (s) => s.metric === metricId,
        );
      }
      return {
        label: newMetric?.name,
        metric: newMetric,
        metricOverrideFields: overrideFields,
        rowClass: newMetric?.inverse ? "inverse" : "",
        variations: results.variations.map((v) => {
          return (
            v.metrics?.[metricId] || {
              users: 0,
              value: 0,
              cr: 0,
              errorMessage: "No data",
            }
          );
        }),
        metricSnapshotSettings,
        resultGroup,
      };
    }

    if (!results || !results.variations || (!ready && !ssrPolyfills)) return [];
    if (pValueCorrection && statsEngine === "frequentist") {
      // Only include goals in calculation, not secondary or guardrails
      setAdjustedPValuesOnResults([results], expandedGoals, pValueCorrection);
      setAdjustedCIs([results], pValueThreshold);
    }

    const metricDefs = expandedGoals
      .map(
        (metricId) =>
          ssrPolyfills?.getExperimentMetricById?.(metricId) ||
          getExperimentMetricById(metricId),
      )
      .filter(isDefined);
    const sortedFilteredMetrics = sortAndFilterMetricsByTags(
      metricDefs,
      metricFilter,
    );

    const secondaryDefs = expandedSecondaries
      .map(
        (metricId) =>
          ssrPolyfills?.getExperimentMetricById?.(metricId) ||
          getExperimentMetricById(metricId),
      )
      .filter(isDefined);
    const sortedFilteredSecondary = sortAndFilterMetricsByTags(
      secondaryDefs,
      metricFilter,
    );

    const guardrailDefs = expandedGuardrails
      .map(
        (metricId) =>
          ssrPolyfills?.getExperimentMetricById?.(metricId) ||
          getExperimentMetricById(metricId),
      )
      .filter(isDefined);
    const sortedFilteredGuardrails = sortAndFilterMetricsByTags(
      guardrailDefs,
      metricFilter,
    );

    const retMetrics = sortedFilteredMetrics
      .map((metricId) => getRow(metricId, "goal"))
      .filter(isDefined);
    const retSecondary = sortedFilteredSecondary
      .map((metricId) => getRow(metricId, "secondary"))
      .filter(isDefined);
    const retGuardrails = sortedFilteredGuardrails
      .map((metricId) => getRow(metricId, "guardrail"))
      .filter(isDefined);
    return [...retMetrics, ...retSecondary, ...retGuardrails];
  }, [
    results,
    expandedGoals,
    expandedSecondaries,
    expandedGuardrails,
    metricOverrides,
    settingsForSnapshotMetrics,
    pValueCorrection,
    pValueThreshold,
    statsEngine,
    ready,
    ssrPolyfills,
    getExperimentMetricById,
    metricFilter,
  ]);

  const isBandit = experimentType === "multi-armed-bandit";

  return (
    <>
      {!mainTableOnly && (
        <>
          {!isBandit && status !== "draft" && totalUsers > 0 && (
            <div className="users">
              <Collapsible
                trigger={
                  <div className="d-inline-flex mx-3 align-items-center">
                    <FaUsers size={16} className="mr-1" />
                    {numberFormatter.format(totalUsers)} total users
                    <FaAngleRight className="chevron ml-1" />
                  </div>
                }
                transitionTime={100}
              >
                <div style={{ maxWidth: "800px" }}>
                  <VariationUsersTable
                    variations={variations}
                    users={variationUsers}
                    srm={results.srm}
                  />
                </div>
              </Collapsible>
            </div>
          )}

          <div className="mx-3">
            {experimentType !== "multi-armed-bandit" && (
              <DataQualityWarning
                results={results}
                variations={variations}
                linkToHealthTab
                setTab={setTab}
                isBandit={isBandit}
              />
            )}
            <MultipleExposureWarning
              totalUsers={totalUsers}
              multipleExposures={multipleExposures}
            />
          </div>
        </>
      )}

      {expandedGoals.length ? (
        <ResultsTable
          dateCreated={reportDate}
          isLatestPhase={isLatestPhase}
          phase={phase}
          startDate={startDate}
          endDate={endDate}
          status={status}
          queryStatusData={queryStatusData}
          variations={variations}
          variationFilter={variationFilter}
          baselineRow={baselineRow}
          rows={rows.filter((r) => r.resultGroup === "goal")}
          id={id}
          tableRowAxis="metric"
          labelHeader={
            experimentType !== "multi-armed-bandit"
              ? "Goal Metrics"
              : "Decision Metric"
          }
          editMetrics={
            experimentType !== "multi-armed-bandit" ? editMetrics : undefined
          }
          statsEngine={statsEngine}
          sequentialTestingEnabled={sequentialTestingEnabled}
          pValueCorrection={pValueCorrection}
          differenceType={differenceType}
          renderLabelColumn={getRenderLabelColumn(
            regressionAdjustmentEnabled,
            statsEngine,
            hideDetails,
<<<<<<< HEAD
            experimentType
=======
>>>>>>> 8e85b7cc
          )}
          metricFilter={
            experimentType !== "multi-armed-bandit" ? metricFilter : undefined
          }
          setMetricFilter={
            experimentType !== "multi-armed-bandit"
              ? setMetricFilter
              : undefined
          }
          metricTags={allMetricTags}
          isTabActive={isTabActive}
          noStickyHeader={noStickyHeader}
          noTooltip={noTooltip}
          isBandit={isBandit}
          isGoalMetrics={true}
          ssrPolyfills={ssrPolyfills}
          disableTimeSeriesButton={disableTimeSeriesButton}
          isHoldout={experimentType === "holdout"}
        />
      ) : null}

      {!mainTableOnly && expandedSecondaries.length ? (
        <div className="mt-4">
          <ResultsTable
            dateCreated={reportDate}
            isLatestPhase={isLatestPhase}
            phase={phase}
            startDate={startDate}
            endDate={endDate}
            status={status}
            queryStatusData={queryStatusData}
            variations={variations}
            variationFilter={variationFilter}
            baselineRow={baselineRow}
            rows={rows.filter((r) => r.resultGroup === "secondary")}
            id={id}
            tableRowAxis="metric"
            labelHeader="Secondary Metrics"
            editMetrics={editMetrics}
            statsEngine={statsEngine}
            sequentialTestingEnabled={sequentialTestingEnabled}
            pValueCorrection={pValueCorrection}
            differenceType={differenceType}
            renderLabelColumn={getRenderLabelColumn(
              regressionAdjustmentEnabled,
              statsEngine,
              hideDetails,
            )}
            metricFilter={metricFilter}
            setMetricFilter={setMetricFilter}
            metricTags={allMetricTags}
            isTabActive={isTabActive}
            noStickyHeader={noStickyHeader}
            noTooltip={noTooltip}
            isBandit={isBandit}
            ssrPolyfills={ssrPolyfills}
            disableTimeSeriesButton={disableTimeSeriesButton}
            isHoldout={experimentType === "holdout"}
          />
        </div>
      ) : null}

      {!mainTableOnly && expandedGuardrails.length ? (
        <div className="mt-4">
          <ResultsTable
            dateCreated={reportDate}
            isLatestPhase={isLatestPhase}
            phase={phase}
            startDate={startDate}
            endDate={endDate}
            status={status}
            queryStatusData={queryStatusData}
            variations={variations}
            variationFilter={variationFilter}
            baselineRow={baselineRow}
            rows={rows.filter((r) => r.resultGroup === "guardrail")}
            id={id}
            tableRowAxis="metric"
            labelHeader="Guardrail Metrics"
            editMetrics={editMetrics}
            statsEngine={statsEngine}
            sequentialTestingEnabled={sequentialTestingEnabled}
            pValueCorrection={pValueCorrection}
            differenceType={differenceType}
            renderLabelColumn={getRenderLabelColumn(
              regressionAdjustmentEnabled,
              statsEngine,
              hideDetails,
            )}
            metricFilter={metricFilter}
            setMetricFilter={setMetricFilter}
            metricTags={allMetricTags}
            isTabActive={isTabActive}
            noStickyHeader={noStickyHeader}
            noTooltip={noTooltip}
            isBandit={isBandit}
            ssrPolyfills={ssrPolyfills}
            disableTimeSeriesButton={disableTimeSeriesButton}
            isHoldout={experimentType === "holdout"}
          />
        </div>
      ) : (
        <></>
      )}
    </>
  );
};
export default CompactResults;

export function getRenderLabelColumn(
  regressionAdjustmentEnabled?: boolean,
  statsEngine?: StatsEngine,
  hideDetails?: boolean,
<<<<<<< HEAD
  experimentType?: ExperimentType
=======
>>>>>>> 8e85b7cc
) {
  return function renderLabelColumn(
    label: string,
    metric: ExperimentMetricInterface,
    row?: ExperimentTableRow,
    maxRows?: number,
  ) {
    const invalidHoldoutMetric =
      experimentType === "holdout" &&
      metric?.windowSettings?.type === "conversion";
    const metricLink = (
      <Tooltip
        body={
          <MetricTooltipBody
            metric={metric}
            row={row}
            statsEngine={statsEngine}
            reportRegressionAdjustmentEnabled={regressionAdjustmentEnabled}
            hideDetails={hideDetails}
            extraInfo={
              invalidHoldoutMetric ? (
                <div className="mb-2">
                  <HelperText status="warning">
                    Metrics with conversion windows are not supported in
                    holdouts
                  </HelperText>
                </div>
              ) : undefined
            }
          />
        }
        tipPosition="right"
        className="d-inline-block font-weight-bold metric-label"
        flipTheme={false}
        usePortal={true}
      >
        {" "}
        <span
          style={
            maxRows
              ? {
                  display: "-webkit-box",
                  WebkitLineClamp: maxRows,
                  WebkitBoxOrient: "vertical",
                  textOverflow: "ellipsis",
                  overflow: "hidden",
                  lineHeight: "1.2em",
                  wordBreak: "break-word",
                  overflowWrap: "anywhere",
                }
              : {
                  lineHeight: "1.2em",
                  wordBreak: "break-word",
                  overflowWrap: "anywhere",
                }
          }
        >
          <ConditionalWrapper
            condition={!hideDetails}
            wrapper={
              <Link
                href={getMetricLink(metric.id)}
                className="metriclabel text-dark"
              />
            }
          >
            {invalidHoldoutMetric ? (
              <PiWarningFill
                style={{ color: "var(--amber-11)" }}
                className="mr-1"
              />
            ) : null}
            <MetricName metric={metric} disableTooltip />
            <PercentileLabel metric={metric} />
          </ConditionalWrapper>
        </span>
      </Tooltip>
    );

    const cupedIconDisplay =
      regressionAdjustmentEnabled &&
      !row?.metricSnapshotSettings?.regressionAdjustmentEnabled ? (
        <Tooltip
          className="ml-1"
          body={
            row?.metricSnapshotSettings?.regressionAdjustmentReason
              ? `CUPED disabled: ${row?.metricSnapshotSettings?.regressionAdjustmentReason}`
              : `CUPED disabled`
          }
        >
          <div
            className="d-inline-block mr-1 position-relative"
            style={{ width: 12, height: 12 }}
          >
            <GBCuped className="position-absolute" size={12} />
            <FaTimes
              className="position-absolute"
              color="#ff0000"
              style={{ transform: "scale(0.7)", top: -4, right: -8 }}
            />
          </div>
        </Tooltip>
      ) : null;

    const metricInverseIconDisplay = metric.inverse ? (
      <Tooltip
        body="metric is inverse, lower is better"
        className="inverse-indicator ml-1"
      >
        <MdSwapCalls />
      </Tooltip>
    ) : null;

    return (
      <span style={{ display: "inline-flex", alignItems: "center" }}>
        {metricLink}
        {metricInverseIconDisplay}
        {cupedIconDisplay}
      </span>
    );
  };
}<|MERGE_RESOLUTION|>--- conflicted
+++ resolved
@@ -374,10 +374,7 @@
             regressionAdjustmentEnabled,
             statsEngine,
             hideDetails,
-<<<<<<< HEAD
-            experimentType
-=======
->>>>>>> 8e85b7cc
+            experimentType,
           )}
           metricFilter={
             experimentType !== "multi-armed-bandit" ? metricFilter : undefined
@@ -491,10 +488,7 @@
   regressionAdjustmentEnabled?: boolean,
   statsEngine?: StatsEngine,
   hideDetails?: boolean,
-<<<<<<< HEAD
-  experimentType?: ExperimentType
-=======
->>>>>>> 8e85b7cc
+  experimentType?: ExperimentType,
 ) {
   return function renderLabelColumn(
     label: string,
