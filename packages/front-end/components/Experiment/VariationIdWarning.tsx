import { FC, Fragment, useState } from "react";
import isEqual from "lodash/isEqual";
import {
  ExperimentReportResultDimension,
  ExperimentReportVariation,
} from "back-end/types/report";
import { DataSourceInterfaceWithParams } from "@back-end/types/datasource";
import usePermissions from "@/hooks/usePermissions";
import FixVariationIds from "@/components/Experiment/FixVariationIds";
import usePermissionsUtil from "@/hooks/usePermissionsUtils";

const CommaList: FC<{ vals: string[] }> = ({ vals }) => {
  if (!vals.length) {
    return <em>empty</em>;
  }

  return (
    <>
      {vals.map((v, i) => (
        <Fragment key={v}>
          {i > 0 && ", "}
          <code>{v}</code>
        </Fragment>
      ))}
    </>
  );
};

const VariationIdWarning: FC<{
  results?: ExperimentReportResultDimension;
  isUpdating?: boolean;
  variations: ExperimentReportVariation[];
  unknownVariations: string[];
  setVariationIds?: (ids: string[]) => Promise<void>;
  project?: string;
  datasource?: DataSourceInterfaceWithParams | null;
}> = ({
  isUpdating,
  results,
  variations,
  unknownVariations,
  setVariationIds,
  project,
  datasource,
}) => {
  const [idModal, setIdModal] = useState(false);

  const permissions = usePermissions();
  const permissionsUtil = usePermissionsUtil();

  if (!results) return null;
  const variationResults = results?.variations || [];

  // Skip checks if experiment phase has extremely uneven weights
  // This causes too many false positives with the current data quality checks
  if (variations.filter((x) => x.weight < 0.02).length > 0) {
    return null;
  }

  // Minimum number of users required to do data quality checks
  let totalUsers = 0;
  variationResults.forEach((v) => {
    totalUsers += v.users;
  });
  if (totalUsers < 8 * variations.length && !unknownVariations?.length) {
    return null;
  }

  // Variations defined for the experiment
  const definedVariations: string[] = variations.map((v) => v.id).sort();
  // Variation ids returned from the query
  const returnedVariations: string[] = variationResults
    .map((v, i) => {
      return {
        variation: variations[i]?.id || i + "",
        hasData: v.users > 0,
      };
    })
    .filter((v) => v.hasData)
    .map((v) => v.variation)
    .concat(unknownVariations)
    .sort();

  // Problem was fixed
  if (
    unknownVariations?.length > 0 &&
    isEqual(returnedVariations, definedVariations)
  ) {
    if (isUpdating) {
      return null;
    }
    return (
      <div className="px-3">
        <div className="alert alert-info">
          Results are out of date. Update Data to refresh.
        </div>
      </div>
    );
  }

  // There are unknown variations
  if (unknownVariations?.length > 0) {
    return (
      <div className="px-3">
        {idModal && setVariationIds && (
          <FixVariationIds
            close={() => setIdModal(false)}
            expected={definedVariations}
            actual={returnedVariations}
            names={variations.map((v) => v.name)}
            setVariationIds={setVariationIds}
          />
        )}
        <div className="alert alert-warning">
          <strong>Warning:</strong> Expected {variations.length} variation ids (
          <CommaList vals={definedVariations} />
          ), but database returned{" "}
          {returnedVariations.length === definedVariations.length
            ? "a different set"
            : returnedVariations.length}{" "}
          (<CommaList vals={returnedVariations} />
          ).{" "}
          {setVariationIds &&
<<<<<<< HEAD
            permissions.check("runQueries", project || "") &&
            permissionsUtil.canViewExperimentModal(project) && (
=======
            datasource &&
            permissionsUtil.canRunExperimentQueries(datasource) &&
            permissions.check("createAnalyses", project) && (
>>>>>>> 9d02ce02
              <button
                className="btn btn-info btn-sm ml-3"
                type="button"
                onClick={(e) => {
                  e.preventDefault();
                  setIdModal(true);
                }}
              >
                Update Ids
              </button>
            )}
        </div>
      </div>
    );
  }

  // Results missing variations
  if (definedVariations.length > returnedVariations.length) {
    return (
      <div className="px-3">
        <div className="alert alert-warning">
          <strong>Warning</strong>: Missing data from the following variation
          ids:{" "}
          <CommaList
            vals={definedVariations.filter(
              (v) => !returnedVariations.includes(v)
            )}
          />
        </div>
      </div>
    );
  }

  return null;
};
export default VariationIdWarning;<|MERGE_RESOLUTION|>--- conflicted
+++ resolved
@@ -5,7 +5,6 @@
   ExperimentReportVariation,
 } from "back-end/types/report";
 import { DataSourceInterfaceWithParams } from "@back-end/types/datasource";
-import usePermissions from "@/hooks/usePermissions";
 import FixVariationIds from "@/components/Experiment/FixVariationIds";
 import usePermissionsUtil from "@/hooks/usePermissionsUtils";
 
@@ -44,8 +43,6 @@
   datasource,
 }) => {
   const [idModal, setIdModal] = useState(false);
-
-  const permissions = usePermissions();
   const permissionsUtil = usePermissionsUtil();
 
   if (!results) return null;
@@ -121,14 +118,9 @@
           (<CommaList vals={returnedVariations} />
           ).{" "}
           {setVariationIds &&
-<<<<<<< HEAD
-            permissions.check("runQueries", project || "") &&
-            permissionsUtil.canViewExperimentModal(project) && (
-=======
             datasource &&
             permissionsUtil.canRunExperimentQueries(datasource) &&
-            permissions.check("createAnalyses", project) && (
->>>>>>> 9d02ce02
+            permissionsUtil.canViewExperimentModal(project) && (
               <button
                 className="btn btn-info btn-sm ml-3"
                 type="button"
