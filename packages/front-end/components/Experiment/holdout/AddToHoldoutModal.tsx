--- conflicted
+++ resolved
@@ -40,13 +40,6 @@
       submit={
         showHoldoutSelect
           ? form.handleSubmit(async (value) => {
-<<<<<<< HEAD
-              if (value.holdoutId === "none") {
-                value.holdoutId = "";
-              }
-
-=======
->>>>>>> 826e9469
               await apiCall(`/experiment/${experiment.id}`, {
                 method: "POST",
                 body: JSON.stringify(value),
