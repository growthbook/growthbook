--- conflicted
+++ resolved
@@ -1,20 +1,11 @@
-<<<<<<< HEAD
-import { ExperimentInterfaceStringDates } from "back-end/types/experiment";
-import { FactTableColumnType } from "back-end/types/fact-table";
-=======
 import { ExperimentInterfaceStringDates } from "shared/types/experiment";
->>>>>>> 626bef34
+import { FactTableColumnType } from "shared/types/fact-table";
 import { getScopedSettings } from "shared/settings";
 import React, { useState } from "react";
 import {
   ExperimentSnapshotReportArgs,
   ReportInterface,
-<<<<<<< HEAD
-} from "back-end/types/report";
-=======
 } from "shared/types/report";
-import uniq from "lodash/uniq";
->>>>>>> 626bef34
 import { VisualChangesetInterface } from "shared/types/visual-changeset";
 import { SDKConnectionInterface } from "shared/types/sdk-connection";
 import NextLink from "next/link";
