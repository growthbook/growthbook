--- conflicted
+++ resolved
@@ -122,7 +122,6 @@
       if (multipleExposuresHealthData.status === "unhealthy") {
         unhealthyStatuses.push("Multiple exposures");
       }
-<<<<<<< HEAD
 
       const powerSummary = healthSummary.power;
       if (
@@ -142,11 +141,9 @@
           color: "indigo",
           variant: "solid",
           status: "Running",
-          detailedStatus: `${powerSummary.additionalDaysNeeded} days left`,
-        };
-      }
-=======
->>>>>>> 4b9fafad
+          detailedStatus: `~${powerSummary.additionalDaysNeeded} days left`,
+        };
+      }
     }
 
     if (unhealthyStatuses.length > 0) {
