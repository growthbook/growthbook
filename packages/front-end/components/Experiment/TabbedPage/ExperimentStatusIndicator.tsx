import { Tooltip } from "@radix-ui/themes";
import {
  DEFAULT_MULTIPLE_EXPOSURES_MINIMUM_COUNT,
  DEFAULT_MULTIPLE_EXPOSURES_THRESHOLD,
  DEFAULT_SRM_MINIMINUM_COUNT_PER_VARIATION,
  DEFAULT_SRM_BANDIT_MINIMINUM_COUNT_PER_VARIATION,
  DEFAULT_SRM_THRESHOLD,
} from "shared/constants";
import { getMultipleExposureHealthData, getSRMHealthData } from "shared/health";
import { ExperimentInterfaceStringDates } from "back-end/types/experiment";
import Badge from "@/components/Radix/Badge";
import useOrgSettings from "@/hooks/useOrgSettings";

type LabelFormat = "full" | "status-only" | "detail-only";

type ExperimentData = Pick<
  ExperimentInterfaceStringDates,
  "type" | "variations" | "status" | "archived" | "results" | "analysisSummary"
>;

/**
 * Component that displays the status of an experiment with an appropriate badge
 *
 * @param experimentData - Experiment data containing status, archived flag, results and analysis summary
 * @param labelFormat - Controls what parts of the status label to show:
 *                     - "full": Shows both status and detail (e.g. "Running - 5 days left")
 *                     - "status-only": Shows just the status (e.g. "Running")
 *                     - "detail-only": Shows just the detail if available (e.g. "5 days left")
 * @param skipArchived - If true, shows the underlying experiment status even if archived
 * @returns A Badge component with appropriate color, variant and label based on experiment state
 */
export default function ExperimentStatusIndicator({
  experimentData,
  labelFormat = "full",
  skipArchived = false,
}: {
  experimentData: ExperimentData;
  labelFormat?: LabelFormat;
  skipArchived?: boolean;
}) {
  const settings = useOrgSettings();
  const healthSettings = {
    srmThreshold: settings.srmThreshold ?? DEFAULT_SRM_THRESHOLD,
    multipleExposureMinPercent:
      settings.multipleExposureMinPercent ??
      DEFAULT_MULTIPLE_EXPOSURES_THRESHOLD,
  };

  const {
    color,
    variant,
    status,
    detailedStatus,
    tooltip,
  } = getStatusIndicatorData(experimentData, skipArchived, healthSettings);

  const label = getFormattedLabel(labelFormat, status, detailedStatus);

  const badge = (
    <Badge color={color} variant={variant} radius="full" label={label} />
  );

  return tooltip ? <Tooltip content={tooltip}>{badge}</Tooltip> : badge;
}

function getStatusIndicatorData(
  experimentData: ExperimentData,
  skipArchived: boolean,
  healthSettings: {
    srmThreshold: number;
    multipleExposureMinPercent: number;
  }
): {
  color: React.ComponentProps<typeof Badge>["color"];
  variant: React.ComponentProps<typeof Badge>["variant"];
  status: string;
  detailedStatus?: string;
  tooltip?: string;
} {
  if (!skipArchived && experimentData.archived) {
    return {
      color: "gold",
      variant: "soft",
      status: "Archived",
    };
  }

  if (experimentData.status === "draft") {
    return {
      color: "indigo",
      variant: "soft",
      status: "Draft",
    };
  }

<<<<<<< HEAD
  if (experimentData.status === "running") {
=======
  if (experimentData.status == "running") {
>>>>>>> e759889b
    const unhealthyStatuses: string[] = [];
    const healthSummary = experimentData.analysisSummary?.health;
    if (healthSummary) {
      const srmHealthData = getSRMHealthData({
        srm: healthSummary.srm,
        srmThreshold: healthSettings.srmThreshold,
        totalUsersCount: healthSummary.totalUsers,
        numOfVariations: experimentData.variations.length,
        minUsersPerVariation:
          experimentData.type === "multi-armed-bandit"
            ? DEFAULT_SRM_BANDIT_MINIMINUM_COUNT_PER_VARIATION
            : DEFAULT_SRM_MINIMINUM_COUNT_PER_VARIATION,
      });

      if (srmHealthData === "unhealthy") {
        unhealthyStatuses.push("SRM");
      }

      const multipleExposuresHealthData = getMultipleExposureHealthData({
        multipleExposuresCount: healthSummary.multipleExposures,
        totalUsersCount: healthSummary.totalUsers,
        minCountThreshold: DEFAULT_MULTIPLE_EXPOSURES_MINIMUM_COUNT,
        minPercentThreshold: healthSettings.multipleExposureMinPercent,
      });
<<<<<<< HEAD

      if (multipleExposuresHealthData.status === "unhealthy") {
        unhealthyStatuses.push("Multiple exposures");
      }

      const powerSummary = healthSummary.power;
      if (
        powerSummary &&
        powerSummary.type === "success" &&
        powerSummary.isLowPowered
      ) {
        unhealthyStatuses.push("Low powered");
=======

      if (multipleExposuresHealthData.status === "unhealthy") {
        unhealthyStatuses.push("Multiple exposures");
>>>>>>> e759889b
      }
    }

    if (unhealthyStatuses.length > 0) {
<<<<<<< HEAD
      return [
        "amber",
        "solid",
        "Unhealthy",
        undefined,
        unhealthyStatuses.join(", "),
      ];
    }

    return ["indigo", "solid", "Running"];
=======
      return {
        color: "amber",
        variant: "solid",
        status: "Running",
        detailedStatus: "Unhealthy",
        tooltip: unhealthyStatuses.join(", "),
      };
    }

    return {
      color: "indigo",
      variant: "solid",
      status: "Running",
    };
>>>>>>> e759889b

    // TODO: Add detail statuses
    // return ["indigo", "solid", "Running", "~5 days left"];
    // return ["amber", "soft", "Running", "Rollback now"];
    // return ["amber", "soft", "Running", "Ship now"];
    // return ["amber", "soft", "Running", "Discuss results"];
  }

  if (experimentData.status === "stopped") {
    switch (experimentData.results) {
      case "won":
        return {
          color: "gray",
          variant: "soft",
          status: "Stopped",
          detailedStatus: "Won",
        };
      case "lost":
        return {
          color: "gray",
          variant: "soft",
          status: "Stopped",
          detailedStatus: "Lost",
        };
      case "inconclusive":
        return {
          color: "gray",
          variant: "soft",
          status: "Stopped",
          detailedStatus: "Inconclusive",
        };
      case "dnf":
        return {
          color: "gray",
          variant: "soft",
          status: "Stopped",
          detailedStatus: "Didn't finish",
        };
      default:
        return {
          color: "gray",
          variant: "soft",
          status: "Stopped",
          detailedStatus: "Awaiting decision",
        };
    }
  }

  // TODO: Future statuses
  // return ["indigo", "soft", "Scheduled"];

  // FIXME: How can we make this rely on the typechecker instead of throwing an error?
  throw new Error(`Unknown experiment status`);
}

function getFormattedLabel(
  labelFormat: LabelFormat,
  status: string,
  detailedStatus?: string
): string {
  switch (labelFormat) {
    case "full":
      if (detailedStatus) {
        return `${status}: ${detailedStatus}`;
      } else {
        return status;
      }

    case "detail-only":
      if (detailedStatus) {
        return detailedStatus;
      } else {
        return status;
      }

    case "status-only":
      return status;

    default: {
      const _exhaustiveCheck: never = labelFormat;
      throw new Error(`Unknown label format: ${_exhaustiveCheck}`);
    }
  }
}<|MERGE_RESOLUTION|>--- conflicted
+++ resolved
@@ -93,11 +93,7 @@
     };
   }
 
-<<<<<<< HEAD
-  if (experimentData.status === "running") {
-=======
   if (experimentData.status == "running") {
->>>>>>> e759889b
     const unhealthyStatuses: string[] = [];
     const healthSummary = experimentData.analysisSummary?.health;
     if (healthSummary) {
@@ -122,7 +118,6 @@
         minCountThreshold: DEFAULT_MULTIPLE_EXPOSURES_MINIMUM_COUNT,
         minPercentThreshold: healthSettings.multipleExposureMinPercent,
       });
-<<<<<<< HEAD
 
       if (multipleExposuresHealthData.status === "unhealthy") {
         unhealthyStatuses.push("Multiple exposures");
@@ -135,27 +130,10 @@
         powerSummary.isLowPowered
       ) {
         unhealthyStatuses.push("Low powered");
-=======
-
-      if (multipleExposuresHealthData.status === "unhealthy") {
-        unhealthyStatuses.push("Multiple exposures");
->>>>>>> e759889b
       }
     }
 
     if (unhealthyStatuses.length > 0) {
-<<<<<<< HEAD
-      return [
-        "amber",
-        "solid",
-        "Unhealthy",
-        undefined,
-        unhealthyStatuses.join(", "),
-      ];
-    }
-
-    return ["indigo", "solid", "Running"];
-=======
       return {
         color: "amber",
         variant: "solid",
@@ -170,7 +148,6 @@
       variant: "solid",
       status: "Running",
     };
->>>>>>> e759889b
 
     // TODO: Add detail statuses
     // return ["indigo", "solid", "Running", "~5 days left"];
