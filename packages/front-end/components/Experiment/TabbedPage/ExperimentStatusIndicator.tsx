--- conflicted
+++ resolved
@@ -15,7 +15,6 @@
 
 type ExperimentData = Pick<
   ExperimentInterfaceStringDates,
-<<<<<<< HEAD
   "type" | "variations" | "status" | "archived" | "results" | "analysisSummary"
 >;
 
@@ -29,24 +28,6 @@
  *                     - "detail-only": Shows just the detail if available (e.g. "5 days left")
  * @param skipArchived - If true, shows the underlying experiment status even if archived
  * @returns A Badge component with appropriate color, variant and label based on experiment state
-=======
-  "status" | "archived" | "results" | "analysisSummary"
->;
-
-type Props = {
-  experimentData: ExperimentData;
-  labelFormat?: LabelFormat;
-  skipArchived?: boolean;
-};
-
-/**
- * @param experimentData - Data about the experiment's status, archived state, results and analysis
- * @param labelFormat - Controls how the status label is formatted:
- *                     "full" - Shows both status and details (e.g. "Running: ~5 days left")
- *                     "status-only" - Shows just the status (e.g. "Running")
- *                     "detail-only" - Shows just the details (e.g. "~5 days left")
- * @param skipArchived - If true, shows the underlying experiment status even when the experiment is archived
->>>>>>> e89b54eb
  */
 export default function ExperimentStatusIndicator({
   experimentData,
