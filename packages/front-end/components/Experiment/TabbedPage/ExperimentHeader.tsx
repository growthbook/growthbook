import {
  ExperimentInterfaceStringDates,
  ExperimentPhaseStringDates,
  LinkedFeatureInfo,
} from "back-end/types/experiment";
import { FaAngleRight, FaExclamationTriangle } from "react-icons/fa";
import { useRouter } from "next/router";
import { experimentHasLiveLinkedChanges } from "shared/util";
import React, { ReactNode, useEffect, useRef, useState } from "react";
import { date, daysBetween } from "shared/dates";
import { MdRocketLaunch } from "react-icons/md";
import clsx from "clsx";
import { SDKConnectionInterface } from "back-end/types/sdk-connection";
import Link from "next/link";
import Collapsible from "react-collapsible";
import { useGrowthBook } from "@growthbook/growthbook-react";
import { BsThreeDotsVertical } from "react-icons/bs";
import { PiCheck, PiEye, PiLink } from "react-icons/pi";
import { Box, Flex, IconButton } from "@radix-ui/themes";
import {
  ExperimentSnapshotReportArgs,
  ExperimentSnapshotReportInterface,
  ReportInterface,
} from "back-end/types/report";
import { useAuth } from "@/services/auth";
import { Tabs, TabsList, TabsTrigger } from "@/components/Radix/Tabs";
import Avatar from "@/components/Radix/Avatar";
import HeaderWithEdit from "@/components/Layout/HeaderWithEdit";
import Modal from "@/components/Modal";
import { useScrollPosition } from "@/hooks/useScrollPosition";
import Tooltip from "@/components/Tooltip/Tooltip";
import track from "@/services/track";
import { useDefinitions } from "@/services/DefinitionsContext";
import { useCelebration } from "@/hooks/useCelebration";
import useSDKConnections from "@/hooks/useSDKConnections";
import InitialSDKConnectionForm from "@/components/Features/SDKConnections/InitialSDKConnectionForm";
import usePermissionsUtil from "@/hooks/usePermissionsUtils";
import { useUser } from "@/services/UserContext";
import PremiumTooltip from "@/components/Marketing/PremiumTooltip";
import { formatPercent } from "@/services/metrics";
import { AppFeatures } from "@/types/app-features";
import { useSnapshot } from "@/components/Experiment/SnapshotProvider";
import {
  DropdownMenu,
  DropdownMenuGroup,
  DropdownMenuItem,
  DropdownMenuSeparator,
  DropdownSubMenu,
} from "@/components/Radix/DropdownMenu";
import { useWatching } from "@/services/WatchProvider";
import { useCopyToClipboard } from "@/hooks/useCopyToClipboard";
import Button from "@/components/Radix/Button";
import Callout from "@/components/Radix/Callout";
import SelectField from "@/components/Forms/SelectField";
import LoadingSpinner from "@/components/LoadingSpinner";
import HelperText from "@/components/Radix/HelperText";
import ProjectTagBar from "./ProjectTagBar";
<<<<<<< HEAD
import EditExperimentInfoModal from "./EditExperimentInfoModal";
=======
import ExperimentActionButtons from "./ExperimentActionButtons";
import ExperimentStatusIndicator from "./ExperimentStatusIndicator";
>>>>>>> 1cadcc9a
import { ExperimentTab } from ".";

export interface Props {
  tab: ExperimentTab;
  setTab: (tab: ExperimentTab) => void;
  experiment: ExperimentInterfaceStringDates;
  envs: string[];
  mutate: () => void;
  duplicate?: (() => void) | null;
  setEditNameOpen: (open: boolean) => void;
  setStatusModal: (open: boolean) => void;
  setAuditModal: (open: boolean) => void;
  setWatchersModal: (open: boolean) => void;
  editResult?: () => void;
  safeToEdit: boolean;
  mutateWatchers: () => void;
  usersWatching: (string | undefined)[];
  checklistItemsRemaining: number | null;
  newPhase?: (() => void) | null;
  editTargeting?: (() => void) | null;
  editPhases?: (() => void) | null;
  editProject?: (() => void) | null;
  editTags?: (() => void) | null;
  healthNotificationCount: number;
  verifiedConnections: SDKConnectionInterface[];
  linkedFeatures: LinkedFeatureInfo[];
}

const datasourcesWithoutHealthData = new Set(["mixpanel", "google_analytics"]);

const DisabledHealthTabTooltip = ({
  reason,
  children,
}: {
  reason: "UNSUPPORTED_DATASOURCE" | "DIMENSION_SELECTED";
  children: ReactNode;
}) => {
  return (
    <Tooltip
      body={
        reason === "UNSUPPORTED_DATASOURCE"
          ? "Experiment Health is not available for Mixpanel or (legacy) Google Analytics data sources"
          : "Set the Dimension to None to see Experiment Health"
      }
    >
      {children}
    </Tooltip>
  );
};

// NB: Keep in sync with .experiment-tabs top property in global.scss
const TABS_HEADER_HEIGHT_PX = 55;

type ShareLevel = "public" | "organization";
const SAVE_SETTING_TIMEOUT_MS = 3000;

export default function ExperimentHeader({
  tab,
  setTab,
  experiment,
  envs,
  mutate,
  setEditNameOpen,
  duplicate,
  setAuditModal,
  setStatusModal,
  setWatchersModal,
  safeToEdit,
  usersWatching,
  mutateWatchers,
  editResult,
  checklistItemsRemaining,
  editTargeting,
  newPhase,
  editPhases,
  editProject,
  editTags,
  healthNotificationCount,
  verifiedConnections,
  linkedFeatures,
}: Props) {
  const growthbook = useGrowthBook<AppFeatures>();

  const { apiCall } = useAuth();
  const { users, hasCommercialFeature } = useUser();
  const { watchedExperiments, refreshWatching } = useWatching();
  const router = useRouter();
  const permissionsUtil = usePermissionsUtil();
  const { getDatasourceById } = useDefinitions();
  const dataSource = getDatasourceById(experiment.datasource);
  const startCelebration = useCelebration();
  const { data: sdkConnections } = useSDKConnections();
  const { snapshot, phase, analysis } = useSnapshot();
  const connections = sdkConnections?.connections || [];

  const [showSdkForm, setShowSdkForm] = useState(false);
  const [showDeleteModal, setShowDeleteModal] = useState(false);
  const [showArchiveModal, setShowArchiveModal] = useState(false);
  const [showBanditModal, setShowBanditModal] = useState(false);
<<<<<<< HEAD
  const [showEditInfoModal, setShowEditInfoModal] = useState(false);
=======
  const [dropdownOpen, setDropdownOpen] = useState(false);
>>>>>>> 1cadcc9a

  const isWatching = watchedExperiments.includes(experiment.id);

  const [shareModalOpen, setShareModalOpen] = useState(false);
  const [shareLevel, setShareLevel] = useState<ShareLevel>(
    experiment.shareLevel || "organization"
  );
  const [saveShareLevelStatus, setSaveShareLevelStatus] = useState<
    null | "loading" | "success" | "fail"
  >(null);
  const saveShareLevelTimeout = useRef<number | undefined>();
  const { performCopy, copySuccess } = useCopyToClipboard({
    timeout: 800,
  });
  const HOST = globalThis?.window?.location?.origin;
  const shareableLink = experiment.uid
    ? `${HOST}/public/e/${experiment.uid}`
    : `${HOST}/${
        experiment?.type === "multi-armed-bandit" ? "bandit" : "experiment"
      }/${experiment.id}`;
  const datasourceSettings = experiment.datasource
    ? getDatasourceById(experiment.datasource)?.settings
    : undefined;
  const userIdType = datasourceSettings?.queries?.exposure?.find(
    (e) => e.id === experiment.exposureQueryId
  )?.userIdType;

  const reportArgs: ExperimentSnapshotReportArgs = {
    userIdType: userIdType as "user" | "anonymous" | undefined,
  };

  const tabsRef = useRef<HTMLDivElement>(null);
  const [headerPinned, setHeaderPinned] = useState(false);
  const { scrollY } = useScrollPosition();
  useEffect(() => {
    if (!tabsRef.current) return;
    const isHeaderSticky =
      tabsRef.current.getBoundingClientRect().top <= TABS_HEADER_HEIGHT_PX;
    setHeaderPinned(isHeaderSticky);
  }, [scrollY]);

  const phases = experiment.phases || [];
  const lastPhaseIndex = phases.length - 1;
  const lastPhase = phases[lastPhaseIndex] as
    | undefined
    | ExperimentPhaseStringDates;
  const startDate = phases?.[0]?.dateStarted
    ? date(phases[0].dateStarted)
    : null;
  const endDate =
    phases.length > 0
      ? lastPhase?.dateEnded
        ? date(lastPhase.dateEnded ?? "")
        : "now"
      : date(new Date());
  const viewingOldPhase = phases.length > 0 && phase < phases.length - 1;

  const [showStartExperiment, setShowStartExperiment] = useState(false);

  const hasMultiArmedBanditFeature = hasCommercialFeature(
    "multi-armed-bandits"
  );

  const hasUpdatePermissions = permissionsUtil.canViewExperimentModal(
    experiment.project
  );
  const canDeleteExperiment = permissionsUtil.canDeleteExperiment(experiment);
  const canEditExperiment = !experiment.archived && hasUpdatePermissions;

  let hasRunExperimentsPermission = true;
  if (envs.length > 0) {
    if (!permissionsUtil.canRunExperiment(experiment, envs)) {
      hasRunExperimentsPermission = false;
    }
  }
  const canRunExperiment = canEditExperiment && hasRunExperimentsPermission;
  const checklistIncomplete =
    checklistItemsRemaining !== null && checklistItemsRemaining > 0;

  const isUsingHealthUnsupportDatasource =
    !dataSource || datasourcesWithoutHealthData.has(dataSource.type);
  const disableHealthTab = isUsingHealthUnsupportDatasource;

  const isBandit = experiment.type === "multi-armed-bandit";

  const hasResults = !!analysis?.results?.[0];
  const shouldHideTabs =
    experiment.status === "draft" && !hasResults && phases.length === 1;

  useEffect(() => {
    if (shouldHideTabs) {
      setTab("overview");
    }
  }, [shouldHideTabs, setTab]);

  const getMemberIdFromName = (owner) => {
    let ownerId: string | null = null;
    Array.from(users.entries()).forEach((info) => {
      if (info[1].name === owner) {
        ownerId = info[1].id;
      }
    });
    return ownerId;
  };

  async function handleWatchUpdates(watch: boolean) {
    await apiCall(
      `/user/${watch ? "watch" : "unwatch"}/experiment/${experiment.id}`,
      {
        method: "POST",
      }
    );
    refreshWatching();
    mutateWatchers();
    setDropdownOpen(false);
  }

  async function startExperiment() {
    if (!experiment.phases?.length) {
      if (newPhase) {
        newPhase();
        return;
      } else {
        throw new Error("You do not have permission to start this experiment");
      }
    }

    try {
      await apiCall(`/experiment/${experiment.id}/status`, {
        method: "POST",
        body: JSON.stringify({
          status: "running",
        }),
      });
      await mutate();
      startCelebration();

      track("Start experiment", {
        source: "experiment-start-banner",
        action: "main CTA",
      });
      setTab("results");
      setShowStartExperiment(false);
    } catch (e) {
      setShowStartExperiment(false);
      throw e;
    }
  }

  useEffect(() => {
    if (experiment.shareLevel !== shareLevel) {
      setSaveShareLevelStatus("loading");
      window.clearTimeout(saveShareLevelTimeout.current);
      apiCall<{
        updatedReport: ExperimentSnapshotReportInterface;
      }>(`/experiment/${experiment.id}`, {
        method: "POST",
        body: JSON.stringify({ shareLevel, uid: experiment.uid }),
      })
        .then(() => {
          mutate?.();
          setSaveShareLevelStatus("success");
          saveShareLevelTimeout.current = window.setTimeout(
            () => setSaveShareLevelStatus(null),
            SAVE_SETTING_TIMEOUT_MS
          );
        })
        .catch(() => {
          setSaveShareLevelStatus("fail");
          saveShareLevelTimeout.current = window.setTimeout(
            () => setSaveShareLevelStatus(null),
            SAVE_SETTING_TIMEOUT_MS
          );
        });
      track("Experiment: Set Share Level", {
        source: "private page",
        type: shareLevel,
      });
    }
  }, [
    experiment.id,
    experiment.uid,
    experiment.shareLevel,
    shareLevel,
    mutate,
    setSaveShareLevelStatus,
    apiCall,
  ]);

  const shareLinkButton =
    experiment.shareLevel !== "public" ? null : copySuccess ? (
      <Button style={{ width: 150 }} icon={<PiCheck />}>
        Link copied
      </Button>
    ) : (
      <Button
        icon={<PiLink />}
        onClick={() => {
          if (!copySuccess) performCopy(shareableLink);
          setTimeout(() => setShareModalOpen(false), 810);
          track("Experiment: Click Copy Link", {
            source: "private page",
            type: shareLevel,
          });
        }}
        style={{ width: 150 }}
      >
        Copy Link
      </Button>
    );

  return (
    <>
      <div className={clsx("experiment-header", "px-3", "pt-3")}>
        {showEditInfoModal ? (
          <EditExperimentInfoModal
            experiment={experiment}
            setShowEditInfoModal={setShowEditInfoModal}
            mutate={mutate}
          />
        ) : null}
        {showSdkForm && (
          <InitialSDKConnectionForm
            close={() => setShowSdkForm(false)}
            includeCheck={true}
            cta="Continue"
            goToNextStep={() => {
              setShowSdkForm(false);
            }}
          />
        )}
        {showBanditModal ? (
          <Modal
            open={true}
            close={() => setShowBanditModal(false)}
            trackingEventModalType=""
            size="lg"
            trackingEventModalSource="experiment-more-menu"
            header={`Convert to ${isBandit ? "Experiment" : "Bandit"}`}
            submit={async () => {
              if (!isBandit && !hasMultiArmedBanditFeature) return;
              try {
                await apiCall(`/experiment/${experiment.id}`, {
                  method: "POST",
                  body: JSON.stringify({
                    type: !isBandit ? "multi-armed-bandit" : "standard",
                  }),
                });
                mutate();
              } catch (e) {
                console.error(e);
              }
            }}
            cta={
              isBandit ? (
                "Convert"
              ) : (
                <PremiumTooltip
                  body={null}
                  commercialFeature="multi-armed-bandits"
                  usePortal={true}
                >
                  Convert
                </PremiumTooltip>
              )
            }
            ctaEnabled={isBandit || hasMultiArmedBanditFeature}
          >
            <div>
              <p>
                Are you sure you want to convert this{" "}
                {!isBandit ? "Experiment" : "Bandit"} to a{" "}
                <strong>{isBandit ? "Experiment" : "Bandit"}</strong>?
              </p>
              {!isBandit && experiment.goalMetrics.length > 0 && (
                <div className="alert alert-warning">
                  <Collapsible
                    trigger={
                      <div>
                        <FaExclamationTriangle className="mr-2" />
                        Some of your experiment settings may be altered. More
                        info <FaAngleRight className="chevron" />
                      </div>
                    }
                    transitionTime={100}
                  >
                    <ul className="ml-0 pl-3 mt-3">
                      <li>
                        A <strong>single decision metric</strong> will be
                        automatically assigned. You may change this before
                        running the experiment.
                      </li>
                      <li>
                        Experiment variations will begin with{" "}
                        <strong>equal weights</strong> (
                        {experiment.variations
                          .map((_, i) =>
                            i < 3
                              ? formatPercent(
                                  1 / (experiment.variations.length ?? 2)
                                )
                              : i === 3
                              ? "..."
                              : null
                          )
                          .filter(Boolean)
                          .join(", ")}
                        ).
                      </li>
                      <li>
                        The stats engine will be locked to{" "}
                        <strong>Bayesian</strong>.
                      </li>
                      <li>
                        Any <strong>Activation Metric</strong>,{" "}
                        <strong>Segments</strong>,{" "}
                        <strong>Conversion Window overrides</strong>,{" "}
                        <strong>Custom SQL Filters</strong>, or{" "}
                        <strong>Metric Overrides</strong> will be removed.
                      </li>
                    </ul>
                  </Collapsible>
                </div>
              )}
            </div>
          </Modal>
        ) : null}
        {showDeleteModal ? (
          <Modal
            header="Delete Experiment"
            trackingEventModalType="delete-experiment"
            trackingEventModalSource="experiment-more-menu"
            open={true}
            close={() => setShowDeleteModal(false)}
            submit={async () => {
              try {
                await apiCall<{ status: number; message?: string }>(
                  `/experiment/${experiment.id}`,
                  {
                    method: "DELETE",
                    body: JSON.stringify({ id: experiment.id }),
                  }
                );
                router.push(isBandit ? "/bandits" : "/experiments");
              } catch (e) {
                console.error(e);
              }
            }}
          >
            <div>
              <p>Are you sure you want to delete this experiment?</p>
              {!safeToEdit ? (
                <div className="alert alert-danger">
                  This will immediately stop all linked Feature Flags and Visual
                  Changes from running
                </div>
              ) : null}
            </div>
          </Modal>
        ) : null}
        {showArchiveModal ? (
          <Modal
            header={`${
              experiment.archived ? "Unarchive" : "Archive"
            } Experiment`}
            trackingEventModalType="archive-experiment"
            trackingEventModalSource="experiment-more-menu"
            open={true}
            cta={experiment.archived ? "Unarchive" : "Archive"}
            close={() => setShowArchiveModal(false)}
            submit={async () => {
              try {
                await apiCall(
                  `/experiment/${experiment.id}/${
                    experiment.archived ? "unarchive" : "archive"
                  }`,
                  {
                    method: "POST",
                  }
                );
                mutate();
              } catch (e) {
                console.error(e);
              }
            }}
          >
            <div>
              <p>{`Are you sure you want to ${
                experiment.archived ? "unarchive" : "archive"
              } this experiment?`}</p>
              {!safeToEdit && !experiment.archived ? (
                <div className="alert alert-danger">
                  This will immediately stop all linked Feature Flags and Visual
                  Changes from running
                </div>
              ) : null}
            </div>
          </Modal>
        ) : null}
        {showStartExperiment && experiment.status === "draft" && (
          <Modal
            trackingEventModalType="start-experiment"
            trackingEventModalSource={
              checklistIncomplete || !verifiedConnections.length
                ? "incomplete-checklist"
                : "complete-checklist"
            }
            open={true}
            size="md"
            closeCta={
              checklistIncomplete || !verifiedConnections.length
                ? "Close"
                : "Start Immediately"
            }
            closeCtaClassName="btn btn-primary"
            onClickCloseCta={
              checklistIncomplete || !verifiedConnections.length
                ? () => setShowStartExperiment(false)
                : async () => startExperiment()
            }
            secondaryCTA={
              checklistIncomplete || !verifiedConnections.length ? (
                <button
                  className="btn btn-link text-decoration-none"
                  onClick={async () => startExperiment()}
                >
                  <span
                    style={{
                      color: "var(--text-color-primary)",
                    }}
                  >
                    Start Anyway
                  </span>
                </button>
              ) : (
                <button
                  className="btn btn-link text-decoration-none"
                  onClick={() => setShowStartExperiment(false)}
                >
                  <span
                    style={{
                      color: "var(--text-color-primary)",
                    }}
                  >
                    Cancel
                  </span>
                </button>
              )
            }
            close={() => setShowStartExperiment(false)}
            header="Start Experiment"
          >
            <div className="p-2">
              {checklistIncomplete ? (
                <div className="alert alert-warning">
                  You have{" "}
                  <strong>
                    {checklistItemsRemaining} task
                    {checklistItemsRemaining > 1 ? "s " : " "}
                  </strong>
                  left to complete. Review the Pre-Launch Checklist before
                  starting this experiment.
                </div>
              ) : null}
              {!verifiedConnections.length ? (
                <div className="alert alert-warning">
                  You haven&apos;t integrated GrowthBook into your app.{" "}
                  {connections.length > 0 ? (
                    <Link href="/sdks">Manage SDK Connections</Link>
                  ) : (
                    <a
                      href="#"
                      onClick={(e) => {
                        e.preventDefault();
                        setShowStartExperiment(false);
                        setShowSdkForm(true);
                      }}
                    >
                      Add SDK Connection
                    </a>
                  )}
                </div>
              ) : null}
              <div>
                Once started, linked changes will be activated and users will
                begin to see your experiment variations{" "}
                <strong>immediately</strong>.
              </div>
            </div>
          </Modal>
        )}

        {shareModalOpen && (
          <Modal
            open={true}
            trackingEventModalType="share-experiment-settings"
            close={() => setShareModalOpen(false)}
            closeCta="Close"
            header={`Share "${experiment.name}"`}
            useRadixButton={true}
            secondaryCTA={shareLinkButton}
          >
            <div className="mb-3">
              {shareLevel === "organization" ? (
                <Callout status="info" size="sm">
                  This {isBandit ? "Bandit" : "Experiment"} is only viewable
                  within your organization.
                </Callout>
              ) : shareLevel === "public" ? (
                <>
                  <Callout status="warning" size="sm">
                    Anyone with the link can view this{" "}
                    {isBandit ? "Bandit" : "Experiment"}, even those outside
                    your organization.
                  </Callout>
                </>
              ) : null}
            </div>

            <SelectField
              label="View access"
              value={shareLevel}
              onChange={(v: ShareLevel) => setShareLevel(v)}
              containerClassName="mb-2"
              sort={false}
              disabled={!hasUpdatePermissions}
              options={[
                { value: "organization", label: "Only organization members" },
                { value: "public", label: "Anyone with the link" },
              ]}
            />
            <div className="mb-1" style={{ height: 24 }}>
              {saveShareLevelStatus === "loading" ? (
                <div className="position-relative" style={{ top: -6 }}>
                  <LoadingSpinner />
                </div>
              ) : saveShareLevelStatus === "success" ? (
                <HelperText status="success" size="sm">
                  Sharing status has been updated
                </HelperText>
              ) : saveShareLevelStatus === "fail" ? (
                <HelperText status="error" size="sm">
                  Unable to update sharing status
                </HelperText>
              ) : null}
            </div>
          </Modal>
        )}

        <div className="container-fluid pagecontents position-relative">
          <div className="d-flex align-items-center">
<<<<<<< HEAD
            <div>
              {/* //MKTODO: Remove the option to edit this here - it can only be done via the Edit Info Modal */}
=======
            <Flex direction="row" align="center">
>>>>>>> 1cadcc9a
              <HeaderWithEdit
                className="h1 mb-0"
                containerClassName=""
                edit={
                  canRunExperiment ? () => setEditNameOpen(true) : undefined
                }
                editClassName="ml-1"
              >
                {experiment.name}
              </HeaderWithEdit>
              <Box ml="2">
                <ExperimentStatusIndicator experimentData={experiment} />
              </Box>
            </Flex>

            <div className="ml-auto flex-1"></div>

            {canRunExperiment ? (
              <div className="ml-2 flex-shrink-0">
                {experiment.status === "running" ? (
                  <ExperimentActionButtons
                    editResult={editResult}
                    editTargeting={editTargeting}
                    isBandit={isBandit}
                  />
                ) : experiment.status === "draft" ? (
                  <Tooltip
                    shouldDisplay={
                      isBandit &&
                      !experimentHasLiveLinkedChanges(
                        experiment,
                        linkedFeatures
                      )
                    }
                    body="Add at least one live Linked Feature, Visual Editor change, or URL Redirect before starting."
                  >
                    <button
                      className="btn btn-teal"
                      onClick={(e) => {
                        e.preventDefault();
                        setShowStartExperiment(true);
                      }}
                      disabled={
                        isBandit &&
                        !experimentHasLiveLinkedChanges(
                          experiment,
                          linkedFeatures
                        )
                      }
                    >
                      Start Experiment <MdRocketLaunch />
                    </button>
                  </Tooltip>
                ) : null}
              </div>
            ) : null}

            <div className="ml-2">
              <DropdownMenu
                trigger={
                  <button className="btn btn-link text-dark">
                    <BsThreeDotsVertical size={18} />
                  </button>
                }
                open={dropdownOpen}
                onOpenChange={(o) => {
                  setDropdownOpen(!!o);
                }}
                menuPlacement="end"
              >
                <DropdownMenuGroup>
                  {canRunExperiment &&
                    !isBandit &&
                    experiment.status !== "draft" && (
                      <DropdownMenuItem
                        onClick={() => {
                          setStatusModal(true);
                          setDropdownOpen(false);
                        }}
                      >
                        Edit status
                      </DropdownMenuItem>
                    )}
                  {canEditExperiment ? (
                    <DropdownMenuItem
                      onClick={() => setShowEditInfoModal(true)}
                    >
                      Edit info
                    </DropdownMenuItem>
                  ) : null}
                  {editPhases && !isBandit && (
                    <DropdownMenuItem
                      onClick={() => {
                        editPhases();
                        setDropdownOpen(false);
                      }}
                    >
                      Edit phases
                    </DropdownMenuItem>
                  )}
                  <DropdownMenuItem
                    onClick={() => {
                      setAuditModal(true);
                      setDropdownOpen(false);
                    }}
                  >
                    Audit log
                  </DropdownMenuItem>
                </DropdownMenuGroup>
                <DropdownMenuSeparator />
                <DropdownMenuGroup>
                  <DropdownSubMenu
                    trigger={
                      <Flex
                        align="center"
                        className={isWatching ? "font-weight-bold" : ""}
                      >
                        <PiEye style={{ marginRight: "5px" }} size={18} />
                        <span className="pr-5">
                          {isWatching ? "Watching" : "Not watching"}
                        </span>
                      </Flex>
                    }
                  >
                    <DropdownMenuItem
                      onClick={async () => {
                        await handleWatchUpdates(!isWatching);
                      }}
                    >
                      {isWatching ? "Stop watching" : "Start watching"}
                    </DropdownMenuItem>
                  </DropdownSubMenu>
                  <DropdownMenuItem
                    onClick={() => {
                      setWatchersModal(true);
                      setDropdownOpen(false);
                    }}
                    disabled={!usersWatching.length}
                  >
                    <Flex as="div" align="center">
                      <IconButton
                        style={{
                          marginRight: "5px",
                          backgroundColor:
                            usersWatching.length > 0
                              ? "var(--violet-9)"
                              : "var(--slate-9)",
                        }}
                        radius="full"
                        size="1"
                      >
                        {usersWatching.length || 0}
                      </IconButton>
                      {usersWatching.length > 0
                        ? "View watchers"
                        : "No watchers"}
                    </Flex>
                  </DropdownMenuItem>
                </DropdownMenuGroup>
                <DropdownMenuSeparator />
                {canEditExperiment && (
                  <DropdownMenuItem
                    onClick={() => {
                      setShareModalOpen(true);
                      setDropdownOpen(false);
                    }}
                  >
                    Share {isBandit ? "Bandit" : "Experiment"}
                  </DropdownMenuItem>
                )}
                {permissionsUtil.canCreateReport(experiment) && snapshot ? (
                  <DropdownMenuItem
                    onClick={async () => {
                      const res = await apiCall<{ report: ReportInterface }>(
                        `/experiments/report/${snapshot.id}`,
                        {
                          method: "POST",
                          body: reportArgs
                            ? JSON.stringify(reportArgs)
                            : undefined,
                        }
                      );
                      if (!res.report) {
                        throw new Error("Failed to create report");
                      }
                      track("Experiment Report: Create", {
                        source: "experiment more menu",
                      });
                      await router.push(`/report/${res.report.id}`);
                    }}
                  >
                    Create shareable report
                  </DropdownMenuItem>
                ) : null}
                {canRunExperiment &&
                  growthbook.isOn("bandits") &&
                  experiment.status === "draft" && (
                    <>
                      <DropdownMenuGroup>
                        <DropdownMenuItem
                          onClick={() => {
                            setShowBanditModal(true);
                            setDropdownOpen(false);
                          }}
                        >
                          Convert to {isBandit ? "Experiment" : "Bandit"}
                        </DropdownMenuItem>
                      </DropdownMenuGroup>
                      <DropdownMenuSeparator />
                    </>
                  )}
                <DropdownMenuGroup>
                  {duplicate && (
                    <DropdownMenuItem
                      onClick={() => {
                        setDropdownOpen(false);
                        duplicate();
                      }}
                    >
                      Duplicate
                    </DropdownMenuItem>
                  )}
                  {canRunExperiment && (
                    <DropdownMenuItem
                      onClick={() => {
                        setShowArchiveModal(true);
                        setDropdownOpen(false);
                      }}
                    >
                      Archive
                    </DropdownMenuItem>
                  )}
                  {hasUpdatePermissions && experiment.archived && (
                    <DropdownMenuItem
                      onClick={() => {
                        setShowArchiveModal(true);
                        setDropdownOpen(false);
                      }}
                    >
                      Unarchive
                    </DropdownMenuItem>
                  )}
                  {canDeleteExperiment && (
                    <DropdownMenuItem
                      color="red"
                      onClick={() => {
                        setShowDeleteModal(true);
                        setDropdownOpen(false);
                      }}
                    >
                      Delete
                    </DropdownMenuItem>
                  )}
                </DropdownMenuGroup>
              </DropdownMenu>
            </div>
          </div>
          {/* //MKTODO: Update ProjectTagBar so you can't do in-line editing if there is a value */}
          <ProjectTagBar
            experiment={experiment}
            editProject={!viewingOldPhase ? editProject : undefined}
            editTags={!viewingOldPhase ? editTags : undefined}
            canEditOwner={canEditExperiment}
            updateOwner={async (owner) => {
              const ownerId = getMemberIdFromName(owner);
              if (ownerId) {
                await apiCall(`/experiment/${experiment.id}`, {
                  method: "POST",
                  body: JSON.stringify({ owner: ownerId }),
                });
              } else {
                throw new Error("Could not find this user");
              }
            }}
            mutate={mutate}
          />
        </div>
      </div>

      {shouldHideTabs ? null : (
        <div
          className={clsx("experiment-tabs px-3 d-print-none", {
            pinned: headerPinned,
          })}
        >
          <div className="container-fluid pagecontents position-relative">
            <div className="row header-tabs" ref={tabsRef}>
              <Tabs
                value={tab}
                onValueChange={setTab}
                style={{ width: "100%" }}
              >
                <TabsList size="3">
                  <TabsTrigger value="overview">Overview</TabsTrigger>
                  <TabsTrigger value="results">Results</TabsTrigger>
                  {isBandit ? (
                    <TabsTrigger value="explore">Explore</TabsTrigger>
                  ) : null}
                  {disableHealthTab ? (
                    <DisabledHealthTabTooltip reason="UNSUPPORTED_DATASOURCE">
                      <TabsTrigger disabled value="health">
                        Health
                      </TabsTrigger>
                    </DisabledHealthTabTooltip>
                  ) : (
                    <TabsTrigger
                      value="health"
                      onClick={() => {
                        track("Open health tab", { source: "tab-click" });
                      }}
                    >
                      Health
                      {healthNotificationCount > 0 ? (
                        <Avatar size="sm" ml="2" color="red">
                          {healthNotificationCount}
                        </Avatar>
                      ) : null}
                    </TabsTrigger>
                  )}
                </TabsList>
              </Tabs>

              <div className="col-auto experiment-date-range">
                {startDate && (
                  <span>
                    {startDate} — {endDate}{" "}
                    <span className="text-muted">
                      ({daysBetween(startDate, endDate)} days)
                    </span>
                  </span>
                )}
              </div>
            </div>
          </div>
        </div>
      )}
    </>
  );
}<|MERGE_RESOLUTION|>--- conflicted
+++ resolved
@@ -55,12 +55,9 @@
 import LoadingSpinner from "@/components/LoadingSpinner";
 import HelperText from "@/components/Radix/HelperText";
 import ProjectTagBar from "./ProjectTagBar";
-<<<<<<< HEAD
 import EditExperimentInfoModal from "./EditExperimentInfoModal";
-=======
 import ExperimentActionButtons from "./ExperimentActionButtons";
 import ExperimentStatusIndicator from "./ExperimentStatusIndicator";
->>>>>>> 1cadcc9a
 import { ExperimentTab } from ".";
 
 export interface Props {
@@ -160,11 +157,8 @@
   const [showDeleteModal, setShowDeleteModal] = useState(false);
   const [showArchiveModal, setShowArchiveModal] = useState(false);
   const [showBanditModal, setShowBanditModal] = useState(false);
-<<<<<<< HEAD
   const [showEditInfoModal, setShowEditInfoModal] = useState(false);
-=======
   const [dropdownOpen, setDropdownOpen] = useState(false);
->>>>>>> 1cadcc9a
 
   const isWatching = watchedExperiments.includes(experiment.id);
 
@@ -656,7 +650,6 @@
             </div>
           </Modal>
         )}
-
         {shareModalOpen && (
           <Modal
             open={true}
@@ -713,15 +706,13 @@
             </div>
           </Modal>
         )}
-
-        <div className="container-fluid pagecontents position-relative">
-          <div className="d-flex align-items-center">
-<<<<<<< HEAD
-            <div>
-              {/* //MKTODO: Remove the option to edit this here - it can only be done via the Edit Info Modal */}
-=======
-            <Flex direction="row" align="center">
->>>>>>> 1cadcc9a
+      </div>
+
+      <div className="container-fluid pagecontents position-relative">
+        <div className="d-flex align-items-center">
+          <div>
+            {/* //MKTODO: Remove the option to edit this here - it can only be done via the Edit Info Modal */}
+            <Flex as="div" direction="row" align="center">
               <HeaderWithEdit
                 className="h1 mb-0"
                 containerClassName=""
@@ -736,271 +727,263 @@
                 <ExperimentStatusIndicator experimentData={experiment} />
               </Box>
             </Flex>
-
-            <div className="ml-auto flex-1"></div>
-
-            {canRunExperiment ? (
-              <div className="ml-2 flex-shrink-0">
-                {experiment.status === "running" ? (
-                  <ExperimentActionButtons
-                    editResult={editResult}
-                    editTargeting={editTargeting}
-                    isBandit={isBandit}
-                  />
-                ) : experiment.status === "draft" ? (
-                  <Tooltip
-                    shouldDisplay={
+          </div>
+
+          <div className="ml-auto flex-1"></div>
+
+          {canRunExperiment ? (
+            <div className="ml-2 flex-shrink-0">
+              {experiment.status === "running" ? (
+                <ExperimentActionButtons
+                  editResult={editResult}
+                  editTargeting={editTargeting}
+                  isBandit={isBandit}
+                />
+              ) : experiment.status === "draft" ? (
+                <Tooltip
+                  shouldDisplay={
+                    isBandit &&
+                    !experimentHasLiveLinkedChanges(experiment, linkedFeatures)
+                  }
+                  body="Add at least one live Linked Feature, Visual Editor change, or URL Redirect before starting."
+                >
+                  <button
+                    className="btn btn-teal"
+                    onClick={(e) => {
+                      e.preventDefault();
+                      setShowStartExperiment(true);
+                    }}
+                    disabled={
                       isBandit &&
                       !experimentHasLiveLinkedChanges(
                         experiment,
                         linkedFeatures
                       )
                     }
-                    body="Add at least one live Linked Feature, Visual Editor change, or URL Redirect before starting."
                   >
-                    <button
-                      className="btn btn-teal"
-                      onClick={(e) => {
-                        e.preventDefault();
-                        setShowStartExperiment(true);
+                    Start Experiment <MdRocketLaunch />
+                  </button>
+                </Tooltip>
+              ) : null}
+            </div>
+          ) : null}
+
+          <div className="ml-2">
+            <DropdownMenu
+              trigger={
+                <button className="btn btn-link text-dark">
+                  <BsThreeDotsVertical size={18} />
+                </button>
+              }
+              open={dropdownOpen}
+              onOpenChange={(o) => {
+                setDropdownOpen(!!o);
+              }}
+              menuPlacement="end"
+            >
+              <DropdownMenuGroup>
+                {canRunExperiment &&
+                  !isBandit &&
+                  experiment.status !== "draft" && (
+                    <DropdownMenuItem
+                      onClick={() => {
+                        setStatusModal(true);
+                        setDropdownOpen(false);
                       }}
-                      disabled={
-                        isBandit &&
-                        !experimentHasLiveLinkedChanges(
-                          experiment,
-                          linkedFeatures
-                        )
+                    >
+                      Edit status
+                    </DropdownMenuItem>
+                  )}
+                {canEditExperiment ? (
+                  <DropdownMenuItem onClick={() => setShowEditInfoModal(true)}>
+                    Edit info
+                  </DropdownMenuItem>
+                ) : null}
+                {editPhases && !isBandit && (
+                  <DropdownMenuItem
+                    onClick={() => {
+                      editPhases();
+                      setDropdownOpen(false);
+                    }}
+                  >
+                    Edit phases
+                  </DropdownMenuItem>
+                )}
+                <DropdownMenuItem
+                  onClick={() => {
+                    setAuditModal(true);
+                    setDropdownOpen(false);
+                  }}
+                >
+                  Audit log
+                </DropdownMenuItem>
+              </DropdownMenuGroup>
+              <DropdownMenuSeparator />
+              <DropdownMenuGroup>
+                <DropdownSubMenu
+                  trigger={
+                    <Flex
+                      align="center"
+                      className={isWatching ? "font-weight-bold" : ""}
+                    >
+                      <PiEye style={{ marginRight: "5px" }} size={18} />
+                      <span className="pr-5">
+                        {isWatching ? "Watching" : "Not watching"}
+                      </span>
+                    </Flex>
+                  }
+                >
+                  <DropdownMenuItem
+                    onClick={async () => {
+                      await handleWatchUpdates(!isWatching);
+                    }}
+                  >
+                    {isWatching ? "Stop watching" : "Start watching"}
+                  </DropdownMenuItem>
+                </DropdownSubMenu>
+                <DropdownMenuItem
+                  onClick={() => {
+                    setWatchersModal(true);
+                    setDropdownOpen(false);
+                  }}
+                  disabled={!usersWatching.length}
+                >
+                  <Flex as="div" align="center">
+                    <IconButton
+                      style={{
+                        marginRight: "5px",
+                        backgroundColor:
+                          usersWatching.length > 0
+                            ? "var(--violet-9)"
+                            : "var(--slate-9)",
+                      }}
+                      radius="full"
+                      size="1"
+                    >
+                      {usersWatching.length || 0}
+                    </IconButton>
+                    {usersWatching.length > 0 ? "View watchers" : "No watchers"}
+                  </Flex>
+                </DropdownMenuItem>
+              </DropdownMenuGroup>
+              <DropdownMenuSeparator />
+              {canEditExperiment && (
+                <DropdownMenuItem
+                  onClick={() => {
+                    setShareModalOpen(true);
+                    setDropdownOpen(false);
+                  }}
+                >
+                  Share {isBandit ? "Bandit" : "Experiment"}
+                </DropdownMenuItem>
+              )}
+              {permissionsUtil.canCreateReport(experiment) && snapshot ? (
+                <DropdownMenuItem
+                  onClick={async () => {
+                    const res = await apiCall<{ report: ReportInterface }>(
+                      `/experiments/report/${snapshot.id}`,
+                      {
+                        method: "POST",
+                        body: reportArgs
+                          ? JSON.stringify(reportArgs)
+                          : undefined,
                       }
-                    >
-                      Start Experiment <MdRocketLaunch />
-                    </button>
-                  </Tooltip>
-                ) : null}
-              </div>
-            ) : null}
-
-            <div className="ml-2">
-              <DropdownMenu
-                trigger={
-                  <button className="btn btn-link text-dark">
-                    <BsThreeDotsVertical size={18} />
-                  </button>
-                }
-                open={dropdownOpen}
-                onOpenChange={(o) => {
-                  setDropdownOpen(!!o);
-                }}
-                menuPlacement="end"
-              >
-                <DropdownMenuGroup>
-                  {canRunExperiment &&
-                    !isBandit &&
-                    experiment.status !== "draft" && (
+                    );
+                    if (!res.report) {
+                      throw new Error("Failed to create report");
+                    }
+                    track("Experiment Report: Create", {
+                      source: "experiment more menu",
+                    });
+                    await router.push(`/report/${res.report.id}`);
+                  }}
+                >
+                  Create shareable report
+                </DropdownMenuItem>
+              ) : null}
+              {canRunExperiment &&
+                growthbook.isOn("bandits") &&
+                experiment.status === "draft" && (
+                  <>
+                    <DropdownMenuGroup>
                       <DropdownMenuItem
                         onClick={() => {
-                          setStatusModal(true);
+                          setShowBanditModal(true);
                           setDropdownOpen(false);
                         }}
                       >
-                        Edit status
+                        Convert to {isBandit ? "Experiment" : "Bandit"}
                       </DropdownMenuItem>
-                    )}
-                  {canEditExperiment ? (
-                    <DropdownMenuItem
-                      onClick={() => setShowEditInfoModal(true)}
-                    >
-                      Edit info
-                    </DropdownMenuItem>
-                  ) : null}
-                  {editPhases && !isBandit && (
-                    <DropdownMenuItem
-                      onClick={() => {
-                        editPhases();
-                        setDropdownOpen(false);
-                      }}
-                    >
-                      Edit phases
-                    </DropdownMenuItem>
-                  )}
+                    </DropdownMenuGroup>
+                    <DropdownMenuSeparator />
+                  </>
+                )}
+              <DropdownMenuGroup>
+                {duplicate && (
                   <DropdownMenuItem
                     onClick={() => {
-                      setAuditModal(true);
+                      setDropdownOpen(false);
+                      duplicate();
+                    }}
+                  >
+                    Duplicate
+                  </DropdownMenuItem>
+                )}
+                {canRunExperiment && (
+                  <DropdownMenuItem
+                    onClick={() => {
+                      setShowArchiveModal(true);
                       setDropdownOpen(false);
                     }}
                   >
-                    Audit log
+                    Archive
                   </DropdownMenuItem>
-                </DropdownMenuGroup>
-                <DropdownMenuSeparator />
-                <DropdownMenuGroup>
-                  <DropdownSubMenu
-                    trigger={
-                      <Flex
-                        align="center"
-                        className={isWatching ? "font-weight-bold" : ""}
-                      >
-                        <PiEye style={{ marginRight: "5px" }} size={18} />
-                        <span className="pr-5">
-                          {isWatching ? "Watching" : "Not watching"}
-                        </span>
-                      </Flex>
-                    }
-                  >
-                    <DropdownMenuItem
-                      onClick={async () => {
-                        await handleWatchUpdates(!isWatching);
-                      }}
-                    >
-                      {isWatching ? "Stop watching" : "Start watching"}
-                    </DropdownMenuItem>
-                  </DropdownSubMenu>
+                )}
+                {hasUpdatePermissions && experiment.archived && (
                   <DropdownMenuItem
                     onClick={() => {
-                      setWatchersModal(true);
-                      setDropdownOpen(false);
-                    }}
-                    disabled={!usersWatching.length}
-                  >
-                    <Flex as="div" align="center">
-                      <IconButton
-                        style={{
-                          marginRight: "5px",
-                          backgroundColor:
-                            usersWatching.length > 0
-                              ? "var(--violet-9)"
-                              : "var(--slate-9)",
-                        }}
-                        radius="full"
-                        size="1"
-                      >
-                        {usersWatching.length || 0}
-                      </IconButton>
-                      {usersWatching.length > 0
-                        ? "View watchers"
-                        : "No watchers"}
-                    </Flex>
-                  </DropdownMenuItem>
-                </DropdownMenuGroup>
-                <DropdownMenuSeparator />
-                {canEditExperiment && (
-                  <DropdownMenuItem
-                    onClick={() => {
-                      setShareModalOpen(true);
+                      setShowArchiveModal(true);
                       setDropdownOpen(false);
                     }}
                   >
-                    Share {isBandit ? "Bandit" : "Experiment"}
+                    Unarchive
                   </DropdownMenuItem>
                 )}
-                {permissionsUtil.canCreateReport(experiment) && snapshot ? (
+                {canDeleteExperiment && (
                   <DropdownMenuItem
-                    onClick={async () => {
-                      const res = await apiCall<{ report: ReportInterface }>(
-                        `/experiments/report/${snapshot.id}`,
-                        {
-                          method: "POST",
-                          body: reportArgs
-                            ? JSON.stringify(reportArgs)
-                            : undefined,
-                        }
-                      );
-                      if (!res.report) {
-                        throw new Error("Failed to create report");
-                      }
-                      track("Experiment Report: Create", {
-                        source: "experiment more menu",
-                      });
-                      await router.push(`/report/${res.report.id}`);
+                    color="red"
+                    onClick={() => {
+                      setShowDeleteModal(true);
+                      setDropdownOpen(false);
                     }}
                   >
-                    Create shareable report
+                    Delete
                   </DropdownMenuItem>
-                ) : null}
-                {canRunExperiment &&
-                  growthbook.isOn("bandits") &&
-                  experiment.status === "draft" && (
-                    <>
-                      <DropdownMenuGroup>
-                        <DropdownMenuItem
-                          onClick={() => {
-                            setShowBanditModal(true);
-                            setDropdownOpen(false);
-                          }}
-                        >
-                          Convert to {isBandit ? "Experiment" : "Bandit"}
-                        </DropdownMenuItem>
-                      </DropdownMenuGroup>
-                      <DropdownMenuSeparator />
-                    </>
-                  )}
-                <DropdownMenuGroup>
-                  {duplicate && (
-                    <DropdownMenuItem
-                      onClick={() => {
-                        setDropdownOpen(false);
-                        duplicate();
-                      }}
-                    >
-                      Duplicate
-                    </DropdownMenuItem>
-                  )}
-                  {canRunExperiment && (
-                    <DropdownMenuItem
-                      onClick={() => {
-                        setShowArchiveModal(true);
-                        setDropdownOpen(false);
-                      }}
-                    >
-                      Archive
-                    </DropdownMenuItem>
-                  )}
-                  {hasUpdatePermissions && experiment.archived && (
-                    <DropdownMenuItem
-                      onClick={() => {
-                        setShowArchiveModal(true);
-                        setDropdownOpen(false);
-                      }}
-                    >
-                      Unarchive
-                    </DropdownMenuItem>
-                  )}
-                  {canDeleteExperiment && (
-                    <DropdownMenuItem
-                      color="red"
-                      onClick={() => {
-                        setShowDeleteModal(true);
-                        setDropdownOpen(false);
-                      }}
-                    >
-                      Delete
-                    </DropdownMenuItem>
-                  )}
-                </DropdownMenuGroup>
-              </DropdownMenu>
-            </div>
+                )}
+              </DropdownMenuGroup>
+            </DropdownMenu>
           </div>
-          {/* //MKTODO: Update ProjectTagBar so you can't do in-line editing if there is a value */}
-          <ProjectTagBar
-            experiment={experiment}
-            editProject={!viewingOldPhase ? editProject : undefined}
-            editTags={!viewingOldPhase ? editTags : undefined}
-            canEditOwner={canEditExperiment}
-            updateOwner={async (owner) => {
-              const ownerId = getMemberIdFromName(owner);
-              if (ownerId) {
-                await apiCall(`/experiment/${experiment.id}`, {
-                  method: "POST",
-                  body: JSON.stringify({ owner: ownerId }),
-                });
-              } else {
-                throw new Error("Could not find this user");
-              }
-            }}
-            mutate={mutate}
-          />
         </div>
+        {/* //MKTODO: Update ProjectTagBar so you can't do in-line editing if there is a value */}
+        <ProjectTagBar
+          experiment={experiment}
+          editProject={!viewingOldPhase ? editProject : undefined}
+          editTags={!viewingOldPhase ? editTags : undefined}
+          canEditOwner={canEditExperiment}
+          updateOwner={async (owner) => {
+            const ownerId = getMemberIdFromName(owner);
+            if (ownerId) {
+              await apiCall(`/experiment/${experiment.id}`, {
+                method: "POST",
+                body: JSON.stringify({ owner: ownerId }),
+              });
+            } else {
+              throw new Error("Could not find this user");
+            }
+          }}
+          mutate={mutate}
+        />
       </div>
-
       {shouldHideTabs ? null : (
         <div
           className={clsx("experiment-tabs px-3 d-print-none", {
