--- conflicted
+++ resolved
@@ -765,53 +765,23 @@
                       )
                     }
                   >
-<<<<<<< HEAD
                     Start Experiment <MdRocketLaunch />
-=======
-                    <button
-                      className="btn btn-teal"
-                      onClick={(e) => {
-                        e.preventDefault();
-                        setShowStartExperiment(true);
-                      }}
-                      disabled={
-                        isBandit &&
-                        !experimentHasLiveLinkedChanges(
-                          experiment,
-                          linkedFeatures
-                        )
-                      }
-                    >
-                      Start Experiment <MdRocketLaunch />
-                    </button>
-                  </Tooltip>
-                ) : null}
-                {experiment.status === "stopped" && experiment.results ? (
-                  <>
-                    {canEditExperiment ? (
-                      <Button onClick={() => setShareModalOpen(true)}>
-                        Share...
-                      </Button>
-                    ) : shareLevel === "public" ? (
-                      shareLinkButton
-                    ) : null}
-                  </>
-                ) : null}
-              </div>
-            ) : null}
-
-            <div className="ml-2">
-              <DropdownMenu
-                trigger={
-                  <button className="btn btn-link text-dark">
-                    <BsThreeDotsVertical size={18} />
->>>>>>> 98265dc4
                   </button>
                 </Tooltip>
               ) : null}
+              {experiment.status === "stopped" && experiment.results ? (
+                <>
+                  {canEditExperiment ? (
+                    <Button onClick={() => setShareModalOpen(true)}>
+                      Share...
+                    </Button>
+                  ) : shareLevel === "public" ? (
+                    shareLinkButton
+                  ) : null}
+                </>
+              ) : null}
             </div>
           ) : null}
-
           <div className="ml-2">
             <DropdownMenu
               trigger={
