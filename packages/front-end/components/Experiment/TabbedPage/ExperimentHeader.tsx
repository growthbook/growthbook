--- conflicted
+++ resolved
@@ -5,16 +5,8 @@
 } from "back-end/types/experiment";
 import { FaAngleRight, FaExclamationTriangle } from "react-icons/fa";
 import { useRouter } from "next/router";
-<<<<<<< HEAD
 import { experimentHasLiveLinkedChanges } from "shared/util";
-import React, { ReactNode, useState } from "react";
-=======
-import {
-  experimentHasLiveLinkedChanges,
-  getAffectedEnvsForExperiment,
-} from "shared/util";
 import React, { ReactNode, useEffect, useRef, useState } from "react";
->>>>>>> fcb0edfa
 import { date, daysBetween } from "shared/dates";
 import { MdRocketLaunch } from "react-icons/md";
 import clsx from "clsx";
