import {
  ExperimentInterfaceStringDates,
  LinkedFeatureInfo,
} from "back-end/types/experiment";
import React from "react";
import { VisualChangesetInterface } from "back-end/types/visual-changeset";
import { SDKConnectionInterface } from "back-end/types/sdk-connection";
import { useState } from "react";
import MarkdownInlineEdit from "@/components/Markdown/MarkdownInlineEdit";
import { useAuth } from "@/services/auth";
import { PreLaunchChecklist } from "@/components/Experiment/PreLaunchChecklist";
import CustomFieldDisplay from "@/components/CustomFields/CustomFieldDisplay";
import usePermissionsUtil from "@/hooks/usePermissionsUtils";
import EditHypothesisModal from "../EditHypothesisModal";

export interface Props {
  experiment: ExperimentInterfaceStringDates;
  visualChangesets: VisualChangesetInterface[];
  mutate: () => void;
  editTargeting?: (() => void) | null;
  linkedFeatures: LinkedFeatureInfo[];
  verifiedConnections: SDKConnectionInterface[];
  disableEditing?: boolean;
  checklistItemsRemaining: number | null;
  setChecklistItemsRemaining: (value: number | null) => void;
}

export default function SetupTabOverview({
  experiment,
  visualChangesets,
  mutate,
  editTargeting,
  linkedFeatures,
  verifiedConnections,
  disableEditing,
  checklistItemsRemaining,
  setChecklistItemsRemaining,
}: Props) {
  const { apiCall } = useAuth();
  const [showHypothesisModal, setShowHypothesisModal] = useState(false);

  const permissionsUtil = usePermissionsUtil();

  const canEditExperiment =
    !experiment.archived &&
    permissionsUtil.canViewExperimentModal(experiment.project) &&
    !disableEditing;

  const isBandit = experiment.type === "multi-armed-bandit";

  return (
    <>
      {showHypothesisModal ? (
        <EditHypothesisModal
          source="experiment-setup-tab"
          mutate={mutate}
          experimentId={experiment.id}
          initialValue={experiment.hypothesis}
          close={() => setShowHypothesisModal(false)}
        />
      ) : null}
      <div>
        <h2>Overview</h2>
        {experiment.status === "draft" ? (
          <PreLaunchChecklist
            experiment={experiment}
            mutateExperiment={mutate}
            linkedFeatures={linkedFeatures}
            visualChangesets={visualChangesets}
            editTargeting={editTargeting}
            verifiedConnections={verifiedConnections}
            checklistItemsRemaining={checklistItemsRemaining}
            setChecklistItemsRemaining={setChecklistItemsRemaining}
          />
        ) : null}

        <div className="box">
          <div
            className="mh-350px fade-mask-vertical-1rem px-4 py-3"
            style={{ overflowY: "auto" }}
          >
            <MarkdownInlineEdit
              value={experiment.description ?? ""}
              save={async (description) => {
                await apiCall(`/experiment/${experiment.id}`, {
                  method: "POST",
                  body: JSON.stringify({ description }),
                });
                mutate();
              }}
              canCreate={canEditExperiment}
              canEdit={canEditExperiment}
              label="description"
              header="Description"
              headerClassName="h4"
              containerClassName="mb-1"
            />
          </div>
        </div>
<<<<<<< HEAD

        {!isBandit && (
          <div className="box px-4 py-3">
            <div className="d-flex flex-row align-items-center justify-content-between mb-3">
              <h4 className="m-0">Hypothesis</h4>
              <div className="flex-1" />
              {canEditExperiment ? (
                <button
                  className="btn p-0 link-purple"
                  onClick={() => setShowHypothesisModal(true)}
                >
                  <span className="text-purple">Edit</span>
                </button>
              ) : null}
            </div>
            <div>
              {!experiment.hypothesis ? (
                <span className="font-italic text-muted">
                  Add a hypothesis statement to help focus the nature of your
                  experiment
                </span>
              ) : (
                experiment.hypothesis
              )}
            </div>
          </div>
        )}
      </div>
    </>
=======
      )}
      <CustomFieldDisplay
        addBox={true}
        target={experiment}
        canEdit={canEditExperiment}
        mutate={mutate}
        section="experiment"
      />
    </div>
>>>>>>> 23934bfa
  );
}<|MERGE_RESOLUTION|>--- conflicted
+++ resolved
@@ -2,10 +2,9 @@
   ExperimentInterfaceStringDates,
   LinkedFeatureInfo,
 } from "back-end/types/experiment";
-import React from "react";
+import React, { useState } from "react";
 import { VisualChangesetInterface } from "back-end/types/visual-changeset";
 import { SDKConnectionInterface } from "back-end/types/sdk-connection";
-import { useState } from "react";
 import MarkdownInlineEdit from "@/components/Markdown/MarkdownInlineEdit";
 import { useAuth } from "@/services/auth";
 import { PreLaunchChecklist } from "@/components/Experiment/PreLaunchChecklist";
@@ -97,7 +96,6 @@
             />
           </div>
         </div>
-<<<<<<< HEAD
 
         {!isBandit && (
           <div className="box px-4 py-3">
@@ -125,18 +123,14 @@
             </div>
           </div>
         )}
+        <CustomFieldDisplay
+          addBox={true}
+          target={experiment}
+          canEdit={canEditExperiment}
+          mutate={mutate}
+          section="experiment"
+        />
       </div>
     </>
-=======
-      )}
-      <CustomFieldDisplay
-        addBox={true}
-        target={experiment}
-        canEdit={canEditExperiment}
-        mutate={mutate}
-        section="experiment"
-      />
-    </div>
->>>>>>> 23934bfa
   );
 }