<<<<<<< HEAD
import { ExperimentInterfaceStringDates } from "back-end/types/experiment";
import { FactTableColumnType } from "back-end/types/fact-table";
import React, { useMemo, useState } from "react";
import { OrganizationSettings } from "back-end/types/organization";
import { ExperimentSnapshotInterface } from "back-end/types/experiment-snapshot";
import { DifferenceType, StatsEngine } from "back-end/types/stats";
import { Box, Flex, Text, Separator } from "@radix-ui/themes";
=======
import { ExperimentInterfaceStringDates } from "shared/types/experiment";
import { FaDatabase, FaExclamationTriangle } from "react-icons/fa";
import React, { useMemo, useState } from "react";
import { ExperimentSnapshotInterface } from "shared/types/experiment-snapshot";
import { DifferenceType, StatsEngine } from "shared/types/stats";
import clsx from "clsx";
import { Box, Text } from "@radix-ui/themes";
>>>>>>> 626bef34
import {
  expandMetricGroups,
  getAllMetricIdsFromExperiment,
  getAllExpandedMetricIdsFromExperiment,
  isFactMetric,
  isMetricJoinable,
  expandAllSliceMetricsInMap,
  ExperimentMetricInterface,
} from "shared/experiments";
<<<<<<< HEAD
import { getSnapshotAnalysis } from "shared/util";
import { MetricGroupInterface } from "back-end/types/metric-groups";
import { getValidDate } from "shared/dates";
import {
  DEFAULT_P_VALUE_THRESHOLD,
  DEFAULT_SEQUENTIAL_TESTING_TUNING_PARAMETER,
  DEFAULT_STATS_ENGINE,
} from "shared/constants";
=======
import { ExperimentSnapshotReportArgs } from "shared/types/report";
>>>>>>> 626bef34
import { startCase } from "lodash";
import { useDefinitions } from "@/services/DefinitionsContext";
import ResultMoreMenu from "@/components/Experiment/ResultMoreMenu";
import { trackSnapshot } from "@/services/track";
import { useSnapshot } from "@/components/Experiment/SnapshotProvider";
import { useAuth } from "@/services/auth";
import useOrgSettings from "@/hooks/useOrgSettings";
import { useUser } from "@/services/UserContext";
import { getQueryStatus } from "@/components/Queries/RunQueriesButton";
import RefreshResultsButton from "@/components/Experiment/RefreshResultsButton";
import QueriesLastRun from "@/components/Queries/QueriesLastRun";
import AsyncQueriesModal from "@/components/Queries/AsyncQueriesModal";
import OutdatedBadge from "@/components/OutdatedBadge";
import usePermissionsUtil from "@/hooks/usePermissionsUtils";
import Callout from "@/ui/Callout";
import { getIsExperimentIncludedInIncrementalRefresh } from "@/services/experiments";
import Metadata from "@/ui/Metadata";
import ResultsMetricFilter from "@/components/Experiment/ResultsMetricFilter";
import {
  getAllMetricTags,
  filterMetricsByTags,
} from "@/hooks/useExperimentTableRows";
import DimensionChooser from "@/components/Dimensions/DimensionChooser";
import Link from "@/ui/Link";

export interface Props {
  experiment: ExperimentInterfaceStringDates;
  envs: string[];
  mutate: () => void;
  statsEngine: StatsEngine;
  editMetrics?: () => void;
  setVariationFilter?: (variationFilter: number[]) => void;
  baselineRow?: number;
  setBaselineRow?: (baselineRow: number) => void;
  setDifferenceType: (differenceType: DifferenceType) => void;
  dimension?: string;
  setDimension?: (dimension: string, resetOtherSettings?: boolean) => void;
  metricTagFilter?: string[];
  setMetricTagFilter?: (tags: string[]) => void;
  metricGroupsFilter?: string[];
  setMetricGroupsFilter?: (groups: string[]) => void;
  availableMetricGroups?: Array<{ id: string; name: string }>;
  availableSliceTags?: Array<{
    id: string;
    datatypes: Record<string, FactTableColumnType>;
  }>;
  sliceTagsFilter?: string[];
  setSliceTagsFilter?: (tags: string[]) => void;
  sortBy?: "significance" | "change" | null;
  setSortBy?: (s: "significance" | "change" | null) => void;
}

const numberFormatter = Intl.NumberFormat();

export default function AnalysisSettingsSummary({
  experiment,
  envs: _envs,
  mutate,
  statsEngine,
  editMetrics,
  baselineRow,
  setVariationFilter,
  setBaselineRow,
  setDifferenceType,
  dimension,
  setDimension,
  metricTagFilter,
  setMetricTagFilter,
  metricGroupsFilter,
  setMetricGroupsFilter,
  availableMetricGroups = [],
  availableSliceTags = [],
  sliceTagsFilter,
  setSliceTagsFilter,
  sortBy: _sortBy,
  setSortBy: _setSortBy,
}: Props) {
  const {
    getDatasourceById,
    getExperimentMetricById,
    factTables,
    metricGroups,
    factMetrics,
    metrics,
    mutateDefinitions,
  } = useDefinitions();

  const datasourceSettings = experiment.datasource
    ? getDatasourceById(experiment.datasource)?.settings
    : undefined;
  const userIdType = datasourceSettings?.queries?.exposure?.find(
    (e) => e.id === experiment.exposureQueryId,
  )?.userIdType;

  const orgSettings = useOrgSettings();
  const permissionsUtil = usePermissionsUtil();

  const { hasCommercialFeature } = useUser();
  const hasRegressionAdjustmentFeature = hasCommercialFeature(
    "regression-adjustment",
  );
  const hasSequentialFeature = hasCommercialFeature("sequential-testing");

  const {
    snapshot,
    latest,
    analysis,
    dimension: _snapshotDimension,
    precomputedDimensions,
    mutateSnapshot,
    setAnalysisSettings,
    setSnapshotType,
    setDimension: setSnapshotDimension,
    phase,
  } = useSnapshot();

  const hasData = (analysis?.results?.[0]?.variations?.length ?? 0) > 0;
  const [refreshError, setRefreshError] = useState("");
  const [queriesModalOpen, setQueriesModalOpen] = useState(false);

  const datasource = experiment
    ? getDatasourceById(experiment.datasource)
    : null;
  const phaseObj = experiment.phases?.[phase];
  const variations = experiment.variations.map((v, i) => {
    return {
      id: v.key || i + "",
      name: v.name,
      weight: phaseObj?.variationWeights?.[i] || 0,
    };
  });

  const totalUnits = useMemo(() => {
    const healthVariationUnits =
      snapshot?.health?.traffic?.overall?.variationUnits;
    if (healthVariationUnits && healthVariationUnits.length > 0) {
      return healthVariationUnits.reduce((acc, a) => acc + a, 0);
    }
    // Fallback to using results for total units if health units not available
    let totalUsers = 0;
    analysis?.results?.forEach((result) => {
      result?.variations?.forEach((v) => (totalUsers += v?.users || 0));
    });
    return totalUsers;
  }, [analysis?.results, snapshot?.health?.traffic?.overall?.variationUnits]);

  // Convert userIdType to display name (e.g. "user_id" -> "User Ids")
  const unitDisplayName = userIdType
    ? startCase(userIdType.split("_").join(" ")) + "s"
    : "Units";

  const { apiCall } = useAuth();
  const { status } = getQueryStatus(latest?.queries || [], latest?.error);

  const isExperimentIncludedInIncrementalRefresh =
    getIsExperimentIncludedInIncrementalRefresh(
      datasource ?? undefined,
      experiment.id,
    );

  const handleDisableIncrementalRefresh = async () => {
    if (!datasource || !isExperimentIncludedInIncrementalRefresh) return;

    await apiCall(`/datasource/${datasource.id}`, {
      method: "PUT",
      body: JSON.stringify({
        settings: {
          ...datasource.settings,
          pipelineSettings: {
            ...datasource.settings.pipelineSettings,
            excludedExperimentIds: [
              ...(datasource.settings?.pipelineSettings
                ?.excludedExperimentIds ?? []),
              experiment.id,
            ],
          },
        },
      }),
    });
    setRefreshError("");
    mutateDefinitions();
  };

  const allExpandedMetrics = Array.from(
    new Set(
      expandMetricGroups(
        getAllMetricIdsFromExperiment(experiment, false, metricGroups),
        metricGroups,
      ),
    ),
  );

  const unjoinableMetrics = useMemo(() => {
    const unjoinables = new Set<string>();
    allExpandedMetrics.forEach((m) => {
      const metric = getExperimentMetricById(m);
      if (!metric) return;
      const userIdTypes = isFactMetric(metric)
        ? factTables.find((f) => f.id === metric.numerator.factTableId)
            ?.userIdTypes || []
        : metric.userIdTypes || [];
      const isJoinable =
        userIdType && datasourceSettings
          ? isMetricJoinable(userIdTypes, userIdType, datasourceSettings)
          : true;
      if (!isJoinable) {
        unjoinables.add(m);
      }
    });
    return unjoinables;
  }, [
    allExpandedMetrics,
    factTables,
    userIdType,
    datasourceSettings,
    getExperimentMetricById,
  ]);

  const conversionWindowMetrics = useMemo(() => {
    const conversionWindowMetrics = new Set<string>();
    allExpandedMetrics.forEach((m) => {
      const metric = getExperimentMetricById(m);
      if (!metric) return;
      if (metric?.windowSettings?.type === "conversion") {
        conversionWindowMetrics.add(m);
      }
    });
    return conversionWindowMetrics;
  }, [allExpandedMetrics, getExperimentMetricById]);

  const { outdated, reasons } = isOutdated({
    experiment,
    snapshot,
    metricGroups,
    orgSettings,
    statsEngine,
    hasRegressionAdjustmentFeature,
    hasSequentialFeature,
    phase,
    unjoinableMetrics,
    conversionWindowMetrics,
  });

  const ds = getDatasourceById(experiment.datasource);

  const [showMetricFilter, setShowMetricFilter] = useState<boolean>(false);

  const { allMetricTags, allMetrics, filteredMetrics } = useMemo(() => {
    const allMetricsArrays = [
      experiment.goalMetrics ?? [],
      experiment.secondaryMetrics ?? [],
      experiment.guardrailMetrics ?? [],
    ];

    const expandedGoals = expandMetricGroups(
      experiment.goalMetrics ?? [],
      metricGroups,
    );
    const expandedSecondaries = expandMetricGroups(
      experiment.secondaryMetrics ?? [],
      metricGroups,
    );
    const expandedGuardrails = expandMetricGroups(
      experiment.guardrailMetrics ?? [],
      metricGroups,
    );

    const allExpandedIds = [
      ...expandedGoals,
      ...expandedSecondaries,
      ...expandedGuardrails,
    ];
    const allMetricsMap = new Map<string, ExperimentMetricInterface>();
    allExpandedIds.forEach((id) => {
      const metric = getExperimentMetricById(id);
      if (metric && !allMetricsMap.has(id)) {
        allMetricsMap.set(id, metric);
      }
    });
    const allMetrics = Array.from(allMetricsMap.values());

    const allMetricTags = getAllMetricTags(
      expandedGoals,
      expandedSecondaries,
      expandedGuardrails,
      undefined,
      getExperimentMetricById,
    );

    const hasGroupFilter = (metricGroupsFilter?.length ?? 0) > 0;
    const groupsToUse = hasGroupFilter
      ? metricGroups.filter((g) => metricGroupsFilter!.includes(g.id))
      : metricGroups;

    const allowedMetricIds = hasGroupFilter
      ? new Set(groupsToUse.flatMap((g) => g.metrics))
      : null;

    const processMetrics = (metrics: string[]) => {
      let filtered = metrics;
      if (allowedMetricIds && metricGroupsFilter) {
        filtered = filtered.filter(
          (id) => metricGroupsFilter.includes(id) || allowedMetricIds.has(id),
        );
      }
      const expanded = expandMetricGroups(filtered, groupsToUse);
      const defs = expanded
        .map((id) => getExperimentMetricById(id))
        .filter((m): m is ExperimentMetricInterface => !!m);
      return filterMetricsByTags(defs, metricTagFilter);
    };

    const filteredIds = allMetricsArrays.flatMap(processMetrics);
    const filteredMetricsMap = new Map<string, ExperimentMetricInterface>();
    filteredIds.forEach((id) => {
      const metric = getExperimentMetricById(id);
      if (metric && !filteredMetricsMap.has(id)) {
        filteredMetricsMap.set(id, metric);
      }
    });
    const filteredMetrics = Array.from(filteredMetricsMap.values());

    return {
      allMetricTags,
      allMetrics,
      filteredMetrics,
    };
  }, [
    experiment.goalMetrics,
    experiment.secondaryMetrics,
    experiment.guardrailMetrics,
    metricGroups,
    metricGroupsFilter,
    metricTagFilter,
    getExperimentMetricById,
  ]);

  function isDifferent(
    val1?: string | boolean | number | null,
    val2?: string | boolean | number | null,
  ) {
    if (!val1 && !val2) return false;
    return val1 !== val2;
  }

  function isDifferentStringArray(
    val1?: string[] | null,
    val2?: string[] | null,
  ) {
    if (!val1 && !val2) return false;
    if (!val1 || !val2) return true;
    if (val1.length !== val2.length) return true;
    return val1.some((v) => !val2.includes(v));
  }

  function isStringArrayMissingElements(
    strings: string[] = [],
    elements: string[] = [],
  ) {
    if (!elements.length) return false;
    if (elements.length > strings.length) return true;
    return elements.some((v) => !strings.includes(v));
  }

  function isDifferentDate(
    val1: Date,
    val2: Date,
    threshold: number = 86400000,
  ) {
    // 86400000 = 1 day
    return Math.abs(val1.getTime() - val2.getTime()) >= threshold;
  }

  function isOutdated({
    experiment: exp,
    snapshot: snap,
    metricGroups: mg = [],
    orgSettings: org,
    statsEngine: engine,
    hasRegressionAdjustmentFeature,
    hasSequentialFeature,
    phase: currentPhase,
    unjoinableMetrics: unjoinable,
    conversionWindowMetrics: conversion,
  }: {
    experiment?: ExperimentInterfaceStringDates;
    snapshot?: ExperimentSnapshotInterface;
    metricGroups?: MetricGroupInterface[];
    orgSettings: OrganizationSettings;
    statsEngine: StatsEngine;
    hasRegressionAdjustmentFeature: boolean;
    hasSequentialFeature: boolean;
    phase?: number;
    unjoinableMetrics?: Set<string>;
    conversionWindowMetrics?: Set<string>;
  }): { outdated: boolean; reasons: string[] } {
    const snapshotSettings = snap?.settings;
    const analysisSettings = snap ? getSnapshotAnalysis(snap)?.settings : null;
    if (!exp || !snapshotSettings || !analysisSettings) {
      return { outdated: false, reasons: [] };
    }

    const reasons: string[] = [];

    if (
      isDifferent(
        analysisSettings.statsEngine || DEFAULT_STATS_ENGINE,
        engine || DEFAULT_STATS_ENGINE,
      )
    ) {
      reasons.push("Stats engine changed");
    }
    if (isDifferent(exp.activationMetric, snapshotSettings.activationMetric)) {
      reasons.push("Activation metric changed");
    }
    if (isDifferent(exp.segment, snapshotSettings.segment)) {
      reasons.push("Segment changed");
    }
    if (isDifferent(exp.queryFilter, snapshotSettings.queryFilter)) {
      reasons.push("Query filter changed");
    }
    if (isDifferent(exp.skipPartialData, snapshotSettings.skipPartialData)) {
      reasons.push("In-progress conversion behavior changed");
    }
    if (isDifferent(exp.exposureQueryId, snapshotSettings.exposureQueryId)) {
      reasons.push("Experiment assignment query changed");
    }
    if (
      isDifferent(
        exp.attributionModel || "firstExposure",
        snapshotSettings.attributionModel || "firstExposure",
      )
    ) {
      reasons.push("Attribution model changed");
    }

    const snapshotMetrics = Array.from(
      new Set(
        expandMetricGroups(
          getAllMetricIdsFromExperiment(snapshotSettings, false, mg),
          mg,
        ),
      ),
    ).filter((m) => (unjoinable ? !unjoinable.has(m) : true));

    let experimentMetrics = Array.from(
      new Set(
        expandMetricGroups(getAllMetricIdsFromExperiment(exp, false, mg), mg),
      ),
    ).filter((m) => (unjoinable ? !unjoinable.has(m) : true));

    if (exp.type === "holdout" && conversion?.size) {
      experimentMetrics = experimentMetrics.filter((m) => !conversion.has(m));
    }
    if (isStringArrayMissingElements(snapshotMetrics, experimentMetrics)) {
      reasons.push("Metrics changed");
    }

    if (
      isDifferentStringArray(
        exp.variations.map((v) => v.key),
        snapshotSettings.variations.map((v) => v.id),
      )
    ) {
      reasons.push("Variations changed");
    }
    if (
      isDifferentDate(
        getValidDate(exp.phases?.[currentPhase ?? 0]?.dateStarted ?? ""),
        getValidDate(snapshotSettings.startDate),
      ) ||
      isDifferentDate(
        getValidDate(exp.phases?.[currentPhase ?? 0]?.dateEnded ?? ""),
        getValidDate(snapshotSettings.endDate),
      )
    ) {
      reasons.push("Analysis dates changed");
    }
    if (
      isDifferent(
        analysisSettings.pValueThreshold || DEFAULT_P_VALUE_THRESHOLD,
        org.pValueThreshold || DEFAULT_P_VALUE_THRESHOLD,
      )
    ) {
      reasons.push("P-value threshold changed");
    }

    const experimentRegressionAdjustmentEnabled =
      !hasRegressionAdjustmentFeature
        ? false
        : !!exp.regressionAdjustmentEnabled;
    if (
      isDifferent(
        experimentRegressionAdjustmentEnabled,
        !!analysisSettings?.regressionAdjusted,
      )
    ) {
      reasons.push("CUPED settings changed");
    }

    const experimentSequentialEnabled =
      engine !== "frequentist" || !hasSequentialFeature
        ? false
        : (exp.sequentialTestingEnabled ?? !!org.sequentialTestingEnabled);
    const experimentSequentialTuningParameter: number =
      exp.sequentialTestingTuningParameter ??
      org.sequentialTestingTuningParameter ??
      DEFAULT_SEQUENTIAL_TESTING_TUNING_PARAMETER;
    if (
      (isDifferent(
        experimentSequentialEnabled,
        !!analysisSettings?.sequentialTesting,
      ) ||
        (experimentSequentialEnabled &&
          experimentSequentialTuningParameter !==
            analysisSettings?.sequentialTestingTuningParameter)) &&
      engine === "frequentist"
    ) {
      reasons.push("Sequential testing settings changed");
    }

    return { outdated: reasons.length > 0, reasons };
  }

  return (
    <Box px="3" pt="3" mb="2">
      <Flex align="center" justify="between" gap="6" pr="1">
        <Flex align="center">
          {setDimension && (
            <DimensionChooser
              value={dimension ?? ""}
              setValue={setDimension}
              precomputedDimensions={precomputedDimensions}
              activationMetric={!!experiment.activationMetric}
              datasourceId={experiment.datasource}
              exposureQueryId={experiment.exposureQueryId}
              userIdType={userIdType as "user" | "anonymous" | undefined}
              analysis={analysis}
              snapshot={snapshot}
              mutate={mutateSnapshot}
              setAnalysisSettings={setAnalysisSettings}
              setSnapshotDimension={setSnapshotDimension}
            />
          )}
          {setDimension && setMetricTagFilter ? (
            <Separator orientation="vertical" ml="5" mr="2" />
          ) : null}
          {setMetricTagFilter && (
            <ResultsMetricFilter
              metricTags={allMetricTags}
              metricTagFilter={metricTagFilter}
              setMetricTagFilter={setMetricTagFilter}
              availableMetricGroups={availableMetricGroups}
              metricGroupsFilter={metricGroupsFilter}
              setMetricGroupsFilter={setMetricGroupsFilter}
              availableSliceTags={availableSliceTags}
              sliceTagsFilter={sliceTagsFilter}
              setSliceTagsFilter={setSliceTagsFilter}
              showMetricFilter={showMetricFilter}
              setShowMetricFilter={setShowMetricFilter}
              dimension={dimension}
            />
          )}
        </Flex>

        <Box style={{ flex: 1 }} />

        <Metadata
          label={unitDisplayName}
          value={numberFormatter.format(totalUnits ?? 0)}
        />

        <Flex align="center" gap="4">
          {hasData && (
            <Flex align="center" gap="2">
              <QueriesLastRun
                status={status}
                dateCreated={snapshot?.dateCreated}
                nextUpdate={experiment.nextSnapshotAttempt}
                autoUpdateEnabled={experiment.autoSnapshots}
                showAutoUpdateWidget={true}
                queries={
                  latest &&
                  (status === "failed" || status === "partially-succeeded")
                    ? latest.queries.map((q) => q.query)
                    : undefined
                }
                onViewQueries={
                  latest &&
                  ds &&
                  permissionsUtil.canRunExperimentQueries(ds) &&
                  (status === "failed" || status === "partially-succeeded")
                    ? () => setQueriesModalOpen(true)
                    : undefined
                }
              />
              {outdated && status !== "running" ? (
                <OutdatedBadge
                  label={`Analysis settings have changed since last run. Click "Update" to re-run the analysis.`}
                  reasons={reasons}
                />
              ) : null}
            </Flex>
          )}

          {(!ds || permissionsUtil.canRunExperimentQueries(ds)) &&
            allMetrics.length > 0 && (
              <RefreshResultsButton
                entityType={
                  experiment.type === "holdout" ? "holdout" : "experiment"
                }
                entityId={experiment.id}
                datasourceId={experiment.datasource}
                latest={latest}
                onSubmitSuccess={(snapshot) => {
                  trackSnapshot(
                    "create",
                    "RunQueriesButton",
                    datasource?.type || null,
                    snapshot,
                  );
                  setAnalysisSettings(null);
                }}
                mutate={mutateSnapshot}
                mutateAdditional={mutate}
                setRefreshError={setRefreshError}
                resetFilters={async () => {
                  if (baselineRow !== 0) {
                    setBaselineRow?.(0);
                    setVariationFilter?.([]);
                  }
                  setDifferenceType("relative");
                  if (experiment.type === "multi-armed-bandit") {
                    setSnapshotType?.("exploratory");
                  } else {
                    setSnapshotType?.(undefined);
                  }
                }}
                experiment={experiment}
                analysis={analysis}
                phase={phase}
                dimension={dimension}
                setAnalysisSettings={setAnalysisSettings}
              />
            )}

          <ResultMoreMenu
            experiment={experiment}
            datasource={datasource}
            forceRefresh={
              allMetrics.length > 0
                ? async () => {
                    await apiCall<{
                      snapshot: ExperimentSnapshotInterface;
                    }>(`/experiment/${experiment.id}/snapshot?force=true`, {
                      method: "POST",
                      body: JSON.stringify({
                        phase,
                        dimension,
                      }),
                    })
                      .then((res) => {
                        setAnalysisSettings(null);
                        if (baselineRow !== 0) {
                          setBaselineRow?.(0);
                          setVariationFilter?.([]);
                        }
                        setDifferenceType("relative");
                        trackSnapshot(
                          "create",
                          "ForceRerunQueriesButton",
                          datasource?.type || null,
                          res.snapshot,
                        );
                        mutateSnapshot();
                        mutate();
                        setRefreshError("");
                      })
                      .catch((e) => {
                        console.error(e);
                        setRefreshError(e.message);
                      });
                  }
                : undefined
            }
            editMetrics={editMetrics}
            notebookUrl={`/experiments/notebook/${snapshot?.id}`}
            notebookFilename={experiment.trackingKey}
            queries={
              latest && latest.status !== "error" && latest.queries
                ? latest.queries
                : snapshot?.queries
            }
            queryError={snapshot?.error}
            supportsNotebooks={!!datasource?.settings?.notebookRunQuery}
            hasData={hasData}
            metrics={useMemo(() => {
              const metricMap = new Map<string, ExperimentMetricInterface>();
              const allBaseMetrics = [...metrics, ...factMetrics];
              allBaseMetrics.forEach((metric) =>
                metricMap.set(metric.id, metric),
              );
              const factTableMap = new Map(
                factTables.map((table) => [table.id, table]),
              );

              // Expand slice metrics and add them to the map
              expandAllSliceMetricsInMap({
                metricMap,
                factTableMap,
                experiment,
                metricGroups,
              });

              return getAllExpandedMetricIdsFromExperiment({
                exp: experiment,
                expandedMetricMap: metricMap,
                includeActivationMetric: false,
                metricGroups,
              });
            }, [experiment, metrics, factMetrics, factTables, metricGroups])}
            results={analysis?.results}
            variations={variations}
            trackingKey={experiment.trackingKey}
            dimension={dimension}
            project={experiment.project}
          />
        </Flex>
      </Flex>

      {filteredMetrics.length < allMetrics.length && (
        <Box mt="2">
          <Text>
            Showing {filteredMetrics.length} of {allMetrics.length} metrics
          </Text>
        </Box>
      )}

      {refreshError && (
        <>
          <Callout status="error" mt="2">
            <strong>Error updating data: </strong> {refreshError}
          </Callout>
          {isExperimentIncludedInIncrementalRefresh && (
            <Box mt="2" mb="2" style={{ color: "var(--color-text-low)" }}>
              <Text size="1">
                If this error persists, you can try disabling Incremental
                Refresh for this experiment by{" "}
                <Link onClick={handleDisableIncrementalRefresh}>
                  clicking here
                </Link>
                .
              </Text>
            </Box>
          )}
        </>
      )}
      {queriesModalOpen &&
        latest &&
        (status === "failed" || status === "partially-succeeded") && (
          <AsyncQueriesModal
            close={() => setQueriesModalOpen(false)}
            queries={latest.queries.map((q) => q.query)}
            savedQueries={[]}
            error={latest.error}
          />
        )}
    </Box>
  );
}<|MERGE_RESOLUTION|>--- conflicted
+++ resolved
@@ -1,20 +1,10 @@
-<<<<<<< HEAD
-import { ExperimentInterfaceStringDates } from "back-end/types/experiment";
-import { FactTableColumnType } from "back-end/types/fact-table";
+import { ExperimentInterfaceStringDates } from "shared/types/experiment";
+import { FactTableColumnType } from "shared/types/fact-table";
 import React, { useMemo, useState } from "react";
-import { OrganizationSettings } from "back-end/types/organization";
-import { ExperimentSnapshotInterface } from "back-end/types/experiment-snapshot";
-import { DifferenceType, StatsEngine } from "back-end/types/stats";
-import { Box, Flex, Text, Separator } from "@radix-ui/themes";
-=======
-import { ExperimentInterfaceStringDates } from "shared/types/experiment";
-import { FaDatabase, FaExclamationTriangle } from "react-icons/fa";
-import React, { useMemo, useState } from "react";
+import { OrganizationSettings } from "shared/types/organization";
 import { ExperimentSnapshotInterface } from "shared/types/experiment-snapshot";
 import { DifferenceType, StatsEngine } from "shared/types/stats";
-import clsx from "clsx";
-import { Box, Text } from "@radix-ui/themes";
->>>>>>> 626bef34
+import { Box, Flex, Text, Separator } from "@radix-ui/themes";
 import {
   expandMetricGroups,
   getAllMetricIdsFromExperiment,
@@ -24,18 +14,14 @@
   expandAllSliceMetricsInMap,
   ExperimentMetricInterface,
 } from "shared/experiments";
-<<<<<<< HEAD
 import { getSnapshotAnalysis } from "shared/util";
-import { MetricGroupInterface } from "back-end/types/metric-groups";
+import { MetricGroupInterface } from "shared/types/metric-groups";
 import { getValidDate } from "shared/dates";
 import {
   DEFAULT_P_VALUE_THRESHOLD,
   DEFAULT_SEQUENTIAL_TESTING_TUNING_PARAMETER,
   DEFAULT_STATS_ENGINE,
 } from "shared/constants";
-=======
-import { ExperimentSnapshotReportArgs } from "shared/types/report";
->>>>>>> 626bef34
 import { startCase } from "lodash";
 import { useDefinitions } from "@/services/DefinitionsContext";
 import ResultMoreMenu from "@/components/Experiment/ResultMoreMenu";
