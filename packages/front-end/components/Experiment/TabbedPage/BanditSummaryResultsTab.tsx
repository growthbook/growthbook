import { ExperimentInterfaceStringDates } from "back-end/types/experiment";
import React, { useEffect, useState } from "react";
import { LiaChartLineSolid } from "react-icons/lia";
import { TbChartAreaLineFilled } from "react-icons/tb";
import { useLocalStorage } from "@/hooks/useLocalStorage";
import BanditSummaryTable from "@/components/Experiment/BanditSummaryTable";
import { useDefinitions } from "@/services/DefinitionsContext";
import { getRenderLabelColumn } from "@/components/Experiment/CompactResults";
import BanditDateGraph from "@/components/Experiment/BanditDateGraph";
import ButtonSelectField from "@/components/Forms/ButtonSelectField";
import BanditUpdateStatus from "@/components/Experiment/TabbedPage/BanditUpdateStatus";
import PhaseSelector from "@/components/Experiment/PhaseSelector";
import { GBCuped } from "@/components/Icons";
import Callout from "@/components/Radix/Callout";

export interface Props {
  experiment: ExperimentInterfaceStringDates;
  mutate: () => void;
  isTabActive?: boolean;
}

export default function BanditSummaryResultsTab({
  experiment,
  mutate,
  isTabActive,
}: Props) {
  const { getExperimentMetricById } = useDefinitions();

  const [chartMode, setChartMode] = useLocalStorage<
    "values" | "probabilities" | "weights"
  >(`banditSummaryResultsChartMode__${experiment.id}`, "values");
  const [chartType, setChartType] = useLocalStorage<"area" | "line">(
    `banditSummaryResultsChartType__${experiment.id}`,
    "line"
  );
  const numPhases = experiment.phases.length;
  const [phase, setPhase] = useState<number>(experiment.phases.length - 1);
  const isCurrentPhase = phase === experiment.phases.length - 1;

  useEffect(() => {
    setPhase(numPhases - 1);
  }, [numPhases, setPhase]);

<<<<<<< HEAD
  const mid = experiment.goalMetrics[0];
  const { getExperimentMetricById } = useDefinitions();
  const metric = getExperimentMetricById(mid);
=======
  const mid = experiment?.goalMetrics?.[0];
  const metric = getExperimentMetricById(mid ?? "");

  if (!metric) {
    return (
      <Callout status="warning" mx="3" mb="2">
        No metric was set for this Bandit.
      </Callout>
    );
  }

>>>>>>> 9799119c
  const phaseObj = experiment.phases[phase];

  const showVisualizations = (phaseObj?.banditEvents?.length ?? 0) > 0;

  return (
    <>
      <div className="d-flex mt-4 mb-3 align-items-end">
        <h3 className="mb-0">Bandit Leaderboard</h3>
        <div className="flex-1" />
        <div style={{ marginBottom: -5 }}>
          <PhaseSelector phase={phase} setPhase={setPhase} isBandit={true} />
        </div>
      </div>
      <div className="box pt-3">
        {experiment.status === "draft" && (
          <Callout status="info" mx="3" mb="2">
            Your experiment is still in a <strong>draft</strong> state. You must
            start the experiment first before seeing results.
          </Callout>
        )}

        {isCurrentPhase &&
        experiment.status === "running" &&
        experiment.banditStage === "explore" ? (
          <Callout status="info" mx="3" mb="2">
            This Bandit is still in its <strong>Exploratory</strong> stage.
            Please wait a little while longer before variation weights update.
          </Callout>
        ) : null}
        {isCurrentPhase &&
        experiment.status === "running" &&
        !phaseObj?.banditEvents?.length ? (
          <Callout status="info" mx="3" mb="2">
            No data yet.
          </Callout>
        ) : null}
        {!isCurrentPhase && !phaseObj?.banditEvents?.length ? (
          <Callout status="info" mx="3" mb="2">
            No data available for this phase.
          </Callout>
        ) : null}

        {showVisualizations && (
          <>
            <div className="d-flex mx-3 align-items-center">
              <div className="h4 mb-0">
                {metric
                  ? getRenderLabelColumn(false, "bayesian")("", metric)
                  : null}
              </div>
              <div className="flex-1" />
              {experiment.regressionAdjustmentEnabled && (
                <div
                  className="d-inline-block text-muted text-right mr-1 user-select-none mr-4"
                  style={{ maxWidth: 130, fontSize: "0.8em" }}
                >
                  <span className="font-weight-bold">
                    <GBCuped size={13} /> CUPED:
                  </span>{" "}
                  <span className="">Enabled</span>
                </div>
              )}
              {isCurrentPhase && (
                <div className="d-flex align-items-center">
                  <BanditUpdateStatus experiment={experiment} mutate={mutate} />
                </div>
              )}
            </div>
            <BanditSummaryTable
              experiment={experiment}
              metric={metric}
              phase={phase}
              isTabActive={!!isTabActive}
            />
          </>
        )}
      </div>

      {showVisualizations && (
        <>
          <h3 className="mt-4 mb-3">Variation Performance over Time</h3>
          <div className="box px-3 py-2">
            <div className="d-flex mb-4 pb-2">
              <div>
                <label className="uppercase-title">Chart</label>
                <ButtonSelectField
                  value={chartMode}
                  setValue={(v) => setChartMode(v)}
                  options={[
                    {
                      label: "Cumulative Variation Means",
                      value: "values",
                    },
                    {
                      label: "Probability of Winning",
                      value: "probabilities",
                    },
                    {
                      label: "Variation Weights",
                      value: "weights",
                    },
                  ]}
                />
              </div>
              {chartMode !== "values" && (
                <div className="ml-4">
                  <label className="uppercase-title">Chart type</label>
                  <ButtonSelectField
                    value={chartType}
                    setValue={(v) => setChartType(v)}
                    options={[
                      {
                        label: <LiaChartLineSolid size={20} />,
                        value: "line",
                      },
                      {
                        label: <TbChartAreaLineFilled size={20} />,
                        value: "area",
                      },
                    ]}
                  />
                </div>
              )}
            </div>
            <BanditDateGraph
              experiment={experiment}
              metric={metric}
              phase={phase}
              label={
                chartMode === "values"
                  ? undefined
                  : chartMode === "probabilities"
                  ? "Probability of Winning"
                  : "Variation Weight"
              }
              mode={chartMode}
              type={chartMode === "values" ? "line" : chartType}
            />
          </div>
        </>
      )}
    </>
  );
}<|MERGE_RESOLUTION|>--- conflicted
+++ resolved
@@ -41,11 +41,6 @@
     setPhase(numPhases - 1);
   }, [numPhases, setPhase]);
 
-<<<<<<< HEAD
-  const mid = experiment.goalMetrics[0];
-  const { getExperimentMetricById } = useDefinitions();
-  const metric = getExperimentMetricById(mid);
-=======
   const mid = experiment?.goalMetrics?.[0];
   const metric = getExperimentMetricById(mid ?? "");
 
@@ -57,7 +52,6 @@
     );
   }
 
->>>>>>> 9799119c
   const phaseObj = experiment.phases[phase];
 
   const showVisualizations = (phaseObj?.banditEvents?.length ?? 0) > 0;
