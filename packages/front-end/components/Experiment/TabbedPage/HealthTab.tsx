import { ExperimentInterfaceStringDates } from "back-end/types/experiment";
import { useCallback, useEffect, useState } from "react";
import Link from "next/link";
import SRMDrawer from "@/components/HealthTab/SRMDrawer";
import MultipleExposuresDrawer from "@/components/HealthTab/MultipleExposuresDrawer";
import { useUser } from "@/services/UserContext";
import usePermissions from "@/hooks/usePermissions";
import useOrgSettings from "@/hooks/useOrgSettings";
import Button from "@/components/Button";
import TrafficCard from "@/components/HealthTab/TrafficCard";
import { IssueTags, IssueValue } from "@/components/HealthTab/IssueTags";
import LoadingSpinner from "@/components/LoadingSpinner";
import { useDefinitions } from "@/services/DefinitionsContext";
import track from "@/services/track";
import { useSnapshot } from "@/components/Experiment/SnapshotProvider";
import usePermissionsUtil from "@/hooks/usePermissionsUtils";
import {
  HealthTabConfigParams,
  HealthTabOnboardingModal,
} from "./HealthTabOnboardingModal";

const noExposureQueryMessage =
  "The health tab only works when your experiment has an Exposure Assignment Table. On the Results tab, click Analysis Settings and ensure you have selected the correct Exposure Assignment Table.";

export interface Props {
  experiment: ExperimentInterfaceStringDates;
  onDrawerNotify: () => void;
  onSnapshotUpdate: () => void;
  resetResultsSettings: () => void;
}

export default function HealthTab({
  experiment,
  onDrawerNotify,
  onSnapshotUpdate,
  resetResultsSettings,
}: Props) {
  const {
    error,
    snapshot,
    phase,
    mutateSnapshot,
    setAnalysisSettings,
  } = useSnapshot();
  const { runHealthTrafficQuery } = useOrgSettings();
  const { refreshOrganization } = useUser();
  const permissions = usePermissions();
  const permissionsUtil = usePermissionsUtil();
  const { getDatasourceById } = useDefinitions();
  const datasource = getDatasourceById(experiment.datasource);

  const exposureQuery = datasource?.settings.queries?.exposure?.find(
    (e) => e.id === experiment.exposureQueryId
  );

  const hasPermissionToConfigHealthTag =
    (datasource &&
      permissions.check("organizationSettings") &&
<<<<<<< HEAD
      permissionsUtil.canRunDataSourceQueries(datasource) &&
      permissions.check("editDatasourceSettings", datasource.projects || [])) ||
=======
      permissions.check("runQueries", datasource.projects) &&
      permissionsUtil.canUpdateDataSourceSettings(datasource)) ||
>>>>>>> b699163b
    false;
  const [healthIssues, setHealthIssues] = useState<IssueValue[]>([]);
  const [setupModalOpen, setSetupModalOpen] = useState<boolean>(false);
  const [loading, setLoading] = useState<boolean>(false);

  const healthTabConfigParams: HealthTabConfigParams = {
    experiment,
    phase,
    refreshOrganization,
    mutateSnapshot,
    setAnalysisSettings,
    setLoading,
    resetResultsSettings,
  };

  // Clean up notification counter & health issues before unmounting
  useEffect(() => {
    return () => {
      onSnapshotUpdate();
      setHealthIssues([]);
    };
  }, [snapshot, onSnapshotUpdate]);

  const handleDrawerNotify = useCallback(
    (issue: IssueValue) => {
      setHealthIssues((prev) => {
        const issueSet: Set<IssueValue> = new Set([...prev, issue]);
        return [...issueSet];
      });
      onDrawerNotify();
    },
    [onDrawerNotify]
  );

  // If org has the health tab turned to off and has no data, prompt set up if the
  // datasource and exposure query are present
  if (
    !runHealthTrafficQuery &&
    !snapshot?.health?.traffic.dimension?.dim_exposure_date
  ) {
    // If for some reason the datasource and exposure query are missing, then we should
    // not show the onboarding flow as there are other problems with this experiment
    if (!datasource || !exposureQuery) {
      return (
        <div className="alert alert-info mt-3 d-flex">
          {noExposureQueryMessage}
        </div>
      );
    }
    return (
      <div className="alert alert-info mt-3 d-flex">
        {runHealthTrafficQuery === undefined
          ? "Welcome to the new health tab! You can use this tab to view experiment traffic over time, perform balance checks, and check for multiple exposures. To get started, "
          : "Health queries are disabled in your Organization Settings. To enable them and set up the health tab, "}
        {hasPermissionToConfigHealthTag ? (
          <>
            click the button on the right.
            <Button
              className="mt-2 mb-2 ml-auto"
              style={{ width: "200px" }}
              onClick={async () => {
                track("Health Tab Onboarding Opened", { source: "health-tab" });
                setSetupModalOpen(true);
              }}
            >
              Set up Health Tab
            </Button>
            {setupModalOpen ? (
              <HealthTabOnboardingModal
                open={setupModalOpen}
                close={() => setSetupModalOpen(false)}
                dataSource={datasource}
                exposureQuery={exposureQuery}
                healthTabOnboardingPurpose={"setup"}
                healthTabConfigParams={healthTabConfigParams}
              />
            ) : null}
          </>
        ) : (
          "ask an admin in your organization to navigate to any experiment health tab and follow the onboarding process."
        )}
      </div>
    );
  }

  if (error) {
    return <div className="alert alert-danger">{error.message}</div>;
  }

  if (snapshot?.health?.traffic.error === "TOO_MANY_ROWS") {
    return (
      <div className="alert alert-danger mt-3">
        Please update your{" "}
        <Link href={`/datasources/${experiment.datasource}`}>
          Datasource Settings
        </Link>{" "}
        to return fewer dimension slices per dimension or select fewer
        dimensions to use in traffic breakdowns. For more advice, see the
        documentation on the Health Tab{" "}
        <a href="https://docs.growthbook.io/app/experiment-results#adding-dimensions-to-health-tab">
          here
        </a>
        .
      </div>
    );
  }

  if (snapshot?.health?.traffic.error === "NO_ROWS_IN_UNIT_QUERY") {
    return (
      <div className="alert alert-info mt-3">
        No data found. It is likely there are no units in your experiment yet.
      </div>
    );
  }

  if (snapshot?.health?.traffic.error) {
    return (
      <div className="alert alert-info mt-3">
        There was an error running the query for health tab:{" "}
        {snapshot?.health?.traffic.error}.
      </div>
    );
  }

  if (!snapshot?.health?.traffic.dimension?.dim_exposure_date) {
    if (loading) {
      return (
        <div className="alert alert-info mt-3">
          <LoadingSpinner /> Snapshot refreshing, health data loading...
        </div>
      );
    }
    if (!datasource || !exposureQuery) {
      return (
        <div className="alert alert-info mt-3">
          {noExposureQueryMessage}
          {
            " Then, next time you update results, the health tab will be available."
          }
        </div>
      );
    }
    return (
      <div className="alert alert-info mt-3">
        Please return to the results page and run a query to see health data.
      </div>
    );
  }

  const totalUsers = snapshot?.health?.traffic?.overall?.variationUnits?.reduce(
    (acc, a) => acc + a,
    0
  );

  const traffic = snapshot.health.traffic;

  const phaseObj = experiment.phases?.[phase];

  const variations = experiment.variations.map((v, i) => {
    return {
      id: v.key || i + "",
      name: v.name,
      weight: phaseObj?.variationWeights?.[i] || 0,
    };
  });

  return (
    <div className="mt-4">
      <IssueTags issues={healthIssues} />
      <TrafficCard traffic={traffic} variations={variations} />
      <div id={"balanceCheck"} style={{ scrollMarginTop: "100px" }}>
        <SRMDrawer
          traffic={traffic}
          variations={variations}
          totalUsers={totalUsers}
          onNotify={handleDrawerNotify}
          dataSource={datasource}
          exposureQuery={exposureQuery}
          healthTabConfigParams={healthTabConfigParams}
        />
      </div>

      <div className="row">
        <div
          className="col-8"
          id="multipleExposures"
          style={{ scrollMarginTop: "100px" }}
        >
          <MultipleExposuresDrawer
            totalUsers={totalUsers}
            onNotify={handleDrawerNotify}
          />
        </div>
      </div>
    </div>
  );
}<|MERGE_RESOLUTION|>--- conflicted
+++ resolved
@@ -56,13 +56,8 @@
   const hasPermissionToConfigHealthTag =
     (datasource &&
       permissions.check("organizationSettings") &&
-<<<<<<< HEAD
-      permissionsUtil.canRunDataSourceQueries(datasource) &&
-      permissions.check("editDatasourceSettings", datasource.projects || [])) ||
-=======
-      permissions.check("runQueries", datasource.projects) &&
+      permissionsUtil.canRunHealthQueries(datasource) &&
       permissionsUtil.canUpdateDataSourceSettings(datasource)) ||
->>>>>>> b699163b
     false;
   const [healthIssues, setHealthIssues] = useState<IssueValue[]>([]);
   const [setupModalOpen, setSetupModalOpen] = useState<boolean>(false);
