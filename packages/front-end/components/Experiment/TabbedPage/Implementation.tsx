import {
  ExperimentInterfaceStringDates,
  LinkedFeatureInfo,
} from "back-end/types/experiment";
import { VisualChangesetInterface } from "back-end/types/visual-changeset";
<<<<<<< HEAD
import { FaPlusCircle } from "react-icons/fa";
import usePermissions from "@/hooks/usePermissions";
import { VisualChangesetTable } from "@/components/Experiment/VisualChangesetTable";
import LinkedFeatureFlag from "@/components/Experiment/LinkedFeatureFlag";
import track from "@/services/track";
import AddLinkedChangesBanner from "@/components/Experiment/AddLinkedChangesBanner";
=======
import { SDKConnectionInterface } from "back-end/types/sdk-connection";
import { URLRedirectInterface } from "back-end/types/url-redirect";
import usePermissions from "@/hooks/usePermissions";
import { StartExperimentBanner } from "@/components/Experiment/StartExperimentBanner";
import AddLinkedChanges from "@/components/Experiment/LinkedChanges/AddLinkedChanges";
import RedirectLinkedChanges from "@/components/Experiment/LinkedChanges/RedirectLinkedChanges";
import FeatureLinkedChanges from "@/components/Experiment/LinkedChanges/FeatureLinkedChanges";
import VisualLinkedChanges from "@/components/Experiment/LinkedChanges/VisualLinkedChanges";
import { ExperimentTab } from "@/components/Experiment/TabbedPage";
>>>>>>> d61d210e
import TargetingInfo from "./TargetingInfo";

export interface Props {
  experiment: ExperimentInterfaceStringDates;
  visualChangesets: VisualChangesetInterface[];
  urlRedirects: URLRedirectInterface[];
  mutate: () => void;
  editTargeting?: (() => void) | null;
  setFeatureModal: (open: boolean) => void;
  setVisualEditorModal: (open: boolean) => void;
  setUrlRedirectModal: (open: boolean) => void;
  linkedFeatures: LinkedFeatureInfo[];
}

export default function Implementation({
  experiment,
  visualChangesets,
  urlRedirects,
  mutate,
  editTargeting,
  setFeatureModal,
  setVisualEditorModal,
  setUrlRedirectModal,
  linkedFeatures,
}: Props) {
  const phases = experiment.phases || [];

  const permissions = usePermissions();

  const canCreateAnalyses = permissions.check(
    "createAnalyses",
    experiment.project
  );
  const canEditExperiment = !experiment.archived && canCreateAnalyses;

  const hasVisualEditorPermission =
    canEditExperiment &&
    permissions.check("runExperiments", experiment.project, []);

  const canAddLinkedChanges =
    hasVisualEditorPermission && experiment.status === "draft";

  const hasLinkedChanges =
    experiment.hasVisualChangesets ||
    linkedFeatures.length > 0 ||
    experiment.hasURLRedirects;

  if (!hasLinkedChanges) {
    if (experiment.status === "draft") {
      return (
<<<<<<< HEAD
        <AddLinkedChangesBanner
          experiment={experiment}
          numLinkedChanges={0}
          setFeatureModal={setFeatureModal}
          setVisualEditorModal={setVisualEditorModal}
        />
=======
        <>
          <AddLinkedChanges
            experiment={experiment}
            numLinkedChanges={0}
            setFeatureModal={setFeatureModal}
            setVisualEditorModal={setVisualEditorModal}
            setUrlRedirectModal={setUrlRedirectModal}
          />
          <div className="mt-1">
            {/* TODO: Pipe through redirects */}
            <StartExperimentBanner
              experiment={experiment}
              mutateExperiment={mutate}
              linkedFeatures={linkedFeatures}
              visualChangesets={visualChangesets}
              onStart={() => setTab("results")}
              editTargeting={editTargeting}
              connections={connections}
              className="appbox p-4"
            />
          </div>
        </>
>>>>>>> d61d210e
      );
    }
    return (
      <div className="alert alert-info mb-0">
        This experiment has no directly linked feature flag, visual editor
        changes, or redirects. Randomization, targeting, and implementation is
        either being managed by an external system or via legacy Feature Flags
        in GrowthBook.
      </div>
    );
  }

  return (
    <div className="mb-4">
      <div className="pl-1 mb-3">
        <h2>Implementation</h2>
      </div>
      <VisualLinkedChanges
        setVisualEditorModal={setVisualEditorModal}
        visualChangesets={visualChangesets}
        canAddChanges={canAddLinkedChanges}
        canEditVisualChangesets={hasVisualEditorPermission}
        mutate={mutate}
        experiment={experiment}
      />
      <FeatureLinkedChanges
        setFeatureModal={setFeatureModal}
        linkedFeatures={linkedFeatures}
        experiment={experiment}
        canAddChanges={canAddLinkedChanges}
      />
      <RedirectLinkedChanges
        setUrlRedirectModal={setUrlRedirectModal}
        urlRedirects={urlRedirects}
        experiment={experiment}
        canAddChanges={canAddLinkedChanges}
        mutate={mutate}
      />
      <AddLinkedChanges
        experiment={experiment}
        numLinkedChanges={0}
        hasLinkedFeatures={linkedFeatures.length > 0}
        setFeatureModal={setFeatureModal}
        setVisualEditorModal={setVisualEditorModal}
        setUrlRedirectModal={setUrlRedirectModal}
      />
      {hasLinkedChanges && (
        <div className="appbox p-3 h-100 mb-4">
          <TargetingInfo
            experiment={experiment}
            editTargeting={editTargeting}
            phaseIndex={phases.length - 1}
            horizontalView
          />
        </div>
<<<<<<< HEAD
        {hasLinkedChanges && (
          <div className="col-md-4 col-lg-4 col-12 mb-3">
            <div className="appbox p-3 h-100 mb-0">
              <TargetingInfo
                experiment={experiment}
                editTargeting={editTargeting}
                phaseIndex={phases.length - 1}
              />
            </div>
          </div>
        )}
      </div>
=======
      )}

      {experiment.status === "draft" && (
        <div className="mt-1">
          {/* TODO: Pipe through redirects */}
          <StartExperimentBanner
            experiment={experiment}
            mutateExperiment={mutate}
            linkedFeatures={linkedFeatures}
            visualChangesets={visualChangesets}
            onStart={() => setTab("results")}
            editTargeting={editTargeting}
            connections={connections}
            className="appbox p-4"
          />
        </div>
      )}
>>>>>>> d61d210e
    </div>
  );
}<|MERGE_RESOLUTION|>--- conflicted
+++ resolved
@@ -3,24 +3,12 @@
   LinkedFeatureInfo,
 } from "back-end/types/experiment";
 import { VisualChangesetInterface } from "back-end/types/visual-changeset";
-<<<<<<< HEAD
-import { FaPlusCircle } from "react-icons/fa";
+import { URLRedirectInterface } from "@back-end/types/url-redirect";
 import usePermissions from "@/hooks/usePermissions";
-import { VisualChangesetTable } from "@/components/Experiment/VisualChangesetTable";
-import LinkedFeatureFlag from "@/components/Experiment/LinkedFeatureFlag";
-import track from "@/services/track";
-import AddLinkedChangesBanner from "@/components/Experiment/AddLinkedChangesBanner";
-=======
-import { SDKConnectionInterface } from "back-end/types/sdk-connection";
-import { URLRedirectInterface } from "back-end/types/url-redirect";
-import usePermissions from "@/hooks/usePermissions";
-import { StartExperimentBanner } from "@/components/Experiment/StartExperimentBanner";
 import AddLinkedChanges from "@/components/Experiment/LinkedChanges/AddLinkedChanges";
 import RedirectLinkedChanges from "@/components/Experiment/LinkedChanges/RedirectLinkedChanges";
 import FeatureLinkedChanges from "@/components/Experiment/LinkedChanges/FeatureLinkedChanges";
 import VisualLinkedChanges from "@/components/Experiment/LinkedChanges/VisualLinkedChanges";
-import { ExperimentTab } from "@/components/Experiment/TabbedPage";
->>>>>>> d61d210e
 import TargetingInfo from "./TargetingInfo";
 
 export interface Props {
@@ -71,37 +59,13 @@
   if (!hasLinkedChanges) {
     if (experiment.status === "draft") {
       return (
-<<<<<<< HEAD
-        <AddLinkedChangesBanner
+        <AddLinkedChanges
           experiment={experiment}
           numLinkedChanges={0}
           setFeatureModal={setFeatureModal}
           setVisualEditorModal={setVisualEditorModal}
+          setUrlRedirectModal={setUrlRedirectModal}
         />
-=======
-        <>
-          <AddLinkedChanges
-            experiment={experiment}
-            numLinkedChanges={0}
-            setFeatureModal={setFeatureModal}
-            setVisualEditorModal={setVisualEditorModal}
-            setUrlRedirectModal={setUrlRedirectModal}
-          />
-          <div className="mt-1">
-            {/* TODO: Pipe through redirects */}
-            <StartExperimentBanner
-              experiment={experiment}
-              mutateExperiment={mutate}
-              linkedFeatures={linkedFeatures}
-              visualChangesets={visualChangesets}
-              onStart={() => setTab("results")}
-              editTargeting={editTargeting}
-              connections={connections}
-              className="appbox p-4"
-            />
-          </div>
-        </>
->>>>>>> d61d210e
       );
     }
     return (
@@ -157,38 +121,7 @@
             horizontalView
           />
         </div>
-<<<<<<< HEAD
-        {hasLinkedChanges && (
-          <div className="col-md-4 col-lg-4 col-12 mb-3">
-            <div className="appbox p-3 h-100 mb-0">
-              <TargetingInfo
-                experiment={experiment}
-                editTargeting={editTargeting}
-                phaseIndex={phases.length - 1}
-              />
-            </div>
-          </div>
-        )}
-      </div>
-=======
       )}
-
-      {experiment.status === "draft" && (
-        <div className="mt-1">
-          {/* TODO: Pipe through redirects */}
-          <StartExperimentBanner
-            experiment={experiment}
-            mutateExperiment={mutate}
-            linkedFeatures={linkedFeatures}
-            visualChangesets={visualChangesets}
-            onStart={() => setTab("results")}
-            editTargeting={editTargeting}
-            connections={connections}
-            className="appbox p-4"
-          />
-        </div>
-      )}
->>>>>>> d61d210e
     </div>
   );
 }