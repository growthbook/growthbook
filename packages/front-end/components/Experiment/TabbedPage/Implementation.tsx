import { ExperimentInterfaceStringDates } from "back-end/types/experiment";
import { VisualChangesetInterface } from "back-end/types/visual-changeset";
import { FaPlusCircle } from "react-icons/fa";
import { SDKConnectionInterface } from "back-end/types/sdk-connection";
import usePermissions from "@/hooks/usePermissions";
import { VisualChangesetTable } from "@/components/Experiment/VisualChangesetTable";
import LinkedFeatureFlag from "@/components/Experiment/LinkedFeatureFlag";
import track from "@/services/track";
import { StartExperimentBanner } from "../StartExperimentBanner";
import AddLinkedChangesBanner from "../AddLinkedChangesBanner";
<<<<<<< HEAD
=======
import { useSnapshot } from "../SnapshotProvider";
import TargetingInfo from "./TargetingInfo";
>>>>>>> 16b99b41
import { ExperimentTab, LinkedFeature } from ".";

export interface Props {
  experiment: ExperimentInterfaceStringDates;
  visualChangesets: VisualChangesetInterface[];
  mutate: () => void;
  editTargeting?: (() => void) | null;
  setFeatureModal: (open: boolean) => void;
  setVisualEditorModal: (open: boolean) => void;
  linkedFeatures: LinkedFeature[];
  legacyFeatures: LinkedFeature[];
  mutateFeatures: () => void;
  setTab: (tab: ExperimentTab) => void;
  connections: SDKConnectionInterface[];
}

export default function Implementation({
  experiment,
  visualChangesets,
  mutate,
  editTargeting,
  setFeatureModal,
  setVisualEditorModal,
  mutateFeatures,
  linkedFeatures,
  legacyFeatures,
  setTab,
  connections,
}: Props) {
<<<<<<< HEAD
  const phases = experiment.phases || [];
  const phase = phases[phases.length - 1] as
    | undefined
    | ExperimentPhaseStringDates;
  const hasNamespace = phase?.namespace && phase.namespace.enabled;
  const namespaceRange = hasNamespace
    ? phase.namespace.range[1] - phase.namespace.range[0]
    : 1;

  const percentFormatter = new Intl.NumberFormat(undefined, {
    style: "percent",
    maximumFractionDigits: 2,
  });
=======
  const { phase: phaseIndex } = useSnapshot();
>>>>>>> 16b99b41

  const permissions = usePermissions();

  const canCreateAnalyses = permissions.check(
    "createAnalyses",
    experiment.project
  );
  const canEditExperiment = !experiment.archived && canCreateAnalyses;

  const hasVisualEditorPermission =
    canEditExperiment &&
    permissions.check("runExperiments", experiment.project, []);

  const hasLinkedChanges =
    visualChangesets.length > 0 || linkedFeatures.length > 0;
  const hasAnyChanges = hasLinkedChanges || legacyFeatures.length > 0;

  if (!hasAnyChanges) {
    if (experiment.status === "draft") {
      return (
        <>
          <AddLinkedChangesBanner
            experiment={experiment}
            numLinkedChanges={0}
            setFeatureModal={setFeatureModal}
            setVisualEditorModal={setVisualEditorModal}
          />
          <div className="mt-1">
            <StartExperimentBanner
              experiment={experiment}
              mutateExperiment={mutate}
              linkedFeatures={linkedFeatures}
              visualChangesets={visualChangesets}
              onStart={() => setTab("results")}
              editTargeting={editTargeting}
              connections={connections}
              className="appbox p-4"
            />
          </div>
        </>
      );
    }
    return (
      <div className="alert alert-info mb-0">
        This experiment has no feature flag or visual editor changes which are
        managed within the GrowthBook app. Randomization and targeting is likely
        managed manually or by an external service.
      </div>
    );
  }

  return (
    <div className="mb-4">
      <div className="pl-1 mb-3">
        <h2>Implementation</h2>
      </div>
      <div className="row">
        <div className={hasLinkedChanges ? "col-md-8 col-12 mb-3" : "col"}>
          <div className="appbox p-3 h-100 mb-0">
            {(experiment.status === "draft" || linkedFeatures.length > 0) && (
              <div className="mb-4">
                <div className="h4 mb-2">
                  Linked Features{" "}
                  <small className="text-muted">
                    ({linkedFeatures.length})
                  </small>
                </div>
                {linkedFeatures.map(({ feature, rules }, i) => (
                  <LinkedFeatureFlag
                    feature={feature}
                    rules={rules}
                    experiment={experiment}
                    key={i}
                    mutateFeatures={mutateFeatures}
                  />
                ))}
                {experiment.status === "draft" && hasVisualEditorPermission && (
                  <button
                    className="btn btn-link"
                    type="button"
                    onClick={() => {
                      setFeatureModal(true);
                      track("Open linked feature modal", {
                        source: "linked-changes",
                        action: "add",
                      });
                    }}
                  >
                    <FaPlusCircle className="mr-1" />
                    Add Feature Flag
                  </button>
                )}
              </div>
            )}
            {(experiment.status === "draft" || visualChangesets.length > 0) && (
              <div>
                <div className="h4 mb-2">
                  Visual Editor Changes{" "}
                  <small className="text-muted">
                    ({visualChangesets.length})
                  </small>
                </div>
                <VisualChangesetTable
                  experiment={experiment}
                  visualChangesets={visualChangesets}
                  mutate={mutate}
                  canEditVisualChangesets={hasVisualEditorPermission}
                  setVisualEditorModal={setVisualEditorModal}
                />
              </div>
            )}
            {legacyFeatures.length > 0 && (
              <div className="mt-4">
                <div className="h4 mb-2">
                  Legacy Features{" "}
                  <small className="text-muted">
                    ({legacyFeatures.length})
                  </small>
                </div>
                <div className="alert alert-info">
                  These features have rules that reference this Experiment Key,
                  but contain their own targeting settings. Changes you make to
                  this experiment will have no effect on these features.
                </div>

                {legacyFeatures.map(({ feature, rules }, i) => (
                  <LinkedFeatureFlag
                    feature={feature}
                    rules={rules}
                    experiment={experiment}
                    key={i}
                    mutateFeatures={mutateFeatures}
                    open={false}
                  />
                ))}
              </div>
            )}
          </div>
        </div>
        {hasLinkedChanges && (
          <div className="col-md-4 col-lg-4 col-12 mb-3">
            <div className="appbox p-3 h-100 mb-0">
              <TargetingInfo
                experiment={experiment}
                editTargeting={editTargeting}
                phaseIndex={phaseIndex}
              />
            </div>
          </div>
        )}
      </div>

      {experiment.status === "draft" && (
        <div className="mt-1">
          <StartExperimentBanner
            experiment={experiment}
            mutateExperiment={mutate}
            linkedFeatures={linkedFeatures}
            visualChangesets={visualChangesets}
            onStart={() => setTab("results")}
            editTargeting={editTargeting}
            connections={connections}
            className="appbox p-4"
          />
        </div>
      )}
    </div>
  );
}<|MERGE_RESOLUTION|>--- conflicted
+++ resolved
@@ -8,11 +8,7 @@
 import track from "@/services/track";
 import { StartExperimentBanner } from "../StartExperimentBanner";
 import AddLinkedChangesBanner from "../AddLinkedChangesBanner";
-<<<<<<< HEAD
-=======
-import { useSnapshot } from "../SnapshotProvider";
 import TargetingInfo from "./TargetingInfo";
->>>>>>> 16b99b41
 import { ExperimentTab, LinkedFeature } from ".";
 
 export interface Props {
@@ -42,23 +38,7 @@
   setTab,
   connections,
 }: Props) {
-<<<<<<< HEAD
   const phases = experiment.phases || [];
-  const phase = phases[phases.length - 1] as
-    | undefined
-    | ExperimentPhaseStringDates;
-  const hasNamespace = phase?.namespace && phase.namespace.enabled;
-  const namespaceRange = hasNamespace
-    ? phase.namespace.range[1] - phase.namespace.range[0]
-    : 1;
-
-  const percentFormatter = new Intl.NumberFormat(undefined, {
-    style: "percent",
-    maximumFractionDigits: 2,
-  });
-=======
-  const { phase: phaseIndex } = useSnapshot();
->>>>>>> 16b99b41
 
   const permissions = usePermissions();
 
@@ -204,7 +184,7 @@
               <TargetingInfo
                 experiment={experiment}
                 editTargeting={editTargeting}
-                phaseIndex={phaseIndex}
+                phaseIndex={phases.length - 1}
               />
             </div>
           </div>
