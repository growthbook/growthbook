--- conflicted
+++ resolved
@@ -13,11 +13,7 @@
   setAdjustedPValuesOnResults,
   ExperimentTableRow,
   useRiskVariation,
-<<<<<<< HEAD
-  adjustCIs,
-=======
   setAdjustedCIs,
->>>>>>> ce30d6d1
 } from "@/services/experiments";
 import ResultsTable_old from "@/components/Experiment/ResultsTable_old";
 import usePValueThreshold from "@/hooks/usePValueThreshold";
@@ -83,11 +79,7 @@
     if (!ready) return [];
     if (pValueCorrection && statsEngine === "frequentist") {
       setAdjustedPValuesOnResults(results, metrics, pValueCorrection);
-<<<<<<< HEAD
-      adjustCIs(results, pValueThreshold);
-=======
       setAdjustedCIs(results, pValueThreshold);
->>>>>>> ce30d6d1
     }
     return Array.from(new Set(metrics.concat(guardrails || [])))
       .map((metricId) => {
