import React, { useEffect, useState } from "react";
import { ExperimentInterfaceStringDates } from "back-end/types/experiment";
import { useFieldArray, UseFormReturn } from "react-hook-form";
import { FaTimes } from "react-icons/fa";
import { DEFAULT_REGRESSION_ADJUSTMENT_DAYS } from "shared";
import { useDefinitions } from "@/services/DefinitionsContext";
import { useUser } from "@/services/UserContext";
import Toggle from "@/components/Forms/Toggle";
import useOrgSettings from "@/hooks/useOrgSettings";
import PremiumTooltip from "@/components/Marketing/PremiumTooltip";
import { GBCuped } from "@/components/Icons";
import SelectField from "../Forms/SelectField";
import Field from "../Forms/Field";
import { EditMetricsFormInterface } from "./EditMetricsForm";

export default function MetricsOverridesSelector({
  experiment,
  form,
  disabled,
  setHasMetricOverrideRiskError,
}: {
  experiment: ExperimentInterfaceStringDates;
  form: UseFormReturn<EditMetricsFormInterface>;
  disabled: boolean;
  setHasMetricOverrideRiskError: (boolean) => void;
}) {
  const [selectedMetricId, setSelectedMetricId] = useState<string>("");
  const { metrics: metricDefinitions } = useDefinitions();
  const settings = useOrgSettings();
  const { hasCommercialFeature } = useUser();

  const metrics = new Set(
    form.watch("metrics").concat(form.watch("guardrails"))
  );
  if (experiment.activationMetric) {
    metrics.add(experiment.activationMetric);
  }

  const metricOverrides = useFieldArray({
    control: form.control,
    name: "metricOverrides",
  });

  const usedMetrics = new Set(form.watch("metricOverrides").map((m) => m.id));
  const unusedMetrics = [...metrics].filter((m) => !usedMetrics.has(m));

  useEffect(() => {
    let hasRiskError = false;
    !disabled &&
      metricOverrides.fields.map((v, i) => {
        const mo = form.watch(`metricOverrides.${i}`);
        const metricDefinition = metricDefinitions.find(
          (md) => md.id === mo.id
        );
<<<<<<< HEAD
        if (!metricDefinition) return;

=======
        // @ts-expect-error TS(2345) If you come across this, please fix it!: Argument of type 'number | undefined' is not assig... Remove this comment to see the full error message
>>>>>>> 9523b3f7
        const loseRisk = isNaN(mo.loseRisk)
          ? // @ts-expect-error TS(2532) If you come across this, please fix it!: Object is possibly 'undefined'.
            metricDefinition.loseRisk
          : // @ts-expect-error TS(2532) If you come across this, please fix it!: Object is possibly 'undefined'.
            mo.loseRisk / 100;
        // @ts-expect-error TS(2345) If you come across this, please fix it!: Argument of type 'number | undefined' is not assig... Remove this comment to see the full error message
        const winRisk = isNaN(mo.winRisk)
          ? // @ts-expect-error TS(2532) If you come across this, please fix it!: Object is possibly 'undefined'.
            metricDefinition.winRisk
          : // @ts-expect-error TS(2532) If you come across this, please fix it!: Object is possibly 'undefined'.
            mo.winRisk / 100;
        // @ts-expect-error TS(2532) If you come across this, please fix it!: Object is possibly 'undefined'.
        if (loseRisk < winRisk) {
          hasRiskError = true;
        }
      });
    setHasMetricOverrideRiskError(hasRiskError);
  }, [
    disabled,
    metricDefinitions,
    metricOverrides,
    form,
    setHasMetricOverrideRiskError,
  ]);

  return (
    <div className="mb-3">
      {!disabled &&
        metricOverrides.fields.map((v, i) => {
          const mo = form.watch(`metricOverrides.${i}`);
          const metricDefinition = metricDefinitions.find(
            (md) => md.id === mo.id
          );

          const hasRegressionAdjustmentFeature = hasCommercialFeature(
            "regression-adjustment"
          );
          let regressionAdjustmentAvailableForMetric = true;
          let regressionAdjustmentAvailableForMetricReason = <></>;
          // @ts-expect-error TS(2532) If you come across this, please fix it!: Object is possibly 'undefined'.
          if (metricDefinition.denominator) {
            const denominator = metricDefinitions.find(
              // @ts-expect-error TS(2532) If you come across this, please fix it!: Object is possibly 'undefined'.
              (m) => m.id === metricDefinition.denominator
            );
            if (denominator?.type === "count") {
              regressionAdjustmentAvailableForMetric = false;
              regressionAdjustmentAvailableForMetricReason = (
                <>
                  Not available for ratio metrics with <em>count</em>{" "}
                  denominators.
                </>
              );
            }
          }
          // @ts-expect-error TS(2532) If you come across this, please fix it!: Object is possibly 'undefined'.
          if (metricDefinition.aggregation) {
            regressionAdjustmentAvailableForMetric = false;
            regressionAdjustmentAvailableForMetricReason = (
              <>Not available for metrics with custom aggregations.</>
            );
          }

          // @ts-expect-error TS(2345) If you come across this, please fix it!: Argument of type 'number | undefined' is not assig... Remove this comment to see the full error message
          const loseRisk = isNaN(mo.loseRisk)
            ? // @ts-expect-error TS(2532) If you come across this, please fix it!: Object is possibly 'undefined'.
              metricDefinition.loseRisk
            : // @ts-expect-error TS(2532) If you come across this, please fix it!: Object is possibly 'undefined'.
              mo.loseRisk / 100;
          // @ts-expect-error TS(2345) If you come across this, please fix it!: Argument of type 'number | undefined' is not assig... Remove this comment to see the full error message
          const winRisk = isNaN(mo.winRisk)
            ? // @ts-expect-error TS(2532) If you come across this, please fix it!: Object is possibly 'undefined'.
              metricDefinition.winRisk
            : // @ts-expect-error TS(2532) If you come across this, please fix it!: Object is possibly 'undefined'.
              mo.winRisk / 100;
          const riskError =
            // @ts-expect-error TS(2532) If you come across this, please fix it!: Object is possibly 'undefined'.
            loseRisk < winRisk
              ? "The acceptable risk percentage cannot be higher than the too risky percentage"
              : "";

          const regressionAdjustmentDaysHighlightColor =
            // @ts-expect-error TS(2532) If you come across this, please fix it!: Object is possibly 'undefined'.
            mo.regressionAdjustmentDays > 28 || mo.regressionAdjustmentDays < 7
              ? "#e27202"
              : "";
          const regressionAdjustmentDaysWarningMsg =
            // @ts-expect-error TS(2532) If you come across this, please fix it!: Object is possibly 'undefined'.
            mo.regressionAdjustmentDays > 28
              ? "Longer lookback periods can sometimes be useful, but also will reduce query performance and may incorporate less useful data"
              : // @ts-expect-error TS(2532) If you come across this, please fix it!: Object is possibly 'undefined'.
              mo.regressionAdjustmentDays < 7
              ? "Lookback periods under 7 days tend not to capture enough metric data to reduce variance and may be subject to weekly seasonality"
              : "";

          return (
            <div className="appbox px-3 pt-1 bg-light" key={i}>
              <div style={{ float: "right" }}>
                <a
                  href="#"
                  className="text-danger"
                  onClick={(e) => {
                    e.preventDefault();
                    metricOverrides.remove(i);
                  }}
                >
                  remove
                </a>
              </div>

              <div>
                <label className="mb-1">
                  <strong className="text-purple">
                    {/* @ts-expect-error TS(2532) If you come across this, please fix it!: Object is possibly 'undefined'. */}
                    {metricDefinition.name}
                  </strong>
                </label>

                <div className="row mt-1">
                  <div className="col mr-1">
                    <span className="uppercase-title">Conversion Window</span>
                  </div>
                  <div className="col ml-1">
                    <span className="uppercase-title">Risk Thresholds</span>{" "}
                    <span className="small text-muted">(Bayesian only)</span>
                  </div>
                </div>
                <div className="row">
                  <div className="col border m-1 mr-2 px-2 py-1 rounded">
                    <div className="row">
                      <div className="col">
                        <Field
                          label="Conversion Delay (hours)"
                          placeholder="default"
                          helpText={
                            <div className="text-right">
                              {/* @ts-expect-error TS(2532) If you come across this, please fix it!: Object is possibly 'undefined'. */}
                              default: {metricDefinition.conversionDelayHours}
                            </div>
                          }
                          labelClassName="small mb-1"
                          type="number"
                          containerClassName="mb-0 metric-override"
                          step="any"
                          {...form.register(
                            `metricOverrides.${i}.conversionDelayHours`,
                            { valueAsNumber: true }
                          )}
                        />
                      </div>
                      <div className="col">
                        <Field
                          label="Conversion Window (hours)"
                          placeholder="default"
                          helpText={
                            <div className="text-right">
                              {/* @ts-expect-error TS(2532) If you come across this, please fix it!: Object is possibly 'undefined'. */}
                              default: {metricDefinition.conversionWindowHours}{" "}
                            </div>
                          }
                          labelClassName="small mb-1"
                          type="number"
                          containerClassName="mb-0 metric-override"
                          min={0}
                          step="any"
                          {...form.register(
                            `metricOverrides.${i}.conversionWindowHours`,
                            { valueAsNumber: true }
                          )}
                        />
                      </div>
                    </div>
                  </div>
                  <div className="col border m-1 ml-2 px-2 py-1 rounded">
                    <div className="row">
                      <div className="col">
                        <Field
                          label="Acceptable risk under..."
                          placeholder="default"
                          helpText={
                            <div className="text-right">
                              {/* @ts-expect-error TS(2532) If you come across this, please fix it!: Object is possibly 'undefined'. */}
                              default: {(metricDefinition.winRisk || 0) * 100}%
                            </div>
                          }
                          append="%"
                          labelClassName="small mb-1"
                          type="number"
                          containerClassName="mb-0 metric-override"
                          min={0}
                          step="any"
                          {...form.register(`metricOverrides.${i}.winRisk`, {
                            valueAsNumber: true,
                          })}
                        />
                      </div>
                      <div className="col">
                        <Field
                          label="Too much risk over..."
                          placeholder="default"
                          helpText={
                            <div className="text-right">
                              {/* @ts-expect-error TS(2532) If you come across this, please fix it!: Object is possibly 'undefined'. */}
                              default: {(metricDefinition.loseRisk || 0) * 100}%
                            </div>
                          }
                          append="%"
                          labelClassName="small mb-1"
                          type="number"
                          containerClassName="mb-0 metric-override"
                          min={0}
                          step="any"
                          {...form.register(`metricOverrides.${i}.loseRisk`, {
                            valueAsNumber: true,
                          })}
                        />
                      </div>
                    </div>
                    {riskError && (
                      <div className="row">
                        <div className="col text-danger small">{riskError}</div>
                      </div>
                    )}
                  </div>
                </div>

                <div className="row mt-1">
                  <div className="col">
                    <PremiumTooltip commercialFeature="regression-adjustment">
                      <span className="uppercase-title">
                        <GBCuped size={14} /> Regression Adjustment (CUPED)
                      </span>
                    </PremiumTooltip>{" "}
                    <span className="small text-muted">(Frequentist only)</span>
                  </div>
                </div>

                <div className="row">
                  <div className="col border mx-1 mt-1 mb-2 px-2 py-1 rounded">
                    {regressionAdjustmentAvailableForMetric ? (
                      <>
                        <div className="form-inline my-1">
                          <input
                            type="checkbox"
                            className="form-check-input"
                            {...form.register(
                              `metricOverrides.${i}.regressionAdjustmentOverride`
                            )}
                            id={`toggle-regressionAdjustmentOverride_${i}`}
                            disabled={!hasRegressionAdjustmentFeature}
                          />
                          <label
                            className="small mr-1 cursor-pointer"
                            htmlFor={`toggle-regressionAdjustmentOverride_${i}`}
                          >
                            Override metric-level settings
                          </label>
                        </div>
                        <div
                          style={{
                            display: form.watch(
                              `metricOverrides.${i}.regressionAdjustmentOverride`
                            )
                              ? "block"
                              : "none",
                          }}
                        >
                          <div className="d-flex my-2 border-bottom"></div>
                          <div className="form-group mt-1 mb-2 mr-2 form-inline">
                            <label
                              className="small mr-1"
                              htmlFor={`toggle-regressionAdjustmentEnabled_${i}`}
                            >
                              Apply regression adjustment for this metric
                            </label>
                            <Toggle
                              id={`toggle-regressionAdjustmentEnabled_${i}`}
                              value={
                                !!form.watch(
                                  `metricOverrides.${i}.regressionAdjustmentEnabled`
                                )
                              }
                              setValue={(value) => {
                                form.setValue(
                                  `metricOverrides.${i}.regressionAdjustmentEnabled`,
                                  value
                                );
                              }}
                              disabled={!hasRegressionAdjustmentFeature}
                            />
                            <div className="small">
                              <small className="form-text text-muted">
                                {/* @ts-expect-error TS(2532) If you come across this, please fix it!: Object is possibly 'undefined'. */}
                                {metricDefinition.regressionAdjustmentOverride ? (
                                  <>
                                    (metric default:{" "}
                                    {/* @ts-expect-error TS(2532) If you come across this, please fix it!: Object is possibly 'undefined'. */}
                                    {metricDefinition.regressionAdjustmentEnabled
                                      ? "On"
                                      : "Off"}
                                    )
                                  </>
                                ) : (
                                  <>
                                    (organization default:{" "}
                                    {settings.regressionAdjustmentEnabled
                                      ? "On"
                                      : "Off"}
                                    )
                                  </>
                                )}
                              </small>
                            </div>
                          </div>
                          <div
                            className="form-group mt-1 mb-1 mr-2"
                            style={{
                              opacity: form.watch(
                                `metricOverrides.${i}.regressionAdjustmentEnabled`
                              )
                                ? "1"
                                : "0.5",
                            }}
                          >
                            <Field
                              label="Pre-exposure lookback period (days)"
                              type="number"
                              style={{
                                borderColor: regressionAdjustmentDaysHighlightColor,
                                backgroundColor: regressionAdjustmentDaysHighlightColor
                                  ? regressionAdjustmentDaysHighlightColor +
                                    "15"
                                  : "",
                              }}
                              className="ml-2"
                              containerClassName="mb-0 small form-inline"
                              inputGroupClassName="d-inline-flex w-150px"
                              append="days"
                              min="0"
                              max="100"
                              disabled={!hasRegressionAdjustmentFeature}
                              helpText={
                                <>
                                  <span className="ml-2">
                                    {/* @ts-expect-error TS(2532) If you come across this, please fix it!: Object is possibly 'undefined'. */}
                                    {metricDefinition.regressionAdjustmentOverride ? (
                                      <>
                                        (metric default:{" "}
                                        {
                                          // @ts-expect-error TS(2532) If you come across this, please fix it!: Object is possibly 'undefined'.
                                          metricDefinition.regressionAdjustmentDays
                                        }
                                        )
                                      </>
                                    ) : (
                                      <>
                                        (organization default:{" "}
                                        {settings.regressionAdjustmentDays ??
                                          DEFAULT_REGRESSION_ADJUSTMENT_DAYS}
                                        )
                                      </>
                                    )}
                                  </span>
                                </>
                              }
                              {...form.register(
                                `metricOverrides.${i}.regressionAdjustmentDays`,
                                {
                                  valueAsNumber: true,
                                  validate: (v) => {
                                    // @ts-expect-error TS(2532) If you come across this, please fix it!: Object is possibly 'undefined'.
                                    return !(v <= 0 || v > 100);
                                  },
                                }
                              )}
                            />
                            {regressionAdjustmentDaysWarningMsg && (
                              <small
                                style={{
                                  color: regressionAdjustmentDaysHighlightColor,
                                }}
                              >
                                {regressionAdjustmentDaysWarningMsg}
                              </small>
                            )}
                          </div>
                        </div>
                      </>
                    ) : (
                      <div className="text-muted">
                        <FaTimes className="text-danger" />{" "}
                        {regressionAdjustmentAvailableForMetricReason}
                      </div>
                    )}
                  </div>
                </div>
              </div>
            </div>
          );
        })}
      {unusedMetrics.length > 0 && (
        <div className="row">
          <div className="col">
            <SelectField
              value={
                metricDefinitions.find((md) => md.id === selectedMetricId)
                  ?.name || ""
              }
              onChange={(m) => setSelectedMetricId(m)}
              initialOption="Choose Metric..."
              options={unusedMetrics.map((m) => {
                const metric = metricDefinitions.find((md) => md.id === m);
                return {
<<<<<<< HEAD
                  label: metric?.name || `Unknown metric (${m})`,
                  value: m,
=======
                  // @ts-expect-error TS(2532) If you come across this, please fix it!: Object is possibly 'undefined'.
                  label: metric.name,
                  // @ts-expect-error TS(2532) If you come across this, please fix it!: Object is possibly 'undefined'.
                  value: metric.id,
>>>>>>> 9523b3f7
                };
              })}
              disabled={disabled}
            />
          </div>
          <div className="col-auto">
            <button
              className="btn btn-outline-primary"
              disabled={disabled || !selectedMetricId}
              onClick={(e) => {
                e.preventDefault();
                metricOverrides.append({
                  id: selectedMetricId,
                });
                setSelectedMetricId("");
              }}
            >
              Add Metric Override
            </button>
          </div>
        </div>
      )}
    </div>
  );
}<|MERGE_RESOLUTION|>--- conflicted
+++ resolved
@@ -52,21 +52,16 @@
         const metricDefinition = metricDefinitions.find(
           (md) => md.id === mo.id
         );
-<<<<<<< HEAD
         if (!metricDefinition) return;
 
-=======
         // @ts-expect-error TS(2345) If you come across this, please fix it!: Argument of type 'number | undefined' is not assig... Remove this comment to see the full error message
->>>>>>> 9523b3f7
         const loseRisk = isNaN(mo.loseRisk)
-          ? // @ts-expect-error TS(2532) If you come across this, please fix it!: Object is possibly 'undefined'.
-            metricDefinition.loseRisk
+          ? metricDefinition.loseRisk
           : // @ts-expect-error TS(2532) If you come across this, please fix it!: Object is possibly 'undefined'.
             mo.loseRisk / 100;
         // @ts-expect-error TS(2345) If you come across this, please fix it!: Argument of type 'number | undefined' is not assig... Remove this comment to see the full error message
         const winRisk = isNaN(mo.winRisk)
-          ? // @ts-expect-error TS(2532) If you come across this, please fix it!: Object is possibly 'undefined'.
-            metricDefinition.winRisk
+          ? metricDefinition.winRisk
           : // @ts-expect-error TS(2532) If you come across this, please fix it!: Object is possibly 'undefined'.
             mo.winRisk / 100;
         // @ts-expect-error TS(2532) If you come across this, please fix it!: Object is possibly 'undefined'.
@@ -471,15 +466,10 @@
               options={unusedMetrics.map((m) => {
                 const metric = metricDefinitions.find((md) => md.id === m);
                 return {
-<<<<<<< HEAD
-                  label: metric?.name || `Unknown metric (${m})`,
-                  value: m,
-=======
                   // @ts-expect-error TS(2532) If you come across this, please fix it!: Object is possibly 'undefined'.
                   label: metric.name,
                   // @ts-expect-error TS(2532) If you come across this, please fix it!: Object is possibly 'undefined'.
                   value: metric.id,
->>>>>>> 9523b3f7
                 };
               })}
               disabled={disabled}
