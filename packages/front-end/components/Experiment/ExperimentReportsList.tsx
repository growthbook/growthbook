--- conflicted
+++ resolved
@@ -72,21 +72,15 @@
                     }
                   );
 
-<<<<<<< HEAD
                   if (!res.report) {
                     throw new Error("Failed to create report");
                   }
-=======
-                if (!res.report) {
-                  throw new Error("Failed to create report");
-                }
-                trackReport(
-                  "create",
-                  "NewCustomReportButton",
-                  getDatasourceById(res.report.args.datasource)?.type || null,
-                  res.report
-                );
->>>>>>> acd0a340
+                  trackReport(
+                    "create",
+                    "NewCustomReportButton",
+                    getDatasourceById(res.report.args.datasource)?.type || null,
+                    res.report
+                  );
 
                   await router.push(`/report/${res.report.id}`);
                 }}
