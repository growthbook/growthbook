--- conflicted
+++ resolved
@@ -28,17 +28,12 @@
 import { useUser } from "@/services/UserContext";
 import useOrgSettings from "@/hooks/useOrgSettings";
 import Tooltip from "@/components/Tooltip/Tooltip";
-<<<<<<< HEAD
-import track, { trackSnapshot } from "@/services/track";
-=======
 import { trackSnapshot } from "@/services/track";
 import VariationChooser from "@/components/Experiment/VariationChooser";
 import BaselineChooser from "@/components/Experiment/BaselineChooser";
->>>>>>> d3a02800
 import RunQueriesButton, { getQueryStatus } from "../Queries/RunQueriesButton";
 import ViewAsyncQueriesButton from "../Queries/ViewAsyncQueriesButton";
 import DimensionChooser from "../Dimensions/DimensionChooser";
-import SelectField from "../Forms/SelectField";
 import AnalysisForm from "./AnalysisForm";
 import RefreshSnapshotButton from "./RefreshSnapshotButton";
 import ResultMoreMenu from "./ResultMoreMenu";
@@ -67,7 +62,9 @@
   setBaselineRow,
 }: {
   mutateExperiment: () => void;
-  setAnalysisSettings: (ExperimentSnapshotAnalysisSettings) => void;
+  setAnalysisSettings: (
+    settings: ExperimentSnapshotAnalysisSettings | null
+  ) => void;
   editMetrics?: () => void;
   editPhases?: () => void;
   variations: ExperimentReportVariation[];
@@ -92,7 +89,6 @@
     latest,
     analysis,
     dimension,
-    analysisSettings,
     mutateSnapshot: mutate,
     phase,
     setDimension,
@@ -190,45 +186,6 @@
               newUi={newUi}
             />
           </div>
-          {snapshot && analysis && (
-            <div className="col-auto form-inline">
-              <SelectField
-                label="Baseline Variation"
-                labelClassName="mr-2"
-                options={variations.map((v, i) => {
-                  return {
-                    label: v.name,
-                    value: i.toString(),
-                  };
-                })}
-                value={(
-                  analysisSettings?.baselineVariationIndex || 0
-                ).toString()}
-                onChange={async (i) => {
-                  const newSettings: ExperimentSnapshotAnalysisSettings = {
-                    ...analysis.settings,
-                    baselineVariationIndex: Number(i),
-                  };
-                  if (!getSnapshotAnalysis(snapshot, newSettings)) {
-                    await apiCall(`/snapshot/${snapshot.id}/analysis`, {
-                      method: "POST",
-                      body: JSON.stringify({
-                        analysisSettings: newSettings,
-                      }),
-                    })
-                      .then(() => {
-                        track("Experiment Analysis: switch baseline");
-                      })
-                      .catch((e) => {
-                        setRefreshError(e.message);
-                      });
-                  }
-                  setAnalysisSettings(newSettings);
-                  mutate();
-                }}
-              />
-            </div>
-          )}
           <div style={{ flex: 1 }} />
           <div className="col-auto">
             {regressionAdjustmentAvailable && (
@@ -415,63 +372,6 @@
                 )}
               </div>
             )}
-<<<<<<< HEAD
-          <div className="col-auto">
-            <ResultMoreMenu
-              id={snapshot?.id || ""}
-              forceRefresh={async () => {
-                await apiCall<{ snapshot: ExperimentSnapshotInterface }>(
-                  `/experiment/${experiment.id}/snapshot?force=true`,
-                  {
-                    method: "POST",
-                    body: JSON.stringify({
-                      phase,
-                      dimension,
-                      statsEngine,
-                      regressionAdjustmentEnabled,
-                      metricRegressionAdjustmentStatuses,
-                    }),
-                  }
-                )
-                  .then((res) => {
-                    trackSnapshot(
-                      "create",
-                      "ForceRerunQueriesButton",
-                      datasource?.type || null,
-                      res.snapshot
-                    );
-                    setAnalysisSettings(null);
-                    mutate();
-                  })
-                  .catch((e) => {
-                    console.error(e);
-                  });
-              }}
-              configure={() => setModalOpen(true)}
-              editMetrics={editMetrics}
-              notebookUrl={`/experiments/notebook/${snapshot?.id}`}
-              notebookFilename={experiment.trackingKey}
-              generateReport={true}
-              queries={snapshot?.queries}
-              queryError={snapshot?.error}
-              supportsNotebooks={!!datasource?.settings?.notebookRunQuery}
-              hasData={hasData}
-              metrics={experiment.metrics}
-              results={analysis?.results}
-              variations={variations}
-              trackingKey={experiment.trackingKey}
-              dimension={dimension}
-              project={experiment.project}
-            />
-          </div>
-        </div>
-      )}
-      {permissions.check("runQueries", "") && datasource && (
-        <div className="px-3">
-          {refreshError && (
-            <div className="alert alert-danger">
-              <strong>Error updating data: </strong> {refreshError}
-=======
           {showMoreMenu && (
             <div className="col-auto">
               <ResultMoreMenu
@@ -525,7 +425,6 @@
                 }
                 mutateExperiment={mutateExperiment}
               />
->>>>>>> d3a02800
             </div>
           )}
         </div>
