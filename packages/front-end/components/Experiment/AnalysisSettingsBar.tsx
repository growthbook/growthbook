--- conflicted
+++ resolved
@@ -96,10 +96,6 @@
   ) {
     return { outdated: true, reason: "sequential testing settings changed" };
   }
-<<<<<<< HEAD
-
-=======
->>>>>>> 25e76e17
   return { outdated: false, reason: "" };
 }
 
