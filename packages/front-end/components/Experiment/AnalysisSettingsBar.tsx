--- conflicted
+++ resolved
@@ -78,16 +78,7 @@
   regressionAdjustmentHasValidMetrics?: boolean;
   onRegressionAdjustmentChange?: (enabled: boolean) => Promise<void>;
   showMoreMenu?: boolean;
-<<<<<<< HEAD
-  variationFilter?: number[];
-  setVariationFilter?: (variationFilter: number[]) => void;
-  baselineRow?: number;
-  setBaselineRow?: (baselineRow: number) => void;
-  differenceType?: DifferenceType;
-  setDifferenceType?: (differenceType: DifferenceType) => void;
   holdout?: HoldoutInterface;
-=======
->>>>>>> 8e85b7cc
 }) {
   const {
     experiment,
@@ -140,11 +131,7 @@
 
       {experiment && (
         <div className="row align-items-center p-3 analysis-settings-bar">
-<<<<<<< HEAD
-          {!isHoldout && setVariationFilter && setBaselineRow ? (
-=======
-          {setAnalysisBarSettings ? (
->>>>>>> 8e85b7cc
+          {!isHoldout && setAnalysisBarSettings ? (
             <>
               <div className="col-auto form-inline pr-5">
                 <BaselineChooser
@@ -514,47 +501,26 @@
   ) {
     reasons.push("Attribution model changed");
   }
-<<<<<<< HEAD
 
   const snapshotMetrics = Array.from(
     new Set(
       expandMetricGroups(
         getAllMetricIdsFromExperiment(snapshotSettings, false),
-        metricGroups
-      )
-=======
-  if (
-    isStringArrayMissingElements(
-      Array.from(
-        new Set(
-          expandMetricGroups(
-            getAllMetricIdsFromExperiment(snapshotSettings, false),
-            metricGroups,
-          ),
-        ),
-      ).filter((m) => (unjoinableMetrics ? !unjoinableMetrics.has(m) : true)),
-      Array.from(
-        new Set(
-          expandMetricGroups(
-            getAllMetricIdsFromExperiment(experiment, false),
-            metricGroups,
-          ),
-        ),
-      ).filter((m) => (unjoinableMetrics ? !unjoinableMetrics.has(m) : true)),
->>>>>>> 8e85b7cc
-    )
+        metricGroups,
+      ),
+    ),
   ).filter((m) => (unjoinableMetrics ? !unjoinableMetrics.has(m) : true));
   let experimentMetrics = Array.from(
     new Set(
       expandMetricGroups(
         getAllMetricIdsFromExperiment(experiment, false),
-        metricGroups
-      )
-    )
+        metricGroups,
+      ),
+    ),
   ).filter((m) => (unjoinableMetrics ? !unjoinableMetrics.has(m) : true));
-  if (experiment.type === "holdout" && conversionWindowMetrics.size) {
+  if (experiment.type === "holdout" && conversionWindowMetrics?.size) {
     experimentMetrics = experimentMetrics.filter(
-      (m) => !conversionWindowMetrics.has(m)
+      (m) => !conversionWindowMetrics.has(m),
     );
   }
   if (isStringArrayMissingElements(snapshotMetrics, experimentMetrics)) {
