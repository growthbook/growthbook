--- conflicted
+++ resolved
@@ -174,13 +174,7 @@
               setValue={(d: string) =>
                 setAnalysisBarSettings({ ...analysisBarSettings, dimension: d })
               }
-<<<<<<< HEAD
-              precomputedDimensions={
-                experiment.analysisSummary?.precomputedDimensions
-              }
-=======
               precomputedDimensions={precomputedDimensions}
->>>>>>> 8752e62c
               activationMetric={!!experiment.activationMetric}
               datasourceId={experiment.datasource}
               exposureQueryId={experiment.exposureQueryId}
