import { FC } from "react";
import { isProjectListValidForProject } from "shared/util";
import { useDefinitions } from "@/services/DefinitionsContext";
import SelectField, { SelectFieldProps } from "@/components/Forms/SelectField";
import FactBadge from "../FactTables/FactBadge";
<<<<<<< HEAD
import OfficialBadge from "../Metrics/OfficialBadge";
=======
import { isMetricJoinable } from "./MetricsSelector";
>>>>>>> e3bf6502

type MetricOption = {
  id: string;
  name: string;
  datasource: string;
  tags: string[];
  projects: string[];
  factTables: string[];
  userIdTypes: string[];
  isBinomial: boolean;
};

const MetricSelector: FC<
  Omit<SelectFieldProps, "options"> & {
    datasource?: string;
    exposureQueryId?: string;
    project?: string;
    includeFacts?: boolean;
    availableIds?: string[];
    onlyBinomial?: boolean;
  }
> = ({
  datasource,
  exposureQueryId,
  project,
  includeFacts,
  placeholder,
  availableIds,
  onlyBinomial,
  ...selectProps
}) => {
<<<<<<< HEAD
  const { metrics, factMetrics, getExperimentMetricById } = useDefinitions();
=======
  const {
    metrics,
    factMetrics,
    factTables,
    getDatasourceById,
  } = useDefinitions();
>>>>>>> e3bf6502

  const options: MetricOption[] = [
    ...metrics.map((m) => ({
      id: m.id,
      name: m.name,
      datasource: m.datasource || "",
      tags: m.tags || [],
      projects: m.projects || [],
      factTables: [],
      userIdTypes: m.userIdTypes || [],
      isBinomial: m.type === "binomial" && !m.denominator,
    })),
    ...(includeFacts
      ? factMetrics.map((m) => ({
          id: m.id,
          name: m.name,
          datasource: m.datasource,
          tags: m.tags || [],
          projects: m.projects || [],
          factTables: [
            m.numerator.factTableId,
            (m.metricType === "ratio" && m.denominator
              ? m.denominator.factTableId
              : "") || "",
          ],
          // only focus on numerator user id types
          userIdTypes:
            factTables.find((f) => f.id === m.numerator.factTableId)
              ?.userIdTypes || [],
          isBinomial: m.metricType === "proportion",
        }))
      : []),
  ];

  // get data to help filter metrics to those with joinable userIdTypes to
  // the experiment assignment table
  const datasourceSettings = datasource
    ? getDatasourceById(datasource)?.settings
    : undefined;
  const userIdType = datasourceSettings?.queries?.exposure?.find(
    (e) => e.id === exposureQueryId
  )?.userIdType;

  const filteredOptions = options
    .filter((m) => !availableIds || availableIds.includes(m.id))
    .filter((m) => (datasource ? m.datasource === datasource : true))
    .filter((m) => !onlyBinomial || m.isBinomial)
    .filter((m) =>
      userIdType && m.userIdTypes.length
        ? isMetricJoinable(m.userIdTypes, userIdType, datasourceSettings)
        : true
    )
    .filter((m) => isProjectListValidForProject(m.projects, project));

  return (
    <SelectField
      placeholder={placeholder ?? "Select metric..."}
      {...selectProps}
      options={filteredOptions.map((m) => {
        return {
          value: m.id,
          label: m.name,
        };
      })}
      formatOptionLabel={({ label, value }) => {
        const m = getExperimentMetricById(value);
        return (
          <>
            {label}
            <FactBadge metricId={value} />
            {m?.official ? <OfficialBadge type="Metric" /> : null}
          </>
        );
      }}
    />
  );
};

export default MetricSelector;<|MERGE_RESOLUTION|>--- conflicted
+++ resolved
@@ -3,11 +3,8 @@
 import { useDefinitions } from "@/services/DefinitionsContext";
 import SelectField, { SelectFieldProps } from "@/components/Forms/SelectField";
 import FactBadge from "../FactTables/FactBadge";
-<<<<<<< HEAD
 import OfficialBadge from "../Metrics/OfficialBadge";
-=======
 import { isMetricJoinable } from "./MetricsSelector";
->>>>>>> e3bf6502
 
 type MetricOption = {
   id: string;
@@ -39,16 +36,13 @@
   onlyBinomial,
   ...selectProps
 }) => {
-<<<<<<< HEAD
-  const { metrics, factMetrics, getExperimentMetricById } = useDefinitions();
-=======
   const {
     metrics,
     factMetrics,
     factTables,
     getDatasourceById,
+    getExperimentMetricById,
   } = useDefinitions();
->>>>>>> e3bf6502
 
   const options: MetricOption[] = [
     ...metrics.map((m) => ({
