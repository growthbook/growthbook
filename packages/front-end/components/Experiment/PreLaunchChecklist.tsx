--- conflicted
+++ resolved
@@ -62,7 +62,6 @@
   checklist?: ExperimentLaunchChecklistInterface;
   checkLinkedChanges: boolean;
 }) {
-<<<<<<< HEAD
   const { apiCall } = useAuth();
   const { hasCommercialFeature } = useUser();
   const permissionsUtil = usePermissionsUtil();
@@ -95,8 +94,6 @@
 
   const [analysisModal, setAnalysisModal] = useState(false);
 
-=======
->>>>>>> 1b6134d6
   const isBandit = experiment.type === "multi-armed-bandit";
 
   function isChecklistItemComplete(
@@ -310,7 +307,6 @@
       status: usingStickyBucketing ? "complete" : "incomplete",
       display: (
         <>
-<<<<<<< HEAD
           {editTargeting ? (
             <a
               className="a link-purple"
@@ -326,17 +322,12 @@
             "Configure"
           )}{" "}
           variation assignment and targeting behavior.
-=======
-          <Link href="/settings">Enable Sticky Bucketing</Link> for your
-          organization and verify it is implemented properly in your codebase.
->>>>>>> 1b6134d6
         </>
       ),
       required: true,
     });
   }
 
-<<<<<<< HEAD
     if (isBandit) {
       items.push({
         type: "auto",
@@ -353,9 +344,6 @@
       });
     }
 
-=======
-  /*
->>>>>>> 1b6134d6
     items.push({
       type: "manual",
       key: "sdk-connection",
@@ -385,7 +373,6 @@
     });
     */
 
-<<<<<<< HEAD
     if (data && data.checklist?.tasks?.length > 0) {
       data?.checklist.tasks.forEach((item) => {
         if (item.completionType === "manual") {
@@ -409,27 +396,6 @@
             ),
           });
         }
-=======
-  if (checklist?.tasks?.length) {
-    checklist.tasks.forEach((item) => {
-      if (item.completionType === "manual") {
-        items.push({
-          type: "manual",
-          key: item.task,
-          status: isChecklistItemComplete("manual", item.task)
-            ? "complete"
-            : "incomplete",
-          display: item.url ? (
-            <a href={item.url} target="_blank" rel="noreferrer">
-              {item.task}
-            </a>
-          ) : (
-            <>{item.task}</>
-          ),
-          required: true,
-        });
-      }
->>>>>>> 1b6134d6
 
       if (item.completionType === "auto" && item.propertyKey) {
         items.push({
@@ -654,7 +620,143 @@
   );
 }
 
-<<<<<<< HEAD
+export function PreLaunchChecklistFeatureExpRule({
+  experiment,
+  mutateExperiment,
+  checklist,
+  envs,
+}: {
+  experiment: ExperimentInterfaceStringDates;
+  mutateExperiment: () => unknown | Promise<unknown>;
+  checklist: CheckListItem[];
+  envs: string[];
+}) {
+  const failedRequired = checklist.some(
+    (item) => item.status === "incomplete" && item.required
+  );
+
+  return (
+    <>
+      <PreLaunchChecklistUI
+        experiment={experiment}
+        mutateExperiment={mutateExperiment}
+        checklist={checklist}
+        checklistItemsRemaining={
+          checklist.filter((item) => item.status === "incomplete").length
+        }
+        setChecklistItemsRemaining={() => {}}
+        collapsible={false}
+        title={experiment.name}
+        envs={envs}
+      />
+      {failedRequired ? (
+        <Callout status="error" mb="3">
+          Please complete all required items before starting your experiment.
+        </Callout>
+      ) : (
+        <Callout status="success" mb="3">
+          All required items are complete. The experiment is ready to start.
+        </Callout>
+      )}{" "}
+    </>
+  );
+}
+
+export function PreLaunchChecklist({
+  experiment,
+  linkedFeatures,
+  visualChangesets,
+  connections,
+  mutateExperiment,
+  checklistItemsRemaining,
+  setChecklistItemsRemaining,
+  editTargeting,
+  openSetupTab,
+  envs,
+}: {
+  experiment: ExperimentInterfaceStringDates;
+  linkedFeatures: LinkedFeatureInfo[];
+  visualChangesets: VisualChangesetInterface[];
+  connections: SDKConnectionInterface[];
+  mutateExperiment: () => unknown | Promise<unknown>;
+  checklistItemsRemaining: number | null;
+  setChecklistItemsRemaining: (value: number | null) => void;
+  editTargeting?: (() => void) | null;
+  openSetupTab?: () => void;
+  className?: string;
+  envs: string[];
+}) {
+  const permissionsUtil = usePermissionsUtil();
+  const canEditExperiment =
+    !experiment.archived && permissionsUtil.canUpdateExperiment(experiment, {});
+
+  const { data } = useApi<{ checklist: ExperimentLaunchChecklistInterface }>(
+    "/experiments/launch-checklist"
+  );
+
+  const [showSdkForm, setShowSdkForm] = useState(false);
+
+  const settings = useOrgSettings();
+  const orgStickyBucketing = !!settings.useStickyBucketing;
+  const usingStickyBucketing =
+    orgStickyBucketing && !experiment.disableStickyBucketing;
+
+  const [analysisModal, setAnalysisModal] = useState(false);
+
+  //Merge the GB checklist items with org's custom checklist items
+  const checklist: CheckListItem[] = useMemo(() => {
+    return getChecklistItems({
+      experiment,
+      linkedFeatures,
+      visualChangesets,
+      usingStickyBucketing,
+      checklist: data?.checklist,
+      setAnalysisModal: canEditExperiment ? setAnalysisModal : undefined,
+      editTargeting,
+      openSetupTab,
+      checkLinkedChanges: true,
+      connections,
+      setShowSdkForm,
+    });
+  }, [
+    data,
+    editTargeting,
+    experiment,
+    linkedFeatures,
+    openSetupTab,
+    visualChangesets,
+    usingStickyBucketing,
+    canEditExperiment,
+    connections,
+  ]);
+
+  return (
+    <>
+      {showSdkForm && (
+        <InitialSDKConnectionForm
+          close={() => setShowSdkForm(false)}
+          includeCheck={true}
+          cta="Continue"
+          goToNextStep={() => {
+            setShowSdkForm(false);
+          }}
+        />
+      )}
+
+      {analysisModal && (
+        <AnalysisForm
+          cancel={() => setAnalysisModal(false)}
+          experiment={experiment}
+          mutate={mutateExperiment}
+          phase={experiment.phases.length - 1}
+          editDates={true}
+          editVariationIds={false}
+          editMetrics={true}
+          source={"pre-launch-checklist"}
+          envs={envs}
+        />
+      )}
+
       <div className="box my-3">
         <Collapsible
           open={expandChecklist}
@@ -779,143 +881,6 @@
           </div>
         ) : null}
       </div>
-=======
-export function PreLaunchChecklistFeatureExpRule({
-  experiment,
-  mutateExperiment,
-  checklist,
-  envs,
-}: {
-  experiment: ExperimentInterfaceStringDates;
-  mutateExperiment: () => unknown | Promise<unknown>;
-  checklist: CheckListItem[];
-  envs: string[];
-}) {
-  const failedRequired = checklist.some(
-    (item) => item.status === "incomplete" && item.required
-  );
-
-  return (
-    <>
-      <PreLaunchChecklistUI
-        experiment={experiment}
-        mutateExperiment={mutateExperiment}
-        checklist={checklist}
-        checklistItemsRemaining={
-          checklist.filter((item) => item.status === "incomplete").length
-        }
-        setChecklistItemsRemaining={() => {}}
-        collapsible={false}
-        title={experiment.name}
-        envs={envs}
-      />
-      {failedRequired ? (
-        <Callout status="error" mb="3">
-          Please complete all required items before starting your experiment.
-        </Callout>
-      ) : (
-        <Callout status="success" mb="3">
-          All required items are complete. The experiment is ready to start.
-        </Callout>
-      )}{" "}
     </>
   );
-}
-
-export function PreLaunchChecklist({
-  experiment,
-  linkedFeatures,
-  visualChangesets,
-  connections,
-  mutateExperiment,
-  checklistItemsRemaining,
-  setChecklistItemsRemaining,
-  editTargeting,
-  openSetupTab,
-  envs,
-}: {
-  experiment: ExperimentInterfaceStringDates;
-  linkedFeatures: LinkedFeatureInfo[];
-  visualChangesets: VisualChangesetInterface[];
-  connections: SDKConnectionInterface[];
-  mutateExperiment: () => unknown | Promise<unknown>;
-  checklistItemsRemaining: number | null;
-  setChecklistItemsRemaining: (value: number | null) => void;
-  editTargeting?: (() => void) | null;
-  openSetupTab?: () => void;
-  className?: string;
-  envs: string[];
-}) {
-  const permissionsUtil = usePermissionsUtil();
-  const canEditExperiment =
-    !experiment.archived && permissionsUtil.canUpdateExperiment(experiment, {});
-
-  const { data } = useApi<{ checklist: ExperimentLaunchChecklistInterface }>(
-    "/experiments/launch-checklist"
-  );
-
-  const [showSdkForm, setShowSdkForm] = useState(false);
-
-  const settings = useOrgSettings();
-  const orgStickyBucketing = !!settings.useStickyBucketing;
-  const usingStickyBucketing =
-    orgStickyBucketing && !experiment.disableStickyBucketing;
-
-  const [analysisModal, setAnalysisModal] = useState(false);
-
-  //Merge the GB checklist items with org's custom checklist items
-  const checklist: CheckListItem[] = useMemo(() => {
-    return getChecklistItems({
-      experiment,
-      linkedFeatures,
-      visualChangesets,
-      usingStickyBucketing,
-      checklist: data?.checklist,
-      setAnalysisModal: canEditExperiment ? setAnalysisModal : undefined,
-      editTargeting,
-      openSetupTab,
-      checkLinkedChanges: true,
-      connections,
-      setShowSdkForm,
-    });
-  }, [
-    data,
-    editTargeting,
-    experiment,
-    linkedFeatures,
-    openSetupTab,
-    visualChangesets,
-    usingStickyBucketing,
-    canEditExperiment,
-    connections,
-  ]);
-
-  return (
-    <>
-      {showSdkForm && (
-        <InitialSDKConnectionForm
-          close={() => setShowSdkForm(false)}
-          includeCheck={true}
-          cta="Continue"
-          goToNextStep={() => {
-            setShowSdkForm(false);
-          }}
-        />
-      )}
-      <PreLaunchChecklistUI
-        {...{
-          experiment,
-          mutateExperiment,
-          checklist,
-          checklistItemsRemaining,
-          setChecklistItemsRemaining,
-          analysisModal,
-          setAnalysisModal,
-          allowEditChecklist: true,
-          envs,
-        }}
-      />
->>>>>>> 1b6134d6
-    </>
-  );
 }