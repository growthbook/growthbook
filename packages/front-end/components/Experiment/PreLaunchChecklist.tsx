import {
  ExperimentInterfaceStringDates,
  LinkedFeatureInfo,
} from "back-end/types/experiment";
import { SDKConnectionInterface } from "back-end/types/sdk-connection";
import { VisualChangesetInterface } from "back-end/types/visual-changeset";
import React, { ReactElement, useEffect, useMemo, useState } from "react";
import { FaAngleRight, FaCheck } from "react-icons/fa";
import { experimentHasLiveLinkedChanges, hasVisualChanges } from "shared/util";
import { ExperimentLaunchChecklistInterface } from "back-end/types/experimentLaunchChecklist";
import Link from "next/link";
import Collapsible from "react-collapsible";
import track from "@/services/track";
import { useAuth } from "@/services/auth";
import useApi from "@/hooks/useApi";
import { useUser } from "@/services/UserContext";
import LoadingSpinner from "@/components/LoadingSpinner";
import InitialSDKConnectionForm from "@/components/Features/SDKConnections/InitialSDKConnectionForm";
import usePermissionsUtil from "@/hooks/usePermissionsUtils";
import useOrgSettings from "@/hooks/useOrgSettings";
import AnalysisForm from "@/components/Experiment/AnalysisForm";
import Callout from "@/components/Radix/Callout";
import Checkbox from "@/components/Radix/Checkbox";

export type CheckListItem = {
  display: string | ReactElement;
  status: "complete" | "incomplete";
  tooltip?: string | ReactElement;
  key?: string;
  type: "auto" | "manual";
  required: boolean;
  warning?: string;
};

export function getChecklistItems({
  experiment,
  linkedFeatures,
  visualChangesets,
  connections,
  editTargeting,
  openSetupTab,
<<<<<<< HEAD
  setAnalysisModal,
  setShowSdkForm,
  usingStickyBucketing,
  checklist,
  checkLinkedChanges,
=======
  envs,
>>>>>>> 4ec60500
}: {
  experiment: ExperimentInterfaceStringDates;
  linkedFeatures: LinkedFeatureInfo[];
  visualChangesets: VisualChangesetInterface[];
<<<<<<< HEAD
  connections: SDKConnectionInterface[];
=======
  verifiedConnections: SDKConnectionInterface[];
  mutateExperiment: () => unknown | Promise<unknown>;
  checklistItemsRemaining: number | null;
  setChecklistItemsRemaining: (value: number | null) => void;
  envs: string[];
>>>>>>> 4ec60500
  editTargeting?: (() => void) | null;
  openSetupTab?: () => void;
  className?: string;
  setAnalysisModal?: (value: boolean) => void;
  setShowSdkForm?: (value: boolean) => void;
  usingStickyBucketing?: boolean;
  checklist?: ExperimentLaunchChecklistInterface;
  checkLinkedChanges: boolean;
}) {
  const isBandit = experiment.type === "multi-armed-bandit";

  function isChecklistItemComplete(
    // Some items we check completion for automatically, others require users to manually check an item as complete
    type: "auto" | "manual",
    key: string,
    customFieldId?: string
  ): boolean {
    if (type === "auto") {
      if (!key) return false;
      switch (key) {
        case "hypothesis":
          return !!experiment.hypothesis;
        case "screenshots":
          return experiment.variations.every((v) => !!v.screenshots.length);
        case "description":
          return !!experiment.description;
        case "project":
          return !!experiment.project;
        case "tag":
          return experiment.tags?.length > 0;
        case "customField":
          if (customFieldId) {
            const expField = experiment?.customFields?.[customFieldId];
            return !!expField;
          }
          return false;
      }
    }

    const manualChecklistStatus = experiment.manualLaunchChecklist || [];

    const index = manualChecklistStatus.findIndex((task) => task.key === key);

    if (index === -1 || !manualChecklistStatus[index]) {
      return false;
    }

    return manualChecklistStatus[index].status === "complete";
  }
  const items: CheckListItem[] = [];

  if (checkLinkedChanges) {
    const hasLiveLinkedChanges = experimentHasLiveLinkedChanges(
      experiment,
      linkedFeatures
    );
    const hasLinkedChanges =
      linkedFeatures.some((f) => f.state === "live" || f.state === "draft") ||
      experiment.hasVisualChangesets ||
      experiment.hasURLRedirects;
    items.push({
      display: (
        <>
          Add at least one{isBandit && " live"}{" "}
          {openSetupTab &&
          ((isBandit && !hasLiveLinkedChanges) ||
            (!isBandit && hasLinkedChanges)) ? (
            <a className="a" role="button" onClick={openSetupTab}>
              Linked Feature or Visual Editor change
            </a>
          ) : (
            "Linked Feature, Visual Editor change, or URL Redirect"
          )}
          .
        </>
      ),
      required: true,
      status:
        (isBandit && hasLiveLinkedChanges) || (!isBandit && hasLinkedChanges)
          ? "complete"
          : "incomplete",
      type: "auto",
    });

    if (isBandit) {
      items.push({
        display: (
          <>
            {setAnalysisModal ? (
              <a
                className="a"
                role="button"
                onClick={() => setAnalysisModal(true)}
              >
                Choose
              </a>
            ) : (
              "Choose"
            )}{" "}
            a Decision Metric and update cadence.
          </>
        ),
        status: experiment.goalMetrics?.[0] ? "complete" : "incomplete",
        type: "auto",
        required: true,
      });
    }

    // No unpublished feature flags
    if (linkedFeatures.length > 0) {
      const hasFeatureFlagsErrors = linkedFeatures.some(
        (f) =>
          f.state === "draft" ||
          (f.state === "live" &&
            !Object.values(f.environmentStates || {}).some(
              (s) => s === "active"
            ))
      );
      items.push({
        status: hasFeatureFlagsErrors ? "incomplete" : "complete",
        type: "auto",
        required: false,
        display: (
          <>
            Publish and enable all{" "}
            {openSetupTab ? (
              <a className="a" role="button" onClick={openSetupTab}>
                Linked Feature
              </a>
            ) : (
              "Linked Feature"
            )}{" "}
            rules.
          </>
        ),
      });
    }

    // No empty visual changesets
    if (visualChangesets.length > 0) {
      const hasSomeVisualChanges = visualChangesets.some((vc) =>
        hasVisualChanges(vc.visualChanges)
      );
      items.push({
        display: (
          <>
            Add changes in the{" "}
            {openSetupTab ? (
              <a className="a" role="button" onClick={openSetupTab}>
                Visual Editor
              </a>
            ) : (
              "Visual Editor"
            )}
            .
          </>
        ),
        // An A/A test is a valid experiment that doesn't have changes, so don't make this required
        required: false,
        status: hasSomeVisualChanges ? "complete" : "incomplete",
        type: "auto",
      });
    }
  }

  // Experiment has phases
  const hasPhases = experiment.phases.length > 0;
  items.push({
    display: (
      <>
        {editTargeting ? (
          <a
            className="a"
            role="button"
            onClick={() => {
              editTargeting();
              track("Edit targeting", { source: "experiment-start-banner" });
            }}
          >
            Configure
          </a>
        ) : (
          "Configure"
        )}{" "}
        variation assignment and targeting behavior.
      </>
    ),
    status: hasPhases ? "complete" : "incomplete",
    required: true,
    type: "auto",
  });

  const verifiedConnections = connections.some((c) => c.connected);
  items.push({
    type: "auto",
    key: "has-connection",
    status: connections.length ? "complete" : "incomplete",
    display: (
      <>
        Integrate GrowthBook into your app by adding an SDK Connection.{" "}
        {!setShowSdkForm && !verifiedConnections ? (
          <Link href="/sdks">Manage SDK Connections</Link>
        ) : connections.length === 0 && setShowSdkForm ? (
          <a className="a" role="button" onClick={() => setShowSdkForm(true)}>
            Add SDK Connection
          </a>
        ) : null}
      </>
    ),
    required: true,
    warning:
      connections.length > 0 && !verifiedConnections
        ? "An SDK Connection exists, but it has not been verified to be working yet"
        : undefined,
  });

  if (isBandit) {
    items.push({
      type: "auto",
      status: usingStickyBucketing ? "complete" : "incomplete",
      display: (
        <>
          <Link href="/settings">Enable Sticky Bucketing</Link> for your
          organization and verify it is implemented properly in your codebase.
        </>
      ),
      required: true,
    });
  }

  /*
  items.push({
    type: "manual",
    key: "sdk-connection",
    status: isChecklistItemComplete("manual", "sdk-connection")
      ? "complete"
      : "incomplete",
    display: (
      <>
        Verify your app is passing both
        <strong> attributes </strong>
        and a <strong> trackingCallback </strong>into the GrowthBook SDK.
      </>
    ),
    required: true,
  });
  items.push({
    type: "manual",
    key: "metrics-tracked",
    status: isChecklistItemComplete("manual", "metrics-tracked")
      ? "complete"
      : "incomplete",
    display: (
      <>
        Verify your app is tracking events for all of the metrics that you plan
        to include in the analysis.
      </>
    ),
    required: true,
  });
  */

  if (checklist?.tasks?.length) {
    checklist.tasks.forEach((item) => {
      if (item.completionType === "manual") {
        items.push({
          type: "manual",
          key: item.task,
          status: isChecklistItemComplete("manual", item.task)
            ? "complete"
            : "incomplete",
          display: item.url ? (
            <a href={item.url} target="_blank" rel="noreferrer">
              {item.task}
            </a>
          ) : (
            <>{item.task}</>
          ),
          required: true,
        });
      }

      if (item.completionType === "auto" && item.propertyKey) {
        items.push({
          display: <>{item.task}</>,
          status: isChecklistItemComplete(
            "auto",
            item.propertyKey,
            item.customFieldId
          )
            ? "complete"
            : "incomplete",
          type: "auto",
          required: true,
        });
      }
    });
  }
  return items;
}

export function PreLaunchChecklistUI({
  experiment,
  mutateExperiment,
  checklist,
  checklistItemsRemaining,
  setChecklistItemsRemaining,
  analysisModal,
  setAnalysisModal,
  allowEditChecklist,
  title = "Pre-Launch Checklist",
  collapsible = true,
}: {
  experiment: ExperimentInterfaceStringDates;
  mutateExperiment: () => unknown | Promise<unknown>;
  checklistItemsRemaining: number | null;
  checklist: CheckListItem[];
  setChecklistItemsRemaining: (value: number | null) => void;
  className?: string;
  analysisModal?: boolean;
  setAnalysisModal?: (value: boolean) => void;
  allowEditChecklist?: boolean;
  title?: string;
  collapsible?: boolean;
}) {
  const { apiCall } = useAuth();
  const { hasCommercialFeature } = useUser();
  const permissionsUtil = usePermissionsUtil();
  const [updatingChecklist, setUpdatingChecklist] = useState(false);
  const showEditChecklistLink =
    allowEditChecklist &&
    hasCommercialFeature("custom-launch-checklist") &&
    permissionsUtil.canManageOrgSettings();
  const canEditExperiment =
    !experiment.archived && permissionsUtil.canUpdateExperiment(experiment, {});

  const { data } = useApi<{ checklist: ExperimentLaunchChecklistInterface }>(
    "/experiments/launch-checklist"
  );

  async function updateTaskStatus(checked: boolean, key: string | undefined) {
    if (!key) return;
    setUpdatingChecklist(true);
    const updatedManualChecklistStatus = Array.isArray(
      experiment.manualLaunchChecklist
    )
      ? [...experiment.manualLaunchChecklist]
      : [];

    const index = updatedManualChecklistStatus.findIndex(
      (task) => task.key === key
    );
    if (index === -1) {
      updatedManualChecklistStatus.push({
        key,
        status: checked ? "complete" : "incomplete",
      });
    } else {
      updatedManualChecklistStatus[index] = {
        key,
        status: checked ? "complete" : "incomplete",
      };
    }
    try {
      // Updates the experiment's manual checklist and logs the event to the audit log
      await apiCall(`/experiment/${experiment.id}/launch-checklist`, {
        method: "PUT",
        body: JSON.stringify({
          checklist: updatedManualChecklistStatus,
        }),
      });
    } catch (e) {
      setUpdatingChecklist(false);
    }
    setUpdatingChecklist(false);
    mutateExperiment();
  }

  useEffect(() => {
    if (data && checklist.length > 0) {
      setChecklistItemsRemaining(
        checklist.filter((item) => item.status === "incomplete").length
      );
    }
  }, [checklist, data, setChecklistItemsRemaining]);

  if (experiment.status !== "draft") return null;

  const contents = !data ? (
    <LoadingSpinner />
  ) : (
    <div>
      {checklist.map((item, i) => (
        <div key={i} className="mb-2">
          <Checkbox
            value={item.status === "complete"}
            setValue={(checked) => {
              if (item.type === "auto") return;
              if (item.type === "manual" && updatingChecklist) return;
              updateTaskStatus(!!checked, item.key);
            }}
            disabled={!canEditExperiment}
            disabledMessage={
              !canEditExperiment
                ? "You don't have permission to mark this as completed"
                : undefined
            }
            label={
              <span
                style={{
                  textDecoration:
                    item.status === "complete" ? "line-through" : "none",
                }}
              >
                {item.display}
                {!item.required && (
                  <small className="text-muted ml-1">(optional)</small>
                )}
              </span>
            }
            description={
              item.status === "incomplete" && item.type === "auto"
                ? "GrowthBook will mark this as completed automatically when you finish the task."
                : item.status === "incomplete"
                ? "You must manually mark this as complete. GrowthBook is unable to detect this automatically."
                : undefined
            }
            error={item.warning}
            errorLevel="warning"
          />
        </div>
      ))}
    </div>
  );

  const header = (
    <div className="d-flex flex-row align-items-center justify-content-between text-dark">
      <h4 className="m-0 py-3">
        {title}{" "}
        {data && checklistItemsRemaining !== null ? (
          <span
            className={`badge rounded-circle p-1 ${
              checklistItemsRemaining === 0 ? "badge-success" : "badge-warning"
            } mx-2 my-0`}
            style={{ minWidth: 22 }}
          >
            {checklistItemsRemaining === 0 ? (
              <FaCheck size={10} />
            ) : (
              checklistItemsRemaining
            )}
          </span>
        ) : null}
      </h4>
      <div className="flex-1" />
      {showEditChecklistLink ? (
        <Link
          className="mr-3 link-purple"
          href={"/settings?editCheckListModal=true"}
          onClick={(e) => e.stopPropagation()}
        >
          <span className="text-purple">Edit</span>
        </Link>
      ) : null}
      {collapsible && <FaAngleRight className="chevron" />}
    </div>
  );

  return (
    <>
      {analysisModal && setAnalysisModal ? (
        <AnalysisForm
          cancel={() => setAnalysisModal(false)}
          experiment={experiment}
          mutate={mutateExperiment}
          phase={experiment.phases.length - 1}
          editDates={true}
          editVariationIds={false}
          editMetrics={true}
          source={"pre-launch-checklist"}
          envs={envs}
        />
      ) : null}

      {collapsible ? (
        <div className="box my-3">
          <Collapsible
            open={true}
            transitionTime={100}
            trigger={<div className="px-4">{header}</div>}
          >
            <div className="mx-4 mt-2">{contents}</div>
          </Collapsible>
        </div>
      ) : (
        <>
          {header}
          {contents}
        </>
      )}
    </>
  );
}

<<<<<<< HEAD
export function PreLaunchChecklistFeatureExpRule({
  experiment,
  mutateExperiment,
  checklist,
}: {
  experiment: ExperimentInterfaceStringDates;
  mutateExperiment: () => unknown | Promise<unknown>;
  checklist: CheckListItem[];
}) {
  const failedRequired = checklist.some(
    (item) => item.status === "incomplete" && item.required
  );

  return (
    <>
      <PreLaunchChecklistUI
        experiment={experiment}
        mutateExperiment={mutateExperiment}
        checklist={checklist}
        checklistItemsRemaining={
          checklist.filter((item) => item.status === "incomplete").length
        }
        setChecklistItemsRemaining={() => {}}
        collapsible={false}
        title={experiment.name}
      />
      {failedRequired ? (
        <Callout status="error" mb="3">
          Please complete all required items before starting your experiment.
        </Callout>
      ) : (
        <Callout status="success" mb="3">
          All required items are complete. The experiment is ready to start.
        </Callout>
      )}
    </>
  );
}

export function PreLaunchChecklist({
  experiment,
  linkedFeatures,
  visualChangesets,
  connections,
  mutateExperiment,
  checklistItemsRemaining,
  setChecklistItemsRemaining,
  editTargeting,
  openSetupTab,
}: {
  experiment: ExperimentInterfaceStringDates;
  linkedFeatures: LinkedFeatureInfo[];
  visualChangesets: VisualChangesetInterface[];
  connections: SDKConnectionInterface[];
  mutateExperiment: () => unknown | Promise<unknown>;
  checklistItemsRemaining: number | null;
  setChecklistItemsRemaining: (value: number | null) => void;
  editTargeting?: (() => void) | null;
  openSetupTab?: () => void;
  className?: string;
}) {
  const permissionsUtil = usePermissionsUtil();
  const canEditExperiment =
    !experiment.archived && permissionsUtil.canUpdateExperiment(experiment, {});

  const { data } = useApi<{ checklist: ExperimentLaunchChecklistInterface }>(
    "/experiments/launch-checklist"
  );

  const [showSdkForm, setShowSdkForm] = useState(false);

  const settings = useOrgSettings();
  const orgStickyBucketing = !!settings.useStickyBucketing;
  const usingStickyBucketing =
    orgStickyBucketing && !experiment.disableStickyBucketing;

  const [analysisModal, setAnalysisModal] = useState(false);

  //Merge the GB checklist items with org's custom checklist items
  const checklist: CheckListItem[] = useMemo(() => {
    return getChecklistItems({
      experiment,
      linkedFeatures,
      visualChangesets,
      usingStickyBucketing,
      checklist: data?.checklist,
      setAnalysisModal: canEditExperiment ? setAnalysisModal : undefined,
      editTargeting,
      openSetupTab,
      checkLinkedChanges: true,
      connections,
      setShowSdkForm,
    });
  }, [
    data,
    editTargeting,
    experiment,
    linkedFeatures,
    openSetupTab,
    visualChangesets,
    usingStickyBucketing,
    canEditExperiment,
    connections,
  ]);

  return (
    <>
      {showSdkForm && (
        <InitialSDKConnectionForm
          close={() => setShowSdkForm(false)}
          includeCheck={true}
          cta="Continue"
          goToNextStep={() => {
            setShowSdkForm(false);
          }}
        />
      )}
      <PreLaunchChecklistUI
        {...{
          experiment,
          mutateExperiment,
          checklist,
          checklistItemsRemaining,
          setChecklistItemsRemaining,
          analysisModal,
          setAnalysisModal,
          allowEditChecklist: true,
        }}
      />
=======
      <div className="box my-3">
        <Collapsible
          open={true}
          transitionTime={100}
          trigger={
            <div className="d-flex flex-row align-items-center justify-content-between text-dark px-4">
              <h4 className="m-0 py-3">
                Pre-Launch Checklist{" "}
                {data && checklistItemsRemaining !== null ? (
                  <span
                    className={`badge rounded-circle p-1 ${
                      checklistItemsRemaining === 0
                        ? "badge-success"
                        : "badge-warning"
                    } mx-2 my-0`}
                    style={{ minWidth: 22 }}
                  >
                    {checklistItemsRemaining === 0 ? (
                      <FaCheck size={10} />
                    ) : (
                      checklistItemsRemaining
                    )}
                  </span>
                ) : null}
              </h4>
              <div className="flex-1" />
              {showEditChecklistLink ? (
                <Link
                  className="mr-3 link-purple"
                  href={"/settings?editCheckListModal=true"}
                  onClick={(e) => e.stopPropagation()}
                >
                  Edit
                </Link>
              ) : null}
              <FaAngleRight className="chevron" />
            </div>
          }
        >
          <div className="row mx-4 mt-2">
            {!data ? (
              <LoadingSpinner />
            ) : (
              <ul style={{ fontSize: "1.1em" }} className="ml-0 pl-0">
                {checklist.map((item, i) => (
                  <li
                    key={i}
                    style={{
                      listStyleType: "none",
                      marginLeft: 0,
                      marginBottom: 6,
                    }}
                  >
                    <div className="d-flex align-items-center">
                      <Tooltip
                        body="GrowthBook calculates the completion of this task automatically."
                        shouldDisplay={item.type === "auto"}
                      >
                        <input
                          type="checkbox"
                          disabled={
                            !canEditExperiment ||
                            (item.type === "manual" && updatingChecklist) ||
                            (item.type === "auto" &&
                              item.status === "incomplete")
                          }
                          className="ml-0 pl-0 mr-2 "
                          checked={item.status === "complete"}
                          onChange={async (e) => {
                            updateTaskStatus(e.target.checked, item.key);
                          }}
                        />
                      </Tooltip>
                      <span
                        style={{
                          textDecoration:
                            item.status === "complete"
                              ? "line-through"
                              : "none",
                        }}
                      >
                        {item.display}
                      </span>
                    </div>
                  </li>
                ))}
              </ul>
            )}
          </div>
        </Collapsible>
        {data && !verifiedConnections.length ? (
          <div className="alert alert-danger mx-3">
            <strong>
              Before you can run an experiment, you need to integrate GrowthBook
              into your app.{" "}
            </strong>
            {connections.length > 0 ? (
              <Link href="/sdks">Manage SDK Connections</Link>
            ) : (
              <a
                className="a"
                role="button"
                onClick={() => setShowSdkForm(true)}
              >
                Add SDK Connection
              </a>
            )}
          </div>
        ) : null}
      </div>
>>>>>>> 4ec60500
    </>
  );
}<|MERGE_RESOLUTION|>--- conflicted
+++ resolved
@@ -39,28 +39,16 @@
   connections,
   editTargeting,
   openSetupTab,
-<<<<<<< HEAD
   setAnalysisModal,
   setShowSdkForm,
   usingStickyBucketing,
   checklist,
   checkLinkedChanges,
-=======
-  envs,
->>>>>>> 4ec60500
 }: {
   experiment: ExperimentInterfaceStringDates;
   linkedFeatures: LinkedFeatureInfo[];
   visualChangesets: VisualChangesetInterface[];
-<<<<<<< HEAD
   connections: SDKConnectionInterface[];
-=======
-  verifiedConnections: SDKConnectionInterface[];
-  mutateExperiment: () => unknown | Promise<unknown>;
-  checklistItemsRemaining: number | null;
-  setChecklistItemsRemaining: (value: number | null) => void;
-  envs: string[];
->>>>>>> 4ec60500
   editTargeting?: (() => void) | null;
   openSetupTab?: () => void;
   className?: string;
@@ -182,7 +170,6 @@
       items.push({
         status: hasFeatureFlagsErrors ? "incomplete" : "complete",
         type: "auto",
-        required: false,
         display: (
           <>
             Publish and enable all{" "}
@@ -196,6 +183,7 @@
             rules.
           </>
         ),
+        required: false,
       });
     }
 
@@ -218,10 +206,10 @@
             .
           </>
         ),
+        status: hasSomeVisualChanges ? "complete" : "incomplete",
+        type: "auto",
         // An A/A test is a valid experiment that doesn't have changes, so don't make this required
         required: false,
-        status: hasSomeVisualChanges ? "complete" : "incomplete",
-        type: "auto",
       });
     }
   }
@@ -249,8 +237,8 @@
       </>
     ),
     status: hasPhases ? "complete" : "incomplete",
+    type: "auto",
     required: true,
-    type: "auto",
   });
 
   const verifiedConnections = connections.some((c) => c.connected);
@@ -292,36 +280,34 @@
   }
 
   /*
-  items.push({
-    type: "manual",
-    key: "sdk-connection",
-    status: isChecklistItemComplete("manual", "sdk-connection")
-      ? "complete"
-      : "incomplete",
-    display: (
-      <>
-        Verify your app is passing both
-        <strong> attributes </strong>
-        and a <strong> trackingCallback </strong>into the GrowthBook SDK.
-      </>
-    ),
-    required: true,
-  });
-  items.push({
-    type: "manual",
-    key: "metrics-tracked",
-    status: isChecklistItemComplete("manual", "metrics-tracked")
-      ? "complete"
-      : "incomplete",
-    display: (
-      <>
-        Verify your app is tracking events for all of the metrics that you plan
-        to include in the analysis.
-      </>
-    ),
-    required: true,
-  });
-  */
+    items.push({
+      type: "manual",
+      key: "sdk-connection",
+      status: isChecklistItemComplete("manual", "sdk-connection")
+        ? "complete"
+        : "incomplete",
+      display: (
+        <>
+          Verify your app is passing both
+          <strong> attributes </strong>
+          and a <strong> trackingCallback </strong>into the GrowthBook SDK.
+        </>
+      ),
+    });
+    items.push({
+      type: "manual",
+      key: "metrics-tracked",
+      status: isChecklistItemComplete("manual", "metrics-tracked")
+        ? "complete"
+        : "incomplete",
+      display: (
+        <>
+          Verify your app is tracking events for all of the metrics that you
+          plan to include in the analysis.
+        </>
+      ),
+    });
+    */
 
   if (checklist?.tasks?.length) {
     checklist.tasks.forEach((item) => {
@@ -373,6 +359,7 @@
   allowEditChecklist,
   title = "Pre-Launch Checklist",
   collapsible = true,
+  envs,
 }: {
   experiment: ExperimentInterfaceStringDates;
   mutateExperiment: () => unknown | Promise<unknown>;
@@ -385,6 +372,7 @@
   allowEditChecklist?: boolean;
   title?: string;
   collapsible?: boolean;
+  envs: string[];
 }) {
   const { apiCall } = useAuth();
   const { hasCommercialFeature } = useUser();
@@ -522,7 +510,7 @@
           href={"/settings?editCheckListModal=true"}
           onClick={(e) => e.stopPropagation()}
         >
-          <span className="text-purple">Edit</span>
+          Edit
         </Link>
       ) : null}
       {collapsible && <FaAngleRight className="chevron" />}
@@ -544,7 +532,6 @@
           envs={envs}
         />
       ) : null}
-
       {collapsible ? (
         <div className="box my-3">
           <Collapsible
@@ -565,15 +552,16 @@
   );
 }
 
-<<<<<<< HEAD
 export function PreLaunchChecklistFeatureExpRule({
   experiment,
   mutateExperiment,
   checklist,
+  envs,
 }: {
   experiment: ExperimentInterfaceStringDates;
   mutateExperiment: () => unknown | Promise<unknown>;
   checklist: CheckListItem[];
+  envs: string[];
 }) {
   const failedRequired = checklist.some(
     (item) => item.status === "incomplete" && item.required
@@ -591,6 +579,7 @@
         setChecklistItemsRemaining={() => {}}
         collapsible={false}
         title={experiment.name}
+        envs={envs}
       />
       {failedRequired ? (
         <Callout status="error" mb="3">
@@ -600,7 +589,7 @@
         <Callout status="success" mb="3">
           All required items are complete. The experiment is ready to start.
         </Callout>
-      )}
+      )}{" "}
     </>
   );
 }
@@ -615,6 +604,7 @@
   setChecklistItemsRemaining,
   editTargeting,
   openSetupTab,
+  envs,
 }: {
   experiment: ExperimentInterfaceStringDates;
   linkedFeatures: LinkedFeatureInfo[];
@@ -626,6 +616,7 @@
   editTargeting?: (() => void) | null;
   openSetupTab?: () => void;
   className?: string;
+  envs: string[];
 }) {
   const permissionsUtil = usePermissionsUtil();
   const canEditExperiment =
@@ -693,120 +684,9 @@
           analysisModal,
           setAnalysisModal,
           allowEditChecklist: true,
+          envs,
         }}
       />
-=======
-      <div className="box my-3">
-        <Collapsible
-          open={true}
-          transitionTime={100}
-          trigger={
-            <div className="d-flex flex-row align-items-center justify-content-between text-dark px-4">
-              <h4 className="m-0 py-3">
-                Pre-Launch Checklist{" "}
-                {data && checklistItemsRemaining !== null ? (
-                  <span
-                    className={`badge rounded-circle p-1 ${
-                      checklistItemsRemaining === 0
-                        ? "badge-success"
-                        : "badge-warning"
-                    } mx-2 my-0`}
-                    style={{ minWidth: 22 }}
-                  >
-                    {checklistItemsRemaining === 0 ? (
-                      <FaCheck size={10} />
-                    ) : (
-                      checklistItemsRemaining
-                    )}
-                  </span>
-                ) : null}
-              </h4>
-              <div className="flex-1" />
-              {showEditChecklistLink ? (
-                <Link
-                  className="mr-3 link-purple"
-                  href={"/settings?editCheckListModal=true"}
-                  onClick={(e) => e.stopPropagation()}
-                >
-                  Edit
-                </Link>
-              ) : null}
-              <FaAngleRight className="chevron" />
-            </div>
-          }
-        >
-          <div className="row mx-4 mt-2">
-            {!data ? (
-              <LoadingSpinner />
-            ) : (
-              <ul style={{ fontSize: "1.1em" }} className="ml-0 pl-0">
-                {checklist.map((item, i) => (
-                  <li
-                    key={i}
-                    style={{
-                      listStyleType: "none",
-                      marginLeft: 0,
-                      marginBottom: 6,
-                    }}
-                  >
-                    <div className="d-flex align-items-center">
-                      <Tooltip
-                        body="GrowthBook calculates the completion of this task automatically."
-                        shouldDisplay={item.type === "auto"}
-                      >
-                        <input
-                          type="checkbox"
-                          disabled={
-                            !canEditExperiment ||
-                            (item.type === "manual" && updatingChecklist) ||
-                            (item.type === "auto" &&
-                              item.status === "incomplete")
-                          }
-                          className="ml-0 pl-0 mr-2 "
-                          checked={item.status === "complete"}
-                          onChange={async (e) => {
-                            updateTaskStatus(e.target.checked, item.key);
-                          }}
-                        />
-                      </Tooltip>
-                      <span
-                        style={{
-                          textDecoration:
-                            item.status === "complete"
-                              ? "line-through"
-                              : "none",
-                        }}
-                      >
-                        {item.display}
-                      </span>
-                    </div>
-                  </li>
-                ))}
-              </ul>
-            )}
-          </div>
-        </Collapsible>
-        {data && !verifiedConnections.length ? (
-          <div className="alert alert-danger mx-3">
-            <strong>
-              Before you can run an experiment, you need to integrate GrowthBook
-              into your app.{" "}
-            </strong>
-            {connections.length > 0 ? (
-              <Link href="/sdks">Manage SDK Connections</Link>
-            ) : (
-              <a
-                className="a"
-                role="button"
-                onClick={() => setShowSdkForm(true)}
-              >
-                Add SDK Connection
-              </a>
-            )}
-          </div>
-        ) : null}
-      </div>
->>>>>>> 4ec60500
     </>
   );
 }