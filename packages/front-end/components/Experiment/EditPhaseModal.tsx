--- conflicted
+++ resolved
@@ -3,9 +3,7 @@
   ExperimentInterfaceStringDates,
   ExperimentPhaseStringDates,
 } from "back-end/types/experiment";
-import { validateAndFixCondition } from "shared/util";
 import { useAuth } from "@/services/auth";
-import useIncrementer from "@/hooks/useIncrementer";
 import Field from "../Forms/Field";
 import Modal from "../Modal";
 import { validateSavedGroupTargeting } from "../Features/SavedGroupTargetingField";
@@ -34,10 +32,7 @@
   });
   const { apiCall } = useAuth();
 
-  const [conditionKey, forceConditionRender] = useIncrementer();
-
   const isDraft = experiment.status === "draft";
-  const isRunning = experiment.status === "running";
   const isMultiPhase = experiment.phases.length > 1;
 
   const hasLinkedChanges =
@@ -50,11 +45,6 @@
       header={`Edit Analysis Phase #${i + 1}`}
       submit={form.handleSubmit(async (value) => {
         validateSavedGroupTargeting(value.savedGroups);
-
-        validateAndFixCondition(value.condition, (condition) => {
-          form.setValue("condition", condition);
-          forceConditionRender();
-        });
 
         await apiCall(`/experiment/${experiment.id}/phase/${i}`, {
           method: "PUT",
@@ -108,63 +98,6 @@
           )}
         </>
       ) : null}
-
-<<<<<<< HEAD
-      {!isRunning && (
-        <Field
-          {...form.register("seed")}
-          label="Hash Seed"
-          placeholder={experiment.trackingKey}
-          helpText="Used to determine which variation is assigned to users"
-          containerClassName="mt-4"
-        />
-      )}
-=======
-      <SavedGroupTargetingField
-        value={form.watch("savedGroups") || []}
-        setValue={(savedGroups) => form.setValue("savedGroups", savedGroups)}
-      />
-
-      <ConditionInput
-        defaultValue={form.watch("condition")}
-        onChange={(condition) => form.setValue("condition", condition)}
-        key={conditionKey}
-      />
-
-      <FeatureVariationsInput
-        valueType={"string"}
-        coverage={form.watch("coverage")}
-        setCoverage={(coverage) => form.setValue("coverage", coverage)}
-        setWeight={(i, weight) =>
-          form.setValue(`variationWeights.${i}`, weight)
-        }
-        valueAsId={true}
-        variations={
-          experiment.variations.map((v, i) => {
-            return {
-              value: v.key || i + "",
-              name: v.name,
-              weight: form.watch(`variationWeights.${i}`),
-              id: v.id,
-            };
-          }) || []
-        }
-        showPreview={false}
-      />
-
-      <Field
-        {...form.register("seed")}
-        label="Hash Seed"
-        placeholder={experiment.trackingKey}
-        helpText="Used to determine which variation is assigned to users"
-      />
-
-      <NamespaceSelector
-        form={form}
-        featureId={experiment.trackingKey}
-        trackingKey={experiment.trackingKey}
-      />
->>>>>>> bb887295
     </Modal>
   );
 }