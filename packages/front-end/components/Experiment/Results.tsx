--- conflicted
+++ resolved
@@ -2,16 +2,11 @@
 import React, { FC, useEffect } from "react";
 import dynamic from "next/dynamic";
 import { DifferenceType, StatsEngine } from "back-end/types/stats";
-<<<<<<< HEAD
-import { getValidDate, ago } from "shared/dates";
+import { getValidDate, ago, relativeDate } from "shared/dates";
 import {
   DEFAULT_PROPER_PRIOR_STDDEV,
   DEFAULT_STATS_ENGINE,
 } from "shared/constants";
-=======
-import { getValidDate, ago, relativeDate } from "shared/dates";
-import { DEFAULT_STATS_ENGINE } from "shared/constants";
->>>>>>> a2a7d196
 import { ExperimentMetricInterface } from "shared/experiments";
 import { ExperimentSnapshotInterface } from "@back-end/types/experiment-snapshot";
 import { MetricSnapshotSettings } from "@back-end/types/report";
