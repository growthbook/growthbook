--- conflicted
+++ resolved
@@ -218,12 +218,8 @@
           <DateResults
             metrics={experiment.metrics}
             guardrails={experiment.guardrails}
-<<<<<<< HEAD
-            results={snapshot.results ?? []}
+            results={analysis?.results ?? []}
             seriestype={snapshot.dimension}
-=======
-            results={analysis?.results ?? []}
->>>>>>> 40fbfec3
             variations={variations}
           />
         ) : (
