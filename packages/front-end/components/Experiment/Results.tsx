--- conflicted
+++ resolved
@@ -15,16 +15,11 @@
 import DateResults from "@/components/Experiment/DateResults";
 import VariationIdWarning from "@/components/Experiment/VariationIdWarning";
 import AnalysisSettingsBar from "@/components/Experiment/AnalysisSettingsBar";
-<<<<<<< HEAD
 import StatusBanner from "@/components/Experiment/StatusBanner";
-=======
-import GuardrailResults from "@/components/Experiment/GuardrailResult";
 import { GBCuped, GBSequential } from "@/components/Icons";
->>>>>>> eaad71ae
 import useOrgSettings from "@/hooks/useOrgSettings";
 import { trackSnapshot } from "@/services/track";
 import { useLocalStorage } from "@/hooks/useLocalStorage";
-import { GBCuped, GBSequential } from "@/components/Icons";
 
 const BreakDownResults = dynamic(
   () => import("@/components/Experiment/BreakDownResults")
@@ -41,7 +36,6 @@
   editResult?: () => void;
   editPhases?: () => void;
   alwaysShowPhaseSelector?: boolean;
-  hidePhaseSelector?: boolean;
   reportDetailsLink?: boolean;
   statsEngine: StatsEngine;
   regressionAdjustmentAvailable?: boolean;
@@ -56,8 +50,8 @@
   draftMode = false,
   editMetrics,
   editPhases,
+  editResult,
   alwaysShowPhaseSelector = false,
-  hidePhaseSelector = false,
   reportDetailsLink = true,
   statsEngine,
   regressionAdjustmentAvailable = false,
@@ -148,12 +142,6 @@
 
   return (
     <>
-<<<<<<< HEAD
-      <StatusBanner
-        mutateExperiment={mutateExperiment}
-        editResult={editResult}
-      />
-
       {!draftMode ? (
         <AnalysisSettingsBar
           mutateExperiment={mutateExperiment}
@@ -178,26 +166,13 @@
           users={users}
           phases={experiment.phases}
         />
-      ) : null}
-
-=======
-      <AnalysisSettingsBar
-        mutateExperiment={mutateExperiment}
-        editMetrics={editMetrics}
-        variations={variations}
-        editPhases={editPhases}
-        alwaysShowPhaseSelector={alwaysShowPhaseSelector}
-        hidePhaseSelector={hidePhaseSelector}
-        statsEngine={statsEngine}
-        regressionAdjustmentAvailable={regressionAdjustmentAvailable}
-        regressionAdjustmentEnabled={regressionAdjustmentEnabled}
-        regressionAdjustmentHasValidMetrics={
-          regressionAdjustmentHasValidMetrics
-        }
-        metricRegressionAdjustmentStatuses={metricRegressionAdjustmentStatuses}
-        onRegressionAdjustmentChange={onRegressionAdjustmentChange}
-      />
->>>>>>> eaad71ae
+      ) : (
+        <StatusBanner
+          mutateExperiment={mutateExperiment}
+          editResult={editResult || undefined}
+        />
+      )}
+
       {experiment.metrics.length === 0 && (
         <div className="alert alert-info m-3">
           Add at least 1 metric to view results.{" "}
