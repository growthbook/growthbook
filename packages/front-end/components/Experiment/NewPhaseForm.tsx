import { FC } from "react";
import {
  ExperimentInterfaceStringDates,
  ExperimentPhaseStringDates,
} from "back-end/types/experiment";
import { useForm } from "react-hook-form";
<<<<<<< HEAD
import Modal from "../Modal";
import { useAuth } from "../../services/auth";
import { useWatching } from "../../services/WatchProvider";
import { getEqualWeights } from "../../services/utils";
=======
import { useFeature } from "@growthbook/growthbook-react";
import { useAuth } from "@/services/auth";
import { useWatching } from "@/services/WatchProvider";
import { getEvenSplit } from "@/services/utils";
import { useDefinitions } from "@/services/DefinitionsContext";
>>>>>>> 82c0f190
import GroupsInput from "../GroupsInput";
import Modal from "../Modal";
import Field from "../Forms/Field";
import VariationsInput from "../Features/VariationsInput";

const NewPhaseForm: FC<{
  experiment: ExperimentInterfaceStringDates;
  mutate: () => void;
  close: () => void;
}> = ({ experiment, close, mutate }) => {
  const { refreshWatching } = useWatching();

  const firstPhase = !experiment.phases.length;

  const prevPhase: Partial<ExperimentPhaseStringDates> =
    experiment.phases[experiment.phases.length - 1] || {};

  const form = useForm({
    defaultValues: {
      phase: prevPhase.phase || "main",
      coverage: prevPhase.coverage || 1,
      variationWeights:
        prevPhase.variationWeights ||
        getEqualWeights(experiment.variations.length),
      reason: "",
      dateStarted: new Date().toISOString().substr(0, 16),
      groups: prevPhase.groups || [],
    },
  });

  const { refreshGroups } = useDefinitions();

  const { apiCall } = useAuth();

  const variationWeights = form.watch("variationWeights");

  const showGroups = useFeature("show-experiment-groups").on;

  // Make sure variation weights add up to 1 (allow for a little bit of rounding error)
  const totalWeights = variationWeights.reduce(
    (total: number, weight: number) => total + weight,
    0
  );
  const isValid = totalWeights > 0.99 && totalWeights < 1.01;

  const submit = form.handleSubmit(async (value) => {
    if (!isValid) throw new Error("Variation weights must sum to 1");

    const body = {
      ...value,
    };

    await apiCall<{ status: number; message?: string }>(
      `/experiment/${experiment.id}/phase`,
      {
        method: "POST",
        body: JSON.stringify(body),
      }
    );
    await refreshGroups(value.groups);
    mutate();
    refreshWatching();
  });

  return (
    <Modal
      header={firstPhase ? "Start Experiment" : "New Experiment Phase"}
      close={close}
      open={true}
      submit={submit}
      cta={"Start"}
      closeCta="Cancel"
      size="lg"
    >
      <div className="row">
        {!firstPhase && (
          <Field
            containerClassName="col-12"
            label="Reason for Starting New Phase"
            textarea
            {...form.register("reason")}
            placeholder="(optional)"
          />
        )}
        <Field
          containerClassName="col-12"
          label="Start Time (UTC)"
          type="datetime-local"
          {...form.register("dateStarted")}
        />
      </div>
      <div className="row">
        <Field
          label="Type of Phase"
          containerClassName="col-lg"
          {...form.register("phase")}
          options={[
            "ramp",
            { value: "main", display: "main (default)" },
            "holdout",
          ]}
        />
      </div>
      {(experiment.implementation === "visual" || showGroups) && (
        <div className="row">
          <div className="col">
            <label>User Groups (optional)</label>
            <GroupsInput
              value={form.watch("groups")}
              onChange={(groups) => {
                form.setValue("groups", groups);
              }}
            />
            <small className="form-text text-muted">
              Use this to limit your experiment to specific groups of users
              (e.g. &quot;internal&quot;, &quot;beta-testers&quot;,
              &quot;qa&quot;).
            </small>
          </div>
        </div>
      )}
      <VariationsInput
        valueType={"string"}
        coverage={form.watch("coverage")}
        setCoverage={(coverage) => form.setValue("coverage", coverage)}
        setWeight={(i, weight) =>
          form.setValue(`variationWeights.${i}`, weight)
        }
        valueAsId={true}
        variations={
          experiment.variations.map((v, i) => {
            return {
              value: v.key || i + "",
              name: v.name,
              weight: form.watch(`variationWeights.${i}`),
            };
          }) || []
        }
        coverageTooltip="This is just for documentation purposes and has no effect on the analysis."
        showPreview={false}
      />
    </Modal>
  );
};

export default NewPhaseForm;<|MERGE_RESOLUTION|>--- conflicted
+++ resolved
@@ -4,20 +4,13 @@
   ExperimentPhaseStringDates,
 } from "back-end/types/experiment";
 import { useForm } from "react-hook-form";
-<<<<<<< HEAD
-import Modal from "../Modal";
-import { useAuth } from "../../services/auth";
-import { useWatching } from "../../services/WatchProvider";
-import { getEqualWeights } from "../../services/utils";
-=======
 import { useFeature } from "@growthbook/growthbook-react";
 import { useAuth } from "@/services/auth";
 import { useWatching } from "@/services/WatchProvider";
-import { getEvenSplit } from "@/services/utils";
+import { getEqualWeights } from "@/services/utils";
 import { useDefinitions } from "@/services/DefinitionsContext";
->>>>>>> 82c0f190
+import Modal from "../Modal";
 import GroupsInput from "../GroupsInput";
-import Modal from "../Modal";
 import Field from "../Forms/Field";
 import VariationsInput from "../Features/VariationsInput";
 
