import * as Sentry from "@sentry/nextjs";
import { ErrorBoundary } from "react-error-boundary";
import { Flex } from "@radix-ui/themes";
import { DifferenceType, StatsEngine } from "back-end/types/stats";
import { ExperimentStatus } from "back-end/src/validators/experiments";
import { MetricTimeSeries } from "back-end/src/validators/metric-time-series";
import { daysBetween, getValidDate } from "shared/dates";
import { addDays, min } from "date-fns";
import { ExperimentMetricInterface, getAdjustedCI } from "shared/experiments";
import useApi from "@/hooks/useApi";
import { useDefinitions } from "@/services/DefinitionsContext";
import {
  getExperimentMetricFormatter,
  formatPercent,
} from "@/services/metrics";
import usePValueThreshold from "@/hooks/usePValueThreshold";
import { useCurrency } from "@/hooks/useCurrency";
import ExperimentTimeSeriesGraph, {
  ExperimentTimeSeriesGraphDataPoint,
} from "./ExperimentTimeSeriesGraph";

<<<<<<< HEAD
export default function ExperimentMetricTimeSeriesGraphWrapper({
  experimentId,
  phase,
  experimentStatus,
  metric,
  differenceType,
  variationNames,
  showVariations,
  statsEngine,
  pValueAdjustmentEnabled,
  firstDateToRender,
}: {
=======
type ExperimentMetricTimeSeriesGraphWrapperProps = {
>>>>>>> 9866bb45
  experimentId: string;
  phase: number;
  experimentStatus: ExperimentStatus;
  metric: ExperimentMetricInterface;
  differenceType: DifferenceType;
  variationNames: string[];
  showVariations: boolean[];
  statsEngine: StatsEngine;
  pValueAdjustmentEnabled: boolean;
  firstDateToRender: Date;
<<<<<<< HEAD
}) {
=======
};

export default function ExperimentMetricTimeSeriesGraphWrapperWithErrorBoundary(
  props: ExperimentMetricTimeSeriesGraphWrapperProps
) {
  return (
    <ErrorBoundary
      fallback={
        <Message>Something went wrong while displaying this graph.</Message>
      }
      onError={(error) => {
        Sentry.captureException(error);
      }}
    >
      <ExperimentMetricTimeSeriesGraphWrapper {...props} />
    </ErrorBoundary>
  );
}

function ExperimentMetricTimeSeriesGraphWrapper({
  experimentId,
  experimentStatus,
  metric,
  differenceType,
  variationNames,
  showVariations,
  statsEngine,
  pValueAdjustmentEnabled,
  firstDateToRender,
}: ExperimentMetricTimeSeriesGraphWrapperProps) {
  const { phase } = useSnapshot();
>>>>>>> 9866bb45
  const { getFactTableById } = useDefinitions();
  const pValueThreshold = usePValueThreshold();

  const displayCurrency = useCurrency();
  const formatterOptions = { currency: displayCurrency };
  const metricValueFormatter = getExperimentMetricFormatter(
    metric,
    getFactTableById
  );

  const { data, isLoading, error } = useApi<{ timeSeries: MetricTimeSeries[] }>(
    `/experiments/${experimentId}/time-series?phase=${phase}&metricIds[]=${metric.id}`
  );

  if (error) {
    return (
      <Message>
        An error occurred while loading the time series data. Please try again
        later.
      </Message>
    );
  }

  if (isLoading) {
    return <Message>Loading...</Message>;
  }

  if (!data || data.timeSeries.length === 0) {
    return <Message>No time series data available for this metric.</Message>;
  }

  // NB: Can use data.timeSeries[0] because we only fetch one metric
  const timeSeries = data.timeSeries[0];

  const additionalGraphDataPoints: ExperimentTimeSeriesGraphDataPoint[] = [];
  const firstDataPointDate = getValidDate(timeSeries.dataPoints[0].date);
  if (firstDateToRender < firstDataPointDate) {
    additionalGraphDataPoints.push({
      d: firstDateToRender,
    });
  }

  const firstDate = min([firstDateToRender, firstDataPointDate]);
  const lastDataPointDate =
    timeSeries.dataPoints[timeSeries.dataPoints.length - 1].date;
  const numOfDays = daysBetween(firstDate, lastDataPointDate);
  if (numOfDays < 7) {
    additionalGraphDataPoints.push({
      d: addDays(new Date(lastDataPointDate), 7 - numOfDays),
    });
  } else if (experimentStatus === "running") {
    // When experiment is running, always show one additional day at the end of the graph
    additionalGraphDataPoints.push({
      d: addDays(new Date(lastDataPointDate), 1),
    });
  }

  const lastIndexInvalidConfiguration = timeSeries.dataPoints.findLastIndex(
    (point) =>
      point.tags?.includes("experiment-settings-changed") ||
      point.tags?.includes("metric-settings-changed")
  );

  const dataPoints = [
    ...timeSeries.dataPoints.map((point, idx) => {
      // Preprocess variations to match variationNames order exactly with indices
      const variations = variationNames.map((vName) => {
        const variation = point.variations.find((v) => v.name === vName);
        if (!variation) return null;

        // compute adjusted CI if we have all the data and adjustment exists
        // Note: pvalueAdjusted is undefined in the first version of time series
        // so this will not run until we handle adjustment
        let adjustedCI: [number, number] | undefined;
        const pValueAdjusted = variation[differenceType]?.pValueAdjusted;
        const lift = variation[differenceType]?.expected;
        const ci = variation[differenceType]?.ci;
        if (
          pValueAdjusted !== undefined &&
          lift !== undefined &&
          ci !== undefined
        ) {
          adjustedCI = getAdjustedCI(pValueAdjusted, lift, pValueThreshold, ci);
        }

        return {
          v: variation.stats?.mean ?? 0,
          v_formatted: metricValueFormatter(
            variation.stats?.mean ?? 0,
            formatterOptions
          ),
          users: variation.stats?.users ?? 0,
          up: variation[differenceType]?.expected ?? 0,
          ctw: variation[differenceType]?.chanceToWin ?? undefined,
          ci: adjustedCI ?? variation[differenceType]?.ci ?? undefined,
          p:
            variation[differenceType]?.pValueAdjusted ??
            variation[differenceType]?.pValue,
        };
      });

      const parsedPoint: ExperimentTimeSeriesGraphDataPoint = {
        d: new Date(point.date),
        variations,
        helperText:
          idx < lastIndexInvalidConfiguration
            ? "Analysis or metric settings do not match current version"
            : undefined,
      };

      return parsedPoint;
    }),
    ...additionalGraphDataPoints,
  ];

  const labelText = (() => {
    switch (differenceType) {
      case "absolute":
        return "Absolute Change";
      case "relative":
        return "% Change";
      case "scaled":
        return "Scaled Impact";
    }
  })();

  return (
    <ExperimentTimeSeriesGraph
      yaxis="effect"
      variationNames={variationNames}
      label={labelText}
      datapoints={dataPoints}
      showVariations={showVariations}
      formatter={
        differenceType === "relative"
          ? formatPercent
          : getExperimentMetricFormatter(
              metric,
              getFactTableById,
              differenceType === "absolute" ? "percentagePoints" : "number"
            )
      }
      statsEngine={statsEngine}
      usesPValueAdjustment={pValueAdjustmentEnabled}
    />
  );
}

function Message({ children }: { children: React.ReactNode }) {
  return (
    <Flex
      align="center"
      height="220px"
      justify="center"
      pb="1rem"
      position="relative"
      width="100%"
    >
      {children}
    </Flex>
  );
}<|MERGE_RESOLUTION|>--- conflicted
+++ resolved
@@ -19,22 +19,7 @@
   ExperimentTimeSeriesGraphDataPoint,
 } from "./ExperimentTimeSeriesGraph";
 
-<<<<<<< HEAD
-export default function ExperimentMetricTimeSeriesGraphWrapper({
-  experimentId,
-  phase,
-  experimentStatus,
-  metric,
-  differenceType,
-  variationNames,
-  showVariations,
-  statsEngine,
-  pValueAdjustmentEnabled,
-  firstDateToRender,
-}: {
-=======
-type ExperimentMetricTimeSeriesGraphWrapperProps = {
->>>>>>> 9866bb45
+interface ExperimentMetricTimeSeriesGraphWrapperProps {
   experimentId: string;
   phase: number;
   experimentStatus: ExperimentStatus;
@@ -45,10 +30,7 @@
   statsEngine: StatsEngine;
   pValueAdjustmentEnabled: boolean;
   firstDateToRender: Date;
-<<<<<<< HEAD
-}) {
-=======
-};
+}
 
 export default function ExperimentMetricTimeSeriesGraphWrapperWithErrorBoundary(
   props: ExperimentMetricTimeSeriesGraphWrapperProps
@@ -69,6 +51,7 @@
 
 function ExperimentMetricTimeSeriesGraphWrapper({
   experimentId,
+  phase,
   experimentStatus,
   metric,
   differenceType,
@@ -78,8 +61,6 @@
   pValueAdjustmentEnabled,
   firstDateToRender,
 }: ExperimentMetricTimeSeriesGraphWrapperProps) {
-  const { phase } = useSnapshot();
->>>>>>> 9866bb45
   const { getFactTableById } = useDefinitions();
   const pValueThreshold = usePValueThreshold();
 
