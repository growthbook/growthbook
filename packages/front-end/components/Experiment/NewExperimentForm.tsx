import React, { FC, useEffect, useState } from "react";
import { useForm } from "react-hook-form";
import {
  ExperimentInterfaceStringDates,
  ExperimentStatus,
  Variation,
} from "back-end/types/experiment";
import { useRouter } from "next/router";
import { getValidDate } from "shared/dates";
import { DataSourceInterfaceWithParams } from "back-end/types/datasource";
import { OrganizationSettings } from "back-end/types/organization";
import { isProjectListValidForProject } from "shared/util";
import { useWatching } from "@/services/WatchProvider";
import { useAuth } from "@/services/auth";
import track from "@/services/track";
import { useDefinitions } from "@/services/DefinitionsContext";
<<<<<<< HEAD
import { useUser } from "@/services/UserContext";
import { getValidDate } from "@/services/dates";
import { getExposureQuery } from "@/services/datasources";
import useOrgSettings from "@/hooks/useOrgSettings";
import usePermissions from "@/hooks/usePermissions";
import { getEqualWeights } from "@/services/utils";
import {
  filterCustomFieldsForProject,
  useCustomFields,
} from "@/services/experiments";
=======
import { getExposureQuery } from "@/services/datasources";
import { getEqualWeights } from "@/services/utils";
import { generateVariationId, useAttributeSchema } from "@/services/features";
import useOrgSettings from "@/hooks/useOrgSettings";
import { useDemoDataSourceProject } from "@/hooks/useDemoDataSourceProject";
>>>>>>> 38df151b
import MarkdownInput from "../Markdown/MarkdownInput";
import TagsInput from "../Tags/TagsInput";
import Page from "../Modal/Page";
import PagedModal from "../Modal/PagedModal";
import Field from "../Forms/Field";
<<<<<<< HEAD
import SelectField, { GroupedValue, SingleValue } from "../Forms/SelectField";
import VariationsInput from "../Features/VariationsInput";
import MetricsSelector from "./MetricsSelector";
import VariationDataInput from "./VariationDataInput";
import CustomFieldInput from "./CustomFieldInput";
=======
import SelectField from "../Forms/SelectField";
import FeatureVariationsInput from "../Features/FeatureVariationsInput";
import ConditionInput from "../Features/ConditionInput";
import NamespaceSelector from "../Features/NamespaceSelector";
import MetricsSelector from "./MetricsSelector";
>>>>>>> 38df151b

const weekAgo = new Date();
weekAgo.setDate(weekAgo.getDate() - 7);

export type NewExperimentFormProps = {
  initialStep?: number;
  initialValue?: Partial<ExperimentInterfaceStringDates>;
  initialNumVariations?: number;
  isImport?: boolean;
  fromFeature?: boolean;
  includeDescription?: boolean;
  source: string;
  idea?: string;
  msg?: string;
  onClose?: () => void;
  onCreate?: (id: string) => void;
  inline?: boolean;
  isNewExperiment?: boolean;
};

function getDefaultVariations(num: number) {
  // Must have at least 2 variations
  num = Math.max(2, num);

  const variations: Variation[] = [];
  for (let i = 0; i < num; i++) {
    variations.push({
      name: i ? `Variation ${i}` : "Control",
      description: "",
      key: i + "",
      screenshots: [],
      id: generateVariationId(),
    });
  }
  return variations;
}

export function getNewExperimentDatasourceDefaults(
  datasources: DataSourceInterfaceWithParams[],
  settings: OrganizationSettings,
  project?: string,
  initialValue?: Partial<ExperimentInterfaceStringDates>
): Pick<ExperimentInterfaceStringDates, "datasource" | "exposureQueryId"> {
  const validDatasources = datasources.filter(
    (d) =>
      d.id === initialValue?.datasource ||
      isProjectListValidForProject(d.projects, project)
  );

  if (!validDatasources.length) return { datasource: "", exposureQueryId: "" };

  const initialId = initialValue?.datasource || settings.defaultDataSource;

  const initialDatasource =
    (initialId && validDatasources.find((d) => d.id === initialId)) ||
    validDatasources[0];

  return {
    datasource: initialDatasource.id,
    exposureQueryId:
      getExposureQuery(
        initialDatasource.settings,
        initialValue?.exposureQueryId,
        initialValue?.userIdType
      )?.id || "",
  };
}

const NewExperimentForm: FC<NewExperimentFormProps> = ({
  initialStep = 0,
  initialValue,
  initialNumVariations = 2,
  onClose,
  onCreate = null,
  isImport,
  fromFeature,
  includeDescription,
  source,
  idea,
  msg,
  inline,
  isNewExperiment,
}) => {
  const router = useRouter();
  const [step, setStep] = useState(initialStep || 0);
  const [allowDuplicateTrackingKey, setAllowDuplicateTrackingKey] = useState(
    false
  );

  const {
    datasources,
    getDatasourceById,
    refreshTags,
    project,
    projects,
  } = useDefinitions();
<<<<<<< HEAD
  const permissions = usePermissions();
=======

  const settings = useOrgSettings();

>>>>>>> 38df151b
  const { refreshWatching } = useWatching();

  useEffect(() => {
    track("New Experiment Form", {
      source,
    });
  }, []);

  const attributeSchema = useAttributeSchema();
  const hasHashAttributes =
    attributeSchema.filter((x) => x.hashAttribute).length > 0;

  const form = useForm<Partial<ExperimentInterfaceStringDates>>({
    defaultValues: {
      project: initialValue?.project || project || "",
      trackingKey: initialValue?.trackingKey || "",
      ...getNewExperimentDatasourceDefaults(
        datasources,
        settings,
        initialValue?.project || project || "",
        initialValue
      ),
      name: initialValue?.name || "",
      hypothesis: initialValue?.hypothesis || "",
      activationMetric: initialValue?.activationMetric || "",
      hashVersion: initialValue?.hashVersion || 2,
      attributionModel:
        initialValue?.attributionModel ??
        settings?.attributionModel ??
        "firstExposure",
      metrics: initialValue?.metrics || [],
      tags: initialValue?.tags || [],
      targetURLRegex: initialValue?.targetURLRegex || "",
      description: initialValue?.description || "",
      guardrails: initialValue?.guardrails || [],
      variations: initialValue?.variations
        ? initialValue.variations
        : getDefaultVariations(initialNumVariations),
      phases: [
        initialValue
          ? {
              coverage: initialValue.phases?.[0].coverage || 1,
              dateStarted: getValidDate(
                initialValue.phases?.[0]?.dateStarted ?? ""
              )
                .toISOString()
                .substr(0, 16),
              dateEnded: getValidDate(initialValue.phases?.[0]?.dateEnded ?? "")
                .toISOString()
                .substr(0, 16),
              name: initialValue.phases?.[0].name || "Main",
              reason: "",
              variationWeights:
                initialValue.phases?.[0].variationWeights ||
                getEqualWeights(
                  initialValue.variations ? initialValue.variations.length : 2
                ),
            }
          : {
              coverage: 1,
              dateStarted: new Date().toISOString().substr(0, 16),
              dateEnded: new Date().toISOString().substr(0, 16),
              name: "Main",
              reason: "",
              variationWeights: [0.5, 0.5],
            },
      ],
      status: !isImport ? "draft" : initialValue?.status || "running",
      ideaSource: idea || "",
      customFields: initialValue?.customFields || {},
    },
  });
  const [selectedProject, setSelectedProject] = useState(form.watch("project"));
  const customFields = filterCustomFieldsForProject(
    useCustomFields(),
    selectedProject
  );

  const datasource = form.watch("datasource")
    ? getDatasourceById(form.watch("datasource") ?? "")
    : null;
  const supportsSQL = datasource?.properties?.queryLanguage === "sql";

  const { apiCall } = useAuth();

<<<<<<< HEAD
  const { visualEditorEnabled } = useOrgSettings();
  const { hasCommercialFeature } = useUser();

=======
>>>>>>> 38df151b
  const onSubmit = form.handleSubmit(async (value) => {
    // Make sure there's an experiment name
    if ((value.name?.length ?? 0) < 1) {
      setStep(0);
      throw new Error("Experiment Name must not be empty");
    }

    // TODO: more validation?

    const data = { ...value };

    if (data.status !== "stopped" && data.phases?.[0]) {
      data.phases[0].dateEnded = "";
    }
    // Turn phase dates into proper UTC timestamps
    if (data.phases?.[0]) {
      if (
        data.phases[0].dateStarted &&
        !data.phases[0].dateStarted.match(/Z$/)
      ) {
        data.phases[0].dateStarted += ":00Z";
      }
      if (data.phases[0].dateEnded && !data.phases[0].dateEnded.match(/Z$/)) {
        data.phases[0].dateEnded += ":00Z";
      }
    }

    const body = JSON.stringify(data);

    const res = await apiCall<
      | { experiment: ExperimentInterfaceStringDates }
      | { duplicateTrackingKey: true; existingId: string }
    >(
      `/experiments${
        allowDuplicateTrackingKey ? "?allowDuplicateTrackingKey=true" : ""
      }`,
      {
        method: "POST",
        body,
      }
    );

    if ("duplicateTrackingKey" in res) {
      setAllowDuplicateTrackingKey(true);
      throw new Error(
        "Warning: An experiment with that id already exists. To continue anyway, click 'Save' again."
      );
    }

    track("Create Experiment", {
      source,
      numTags: data.tags?.length || 0,
      numMetrics: data.metrics?.length || 0,
      numVariations: data.variations?.length || 0,
    });
    refreshWatching();

    data.tags && refreshTags(data.tags);
    if (onCreate) {
      onCreate(res.experiment.id);
    } else {
      router.push(`/experiment/${res.experiment.id}`);
    }
  });

  const availableProjects: (SingleValue | GroupedValue)[] = projects
    .slice()
    .sort((a, b) => (a.name > b.name ? 1 : -1))
    .filter((p) => permissions.check("createAnalyses", p.id))
    .map((p) => ({ value: p.id, label: p.name }));

  const allowAllProjects = permissions.check("createAnalyses", "");

  const exposureQueries = datasource?.settings?.queries?.exposure || [];
  const status = form.watch("status");

  const { currentProjectIsDemo } = useDemoDataSourceProject();

  return (
    <PagedModal
      header={isNewExperiment ? "New Experiment" : "New Experiment Analysis"}
      close={onClose}
      docSection="experiments"
      submit={onSubmit}
      cta={"Save"}
      closeCta="Cancel"
      size="lg"
      step={step}
      setStep={setStep}
      inline={inline}
    >
      <Page display="Basic Info">
        {msg && <div className="alert alert-info">{msg}</div>}

        {currentProjectIsDemo && (
          <div className="alert alert-warning">
            You are creating an experiment under the demo datasource project.
            This experiment will be deleted when the demo datasource project is
            deleted.
          </div>
        )}

        <Field label="Name" required minLength={2} {...form.register("name")} />
        {!isImport && !fromFeature && datasource && !isNewExperiment && (
          <Field
            label="Experiment Id"
            {...form.register("trackingKey")}
            helpText={
              supportsSQL ? (
                <>
                  Must match the <code>experiment_id</code> field in your
                  database table
                </>
              ) : (
                "Must match the experiment id in your tracking callback"
              )
            }
          />
        )}

        <div className="form-group">
          <label>Tags</label>
          <TagsInput
            value={form.watch("tags") ?? []}
            onChange={(tags) => form.setValue("tags", tags)}
          />
        </div>
        {projects.length >= 1 && (
          <div className="form-group">
            <label>Project</label>
            <SelectField
              value={form.watch("project")}
              onChange={(p) => {
                form.setValue("project", p);
                setSelectedProject(p);
              }}
              name="project"
              initialOption={allowAllProjects ? "All Projects" : undefined}
              options={availableProjects}
            />
          </div>
        )}
        <Field
          label="Hypothesis"
          textarea
          minRows={2}
          maxRows={6}
          placeholder="e.g. Making the signup button bigger will increase clicks and ultimately improve revenue"
          {...form.register("hypothesis")}
        />
        {includeDescription && (
          <div className="form-group">
            <label>Description</label>
            <MarkdownInput
              value={form.watch("description") ?? ""}
              setValue={(val) => form.setValue("description", val)}
            />
          </div>
        )}
        {!isNewExperiment && (
          <SelectField
            label="Status"
            options={[
              { label: "draft", value: "draft" },
              { label: "running", value: "running" },
              { label: "stopped", value: "stopped" },
            ]}
            onChange={(v) => {
              const status = v as ExperimentStatus;
              form.setValue("status", status);
            }}
            value={form.watch("status") ?? ""}
          />
        )}
        {status !== "draft" && (
          <Field
            label="Start Date (UTC)"
            type="datetime-local"
            {...form.register("phases.0.dateStarted")}
          />
        )}
        {status === "stopped" && (
          <Field
            label="End Date (UTC)"
            type="datetime-local"
            {...form.register("phases.0.dateEnded")}
          />
        )}
      </Page>
<<<<<<< HEAD
      {hasCommercialFeature("custom-exp-metadata") && customFields?.length && (
        <Page display="Custom Fields">
          <CustomFieldInput
            customFields={customFields}
            form={form}
            project={selectedProject}
          />
        </Page>
      )}
      <Page display="Variations">
        {status !== "draft" ? (
          <VariationsInput
            valueType={"string"}
            coverage={form.watch("phases.0.coverage")}
            setCoverage={(coverage) =>
              form.setValue("phases.0.coverage", coverage)
            }
            setWeight={(i, weight) =>
              form.setValue(`phases.0.variationWeights.${i}`, weight)
            }
            valueAsId={true}
            setVariations={(v) => {
              const existing = form.watch("variations");
              form.setValue(
                "variations",
                v.map((data, i) => {
                  const current = existing[i] || {
                    name: "",
                    key: "",
                    screenshots: [],
                  };
                  return {
                    ...current,
                    name: data.name || current?.name || "",
                    key: data.value || current?.key || "",
                  };
                })
              );
              form.setValue(
                "phases.0.variationWeights",
                v.map((v) => v.weight)
              );
=======
      <Page display="Variation Assignment">
        {isNewExperiment && (
          <div className="alert alert-info">
            You will have a chance to review and change these settings before
            starting your experiment.
          </div>
        )}
        {isNewExperiment && (
          <ConditionInput
            defaultValue={""}
            labelClassName="font-weight-bold"
            onChange={(value) => form.setValue("phases.0.condition", value)}
          />
        )}
        {isNewExperiment && (
          <SelectField
            label="Assign variation based on attribute"
            options={attributeSchema
              .filter((s) => !hasHashAttributes || s.hashAttribute)
              .map((s) => ({ label: s.property, value: s.property }))}
            value={form.watch("hashAttribute") ?? ""}
            onChange={(v) => {
              form.setValue("hashAttribute", v);
>>>>>>> 38df151b
            }}
            helpText={
              "Will be hashed and used to assign a variation to each user that views the experiment"
            }
          />
        )}
        <FeatureVariationsInput
          valueType={"string"}
          coverage={form.watch("phases.0.coverage")}
          setCoverage={(coverage) =>
            form.setValue("phases.0.coverage", coverage)
          }
          setWeight={(i, weight) =>
            form.setValue(`phases.0.variationWeights.${i}`, weight)
          }
          valueAsId={true}
          setVariations={(v) => {
            form.setValue(
              "variations",
              v.map((data, i) => {
                return {
                  // default values
                  name: "",
                  screenshots: [],
                  // overwrite defaults
                  ...data,
                  // use value as key if provided to maintain backwards compatibility
                  key: data.value || `${i}` || "",
                };
              })
            );
            form.setValue(
              "phases.0.variationWeights",
              v.map((v) => v.weight)
            );
          }}
          variations={
            form.watch("variations")?.map((v, i) => {
              return {
                value: v.key || "",
                name: v.name,
                weight: form.watch(`phases.0.variationWeights.${i}`),
                id: v.id,
              };
            }) ?? []
          }
          coverageTooltip={
            isNewExperiment
              ? "This can be changed later"
              : "This is just for documentation purposes and has no effect on the analysis."
          }
          showPreview={!!isNewExperiment}
        />
        {isNewExperiment && (
          <NamespaceSelector
            formPrefix="phases.0."
            form={form}
            featureId={""}
            trackingKey={""}
          />
        )}
      </Page>
      {!isNewExperiment && (
        <Page display={"Analysis Settings"}>
          <div style={{ minHeight: 350 }}>
            {(!isImport || fromFeature) && (
              <SelectField
                label="Data Source"
                labelClassName="font-weight-bold"
                value={form.watch("datasource") ?? ""}
                onChange={(v) => form.setValue("datasource", v)}
                initialOption="Manual"
                options={datasources.map((d) => {
                  const isDefaultDataSource =
                    d.id === settings.defaultDataSource;
                  return {
                    value: d.id,
                    label: `${d.name}${
                      d.description ? ` — ${d.description}` : ""
                    }${isDefaultDataSource ? " (default)" : ""}`,
                  };
                })}
                className="portal-overflow-ellipsis"
              />
            )}
            {datasource?.properties?.exposureQueries && (
              <SelectField
                label="Experiment Assignment Table"
                labelClassName="font-weight-bold"
                value={form.watch("exposureQueryId") ?? ""}
                onChange={(v) => form.setValue("exposureQueryId", v)}
                initialOption="Choose..."
                required
                options={exposureQueries.map((q) => {
                  return {
                    label: q.name,
                    value: q.id,
                  };
                })}
              />
            )}
            <div className="form-group">
              <label className="font-weight-bold mb-1">Goal Metrics</label>
              <div className="mb-1 font-italic">
                Metrics you are trying to improve with this experiment.
              </div>
              <MetricsSelector
                selected={form.watch("metrics") ?? []}
                onChange={(metrics) => form.setValue("metrics", metrics)}
                datasource={datasource?.id}
                project={project}
              />
            </div>
            <div className="form-group">
              <label className="font-weight-bold mb-1">Guardrail Metrics</label>
              <div className="mb-1 font-italic">
                Metrics you want to monitor, but are NOT specifically trying to
                improve.
              </div>
              <MetricsSelector
                selected={form.watch("guardrails") ?? []}
                onChange={(metrics) => form.setValue("guardrails", metrics)}
                datasource={datasource?.id}
                project={project}
              />
            </div>
          </div>
        </Page>
      )}
    </PagedModal>
  );
};

export default NewExperimentForm;<|MERGE_RESOLUTION|>--- conflicted
+++ resolved
@@ -14,42 +14,27 @@
 import { useAuth } from "@/services/auth";
 import track from "@/services/track";
 import { useDefinitions } from "@/services/DefinitionsContext";
-<<<<<<< HEAD
-import { useUser } from "@/services/UserContext";
-import { getValidDate } from "@/services/dates";
 import { getExposureQuery } from "@/services/datasources";
-import useOrgSettings from "@/hooks/useOrgSettings";
-import usePermissions from "@/hooks/usePermissions";
 import { getEqualWeights } from "@/services/utils";
 import {
   filterCustomFieldsForProject,
   useCustomFields,
 } from "@/services/experiments";
-=======
-import { getExposureQuery } from "@/services/datasources";
-import { getEqualWeights } from "@/services/utils";
 import { generateVariationId, useAttributeSchema } from "@/services/features";
 import useOrgSettings from "@/hooks/useOrgSettings";
+import usePermissions from "@/hooks/usePermissions";
 import { useDemoDataSourceProject } from "@/hooks/useDemoDataSourceProject";
->>>>>>> 38df151b
 import MarkdownInput from "../Markdown/MarkdownInput";
 import TagsInput from "../Tags/TagsInput";
 import Page from "../Modal/Page";
 import PagedModal from "../Modal/PagedModal";
 import Field from "../Forms/Field";
-<<<<<<< HEAD
 import SelectField, { GroupedValue, SingleValue } from "../Forms/SelectField";
-import VariationsInput from "../Features/VariationsInput";
-import MetricsSelector from "./MetricsSelector";
-import VariationDataInput from "./VariationDataInput";
-import CustomFieldInput from "./CustomFieldInput";
-=======
-import SelectField from "../Forms/SelectField";
 import FeatureVariationsInput from "../Features/FeatureVariationsInput";
 import ConditionInput from "../Features/ConditionInput";
 import NamespaceSelector from "../Features/NamespaceSelector";
 import MetricsSelector from "./MetricsSelector";
->>>>>>> 38df151b
+import CustomFieldInput from "./CustomFieldInput";
 
 const weekAgo = new Date();
 weekAgo.setDate(weekAgo.getDate() - 7);
@@ -146,13 +131,9 @@
     project,
     projects,
   } = useDefinitions();
-<<<<<<< HEAD
+
+  const settings = useOrgSettings();
   const permissions = usePermissions();
-=======
-
-  const settings = useOrgSettings();
-
->>>>>>> 38df151b
   const { refreshWatching } = useWatching();
 
   useEffect(() => {
@@ -238,12 +219,7 @@
 
   const { apiCall } = useAuth();
 
-<<<<<<< HEAD
-  const { visualEditorEnabled } = useOrgSettings();
   const { hasCommercialFeature } = useUser();
-
-=======
->>>>>>> 38df151b
   const onSubmit = form.handleSubmit(async (value) => {
     // Make sure there's an experiment name
     if ((value.name?.length ?? 0) < 1) {
@@ -433,7 +409,6 @@
           />
         )}
       </Page>
-<<<<<<< HEAD
       {hasCommercialFeature("custom-exp-metadata") && customFields?.length && (
         <Page display="Custom Fields">
           <CustomFieldInput
@@ -443,40 +418,6 @@
           />
         </Page>
       )}
-      <Page display="Variations">
-        {status !== "draft" ? (
-          <VariationsInput
-            valueType={"string"}
-            coverage={form.watch("phases.0.coverage")}
-            setCoverage={(coverage) =>
-              form.setValue("phases.0.coverage", coverage)
-            }
-            setWeight={(i, weight) =>
-              form.setValue(`phases.0.variationWeights.${i}`, weight)
-            }
-            valueAsId={true}
-            setVariations={(v) => {
-              const existing = form.watch("variations");
-              form.setValue(
-                "variations",
-                v.map((data, i) => {
-                  const current = existing[i] || {
-                    name: "",
-                    key: "",
-                    screenshots: [],
-                  };
-                  return {
-                    ...current,
-                    name: data.name || current?.name || "",
-                    key: data.value || current?.key || "",
-                  };
-                })
-              );
-              form.setValue(
-                "phases.0.variationWeights",
-                v.map((v) => v.weight)
-              );
-=======
       <Page display="Variation Assignment">
         {isNewExperiment && (
           <div className="alert alert-info">
@@ -500,7 +441,6 @@
             value={form.watch("hashAttribute") ?? ""}
             onChange={(v) => {
               form.setValue("hashAttribute", v);
->>>>>>> 38df151b
             }}
             helpText={
               "Will be hashed and used to assign a variation to each user that views the experiment"
