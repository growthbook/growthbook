import React, { FC, useEffect, useState } from "react";
import { useForm } from "react-hook-form";
import {
  ExperimentInterfaceStringDates,
  ExperimentStatus,
  Variation,
} from "back-end/types/experiment";
import { useRouter } from "next/router";
import { getValidDate } from "shared/dates";
import { DataSourceInterfaceWithParams } from "back-end/types/datasource";
import { OrganizationSettings } from "back-end/types/organization";
import {
  isProjectListValidForProject,
  validateAndFixCondition,
} from "shared/util";
import { useWatching } from "@/services/WatchProvider";
import { useAuth } from "@/services/auth";
import track from "@/services/track";
import { useDefinitions } from "@/services/DefinitionsContext";
import { getExposureQuery } from "@/services/datasources";
import { getEqualWeights } from "@/services/utils";
import {
  filterCustomFieldsForSectionAndProject,
  useCustomFields,
} from "@/hooks/useCustomFields";
import { generateVariationId, useAttributeSchema } from "@/services/features";
import useOrgSettings from "@/hooks/useOrgSettings";
import usePermissions from "@/hooks/usePermissions";
import { useDemoDataSourceProject } from "@/hooks/useDemoDataSourceProject";
import useIncrementer from "@/hooks/useIncrementer";
<<<<<<< HEAD
import { useUser } from "@/services/UserContext";
import CustomFieldInput from "@/components/CustomFields/CustomFieldInput";
=======
import FallbackAttributeSelector from "@/components/Features/FallbackAttributeSelector";
>>>>>>> 3b8c44ed
import MarkdownInput from "../Markdown/MarkdownInput";
import TagsInput from "../Tags/TagsInput";
import Page from "../Modal/Page";
import PagedModal from "../Modal/PagedModal";
import Field from "../Forms/Field";
import SelectField, { GroupedValue, SingleValue } from "../Forms/SelectField";
import FeatureVariationsInput from "../Features/FeatureVariationsInput";
import ConditionInput from "../Features/ConditionInput";
import NamespaceSelector from "../Features/NamespaceSelector";
import SavedGroupTargetingField, {
  validateSavedGroupTargeting,
} from "../Features/SavedGroupTargetingField";
import MetricsSelector, { MetricsSelectorTooltip } from "./MetricsSelector";

const weekAgo = new Date();
weekAgo.setDate(weekAgo.getDate() - 7);

export type NewExperimentFormProps = {
  initialStep?: number;
  initialValue?: Partial<ExperimentInterfaceStringDates>;
  initialNumVariations?: number;
  isImport?: boolean;
  fromFeature?: boolean;
  includeDescription?: boolean;
  source: string;
  idea?: string;
  msg?: string;
  onClose?: () => void;
  onCreate?: (id: string) => void;
  inline?: boolean;
  isNewExperiment?: boolean;
};

function getDefaultVariations(num: number) {
  // Must have at least 2 variations
  num = Math.max(2, num);

  const variations: Variation[] = [];
  for (let i = 0; i < num; i++) {
    variations.push({
      name: i ? `Variation ${i}` : "Control",
      description: "",
      key: i + "",
      screenshots: [],
      id: generateVariationId(),
    });
  }
  return variations;
}

export function getNewExperimentDatasourceDefaults(
  datasources: DataSourceInterfaceWithParams[],
  settings: OrganizationSettings,
  project?: string,
  initialValue?: Partial<ExperimentInterfaceStringDates>
): Pick<ExperimentInterfaceStringDates, "datasource" | "exposureQueryId"> {
  const validDatasources = datasources.filter(
    (d) =>
      d.id === initialValue?.datasource ||
      isProjectListValidForProject(d.projects, project)
  );

  if (!validDatasources.length) return { datasource: "", exposureQueryId: "" };

  const initialId = initialValue?.datasource || settings.defaultDataSource;

  const initialDatasource =
    (initialId && validDatasources.find((d) => d.id === initialId)) ||
    validDatasources[0];

  return {
    datasource: initialDatasource.id,
    exposureQueryId:
      getExposureQuery(
        initialDatasource.settings,
        initialValue?.exposureQueryId,
        initialValue?.userIdType
      )?.id || "",
  };
}

const NewExperimentForm: FC<NewExperimentFormProps> = ({
  initialStep = 0,
  initialValue,
  initialNumVariations = 2,
  onClose,
  onCreate = null,
  isImport,
  fromFeature,
  includeDescription,
  source,
  idea,
  msg,
  inline,
  isNewExperiment,
}) => {
  const router = useRouter();
  const [step, setStep] = useState(initialStep || 0);
  const [allowDuplicateTrackingKey, setAllowDuplicateTrackingKey] = useState(
    false
  );

  const {
    datasources,
    getDatasourceById,
    refreshTags,
    project,
    projects,
  } = useDefinitions();

  const settings = useOrgSettings();
<<<<<<< HEAD
  const permissions = usePermissions();
=======
>>>>>>> 3b8c44ed
  const { refreshWatching } = useWatching();

  useEffect(() => {
    track("New Experiment Form", {
      source,
    });
  }, []);

  const [conditionKey, forceConditionRender] = useIncrementer();

  const attributeSchema = useAttributeSchema();
  const hasHashAttributes =
    attributeSchema.filter((x) => x.hashAttribute).length > 0;

  const form = useForm<Partial<ExperimentInterfaceStringDates>>({
    defaultValues: {
      project: initialValue?.project || project || "",
      trackingKey: initialValue?.trackingKey || "",
      ...getNewExperimentDatasourceDefaults(
        datasources,
        settings,
        initialValue?.project || project || "",
        initialValue
      ),
      name: initialValue?.name || "",
      hypothesis: initialValue?.hypothesis || "",
      activationMetric: initialValue?.activationMetric || "",
      hashVersion: initialValue?.hashVersion || 2,
      attributionModel:
        initialValue?.attributionModel ??
        settings?.attributionModel ??
        "firstExposure",
      metrics: initialValue?.metrics || [],
      tags: initialValue?.tags || [],
      targetURLRegex: initialValue?.targetURLRegex || "",
      description: initialValue?.description || "",
      guardrails: initialValue?.guardrails || [],
      variations: initialValue?.variations
        ? initialValue.variations
        : getDefaultVariations(initialNumVariations),
      phases: [
        initialValue
          ? {
              coverage: initialValue.phases?.[0].coverage || 1,
              dateStarted: getValidDate(
                initialValue.phases?.[0]?.dateStarted ?? ""
              )
                .toISOString()
                .substr(0, 16),
              dateEnded: getValidDate(initialValue.phases?.[0]?.dateEnded ?? "")
                .toISOString()
                .substr(0, 16),
              name: initialValue.phases?.[0].name || "Main",
              reason: "",
              variationWeights:
                initialValue.phases?.[0].variationWeights ||
                getEqualWeights(
                  initialValue.variations ? initialValue.variations.length : 2
                ),
            }
          : {
              coverage: 1,
              dateStarted: new Date().toISOString().substr(0, 16),
              dateEnded: new Date().toISOString().substr(0, 16),
              name: "Main",
              reason: "",
              variationWeights: [0.5, 0.5],
            },
      ],
      status: !isImport ? "draft" : initialValue?.status || "running",
      ideaSource: idea || "",
      customFields: initialValue?.customFields,
    },
  });
  const [selectedProject, setSelectedProject] = useState(form.watch("project"));
  const customFields = filterCustomFieldsForSectionAndProject(
    useCustomFields(),
    "experiment",
    selectedProject
  );

  const datasource = form.watch("datasource")
    ? getDatasourceById(form.watch("datasource") ?? "")
    : null;
  const supportsSQL = datasource?.properties?.queryLanguage === "sql";

  const { apiCall } = useAuth();

  const { hasCommercialFeature } = useUser();
  const onSubmit = form.handleSubmit(async (value) => {
    // Make sure there's an experiment name
    if ((value.name?.length ?? 0) < 1) {
      setStep(0);
      throw new Error("Experiment Name must not be empty");
    }

    // TODO: more validation?
    const data = { ...value };

    if (data.status !== "stopped" && data.phases?.[0]) {
      data.phases[0].dateEnded = "";
    }
    // Turn phase dates into proper UTC timestamps
    if (data.phases?.[0]) {
      if (
        data.phases[0].dateStarted &&
        !data.phases[0].dateStarted.match(/Z$/)
      ) {
        data.phases[0].dateStarted += ":00Z";
      }
      if (data.phases[0].dateEnded && !data.phases[0].dateEnded.match(/Z$/)) {
        data.phases[0].dateEnded += ":00Z";
      }

      validateSavedGroupTargeting(data.phases[0].savedGroups);

      validateAndFixCondition(data.phases[0].condition, (condition) => {
        form.setValue("phases.0.condition", condition);
        forceConditionRender();
      });
    }

    const body = JSON.stringify(data);

    // eslint-disable-next-line @typescript-eslint/no-explicit-any
    const params: Record<string, any> = {};
    if (allowDuplicateTrackingKey) {
      params.allowDuplicateTrackingKey = true;
    }
    if (source === "duplicate" && initialValue?.id) {
      params.originalId = initialValue.id;
    }

    const res = await apiCall<
      | { experiment: ExperimentInterfaceStringDates }
      | { duplicateTrackingKey: true; existingId: string }
    >(`/experiments?${new URLSearchParams(params).toString()}`, {
      method: "POST",
      body,
    });

    if ("duplicateTrackingKey" in res) {
      setAllowDuplicateTrackingKey(true);
      throw new Error(
        "Warning: An experiment with that id already exists. To continue anyway, click 'Save' again."
      );
    }

    track("Create Experiment", {
      source,
      numTags: data.tags?.length || 0,
      numMetrics: data.metrics?.length || 0,
      numVariations: data.variations?.length || 0,
    });
    refreshWatching();

    data.tags && refreshTags(data.tags);
    if (onCreate) {
      onCreate(res.experiment.id);
    } else {
      router.push(`/experiment/${res.experiment.id}`);
    }
  });

  const availableProjects: (SingleValue | GroupedValue)[] = projects
    .slice()
    .sort((a, b) => (a.name > b.name ? 1 : -1))
    .filter((p) => permissions.check("createAnalyses", p.id))
    .map((p) => ({ value: p.id, label: p.name }));

  const allowAllProjects = permissions.check("createAnalyses", "");

  const exposureQueries = datasource?.settings?.queries?.exposure || [];
  const exposureQueryId = form.getValues("exposureQueryId");
  const userIdType = exposureQueries.find(
    (e) => e.id === form.getValues("exposureQueryId")
  )?.userIdType;
  const status = form.watch("status");

  const { currentProjectIsDemo } = useDemoDataSourceProject();

  let header = isNewExperiment ? "New Experiment" : "New Experiment Analysis";
  if (source === "duplicate") {
    header = "Duplicate Experiment";
  }

  return (
    <PagedModal
      header={header}
      close={onClose}
      docSection="experimentConfiguration"
      submit={onSubmit}
      cta={"Save"}
      closeCta="Cancel"
      size="lg"
      step={step}
      setStep={setStep}
      inline={inline}
    >
      <Page display="Basic Info">
        <div className="px-2">
          {msg && <div className="alert alert-info">{msg}</div>}

          {currentProjectIsDemo && (
            <div className="alert alert-warning">
              You are creating an experiment under the demo datasource project.
              This experiment will be deleted when the demo datasource project
              is deleted.
            </div>
          )}

          <Field
            label="Name"
            required
            minLength={2}
            {...form.register("name")}
          />
          {!isImport && !fromFeature && datasource && !isNewExperiment && (
            <Field
              label="Experiment Id"
              {...form.register("trackingKey")}
              helpText={
                supportsSQL ? (
                  <>
                    Unique identifier for this experiment, used to track
                    impressions and analyze results. Will match against the{" "}
                    <code>experiment_id</code> column in your data source.
                  </>
                ) : (
                  <>
                    Unique identifier for this experiment, used to track
                    impressions and analyze results. Must match the experiment
                    id in your tracking callback.
                  </>
                )
              }
            />
          )}

<<<<<<< HEAD
        <div className="form-group">
          <label>Tags</label>
          <TagsInput
            value={form.watch("tags") ?? []}
            onChange={(tags) => form.setValue("tags", tags)}
          />
        </div>
        {projects.length >= 1 && (
          <div className="form-group">
            <label>Project</label>
            <SelectField
              value={form.watch("project") ?? ""}
              onChange={(p) => {
                form.setValue("project", p);
                setSelectedProject(p);
              }}
              name="project"
              initialOption={allowAllProjects ? "All Projects" : undefined}
              options={availableProjects}
            />
          </div>
        )}
        <Field
          label="Hypothesis"
          textarea
          minRows={2}
          maxRows={6}
          placeholder="e.g. Making the signup button bigger will increase clicks and ultimately improve revenue"
          {...form.register("hypothesis")}
        />
        {includeDescription && (
=======
>>>>>>> 3b8c44ed
          <div className="form-group">
            <label>Tags</label>
            <TagsInput
              value={form.watch("tags") ?? []}
              onChange={(tags) => form.setValue("tags", tags)}
            />
          </div>
          <Field
            label="Hypothesis"
            textarea
            minRows={2}
            maxRows={6}
            placeholder="e.g. Making the signup button bigger will increase clicks and ultimately improve revenue"
            {...form.register("hypothesis")}
          />
          {includeDescription && (
            <div className="form-group">
              <label>Description</label>
              <MarkdownInput
                value={form.watch("description") ?? ""}
                setValue={(val) => form.setValue("description", val)}
              />
            </div>
          )}
          {!isNewExperiment && (
            <SelectField
              label="Status"
              options={[
                { label: "draft", value: "draft" },
                { label: "running", value: "running" },
                { label: "stopped", value: "stopped" },
              ]}
              onChange={(v) => {
                const status = v as ExperimentStatus;
                form.setValue("status", status);
              }}
              value={form.watch("status") ?? ""}
            />
          )}
          {status !== "draft" && (
            <Field
              label="Start Date (UTC)"
              type="datetime-local"
              {...form.register("phases.0.dateStarted")}
            />
          )}
          {status === "stopped" && (
            <Field
              label="End Date (UTC)"
              type="datetime-local"
              {...form.register("phases.0.dateEnded")}
            />
          )}
        </div>
      </Page>
<<<<<<< HEAD
      {hasCommercialFeature("custom-exp-metadata") && customFields?.length && (
        <Page display="Custom Fields">
          <CustomFieldInput
            customFields={customFields}
            form={form}
            section={"experiment"}
            project={selectedProject}
          />
        </Page>
      )}
=======

>>>>>>> 3b8c44ed
      <Page display="Variation Assignment">
        <div className="px-2">
          {isNewExperiment && (
            <div className="alert alert-info mb-4">
              You will have a chance to review and change these settings before
              starting your experiment.
            </div>
          )}

          {isNewExperiment && (
            <>
              <div className="d-flex" style={{ gap: "2rem" }}>
                <SelectField
                  containerClassName="flex-1"
                  label="Assign variation based on attribute"
                  labelClassName="font-weight-bold"
                  options={attributeSchema
                    .filter((s) => !hasHashAttributes || s.hashAttribute)
                    .map((s) => ({ label: s.property, value: s.property }))}
                  sort={false}
                  value={form.watch("hashAttribute") || ""}
                  onChange={(v) => {
                    form.setValue("hashAttribute", v);
                  }}
                  helpText={
                    "Will be hashed together with the Experiment Id (tracking key) to determine which variation to assign"
                  }
                />
                <FallbackAttributeSelector form={form} />
              </div>

              <SavedGroupTargetingField
                value={form.watch("phases.0.savedGroups") || []}
                setValue={(savedGroups) =>
                  form.setValue("phases.0.savedGroups", savedGroups)
                }
              />
              <ConditionInput
                defaultValue={form.watch("phases.0.condition") || ""}
                onChange={(value) => form.setValue("phases.0.condition", value)}
                key={conditionKey}
              />

              <NamespaceSelector
                formPrefix="phases.0."
                form={form}
                featureId={""}
                trackingKey={""}
              />
            </>
          )}

          <FeatureVariationsInput
            valueType={"string"}
            coverage={form.watch("phases.0.coverage")}
            setCoverage={(coverage) =>
              form.setValue("phases.0.coverage", coverage)
            }
            setWeight={(i, weight) =>
              form.setValue(`phases.0.variationWeights.${i}`, weight)
            }
            valueAsId={true}
            setVariations={(v) => {
              form.setValue(
                "variations",
                v.map((data, i) => {
                  return {
                    // default values
                    name: "",
                    screenshots: [],
                    // overwrite defaults
                    ...data,
                    // use value as key if provided to maintain backwards compatibility
                    key: data.value || `${i}` || "",
                  };
                })
              );
              form.setValue(
                "phases.0.variationWeights",
                v.map((v) => v.weight)
              );
            }}
            variations={
              form.watch("variations")?.map((v, i) => {
                return {
                  value: v.key || "",
                  name: v.name,
                  weight: form.watch(`phases.0.variationWeights.${i}`),
                  id: v.id,
                };
              }) ?? []
            }
            coverageTooltip={
              isNewExperiment
                ? "This can be changed later"
                : "This is just for documentation purposes and has no effect on the analysis."
            }
            showPreview={!!isNewExperiment}
          />
        </div>
      </Page>
      {!isNewExperiment && (
        <Page display={"Analysis Settings"}>
          <div className="px-2" style={{ minHeight: 350 }}>
            {(!isImport || fromFeature) && (
              <SelectField
                label="Data Source"
                labelClassName="font-weight-bold"
                value={form.watch("datasource") ?? ""}
                onChange={(v) => form.setValue("datasource", v)}
                initialOption="Manual"
                options={datasources.map((d) => {
                  const isDefaultDataSource =
                    d.id === settings.defaultDataSource;
                  return {
                    value: d.id,
                    label: `${d.name}${
                      d.description ? ` — ${d.description}` : ""
                    }${isDefaultDataSource ? " (default)" : ""}`,
                  };
                })}
                className="portal-overflow-ellipsis"
              />
            )}
            {datasource?.properties?.exposureQueries && (
              <SelectField
                label="Experiment Assignment Table"
                labelClassName="font-weight-bold"
                value={form.watch("exposureQueryId") ?? ""}
                onChange={(v) => form.setValue("exposureQueryId", v)}
                initialOption="Choose..."
                required
                options={exposureQueries.map((q) => {
                  return {
                    label: q.name,
                    value: q.id,
                  };
                })}
                helpText={
                  <>
                    <div>
                      Should correspond to the Identifier Type used to randomize
                      units for this experiment
                    </div>
                    {userIdType ? (
                      <>
                        Identifier Type: <code>{userIdType}</code>
                      </>
                    ) : null}
                  </>
                }
              />
            )}
            <div className="form-group">
              <div className="mb-1">
                <span className="font-italic">
                  Metrics you are trying to improve with this experiment.{" "}
                </span>
                <MetricsSelectorTooltip />
              </div>
              <MetricsSelector
                selected={form.watch("metrics") ?? []}
                onChange={(metrics) => form.setValue("metrics", metrics)}
                datasource={datasource?.id}
                exposureQueryId={exposureQueryId}
                project={project}
                includeFacts={true}
              />
            </div>
            <div className="form-group">
              <label className="font-weight-bold mb-1">Guardrail Metrics</label>
              <div className="mb-1">
                <span className="font-italic">
                  Metrics you want to monitor, but are NOT specifically trying
                  to improve.{" "}
                </span>
                <MetricsSelectorTooltip />
              </div>
              <MetricsSelector
                selected={form.watch("guardrails") ?? []}
                onChange={(metrics) => form.setValue("guardrails", metrics)}
                datasource={datasource?.id}
                exposureQueryId={exposureQueryId}
                project={project}
                includeFacts={true}
              />
            </div>
          </div>
        </Page>
      )}
    </PagedModal>
  );
};

export default NewExperimentForm;<|MERGE_RESOLUTION|>--- conflicted
+++ resolved
@@ -28,12 +28,9 @@
 import usePermissions from "@/hooks/usePermissions";
 import { useDemoDataSourceProject } from "@/hooks/useDemoDataSourceProject";
 import useIncrementer from "@/hooks/useIncrementer";
-<<<<<<< HEAD
+import FallbackAttributeSelector from "@/components/Features/FallbackAttributeSelector";
 import { useUser } from "@/services/UserContext";
 import CustomFieldInput from "@/components/CustomFields/CustomFieldInput";
-=======
-import FallbackAttributeSelector from "@/components/Features/FallbackAttributeSelector";
->>>>>>> 3b8c44ed
 import MarkdownInput from "../Markdown/MarkdownInput";
 import TagsInput from "../Tags/TagsInput";
 import Page from "../Modal/Page";
@@ -145,10 +142,7 @@
   } = useDefinitions();
 
   const settings = useOrgSettings();
-<<<<<<< HEAD
   const permissions = usePermissions();
-=======
->>>>>>> 3b8c44ed
   const { refreshWatching } = useWatching();
 
   useEffect(() => {
@@ -388,40 +382,6 @@
             />
           )}
 
-<<<<<<< HEAD
-        <div className="form-group">
-          <label>Tags</label>
-          <TagsInput
-            value={form.watch("tags") ?? []}
-            onChange={(tags) => form.setValue("tags", tags)}
-          />
-        </div>
-        {projects.length >= 1 && (
-          <div className="form-group">
-            <label>Project</label>
-            <SelectField
-              value={form.watch("project") ?? ""}
-              onChange={(p) => {
-                form.setValue("project", p);
-                setSelectedProject(p);
-              }}
-              name="project"
-              initialOption={allowAllProjects ? "All Projects" : undefined}
-              options={availableProjects}
-            />
-          </div>
-        )}
-        <Field
-          label="Hypothesis"
-          textarea
-          minRows={2}
-          maxRows={6}
-          placeholder="e.g. Making the signup button bigger will increase clicks and ultimately improve revenue"
-          {...form.register("hypothesis")}
-        />
-        {includeDescription && (
-=======
->>>>>>> 3b8c44ed
           <div className="form-group">
             <label>Tags</label>
             <TagsInput
@@ -429,6 +389,21 @@
               onChange={(tags) => form.setValue("tags", tags)}
             />
           </div>
+          {projects.length >= 1 && (
+            <div className="form-group">
+              <label>Project</label>
+              <SelectField
+                value={form.watch("project") ?? ""}
+                onChange={(p) => {
+                  form.setValue("project", p);
+                  setSelectedProject(p);
+                }}
+                name="project"
+                initialOption={allowAllProjects ? "All Projects" : undefined}
+                options={availableProjects}
+              />
+            </div>
+          )}
           <Field
             label="Hypothesis"
             textarea
@@ -477,7 +452,6 @@
           )}
         </div>
       </Page>
-<<<<<<< HEAD
       {hasCommercialFeature("custom-exp-metadata") && customFields?.length && (
         <Page display="Custom Fields">
           <CustomFieldInput
@@ -488,9 +462,6 @@
           />
         </Page>
       )}
-=======
-
->>>>>>> 3b8c44ed
       <Page display="Variation Assignment">
         <div className="px-2">
           {isNewExperiment && (
