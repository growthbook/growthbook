import React, { FC, useEffect, useState, useCallback, useMemo } from "react";
import { FormProvider, useForm } from "react-hook-form";
import {
  ExperimentInterfaceStringDates,
  ExperimentStatus,
  Variation,
} from "back-end/types/experiment";
import { useRouter } from "next/router";
import { date, datetime, getValidDate } from "shared/dates";
import { DataSourceInterfaceWithParams } from "back-end/types/datasource";
import { OrganizationSettings } from "back-end/types/organization";
import {
  isProjectListValidForProject,
  validateAndFixCondition,
} from "shared/util";
import { getScopedSettings } from "shared/settings";
import { generateTrackingKey, getEqualWeights } from "shared/experiments";
import { kebabCase, debounce } from "lodash";
import { Box, Flex, Text, Heading, Separator } from "@radix-ui/themes";
import {
  FaCheckCircle,
  FaExclamationCircle,
  FaExternalLinkAlt,
} from "react-icons/fa";
import { useGrowthBook } from "@growthbook/growthbook-react";
import { PiCaretDownFill } from "react-icons/pi";
import LoadingSpinner from "@/components/LoadingSpinner";
import { useWatching } from "@/services/WatchProvider";
import { useAuth } from "@/services/auth";
import track from "@/services/track";
import { useDefinitions } from "@/services/DefinitionsContext";
import { getExposureQuery } from "@/services/datasources";
import {
  filterCustomFieldsForSectionAndProject,
  useCustomFields,
} from "@/hooks/useCustomFields";
import {
  generateVariationId,
  useAttributeSchema,
  useEnvironments,
} from "@/services/features";
import useOrgSettings, { useAISettings } from "@/hooks/useOrgSettings";
import usePermissionsUtil from "@/hooks/usePermissionsUtils";
import { useDemoDataSourceProject } from "@/hooks/useDemoDataSourceProject";
import { useIncrementer } from "@/hooks/useIncrementer";
import FallbackAttributeSelector from "@/components/Features/FallbackAttributeSelector";
import { useUser } from "@/services/UserContext";
import CustomFieldInput from "@/components/CustomFields/CustomFieldInput";
import useSDKConnections from "@/hooks/useSDKConnections";
import HashVersionSelector, {
  allConnectionsSupportBucketingV2,
} from "@/components/Experiment/HashVersionSelector";
import PrerequisiteTargetingField from "@/components/Features/PrerequisiteTargetingField";
import TagsInput from "@/components/Tags/TagsInput";
import Page from "@/components/Modal/Page";
import PagedModal from "@/components/Modal/PagedModal";
import Field from "@/components/Forms/Field";
import SelectField, {
  GroupedValue,
  SingleValue,
} from "@/components/Forms/SelectField";
import FeatureVariationsInput from "@/components/Features/FeatureVariationsInput";
import ConditionInput from "@/components/Features/ConditionInput";
import NamespaceSelector from "@/components/Features/NamespaceSelector";
import SavedGroupTargetingField, {
  validateSavedGroupTargeting,
} from "@/components/Features/SavedGroupTargetingField";
import Toggle from "@/components/Forms/Toggle";
import { useExperiments } from "@/hooks/useExperiments";
import BanditRefNewFields from "@/components/Features/RuleModal/BanditRefNewFields";
import ExperimentRefNewFields from "@/components/Features/RuleModal/ExperimentRefNewFields";
import Callout from "@/components/Radix/Callout";
import Tooltip from "@/components/Tooltip/Tooltip";
import DatePicker from "@/components/DatePicker";
import { useTemplates } from "@/hooks/useTemplates";
import { convertTemplateToExperiment } from "@/services/experiments";
import { HoldoutSelect } from "@/components/Holdout/HoldoutSelect";
import Link from "@/components/Radix/Link";
import Markdown from "@/components/Markdown/Markdown";
import ExperimentStatusIndicator from "@/components/Experiment/TabbedPage/ExperimentStatusIndicator";
import { AppFeatures } from "@/types/app-features";
import PremiumTooltip from "../Marketing/PremiumTooltip";
import ExperimentMetricsSelector from "./ExperimentMetricsSelector";

const weekAgo = new Date();
weekAgo.setDate(weekAgo.getDate() - 7);

export type NewExperimentFormProps = {
  initialStep?: number;
  initialValue?: Partial<ExperimentInterfaceStringDates>;
  initialNumVariations?: number;
  isImport?: boolean;
  fromFeature?: boolean;
  includeDescription?: boolean;
  duplicate?: boolean;
  source: string;
  idea?: string;
  msg?: string;
  onClose?: () => void;
  onCreate?: (id: string) => void;
  inline?: boolean;
  isNewExperiment?: boolean;
};

export function getDefaultVariations(num: number) {
  // Must have at least 2 variations
  num = Math.max(2, num);

  const variations: Variation[] = [];
  for (let i = 0; i < num; i++) {
    variations.push({
      name: i ? `Variation ${i}` : "Control",
      description: "",
      key: i + "",
      screenshots: [],
      id: generateVariationId(),
    });
  }
  return variations;
}

export function getNewExperimentDatasourceDefaults(
  datasources: DataSourceInterfaceWithParams[],
  settings: OrganizationSettings,
  project?: string,
  initialValue?: Partial<ExperimentInterfaceStringDates>,
): Pick<ExperimentInterfaceStringDates, "datasource" | "exposureQueryId"> {
  const validDatasources = datasources.filter(
    (d) =>
      d.id === initialValue?.datasource ||
      isProjectListValidForProject(d.projects, project),
  );

  if (!validDatasources.length) return { datasource: "", exposureQueryId: "" };

  const initialId = initialValue?.datasource || settings.defaultDataSource;

  const initialDatasource =
    (initialId && validDatasources.find((d) => d.id === initialId)) ||
    validDatasources[0];

  return {
    datasource: initialDatasource.id,
    exposureQueryId:
      getExposureQuery(
        initialDatasource.settings,
        initialValue?.exposureQueryId,
        initialValue?.userIdType,
      )?.id || "",
  };
}

const NewExperimentForm: FC<NewExperimentFormProps> = ({
  initialStep = 0,
  initialValue = {
    type: "standard",
  },
  initialNumVariations = 2,
  onClose,
  onCreate = null,
  isImport,
  fromFeature,
  includeDescription = true,
  duplicate,
  source,
  idea,
  msg,
  inline,
  isNewExperiment,
}) => {
  const { organization, hasCommercialFeature } = useUser();

  const router = useRouter();
  const [step, setStep] = useState(initialStep || 0);
  const [allowDuplicateTrackingKey, setAllowDuplicateTrackingKey] =
    useState(false);
  const [autoRefreshResults, setAutoRefreshResults] = useState(true);

  const { datasources, getDatasourceById, refreshTags, project, projects } =
    useDefinitions();
  const { aiEnabled } = useAISettings();
  const gb = useGrowthBook<AppFeatures>();
  const useCheckForSimilar = gb?.isOn("similar-experiments") || true;
  const [similarExperiments, setSimilarExperiments] = useState<
    { experiment: ExperimentInterfaceStringDates; similarity: number }[]
  >([]);
  const [aiLoading, setAiLoading] = useState<boolean>(false);
  const [enoughWords, setEnoughWords] = useState(false);
  const [expandSimilarResults, setExpandSimilarResults] = useState(false);
  const environments = useEnvironments();
  const { experiments } = useExperiments();

  const { holdouts, experimentsMap } = useExperiments(
    project,
    false,
    "holdout"
  );

  const holdoutsWithExperiment = useMemo(() => {
    return holdouts.map((holdout) => ({
      ...holdout,
      experiment: experimentsMap.get(
        holdout.experimentId
      ) as ExperimentInterfaceStringDates,
    }));
  }, [holdouts, experimentsMap]);

  const {
    templates: allTemplates,
    templatesMap,
    mutateTemplates: refreshTemplates,
  } = useTemplates();
  const envs = environments.map((e) => e.id);

  const [prerequisiteTargetingSdkIssues, setPrerequisiteTargetingSdkIssues] =
    useState(false);
  const canSubmit = !prerequisiteTargetingSdkIssues;
  const minWordsForSimilarityCheck = 4;

  const settings = useOrgSettings();
  const { settings: scopedSettings } = getScopedSettings({
    organization,
    experiment: (initialValue ?? undefined) as
      | ExperimentInterfaceStringDates
      | undefined,
  });
  const permissionsUtils = usePermissionsUtil();
  const { refreshWatching } = useWatching();

  const { data: sdkConnectionsData } = useSDKConnections();
  const hasSDKWithNoBucketingV2 = !allConnectionsSupportBucketingV2(
    sdkConnectionsData?.connections,
    project,
  );

  const [conditionKey, forceConditionRender] = useIncrementer();

  const attributeSchema = useAttributeSchema(false, project);
  const hashAttributes =
    attributeSchema?.filter((a) => a.hashAttribute)?.map((a) => a.property) ||
    [];
  const hasHashAttributes = hashAttributes.length > 0;
  const hashAttribute = hashAttributes.includes("id")
    ? "id"
    : hashAttributes[0] || "id";

  const orgStickyBucketing = !!settings.useStickyBucketing;
  const lastPhase = (initialValue?.phases?.length ?? 1) - 1;

  const form = useForm<Partial<ExperimentInterfaceStringDates>>({
    defaultValues: {
      project: initialValue?.project || project || "",
      trackingKey: initialValue?.trackingKey || "",
      ...getNewExperimentDatasourceDefaults(
        datasources,
        settings,
        initialValue?.project || project || "",
        initialValue,
      ),
      name: initialValue?.name || "",
      type: initialValue?.type ?? "standard",
      hypothesis: initialValue?.hypothesis || "",
      activationMetric: initialValue?.activationMetric || "",
      hashAttribute: initialValue?.hashAttribute || hashAttribute,
      hashVersion:
        initialValue?.hashVersion || (hasSDKWithNoBucketingV2 ? 1 : 2),
      disableStickyBucketing: initialValue?.disableStickyBucketing ?? false,
      attributionModel:
        initialValue?.attributionModel ??
        settings?.attributionModel ??
        "firstExposure",
      goalMetrics: initialValue?.goalMetrics || [],
      secondaryMetrics: initialValue?.secondaryMetrics || [],
      tags: initialValue?.tags || [],
      targetURLRegex: initialValue?.targetURLRegex || "",
      description: initialValue?.description || "",
      guardrailMetrics: initialValue?.guardrailMetrics || [],
      variations: initialValue?.variations
        ? initialValue.variations
        : getDefaultVariations(initialNumVariations),
      phases: [
        ...(initialValue?.phases?.[lastPhase]
          ? [
              {
                ...initialValue.phases[lastPhase],
                coverage: initialValue.phases?.[lastPhase]?.coverage || 1,
                dateStarted: getValidDate(
                  initialValue.phases?.[lastPhase]?.dateStarted ?? "",
                )
                  .toISOString()
                  .substr(0, 16),
                dateEnded: getValidDate(
                  initialValue.phases?.[lastPhase]?.dateEnded ?? "",
                )
                  .toISOString()
                  .substr(0, 16),
                name: initialValue.phases?.[lastPhase]?.name || "Main",
                reason: "",
                variationWeights:
                  initialValue.phases?.[lastPhase]?.variationWeights ||
                  getEqualWeights(
                    initialValue.variations
                      ? initialValue.variations.length
                      : 2,
                  ),
              },
            ]
          : [
              {
                coverage: 1,
                dateStarted: new Date().toISOString().substr(0, 16),
                dateEnded: new Date().toISOString().substr(0, 16),
                name: "Main",
                reason: "",
                variationWeights: getEqualWeights(
                  (initialValue?.variations
                    ? initialValue.variations
                    : getDefaultVariations(initialNumVariations)
                  )?.length || 2,
                ),
              },
            ]),
      ],
      status: !isImport ? "draft" : initialValue?.status || "running",
      ideaSource: idea || "",
      customFields: initialValue?.customFields,
      regressionAdjustmentEnabled:
        scopedSettings.regressionAdjustmentEnabled.value,
      banditScheduleValue: scopedSettings.banditScheduleValue.value,
      banditScheduleUnit: scopedSettings.banditScheduleUnit.value,
      banditBurnInValue: scopedSettings.banditBurnInValue.value,
      banditBurnInUnit: scopedSettings.banditScheduleUnit.value,
      templateId: initialValue?.templateId || "",
      holdoutId: initialValue?.holdoutId || "",
    },
  });

  const [selectedProject, setSelectedProject] = useState(form.watch("project"));
  const customFields = filterCustomFieldsForSectionAndProject(
    useCustomFields(),
    "experiment",
    selectedProject,
  );

  const datasource = form.watch("datasource")
    ? getDatasourceById(form.watch("datasource") ?? "")
    : null;

  const { apiCall } = useAuth();

  const onSubmit = form.handleSubmit(async (rawValue) => {
    const value = { ...rawValue, name: rawValue.name?.trim() };
    if (value.holdoutId === "none") {
      delete value.holdoutId;
    }
    // Make sure there's an experiment name
    if ((value.name?.length ?? 0) < 1) {
      setStep(0);
      throw new Error("Name must not be empty");
    }

    if (!value.templateId && templateRequired && !isImport && !duplicate) {
      setStep(0);
      throw new Error("You must select a template");
    }

    const data = { ...value };

    if (data.status !== "stopped" && data.phases?.[0]) {
      data.phases[0].dateEnded = "";
    }
    // Turn phase dates into proper UTC timestamps
    if (data.phases?.[0]) {
      if (
        data.phases[0].dateStarted &&
        !data.phases[0].dateStarted.match(/Z$/)
      ) {
        data.phases[0].dateStarted += ":00Z";
      }
      if (data.phases[0].dateEnded && !data.phases[0].dateEnded.match(/Z$/)) {
        data.phases[0].dateEnded += ":00Z";
      }

      validateSavedGroupTargeting(data.phases[0].savedGroups);

      validateAndFixCondition(data.phases[0].condition, (condition) => {
        form.setValue("phases.0.condition", condition);
        forceConditionRender();
      });

      if (prerequisiteTargetingSdkIssues) {
        throw new Error("Prerequisite targeting issues must be resolved");
      }

      // bandits
      if (
        data.type === "multi-armed-bandit" &&
        !hasCommercialFeature("multi-armed-bandits")
      ) {
        throw new Error("Bandits are a premium feature");
      }
      if (data.type === "multi-armed-bandit") {
        data.statsEngine = "bayesian";
        if (!data.datasource) {
          throw new Error("You must select a datasource");
        }
        if ((data.goalMetrics?.length ?? 0) !== 1) {
          throw new Error("You must select 1 decision metric");
        }
      }
    }

    const body = JSON.stringify(data);

    // eslint-disable-next-line @typescript-eslint/no-explicit-any
    const params: Record<string, any> = {};
    if (allowDuplicateTrackingKey) {
      params.allowDuplicateTrackingKey = true;
    }
    if (duplicate && initialValue?.id) {
      params.originalId = initialValue.id;
    }

    if (autoRefreshResults && isImport) {
      params.autoRefreshResults = true;
    }

    const res = await apiCall<
      | { experiment: ExperimentInterfaceStringDates }
      | { duplicateTrackingKey: true; existingId: string }
    >(`/experiments?${new URLSearchParams(params).toString()}`, {
      method: "POST",
      body,
    });

    if ("duplicateTrackingKey" in res) {
      setAllowDuplicateTrackingKey(true);
      throw new Error(
        "Warning: An experiment with that tracking key already exists. To continue anyway, click 'Save' again.",
      );
    }

    // TODO remove if data correlates
    track(isBandit ? "Create Bandit" : "Create Experiment", {
      source,
      numTags: data.tags?.length || 0,
      numMetrics:
        (data.goalMetrics?.length || 0) + (data.secondaryMetrics?.length || 0),
      numVariations: data.variations?.length || 0,
      createdFromTemplate: !!data.templateId,
    });
    refreshWatching();

    data.tags && refreshTags(data.tags);
    data.templateId && refreshTemplates();
    if (onCreate) {
      onCreate(res.experiment.id);
    } else {
      router.push(`/experiment/${res.experiment.id}`);
    }
  });

  const availableProjects: (SingleValue | GroupedValue)[] = projects
    .slice()
    .sort((a, b) => (a.name > b.name ? 1 : -1))
    .filter((p) => permissionsUtils.canViewExperimentModal(p.id))
    .map((p) => ({ value: p.id, label: p.name }));

  const availableTemplates = allTemplates
    .slice()
    .sort((a, b) =>
      a.templateMetadata.name > b.templateMetadata.name ? 1 : -1,
    )
    .filter((t) =>
      isProjectListValidForProject(t.project ? [t.project] : [], project),
    )
    .map((t) => ({ value: t.id, label: t.templateMetadata.name }));

  const allowAllProjects = permissionsUtils.canViewExperimentModal();

  const exposureQueries = datasource?.settings?.queries?.exposure || [];
  const exposureQueryId = form.getValues("exposureQueryId");
  const status = form.watch("status");
  const type = form.watch("type");
  const isBandit = type === "multi-armed-bandit";

  // If a template id is provided as an initial value, load the template and convert it to an experiment
  useEffect(() => {
    if (initialValue?.templateId && isNewExperiment && !isImport && !isBandit) {
      const template = templatesMap.get(initialValue.templateId);
      if (!template) return;
      const templateAsExperiment = convertTemplateToExperiment(template);

      if (templateAsExperiment.skipPartialData === true) {
        // @ts-expect-error Mangled types
        templateAsExperiment.skipPartialData = "strict";
      } else if (templateAsExperiment.skipPartialData === false) {
        // @ts-expect-error Mangled types
        templateAsExperiment.skipPartialData = "loose";
      }

      form.reset(templateAsExperiment, {
        keepDefaultValues: true,
      });
    }
    // eslint-disable-next-line react-hooks/exhaustive-deps
  }, []);

  const templateRequired =
    hasCommercialFeature("templates") &&
    !isBandit &&
    !isImport &&
    settings.requireExperimentTemplates &&
    availableTemplates.length >= 1;

  const { currentProjectIsDemo } = useDemoDataSourceProject();
  useEffect(() => {
    if (!exposureQueries.find((q) => q.id === exposureQueryId)) {
      form.setValue("exposureQueryId", exposureQueries?.[0]?.id ?? "");
    }
  }, [form, exposureQueries, exposureQueryId]);

  const [linkNameWithTrackingKey, setLinkNameWithTrackingKey] = useState(true);

  let header = isNewExperiment
    ? `Add new ${isBandit ? "Bandit" : "Experiment"}`
    : "Add new Experiment Analysis";
  if (duplicate) {
    header = `Duplicate ${isBandit ? "Bandit" : "Experiment"}`;
  }
  const trackingEventModalType = kebabCase(header);

  const nameFieldHandlers = form.register("name", {
    setValueAs: (s) => s?.trim(),
  });
  const trackingKeyFieldHandlers = form.register("trackingKey");

  const checkForSimilar = useCallback(async () => {
    if (!aiEnabled || !useCheckForSimilar) return;

    // check how many words we're sending in the hypothesis, name, and description:
    const wordCount =
      (form.watch("hypothesis")?.split(/\s+/).length || 0) +
      (form.watch("name")?.split(/\s+/).length || 0) +
      (form.watch("description")?.split(/\s+/).length || 0);
    if (wordCount < minWordsForSimilarityCheck) {
      setEnoughWords(false);
      setSimilarExperiments([]);
      return;
    }
    setEnoughWords(true);
    setAiLoading(true);
    try {
      queueCheckForSimilar.cancel();
      const response = await apiCall<{
        status: number;
        message?: string;
        similar?: {
          experiment: ExperimentInterfaceStringDates;
          similarity: number;
        }[];
      }>(`/experiments/similar`, {
        method: "POST",
        body: JSON.stringify({
          hypothesis: form.watch("hypothesis"),
          name: form.watch("name"),
          description: form.watch("description"),
        }),
      });

      if (
        response &&
        response.status === 200 &&
        response.similar &&
        response.similar.length
      ) {
        if (response.similar) {
          setSimilarExperiments(response.similar);
        } else {
          setSimilarExperiments([]);
        }
      } else {
        setSimilarExperiments([]);
      }
      setAiLoading(false);
    } catch (error) {
      // ignore the errors.
      setAiLoading(false);
    }
  }, [form, apiCall]);

  const queueCheckForSimilar = useMemo(
    () =>
      debounce(async () => {
        try {
          await checkForSimilar();
        } catch (error) {
          console.error("Error in checkForSimilar:", error);
        }
      }, 3000),
    [],
  );
  useEffect(() => {
    return () => {
      queueCheckForSimilar.cancel();
    };
  }, [queueCheckForSimilar]);

  return (
    <FormProvider {...form}>
      <PagedModal
        trackingEventModalType={trackingEventModalType}
        trackingEventModalSource={source}
        header={header}
        close={onClose}
        docSection="experimentConfiguration"
        submit={onSubmit}
        cta={"Save"}
        ctaEnabled={canSubmit}
        closeCta="Cancel"
        size="lg"
        step={step}
        setStep={setStep}
        inline={inline}
        backButton={true}
      >
        <Page display="Overview">
          <div className="px-2">
            {msg && <div className="alert alert-info">{msg}</div>}

            {currentProjectIsDemo && (
              <div className="alert alert-warning">
                You are creating an experiment under the demo datasource
                project. This experiment will be deleted when the demo
                datasource project is deleted.
              </div>
            )}
            {availableTemplates.length >= 1 &&
              !isBandit &&
              !isImport &&
              !duplicate && (
                <div className="form-group">
                  <PremiumTooltip commercialFeature="templates">
                    <label>Select Template</label>
                  </PremiumTooltip>
                  <SelectField
                    value={form.watch("templateId") ?? ""}
                    onChange={(t) => {
                      if (t === "") {
                        form.setValue("templateId", undefined);
                        form.reset();
                        return;
                      }
                      form.setValue("templateId", t);
                      // Convert template to experiment interface shape and reset values
                      const template = templatesMap.get(t);
                      if (!template) return;

                      const templateAsExperiment =
                        convertTemplateToExperiment(template);
                      form.reset(templateAsExperiment, {
                        keepDefaultValues: true,
                      });
                    }}
                    name="template"
                    initialOption={"None"}
                    options={availableTemplates}
                    formatOptionLabel={(value) => {
                      const t = templatesMap.get(value.value);
                      if (!t) return <span>{value.label}</span>;
                      return (
                        <Flex as="div" align="baseline">
                          <Text>{value.label}</Text>
                          <Text size="1" className="text-muted" ml="auto">
                            Created {date(t.dateCreated)}
                          </Text>
                        </Flex>
                      );
                    }}
                    helpText={
                      templateRequired
                        ? "Your organization requires experiments to be created from a template"
                        : undefined
                    }
                    disabled={!hasCommercialFeature("templates")}
                    required={templateRequired}
                  />
                </div>
              )}

            {projects.length >= 1 && (
              <div className="form-group">
                <label>Project</label>
                <SelectField
                  value={form.watch("project") ?? ""}
                  onChange={(p) => {
                    form.setValue("project", p);
                    setSelectedProject(p);
                  }}
                  name="project"
                  initialOption={allowAllProjects ? "All Projects" : undefined}
                  options={availableProjects}
                />
              </div>
            )}

            {holdoutsWithExperiment.length > 0 && (
              <HoldoutSelect
                selectedProject={selectedProject}
                selectedHoldoutId={form.watch("holdoutId")}
                setHoldout={(holdoutId) => {
                  form.setValue("holdoutId", holdoutId);
                }}
              />
            )}

            <Separator size="4" mt="6" mb="5" />

            <Field
              label={isBandit ? "Bandit Name" : "Experiment Name"}
              required
              minLength={2}
              {...nameFieldHandlers}
              onChange={async (e) => {
                // Ensure the name field is updated and then sync with trackingKey if possible
                nameFieldHandlers.onChange(e);

                if (!isNewExperiment) return;
                if (!linkNameWithTrackingKey) return;
                const val = e?.target?.value ?? form.watch("name");
                if (!val) {
                  form.setValue("trackingKey", "");
                  return;
                }
                const trackingKey = await generateTrackingKey(
                  { name: val },
                  async (key: string) =>
                    (experiments.find((exp) => exp.trackingKey === key) as
                      | ExperimentInterfaceStringDates
                      | undefined) ?? null,
                );
                form.setValue("trackingKey", trackingKey);
                queueCheckForSimilar();
              }}
            />

            <Field
              label="Tracking Key"
              helpText={`Unique identifier for this ${
                isBandit ? "Bandit" : "Experiment"
              }, used to track impressions and analyze results`}
              {...trackingKeyFieldHandlers}
              onChange={(e) => {
                trackingKeyFieldHandlers.onChange(e);
                setLinkNameWithTrackingKey(false);
              }}
            />
            {!isBandit && (
              <Field
                label="Hypothesis"
                textarea
                minRows={2}
                placeholder="e.g. Making the signup button bigger will increase clicks and ultimately improve revenue"
                {...form.register("hypothesis", {
                  onChange: () => {
                    queueCheckForSimilar(); // Debounced call
                  },
                  onBlur: () => {
                    // cancel any pending debounced calls
                    queueCheckForSimilar.cancel();
                    checkForSimilar(); // Immediate call on blur
                  },
                })}
              />
            )}
            {includeDescription && (
              <Field
                label="Description"
                textarea
                minRows={2}
                {...form.register("description", {
                  onChange: () => {
                    queueCheckForSimilar(); // Debounced call
                  },
                  onBlur: () => {
                    // cancel any pending debounced calls
                    queueCheckForSimilar.cancel();
                    checkForSimilar(); // Immediate call on blur
                  },
                })}
                placeholder={`Short human-readable description of the ${
                  isBandit ? "Bandit" : "Experiment"
                }`}
              />
            )}
            {useCheckForSimilar && (
              <>
                {!enoughWords ? (
                  <Box my="4">
                    <Flex gap="2" className="text-muted" align="center">
                      <FaExclamationCircle />
                      <Text size="2" weight="light">
                        Enter more details to check for similar experiments
                      </Text>
                    </Flex>
                  </Box>
                ) : (
                  <>
                    {aiLoading ? (
                      <Box my="4">
                        <Flex gap="2" className="text-muted">
                          <LoadingSpinner />
                          <Text size="2">
                            Checking for similar experiments...
                          </Text>
                        </Flex>
                      </Box>
                    ) : (
                      <>
                        <Box my="4">
                          <Text size="2" color="violet">
                            {similarExperiments.length > 0 ? (
                              <Flex
                                onClick={(e) => {
                                  e.preventDefault();
                                  setExpandSimilarResults(
                                    !expandSimilarResults,
                                  );
                                }}
                                gap="2"
                                align="center"
                              >
                                <PiCaretDownFill
                                  style={{
                                    transition: "transform 0.3s ease",
                                    transform: expandSimilarResults
                                      ? "none"
                                      : "rotate(-90deg)",
                                  }}
                                />
                                <Text
                                  weight="medium"
                                  style={{
                                    cursor: "pointer",
                                    color: "violet-11",
                                  }}
                                >
                                  Similar experiment
                                  {similarExperiments.length === 1 ? "" : "s"} (
                                  {similarExperiments.length})
                                </Text>
                              </Flex>
                            ) : (
                              <Flex gap="2" align="center">
                                <FaCheckCircle />
                                No similar experiments found
                              </Flex>
                            )}
                          </Text>
                          {expandSimilarResults && (
                            <Flex
                              gap="3"
                              direction="column"
                              my="3"
                              p="4"
                              style={{
                                backgroundColor: "var(--accent-a3)",
                                borderRadius: "4px",
                              }}
                            >
                              {similarExperiments.map((s, i) => (
                                <Box
                                  key={`similar-${i}`}
                                  className="appbox"
                                  p="3"
                                  width="100%"
                                  style={{
                                    marginBottom: 0,
                                    maxHeight: "430px",
                                    overflowY: "auto",
                                    color: "var(--text-color-main)",
                                  }}
                                >
                                  <Flex
                                    direction="column"
                                    gap="3"
                                    justify="start"
                                  >
                                    <Flex gap="3" justify="between">
                                      <Flex gap="3" align="start">
                                        <Link
                                          href="/experiment/[id]"
                                          as={`/experiment/${s.experiment.id}`}
                                          target="_blank"
                                        >
                                          <Heading size="2">
                                            {s.experiment.name}
                                          </Heading>
                                        </Link>
                                        <span style={{ fontSize: "0.8rem" }}>
                                          <FaExternalLinkAlt />
                                        </span>
                                      </Flex>
                                      <Flex gap="3" align="center">
                                        <Text size="1" className="text-muted">
                                          {date(s.experiment.dateCreated)}
                                        </Text>
                                        <ExperimentStatusIndicator
                                          experimentData={s.experiment}
                                        />
                                      </Flex>
                                    </Flex>
                                    {s.experiment.description && (
                                      <Box style={{ fontSize: "0.9em" }}>
                                        <strong>Description:</strong>{" "}
                                        <Markdown>
                                          {s.experiment.description}
                                        </Markdown>
                                      </Box>
                                    )}
                                    <Box style={{ fontSize: "0.9em" }}>
                                      <strong>Hypothesis:</strong>{" "}
                                      <Markdown>
                                        {s.experiment.hypothesis}
                                      </Markdown>
                                    </Box>
                                  </Flex>
                                </Box>
                              ))}
                            </Flex>
                          )}
                        </Box>
                      </>
                    )}
                  </>
                )}
              </>
            )}
            <div className="form-group">
              <label>Tags</label>
              <TagsInput
                value={form.watch("tags") ?? []}
                onChange={(tags) => form.setValue("tags", tags)}
              />
            </div>
            {!isNewExperiment && (
              <>
                <SelectField
                  label="Status"
                  options={[
                    { label: "draft", value: "draft" },
                    { label: "running", value: "running" },
                    { label: "stopped", value: "stopped" },
                  ]}
                  onChange={(v) => {
                    const status = v as ExperimentStatus;
                    form.setValue("status", status);
                  }}
                  value={form.watch("status") ?? ""}
                  sort={false}
                />
                {status !== "draft" && (
                  <DatePicker
                    label="Start Time (UTC)"
                    date={form.watch("phases.0.dateStarted")}
                    setDate={(v) => {
                      form.setValue(
                        "phases.0.dateStarted",
                        v ? datetime(v) : "",
                      );
                    }}
                    scheduleEndDate={form.watch("phases.0.dateEnded")}
                    disableAfter={form.watch("phases.0.dateEnded") || undefined}
                  />
                )}
                {status === "stopped" && (
                  <DatePicker
                    label="End Time (UTC)"
                    date={form.watch("phases.0.dateEnded")}
                    setDate={(v) => {
                      form.setValue("phases.0.dateEnded", v ? datetime(v) : "");
                    }}
                    scheduleStartDate={form.watch("phases.0.dateStarted")}
                    disableBefore={
                      form.watch("phases.0.dateStarted") || undefined
                    }
                  />
                )}
              </>
            )}
            {hasCommercialFeature("custom-metadata") &&
              !!customFields?.length && (
                <CustomFieldInput
                  customFields={customFields}
                  currentCustomFields={form.watch("customFields") || {}}
                  setCustomFields={(value) => {
                    form.setValue("customFields", value);
                  }}
                  section={"experiment"}
                  project={selectedProject}
                />
              )}
          </div>
        </Page>

        {!isBandit && (isNewExperiment || duplicate)
          ? ["Overview", "Traffic", "Targeting", "Metrics"].map((p, i) => {
              // skip, custom overview page above
              if (i === 0) return null;
              return (
                <Page display={p} key={i}>
                  <div className="px-2">
                    <ExperimentRefNewFields
                      step={i}
                      source="experiment"
                      project={project}
                      environments={envs}
                      noSchedule={true}
                      prerequisiteValue={
                        form.watch("phases.0.prerequisites") || []
                      }
                      setPrerequisiteValue={(prerequisites) =>
                        form.setValue("phases.0.prerequisites", prerequisites)
                      }
                      setPrerequisiteTargetingSdkIssues={
                        setPrerequisiteTargetingSdkIssues
                      }
                      savedGroupValue={form.watch("phases.0.savedGroups") || []}
                      setSavedGroupValue={(savedGroups) =>
                        form.setValue("phases.0.savedGroups", savedGroups)
                      }
                      defaultConditionValue={
                        form.watch("phases.0.condition") || ""
                      }
                      setConditionValue={(value) =>
                        form.setValue("phases.0.condition", value)
                      }
                      conditionKey={conditionKey}
                      namespaceFormPrefix={"phases.0."}
                      coverage={form.watch("phases.0.coverage")}
                      setCoverage={(coverage) =>
                        form.setValue("phases.0.coverage", coverage)
                      }
                      setWeight={(i, weight) =>
                        form.setValue(`phases.0.variationWeights.${i}`, weight)
                      }
                      variations={
                        form.watch("variations")?.map((v, i) => {
                          return {
                            value: v.key || "",
                            name: v.name,
                            weight: form.watch(
                              `phases.0.variationWeights.${i}`
                            ),
                            id: v.id,
                          };
<<<<<<< HEAD
                        }) ?? []
                      }
                      setVariations={(v) => {
                        form.setValue(
                          "variations",
                          v.map((data, i) => {
                            return {
                              // default values
                              name: "",
                              screenshots: [],
                              ...data,
                              key: data.value || `${i}` || "",
                            };
                          })
                        );
                        form.setValue(
                          "phases.0.variationWeights",
                          v.map((v) => v.weight)
                        );
                      }}
                      variationValuesAsIds={true}
                      hideVariationIds={!isImport}
                      orgStickyBucketing={orgStickyBucketing}
                    />
                  </div>
=======
                        }),
                      );
                      form.setValue(
                        "phases.0.variationWeights",
                        v.map((v) => v.weight),
                      );
                    }}
                    variationValuesAsIds={true}
                    hideVariationIds={!isImport}
                    orgStickyBucketing={orgStickyBucketing}
                  />
>>>>>>> 8e85b7cc
                </Page>
              );
            })
          : null}

        {isBandit && (isNewExperiment || duplicate)
          ? ["Overview", "Traffic", "Targeting", "Metrics"].map((p, i) => {
              // skip, custom overview page above
              if (i === 0) return null;
              return (
                <Page display={p} key={i}>
                  <div className="px-2">
                    <BanditRefNewFields
                      step={i}
                      source="experiment"
                      project={project}
                      environments={envs}
                      prerequisiteValue={
                        form.watch("phases.0.prerequisites") || []
                      }
                      setPrerequisiteValue={(prerequisites) =>
                        form.setValue("phases.0.prerequisites", prerequisites)
                      }
                      setPrerequisiteTargetingSdkIssues={
                        setPrerequisiteTargetingSdkIssues
                      }
                      savedGroupValue={form.watch("phases.0.savedGroups") || []}
                      setSavedGroupValue={(savedGroups) =>
                        form.setValue("phases.0.savedGroups", savedGroups)
                      }
                      defaultConditionValue={
                        form.watch("phases.0.condition") || ""
                      }
                      setConditionValue={(value) =>
                        form.setValue("phases.0.condition", value)
                      }
                      conditionKey={conditionKey}
                      namespaceFormPrefix={"phases.0."}
                      coverage={form.watch("phases.0.coverage")}
                      setCoverage={(coverage) =>
                        form.setValue("phases.0.coverage", coverage)
                      }
                      setWeight={(i, weight) =>
                        form.setValue(`phases.0.variationWeights.${i}`, weight)
                      }
                      variations={
                        form.watch("variations")?.map((v, i) => {
                          return {
                            value: v.key || "",
                            name: v.name,
                            weight: form.watch(
                              `phases.0.variationWeights.${i}`
                            ),
                            id: v.id,
                          };
<<<<<<< HEAD
                        }) ?? []
                      }
                      setVariations={(v) => {
                        form.setValue(
                          "variations",
                          v.map((data, i) => {
                            return {
                              // default values
                              name: "",
                              screenshots: [],
                              ...data,
                              key: data.value || `${i}` || "",
                            };
                          })
                        );
                        form.setValue(
                          "phases.0.variationWeights",
                          v.map((v) => v.weight)
                        );
                      }}
                    />
                  </div>
=======
                        }),
                      );
                      form.setValue(
                        "phases.0.variationWeights",
                        v.map((v) => v.weight),
                      );
                    }}
                  />
>>>>>>> 8e85b7cc
                </Page>
              );
            })
          : null}

        {!(isNewExperiment || duplicate) ? (
          <Page display="Targeting">
            <div className="px-2">
              {isNewExperiment && (
                <>
                  <div className="d-flex" style={{ gap: "2rem" }}>
                    <SelectField
                      containerClassName="flex-1"
                      label="Assign variation based on attribute"
                      labelClassName="font-weight-bold"
                      options={attributeSchema
                        .filter((s) => !hasHashAttributes || s.hashAttribute)
                        .map((s) => ({
                          label: s.property,
                          value: s.property,
                        }))}
                      sort={false}
                      value={form.watch("hashAttribute") || ""}
                      onChange={(v) => {
                        form.setValue("hashAttribute", v);
                      }}
                      helpText={
                        "Will be hashed together with the seed (UUID) to determine which variation to assign"
                      }
                    />
                    <FallbackAttributeSelector
                      form={form}
                      attributeSchema={attributeSchema}
                    />
                  </div>

                  {hasSDKWithNoBucketingV2 && (
                    <HashVersionSelector
                      value={(form.watch("hashVersion") || 1) as 1 | 2}
                      onChange={(v) => form.setValue("hashVersion", v)}
                      project={project}
                    />
                  )}

                  <hr />
                  <SavedGroupTargetingField
                    value={form.watch("phases.0.savedGroups") || []}
                    setValue={(savedGroups) =>
                      form.setValue("phases.0.savedGroups", savedGroups)
                    }
                    project={project}
                  />
                  <hr />
                  <ConditionInput
                    defaultValue={form.watch("phases.0.condition") || ""}
                    onChange={(value) =>
                      form.setValue("phases.0.condition", value)
                    }
                    key={conditionKey}
                    project={project}
                  />
                  <hr />
                  <PrerequisiteTargetingField
                    value={form.watch("phases.0.prerequisites") || []}
                    setValue={(prerequisites) =>
                      form.setValue("phases.0.prerequisites", prerequisites)
                    }
                    environments={envs}
                    project={form.watch("project")}
                    setPrerequisiteTargetingSdkIssues={
                      setPrerequisiteTargetingSdkIssues
                    }
                  />
                  <hr />
                  <NamespaceSelector
                    formPrefix="phases.0."
                    form={form}
                    featureId={""}
                    trackingKey={""}
                  />
                </>
              )}

              <hr />
              {isImport && (
                <Callout status="info" mb="3">
                  We&apos;ve guessed the variation weights below based on the
                  data we&apos;ve seen. They may need to be adjusted.
                </Callout>
              )}
              <FeatureVariationsInput
                valueType="string"
                coverage={form.watch("phases.0.coverage")}
                setCoverage={(coverage) =>
                  form.setValue("phases.0.coverage", coverage)
                }
                coverageTooltip={
                  isNewExperiment
                    ? "This can be changed later"
                    : "This is just for documentation purposes and has no effect on the analysis."
                }
                setWeight={(i, weight) =>
                  form.setValue(`phases.0.variationWeights.${i}`, weight)
                }
                valueAsId={false}
                startEditingIndexes={true}
                variations={
                  form.watch("variations")?.map((v, i) => {
                    return {
                      value: v.key || "",
                      name: v.name,
                      weight: form.watch(`phases.0.variationWeights.${i}`),
                      id: v.id,
                    };
                  }) ?? []
                }
                setVariations={(v) => {
                  form.setValue(
                    "variations",
                    v.map((data, i) => {
                      return {
                        name: "",
                        screenshots: [],
                        ...data,
                        // use value as key if provided to maintain backwards compatibility
                        key: data.value || `${i}` || "",
                      };
                    }),
                  );
                  form.setValue(
                    "phases.0.variationWeights",
                    v.map((v) => v.weight),
                  );
                }}
                hideVariationIds={false}
                showPreview={!!isNewExperiment}
                disableCustomSplit={type === "multi-armed-bandit"}
              />
            </div>
          </Page>
        ) : null}

        {!(isNewExperiment || duplicate) ? (
          <Page display="Metrics">
            <div className="px-2" style={{ minHeight: 350 }}>
              {(!isImport || fromFeature) && (
                <SelectField
                  label="Data Source"
                  labelClassName="font-weight-bold"
                  value={form.watch("datasource") ?? ""}
                  onChange={(v) => form.setValue("datasource", v)}
                  placeholder="Select..."
                  options={datasources.map((d) => {
                    const isDefaultDataSource =
                      d.id === settings.defaultDataSource;
                    return {
                      value: d.id,
                      label: `${d.name}${
                        d.description ? ` — ${d.description}` : ""
                      }${isDefaultDataSource ? " (default)" : ""}`,
                    };
                  })}
                  className="portal-overflow-ellipsis"
                />
              )}
              {datasource?.properties?.exposureQueries && (
                <SelectField
                  label={
                    <>
                      Experiment Assignment Table{" "}
                      <Tooltip body="Should correspond to the Identifier Type used to randomize units for this experiment" />
                    </>
                  }
                  labelClassName="font-weight-bold"
                  value={form.watch("exposureQueryId") ?? ""}
                  onChange={(v) => form.setValue("exposureQueryId", v)}
                  initialOption="Choose..."
                  required
                  options={exposureQueries?.map((q) => {
                    return {
                      label: q.name,
                      value: q.id,
                    };
                  })}
                  formatOptionLabel={({ label, value }) => {
                    const userIdType = exposureQueries?.find(
                      (e) => e.id === value,
                    )?.userIdType;
                    return (
                      <>
                        {label}
                        {userIdType ? (
                          <span
                            className="text-muted small float-right position-relative"
                            style={{ top: 3 }}
                          >
                            Identifier Type: <code>{userIdType}</code>
                          </span>
                        ) : null}
                      </>
                    );
                  }}
                />
              )}

              <ExperimentMetricsSelector
                datasource={datasource?.id}
                exposureQueryId={exposureQueryId}
                project={project}
                goalMetrics={form.watch("goalMetrics") ?? []}
                secondaryMetrics={form.watch("secondaryMetrics") ?? []}
                guardrailMetrics={form.watch("guardrailMetrics") ?? []}
                setGoalMetrics={(goalMetrics) =>
                  form.setValue("goalMetrics", goalMetrics)
                }
                setSecondaryMetrics={(secondaryMetrics) =>
                  form.setValue("secondaryMetrics", secondaryMetrics)
                }
                setGuardrailMetrics={(guardrailMetrics) =>
                  form.setValue("guardrailMetrics", guardrailMetrics)
                }
              />
            </div>

            {isImport && (
              <div className="form-group ml-2">
                <Toggle
                  id="auto_refresh_results"
                  label="Auto Refresh Results"
                  value={autoRefreshResults}
                  setValue={setAutoRefreshResults}
                />
                <label>Populate Results on Save</label>
              </div>
            )}
          </Page>
        ) : null}
      </PagedModal>
    </FormProvider>
  );
};

export default NewExperimentForm;<|MERGE_RESOLUTION|>--- conflicted
+++ resolved
@@ -193,14 +193,14 @@
   const { holdouts, experimentsMap } = useExperiments(
     project,
     false,
-    "holdout"
+    "holdout",
   );
 
   const holdoutsWithExperiment = useMemo(() => {
     return holdouts.map((holdout) => ({
       ...holdout,
       experiment: experimentsMap.get(
-        holdout.experimentId
+        holdout.experimentId,
       ) as ExperimentInterfaceStringDates,
     }));
   }, [holdouts, experimentsMap]);
@@ -1050,11 +1050,10 @@
                             value: v.key || "",
                             name: v.name,
                             weight: form.watch(
-                              `phases.0.variationWeights.${i}`
+                              `phases.0.variationWeights.${i}`,
                             ),
                             id: v.id,
                           };
-<<<<<<< HEAD
                         }) ?? []
                       }
                       setVariations={(v) => {
@@ -1068,11 +1067,11 @@
                               ...data,
                               key: data.value || `${i}` || "",
                             };
-                          })
+                          }),
                         );
                         form.setValue(
                           "phases.0.variationWeights",
-                          v.map((v) => v.weight)
+                          v.map((v) => v.weight),
                         );
                       }}
                       variationValuesAsIds={true}
@@ -1080,19 +1079,6 @@
                       orgStickyBucketing={orgStickyBucketing}
                     />
                   </div>
-=======
-                        }),
-                      );
-                      form.setValue(
-                        "phases.0.variationWeights",
-                        v.map((v) => v.weight),
-                      );
-                    }}
-                    variationValuesAsIds={true}
-                    hideVariationIds={!isImport}
-                    orgStickyBucketing={orgStickyBucketing}
-                  />
->>>>>>> 8e85b7cc
                 </Page>
               );
             })
@@ -1144,11 +1130,10 @@
                             value: v.key || "",
                             name: v.name,
                             weight: form.watch(
-                              `phases.0.variationWeights.${i}`
+                              `phases.0.variationWeights.${i}`,
                             ),
                             id: v.id,
                           };
-<<<<<<< HEAD
                         }) ?? []
                       }
                       setVariations={(v) => {
@@ -1162,25 +1147,15 @@
                               ...data,
                               key: data.value || `${i}` || "",
                             };
-                          })
+                          }),
                         );
                         form.setValue(
                           "phases.0.variationWeights",
-                          v.map((v) => v.weight)
+                          v.map((v) => v.weight),
                         );
                       }}
                     />
                   </div>
-=======
-                        }),
-                      );
-                      form.setValue(
-                        "phases.0.variationWeights",
-                        v.map((v) => v.weight),
-                      );
-                    }}
-                  />
->>>>>>> 8e85b7cc
                 </Page>
               );
             })
