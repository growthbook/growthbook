import { FC, useEffect, useState } from "react";
import { useAuth } from "../../services/auth";
import { useForm } from "react-hook-form";
import PagedModal from "../Modal/PagedModal";
import Page from "../Modal/Page";
import TagsInput from "../Tags/TagsInput";
import {
  ExperimentInterfaceStringDates,
  Variation,
} from "back-end/types/experiment";
import MetricsSelector from "./MetricsSelector";
import { useWatching } from "../../services/WatchProvider";
import MarkdownInput from "../Markdown/MarkdownInput";
import { useRouter } from "next/router";
import track from "../../services/track";
import { useDefinitions } from "../../services/DefinitionsContext";
import useUser from "../../hooks/useUser";
import Field from "../Forms/Field";
import { getValidDate } from "../../services/dates";
import SelectField from "../Forms/SelectField";
import { getExposureQuery } from "../../services/datasources";
import VariationsInput from "../Features/VariationsInput";
import VariationDataInput from "./VariationDataInput";

const weekAgo = new Date();
weekAgo.setDate(weekAgo.getDate() - 7);

export type NewExperimentFormProps = {
  initialStep?: number;
  initialValue?: Partial<ExperimentInterfaceStringDates>;
  initialNumVariations?: number;
  isImport?: boolean;
  fromFeature?: boolean;
  includeDescription?: boolean;
  source: string;
  idea?: string;
  msg?: string;
  onClose: () => void;
  onCreate?: (id: string) => void;
  inline?: boolean;
};

function getEvenSplit(n: number) {
  const weights = [];
  const equal = 100 / n;

  for (let i = 0; i < n; i++) {
    weights.push((i > 0 ? Math.floor(equal) : Math.ceil(equal)) / 100);
  }

  return weights;
}

function getDefaultVariations(num: number) {
  // Must have at least 2 variations
  num = Math.max(2, num);

  const variations: Variation[] = [];
  for (let i = 0; i < num; i++) {
    variations.push({
      name: i ? `Variation ${i}` : "Control",
      description: "",
      key: "",
      screenshots: [],
    });
  }
  return variations;
}

const NewExperimentForm: FC<NewExperimentFormProps> = ({
  initialStep = 0,
  initialValue,
  initialNumVariations = 2,
  onClose,
  onCreate = null,
  isImport,
  fromFeature,
  includeDescription,
  source,
  idea,
  msg,
  inline,
}) => {
  const router = useRouter();
  const [step, setStep] = useState(initialStep || 0);

  const {
    datasources,
    getDatasourceById,
    refreshTags,
    project,
  } = useDefinitions();
  const { refreshWatching } = useWatching();

  useEffect(() => {
    track("New Experiment Form", {
      source,
    });
  }, []);

  const form = useForm<Partial<ExperimentInterfaceStringDates>>({
    defaultValues: {
      project: initialValue?.project || project || "",
      implementation: initialValue?.implementation || "code",
      trackingKey: initialValue?.trackingKey || "",
      datasource: initialValue?.datasource || datasources?.[0]?.id || "",
      exposureQueryId:
        getExposureQuery(
          getDatasourceById(initialValue?.datasource)?.settings,
          initialValue?.exposureQueryId,
          initialValue?.userIdType
        )?.id || "",
      name: initialValue?.name || "",
      hypothesis: initialValue?.hypothesis || "",
      activationMetric: initialValue?.activationMetric || "",
      removeMultipleExposures: initialValue?.removeMultipleExposures ?? true,
      metrics: initialValue?.metrics || [],
      tags: initialValue?.tags || [],
      targetURLRegex: initialValue?.targetURLRegex || "",
      description: initialValue?.description || "",
      guardrails: initialValue?.guardrails || [],
      variations:
        initialValue?.variations || getDefaultVariations(initialNumVariations),
      phases: [
        initialValue
          ? {
              coverage: initialValue.phases?.[0].coverage || 1,
              dateStarted: getValidDate(initialValue.phases?.[0]?.dateStarted)
                .toISOString()
                .substr(0, 16),
              dateEnded: getValidDate(initialValue.phases?.[0]?.dateEnded)
                .toISOString()
                .substr(0, 16),
              phase: initialValue.phases?.[0].phase || "main",
              reason: "",
              groups: [],
              variationWeights:
                initialValue.phases?.[0].variationWeights ||
                getEvenSplit(
                  initialValue.variations ? initialValue.variations.length : 2
                ),
            }
          : {
              coverage: 1,
              dateStarted: new Date().toISOString().substr(0, 16),
              dateEnded: new Date().toISOString().substr(0, 16),
              phase: "main",
              reason: "",
              groups: [],
              variationWeights: [0.5, 0.5],
            },
      ],
      status: initialValue?.status || "running",
      ideaSource: idea || "",
    },
  });

  const datasource = getDatasourceById(form.watch("datasource"));

  const implementation = form.watch("implementation");

  const { apiCall } = useAuth();

  const {
    settings: { visualEditorEnabled },
  } = useUser();

  const onSubmit = form.handleSubmit(async (value) => {
    // Make sure there's an experiment name
    if (value.name.length < 1) {
      setStep(0);
      throw new Error("Experiment Name must not be empty");
    }

    // TODO: more validation?

    const data = { ...value };

    if (data.status === "draft") {
      data.phases = [];
    }

    if (data.status === "running") {
      data.phases[0].dateEnded = "";
    }

    const body = JSON.stringify(data);

    const res = await apiCall<{ experiment: ExperimentInterfaceStringDates }>(
      `/experiments`,
      {
        method: "POST",
        body,
      }
    );
    track("Create Experiment", {
      source,
      implementation: data.implementation || "code",
      numTags: data.tags.length,
      numMetrics: data.metrics.length,
      numVariations: data.variations.length,
    });
    refreshWatching();

    refreshTags(data.tags);
    if (onCreate) {
      onCreate(res.experiment.id);
    } else {
      router.push(`/experiment/${res.experiment.id}`);
    }
  });

  const exposureQueries = datasource?.settings?.queries?.exposure || [];
  const status = form.watch("status");

  return (
    <PagedModal
      inline={inline}
      header={"New Experiment Analysis"}
<<<<<<< HEAD
      close={!inline && onClose && (() => onClose())}
=======
      close={onClose}
      docSection="experiments"
>>>>>>> aa1bc337
      submit={onSubmit}
      cta={"Save"}
      size={inline ? "fill" : "lg"}
      step={step}
      setStep={setStep}
    >
      <Page display="Basic Info">
        {msg && <div className="alert alert-info">{msg}</div>}
        <Field label="Name" required minLength={2} {...form.register("name")} />
        {visualEditorEnabled && !isImport && (
          <Field
            label="Use Visual Editor"
            options={[
              { display: "no", value: "code" },
              { display: "yes", value: "visual" },
            ]}
            {...form.register("implementation")}
          />
        )}
        <div className="form-group">
          <label>Tags</label>
          <TagsInput
            value={form.watch("tags")}
            onChange={(tags) => form.setValue("tags", tags)}
          />
        </div>
        <Field
          label="Hypothesis"
          textarea
          minRows={2}
          maxRows={6}
          placeholder="e.g. Making the signup button bigger will increase clicks and ultimately improve revenue"
          {...form.register("hypothesis")}
        />
        {includeDescription && (
          <div className="form-group">
            <label>Description</label>
            <MarkdownInput
              value={form.watch("description")}
              setValue={(val) => form.setValue("description", val)}
            />
          </div>
        )}
        {(!isImport || fromFeature) && (
          <SelectField
            label="Data Source"
            value={form.watch("datasource")}
            onChange={(v) => form.setValue("datasource", v)}
            initialOption="Manual"
            options={datasources.map((d) => ({
              value: d.id,
              label: d.name,
            }))}
          />
        )}
        {datasource?.properties?.exposureQueries && (
          <SelectField
            label="Experiment Assignment Table"
            value={form.watch("exposureQueryId")}
            onChange={(v) => form.setValue("exposureQueryId", v)}
            initialOption="Choose..."
            required
            options={exposureQueries.map((q) => {
              return {
                label: q.name,
                value: q.id,
              };
            })}
          />
        )}
        <Field
          label="Status"
          options={["draft", "running", "stopped"]}
          {...form.register("status")}
        />
        {status !== "draft" && (
          <Field
            label="Start Date (UTC)"
            type="datetime-local"
            {...form.register("phases.0.dateStarted")}
          />
        )}
        {status === "stopped" && (
          <Field
            label="End Date (UTC)"
            type="datetime-local"
            {...form.register("phases.0.dateEnded")}
          />
        )}
      </Page>
      <Page display="Variations">
        {status !== "draft" ? (
          <VariationsInput
            valueType={"string"}
            coverage={form.watch("phases.0.coverage")}
            setCoverage={(coverage) =>
              form.setValue("phases.0.coverage", coverage)
            }
            setWeight={(i, weight) =>
              form.setValue(`phases.0.variationWeights.${i}`, weight)
            }
            valueAsId={true}
            setVariations={(v) => {
              const existing = form.watch("variations");
              form.setValue(
                "variations",
                v.map((data, i) => {
                  const current = existing[i] || {
                    name: "",
                    key: "",
                    screenshots: [],
                  };
                  return {
                    ...current,
                    name: data.name || current?.name || "",
                    key: data.value || current?.key || "",
                  };
                })
              );
              form.setValue(
                "phases.0.variationWeights",
                v.map((v) => v.weight)
              );
            }}
            variations={
              form.watch("variations").map((v, i) => {
                return {
                  value: v.key || "",
                  name: v.name,
                  weight: form.watch(`phases.0.variationWeights.${i}`),
                };
              }) || []
            }
            coverageTooltip="This is just for documentation purposes and has no effect on the analysis."
            showPreview={false}
          />
        ) : (
          <VariationDataInput form={form} />
        )}
      </Page>
      <Page display="Goals">
        <div style={{ minHeight: 350 }}>
          <div className="form-group">
            <label className="font-weight-bold mb-1">Goal Metrics</label>
            <div className="mb-1 font-italic">
              Metrics you are trying to improve with this experiment.
            </div>
            <MetricsSelector
              selected={form.watch("metrics")}
              onChange={(metrics) => form.setValue("metrics", metrics)}
              datasource={datasource?.id}
            />
          </div>
          <div className="form-group">
            <label className="font-weight-bold mb-1">Guardrail Metrics</label>
            <div className="mb-1 font-italic">
              Metrics you want to monitor, but are NOT specifically trying to
              improve.
            </div>
            <MetricsSelector
              selected={form.watch("guardrails")}
              onChange={(metrics) => form.setValue("guardrails", metrics)}
              datasource={datasource?.id}
            />
          </div>
          {!isImport && implementation === "visual" && (
            <Field
              label="URL Targeting"
              {...form.register("targetURLRegex")}
              helpText={
                <>
                  e.g. <code>https://example.com/pricing</code> or{" "}
                  <code>^/post/[0-9]+</code>
                </>
              }
            />
          )}
        </div>
      </Page>
    </PagedModal>
  );
};

export default NewExperimentForm;<|MERGE_RESOLUTION|>--- conflicted
+++ resolved
@@ -217,12 +217,8 @@
     <PagedModal
       inline={inline}
       header={"New Experiment Analysis"}
-<<<<<<< HEAD
       close={!inline && onClose && (() => onClose())}
-=======
-      close={onClose}
       docSection="experiments"
->>>>>>> aa1bc337
       submit={onSubmit}
       cta={"Save"}
       size={inline ? "fill" : "lg"}
