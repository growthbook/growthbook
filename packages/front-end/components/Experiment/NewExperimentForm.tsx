--- conflicted
+++ resolved
@@ -57,7 +57,6 @@
   validateSavedGroupTargeting,
 } from "@/components/Features/SavedGroupTargetingField";
 import Toggle from "@/components/Forms/Toggle";
-import { useUser } from "@/services/UserContext";
 import { useExperiments } from "@/hooks/useExperiments";
 import BanditRefNewFields from "@/components/Features/RuleModal/BanditRefNewFields";
 import ExperimentRefNewFields from "@/components/Features/RuleModal/ExperimentRefNewFields";
@@ -180,16 +179,13 @@
   const canSubmit = !prerequisiteTargetingSdkIssues;
 
   const settings = useOrgSettings();
-<<<<<<< HEAD
-  const permissions = usePermissions();
-=======
   const { settings: scopedSettings } = getScopedSettings({
     organization,
     experiment: (initialValue ?? undefined) as
       | ExperimentInterfaceStringDates
       | undefined,
   });
->>>>>>> be286356
+  const permissions = usePermissions();
   const { refreshWatching } = useWatching();
 
   const { data: sdkConnectionsData } = useSDKConnections();
@@ -286,16 +282,13 @@
       ],
       status: !isImport ? "draft" : initialValue?.status || "running",
       ideaSource: idea || "",
-<<<<<<< HEAD
       customFields: initialValue?.customFields,
-=======
       regressionAdjustmentEnabled:
         scopedSettings.regressionAdjustmentEnabled.value,
       banditScheduleValue: scopedSettings.banditScheduleValue.value,
       banditScheduleUnit: scopedSettings.banditScheduleUnit.value,
       banditBurnInValue: scopedSettings.banditBurnInValue.value,
       banditBurnInUnit: scopedSettings.banditScheduleUnit.value,
->>>>>>> be286356
     },
   });
   const [selectedProject, setSelectedProject] = useState(form.watch("project"));
@@ -310,15 +303,9 @@
     : null;
 
   const { apiCall } = useAuth();
-
-<<<<<<< HEAD
-  const { hasCommercialFeature } = useUser();
-  const onSubmit = form.handleSubmit(async (value) => {
-=======
   const onSubmit = form.handleSubmit(async (rawValue) => {
     const value = { ...rawValue, name: rawValue.name?.trim() };
 
->>>>>>> be286356
     // Make sure there's an experiment name
     if ((value.name?.length ?? 0) < 1) {
       setStep(0);
@@ -524,34 +511,21 @@
                 setLinkNameWithTrackingKey(false);
               }}
             />
-<<<<<<< HEAD
-          </div>
-          {projects.length >= 1 && (
-            <div className="form-group">
-              <label>Project</label>
-              <SelectField
-                value={form.watch("project") ?? ""}
-                onChange={(p) => {
-                  form.setValue("project", p);
-                  setSelectedProject(p);
-                }}
-                name="project"
-                initialOption={allowAllProjects ? "All Projects" : undefined}
-                options={availableProjects}
-              />
-            </div>
-          )}
-          <Field
-            label="Hypothesis"
-            textarea
-            minRows={2}
-            maxRows={6}
-            placeholder="e.g. Making the signup button bigger will increase clicks and ultimately improve revenue"
-            {...form.register("hypothesis")}
-          />
-          {includeDescription && (
-=======
-
+            {projects.length >= 1 && (
+              <div className="form-group">
+                <label>Project</label>
+                <SelectField
+                  value={form.watch("project") ?? ""}
+                  onChange={(p) => {
+                    form.setValue("project", p);
+                    setSelectedProject(p);
+                  }}
+                  name="project"
+                  initialOption={allowAllProjects ? "All Projects" : undefined}
+                  options={availableProjects}
+                />
+              </div>
+            )}
             {!isBandit && (
               <Field
                 label="Hypothesis"
@@ -572,7 +546,6 @@
                 }`}
               />
             )}
->>>>>>> be286356
             <div className="form-group">
               <label>Tags</label>
               <TagsInput
@@ -580,64 +553,8 @@
                 onChange={(tags) => form.setValue("tags", tags)}
               />
             </div>
-<<<<<<< HEAD
-          )}
-          {!isNewExperiment && (
-            <SelectField
-              label="Status"
-              options={[
-                { label: "draft", value: "draft" },
-                { label: "running", value: "running" },
-                { label: "stopped", value: "stopped" },
-              ]}
-              onChange={(v) => {
-                const status = v as ExperimentStatus;
-                form.setValue("status", status);
-              }}
-              value={form.watch("status") ?? ""}
-            />
-          )}
-          {status !== "draft" && (
-            <Field
-              label="Start Date (UTC)"
-              type="datetime-local"
-              {...form.register("phases.0.dateStarted")}
-            />
-          )}
-          {status === "stopped" && (
-            <Field
-              label="End Date (UTC)"
-              type="datetime-local"
-              {...form.register("phases.0.dateEnded")}
-            />
-          )}
-          {hasCommercialFeature("custom-exp-metadata") &&
-            customFields?.length && (
-              <CustomFieldInput
-                customFields={customFields}
-                form={form}
-                section={"experiment"}
-                project={selectedProject}
-              />
-            )}
-        </div>
-      </Page>
-      <Page display="Variation Assignment">
-        <div className="px-2">
-          {isNewExperiment && (
-            <div className="alert alert-info mb-4">
-              You will have a chance to review and change these settings before
-              starting your experiment.
-            </div>
-          )}
-
-          {isNewExperiment && (
-            <>
-              <div className="d-flex" style={{ gap: "2rem" }}>
-=======
             {!isNewExperiment && (
               <>
->>>>>>> be286356
                 <SelectField
                   label="Status"
                   options={[
@@ -681,6 +598,15 @@
                 )}
               </>
             )}
+            {hasCommercialFeature("custom-exp-metadata") &&
+              customFields?.length && (
+                <CustomFieldInput
+                  customFields={customFields}
+                  form={form}
+                  section={"experiment"}
+                  project={selectedProject}
+                />
+              )}
           </div>
         </Page>
 
