--- conflicted
+++ resolved
@@ -520,10 +520,7 @@
             }
             required
             minLength={2}
-<<<<<<< HEAD
             {...form.register("name", { setValueAs: (s) => s?.trim() })}
-=======
-            {...form.register("name")}
             onChange={async (e) => {
               const val = e?.target?.value ?? form.watch("name");
               if (!val) {
@@ -559,7 +556,6 @@
                 </>
               )
             }
->>>>>>> 4534e345
           />
 
           {type !== "multi-armed-bandit" && (
