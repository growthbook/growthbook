import { FC, useEffect, useState } from "react";
import { useForm } from "react-hook-form";
import {
  ExperimentInterfaceStringDates,
  Variation,
} from "back-end/types/experiment";
import { useRouter } from "next/router";
import { useWatching } from "@/services/WatchProvider";
import { useAuth } from "@/services/auth";
import track from "@/services/track";
import { useDefinitions } from "@/services/DefinitionsContext";
import { getValidDate } from "@/services/dates";
import { getExposureQuery } from "@/services/datasources";
import useOrgSettings from "@/hooks/useOrgSettings";
import MarkdownInput from "../Markdown/MarkdownInput";
import TagsInput from "../Tags/TagsInput";
import Page from "../Modal/Page";
import PagedModal from "../Modal/PagedModal";
import Field from "../Forms/Field";
import SelectField from "../Forms/SelectField";
import VariationsInput from "../Features/VariationsInput";
import MetricsSelector from "./MetricsSelector";
import VariationDataInput from "./VariationDataInput";
import { useCustomFields } from "../../services/experiments";
import CustomFieldInput from "./CustomFieldInput";

const weekAgo = new Date();
weekAgo.setDate(weekAgo.getDate() - 7);

export type NewExperimentFormProps = {
  initialStep?: number;
  initialValue?: Partial<ExperimentInterfaceStringDates>;
  initialNumVariations?: number;
  isImport?: boolean;
  fromFeature?: boolean;
  includeDescription?: boolean;
  source: string;
  idea?: string;
  msg?: string;
  onClose?: () => void;
  onCreate?: (id: string) => void;
  inline?: boolean;
};

function getEvenSplit(n: number) {
  const weights = [];
  const equal = 100 / n;

  for (let i = 0; i < n; i++) {
    weights.push((i > 0 ? Math.floor(equal) : Math.ceil(equal)) / 100);
  }

  return weights;
}

function getDefaultVariations(num: number) {
  // Must have at least 2 variations
  num = Math.max(2, num);

  const variations: Variation[] = [];
  for (let i = 0; i < num; i++) {
    variations.push({
      name: i ? `Variation ${i}` : "Control",
      description: "",
      key: "",
      screenshots: [],
    });
  }
  return variations;
}

const NewExperimentForm: FC<NewExperimentFormProps> = ({
  initialStep = 0,
  initialValue,
  initialNumVariations = 2,
  onClose,
  onCreate = null,
  isImport,
  fromFeature,
  includeDescription,
  source,
  idea,
  msg,
  inline,
}) => {
  const router = useRouter();
  const [step, setStep] = useState(initialStep || 0);
<<<<<<< HEAD
  const customFields = useCustomFields();
=======
  const [allowDuplicateTrackingKey, setAllowDuplicateTrackingKey] = useState(
    false
  );
>>>>>>> f47040ff

  const {
    datasources,
    getDatasourceById,
    refreshTags,
    project,
  } = useDefinitions();
  const { refreshWatching } = useWatching();

  useEffect(() => {
    track("New Experiment Form", {
      source,
    });
  }, []);

  const form = useForm<Partial<ExperimentInterfaceStringDates>>({
    defaultValues: {
      project: initialValue?.project || project || "",
      implementation: initialValue?.implementation || "code",
      trackingKey: initialValue?.trackingKey || "",
      datasource: initialValue?.datasource || datasources?.[0]?.id || "",
      exposureQueryId:
        getExposureQuery(
          getDatasourceById(initialValue?.datasource)?.settings,
          initialValue?.exposureQueryId,
          initialValue?.userIdType
        )?.id || "",
      name: initialValue?.name || "",
      hypothesis: initialValue?.hypothesis || "",
      activationMetric: initialValue?.activationMetric || "",
      removeMultipleExposures: initialValue?.removeMultipleExposures ?? true,
      attributionModel: initialValue?.attributionModel ?? "firstExposure",
      metrics: initialValue?.metrics || [],
      tags: initialValue?.tags || [],
      targetURLRegex: initialValue?.targetURLRegex || "",
      description: initialValue?.description || "",
      guardrails: initialValue?.guardrails || [],
      variations:
        initialValue?.variations || getDefaultVariations(initialNumVariations),
      phases: [
        initialValue
          ? {
              coverage: initialValue.phases?.[0].coverage || 1,
              dateStarted: getValidDate(initialValue.phases?.[0]?.dateStarted)
                .toISOString()
                .substr(0, 16),
              dateEnded: getValidDate(initialValue.phases?.[0]?.dateEnded)
                .toISOString()
                .substr(0, 16),
              phase: initialValue.phases?.[0].phase || "main",
              reason: "",
              groups: [],
              variationWeights:
                initialValue.phases?.[0].variationWeights ||
                getEvenSplit(
                  initialValue.variations ? initialValue.variations.length : 2
                ),
            }
          : {
              coverage: 1,
              dateStarted: new Date().toISOString().substr(0, 16),
              dateEnded: new Date().toISOString().substr(0, 16),
              phase: "main",
              reason: "",
              groups: [],
              variationWeights: [0.5, 0.5],
            },
      ],
      status: initialValue?.status || "running",
      ideaSource: idea || "",
      customFields: initialValue?.customFields || {},
    },
  });

  const datasource = getDatasourceById(form.watch("datasource"));
  const supportsSQL = datasource?.properties?.queryLanguage === "sql";

  const implementation = form.watch("implementation");

  const { apiCall } = useAuth();

<<<<<<< HEAD
  const {
    settings: { visualEditorEnabled },
    licence,
  } = useUser();
=======
  const { visualEditorEnabled } = useOrgSettings();
>>>>>>> f47040ff

  const onSubmit = form.handleSubmit(async (value) => {
    // Make sure there's an experiment name
    if (value.name.length < 1) {
      setStep(0);
      throw new Error("Experiment Name must not be empty");
    }

    // TODO: more validation?

    const data = { ...value };

    if (data.status === "draft") {
      data.phases = [];
    }

    if (data.status === "running") {
      data.phases[0].dateEnded = "";
    }

    const body = JSON.stringify(data);

    const res = await apiCall<
      | { experiment: ExperimentInterfaceStringDates }
      | { duplicateTrackingKey: true; existingId: string }
    >(
      `/experiments${
        allowDuplicateTrackingKey ? "?allowDuplicateTrackingKey=true" : ""
      }`,
      {
        method: "POST",
        body,
      }
    );

    if ("duplicateTrackingKey" in res) {
      setAllowDuplicateTrackingKey(true);
      throw new Error(
        "Warning: An experiment with that id already exists. To continue anyway, click 'Save' again."
      );
    }

    track("Create Experiment", {
      source,
      implementation: data.implementation || "code",
      numTags: data.tags.length,
      numMetrics: data.metrics.length,
      numVariations: data.variations.length,
    });
    refreshWatching();

    refreshTags(data.tags);
    if (onCreate) {
      onCreate(res.experiment.id);
    } else {
      router.push(`/experiment/${res.experiment.id}`);
    }
  });

  const exposureQueries = datasource?.settings?.queries?.exposure || [];
  const status = form.watch("status");

  return (
    <PagedModal
      header={"New Experiment Analysis"}
      close={onClose}
      docSection="experiments"
      submit={onSubmit}
      cta={"Save"}
      closeCta="Cancel"
      size="lg"
      step={step}
      setStep={setStep}
      inline={inline}
    >
      <Page display="Basic Info">
        {msg && <div className="alert alert-info">{msg}</div>}
        <Field label="Name" required minLength={2} {...form.register("name")} />
        {!isImport && !fromFeature && datasource && (
          <Field
            label="Experiment Id"
            {...form.register("trackingKey")}
            helpText={
              supportsSQL ? (
                <>
                  Must match the <code>experiment_id</code> field in your
                  database table
                </>
              ) : (
                "Must match the experiment id in your tracking callback"
              )
            }
          />
        )}
        {visualEditorEnabled && !isImport && (
          <Field
            label="Use Visual Editor"
            options={[
              { display: "no", value: "code" },
              { display: "yes", value: "visual" },
            ]}
            {...form.register("implementation")}
          />
        )}
        <div className="form-group">
          <label>Tags</label>
          <TagsInput
            value={form.watch("tags")}
            onChange={(tags) => form.setValue("tags", tags)}
          />
        </div>
        <Field
          label="Hypothesis"
          textarea
          minRows={2}
          maxRows={6}
          placeholder="e.g. Making the signup button bigger will increase clicks and ultimately improve revenue"
          {...form.register("hypothesis")}
        />
        {includeDescription && (
          <div className="form-group">
            <label>Description</label>
            <MarkdownInput
              value={form.watch("description")}
              setValue={(val) => form.setValue("description", val)}
            />
          </div>
        )}
        {(!isImport || fromFeature) && (
          <SelectField
            label="Data Source"
            value={form.watch("datasource")}
            onChange={(v) => form.setValue("datasource", v)}
            initialOption="Manual"
            options={datasources.map((d) => ({
              value: d.id,
              label: `${d.name}${d.description ? ` — ${d.description}` : ""}`,
            }))}
            className="portal-overflow-ellipsis"
          />
        )}
        {datasource?.properties?.exposureQueries && (
          <SelectField
            label="Experiment Assignment Table"
            value={form.watch("exposureQueryId")}
            onChange={(v) => form.setValue("exposureQueryId", v)}
            initialOption="Choose..."
            required
            options={exposureQueries.map((q) => {
              return {
                label: q.name,
                value: q.id,
              };
            })}
          />
        )}
        <Field
          label="Status"
          options={["draft", "running", "stopped"]}
          {...form.register("status")}
        />
        {status !== "draft" && (
          <Field
            label="Start Date (UTC)"
            type="datetime-local"
            {...form.register("phases.0.dateStarted")}
          />
        )}
        {status === "stopped" && (
          <Field
            label="End Date (UTC)"
            type="datetime-local"
            {...form.register("phases.0.dateEnded")}
          />
        )}
      </Page>
      {licence && customFields?.length && (
        <Page display="Custom Fields">
          <CustomFieldInput customFields={customFields} form={form} />
        </Page>
      )}
      <Page display="Variations">
        {status !== "draft" ? (
          <VariationsInput
            valueType={"string"}
            coverage={form.watch("phases.0.coverage")}
            setCoverage={(coverage) =>
              form.setValue("phases.0.coverage", coverage)
            }
            setWeight={(i, weight) =>
              form.setValue(`phases.0.variationWeights.${i}`, weight)
            }
            valueAsId={true}
            setVariations={(v) => {
              const existing = form.watch("variations");
              form.setValue(
                "variations",
                v.map((data, i) => {
                  const current = existing[i] || {
                    name: "",
                    key: "",
                    screenshots: [],
                  };
                  return {
                    ...current,
                    name: data.name || current?.name || "",
                    key: data.value || current?.key || "",
                  };
                })
              );
              form.setValue(
                "phases.0.variationWeights",
                v.map((v) => v.weight)
              );
            }}
            variations={
              form.watch("variations").map((v, i) => {
                return {
                  value: v.key || "",
                  name: v.name,
                  weight: form.watch(`phases.0.variationWeights.${i}`),
                };
              }) || []
            }
            coverageTooltip="This is just for documentation purposes and has no effect on the analysis."
            showPreview={false}
          />
        ) : (
          <VariationDataInput form={form} />
        )}
      </Page>
      <Page display="Goals">
        <div style={{ minHeight: 350 }}>
          <div className="form-group">
            <label className="font-weight-bold mb-1">Goal Metrics</label>
            <div className="mb-1 font-italic">
              Metrics you are trying to improve with this experiment.
            </div>
            <MetricsSelector
              selected={form.watch("metrics")}
              onChange={(metrics) => form.setValue("metrics", metrics)}
              datasource={datasource?.id}
            />
          </div>
          <div className="form-group">
            <label className="font-weight-bold mb-1">Guardrail Metrics</label>
            <div className="mb-1 font-italic">
              Metrics you want to monitor, but are NOT specifically trying to
              improve.
            </div>
            <MetricsSelector
              selected={form.watch("guardrails")}
              onChange={(metrics) => form.setValue("guardrails", metrics)}
              datasource={datasource?.id}
            />
          </div>
          {!isImport && implementation === "visual" && (
            <Field
              label="URL Targeting"
              {...form.register("targetURLRegex")}
              helpText={
                <>
                  e.g. <code>https://example.com/pricing</code> or{" "}
                  <code>^/post/[0-9]+</code>
                </>
              }
            />
          )}
        </div>
      </Page>
    </PagedModal>
  );
};

export default NewExperimentForm;<|MERGE_RESOLUTION|>--- conflicted
+++ resolved
@@ -9,6 +9,7 @@
 import { useAuth } from "@/services/auth";
 import track from "@/services/track";
 import { useDefinitions } from "@/services/DefinitionsContext";
+import { useUser } from "@/services/UserContext";
 import { getValidDate } from "@/services/dates";
 import { getExposureQuery } from "@/services/datasources";
 import useOrgSettings from "@/hooks/useOrgSettings";
@@ -85,13 +86,10 @@
 }) => {
   const router = useRouter();
   const [step, setStep] = useState(initialStep || 0);
-<<<<<<< HEAD
-  const customFields = useCustomFields();
-=======
   const [allowDuplicateTrackingKey, setAllowDuplicateTrackingKey] = useState(
     false
   );
->>>>>>> f47040ff
+  const customFields = useCustomFields();
 
   const {
     datasources,
@@ -173,14 +171,8 @@
 
   const { apiCall } = useAuth();
 
-<<<<<<< HEAD
-  const {
-    settings: { visualEditorEnabled },
-    licence,
-  } = useUser();
-=======
   const { visualEditorEnabled } = useOrgSettings();
->>>>>>> f47040ff
+  const { license } = useUser();
 
   const onSubmit = form.handleSubmit(async (value) => {
     // Make sure there's an experiment name
@@ -357,7 +349,7 @@
           />
         )}
       </Page>
-      {licence && customFields?.length && (
+      {license && customFields?.length && (
         <Page display="Custom Fields">
           <CustomFieldInput customFields={customFields} form={form} />
         </Page>
