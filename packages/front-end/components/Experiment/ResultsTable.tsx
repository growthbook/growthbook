--- conflicted
+++ resolved
@@ -103,11 +103,8 @@
   isGoalMetrics?: boolean;
   ssrPolyfills?: SSRPolyfills;
   disableTimeSeriesButton?: boolean;
-<<<<<<< HEAD
+  columnsFilter?: Array<typeof RESULTS_TABLE_COLUMNS[number]>;
   isHoldout?: boolean;
-=======
-  columnsFilter?: Array<typeof RESULTS_TABLE_COLUMNS[number]>;
->>>>>>> 60194a89
 };
 
 const ROW_HEIGHT = 56;
@@ -159,11 +156,8 @@
   isBandit,
   ssrPolyfills,
   disableTimeSeriesButton,
-<<<<<<< HEAD
+  columnsFilter,
   isHoldout,
-=======
-  columnsFilter,
->>>>>>> 60194a89
 }: ResultsTableProps) {
   // fix any potential filter conflicts
   if (variationFilter?.includes(baselineRow)) {
@@ -486,55 +480,6 @@
 
                 {!noMetrics ? (
                   <>
-<<<<<<< HEAD
-                    <th
-                      style={{ width: 120 * tableCellScale }}
-                      className={clsx("axis-col label", { noStickyHeader })}
-                    >
-                      <Tooltip
-                        usePortal={true}
-                        innerClassName={"text-left"}
-                        body={
-                          <div style={{ lineHeight: 1.5 }}>
-                            {isHoldout
-                              ? "The holdout variation that all variations are compared against."
-                              : "The baseline that all variations are compared against."}
-                            <div
-                              className={`variation variation${baselineRow} with-variation-label d-flex mt-1 align-items-top`}
-                              style={{ marginBottom: 2 }}
-                            >
-                              <span
-                                className="label mr-1"
-                                style={{ width: 16, height: 16, marginTop: 2 }}
-                              >
-                                {baselineRow}
-                              </span>
-                              <span className="font-weight-bold">
-                                {variations[baselineRow].name}
-                              </span>
-                            </div>
-                          </div>
-                        }
-                      >
-                        {isHoldout ? "Holdout" : "Baseline"} <RxInfoCircled />
-                      </Tooltip>
-                    </th>
-                    <th
-                      style={{ width: 120 * tableCellScale }}
-                      className={clsx("axis-col label", { noStickyHeader })}
-                    >
-                      <Tooltip
-                        usePortal={true}
-                        innerClassName={"text-left"}
-                        body={
-                          !compactResults ? (
-                            ""
-                          ) : (
-                            <div style={{ lineHeight: 1.5 }}>
-                              {isHoldout
-                                ? "The variation being compared to the holdout."
-                                : "The variation being compared to the baseline."}
-=======
                     {columnsToDisplay.includes("Baseline Average") && (
                       <th
                         style={{ width: 120 * tableCellScale }}
@@ -545,9 +490,9 @@
                           innerClassName={"text-left"}
                           body={
                             <div style={{ lineHeight: 1.5 }}>
-                              The baseline that all variations are compared
-                              against.
->>>>>>> 60194a89
+                              {isHoldout
+                                ? "The holdout variation that all variations are compared against."
+                                : "The baseline that all variations are compared against."}
                               <div
                                 className={`variation variation${baselineRow} with-variation-label d-flex mt-1 align-items-top`}
                                 style={{ marginBottom: 2 }}
@@ -569,7 +514,7 @@
                             </div>
                           }
                         >
-                          Baseline <RxInfoCircled />
+                          {isHoldout ? "Holdout" : "Baseline"} <RxInfoCircled />
                         </Tooltip>
                       </th>
                     )}
@@ -586,7 +531,9 @@
                               ""
                             ) : (
                               <div style={{ lineHeight: 1.5 }}>
-                                The variation being compared to the baseline.
+                                {isHoldout
+                                  ? "The variation being compared to the holdout."
+                                  : "The variation being compared to the baseline."}
                                 <div
                                   className={`variation variation${filteredVariations[1]?.index} with-variation-label d-flex mt-1 align-items-top`}
                                   style={{ marginBottom: 2 }}
