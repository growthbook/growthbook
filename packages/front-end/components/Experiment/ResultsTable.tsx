import clsx from "clsx";
import {
  CSSProperties,
  ReactElement,
  ReactNode,
  useEffect,
  useLayoutEffect,
  useMemo,
  useRef,
  useState,
} from "react";
import { CSSTransition } from "react-transition-group";
import { RxInfoCircled } from "react-icons/rx";
import { useGrowthBook } from "@growthbook/growthbook-react";
import {
  ExperimentReportVariation,
  ExperimentReportVariationWithIndex,
} from "back-end/types/report";
import { ExperimentStatus } from "back-end/types/experiment";
import {
  DifferenceType,
  PValueCorrection,
  StatsEngine,
} from "back-end/types/stats";
import {
  DEFAULT_P_VALUE_THRESHOLD,
  DEFAULT_STATS_ENGINE,
} from "shared/constants";
import { getValidDate } from "shared/dates";
import { FaExclamationTriangle } from "react-icons/fa";
import { Flex } from "@radix-ui/themes";
import { ExperimentMetricInterface, isFactMetric } from "shared/experiments";
import { useAuth } from "@/services/auth";
import {
  ExperimentTableRow,
  getEffectLabel,
  getRowResults,
  RowResults,
  useDomain,
} from "@/services/experiments";
import useOrgSettings from "@/hooks/useOrgSettings";
import { GBEdit } from "@/components/Icons";
import useConfidenceLevels from "@/hooks/useConfidenceLevels";
import usePValueThreshold from "@/hooks/usePValueThreshold";
import { useOrganizationMetricDefaults } from "@/hooks/useOrganizationMetricDefaults";
import { useCurrency } from "@/hooks/useCurrency";
import PValueColumn from "@/components/Experiment/PValueColumn";
import ChangeColumn from "@/components/Experiment/ChangeColumn";
import ResultsTableTooltip, {
  TooltipHoverSettings,
} from "@/components/Experiment/ResultsTableTooltip/ResultsTableTooltip";
import TimeSeriesButton from "@/components/TimeSeriesButton";
import { QueryStatusData } from "@/components/Queries/RunQueriesButton";
import { useDefinitions } from "@/services/DefinitionsContext";
import ResultsMetricFilter from "@/components/Experiment/ResultsMetricFilter";
import { ResultsMetricFilters } from "@/components/Experiment/Results";
import Tooltip from "@/components/Tooltip/Tooltip";
import { useResultsTableTooltip } from "@/components/Experiment/ResultsTableTooltip/useResultsTableTooltip";
import { SSRPolyfills } from "@/hooks/useSSRPolyfills";
import { AppFeatures } from "@/types/app-features";
import AlignedGraph from "./AlignedGraph";
import ExperimentMetricTimeSeriesGraphWrapper from "./ExperimentMetricTimeSeriesGraphWrapper";
import ChanceToWinColumn from "./ChanceToWinColumn";
import MetricValueColumn from "./MetricValueColumn";
import PercentGraph from "./PercentGraph";
import styles from "./ResultsTable.module.scss";

export type ResultsTableProps = {
  id: string;
  variations: ExperimentReportVariation[];
  variationFilter?: number[];
  baselineRow?: number;
  status: ExperimentStatus;
  queryStatusData?: QueryStatusData;
  isLatestPhase: boolean;
  phase: number;
  startDate: string;
  endDate: string;
  rows: ExperimentTableRow[];
  dimension?: string;
  tableRowAxis: "metric" | "dimension";
  labelHeader: ReactElement | string;
  editMetrics?: () => void;
  renderLabelColumn: (
    label: string,
    metric: ExperimentMetricInterface,
    row: ExperimentTableRow,
    maxRows?: number,
  ) => string | ReactElement;
  dateCreated: Date;
  statsEngine: StatsEngine;
  pValueCorrection?: PValueCorrection;
  differenceType: DifferenceType;
  sequentialTestingEnabled?: boolean;
  metricFilter?: ResultsMetricFilters;
  setMetricFilter?: (filter: ResultsMetricFilters) => void;
  metricTags?: string[];
  isTabActive: boolean;
  noStickyHeader?: boolean;
  noTooltip?: boolean;
  isBandit?: boolean;
  isGoalMetrics?: boolean;
  ssrPolyfills?: SSRPolyfills;
  disableTimeSeriesButton?: boolean;
<<<<<<< HEAD
  columnsFilter?: Array<typeof RESULTS_TABLE_COLUMNS[number]>;
  isHoldout?: boolean;
=======
  columnsFilter?: Array<(typeof RESULTS_TABLE_COLUMNS)[number]>;
>>>>>>> 8e85b7cc
};

const ROW_HEIGHT = 56;
const METRIC_LABEL_ROW_HEIGHT = 44;
const SPACER_ROW_HEIGHT = 6;

export const RESULTS_TABLE_COLUMNS = [
  "Metric & Variation Names",
  "Baseline Average",
  "Variation Averages",
  "Chance to Win",
  "CI Graph",
  "Lift",
] as const;

export enum RowError {
  QUANTILE_AGGREGATION_ERROR = "QUANTILE_AGGREGATION_ERROR",
}

const percentFormatter = new Intl.NumberFormat(undefined, {
  style: "percent",
  maximumFractionDigits: 2,
});

export default function ResultsTable({
  id,
  isLatestPhase,
  phase,
  status,
  queryStatusData,
  rows,
  dimension,
  tableRowAxis,
  labelHeader,
  editMetrics,
  variations,
  variationFilter,
  baselineRow = 0,
  startDate,
  endDate,
  renderLabelColumn,
  dateCreated,
  statsEngine,
  pValueCorrection,
  differenceType,
  sequentialTestingEnabled = false,
  metricFilter,
  setMetricFilter,
  metricTags = [],
  isTabActive,
  noStickyHeader,
  noTooltip,
  isBandit,
  ssrPolyfills,
  disableTimeSeriesButton,
  columnsFilter,
  isHoldout,
}: ResultsTableProps) {
  // fix any potential filter conflicts
  if (variationFilter?.includes(baselineRow)) {
    variationFilter = variationFilter.filter((v) => v !== baselineRow);
  }
  const columnsToDisplay = columnsFilter?.length
    ? columnsFilter
    : RESULTS_TABLE_COLUMNS;

  const { getExperimentMetricById, getFactTableById } = useDefinitions();

  const _useOrganizationMetricDefaults = useOrganizationMetricDefaults();
  const { metricDefaults, getMinSampleSizeForMetric } =
    ssrPolyfills?.useOrganizationMetricDefaults?.() ||
    _useOrganizationMetricDefaults;

  const _confidenceLevels = useConfidenceLevels();
  const _pValueThreshold = usePValueThreshold();
  const _displayCurrency = useCurrency();
  const _orgSettings = useOrgSettings();

  const { ciUpper, ciLower } =
    ssrPolyfills?.useConfidenceLevels?.() || _confidenceLevels;
  const pValueThreshold =
    ssrPolyfills?.usePValueThreshold?.() || _pValueThreshold;
  const displayCurrency = ssrPolyfills?.useCurrency?.() || _displayCurrency;
  const orgSettings = ssrPolyfills?.useOrgSettings?.() || _orgSettings;

  const [showMetricFilter, setShowMetricFilter] = useState<boolean>(false);

  const tableContainerRef = useRef<HTMLDivElement | null>(null);
  const [graphCellWidth, setGraphCellWidth] = useState(800);
  const [tableCellScale, setTableCellScale] = useState(1);

  const gb = useGrowthBook<AppFeatures>();
  const { isAuthenticated } = useAuth();
  let showTimeSeriesButton =
    isAuthenticated &&
    baselineRow === 0 &&
    tableRowAxis === "metric" &&
    !disableTimeSeriesButton &&
    gb.isOn("experiment-results-timeseries");

  // Disable time series button for stopped experiments before we added this feature (& therefore data)
  if (status === "stopped" && endDate <= "2025-04-03") {
    showTimeSeriesButton = false;
  }

  const [visibleTimeSeriesMetricIds, setVisibleTimeSeriesMetricIds] = useState<
    string[]
  >([]);
  const toggleVisibleTimeSeriesMetricId = (metricId: string) => {
    setVisibleTimeSeriesMetricIds((prev) =>
      prev.includes(metricId)
        ? prev.filter((id) => id !== metricId)
        : [...prev, metricId],
    );
  };

  // Ensure we close all of them if dimension changes
  useEffect(() => {
    setVisibleTimeSeriesMetricIds([]);
  }, [tableRowAxis]);

  function onResize() {
    if (!tableContainerRef?.current?.clientWidth) return;
    const tableWidth = tableContainerRef.current?.clientWidth as number;
    const firstRowCells = tableContainerRef.current?.querySelectorAll(
      "#main-results thead tr:first-child th:not(.graph-cell)",
    );
    let totalCellWidth = 0;
    for (let i = 0; i < firstRowCells.length; i++) {
      totalCellWidth += firstRowCells[i].clientWidth;
    }
    const graphWidth = tableWidth - totalCellWidth;
    setGraphCellWidth(Math.max(graphWidth, 200));
    setTableCellScale(Math.max(Math.min(1, tableWidth / 1000), 0.85));
  }

  useEffect(() => {
    globalThis.window?.addEventListener("resize", onResize, false);
    return () =>
      globalThis.window?.removeEventListener("resize", onResize, false);
  }, []);
  useLayoutEffect(onResize, []);
  useEffect(onResize, [isTabActive, columnsFilter]);

  const orderedVariations: ExperimentReportVariationWithIndex[] =
    useMemo(() => {
      const sorted = variations
        .map<ExperimentReportVariationWithIndex>((v, i) => ({ ...v, index: i }))
        .sort((a, b) => {
          if (a.index === baselineRow) return -1;
          return a.index - b.index;
        });
      // fix browser .sort() quirks. manually move the control row to top:
      const baselineIndex = sorted.findIndex((v) => v.index === baselineRow);
      if (baselineIndex > -1) {
        const baseline = sorted[baselineIndex];
        sorted.splice(baselineIndex, 1);
        sorted.unshift(baseline);
      }
      return sorted;
    }, [variations, baselineRow]);

  const showVariations = orderedVariations.map(
    (v) => !variationFilter?.includes(v.index),
  );
  const filteredVariations = orderedVariations.filter(
    (v) => !variationFilter?.includes(v.index),
  );
  const compactResults = filteredVariations.length <= 2;

  const domain = useDomain(filteredVariations, rows, differenceType);

  const rowsResults: (RowResults | "query error" | RowError | null)[][] =
    useMemo(() => {
      const rr: (RowResults | "query error" | RowError | null)[][] = [];
      rows.map((row, i) => {
        rr.push([]);
        const baseline = row.variations[baselineRow] || {
          value: 0,
          cr: 0,
          users: 0,
        };
        orderedVariations.map((v) => {
          let skipVariation = false;
          if (variationFilter?.length && variationFilter?.includes(v.index)) {
            skipVariation = true;
          }
          if (v.index === baselineRow) {
            skipVariation = true;
          }
          if (skipVariation) {
            rr[i].push(null);
            return;
          }
          if (
            queryStatusData?.status === "partially-succeeded" &&
            queryStatusData?.failedNames?.includes(row.metric.id)
          ) {
            rr[i].push("query error");
            return;
          }

          if (row.error) {
            rr[i].push(row.error);
            return;
          }

          const stats = row.variations[v.index] || {
            value: 0,
            cr: 0,
            users: 0,
          };

          const denominator =
            !isFactMetric(row.metric) && row.metric.denominator
              ? ((ssrPolyfills?.getExperimentMetricById?.(
                  row.metric.denominator,
                ) ||
                  getExperimentMetricById(row.metric.denominator)) ??
                undefined)
              : undefined;
          const rowResults = getRowResults({
            stats,
            baseline,
            metric: row.metric,
            denominator,
            metricDefaults,
            isGuardrail: row.resultGroup === "guardrail",
            minSampleSize: getMinSampleSizeForMetric(row.metric),
            statsEngine,
            differenceType,
            ciUpper,
            ciLower,
            pValueThreshold,
            snapshotDate: getValidDate(dateCreated),
            phaseStartDate: getValidDate(startDate),
            isLatestPhase,
            experimentStatus: status,
            displayCurrency,
            getFactTableById:
              ssrPolyfills?.getFactTableById || getFactTableById,
          });
          rr[i].push(rowResults);
        });
      });
      return rr;
    }, [
      rows,
      orderedVariations,
      baselineRow,
      variationFilter,
      metricDefaults,
      getMinSampleSizeForMetric,
      statsEngine,
      differenceType,
      ciUpper,
      ciLower,
      pValueThreshold,
      dateCreated,
      startDate,
      isLatestPhase,
      status,
      displayCurrency,
      queryStatusData,
      ssrPolyfills,
      getFactTableById,
      getExperimentMetricById,
    ]);

  const {
    containerRef,
    tooltipOpen,
    tooltipData,
    hoveredX,
    hoveredY,
    hoverRow,
    leaveRow,
    closeTooltip,
    hoveredMetricRow,
    hoveredVariationRow,
    resetTimeout,
  } = useResultsTableTooltip({
    orderedVariations,
    rows,
    rowsResults,
    dimension,
    statsEngine,
    pValueCorrection,
    differenceType,
    noTooltip,
  });

  const noMetrics = rows.length === 0;

  const changeTitle = getEffectLabel(differenceType);

  const hasGoalMetrics = rows.some((r) => r.resultGroup === "goal");
  const appliedPValueCorrection = hasGoalMetrics
    ? (pValueCorrection ?? null)
    : null;

  return (
    <div className="position-relative" ref={containerRef}>
      <CSSTransition
        key={`${hoveredMetricRow}-${hoveredVariationRow}`}
        in={
          tooltipOpen &&
          tooltipData &&
          hoveredX !== null &&
          hoveredY !== null &&
          hoveredMetricRow !== null &&
          hoveredVariationRow !== null
        }
        timeout={200}
        classNames="tooltip-animate"
        appear={true}
      >
        <ResultsTableTooltip
          left={hoveredX ?? 0}
          top={hoveredY ?? 0}
          data={tooltipData}
          tooltipOpen={tooltipOpen}
          close={closeTooltip}
          differenceType={differenceType}
          onPointerMove={resetTimeout}
          onClick={resetTimeout}
          onPointerLeave={leaveRow}
          isBandit={isBandit}
          ssrPolyfills={ssrPolyfills}
        />
      </CSSTransition>

      <div ref={tableContainerRef} className="experiment-results-wrapper">
        <div className="w-100" style={{ minWidth: 700 }}>
          <table id="main-results" className="experiment-results table-sm">
            <thead>
              <tr className="results-top-row">
                {columnsToDisplay.includes("Metric & Variation Names") && (
                  <th
                    className={clsx("axis-col header-label", {
                      noStickyHeader,
                    })}
                    style={{
                      lineHeight: "15px",
                      width: 220 * tableCellScale,
                    }}
                  >
                    <div className="row px-0">
                      {setMetricFilter ? (
                        <ResultsMetricFilter
                          metricTags={metricTags}
                          metricFilter={metricFilter}
                          setMetricFilter={setMetricFilter}
                          showMetricFilter={showMetricFilter}
                          setShowMetricFilter={setShowMetricFilter}
                        />
                      ) : (
                        <span className="pl-1" />
                      )}
                      <div
                        className="col-auto px-1"
                        style={{
                          wordBreak: "break-word",
                          overflowWrap: "anywhere",
                        }}
                      >
                        {labelHeader}
                      </div>
                      {editMetrics ? (
                        <div className="col d-flex align-items-end px-0">
                          <a
                            role="button"
                            className="ml-1 cursor-pointer"
                            onClick={(e) => {
                              e.preventDefault();
                              editMetrics();
                            }}
                          >
                            <GBEdit />
                          </a>
                        </div>
                      ) : null}
                    </div>
                  </th>
                )}

                {!noMetrics ? (
                  <>
                    {columnsToDisplay.includes("Baseline Average") && (
                      <th
                        style={{ width: 120 * tableCellScale }}
                        className={clsx("axis-col label", { noStickyHeader })}
                      >
                        <Tooltip
                          usePortal={true}
                          innerClassName={"text-left"}
                          body={
                            <div style={{ lineHeight: 1.5 }}>
                              {isHoldout
                                ? "The holdout variation that all variations are compared against."
                                : "The baseline that all variations are compared against."}
                              <div
                                className={`variation variation${baselineRow} with-variation-label d-flex mt-1 align-items-top`}
                                style={{ marginBottom: 2 }}
                              >
                                <span
                                  className="label mr-1"
                                  style={{
                                    width: 16,
                                    height: 16,
                                    marginTop: 2,
                                  }}
                                >
                                  {baselineRow}
                                </span>
                                <span className="font-weight-bold">
                                  {variations[baselineRow].name}
                                </span>
                              </div>
                            </div>
                          }
                        >
                          {isHoldout ? "Holdout" : "Baseline"} <RxInfoCircled />
                        </Tooltip>
                      </th>
                    )}
                    {columnsToDisplay.includes("Variation Averages") && (
                      <th
                        style={{ width: 120 * tableCellScale }}
                        className={clsx("axis-col label", { noStickyHeader })}
                      >
                        <Tooltip
                          usePortal={true}
                          innerClassName={"text-left"}
                          body={
                            !compactResults ? (
                              ""
                            ) : (
                              <div style={{ lineHeight: 1.5 }}>
                                {isHoldout
                                  ? "The variation being compared to the holdout."
                                  : "The variation being compared to the baseline."}
                                <div
                                  className={`variation variation${filteredVariations[1]?.index} with-variation-label d-flex mt-1 align-items-top`}
                                  style={{ marginBottom: 2 }}
                                >
                                  <span
                                    className="label mr-1"
                                    style={{
                                      width: 16,
                                      height: 16,
                                      marginTop: 2,
                                    }}
                                  >
                                    {filteredVariations[1]?.index}
                                  </span>
                                  <span className="font-weight-bold">
                                    {filteredVariations[1]?.name}
                                  </span>
                                </div>
                              </div>
                            )
                          }
                        >
                          Variation {compactResults ? <RxInfoCircled /> : null}
                        </Tooltip>
                      </th>
                    )}
                    {columnsToDisplay.includes("Chance to Win") && (
                      <th
                        style={{ width: 120 * tableCellScale }}
                        className={clsx("axis-col label", { noStickyHeader })}
                      >
                        {statsEngine === "bayesian" ? (
                          <div
                            style={{
                              lineHeight: "15px",
                              marginBottom: 2,
                            }}
                          >
                            <span className="nowrap">Chance</span>{" "}
                            <span className="nowrap">to Win</span>
                          </div>
                        ) : sequentialTestingEnabled ||
                          appliedPValueCorrection ? (
                          <Tooltip
                            usePortal={true}
                            innerClassName={"text-left"}
                            body={
                              <div style={{ lineHeight: 1.5 }}>
                                {getPValueTooltip(
                                  !!sequentialTestingEnabled,
                                  appliedPValueCorrection,
                                  orgSettings.pValueThreshold ??
                                    DEFAULT_P_VALUE_THRESHOLD,
                                  tableRowAxis,
                                )}
                              </div>
                            }
                          >
                            {appliedPValueCorrection ? "Adj. " : ""}P-value{" "}
                            <RxInfoCircled />
                          </Tooltip>
                        ) : (
                          <>P-value</>
                        )}
                      </th>
                    )}
                    {columnsToDisplay.includes("CI Graph") && (
                      <th
                        className={clsx("axis-col graph-cell", {
                          noStickyHeader,
                        })}
                        style={{
                          width:
                            (globalThis.window?.innerWidth ?? 900) < 900
                              ? graphCellWidth
                              : undefined,
                          minWidth:
                            (globalThis.window?.innerWidth ?? 900) >= 900
                              ? graphCellWidth
                              : undefined,
                        }}
                      >
                        <div className="position-relative">
                          <AlignedGraph
                            id={`${id}_axis`}
                            domain={domain}
                            significant={true}
                            showAxis={true}
                            axisOnly={true}
                            graphWidth={graphCellWidth}
                            percent={differenceType === "relative"}
                            height={45}
                          />
                        </div>
                      </th>
                    )}
                    {columnsToDisplay.includes("Lift") && (
                      <th
                        style={{ width: 150 * tableCellScale }}
                        className={clsx("axis-col label text-right", {
                          noStickyHeader,
                        })}
                      >
                        <div style={{ lineHeight: "15px", marginBottom: 2 }}>
                          <Tooltip
                            usePortal={true}
                            innerClassName={"text-left"}
                            body={
                              <div style={{ lineHeight: 1.5 }}>
                                {getChangeTooltip(
                                  changeTitle,
                                  statsEngine || DEFAULT_STATS_ENGINE,
                                  differenceType,
                                  !!sequentialTestingEnabled,
                                  pValueCorrection ?? null,
                                  pValueThreshold,
                                )}
                              </div>
                            }
                          >
                            {changeTitle} <RxInfoCircled />
                          </Tooltip>
                        </div>
                      </th>
                    )}
                  </>
                ) : (
                  <th
                    className={clsx("axis-col label", { noStickyHeader })}
                    colSpan={
                      columnsToDisplay.filter(
                        (col) => col !== "Metric & Variation Names",
                      ).length
                    }
                  />
                )}
              </tr>
            </thead>

            {rows.map((row, i) => {
              const baseline = row.variations[baselineRow] || {
                value: 0,
                cr: 0,
                users: 0,
              };
              let alreadyShownQueryError = false;
              let alreadyShownQuantileError = false;

              const timeSeriesButton = showTimeSeriesButton ? (
                <TimeSeriesButton
                  onClick={() => toggleVisibleTimeSeriesMetricId(row.metric.id)}
                  isActive={visibleTimeSeriesMetricIds.includes(row.metric.id)}
                />
              ) : null;

              const includedLabelColumns = columnsToDisplay.filter((col) =>
                [
                  "Metric & Variation Names",
                  "Baseline Average",
                  "Variation Averages",
                  "Chance to Win",
                ].includes(col),
              );

              return (
                <tbody className={clsx("results-group-row")} key={i}>
                  {!compactResults &&
                    drawEmptyRow({
                      className: "results-label-row",
                      labelColSpan: includedLabelColumns.length,
                      renderLabel: includedLabelColumns.length > 0,
                      renderGraph: columnsToDisplay.includes("CI Graph"),
                      renderLastColumn: columnsToDisplay.includes("Lift"),
                      label: columnsToDisplay.includes(
                        "Metric & Variation Names",
                      ) ? (
                        renderLabelColumn(row.label, row.metric, row)
                      ) : (
                        <></>
                      ),
                      graphCellWidth: columnsToDisplay.includes("CI Graph")
                        ? graphCellWidth
                        : 0,
                      rowHeight: METRIC_LABEL_ROW_HEIGHT,
                      id,
                      domain,
                      ssrPolyfills,
                      lastColumnContent:
                        !compactResults && timeSeriesButton !== null ? (
                          <Flex justify="end" mr="-1">
                            {timeSeriesButton}
                          </Flex>
                        ) : undefined,
                    })}

                  {orderedVariations.map((v, j) => {
                    const stats = row.variations[v.index] || {
                      value: 0,
                      cr: 0,
                      users: 0,
                    };
                    const rowResults = rowsResults?.[i]?.[j];
                    if (!rowResults) {
                      return null;
                    }
                    if (rowResults === "query error") {
                      if (!alreadyShownQueryError) {
                        alreadyShownQueryError = true;
                        return drawEmptyRow({
                          key: j,
                          className:
                            "results-variation-row align-items-center error-row",
                          labelColSpan: includedLabelColumns.length,
                          renderLabel: includedLabelColumns.length > 0,
                          renderGraph: columnsToDisplay.includes("CI Graph"),
                          renderLastColumn: columnsToDisplay.includes("Lift"),
                          label: (
                            <>
                              {compactResults ? (
                                <div className="mb-1">
                                  {renderLabelColumn(
                                    row.label,
                                    row.metric,
                                    row,
                                  )}
                                </div>
                              ) : null}
                              <div className="alert alert-danger px-2 py-1 mb-1 ml-1">
                                <FaExclamationTriangle className="mr-1" />
                                Query error
                              </div>
                            </>
                          ),
                          graphCellWidth: columnsToDisplay.includes("CI Graph")
                            ? graphCellWidth
                            : 0,
                          rowHeight: compactResults
                            ? ROW_HEIGHT + 20
                            : ROW_HEIGHT,
                          id,
                          domain,
                          ssrPolyfills,
                        });
                      } else {
                        return null;
                      }
                    }
                    if (rowResults === RowError.QUANTILE_AGGREGATION_ERROR) {
                      if (!alreadyShownQuantileError) {
                        alreadyShownQuantileError = true;
                        return drawEmptyRow({
                          key: j,
                          className:
                            "results-variation-row align-items-center error-row",
                          labelColSpan: includedLabelColumns.length,
                          renderLabel: includedLabelColumns.length > 0,
                          renderGraph: columnsToDisplay.includes("CI Graph"),
                          renderLastColumn: columnsToDisplay.includes("Lift"),
                          label: (
                            <div className="alert alert-danger px-2 py-1">
                              <FaExclamationTriangle className="mr-1" />
                              Quantile metrics not available for pre-computed
                              dimensions. Use a custom report instead.
                            </div>
                          ),
                          graphCellWidth,
                          rowHeight: compactResults
                            ? ROW_HEIGHT + 20
                            : ROW_HEIGHT,
                          id,
                          domain,
                          ssrPolyfills,
                        });
                      } else {
                        return null;
                      }
                    }

                    const hideScaledImpact =
                      !rowResults.hasScaledImpact &&
                      differenceType === "scaled";
                    const isHovered =
                      hoveredMetricRow === i && hoveredVariationRow === j;

                    const resultsHighlightClassname = clsx(
                      rowResults.resultsStatus,
                      {
                        "non-significant": !rowResults.significant,
                        hover: isHovered,
                      },
                    );

                    const onPointerMove = (
                      e,
                      settings?: TooltipHoverSettings,
                    ) => {
                      // No hover tooltip if the screen is too narrow. Clicks still work.
                      if (
                        e?.type === "mousemove" &&
                        (globalThis.window?.innerWidth ?? 900) < 900
                      ) {
                        return;
                      }
                      if (!rowResults.hasData) return;
                      hoverRow(i, j, e, settings);
                    };
                    const onPointerLeave = () => {
                      if (!rowResults.hasData) return;
                      leaveRow();
                    };

                    return (
                      <tr
                        className="results-variation-row align-items-center"
                        key={j}
                      >
                        {columnsToDisplay.includes(
                          "Metric & Variation Names",
                        ) && (
                          <td
                            className={`variation with-variation-label variation${v.index}`}
                            style={{
                              width: 220 * tableCellScale,
                            }}
                          >
                            {!compactResults ? (
                              <div className="d-flex align-items-center">
                                <span
                                  className="label ml-1"
                                  style={{ width: 20, height: 20 }}
                                >
                                  {v.index}
                                </span>
                                <span
                                  className="d-inline-block text-ellipsis"
                                  title={v.name}
                                  style={{
                                    width: 165 * tableCellScale,
                                  }}
                                >
                                  {v.name}
                                </span>
                              </div>
                            ) : (
                              renderLabelColumn(row.label, row.metric, row, 3)
                            )}
                          </td>
                        )}
                        {columnsToDisplay.includes("Baseline Average") && (
                          <>
                            {j > 0 ? (
                              <MetricValueColumn
                                metric={row.metric}
                                stats={baseline}
                                users={baseline?.users || 0}
                                className={clsx("value baseline", {
                                  hover: isHovered,
                                })}
                                showRatio={!isBandit}
                                displayCurrency={displayCurrency}
                                getExperimentMetricById={
                                  ssrPolyfills?.getExperimentMetricById ||
                                  getExperimentMetricById
                                }
                                getFactTableById={
                                  ssrPolyfills?.getFactTableById ||
                                  getFactTableById
                                }
                              />
                            ) : (
                              <td />
                            )}
                          </>
                        )}
                        {columnsToDisplay.includes("Variation Averages") && (
                          <MetricValueColumn
                            metric={row.metric}
                            stats={stats}
                            users={stats?.users || 0}
                            className={clsx("value", {
                              hover: isHovered,
                            })}
                            showRatio={!isBandit}
                            displayCurrency={displayCurrency}
                            getExperimentMetricById={
                              ssrPolyfills?.getExperimentMetricById ||
                              getExperimentMetricById
                            }
                            getFactTableById={
                              ssrPolyfills?.getFactTableById || getFactTableById
                            }
                          />
                        )}
                        {columnsToDisplay.includes("Chance to Win") && (
                          <>
                            {j > 0 ? (
                              statsEngine === "bayesian" ? (
                                <ChanceToWinColumn
                                  stats={stats}
                                  baseline={baseline}
                                  rowResults={rowResults}
                                  showRisk={true}
                                  showSuspicious={true}
                                  showPercentComplete={false}
                                  showTimeRemaining={true}
                                  showGuardrailWarning={
                                    row.resultGroup === "guardrail"
                                  }
                                  hideScaledImpact={hideScaledImpact}
                                  className={clsx(
                                    "results-ctw",
                                    resultsHighlightClassname,
                                  )}
                                  onMouseMove={onPointerMove}
                                  onMouseLeave={onPointerLeave}
                                  onClick={onPointerMove}
                                />
                              ) : (
                                <PValueColumn
                                  stats={stats}
                                  baseline={baseline}
                                  rowResults={rowResults}
                                  pValueCorrection={
                                    row.resultGroup === "goal"
                                      ? pValueCorrection
                                      : undefined
                                  }
                                  showRisk={true}
                                  showSuspicious={true}
                                  showPercentComplete={false}
                                  showTimeRemaining={true}
                                  showUnadjustedPValue={false}
                                  showGuardrailWarning={
                                    row.resultGroup === "guardrail"
                                  }
                                  hideScaledImpact={hideScaledImpact}
                                  className={clsx(
                                    "results-pval",
                                    resultsHighlightClassname,
                                  )}
                                  onMouseMove={onPointerMove}
                                  onMouseLeave={onPointerLeave}
                                  onClick={onPointerMove}
                                />
                              )
                            ) : (
                              <td></td>
                            )}
                          </>
                        )}
                        {columnsToDisplay.includes("CI Graph") && (
                          <td className="graph-cell">
                            {j > 0 ? (
                              <PercentGraph
                                barType={
                                  statsEngine === "frequentist"
                                    ? "pill"
                                    : undefined
                                }
                                barFillType={
                                  statsEngine === "frequentist"
                                    ? "significant"
                                    : "gradient"
                                }
                                disabled={hideScaledImpact}
                                significant={rowResults.significant}
                                baseline={baseline}
                                domain={domain}
                                metric={row.metric}
                                stats={stats}
                                id={`${id}_violin_row${i}_var${j}_${
                                  row.resultGroup
                                }_${encodeURIComponent(dimension ?? "d-none")}`}
                                graphWidth={graphCellWidth}
                                height={
                                  compactResults ? ROW_HEIGHT + 10 : ROW_HEIGHT
                                }
                                isHovered={isHovered}
                                percent={differenceType === "relative"}
                                className={clsx(
                                  resultsHighlightClassname,
                                  "overflow-hidden",
                                )}
                                rowStatus={
                                  statsEngine === "frequentist"
                                    ? rowResults.resultsStatus
                                    : undefined
                                }
                                ssrPolyfills={ssrPolyfills}
                                onMouseMove={(e) =>
                                  onPointerMove(e, {
                                    x: "element-center",
                                    targetClassName: "hover-target",
                                    offsetY: -8,
                                  })
                                }
                                onMouseLeave={onPointerLeave}
                                onClick={(e) =>
                                  onPointerMove(e, {
                                    x: "element-center",
                                    offsetY: -8,
                                  })
                                }
                              />
                            ) : (
                              <AlignedGraph
                                id={`${id}_axis`}
                                domain={domain}
                                significant={true}
                                showAxis={false}
                                percent={differenceType === "relative"}
                                axisOnly={true}
                                graphWidth={graphCellWidth}
                                height={32}
                                ssrPolyfills={ssrPolyfills}
                              />
                            )}
                          </td>
                        )}
                        {columnsToDisplay.includes("Lift") && (
                          <>
                            {j > 0 ? (
                              <ChangeColumn
                                metric={row.metric}
                                stats={stats}
                                rowResults={rowResults}
                                differenceType={differenceType}
                                statsEngine={statsEngine}
                                className={resultsHighlightClassname}
                                ssrPolyfills={ssrPolyfills}
                                additionalButton={
                                  compactResults ? timeSeriesButton : undefined
                                }
                              />
                            ) : (
                              <td></td>
                            )}
                          </>
                        )}
                      </tr>
                    );
                  })}

                  {visibleTimeSeriesMetricIds.includes(row.metric.id) ? (
                    <tr>
                      <td
                        colSpan={columnsToDisplay.length}
                        style={{ padding: 0 }}
                      >
                        <div className={styles.expandAnimation}>
                          <div className={styles.timeSeriesCell}>
                            <ExperimentMetricTimeSeriesGraphWrapper
                              experimentId={id}
                              phase={phase}
                              experimentStatus={status}
                              metric={row.metric}
                              differenceType={differenceType}
                              variationNames={orderedVariations.map(
                                (v) => v.name,
                              )}
                              showVariations={showVariations}
                              statsEngine={statsEngine}
                              pValueAdjustmentEnabled={
                                !!appliedPValueCorrection && rows.length > 1
                              }
                              firstDateToRender={getValidDate(startDate)}
                            />
                          </div>
                        </div>
                      </td>
                    </tr>
                  ) : null}
                </tbody>
              );
            })}
          </table>

          {noMetrics ? (
            <div className="metric-label py-2" style={{ marginLeft: 10 }}>
              <div className="metriclabel text-muted font-weight-bold">
                No metrics yet
              </div>
              <div className="small mt-1 mb-2">
                Add metrics to start tracking the performance of your
                experiment.
              </div>
            </div>
          ) : null}
        </div>
      </div>
    </div>
  );
}

function drawEmptyRow({
  key,
  className,
  style,
  label,
  graphCellWidth,
  rowHeight = SPACER_ROW_HEIGHT,
  id,
  domain,
  ssrPolyfills,
  lastColumnContent,
  renderLabel,
  labelColSpan,
  renderGraph,
  renderLastColumn,
}: {
  key?: number | string;
  className?: string;
  style?: CSSProperties;
  label?: string | ReactElement;
  graphCellWidth: number;
  rowHeight?: number;
  id: string;
  domain: [number, number];
  ssrPolyfills?: SSRPolyfills;
  lastColumnContent?: ReactElement;
  renderLabel: boolean;
  labelColSpan: number;
  renderGraph: boolean;
  renderLastColumn: boolean;
}) {
  return (
    <tr key={key} style={style} className={className}>
      {renderLabel && (
        <td colSpan={labelColSpan}>
          <div style={{ marginTop: "var(--space-3)" }}>{label}</div>
        </td>
      )}

      {renderGraph && (
        <td className="graph-cell">
          <AlignedGraph
            id={`${id}_axis`}
            domain={domain}
            significant={true}
            showAxis={false}
            axisOnly={true}
            graphWidth={graphCellWidth}
            height={rowHeight}
            ssrPolyfills={ssrPolyfills}
          />
        </td>
      )}

      {renderLastColumn && <td>{lastColumnContent}</td>}
    </tr>
  );
}

function getChangeTooltip(
  changeTitle: string,
  statsEngine: StatsEngine,
  differenceType: DifferenceType,
  sequentialTestingEnabled: boolean,
  pValueCorrection: PValueCorrection,
  pValueThreshold: number,
) {
  let changeText =
    "The uplift comparing the variation to the baseline, in percent change from the baseline value.";
  if (differenceType == "absolute") {
    changeText =
      "The absolute difference between the average values in the variation and the baseline. For non-ratio metrics, this is average difference between users in the variation and the baseline. Differences in proportion metrics are shown in percentage points (pp).";
  } else if (differenceType == "scaled") {
    changeText =
      "The total change in the metric per day if 100% of traffic were to have gone to the variation.";
  }

  const changeElem = (
    <>
      <p>
        <b>{changeTitle}</b> - {changeText}
      </p>
    </>
  );
  let intervalText: ReactNode = null;
  if (statsEngine === "bayesian") {
    intervalText = (
      <>
        The interval is a 95% credible interval. The true value is more likely
        to be in the thicker parts of the graph.
      </>
    );
  }
  if (statsEngine === "frequentist") {
    const confidencePct = percentFormatter.format(1 - pValueThreshold);
    intervalText = (
      <>
        The interval is a {confidencePct} confidence interval. If you re-ran the
        experiment 100 times, the true value would be in this range{" "}
        {confidencePct} of the time.
        {sequentialTestingEnabled && (
          <p className="mt-2 mb-0">
            Because sequential testing is enabled, these confidence intervals
            are valid no matter how many times you analyze (or peek at) this
            experiment as it runs.
          </p>
        )}
        {pValueCorrection && (
          <p className="mt-2 mb-0">
            Because your organization has multiple comparisons corrections
            enabled, these confidence intervals have been inflated so that they
            match the adjusted psuedo-p-value. Because confidence intervals do
            not generally exist for all adjusted p-values, we use a method that
            recreates the confidence intervals that would have produced these
            psuedo-p-values. For adjusted psuedo-p-values that are 1.0, the
            confidence intervals are infinite.
          </p>
        )}
      </>
    );
  }
  return (
    <>
      {changeElem}
      {intervalText && (
        <p className="mt-3">
          <b>Graph</b> - {intervalText}
        </p>
      )}
    </>
  );
}

function getPValueTooltip(
  sequentialTestingEnabled: boolean,
  pValueCorrection: PValueCorrection,
  pValueThreshold: number,
  tableRowAxis: "dimension" | "metric",
) {
  return (
    <>
      {sequentialTestingEnabled && (
        <div className={pValueCorrection ? "mb-3" : ""}>
          Sequential testing is enabled. These are &apos;always valid
          p-values&apos; and robust to peeking. They have a slightly different
          interpretation to normal p-values and can often be 1.000. Nonetheless,
          the interpretation remains that the result is still statistically
          significant if it drops below your threshold ({pValueThreshold}).
        </div>
      )}
      {pValueCorrection && (
        <div>
          The p-values presented below are adjusted for multiple comparisons
          using the {pValueCorrection} method. P-values were adjusted across
          tests for
          {tableRowAxis === "dimension"
            ? " all dimension values, goal metrics, and variations"
            : " all goal metrics and variations"}
          . The unadjusted p-values are returned in the tooltip.
        </div>
      )}
    </>
  );
}<|MERGE_RESOLUTION|>--- conflicted
+++ resolved
@@ -102,12 +102,8 @@
   isGoalMetrics?: boolean;
   ssrPolyfills?: SSRPolyfills;
   disableTimeSeriesButton?: boolean;
-<<<<<<< HEAD
-  columnsFilter?: Array<typeof RESULTS_TABLE_COLUMNS[number]>;
   isHoldout?: boolean;
-=======
   columnsFilter?: Array<(typeof RESULTS_TABLE_COLUMNS)[number]>;
->>>>>>> 8e85b7cc
 };
 
 const ROW_HEIGHT = 56;
