import clsx from "clsx";
import {
  CSSProperties,
  ReactElement,
  ReactNode,
  useEffect,
  useLayoutEffect,
  useMemo,
  useRef,
  useState,
} from "react";
import { CSSTransition } from "react-transition-group";
import { RxInfoCircled } from "react-icons/rx";
import { useGrowthBook } from "@growthbook/growthbook-react";
import {
  ExperimentReportVariation,
  ExperimentReportVariationWithIndex,
} from "back-end/types/report";
import { ExperimentStatus } from "back-end/types/experiment";
import {
  DifferenceType,
  PValueCorrection,
  StatsEngine,
} from "back-end/types/stats";
import {
  DEFAULT_P_VALUE_THRESHOLD,
  DEFAULT_STATS_ENGINE,
} from "shared/constants";
import { getValidDate } from "shared/dates";
import { FaExclamationTriangle } from "react-icons/fa";
import { Flex } from "@radix-ui/themes";
import { ExperimentMetricInterface, isFactMetric } from "shared/experiments";
import { useAuth } from "@/services/auth";
import {
  ExperimentTableRow,
  getEffectLabel,
  getRowResults,
  RowResults,
  useDomain,
} from "@/services/experiments";
import useOrgSettings from "@/hooks/useOrgSettings";
import { GBEdit } from "@/components/Icons";
import useConfidenceLevels from "@/hooks/useConfidenceLevels";
import usePValueThreshold from "@/hooks/usePValueThreshold";
import { useOrganizationMetricDefaults } from "@/hooks/useOrganizationMetricDefaults";
import { useCurrency } from "@/hooks/useCurrency";
import PValueColumn from "@/components/Experiment/PValueColumn";
import ChangeColumn from "@/components/Experiment/ChangeColumn";
import ResultsTableTooltip, {
  TooltipHoverSettings,
} from "@/components/Experiment/ResultsTableTooltip/ResultsTableTooltip";
import TimeSeriesButton from "@/components/TimeSeriesButton";
import { QueryStatusData } from "@/components/Queries/RunQueriesButton";
import { useDefinitions } from "@/services/DefinitionsContext";
import ResultsMetricFilter from "@/components/Experiment/ResultsMetricFilter";
import { ResultsMetricFilters } from "@/components/Experiment/Results";
import Tooltip from "@/components/Tooltip/Tooltip";
import { useResultsTableTooltip } from "@/components/Experiment/ResultsTableTooltip/useResultsTableTooltip";
import { SSRPolyfills } from "@/hooks/useSSRPolyfills";
import { AppFeatures } from "@/types/app-features";
import AlignedGraph from "./AlignedGraph";
import ExperimentMetricTimeSeriesGraphWrapper from "./ExperimentMetricTimeSeriesGraphWrapper";
import ChanceToWinColumn from "./ChanceToWinColumn";
import MetricValueColumn from "./MetricValueColumn";
import PercentGraph from "./PercentGraph";
import styles from "./ResultsTable.module.scss";

export type ResultsTableProps = {
  id: string;
  variations: ExperimentReportVariation[];
  variationFilter?: number[];
  baselineRow?: number;
  status: ExperimentStatus;
  queryStatusData?: QueryStatusData;
  isLatestPhase: boolean;
  phase: number;
  startDate: string;
  endDate: string;
  rows: ExperimentTableRow[];
  dimension?: string;
  tableRowAxis: "metric" | "dimension";
  labelHeader: ReactElement | string;
  editMetrics?: () => void;
  renderLabelColumn: (
    label: string,
    metric: ExperimentMetricInterface,
    row: ExperimentTableRow,
    maxRows?: number
  ) => string | ReactElement;
  dateCreated: Date;
  statsEngine: StatsEngine;
  pValueCorrection?: PValueCorrection;
  differenceType: DifferenceType;
  sequentialTestingEnabled?: boolean;
  metricFilter?: ResultsMetricFilters;
  setMetricFilter?: (filter: ResultsMetricFilters) => void;
  metricTags?: string[];
  isTabActive: boolean;
  noStickyHeader?: boolean;
  noTooltip?: boolean;
  isBandit?: boolean;
  isGoalMetrics?: boolean;
  ssrPolyfills?: SSRPolyfills;
  disableTimeSeriesButton?: boolean;
  columnsFilter?: Array<typeof RESULTS_TABLE_COLUMNS[number]>;
};

const ROW_HEIGHT = 56;
const METRIC_LABEL_ROW_HEIGHT = 44;
const SPACER_ROW_HEIGHT = 6;
export const RESULTS_TABLE_COLUMNS = [
  "Metric & Variation Names",
  "Baseline Average",
  "Variation Averages",
  "Chance to Win",
  "CI Graph",
  "Lift",
] as const;

export enum RowError {
  QUANTILE_AGGREGATION_ERROR = "QUANTILE_AGGREGATION_ERROR",
}

const percentFormatter = new Intl.NumberFormat(undefined, {
  style: "percent",
  maximumFractionDigits: 2,
});

export default function ResultsTable({
  id,
  isLatestPhase,
  phase,
  status,
  queryStatusData,
  rows,
  dimension,
  tableRowAxis,
  labelHeader,
  editMetrics,
  variations,
  variationFilter,
  baselineRow = 0,
  startDate,
  endDate,
  renderLabelColumn,
  dateCreated,
  statsEngine,
  pValueCorrection,
  differenceType,
  sequentialTestingEnabled = false,
  metricFilter,
  setMetricFilter,
  metricTags = [],
  isTabActive,
  noStickyHeader,
  noTooltip,
  isBandit,
  ssrPolyfills,
  disableTimeSeriesButton,
  columnsFilter,
}: ResultsTableProps) {
  // fix any potential filter conflicts
  if (variationFilter?.includes(baselineRow)) {
    variationFilter = variationFilter.filter((v) => v !== baselineRow);
  }
  const columnsToDisplay = columnsFilter?.length
    ? columnsFilter
    : RESULTS_TABLE_COLUMNS;

  const { getExperimentMetricById, getFactTableById } = useDefinitions();

  const _useOrganizationMetricDefaults = useOrganizationMetricDefaults();
  const { metricDefaults, getMinSampleSizeForMetric } =
    ssrPolyfills?.useOrganizationMetricDefaults?.() ||
    _useOrganizationMetricDefaults;

  const _confidenceLevels = useConfidenceLevels();
  const _pValueThreshold = usePValueThreshold();
  const _displayCurrency = useCurrency();
  const _orgSettings = useOrgSettings();

  const { ciUpper, ciLower } =
    ssrPolyfills?.useConfidenceLevels?.() || _confidenceLevels;
  const pValueThreshold =
    ssrPolyfills?.usePValueThreshold?.() || _pValueThreshold;
  const displayCurrency = ssrPolyfills?.useCurrency?.() || _displayCurrency;
  const orgSettings = ssrPolyfills?.useOrgSettings?.() || _orgSettings;

  const [showMetricFilter, setShowMetricFilter] = useState<boolean>(false);

  const tableContainerRef = useRef<HTMLDivElement | null>(null);
  const [graphCellWidth, setGraphCellWidth] = useState(800);
  const [tableCellScale, setTableCellScale] = useState(1);

  const gb = useGrowthBook<AppFeatures>();
  const { isAuthenticated } = useAuth();
  let showTimeSeriesButton =
    isAuthenticated &&
    baselineRow === 0 &&
    tableRowAxis === "metric" &&
    !disableTimeSeriesButton &&
    gb.isOn("experiment-results-timeseries");

  // Disable time series button for stopped experiments before we added this feature (& therefore data)
  if (status === "stopped" && endDate <= "2025-04-03") {
    showTimeSeriesButton = false;
  }

  const [visibleTimeSeriesMetricIds, setVisibleTimeSeriesMetricIds] = useState<
    string[]
  >([]);
  const toggleVisibleTimeSeriesMetricId = (metricId: string) => {
    setVisibleTimeSeriesMetricIds((prev) =>
      prev.includes(metricId)
        ? prev.filter((id) => id !== metricId)
        : [...prev, metricId]
    );
  };

  // Ensure we close all of them if dimension changes
  useEffect(() => {
    setVisibleTimeSeriesMetricIds([]);
  }, [tableRowAxis]);

  function onResize() {
    if (!tableContainerRef?.current?.clientWidth) return;
    const tableWidth = tableContainerRef.current?.clientWidth as number;
    const firstRowCells = tableContainerRef.current?.querySelectorAll(
      "#main-results thead tr:first-child th:not(.graph-cell)"
    );
    let totalCellWidth = 0;
    for (let i = 0; i < firstRowCells.length; i++) {
      totalCellWidth += firstRowCells[i].clientWidth;
    }
    const graphWidth = tableWidth - totalCellWidth;
    setGraphCellWidth(Math.max(graphWidth, 200));
    setTableCellScale(Math.max(Math.min(1, tableWidth / 1000), 0.85));
  }

  useEffect(() => {
    globalThis.window?.addEventListener("resize", onResize, false);
    return () =>
      globalThis.window?.removeEventListener("resize", onResize, false);
  }, []);
  useLayoutEffect(onResize, []);
  useEffect(onResize, [isTabActive, columnsFilter]);

  const orderedVariations: ExperimentReportVariationWithIndex[] = useMemo(() => {
    const sorted = variations
      .map<ExperimentReportVariationWithIndex>((v, i) => ({ ...v, index: i }))
      .sort((a, b) => {
        if (a.index === baselineRow) return -1;
        return a.index - b.index;
      });
    // fix browser .sort() quirks. manually move the control row to top:
    const baselineIndex = sorted.findIndex((v) => v.index === baselineRow);
    if (baselineIndex > -1) {
      const baseline = sorted[baselineIndex];
      sorted.splice(baselineIndex, 1);
      sorted.unshift(baseline);
    }
    return sorted;
  }, [variations, baselineRow]);

  const showVariations = orderedVariations.map(
    (v) => !variationFilter?.includes(v.index)
  );
  const filteredVariations = orderedVariations.filter(
    (v) => !variationFilter?.includes(v.index)
  );
  const compactResults = filteredVariations.length <= 2;

  const domain = useDomain(filteredVariations, rows, differenceType);

  const rowsResults: (
    | RowResults
    | "query error"
    | RowError
    | null
  )[][] = useMemo(() => {
    const rr: (RowResults | "query error" | RowError | null)[][] = [];
    rows.map((row, i) => {
      rr.push([]);
      const baseline = row.variations[baselineRow] || {
        value: 0,
        cr: 0,
        users: 0,
      };
      orderedVariations.map((v) => {
        let skipVariation = false;
        if (variationFilter?.length && variationFilter?.includes(v.index)) {
          skipVariation = true;
        }
        if (v.index === baselineRow) {
          skipVariation = true;
        }
        if (skipVariation) {
          rr[i].push(null);
          return;
        }
        if (
          queryStatusData?.status === "partially-succeeded" &&
          queryStatusData?.failedNames?.includes(row.metric.id)
        ) {
          rr[i].push("query error");
          return;
        }

        if (row.error) {
          rr[i].push(row.error);
          return;
        }

        const stats = row.variations[v.index] || {
          value: 0,
          cr: 0,
          users: 0,
        };

        const denominator =
          !isFactMetric(row.metric) && row.metric.denominator
            ? (ssrPolyfills?.getExperimentMetricById?.(
                row.metric.denominator
              ) ||
                getExperimentMetricById(row.metric.denominator)) ??
              undefined
            : undefined;
        const rowResults = getRowResults({
          stats,
          baseline,
          metric: row.metric,
          denominator,
          metricDefaults,
          isGuardrail: row.resultGroup === "guardrail",
          minSampleSize: getMinSampleSizeForMetric(row.metric),
          statsEngine,
          differenceType,
          ciUpper,
          ciLower,
          pValueThreshold,
          snapshotDate: getValidDate(dateCreated),
          phaseStartDate: getValidDate(startDate),
          isLatestPhase,
          experimentStatus: status,
          displayCurrency,
          getFactTableById: ssrPolyfills?.getFactTableById || getFactTableById,
        });
        rr[i].push(rowResults);
      });
    });
    return rr;
  }, [
    rows,
    orderedVariations,
    baselineRow,
    variationFilter,
    metricDefaults,
    getMinSampleSizeForMetric,
    statsEngine,
    differenceType,
    ciUpper,
    ciLower,
    pValueThreshold,
    dateCreated,
    startDate,
    isLatestPhase,
    status,
    displayCurrency,
    queryStatusData,
    ssrPolyfills,
    getFactTableById,
    getExperimentMetricById,
  ]);

  const {
    containerRef,
    tooltipOpen,
    tooltipData,
    hoveredX,
    hoveredY,
    hoverRow,
    leaveRow,
    closeTooltip,
    hoveredMetricRow,
    hoveredVariationRow,
    resetTimeout,
  } = useResultsTableTooltip({
    orderedVariations,
    rows,
    rowsResults,
    dimension,
    statsEngine,
    pValueCorrection,
    differenceType,
    noTooltip,
  });

  const noMetrics = rows.length === 0;

  const changeTitle = getEffectLabel(differenceType);

  const hasGoalMetrics = rows.some((r) => r.resultGroup === "goal");
  const appliedPValueCorrection = hasGoalMetrics
    ? pValueCorrection ?? null
    : null;

  return (
    <div className="position-relative" ref={containerRef}>
      <CSSTransition
        key={`${hoveredMetricRow}-${hoveredVariationRow}`}
        in={
          tooltipOpen &&
          tooltipData &&
          hoveredX !== null &&
          hoveredY !== null &&
          hoveredMetricRow !== null &&
          hoveredVariationRow !== null
        }
        timeout={200}
        classNames="tooltip-animate"
        appear={true}
      >
        <ResultsTableTooltip
          left={hoveredX ?? 0}
          top={hoveredY ?? 0}
          data={tooltipData}
          tooltipOpen={tooltipOpen}
          close={closeTooltip}
          differenceType={differenceType}
          onPointerMove={resetTimeout}
          onClick={resetTimeout}
          onPointerLeave={leaveRow}
          isBandit={isBandit}
          ssrPolyfills={ssrPolyfills}
        />
      </CSSTransition>

      <div ref={tableContainerRef} className="experiment-results-wrapper">
        <div className="w-100" style={{ minWidth: 700 }}>
          <table id="main-results" className="experiment-results table-sm">
            <thead>
              <tr className="results-top-row">
                {columnsToDisplay.includes("Metric & Variation Names") && (
                  <th
                    className={clsx("axis-col header-label", {
                      noStickyHeader,
                    })}
                    style={{
                      lineHeight: "15px",
                      width: 220 * tableCellScale,
                    }}
                  >
                    <div className="row px-0">
                      {setMetricFilter ? (
                        <ResultsMetricFilter
                          metricTags={metricTags}
                          metricFilter={metricFilter}
                          setMetricFilter={setMetricFilter}
                          showMetricFilter={showMetricFilter}
                          setShowMetricFilter={setShowMetricFilter}
                        />
                      ) : (
                        <span className="pl-1" />
                      )}
                      <div
                        className="col-auto px-1"
                        style={{
                          wordBreak: "break-word",
                          overflowWrap: "anywhere",
                        }}
                      >
                        {labelHeader}
                      </div>
                      {editMetrics ? (
                        <div className="col d-flex align-items-end px-0">
                          <a
                            role="button"
                            className="ml-1 cursor-pointer"
                            onClick={(e) => {
                              e.preventDefault();
                              editMetrics();
                            }}
                          >
                            <GBEdit />
                          </a>
                        </div>
                      ) : null}
                    </div>
                  </th>
                )}

                {!noMetrics ? (
                  <>
                    {columnsToDisplay.includes("Baseline Average") && (
                      <th
                        style={{ width: 120 * tableCellScale }}
                        className={clsx("axis-col label", { noStickyHeader })}
                      >
                        <Tooltip
                          usePortal={true}
                          innerClassName={"text-left"}
                          body={
                            <div style={{ lineHeight: 1.5 }}>
                              The baseline that all variations are compared
                              against.
                              <div
                                className={`variation variation${baselineRow} with-variation-label d-flex mt-1 align-items-top`}
                                style={{ marginBottom: 2 }}
                              >
                                <span
                                  className="label mr-1"
                                  style={{
                                    width: 16,
                                    height: 16,
                                    marginTop: 2,
                                  }}
                                >
                                  {baselineRow}
                                </span>
                                <span className="font-weight-bold">
                                  {variations[baselineRow].name}
                                </span>
                              </div>
                            </div>
                          }
                        >
                          Baseline <RxInfoCircled />
                        </Tooltip>
                      </th>
                    )}
                    {columnsToDisplay.includes("Variation Averages") && (
                      <th
                        style={{ width: 120 * tableCellScale }}
                        className={clsx("axis-col label", { noStickyHeader })}
                      >
                        <Tooltip
                          usePortal={true}
                          innerClassName={"text-left"}
                          body={
<<<<<<< HEAD
                            <div style={{ lineHeight: 1.5 }}>
                              {getChangeTooltip(
                                changeTitle,
                                statsEngine || DEFAULT_STATS_ENGINE,
                                differenceType,
                                !!sequentialTestingEnabled,
                                pValueCorrection ?? null,
                                pValueThreshold
                              )}
                            </div>
=======
                            !compactResults ? (
                              ""
                            ) : (
                              <div style={{ lineHeight: 1.5 }}>
                                The variation being compared to the baseline.
                                <div
                                  className={`variation variation${filteredVariations[1]?.index} with-variation-label d-flex mt-1 align-items-top`}
                                  style={{ marginBottom: 2 }}
                                >
                                  <span
                                    className="label mr-1"
                                    style={{
                                      width: 16,
                                      height: 16,
                                      marginTop: 2,
                                    }}
                                  >
                                    {filteredVariations[1]?.index}
                                  </span>
                                  <span className="font-weight-bold">
                                    {filteredVariations[1]?.name}
                                  </span>
                                </div>
                              </div>
                            )
>>>>>>> 1e980382
                          }
                        >
                          Variation {compactResults ? <RxInfoCircled /> : null}
                        </Tooltip>
                      </th>
                    )}
                    {columnsToDisplay.includes("Chance to Win") && (
                      <th
                        style={{ width: 120 * tableCellScale }}
                        className={clsx("axis-col label", { noStickyHeader })}
                      >
                        {statsEngine === "bayesian" ? (
                          <div
                            style={{
                              lineHeight: "15px",
                              marginBottom: 2,
                            }}
                          >
                            <span className="nowrap">Chance</span>{" "}
                            <span className="nowrap">to Win</span>
                          </div>
                        ) : sequentialTestingEnabled ||
                          appliedPValueCorrection ? (
                          <Tooltip
                            usePortal={true}
                            innerClassName={"text-left"}
                            body={
                              <div style={{ lineHeight: 1.5 }}>
                                {getPValueTooltip(
                                  !!sequentialTestingEnabled,
                                  appliedPValueCorrection,
                                  orgSettings.pValueThreshold ??
                                    DEFAULT_P_VALUE_THRESHOLD,
                                  tableRowAxis
                                )}
                              </div>
                            }
                          >
                            {appliedPValueCorrection ? "Adj. " : ""}P-value{" "}
                            <RxInfoCircled />
                          </Tooltip>
                        ) : (
                          <>P-value</>
                        )}
                      </th>
                    )}
                    {columnsToDisplay.includes("CI Graph") && (
                      <th
                        className={clsx("axis-col graph-cell", {
                          noStickyHeader,
                        })}
                        style={{
                          width:
                            (globalThis.window?.innerWidth ?? 900) < 900
                              ? graphCellWidth
                              : undefined,
                          minWidth:
                            (globalThis.window?.innerWidth ?? 900) >= 900
                              ? graphCellWidth
                              : undefined,
                        }}
                      >
                        <div className="position-relative">
                          <AlignedGraph
                            id={`${id}_axis`}
                            domain={domain}
                            significant={true}
                            showAxis={true}
                            axisOnly={true}
                            graphWidth={graphCellWidth}
                            percent={differenceType === "relative"}
                            height={45}
                          />
                        </div>
                      </th>
                    )}
                    {columnsToDisplay.includes("Lift") && (
                      <th
                        style={{ width: 150 * tableCellScale }}
                        className={clsx("axis-col label text-right", {
                          noStickyHeader,
                        })}
                      >
                        <div style={{ lineHeight: "15px", marginBottom: 2 }}>
                          <Tooltip
                            usePortal={true}
                            innerClassName={"text-left"}
                            body={
                              <div style={{ lineHeight: 1.5 }}>
                                {getChangeTooltip(
                                  changeTitle,
                                  statsEngine || DEFAULT_STATS_ENGINE,
                                  differenceType,
                                  hasRisk,
                                  !!sequentialTestingEnabled,
                                  pValueCorrection ?? null,
                                  pValueThreshold
                                )}
                              </div>
                            }
                          >
                            {changeTitle} <RxInfoCircled />
                          </Tooltip>
                        </div>
                      </th>
                    )}
                  </>
                ) : (
                  <th
                    className={clsx("axis-col label", { noStickyHeader })}
                    colSpan={
                      columnsToDisplay.filter(
                        (col) => col !== "Metric & Variation Names"
                      ).length
                    }
                  />
                )}
              </tr>
            </thead>

            {rows.map((row, i) => {
              const baseline = row.variations[baselineRow] || {
                value: 0,
                cr: 0,
                users: 0,
              };
              let alreadyShownQueryError = false;

              const timeSeriesButton = showTimeSeriesButton ? (
                <TimeSeriesButton
                  onClick={() => toggleVisibleTimeSeriesMetricId(row.metric.id)}
                  isActive={visibleTimeSeriesMetricIds.includes(row.metric.id)}
                />
              ) : null;

              const includedLabelColumns = columnsToDisplay.filter((col) =>
                [
                  "Metric & Variation Names",
                  "Baseline Average",
                  "Variation Averages",
                  "Chance to Win",
                ].includes(col)
              );

              return (
                <tbody className={clsx("results-group-row")} key={i}>
                  {!compactResults &&
                    drawEmptyRow({
                      className: "results-label-row",
                      labelColSpan: includedLabelColumns.length,
                      renderLabel: includedLabelColumns.length > 0,
                      renderGraph: columnsToDisplay.includes("CI Graph"),
                      renderLastColumn: columnsToDisplay.includes("Lift"),
                      label: columnsToDisplay.includes(
                        "Metric & Variation Names"
                      ) ? (
                        renderLabelColumn(row.label, row.metric, row)
                      ) : (
                        <></>
                      ),
                      graphCellWidth: columnsToDisplay.includes("CI Graph")
                        ? graphCellWidth
                        : 0,
                      rowHeight: METRIC_LABEL_ROW_HEIGHT,
                      id,
                      domain,
                      ssrPolyfills,
                      lastColumnContent:
                        !compactResults && timeSeriesButton !== null ? (
                          <Flex justify="end" mr="-1">
                            {timeSeriesButton}
                          </Flex>
                        ) : undefined,
                    })}

                  {orderedVariations.map((v, j) => {
                    const stats = row.variations[v.index] || {
                      value: 0,
                      cr: 0,
                      users: 0,
                    };
                    const rowResults = rowsResults?.[i]?.[j];
                    if (!rowResults) {
                      return null;
                    }
                    if (rowResults === "query error") {
                      if (!alreadyShownQueryError) {
                        alreadyShownQueryError = true;
                        return drawEmptyRow({
                          key: j,
                          className:
                            "results-variation-row align-items-center error-row",
                          labelColSpan: includedLabelColumns.length,
                          renderLabel: includedLabelColumns.length > 0,
                          renderGraph: columnsToDisplay.includes("CI Graph"),
                          renderLastColumn: columnsToDisplay.includes("Lift"),
                          label: (
                            <>
                              {compactResults ? (
                                <div className="mb-1">
                                  {renderLabelColumn(
                                    row.label,
                                    row.metric,
                                    row
                                  )}
                                </div>
                              ) : null}
                              <div className="alert alert-danger px-2 py-1 mb-1 ml-1">
                                <FaExclamationTriangle className="mr-1" />
                                Query error
                              </div>
                            </>
                          ),
                          graphCellWidth: columnsToDisplay.includes("CI Graph")
                            ? graphCellWidth
                            : 0,
                          rowHeight: compactResults
                            ? ROW_HEIGHT + 20
                            : ROW_HEIGHT,
                          id,
                          domain,
                          ssrPolyfills,
                        });
                      } else {
                        return null;
                      }
                    }
                    if (rowResults === RowError.QUANTILE_AGGREGATION_ERROR) {
                      return drawEmptyRow({
                        key: j,
                        className:
                          "results-variation-row align-items-center error-row",
                        label: (
                          <div className="alert alert-danger px-2 py-1">
                            <FaExclamationTriangle className="mr-1" />
                            Quantile metrics not available for pre-computed
                            dimensions. Use a custom report instead.
                          </div>
                        ),
                        graphCellWidth,
                        rowHeight: compactResults
                          ? ROW_HEIGHT + 20
                          : ROW_HEIGHT,
                        id,
                        domain,
                        ssrPolyfills,
                      });
                    }

                    const hideScaledImpact =
                      !rowResults.hasScaledImpact &&
                      differenceType === "scaled";
                    const isHovered =
                      hoveredMetricRow === i && hoveredVariationRow === j;

                    const resultsHighlightClassname = clsx(
                      rowResults.resultsStatus,
                      {
                        "non-significant": !rowResults.significant,
                        hover: isHovered,
                      }
                    );

                    const onPointerMove = (
                      e,
                      settings?: TooltipHoverSettings
                    ) => {
                      // No hover tooltip if the screen is too narrow. Clicks still work.
                      if (
                        e?.type === "mousemove" &&
                        (globalThis.window?.innerWidth ?? 900) < 900
                      ) {
                        return;
                      }
                      if (!rowResults.hasData) return;
                      hoverRow(i, j, e, settings);
                    };
                    const onPointerLeave = () => {
                      if (!rowResults.hasData) return;
                      leaveRow();
                    };

                    return (
                      <tr
                        className="results-variation-row align-items-center"
                        key={j}
                      >
                        {columnsToDisplay.includes(
                          "Metric & Variation Names"
                        ) && (
                          <td
                            className={`variation with-variation-label variation${v.index}`}
                            style={{
                              width: 220 * tableCellScale,
                            }}
                          >
                            {!compactResults ? (
                              <div className="d-flex align-items-center">
                                <span
                                  className="label ml-1"
                                  style={{ width: 20, height: 20 }}
                                >
                                  {v.index}
                                </span>
                                <span
                                  className="d-inline-block text-ellipsis"
                                  title={v.name}
                                  style={{
                                    width: 165 * tableCellScale,
                                  }}
                                >
                                  {v.name}
                                </span>
                              </div>
                            ) : (
                              renderLabelColumn(row.label, row.metric, row, 3)
                            )}
                          </td>
                        )}
                        {columnsToDisplay.includes("Baseline Average") && (
                          <>
                            {j > 0 ? (
                              <MetricValueColumn
                                metric={row.metric}
                                stats={baseline}
                                users={baseline?.users || 0}
                                className={clsx("value baseline", {
                                  hover: isHovered,
                                })}
                                showRatio={!isBandit}
                                displayCurrency={displayCurrency}
                                getExperimentMetricById={
                                  ssrPolyfills?.getExperimentMetricById ||
                                  getExperimentMetricById
                                }
                                getFactTableById={
                                  ssrPolyfills?.getFactTableById ||
                                  getFactTableById
                                }
                              />
                            ) : (
                              <td />
                            )}
                          </>
                        )}
                        {columnsToDisplay.includes("Variation Averages") && (
                          <MetricValueColumn
                            metric={row.metric}
                            stats={stats}
                            users={stats?.users || 0}
                            className={clsx("value", {
                              hover: isHovered,
                            })}
                            showRatio={!isBandit}
                            displayCurrency={displayCurrency}
                            getExperimentMetricById={
                              ssrPolyfills?.getExperimentMetricById ||
                              getExperimentMetricById
                            }
                            getFactTableById={
                              ssrPolyfills?.getFactTableById || getFactTableById
                            }
                          />
                        )}
                        {columnsToDisplay.includes("Chance to Win") && (
                          <>
                            {j > 0 ? (
                              statsEngine === "bayesian" ? (
                                <ChanceToWinColumn
                                  stats={stats}
                                  baseline={baseline}
                                  rowResults={rowResults}
                                  showRisk={true}
                                  showSuspicious={true}
                                  showPercentComplete={false}
                                  showTimeRemaining={true}
                                  showGuardrailWarning={
                                    row.resultGroup === "guardrail"
                                  }
                                  hideScaledImpact={hideScaledImpact}
                                  className={clsx(
                                    "results-ctw",
                                    resultsHighlightClassname
                                  )}
                                  onMouseMove={onPointerMove}
                                  onMouseLeave={onPointerLeave}
                                  onClick={onPointerMove}
                                />
                              ) : (
                                <PValueColumn
                                  stats={stats}
                                  baseline={baseline}
                                  rowResults={rowResults}
                                  pValueCorrection={
                                    row.resultGroup === "goal"
                                      ? pValueCorrection
                                      : undefined
                                  }
                                  showRisk={true}
                                  showSuspicious={true}
                                  showPercentComplete={false}
                                  showTimeRemaining={true}
                                  showUnadjustedPValue={false}
                                  showGuardrailWarning={
                                    row.resultGroup === "guardrail"
                                  }
                                  hideScaledImpact={hideScaledImpact}
                                  className={clsx(
                                    "results-pval",
                                    resultsHighlightClassname
                                  )}
                                  onMouseMove={onPointerMove}
                                  onMouseLeave={onPointerLeave}
                                  onClick={onPointerMove}
                                />
                              )
                            ) : (
                              <td></td>
                            )}
                          </>
                        )}
                        {columnsToDisplay.includes("CI Graph") && (
                          <td className="graph-cell">
                            {j > 0 ? (
                              <PercentGraph
                                barType={
                                  statsEngine === "frequentist"
                                    ? "pill"
                                    : undefined
                                }
                                barFillType={
                                  statsEngine === "frequentist"
                                    ? "significant"
                                    : "gradient"
                                }
                                disabled={hideScaledImpact}
                                significant={rowResults.significant}
                                baseline={baseline}
                                domain={domain}
                                metric={row.metric}
                                stats={stats}
                                id={`${id}_violin_row${i}_var${j}_${
                                  row.resultGroup
                                }_${encodeURIComponent(dimension ?? "d-none")}`}
                                graphWidth={graphCellWidth}
                                height={
                                  compactResults ? ROW_HEIGHT + 10 : ROW_HEIGHT
                                }
                                isHovered={isHovered}
                                percent={differenceType === "relative"}
                                className={clsx(
                                  resultsHighlightClassname,
                                  "overflow-hidden"
                                )}
                                rowStatus={
                                  statsEngine === "frequentist"
                                    ? rowResults.resultsStatus
                                    : undefined
                                }
                                ssrPolyfills={ssrPolyfills}
                                onMouseMove={(e) =>
                                  onPointerMove(e, {
                                    x: "element-center",
                                    targetClassName: "hover-target",
                                    offsetY: -8,
                                  })
                                }
                                onMouseLeave={onPointerLeave}
                                onClick={(e) =>
                                  onPointerMove(e, {
                                    x: "element-center",
                                    offsetY: -8,
                                  })
                                }
                              />
                            ) : (
                              <AlignedGraph
                                id={`${id}_axis`}
                                domain={domain}
                                significant={true}
                                showAxis={false}
                                percent={differenceType === "relative"}
                                axisOnly={true}
                                graphWidth={graphCellWidth}
                                height={32}
                                ssrPolyfills={ssrPolyfills}
                              />
                            )}
                          </td>
                        )}
                        {columnsToDisplay.includes("Lift") && (
                          <>
                            {j > 0 ? (
                              <ChangeColumn
                                metric={row.metric}
                                stats={stats}
                                rowResults={rowResults}
                                differenceType={differenceType}
                                statsEngine={statsEngine}
                                className={resultsHighlightClassname}
                                ssrPolyfills={ssrPolyfills}
                                additionalButton={
                                  compactResults ? timeSeriesButton : undefined
                                }
                              />
                            ) : (
                              <td></td>
                            )}
                          </>
                        )}
                      </tr>
                    );
                  })}

                  {visibleTimeSeriesMetricIds.includes(row.metric.id) ? (
                    <tr>
                      <td
                        colSpan={columnsToDisplay.length}
                        style={{ padding: 0 }}
                      >
                        <div className={styles.expandAnimation}>
                          <div className={styles.timeSeriesCell}>
                            <ExperimentMetricTimeSeriesGraphWrapper
                              experimentId={id}
                              phase={phase}
                              experimentStatus={status}
                              metric={row.metric}
                              differenceType={differenceType}
                              variationNames={orderedVariations.map(
                                (v) => v.name
                              )}
                              showVariations={showVariations}
                              statsEngine={statsEngine}
                              pValueAdjustmentEnabled={
                                !!appliedPValueCorrection && rows.length > 1
                              }
                              firstDateToRender={getValidDate(startDate)}
                            />
                          </div>
                        </div>
                      </td>
                    </tr>
                  ) : null}
                </tbody>
              );
            })}
          </table>

          {noMetrics ? (
            <div className="metric-label py-2" style={{ marginLeft: 10 }}>
              <div className="metriclabel text-muted font-weight-bold">
                No metrics yet
              </div>
              <div className="small mt-1 mb-2">
                Add metrics to start tracking the performance of your
                experiment.
              </div>
            </div>
          ) : null}
        </div>
      </div>
    </div>
  );
}

function drawEmptyRow({
  key,
  className,
  style,
  label,
  graphCellWidth,
  rowHeight = SPACER_ROW_HEIGHT,
  id,
  domain,
  ssrPolyfills,
  lastColumnContent,
  renderLabel,
  labelColSpan,
  renderGraph,
  renderLastColumn,
}: {
  key?: number | string;
  className?: string;
  style?: CSSProperties;
  label?: string | ReactElement;
  graphCellWidth: number;
  rowHeight?: number;
  id: string;
  domain: [number, number];
  ssrPolyfills?: SSRPolyfills;
  lastColumnContent?: ReactElement;
  renderLabel: boolean;
  labelColSpan: number;
  renderGraph: boolean;
  renderLastColumn: boolean;
}) {
  return (
    <tr key={key} style={style} className={className}>
      {renderLabel && (
        <td colSpan={labelColSpan}>
          <div style={{ marginTop: "var(--space-3)" }}>{label}</div>
        </td>
      )}

      {renderGraph && (
        <td className="graph-cell">
          <AlignedGraph
            id={`${id}_axis`}
            domain={domain}
            significant={true}
            showAxis={false}
            axisOnly={true}
            graphWidth={graphCellWidth}
            height={rowHeight}
            ssrPolyfills={ssrPolyfills}
          />
        </td>
      )}

      {renderLastColumn && <td>{lastColumnContent}</td>}
    </tr>
  );
}

function getChangeTooltip(
  changeTitle: string,
  statsEngine: StatsEngine,
  differenceType: DifferenceType,
  sequentialTestingEnabled: boolean,
  pValueCorrection: PValueCorrection,
  pValueThreshold: number
) {
  let changeText =
    "The uplift comparing the variation to the baseline, in percent change from the baseline value.";
  if (differenceType == "absolute") {
    changeText =
      "The absolute difference between the average values in the variation and the baseline. For non-ratio metrics, this is average difference between users in the variation and the baseline. Differences in proportion metrics are shown in percentage points (pp).";
  } else if (differenceType == "scaled") {
    changeText =
      "The total change in the metric per day if 100% of traffic were to have gone to the variation.";
  }

  const changeElem = (
    <>
      <p>
        <b>{changeTitle}</b> - {changeText}
      </p>
    </>
  );
<<<<<<< HEAD
  let intervalText = <></>;
  if (statsEngine === "bayesian") {
=======
  let intervalText: ReactNode = null;
  if (hasRisk && statsEngine === "bayesian") {
>>>>>>> 1e980382
    intervalText = (
      <>
        The interval is a 95% credible interval. The true value is more likely
        to be in the thicker parts of the graph.
      </>
    );
  }
  if (statsEngine === "frequentist") {
    const confidencePct = percentFormatter.format(1 - pValueThreshold);
    intervalText = (
      <>
        The interval is a {confidencePct} confidence interval. If you re-ran the
        experiment 100 times, the true value would be in this range{" "}
        {confidencePct} of the time.
        {sequentialTestingEnabled && (
          <p className="mt-2 mb-0">
            Because sequential testing is enabled, these confidence intervals
            are valid no matter how many times you analyze (or peek at) this
            experiment as it runs.
          </p>
        )}
        {pValueCorrection && (
          <p className="mt-2 mb-0">
            Because your organization has multiple comparisons corrections
            enabled, these confidence intervals have been inflated so that they
            match the adjusted psuedo-p-value. Because confidence intervals do
            not generally exist for all adjusted p-values, we use a method that
            recreates the confidence intervals that would have produced these
            psuedo-p-values. For adjusted psuedo-p-values that are 1.0, the
            confidence intervals are infinite.
          </p>
        )}
      </>
    );
  }
  return (
    <>
      {changeElem}
      {intervalText && (
        <p className="mt-3">
          <b>Graph</b> - {intervalText}
        </p>
      )}
    </>
  );
}

function getPValueTooltip(
  sequentialTestingEnabled: boolean,
  pValueCorrection: PValueCorrection,
  pValueThreshold: number,
  tableRowAxis: "dimension" | "metric"
) {
  return (
    <>
      {sequentialTestingEnabled && (
        <div className={pValueCorrection ? "mb-3" : ""}>
          Sequential testing is enabled. These are &apos;always valid
          p-values&apos; and robust to peeking. They have a slightly different
          interpretation to normal p-values and can often be 1.000. Nonetheless,
          the interpretation remains that the result is still statistically
          significant if it drops below your threshold ({pValueThreshold}).
        </div>
      )}
      {pValueCorrection && (
        <div>
          The p-values presented below are adjusted for multiple comparisons
          using the {pValueCorrection} method. P-values were adjusted across
          tests for
          {tableRowAxis === "dimension"
            ? " all dimension values, goal metrics, and variations"
            : " all goal metrics and variations"}
          . The unadjusted p-values are returned in the tooltip.
        </div>
      )}
    </>
  );
}<|MERGE_RESOLUTION|>--- conflicted
+++ resolved
@@ -108,6 +108,7 @@
 const ROW_HEIGHT = 56;
 const METRIC_LABEL_ROW_HEIGHT = 44;
 const SPACER_ROW_HEIGHT = 6;
+
 export const RESULTS_TABLE_COLUMNS = [
   "Metric & Variation Names",
   "Baseline Average",
@@ -537,18 +538,6 @@
                           usePortal={true}
                           innerClassName={"text-left"}
                           body={
-<<<<<<< HEAD
-                            <div style={{ lineHeight: 1.5 }}>
-                              {getChangeTooltip(
-                                changeTitle,
-                                statsEngine || DEFAULT_STATS_ENGINE,
-                                differenceType,
-                                !!sequentialTestingEnabled,
-                                pValueCorrection ?? null,
-                                pValueThreshold
-                              )}
-                            </div>
-=======
                             !compactResults ? (
                               ""
                             ) : (
@@ -574,7 +563,6 @@
                                 </div>
                               </div>
                             )
->>>>>>> 1e980382
                           }
                         >
                           Variation {compactResults ? <RxInfoCircled /> : null}
@@ -668,7 +656,6 @@
                                   changeTitle,
                                   statsEngine || DEFAULT_STATS_ENGINE,
                                   differenceType,
-                                  hasRisk,
                                   !!sequentialTestingEnabled,
                                   pValueCorrection ?? null,
                                   pValueThreshold
@@ -1224,13 +1211,8 @@
       </p>
     </>
   );
-<<<<<<< HEAD
-  let intervalText = <></>;
+  let intervalText: ReactNode = null;
   if (statsEngine === "bayesian") {
-=======
-  let intervalText: ReactNode = null;
-  if (hasRisk && statsEngine === "bayesian") {
->>>>>>> 1e980382
     intervalText = (
       <>
         The interval is a 95% credible interval. The true value is more likely
