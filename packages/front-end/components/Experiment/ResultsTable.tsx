--- conflicted
+++ resolved
@@ -109,8 +109,6 @@
 const METRIC_LABEL_ROW_HEIGHT = 44;
 const SPACER_ROW_HEIGHT = 6;
 
-<<<<<<< HEAD
-=======
 export const RESULTS_TABLE_COLUMNS = [
   "Metric & Variation Names",
   "Baseline Average",
@@ -120,7 +118,6 @@
   "Lift",
 ] as const;
 
->>>>>>> 8752e62c
 export enum RowError {
   QUANTILE_AGGREGATION_ERROR = "QUANTILE_AGGREGATION_ERROR",
 }
@@ -541,18 +538,6 @@
                           usePortal={true}
                           innerClassName={"text-left"}
                           body={
-<<<<<<< HEAD
-                            <div style={{ lineHeight: 1.5 }}>
-                              {getChangeTooltip(
-                                changeTitle,
-                                statsEngine || DEFAULT_STATS_ENGINE,
-                                differenceType,
-                                !!sequentialTestingEnabled,
-                                pValueCorrection ?? null,
-                                pValueThreshold
-                              )}
-                            </div>
-=======
                             !compactResults ? (
                               ""
                             ) : (
@@ -578,7 +563,6 @@
                                 </div>
                               </div>
                             )
->>>>>>> 8752e62c
                           }
                         >
                           Variation {compactResults ? <RxInfoCircled /> : null}
@@ -1258,11 +1242,7 @@
       </p>
     </>
   );
-<<<<<<< HEAD
-  let intervalText = <></>;
-=======
   let intervalText: ReactNode = null;
->>>>>>> 8752e62c
   if (statsEngine === "bayesian") {
     intervalText = (
       <>
