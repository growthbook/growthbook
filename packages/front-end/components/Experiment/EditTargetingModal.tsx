--- conflicted
+++ resolved
@@ -365,11 +365,7 @@
   return (
     <div>
       <h5>What do you want to change?</h5>
-<<<<<<< HEAD
-      <div className="mt-3 ml-2">
-=======
       <div className="mt-3">
->>>>>>> a086da7e
         <RadioGroup
           value={changeType || ""}
           setValue={(v: ChangeType) => setChangeType(v)}
