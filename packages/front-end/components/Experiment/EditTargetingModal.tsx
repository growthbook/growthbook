--- conflicted
+++ resolved
@@ -8,11 +8,7 @@
 import isEqual from "lodash/isEqual";
 import React, { useEffect, useState } from "react";
 import { validateAndFixCondition } from "shared/util";
-<<<<<<< HEAD
-import { MdInfoOutline } from "react-icons/md";
 import { getEqualWeights } from "shared/experiments";
-=======
->>>>>>> a4fbe393
 import useSDKConnections from "@/hooks/useSDKConnections";
 import { useIncrementer } from "@/hooks/useIncrementer";
 import { useAuth } from "@/services/auth";
@@ -354,30 +350,22 @@
       ? [{ label: "Variation Weights", value: "weights" }]
       : []),
     {
-<<<<<<< HEAD
-      label:
-        experiment.type !== "multi-armed-bandit" ? (
-          <Tooltip body="Warning: When making multiple changes at the same time, it can be difficult to control for the impact of each change. The risk of introducing experimental bias increases. Proceed with caution.">
-            Advanced: multiple changes at once{" "}
-            <MdInfoOutline className="text-warning-orange" />
-          </Tooltip>
-        ) : (
-          "Advanced: multiple changes at once"
-        ),
-=======
       label: "Advanced: multiple changes at once",
->>>>>>> a4fbe393
       value: "advanced",
-      error: `When making multiple changes at the same time, it can be difficult to control for the impact of each change. 
+      ...(experiment.type !== "multi-armed-bandit"
+        ? {
+            error: `When making multiple changes at the same time, it can be difficult to control for the impact of each change. 
               The risk of introducing experimental bias increases. Proceed with caution.`,
-      errorLevel: "warning",
+            errorLevel: "warning",
+          }
+        : {}),
     },
   ];
 
   return (
     <div>
       <h5>What do you want to change?</h5>
-      <div className="ml-2">
+      <div className="mt-3 ml-2">
         <RadioGroup
           value={changeType || ""}
           setValue={(v: ChangeType) => setChangeType(v)}
