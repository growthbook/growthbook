--- conflicted
+++ resolved
@@ -4,7 +4,6 @@
   ExperimentPhaseStringDates,
   ExperimentTargetingData,
 } from "back-end/types/experiment";
-<<<<<<< HEAD
 import {
   FaCheck,
   FaExclamationCircle,
@@ -14,6 +13,8 @@
 import omit from "lodash/omit";
 import isEqual from "lodash/isEqual";
 import React, { useEffect, useMemo, useState } from "react";
+import { validateAndFixCondition } from "shared/util";
+import useIncrementer from "@/hooks/useIncrementer";
 import { BsToggles } from "react-icons/bs";
 import clsx from "clsx";
 import { useAuth } from "@/services/auth";
@@ -28,14 +29,6 @@
 import TargetingInfo from "@/components/Experiment/TabbedPage/TargetingInfo";
 import Tooltip from "@/components/Tooltip/Tooltip";
 import usePermissions from "@/hooks/usePermissions";
-=======
-import { useEffect, useMemo } from "react";
-import { validateAndFixCondition } from "shared/util";
-import { useAuth } from "@/services/auth";
-import { getEqualWeights } from "@/services/utils";
-import { useAttributeSchema } from "@/services/features";
-import useIncrementer from "@/hooks/useIncrementer";
->>>>>>> bb887295
 import Field from "../Forms/Field";
 import Modal from "../Modal";
 import FeatureVariationsInput from "../Features/FeatureVariationsInput";
@@ -76,6 +69,7 @@
   safeToEdit,
 }: Props) {
   const { apiCall } = useAuth();
+  const [conditionKey, forceConditionRender] = useIncrementer();
 
   const [step, setStep] = useState(0);
   const [changeType, setChangeType] = useState<ChangeType | undefined>();
@@ -87,7 +81,6 @@
 
   const lastStepNumber = changeType !== "phase" ? 2 : 1;
 
-<<<<<<< HEAD
   const defaultValues = {
     condition: lastPhase?.condition ?? "",
     savedGroups: lastPhase?.savedGroups ?? [],
@@ -111,13 +104,6 @@
     newPhase: false,
     reseed: true,
   };
-=======
-  const [conditionKey, forceConditionRender] = useIncrementer();
-
-  const attributeSchema = useAttributeSchema();
-  const hasHashAttributes =
-    attributeSchema.filter((x) => x.hashAttribute).length > 0;
->>>>>>> bb887295
 
   const form = useForm<ExperimentTargetingData>({
     defaultValues,
@@ -156,6 +142,11 @@
 
   const onSubmit = form.handleSubmit(async (value) => {
     validateSavedGroupTargeting(value.savedGroups);
+
+    validateAndFixCondition(value.condition, (condition) => {
+      form.setValue("condition", condition);
+      forceConditionRender();
+    });
 
     await apiCall(`/experiment/${experiment.id}/targeting`, {
       method: "POST",
@@ -180,7 +171,7 @@
             Feature Flags and Visual Editor changes immediately upon publishing.
           </div>
         )}
-        <TargetingForm experiment={experiment} form={form} safeToEdit={true} />
+        <TargetingForm experiment={experiment} form={form} safeToEdit={true} conditionKey={conditionKey} />
       </Modal>
     );
   }
@@ -211,30 +202,11 @@
   return (
     <PagedModal
       close={close}
-<<<<<<< HEAD
       header="Make Experiment Changes"
       submit={onSubmit}
       cta={cta}
       ctaEnabled={ctaEnabled}
       forceCtaText={!ctaEnabled}
-=======
-      header={`Edit Targeting`}
-      submit={form.handleSubmit(async (value) => {
-        validateSavedGroupTargeting(value.savedGroups);
-
-        validateAndFixCondition(value.condition, (condition) => {
-          form.setValue("condition", condition);
-          forceConditionRender();
-        });
-
-        await apiCall(`/experiment/${experiment.id}/targeting`, {
-          method: "POST",
-          body: JSON.stringify(value),
-        });
-        mutate();
-      })}
-      cta={safeToEdit ? "Save" : "Save and Publish"}
->>>>>>> bb887295
       size="lg"
       step={step}
       setStep={(i) => {
@@ -309,6 +281,7 @@
               changeType={changeType}
               showTooltips={true}
               hasChanges={hasChanges}
+              conditionKey={conditionKey}
             />
           </div>
         </Page>
@@ -387,6 +360,7 @@
   changeType = "advanced",
   showTooltips,
   hasChanges,
+  conditionKey,
 }: {
   experiment: ExperimentInterfaceStringDates;
   form: UseFormReturn<ExperimentTargetingData>;
@@ -394,6 +368,7 @@
   changeType?: ChangeType;
   showTooltips?: boolean;
   hasChanges?: boolean;
+  conditionKey?: any;
 }) {
   const attributeSchema = useAttributeSchema();
   const hasHashAttributes =
@@ -490,43 +465,6 @@
           />
         </>
       )}
-<<<<<<< HEAD
-=======
-      <SavedGroupTargetingField
-        value={savedGroups || []}
-        setValue={(savedGroups) => form.setValue("savedGroups", savedGroups)}
-      />
-      <ConditionInput
-        defaultValue={form.watch("condition")}
-        onChange={(condition) => form.setValue("condition", condition)}
-        key={conditionKey}
-      />
-      <FeatureVariationsInput
-        valueType={"string"}
-        coverage={form.watch("coverage")}
-        setCoverage={(coverage) => form.setValue("coverage", coverage)}
-        setWeight={(i, weight) =>
-          form.setValue(`variationWeights.${i}`, weight)
-        }
-        valueAsId={true}
-        variations={
-          experiment.variations.map((v, i) => {
-            return {
-              value: v.key || i + "",
-              name: v.name,
-              weight: form.watch(`variationWeights.${i}`),
-              id: v.id,
-            };
-          }) || []
-        }
-        showPreview={false}
-      />
-      <NamespaceSelector
-        form={form}
-        featureId={experiment.trackingKey}
-        trackingKey={experiment.trackingKey}
-      />
->>>>>>> bb887295
 
       {["targeting", "advanced"].includes(changeType) && (
         <>
@@ -537,6 +475,7 @@
           <ConditionInput
             defaultValue={form.watch("condition")}
             onChange={(condition) => form.setValue("condition", condition)}
+            key={conditionKey}
           />
         </>
       )}
