import React, { FC, useState } from "react";
import { useForm } from "react-hook-form";
import { ExperimentType } from "@back-end/src/validators/experiments";
import { FaRegCircleCheck } from "react-icons/fa6";
import { ExperimentInterfaceStringDates } from "@back-end/types/experiment";
import usePermissionsUtil from "@/hooks/usePermissionsUtils";
import { useDefinitions } from "@/services/DefinitionsContext";
import Modal from "@/components/Modal";
import ButtonSelectField from "@/components/Forms/ButtonSelectField";
import RadioSelector from "@/components/Forms/RadioSelector";
import PremiumTooltip from "@/components/Marketing/PremiumTooltip";
import { useUser } from "@/services/UserContext";
import useOrgSettings from "@/hooks/useOrgSettings";
import track from "@/services/track";
import NewExperimentForm from "./NewExperimentForm";
import ImportExperimentModal from "./ImportExperimentModal";

const AddExperimentModal: FC<{
  onClose: () => void;
  source: string;
}> = ({ onClose, source }) => {
  const { project } = useDefinitions();
  const { hasCommercialFeature } = useUser();
  const settings = useOrgSettings();

  const permissionsUtil = usePermissionsUtil();
  const hasCreateExperimentsPermission = permissionsUtil.canCreateExperiment({
    project,
  });

  const hasStickyBucketFeature = hasCommercialFeature("sticky-bucketing");
  const hasMultiArmedBanditFeature = hasCommercialFeature(
    "multi-armed-bandits"
  );

<<<<<<< HEAD
  const usingStickyBucketing = !!settings.useStickyBucketing;

  const [modalType, setModalType] = useState<"new" | "import" | null>(null);
  const [initialValue, setInitialValue] = useState<
    Partial<ExperimentInterfaceStringDates>
  >({
    type: "standard",
  });

  const form = useForm<{
    mode: "new" | "import" | "";
    type: ExperimentType;
  }>({
    defaultValues: {
      mode: "",
      type: "standard",
=======
  const ctas: CTA[] = [
    {
      cta: "Analyze an Existing Experiment",
      description:
        "Analyze a current or past experiment that already has data collected",
      Icon: GoGraph,
      onClick: () => {
        setMode("import");
        track("Analyze an Existing Experiment", { source });
      },
      enabled: true,
    },
    {
      cta: "Design a New Experiment",
      description: (
        <>
          Build and run a brand new experiment using{" "}
          <strong>Feature Flags</strong>, our <strong>Visual Editor</strong>, or{" "}
          <strong>URL Redirects</strong>
        </>
      ),
      Icon: GoBeaker,
      onClick: () => {
        setMode("new");
        track("Design a New Experiment", { source });
      },
      enabled: hasCreateExperimentsPermission,
>>>>>>> 68de5386
    },
  });

  switch (modalType) {
    case "new":
      return (
        <NewExperimentForm
          onClose={onClose}
          source={source}
          isNewExperiment={true}
          initialValue={initialValue}
        />
      );
    case "import":
      return <ImportExperimentModal onClose={onClose} source={source} />;
    default:
      return (
        <Modal
          open
          close={onClose}
          autoCloseOnSubmit={false}
          submit={() => {
            if (modalType) return;
            const data = form.getValues();
            const mode = data.mode;
            const type = data.type;
            if (!mode) {
              throw new Error(
                `Select "Create New Experiment" or "Analyze Existing Experiment"`
              );
            }
            if (type === "multi-armed-bandit") {
              setInitialValue({
                type,
                statsEngine: "bayesian",
              });
            }
            setModalType(mode);
            track(
              mode === "new"
                ? "Design a New Experiment"
                : "Analyze an Existing Experiment",
              { source }
            );
          }}
          cta="Next >"
          ctaEnabled={!!form.watch("mode")}
          size="lg"
          header="Add Experiment"
        >
          <div className="mx-2">
            <div className="bg-highlight rounded py-4 px-4 mb-4">
              <ButtonSelectField
                buttonType="card"
                value={form.watch("mode")}
                setValue={(v) => form.setValue("mode", v)}
                options={[
                  {
                    label: (
                      <div
                        className="mx-3 d-flex flex-column align-items-center justify-content-center"
                        style={{ minHeight: 120 }}
                      >
                        {form.watch("mode") === "new" && (
                          <FaRegCircleCheck
                            size={16}
                            className="check text-success mb-2"
                          />
                        )}
                        <div className="h4">Create New Experiment</div>
                        <div className="small">
                          Run a new experiment using Feature Flags, our Visual
                          Editor, or URL Redirects.
                        </div>
                      </div>
                    ),
                    value: "new",
                    disabled: !hasRunExperimentsPermission,
                  },
                  {
                    label: (
                      <div
                        className="mx-3 d-flex flex-column align-items-center justify-content-center"
                        style={{ minHeight: 120 }}
                      >
                        {form.watch("mode") === "import" && (
                          <FaRegCircleCheck
                            size={16}
                            className="check text-success mb-2"
                          />
                        )}
                        <div className="h4">Analyze Existing Experiment</div>
                        <div className="small">
                          Import currently running, stopped, or archived
                          experiments to analyze results.
                        </div>
                      </div>
                    ),
                    value: "import",
                  },
                ]}
              />
            </div>

            {form.watch("mode") === "new" && (
              <div className="form-group mt-3">
                <label className="text-dark">Select Experiment Type</label>
                <RadioSelector
                  name="type"
                  value={form.watch("type")}
                  setValue={(v) => form.setValue("type", v as ExperimentType)}
                  descriptionNewLine={true}
                  options={[
                    {
                      key: "standard",
                      display: (
                        <>
                          <strong className="mr-2">Standard.</strong>
                          <span>
                            Variation weights are constant throughout the
                            experiment.
                          </span>
                        </>
                      ),
                    },
                    {
                      key: "multi-armed-bandit",
                      disabled:
                        !hasMultiArmedBanditFeature || !usingStickyBucketing,
                      display: (
                        <>
                          <PremiumTooltip
                            commercialFeature="multi-armed-bandits"
                            body={
                              !usingStickyBucketing &&
                              hasStickyBucketFeature ? (
                                <div>
                                  Enable Sticky Bucketing in your organization
                                  settings to run a Multi-Armed Bandit
                                  experiment.
                                </div>
                              ) : null
                            }
                          >
                            <strong className="mr-2">
                              Multi-Armed Bandit.
                            </strong>
                          </PremiumTooltip>
                          <span>
                            Variations with better results receive more traffic
                            during the experiment.
                          </span>
                        </>
                      ),
                    },
                  ]}
                />
              </div>
            )}
          </div>
        </Modal>
      );
  }
};

export default AddExperimentModal;<|MERGE_RESOLUTION|>--- conflicted
+++ resolved
@@ -33,7 +33,6 @@
     "multi-armed-bandits"
   );
 
-<<<<<<< HEAD
   const usingStickyBucketing = !!settings.useStickyBucketing;
 
   const [modalType, setModalType] = useState<"new" | "import" | null>(null);
@@ -50,35 +49,6 @@
     defaultValues: {
       mode: "",
       type: "standard",
-=======
-  const ctas: CTA[] = [
-    {
-      cta: "Analyze an Existing Experiment",
-      description:
-        "Analyze a current or past experiment that already has data collected",
-      Icon: GoGraph,
-      onClick: () => {
-        setMode("import");
-        track("Analyze an Existing Experiment", { source });
-      },
-      enabled: true,
-    },
-    {
-      cta: "Design a New Experiment",
-      description: (
-        <>
-          Build and run a brand new experiment using{" "}
-          <strong>Feature Flags</strong>, our <strong>Visual Editor</strong>, or{" "}
-          <strong>URL Redirects</strong>
-        </>
-      ),
-      Icon: GoBeaker,
-      onClick: () => {
-        setMode("new");
-        track("Design a New Experiment", { source });
-      },
-      enabled: hasCreateExperimentsPermission,
->>>>>>> 68de5386
     },
   });
 
@@ -156,7 +126,7 @@
                       </div>
                     ),
                     value: "new",
-                    disabled: !hasRunExperimentsPermission,
+                    disabled: !hasCreateExperimentsPermission,
                   },
                   {
                     label: (
