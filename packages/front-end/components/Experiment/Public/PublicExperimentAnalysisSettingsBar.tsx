--- conflicted
+++ resolved
@@ -84,11 +84,7 @@
           <div className="col-auto d-flex align-items-end">
             <DimensionChooser
               value={snapshot.dimension ?? ""}
-<<<<<<< HEAD
-              precomputedDimensions={experiment.analysisSummary?.precomputedDimensions}
-=======
               precomputedDimensions={snapshot.type === "standard" ? snapshot.settings.dimensions.map((d) => d.id) : []}
->>>>>>> 8752e62c
               activationMetric={!!snapshot.settings.activationMetric}
               datasourceId={snapshot.settings.datasourceId}
               exposureQueryId={snapshot.settings.exposureQueryId}
