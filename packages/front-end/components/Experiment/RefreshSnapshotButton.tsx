import { FC, useState } from "react";
import { BsArrowRepeat } from "react-icons/bs";
import { ExperimentInterfaceStringDates } from "shared/types/experiment";
import {
  ExperimentSnapshotInterface,
  ExperimentSnapshotAnalysis,
  ExperimentSnapshotAnalysisSettings,
<<<<<<< HEAD
} from "back-end/types/experiment-snapshot";
import { Text } from "@radix-ui/themes";
import { PiArrowClockwise } from "react-icons/pi";
=======
} from "shared/types/experiment-snapshot";
>>>>>>> 626bef34
import { useAuth } from "@/services/auth";
import { useDefinitions } from "@/services/DefinitionsContext";
import { trackSnapshot } from "@/services/track";
import Button from "@/components/Button";
import RadixButton from "@/ui/Button";
import ManualSnapshotForm from "./ManualSnapshotForm";

const RefreshSnapshotButton: FC<{
  mutate: () => void;
  experiment: ExperimentInterfaceStringDates;
  lastAnalysis?: ExperimentSnapshotAnalysis;
  phase: number;
  dimension?: string;
  setAnalysisSettings: (
    settings: ExperimentSnapshotAnalysisSettings | null,
  ) => void;
  useRadixButton?: boolean;
  radixVariant?: "outline" | "solid" | "soft";
  resetFilters?: () => void;
  setError: (e: string | undefined) => void;
}> = ({
  mutate,
  experiment,
  lastAnalysis,
  phase,
  dimension,
  setAnalysisSettings,
  useRadixButton = false,
  radixVariant = "outline",
  resetFilters,
  setError,
}) => {
  const [open, setOpen] = useState(false);
  const [loading, setLoading] = useState(false);
  const [longResult, setLongResult] = useState(false);
  const { getDatasourceById } = useDefinitions();

  const { apiCall } = useAuth();
  const manual = !experiment.datasource;

  const refreshSnapshot = async () => {
    // Manual experiments can't refresh automatically, prompt for values in a modal instead
    if (manual) {
      setOpen(true);
      return;
    }

    const res = await apiCall<{
      status: number;
      message: string;
      snapshot: ExperimentSnapshotInterface;
    }>(`/experiment/${experiment.id}/snapshot`, {
      method: "POST",
      body: JSON.stringify({
        phase,
        dimension,
      }),
    });
    setAnalysisSettings(null);
    trackSnapshot(
      "create",
      "RefreshSnapshotButton",
      getDatasourceById(experiment.datasource)?.type || null,
      res.snapshot,
    );
    mutate();
  };

  return (
    <>
      {open && (
        <ManualSnapshotForm
          phase={phase}
          close={() => setOpen(false)}
          experiment={experiment}
          success={mutate}
          lastAnalysis={lastAnalysis}
        />
      )}
      {useRadixButton ? (
        <>
          {loading && longResult && (
            <Text size="1" color="gray" mr="3">
              this may take several minutes
            </Text>
          )}
          <RadixButton
            variant={radixVariant}
            size="sm"
            disabled={loading}
            setError={(error) => setError(error ?? undefined)}
            onClick={async () => {
              resetFilters?.();
              setLoading(true);
              setLongResult(false);

              const timer = setTimeout(() => {
                setLongResult(true);
              }, 5000);

              try {
                await refreshSnapshot();
                setLoading(false);
                clearTimeout(timer);
              } catch (e) {
                setLoading(false);
                clearTimeout(timer);
                throw e;
              }
            }}
            style={{
              minWidth: 110,
            }}
            icon={<PiArrowClockwise />}
          >
            Update
          </RadixButton>
        </>
      ) : (
        <>
          {loading && longResult && (
            <small className="text-muted mr-3">
              this may take several minutes
            </small>
          )}
          <Button
            color="outline-primary"
            setErrorText={setError}
            onClick={async () => {
              resetFilters?.();
              setLoading(true);
              setLongResult(false);

              const timer = setTimeout(() => {
                setLongResult(true);
              }, 5000);

              try {
                await refreshSnapshot();
                setLoading(false);
                clearTimeout(timer);
              } catch (e) {
                setLoading(false);
                clearTimeout(timer);
                throw e;
              }
            }}
          >
            <BsArrowRepeat /> Update
          </Button>
        </>
      )}
    </>
  );
};

export default RefreshSnapshotButton;<|MERGE_RESOLUTION|>--- conflicted
+++ resolved
@@ -5,13 +5,9 @@
   ExperimentSnapshotInterface,
   ExperimentSnapshotAnalysis,
   ExperimentSnapshotAnalysisSettings,
-<<<<<<< HEAD
-} from "back-end/types/experiment-snapshot";
+} from "shared/types/experiment-snapshot";
 import { Text } from "@radix-ui/themes";
 import { PiArrowClockwise } from "react-icons/pi";
-=======
-} from "shared/types/experiment-snapshot";
->>>>>>> 626bef34
 import { useAuth } from "@/services/auth";
 import { useDefinitions } from "@/services/DefinitionsContext";
 import { trackSnapshot } from "@/services/track";
