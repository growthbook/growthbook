import { FC } from "react";
import {
  DecisionCriteriaData,
  ExperimentInterfaceStringDates,
  ExperimentResultStatusData,
  ExperimentResultsType,
} from "back-end/types/experiment";
import { useForm } from "react-hook-form";
import { experimentHasLinkedChanges } from "shared/util";
import { datetime } from "shared/dates";
import { Flex } from "@radix-ui/themes";
import { useAuth } from "@/services/auth";
import track from "@/services/track";
import SelectField from "@/components/Forms/SelectField";
import Modal from "@/components/Modal";
import MarkdownInput from "@/components/Markdown/MarkdownInput";
import Toggle from "@/components/Forms/Toggle";
import { DocLink } from "@/components/DocLink";
import DatePicker from "@/components/DatePicker";
import RunningExperimentDecisionBanner from "@/components/Experiment/TabbedPage/RunningExperimentDecisionBanner";
import Callout from "@/components/Radix/Callout";
<<<<<<< HEAD

type Results = "won" | "lost" | "inconclusive" | "dnf";
=======
import { Results } from "./ResultsIndicator";
>>>>>>> 09a80ffa

const StopExperimentForm: FC<{
  experiment: ExperimentInterfaceStringDates;
  runningExperimentStatus?: ExperimentResultStatusData;
  decisionCriteria?: DecisionCriteriaData;
  mutate: () => void;
  close: () => void;
  source?: string;
}> = ({
  experiment,
  runningExperimentStatus,
  decisionCriteria,
  close,
  mutate,
  source,
}) => {
  const isBandit = experiment.type == "multi-armed-bandit";
  const isStopped = experiment.status === "stopped";

  const hasLinkedChanges = experimentHasLinkedChanges(experiment);

  const phases = experiment.phases || [];
  const lastPhaseIndex = phases.length - 1;
  const lastPhase = phases[lastPhaseIndex];

  const percentFormatter = new Intl.NumberFormat(undefined, {
    style: "percent",
    maximumFractionDigits: 2,
  });

  const getRecommendedResult = (
    recommendation?: ExperimentResultStatusData,
    controlVariationId?: string
  ): { result?: Results; releasedVariationId?: string } => {
    if (recommendation?.status === "ship-now") {
      return {
        result: "won",
        releasedVariationId:
          recommendation.variations.length === 1
            ? recommendation.variations[0].variationId
            : undefined,
      };
    }
    if (recommendation?.status === "rollback-now") {
      return { result: "lost", releasedVariationId: controlVariationId };
    }
    return {};
  };

  const {
    result: recommendedResult,
    releasedVariationId: recommendedReleaseVariationId,
  } = getRecommendedResult(
    runningExperimentStatus,
    experiment.variations?.[0]?.id
  );

  const recommendedReleaseVariationIndex = recommendedReleaseVariationId
    ? experiment.variations.findIndex(
        (v) => v.id === recommendedReleaseVariationId
      )
    : undefined;

  const form = useForm<{
    reason: string;
    winner: number;
    releasedVariationId: string;
    excludeFromPayload: boolean;
    analysis: string;
    results: Results;
    dateEnded: string;
  }>({
    defaultValues: {
      reason: "",
      winner: experiment.winner ?? recommendedReleaseVariationIndex ?? 0,
      releasedVariationId:
        experiment.releasedVariationId || recommendedReleaseVariationId || "",
      excludeFromPayload: !!experiment.excludeFromPayload,
      results: experiment.results || recommendedResult,
      dateEnded: new Date().toISOString().substr(0, 16),
    },
  });

  const decisionDoesNotMatchRecommendedResult =
    recommendedResult && form.watch("results") !== recommendedResult;
  const variationDoesNotMatchRecommendedReleaseVariationId =
    !decisionDoesNotMatchRecommendedResult &&
    recommendedReleaseVariationId !== undefined &&
    form.watch("releasedVariationId") !== recommendedReleaseVariationId;
  const winnerDoesNotMatchRecommendedReleaseVariationId =
    !decisionDoesNotMatchRecommendedResult &&
    recommendedReleaseVariationId !== undefined &&
    experiment.variations?.[form.watch("winner")]?.id !==
      recommendedReleaseVariationId;
  const { apiCall } = useAuth();

  const decisionBanner =
    runningExperimentStatus && decisionCriteria
      ? RunningExperimentDecisionBanner({
          experiment,
          runningExperimentStatus,
          decisionCriteria,
          showDecisionCriteriaLink: false,
        })
      : null;

  const submit = form.handleSubmit(async (value) => {
    let winner = -1;
    if (value.results === "lost") {
      winner = 0;
    } else if (value.results === "won") {
      if (experiment.variations.length === 2) {
        winner = 1;
      } else {
        winner = value.winner;
      }
    }

    const body = {
      ...value,
      winner,
    };

    await apiCall<{ status: number; message?: string }>(
      isStopped
        ? `/experiment/${experiment.id}`
        : `/experiment/${experiment.id}/stop`,
      {
        method: "POST",
        body: JSON.stringify(body),
      }
    );

    if (!isStopped) {
      track("Stop Experiment", {
        result: value.results,
      });
    }

    mutate();
  });

  return (
    <Modal
      trackingEventModalType="stop-experiment-form"
      trackingEventModalSource={source}
      header={
        isStopped
          ? `Edit ${isBandit ? "Bandit" : "Experiment"} Results`
          : `Stop ${isBandit ? "Bandit" : "Experiment"}`
      }
      size="lg"
      close={close}
      open={true}
      submit={submit}
      cta={isStopped ? "Save" : "Stop"}
      submitColor={isStopped ? "primary" : "danger"}
      closeCta="Cancel"
    >
      <Flex direction={"column"} gap={"1"}>
        {decisionBanner ? (
          <>
            <Flex direction={"column"} gap="0">
              <label>Recommendation</label>
              {decisionBanner}
            </Flex>
            <hr className="m-1" />
          </>
        ) : null}
        <Flex direction={"column"} gap="0">
          <div className="row">
            <SelectField
              label="Conclusion"
              containerClassName="col-lg"
              className={decisionDoesNotMatchRecommendedResult ? "warning" : ""}
              value={form.watch("results")}
              onChange={(v) => {
                const result = v as ExperimentResultsType;
                form.setValue("results", result);

                if (result === "dnf" || result === "inconclusive") {
                  form.setValue("excludeFromPayload", true);
                  form.setValue("releasedVariationId", "");
                  form.setValue("winner", 0);
                } else if (result === "won") {
                  form.setValue("excludeFromPayload", false);
<<<<<<< HEAD
                  form.setValue("winner", 1);
                  form.setValue(
                    "releasedVariationId",
                    experiment.variations[1]?.id || ""
=======
                  form.setValue(
                    "winner",
                    recommendedReleaseVariationIndex ?? 1
                  );
                  form.setValue(
                    "releasedVariationId",
                    recommendedReleaseVariationId ??
                      (experiment.variations[1]?.id || "")
>>>>>>> 09a80ffa
                  );
                } else if (result === "lost") {
                  form.setValue("excludeFromPayload", true);
                  form.setValue("winner", 0);
                  form.setValue(
                    "releasedVariationId",
                    experiment.variations[0]?.id || ""
                  );
                }
              }}
              placeholder="Pick one..."
              required
              options={[
                { label: "Did Not Finish", value: "dnf" },
                { label: "Won", value: "won" },
                { label: "Lost", value: "lost" },
                { label: "Inconclusive", value: "inconclusive" },
              ]}
            />
            {form.watch("results") === "won" &&
              experiment.variations.length > 2 && (
                <SelectField
                  label="Winner"
                  containerClassName="col-lg"
                  className={
                    decisionDoesNotMatchRecommendedResult ? "warning" : ""
                  }
                  value={form.watch("winner") + ""}
                  onChange={(v) => {
                    form.setValue("winner", parseInt(v) || 0);

                    form.setValue(
                      "releasedVariationId",
                      experiment.variations[parseInt(v)]?.id ||
                        form.watch("releasedVariationId")
                    );
                  }}
                  options={experiment.variations.slice(1).map((v, i) => {
                    return { value: i + 1 + "", label: v.name };
                  })}
                />
              )}
          </div>
          {decisionDoesNotMatchRecommendedResult ||
          winnerDoesNotMatchRecommendedReleaseVariationId ? (
            <Callout status="warning" mb="3" mt="-2">
              Conclusion does not match the recommendation.
            </Callout>
          ) : null}
        </Flex>
        {!isStopped && !hasLinkedChanges && (
          <DatePicker
            label="End Time (UTC)"
            date={form.watch("dateEnded")}
            setDate={(v) => {
              form.setValue("dateEnded", v ? datetime(v) : "");
            }}
          />
        )}
        {hasLinkedChanges && (
          <>
            <div className="row">
              <div className="form-group col">
                <label>Enable Temporary Rollout</label>

                <div>
                  <Toggle
                    id="excludeFromPayload"
                    value={!form.watch("excludeFromPayload")}
                    setValue={(includeInPayload) => {
                      form.setValue("excludeFromPayload", !includeInPayload);
                    }}
                  />
                </div>

                <small className="form-text text-muted">
                  Keep the {isBandit ? "Bandit" : "Experiment"} running until
                  you can implement the changes in code.{" "}
                  <DocLink docSection="temporaryRollout">Learn more</DocLink>
                </small>
              </div>
            </div>

            {!form.watch("excludeFromPayload") &&
            (lastPhase?.coverage ?? 1) < 1 ? (
              <Callout status="warning" mb="2" mt="-2">
                Currently only{" "}
                <strong>{percentFormatter.format(lastPhase.coverage)}</strong>{" "}
                of traffic is directed at this experiment.
                <br />
                Upon rollout, <strong>100%</strong> of traffic will be directed
                towards the releeased variation.
              </Callout>
            ) : null}

            {!form.watch("excludeFromPayload") ? (
              <>
                <div className="row">
                  <SelectField
                    label="Variation to Release"
                    containerClassName="col"
                    value={form.watch("releasedVariationId")}
                    onChange={(v) => {
                      form.setValue("releasedVariationId", v);
                    }}
                    helpText="Send 100% of experiment traffic to this variation"
                    placeholder="Pick one..."
                    required
                    options={experiment.variations.map((v) => {
                      return { value: v.id, label: v.name };
                    })}
                  />
                </div>
                {variationDoesNotMatchRecommendedReleaseVariationId ? (
                  <Callout status="warning" mb="3" mt="-2">
                    Variation selected does not match the recommendation.
                  </Callout>
                ) : null}
              </>
            ) : form.watch("results") === "won" ? (
              <Callout status="info" mb="3" mt="-2">
                If you don&apos;t enable a Temporary Rollout, all experiment
                traffic will immediately revert to the default control
                experience when you submit this form.
              </Callout>
            ) : null}
          </>
        )}

        <div className="row">
          <div className="form-group col-lg">
            <label>Additional Analysis or Details</label>{" "}
            <MarkdownInput
              value={form.watch("analysis")}
              setValue={(val) => form.setValue("analysis", val)}
            />
          </div>
        </div>
      </Flex>
    </Modal>
  );
};

export default StopExperimentForm;<|MERGE_RESOLUTION|>--- conflicted
+++ resolved
@@ -19,12 +19,7 @@
 import DatePicker from "@/components/DatePicker";
 import RunningExperimentDecisionBanner from "@/components/Experiment/TabbedPage/RunningExperimentDecisionBanner";
 import Callout from "@/components/Radix/Callout";
-<<<<<<< HEAD
-
-type Results = "won" | "lost" | "inconclusive" | "dnf";
-=======
 import { Results } from "./ResultsIndicator";
->>>>>>> 09a80ffa
 
 const StopExperimentForm: FC<{
   experiment: ExperimentInterfaceStringDates;
@@ -211,12 +206,6 @@
                   form.setValue("winner", 0);
                 } else if (result === "won") {
                   form.setValue("excludeFromPayload", false);
-<<<<<<< HEAD
-                  form.setValue("winner", 1);
-                  form.setValue(
-                    "releasedVariationId",
-                    experiment.variations[1]?.id || ""
-=======
                   form.setValue(
                     "winner",
                     recommendedReleaseVariationIndex ?? 1
@@ -225,7 +214,6 @@
                     "releasedVariationId",
                     recommendedReleaseVariationId ??
                       (experiment.variations[1]?.id || "")
->>>>>>> 09a80ffa
                   );
                 } else if (result === "lost") {
                   form.setValue("excludeFromPayload", true);
