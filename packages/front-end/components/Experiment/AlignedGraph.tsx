--- conflicted
+++ resolved
@@ -72,14 +72,11 @@
   onMouseLeave,
   onClick,
 }) => {
-<<<<<<< HEAD
+  id = id.replaceAll("%20", "_").replace(/[\W]+/g, "_");
   const metricDisplayCurrency = useCurrency();
   const { getFactTableById } = useDefinitions();
   const metricFormatterOptions = { currency: metricDisplayCurrency };
 
-=======
-  id = id.replaceAll("%20", "_").replace(/[\W]+/g, "_");
->>>>>>> a4fbe393
   const axisColor = "var(--text-link-hover-color)";
   const zeroLineColor = "#0077b6";
   const zeroLineWidth = 3;
