import React, { DetailedHTMLProps, FC, HTMLAttributes } from "react";
import { GridColumns } from "@visx/grid";
import { Axis, Orientation, AxisLeft } from "@visx/axis";
import { scaleLinear } from "@visx/scale";
import ParentSize from "@visx/responsive/lib/components/ParentSize";
import { Line } from "@visx/shape";
import { ViolinPlot } from "@visx/stats";
import normal from "@stdlib/stats/base/dists/normal";
import clsx from "clsx";
import { ExperimentMetricInterface } from "shared/experiments";
<<<<<<< HEAD
import { MetricInterface } from "back-end/types/metric";
=======
>>>>>>> 9799119c
import { getExperimentMetricFormatter } from "@/services/metrics";
import { useDefinitions } from "@/services/DefinitionsContext";
import { useCurrency } from "@/hooks/useCurrency";

interface Props
  extends DetailedHTMLProps<HTMLAttributes<SVGPathElement>, SVGPathElement> {
  id: string;
  ci?: [number, number] | [];
  barType?: "pill" | "violin";
  barFillType?: "gradient" | "significant" | "color";
  barFillColor?: string;
  uplift?: { dist: string; mean?: number; stddev?: number };
  domain: [number, number];
  graphWidth?: number;
  height?: number;
  inverse?: boolean;
  expected?: number;
  significant: boolean;
  showAxis?: boolean;
  axisOnly?: boolean;
<<<<<<< HEAD
  metricForFormatting?: ExperimentMetricInterface | MetricInterface | null;
=======
  metricForFormatting?: ExperimentMetricInterface | null;
>>>>>>> 9799119c
  className?: string;
  rowStatus?: string;
  isHovered?: boolean;
  percent?: boolean;
  onMouseMove?: (e: React.MouseEvent<SVGPathElement>) => void;
  onMouseLeave?: (e: React.MouseEvent<SVGPathElement>) => void;
  onClick?: (e: React.MouseEvent<SVGPathElement, MouseEvent>) => void;
}

const smallPercentFormatter = new Intl.NumberFormat(undefined, {
  style: "percent",
  maximumFractionDigits: 1,
});

const percentFormatter = new Intl.NumberFormat(undefined, {
  style: "percent",
  maximumFractionDigits: 0,
});

const AlignedGraph: FC<Props> = ({
  id,
  ci,
  barType = "pill",
  barFillType = "gradient",
  barFillColor,
  uplift,
  domain,
  expected,
  significant = false,
  showAxis = false,
  axisOnly = false,
  metricForFormatting,
  graphWidth = 500,
  height = 30,
  inverse = false,
  className,
  rowStatus,
  isHovered = false,
  percent = true,
  onMouseMove,
  onMouseLeave,
  onClick,
}) => {
  id = id.replaceAll("%20", "_").replace(/[\W]+/g, "_");
  const metricDisplayCurrency = useCurrency();
  const { getFactTableById } = useDefinitions();
  const metricFormatterOptions = { currency: metricDisplayCurrency };

  const axisColor = "var(--text-link-hover-color)";
  const zeroLineColor = "#0077b6";
  const zeroLineWidth = 3;
  const gridColor = "#0077b633";
  let barColor = "#aaa";
  let sigBarColorPos = "#52be5b";
  let sigBarColorNeg = "#d35a5a";
  let barColorOk = "#55ab95";
  let barColorWarning = "#d99132";
  let barColorDanger = "#d94032";
  const barThickness = 20;
  const barHeight = Math.floor(height / 2) - barThickness / 2;
  const violinOpacitySignificant = 0.8;
  const violinOpacityNotSignificant = 0.4;
  if (barFillType !== "color" && isHovered) {
    barColor = "#a0a0a0";
    sigBarColorPos = "#39cb45";
    sigBarColorNeg = "#e34040";
    barColorOk = "#4ec2a5";
    barColorWarning = "#ea9526";
    barColorDanger = "#e83223";
  }

  if (inverse && !rowStatus) {
    [sigBarColorNeg, sigBarColorPos] = [sigBarColorPos, sigBarColorNeg];
  }

  if (barType == "violin" && !uplift) {
    barType = "pill";
  }

  // add some spacing around the graph
  const domainPadding = (domain[1] - domain[0]) * 0.1;
  const leftDomain = domain[0] - domainPadding;
  const rightDomain = domain[1] + domainPadding;
  domain = [leftDomain, rightDomain];
  const domainWidth = rightDomain - leftDomain;

  const numberFormatter = Intl.NumberFormat(undefined, {
    ...(domainWidth > 5000 ? { notation: "compact" } : {}),
  });
  const tickFormat = (v: number) => {
    return metricForFormatting
      ? getExperimentMetricFormatter(metricForFormatting, getFactTableById)(
          v as number,
          metricFormatterOptions
        )
      : !percent
      ? numberFormatter.format(v)
      : domainWidth < 0.05
      ? smallPercentFormatter.format(v)
      : percentFormatter.format(v);
  };

  // rough number of columns:
  const numTicks = Math.max(graphWidth / 75, 3);

  // todo: make ticks programmatic based roughly on the width

  const gradient: { color: string; percent: number }[] = [];
  const gradientId = "gr_" + id;
  if (ci && barFillType === "gradient") {
    if ((ci?.[0] ?? 0) < 0) {
      gradient.push({ color: sigBarColorNeg, percent: 0 });
      if ((ci?.[1] ?? 0) > 0) {
        const w = (ci?.[1] ?? 0) - (ci?.[0] ?? 0);
        const wNeg = (100 * (-1 * (ci?.[0] ?? 0))) / w;
        gradient.push({ color: sigBarColorNeg, percent: wNeg });
        gradient.push({ color: sigBarColorPos, percent: wNeg + 0.001 });
        gradient.push({ color: sigBarColorPos, percent: 100 });
      } else {
        gradient.push({ color: sigBarColorNeg, percent: 100 });
      }
    } else {
      gradient.push({ color: sigBarColorPos, percent: 0 });
      gradient.push({ color: sigBarColorPos, percent: 100 });
    }
  }

  let barFill =
    barFillType === "color"
      ? barFillColor
      : barFillType === "gradient"
      ? `url(#${gradientId})`
      : significant
      ? (expected ?? 0) > 0
        ? sigBarColorPos
        : sigBarColorNeg
      : barColor;

  // forced color state (nothing needed for non-significant):
  if (barFillType === "significant") {
    if (rowStatus === "won") {
      barFill = sigBarColorPos;
    } else if (rowStatus === "lost") {
      barFill = sigBarColorNeg;
    } else if (rowStatus === "draw") {
      barFill = barColor;
    } else if (rowStatus === "ok") {
      barFill = barColorOk;
    } else if (rowStatus === "warning") {
      barFill = barColorWarning;
    } else if (rowStatus === "danger") {
      barFill = barColorDanger;
    }
  }

  let barStyle = {};
  if (isHovered && barFillType === "color") {
    barStyle = { filter: "brightness(1.05) saturate(1.1)" };
  }

  const maskId = "mask_" + id;

  return (
    <div
      className={clsx(
        "d-flex aligned-graph align-items-center aligned-graph-row position-relative",
        className
      )}
    >
      <ParentSize className="graph-container" debounceTime={1000}>
        {({ height: visHeight }) => {
          const yScale = scaleLinear({
            domain: [0, 100],
            range: [0, visHeight],
          });
          const xScale = scaleLinear({
            domain: domain,
            range: [0, graphWidth],
          });
          const tickLabelProps = (value) => {
            const currentX = xScale(value);
            const pos = currentX / graphWidth;
            if (pos < 0.06 || pos > 0.94) {
              return {
                display: "none",
              };
            }

            return {
              fill: axisColor,
              fontSize: 12,
              y: -10,
              fontFamily: "sans-serif",
              textAnchor: "middle",
            } as const;
          };
          return (
            <svg width={graphWidth} height={height} className="d-block">
              <defs>
                {gradient.length > 0 && (
                  <linearGradient
                    id={gradientId}
                    x1="0%"
                    y1="0%"
                    x2="100%"
                    y2="0%"
                  >
                    {gradient.map((g) => (
                      <stop
                        key={g.percent}
                        offset={g.percent + "%"}
                        stopColor={g.color}
                      />
                    ))}
                  </linearGradient>
                )}
                <mask id={maskId}>
                  <linearGradient
                    id={maskId + "_grad"}
                    x1="0%"
                    y1="0%"
                    x2="100%"
                    y2="0%"
                  >
                    {(ci?.[0] ?? 0) < domain[0] && (
                      <stop offset="0%" stopColor="#222" />
                    )}
                    <stop offset="5%" stopColor="#fff" />
                    <stop offset="95%" stopColor="#fff" />
                    {(ci?.[1] ?? 0) > domain[1] && (
                      <stop offset="100%" stopColor="#222" />
                    )}
                  </linearGradient>
                  <rect
                    x={0}
                    y={0}
                    width={graphWidth}
                    height={height}
                    fill={`url(#${maskId}_grad)`}
                  />
                </mask>
              </defs>
              {!showAxis && (
                <>
                  <GridColumns
                    scale={xScale}
                    width={graphWidth}
                    height={visHeight}
                    stroke={gridColor}
                    numTicks={numTicks}
                  />

                  <AxisLeft
                    key={`test`}
                    orientation={Orientation.left}
                    left={xScale(0) - zeroLineWidth / 2 + 1}
                    scale={yScale}
                    tickFormat={tickFormat}
                    stroke={zeroLineColor}
                    strokeWidth={zeroLineWidth}
                    numTicks={0}
                  />
                </>
              )}
              {showAxis && (
                <Axis
                  key={`test`}
                  orientation={Orientation.top}
                  top={visHeight}
                  scale={xScale}
                  tickLength={5}
                  tickFormat={tickFormat}
                  tickStroke={axisColor}
                  tickLabelProps={tickLabelProps}
                  tickClassName="ticktext"
                  numTicks={numTicks}
                  hideAxisLine={true}
                />
              )}
              {!axisOnly && (
                <>
                  {barType === "violin" && (
                    <ViolinPlot
                      onMouseMove={onMouseMove}
                      onMouseLeave={onMouseLeave}
                      onClick={onClick}
                      className={clsx("hover-target aligned-graph-violin", {
                        hover: isHovered,
                      })}
                      style={{ transition: "100ms all", ...barStyle }}
                      top={barHeight}
                      width={barThickness}
                      left={xScale(ci?.[0] ?? 0)}
                      data={[
                        0.025,
                        0.05,
                        0.1,
                        0.2,
                        0.3,
                        0.4,
                        0.5,
                        0.6,
                        0.7,
                        0.8,
                        0.9,
                        0.95,
                        0.975,
                      ].map((n) => {
                        let x = normal.quantile(
                          n,
                          uplift?.mean || 0,
                          uplift?.stddev || 0
                        );
                        const y = normal.pdf(
                          x,
                          uplift?.mean || 0,
                          uplift?.stddev || 0
                        );

                        if (uplift?.dist === "lognormal") {
                          x = Math.exp(x) - 1;
                        }

                        return {
                          x,
                          y,
                        };
                      })}
                      valueScale={xScale}
                      count={(d) => d.y}
                      value={(d) => d.x}
                      horizontal={true}
                      fill={barFill}
                      fillOpacity={
                        significant
                          ? violinOpacitySignificant
                          : violinOpacityNotSignificant
                      }
                      mask={`url(#${maskId})`}
                    />
                  )}
                  {barType === "pill" && (
                    <rect
                      onMouseMove={onMouseMove}
                      onMouseLeave={onMouseLeave}
                      onClick={onClick}
                      className={clsx("hover-target aligned-graph-pill", {
                        hover: isHovered,
                      })}
                      style={{ transition: "100ms all", ...barStyle }}
                      x={xScale(Math.max(ci?.[0] ?? 0, domain[0] - 0.1))}
                      y={barHeight}
                      width={
                        xScale(Math.min(ci?.[1] ?? 0, domain[1] + 0.1)) -
                        xScale(Math.max(ci?.[0] ?? 0, domain[0] - 0.1))
                      }
                      height={barThickness}
                      fill={barFill}
                      fillOpacity={0.8}
                      rx={10}
                      mask={`url(#${maskId})`}
                    />
                  )}
                  <Line
                    fill="#000000"
                    strokeWidth={3}
                    stroke={"#0008"}
                    from={{ x: xScale(expected ?? 0), y: barHeight }}
                    to={{
                      x: xScale(expected ?? 0),
                      y: barHeight + barThickness,
                    }}
                    style={{ pointerEvents: "none" }}
                  />
                </>
              )}
            </svg>
          );
        }}
      </ParentSize>
    </div>
  );
};

export default AlignedGraph;<|MERGE_RESOLUTION|>--- conflicted
+++ resolved
@@ -8,10 +8,6 @@
 import normal from "@stdlib/stats/base/dists/normal";
 import clsx from "clsx";
 import { ExperimentMetricInterface } from "shared/experiments";
-<<<<<<< HEAD
-import { MetricInterface } from "back-end/types/metric";
-=======
->>>>>>> 9799119c
 import { getExperimentMetricFormatter } from "@/services/metrics";
 import { useDefinitions } from "@/services/DefinitionsContext";
 import { useCurrency } from "@/hooks/useCurrency";
@@ -32,11 +28,7 @@
   significant: boolean;
   showAxis?: boolean;
   axisOnly?: boolean;
-<<<<<<< HEAD
-  metricForFormatting?: ExperimentMetricInterface | MetricInterface | null;
-=======
   metricForFormatting?: ExperimentMetricInterface | null;
->>>>>>> 9799119c
   className?: string;
   rowStatus?: string;
   isHovered?: boolean;
