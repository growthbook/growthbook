import { useState } from "react";
import { useRouter } from "next/router";
import { FaFileDownload, FaPencilAlt } from "react-icons/fa";
import { BiTable } from "react-icons/bi";
import { Queries } from "back-end/types/query";
import {
  ExperimentReportResultDimension,
  ExperimentReportVariation,
  ExperimentSnapshotReportArgs,
  ReportInterface,
} from "back-end/types/report";
import { BsArrowRepeat } from "react-icons/bs";
import { DataSourceInterfaceWithParams } from "back-end/types/datasource";
import { ExperimentInterfaceStringDates } from "back-end/types/experiment";
import { useAuth } from "@/services/auth";
import ResultsDownloadButton from "@/components/Experiment/ResultsDownloadButton";
import Button from "@/components/Button";
import MoreMenu from "@/components/Dropdown/MoreMenu";
import ViewAsyncQueriesButton from "@/components/Queries/ViewAsyncQueriesButton";
import Tooltip from "@/components/Tooltip/Tooltip";
import track from "@/services/track";
import usePermissionsUtil from "@/hooks/usePermissionsUtils";
import ConfirmDialog from "@/ui/ConfirmDialog";

export default function ResultMoreMenu({
  experiment,
  editMetrics,
  queries,
  queryError,
  hasData,
  supportsNotebooks,
  snapshotId,
  reportArgs,
  notebookUrl,
  notebookFilename,
  forceRefresh,
  results,
  metrics,
  variations,
  trackingKey,
  dimension,
  datasource,
  project,
}: {
  experiment?: ExperimentInterfaceStringDates;
  editMetrics?: () => void;
  queries?: Queries;
  queryError?: string;
  hasData?: boolean;
  supportsNotebooks?: boolean;
  snapshotId?: string;
  reportArgs?: ExperimentSnapshotReportArgs;
  notebookUrl: string;
  notebookFilename: string;
  forceRefresh?: () => Promise<void>;
  results?: ExperimentReportResultDimension[];
  metrics?: string[];
  variations?: ExperimentReportVariation[];
  trackingKey?: string;
  dimension?: string;
  datasource?: DataSourceInterfaceWithParams | null;
  project?: string;
}) {
  const { apiCall } = useAuth();
  const router = useRouter();
  const permissionsUtil = usePermissionsUtil();

  const canEdit = permissionsUtil.canViewExperimentModal(project);

  const canDownloadJupyterNotebook =
    hasData && supportsNotebooks && notebookUrl && notebookFilename;

  const isBandit = experiment?.type === "multi-armed-bandit";

  const isPipelineIncrementalEnabledForDatasource =
    datasource?.settings.pipelineSettings?.mode === "incremental";
  const isExperimentIncludedInIncrementalRefresh =
    isPipelineIncrementalEnabledForDatasource &&
    experiment &&
    (datasource?.settings.pipelineSettings?.includedExperimentIds?.includes(
      experiment.id,
    ) ??
      true);

  const [showConfirmForceRefresh, setShowConfirmForceRefresh] = useState(false);

  const rerunAllQueriesText = isExperimentIncludedInIncrementalRefresh
    ? "Full Refresh"
    : "Re-run All Queries";

  return (
    <>
      <MoreMenu autoCloseOnClick={false}>
        {(queries?.length ?? 0) > 0 && (
          <ViewAsyncQueriesButton
            queries={queries?.map((q) => q.query) ?? []}
            error={queryError}
            className="dropdown-item py-2"
            display=" View Queries"
          />
        )}
        {forceRefresh &&
          datasource &&
          permissionsUtil.canRunExperimentQueries(datasource) && (
            <button
              className="btn dropdown-item py-2"
              onClick={(e) => {
                e.preventDefault();
                if (isExperimentIncludedInIncrementalRefresh) {
                  setShowConfirmForceRefresh(true);
                } else {
                  forceRefresh();
                }
              }}
            >
              <BsArrowRepeat className="mr-2" /> {rerunAllQueriesText}
            </button>
          )}
        {snapshotId &&
        experiment &&
        permissionsUtil.canCreateReport(experiment) ? (
          <Button
            className="dropdown-item py-2"
            color="outline-info"
            onClick={async () => {
              const res = await apiCall<{ report: ReportInterface }>(
                `/experiments/report/${snapshotId}`,
                {
                  method: "POST",
                  body: reportArgs ? JSON.stringify(reportArgs) : undefined,
                },
              );
              if (!res.report) {
                throw new Error("Failed to create report");
              }
              track("Experiment Report: Create", {
                source: "experiment results tab",
              });
              await router.push(`/report/${res.report.id}`);
            }}
          >
            <BiTable className="mr-2" style={{ fontSize: "1.2rem" }} /> New
            Custom Report
          </Button>
        ) : null}
        <Tooltip
          shouldDisplay={!canDownloadJupyterNotebook}
          body="To download results as a Jupyter notebook, you must set up a Jupyter Notebook query runner. View our docs for more info."
        >
          <Button
            color="outline-info"
            className="dropdown-item py-2"
            disabled={!canDownloadJupyterNotebook}
            onClick={async () => {
              const res = await apiCall<{ notebook: string }>(notebookUrl, {
                method: "POST",
              });

              const url = URL.createObjectURL(
                new Blob([res.notebook], {
                  type: "application/json",
                }),
              );

              const name = notebookFilename
                .replace(/[^a-zA-Z0-9_-]+/g, "")
                .replace(/[-]+/g, "_")
                .replace(/[_]{2,}/g, "_");

              const d = new Date()
                .toISOString()
                .slice(0, 10)
                .replace(/-/g, "_");

              const el = document.createElement("a");
              el.href = url;
              el.download = `${name}_${d}.ipynb`;
              el.click();
            }}
          >
            <FaFileDownload className="mr-2" style={{ fontSize: "1.2rem" }} />{" "}
            Download Notebook
          </Button>
        </Tooltip>
        {canEdit && editMetrics && !isBandit && (
          <button
            type="button"
            className="dropdown-item py-2"
            onClick={() => {
              editMetrics();
            }}
          >
            <FaPencilAlt className="mr-2" /> Add/Remove Metrics
          </button>
        )}
        {results && (
          <ResultsDownloadButton
            results={results}
            differenceType={differenceType}
            metrics={metrics}
            variations={variations}
            trackingKey={trackingKey || ""}
            dimension={dimension || ""}
          />
        )}
      </MoreMenu>
      {showConfirmForceRefresh && forceRefresh && (
        <ConfirmDialog
          title="Full Refresh"
          subtitle="This experiment is updated with the incremental refresh pipeline. Fully refreshing the experiment will discard the previous data and results and re-scan the data source from the beginning of the experiment."
          yesText="Full Refresh"
          noText="Cancel"
          modalState={showConfirmForceRefresh}
          setModalState={(state) => setShowConfirmForceRefresh(state)}
          onConfirm={() => {
            forceRefresh();
            setShowConfirmForceRefresh(false);
          }}
<<<<<<< HEAD
=======
        >
          <FaPencilAlt className="mr-2" /> Add/Remove Metrics
        </button>
      )}
      {results && (
        <ResultsDownloadButton
          results={results}
          metrics={metrics}
          variations={variations}
          trackingKey={trackingKey || ""}
          dimension={dimension || ""}
>>>>>>> b0bf7b15
        />
      )}
    </>
  );
}<|MERGE_RESOLUTION|>--- conflicted
+++ resolved
@@ -196,7 +196,6 @@
         {results && (
           <ResultsDownloadButton
             results={results}
-            differenceType={differenceType}
             metrics={metrics}
             variations={variations}
             trackingKey={trackingKey || ""}
@@ -216,20 +215,6 @@
             forceRefresh();
             setShowConfirmForceRefresh(false);
           }}
-<<<<<<< HEAD
-=======
-        >
-          <FaPencilAlt className="mr-2" /> Add/Remove Metrics
-        </button>
-      )}
-      {results && (
-        <ResultsDownloadButton
-          results={results}
-          metrics={metrics}
-          variations={variations}
-          trackingKey={trackingKey || ""}
-          dimension={dimension || ""}
->>>>>>> b0bf7b15
         />
       )}
     </>
