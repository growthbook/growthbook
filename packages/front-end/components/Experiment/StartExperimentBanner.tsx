--- conflicted
+++ resolved
@@ -197,22 +197,10 @@
   );
   checklist.push({
     display: "Integrate the GrowthBook SDK into your app.",
-<<<<<<< HEAD
-    action: (
-      <Link href="/sdks">
-        {connections.length > 0
-          ? "Manage SDK Connections"
-          : "Create an SDK Connection"}{" "}
-        <FaExternalLinkAlt />
-      </Link>
-    ),
-=======
     action:
       connections.length > 0 ? (
         <Link href="/sdks">
-          <a>
-            Manage SDK Connections <FaExternalLinkAlt />
-          </a>
+          Manage SDK Connections <FaExternalLinkAlt />
         </Link>
       ) : (
         <a
@@ -225,7 +213,6 @@
           Add SDK Connection
         </a>
       ),
->>>>>>> 69f68899
     status: verifiedConnections.length > 0 ? "success" : "error",
     tooltip:
       verifiedConnections.length > 0
