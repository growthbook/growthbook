--- conflicted
+++ resolved
@@ -15,12 +15,9 @@
 } from "back-end/types/experimentLaunchChecklist";
 import track from "@/services/track";
 import { useAuth } from "@/services/auth";
-<<<<<<< HEAD
 import { startCelebration } from "@/services/celebration";
 import { useLocalStorage } from "@/hooks/useLocalStorage";
-=======
 import useApi from "@/hooks/useApi";
->>>>>>> 5c9d93a7
 import Button from "../Button";
 import Tooltip from "../Tooltip/Tooltip";
 import ConfirmButton from "../Modal/ConfirmButton";
@@ -75,18 +72,15 @@
   noConfirm?: boolean;
 }) {
   const { apiCall } = useAuth();
-<<<<<<< HEAD
   const [enableCelebrations] = useLocalStorage<boolean>(
     `enable_growthbook_celebrations`,
     true
   );
-=======
   const [manualChecklistStatus, setManualChecklistStatus] = useState(
     experiment.manualLaunchChecklist || []
   );
   const [updatingChecklist, setUpdatingChecklist] = useState(false);
   const manualChecklist: ManualChecklist[] = [];
->>>>>>> 5c9d93a7
 
   manualChecklist.push({
     key: "sdk-connection",
