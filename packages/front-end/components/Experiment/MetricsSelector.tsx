--- conflicted
+++ resolved
@@ -122,7 +122,6 @@
 
   const options: MetricOption[] = [
     ...metrics
-<<<<<<< HEAD
       .filter((m) => {
         if (noPercentile) {
           return m.cappingSettings.type !== "percentile";
@@ -132,11 +131,6 @@
         }
         return true;
       })
-=======
-      .filter((m) =>
-        noPercentile ? m.cappingSettings.type !== "percentile" : true,
-      )
->>>>>>> 8e85b7cc
       .filter((m) => (noManual ? m.datasource : true))
       .map((m) => ({
         id: m.id,
