--- conflicted
+++ resolved
@@ -3,22 +3,17 @@
 import { FaQuestionCircle } from "react-icons/fa";
 import Tooltip from "../Tooltip/Tooltip";
 import MultiSelectField from "../Forms/MultiSelectField";
-<<<<<<< HEAD
-import { ProjectInterface } from "back-end/types/project";
-=======
 import SelectField from "../Forms/SelectField";
->>>>>>> 4bae5514
 
 const MetricsSelector: FC<{
   datasource?: string;
   selected: string[];
   onChange: (metrics: string[]) => void;
   autoFocus?: boolean;
-  project?: ProjectInterface;
-}> = ({ datasource, selected, onChange, autoFocus, project }) => {
+}> = ({ datasource, selected, onChange, autoFocus }) => {
   const { metrics } = useDefinitions();
 
-  let validMetrics = metrics.filter(
+  const validMetrics = metrics.filter(
     (m) => !datasource || m.datasource === datasource
   );
   if (project?.metrics?.length) {
