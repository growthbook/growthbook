--- conflicted
+++ resolved
@@ -115,11 +115,7 @@
   const { hasCommercialFeature } = useUser();
 
   const metricListContainsGroup = selected.some((metric) =>
-<<<<<<< HEAD
-    metric.startsWith("mg_")
-=======
     isMetricGroupId(metric)
->>>>>>> 79d56898
   );
 
   const options: MetricOption[] = [
@@ -217,23 +213,16 @@
     }
   });
 
-<<<<<<< HEAD
-  const showMetricGroupHelper =
-=======
   let showMetricGroupHelper =
->>>>>>> 79d56898
     hasCommercialFeature("metric-groups") &&
     selected.length >= 2 &&
     !metricListContainsGroup &&
     datasource;
 
-<<<<<<< HEAD
-=======
   // Disable this for now since it is making the UI too cluttered
   // We will revisit when we re-design the metric selector
   showMetricGroupHelper = false;
 
->>>>>>> 79d56898
   const selector = !forceSingleMetric ? (
     <MultiSelectField
       value={selected}
@@ -306,11 +295,7 @@
       helpText={
         <>
           {helpText}
-<<<<<<< HEAD
-          {showMetricGroupHelper ? (
-=======
           {showMetricGroupHelper && datasource ? (
->>>>>>> 79d56898
             <Flex align="center">
               {createMetricGroup ? (
                 <MetricGroupInlineForm
