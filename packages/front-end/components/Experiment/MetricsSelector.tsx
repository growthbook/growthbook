import { FC } from "react";
import { FaQuestionCircle } from "react-icons/fa";
import { isProjectListValidForProject } from "shared/util";
import { useDefinitions } from "@/services/DefinitionsContext";
import MultiSelectField from "@/components/Forms/MultiSelectField";
import SelectField from "@/components/Forms/SelectField";
import Tooltip from "@/components/Tooltip/Tooltip";
import FactBadge from "../FactTables/FactBadge";

type MetricOption = {
  id: string;
  name: string;
  datasource: string;
  tags: string[];
  projects: string[];
  factTables: string[];
};

type MetricOption = {
  id: string;
  name: string;
  datasource: string;
  tags: string[];
  projects: string[];
  factTables: string[];
};

const MetricsSelector: FC<{
  datasource?: string;
  project?: string;
  selected: string[];
  onChange: (metrics: string[]) => void;
  autoFocus?: boolean;
  includeFacts?: boolean;
}> = ({ datasource, project, selected, onChange, autoFocus, includeFacts }) => {
  const { metrics, factMetrics } = useDefinitions();

  const options: MetricOption[] = [
    ...metrics.map((m) => ({
      id: m.id,
      name: m.name,
      datasource: m.datasource || "",
      tags: m.tags || [],
      projects: m.projects || [],
      factTables: [],
    })),
    ...(includeFacts
      ? factMetrics.map((m) => ({
          id: m.id,
<<<<<<< HEAD
          name: "[FACT] " + m.name,
=======
          name: m.name,
>>>>>>> d3e50b26
          datasource: m.datasource,
          tags: m.tags || [],
          projects: m.projects || [],
          factTables: [
            m.numerator.factTableId,
            (m.metricType === "ratio" && m.denominator
              ? m.denominator.factTableId
              : "") || "",
          ],
        }))
      : []),
  ];

  const filteredOptions = options
    .filter((m) => (datasource ? m.datasource === datasource : true))
    .filter((m) => isProjectListValidForProject(m.projects, project));

  const tagCounts: Record<string, number> = {};
  filteredOptions.forEach((m) => {
    if (!selected.includes(m.id) && m.tags) {
      m.tags.forEach((t) => {
        tagCounts[t] = tagCounts[t] || 0;
        tagCounts[t]++;
      });
    }
  });

  return (
    <>
      <MultiSelectField
        value={selected}
        onChange={onChange}
        options={filteredOptions.map((m) => {
          return {
            value: m.id,
            label: m.name,
          };
        })}
        placeholder="Select metrics..."
        autoFocus={autoFocus}
        formatOptionLabel={({ label, value }) => {
          return (
            <>
              {label}
              <FactBadge metricId={value} />
            </>
          );
        }}
      />
      {Object.keys(tagCounts).length > 0 && (
        <div className="metric-from-tag text-muted form-inline mt-2">
          <span style={{ fontSize: "0.82rem" }}>
            Select metric by tag:{" "}
            <Tooltip body="Metrics can be tagged for grouping. Select any tag to add all metrics associated with that tag.">
              <FaQuestionCircle />
            </Tooltip>
          </span>
          <SelectField
            placeholder="..."
            value="..."
            className="ml-3"
            onChange={(v) => {
              const newValue = new Set(selected);
              const tag = v;
              filteredOptions.forEach((m) => {
                if (m.tags && m.tags.includes(tag)) {
                  newValue.add(m.id);
                }
              });
              onChange(Array.from(newValue));
            }}
            options={[
              {
                value: "...",
                label: "...",
              },
              ...Object.keys(tagCounts).map((k) => ({
                value: k,
                label: `${k} (${tagCounts[k]})`,
              })),
            ]}
          />
        </div>
      )}
    </>
  );
};

export default MetricsSelector;<|MERGE_RESOLUTION|>--- conflicted
+++ resolved
@@ -47,11 +47,7 @@
     ...(includeFacts
       ? factMetrics.map((m) => ({
           id: m.id,
-<<<<<<< HEAD
-          name: "[FACT] " + m.name,
-=======
           name: m.name,
->>>>>>> d3e50b26
           datasource: m.datasource,
           tags: m.tags || [],
           projects: m.projects || [],
