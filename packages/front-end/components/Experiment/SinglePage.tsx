import { ExperimentInterfaceStringDates } from "back-end/types/experiment";
<<<<<<< HEAD
import { VisualChangesetInterface } from "back-end/types/visual-changeset";
import { useState } from "react";
=======
import { useMemo, useState } from "react";
>>>>>>> 0440c423
import { useRouter } from "next/router";
import Link from "next/link";
import {
  FaArrowDown,
  FaExclamationTriangle,
  FaExternalLinkAlt,
  FaLink,
  FaQuestionCircle,
} from "react-icons/fa";
import { IdeaInterface } from "back-end/types/idea";
import { MetricInterface } from "back-end/types/metric";
<<<<<<< HEAD
import { MdRocketLaunch } from "react-icons/md";
=======
import uniq from "lodash/uniq";
import { MetricRegressionAdjustmentStatus } from "back-end/types/report";
>>>>>>> 0440c423
import { useDefinitions } from "@/services/DefinitionsContext";
import usePermissions from "@/hooks/usePermissions";
import { useAuth } from "@/services/auth";
import useApi from "@/hooks/useApi";
import { useUser } from "@/services/UserContext";
import { getDefaultConversionWindowHours } from "@/services/env";
<<<<<<< HEAD
import { applyMetricOverrides } from "@/services/experiments";
import useSDKConnections from "@/hooks/useSDKConnections";
=======
import {
  applyMetricOverrides,
  getRegressionAdjustmentsForMetric,
} from "@/services/experiments";
import useOrgSettings from "@/hooks/useOrgSettings";
>>>>>>> 0440c423
import MoreMenu from "../Dropdown/MoreMenu";
import WatchButton from "../WatchButton";
import SortedTags from "../Tags/SortedTags";
import MarkdownInlineEdit from "../Markdown/MarkdownInlineEdit";
import DiscussionThread from "../DiscussionThread";
import HeaderWithEdit from "../Layout/HeaderWithEdit";
import DeleteButton from "../DeleteButton/DeleteButton";
import { GBAddCircle, GBCircleArrowLeft, GBEdit } from "../Icons";
import RightRailSection from "../Layout/RightRailSection";
import RightRailSectionGroup from "../Layout/RightRailSectionGroup";
import Modal from "../Modal";
import HistoryTable from "../HistoryTable";
import Code from "../SyntaxHighlighting/Code";
import Tooltip from "../Tooltip/Tooltip";
import Button from "../Button";
import PremiumTooltip from "../Marketing/PremiumTooltip";
import { AttributionModelTooltip } from "./AttributionModelTooltip";
import ResultsIndicator from "./ResultsIndicator";
import EditStatusModal from "./EditStatusModal";
import EditExperimentNameForm from "./EditExperimentNameForm";
import { useSnapshot } from "./SnapshotProvider";
import ExperimentReportsList from "./ExperimentReportsList";
import AnalysisForm from "./AnalysisForm";
import Results from "./Results";
import StatusIndicator from "./StatusIndicator";
import ExpandablePhaseSummary from "./ExpandablePhaseSummary";
import VariationsTable from "./VariationsTable";
import VisualChangesetModal from "./VisualChangesetModal";

function drawMetricRow(
  m: string,
  metric: MetricInterface,
  experiment: ExperimentInterfaceStringDates,
  ignoreConversionEnd: boolean
) {
  const { newMetric, overrideFields } = applyMetricOverrides(
    metric,
    experiment.metricOverrides
  );
  if (!newMetric) return null;

  const conversionStart = newMetric.conversionDelayHours || 0;
  const conversionEnd =
    (newMetric.conversionDelayHours || 0) +
    (newMetric.conversionWindowHours || getDefaultConversionWindowHours());

  const hasOverrides =
    overrideFields.includes("conversionDelayHours") ||
    (!ignoreConversionEnd && overrideFields.includes("conversionWindowHours"));

  return (
    <div className="row align-items-top" key={m}>
      <div className="col-sm-5">
        <div className="row">
          <div className="col-auto pr-0">-</div>
          <div className="col">
            <Link href={`/metric/${m}`}>
              <a className="font-weight-bold">{newMetric?.name}</a>
            </Link>
          </div>
        </div>
      </div>
      <div className="col-sm-5 ml-2">
        {newMetric && (
          <div className="small">
            {conversionStart}{" "}
            {ignoreConversionEnd ? "" : "to " + conversionEnd + " "}
            hours{" "}
            {hasOverrides && (
              <span className="font-italic text-purple">(override)</span>
            )}
          </div>
        )}
      </div>
      <div className="col-sm-1">
        <div className="small">
          {overrideFields.includes("winRisk") ||
          overrideFields.includes("loseRisk") ||
          overrideFields.includes("regressionAdjustmentOverride") ||
          overrideFields.includes("regressionAdjustmentEnabled") ||
          overrideFields.includes("regressionAdjustmentDays") ? (
            <span className="font-italic text-purple">override</span>
          ) : (
            <span className="text-muted">default</span>
          )}
        </div>
      </div>
    </div>
  );
}

export interface Props {
  experiment: ExperimentInterfaceStringDates;
  idea?: IdeaInterface;
  visualChangesets: VisualChangesetInterface[];
  mutate: () => void;
  editMetrics?: () => void;
  editResult?: () => void;
  editVariations?: () => void;
  duplicate?: () => void;
  editTags?: () => void;
  editProject?: () => void;
  newPhase?: () => void;
  editPhases?: () => void;
  editPhase?: (i: number | null) => void;
}

export default function SinglePage({
  experiment,
  idea,
  visualChangesets,
  mutate,
  editMetrics,
  editResult,
  editVariations,
  duplicate,
  editTags,
  editProject,
  newPhase,
  editPhases,
  editPhase,
}: Props) {
  const {
    getProjectById,
    getDatasourceById,
    getSegmentById,
    getMetricById,
    projects,
    project: currentProject,
  } = useDefinitions();

  const router = useRouter();

  const { phase: phaseIndex } = useSnapshot();

  const [reportSettingsOpen, setReportSettingsOpen] = useState(false);
  const [editNameOpen, setEditNameOpen] = useState(false);
  const [auditModal, setAuditModal] = useState(false);
  const [statusModal, setStatusModal] = useState(false);
  const [watchersModal, setWatchersModal] = useState(false);
  const [visualEditorModal, setVisualEditorModal] = useState(false);

  const permissions = usePermissions();
  const { apiCall } = useAuth();

  const watcherIds = useApi<{
    userIds: string[];
  }>(`/experiment/${experiment.id}/watchers`);
<<<<<<< HEAD
  const { users, hasCommercialFeature } = useUser();

  const { data: sdkConnectionsData } = useSDKConnections();
=======
  const settings = useOrgSettings();
  const { users, hasCommercialFeature } = useUser();
>>>>>>> 0440c423

  const project = getProjectById(experiment.project || "");
  const datasource = getDatasourceById(experiment.datasource);
  const segment = getSegmentById(experiment.segment || "");
  const activationMetric = getMetricById(experiment.activationMetric || "");

  const exposureQueries = datasource?.settings?.queries?.exposure || [];
  const exposureQuery = exposureQueries.find(
    (q) => q.id === experiment.exposureQueryId
  );

  const statsEngine = settings.statsEngine || "bayesian";

  const hasRegressionAdjustmentFeature = hasCommercialFeature(
    "regression-adjustment"
  );

  const allExperimentMetricIds = uniq([
    ...experiment.metrics,
    ...(experiment.guardrails ?? []),
  ]);
  const allExperimentMetrics = allExperimentMetricIds.map((m) =>
    getMetricById(m)
  );
  const denominatorMetricIds = uniq(
    allExperimentMetrics.map((m) => m?.denominator).filter((m) => m)
  );
  const denominatorMetrics = denominatorMetricIds.map((m) => getMetricById(m));

  const [
    regressionAdjustmentAvailable,
    regressionAdjustmentEnabled,
    metricRegressionAdjustmentStatuses,
  ] = useMemo(() => {
    const metricRegressionAdjustmentStatuses: MetricRegressionAdjustmentStatus[] = [];
    let regressionAdjustmentAvailable = true;
    let regressionAdjustmentEnabled = false;
    for (const metric of allExperimentMetrics) {
      if (!metric) continue;
      const {
        metricRegressionAdjustmentStatus,
      } = getRegressionAdjustmentsForMetric({
        metric: metric,
        denominatorMetrics: denominatorMetrics,
        experimentRegressionAdjustmentEnabled: !!experiment.regressionAdjustmentEnabled,
        organizationSettings: settings,
        metricOverrides: experiment.metricOverrides,
      });
      if (metricRegressionAdjustmentStatus.regressionAdjustmentEnabled) {
        regressionAdjustmentEnabled = true;
      }
      metricRegressionAdjustmentStatuses.push(metricRegressionAdjustmentStatus);
    }
    if (!experiment.regressionAdjustmentEnabled) {
      regressionAdjustmentEnabled = false;
    }
    if (!settings.statsEngine || settings.statsEngine === "bayesian") {
      regressionAdjustmentAvailable = false;
      regressionAdjustmentEnabled = false;
    }
    if (
      !datasource?.type ||
      datasource?.type === "google_analytics" ||
      datasource?.type === "mixpanel"
    ) {
      // these do not implement getExperimentMetricQuery
      regressionAdjustmentAvailable = false;
      regressionAdjustmentEnabled = false;
    }
    if (!hasRegressionAdjustmentFeature) {
      regressionAdjustmentEnabled = false;
    }
    return [
      regressionAdjustmentAvailable,
      regressionAdjustmentEnabled,
      metricRegressionAdjustmentStatuses,
    ];
  }, [
    allExperimentMetrics,
    denominatorMetrics,
    settings,
    experiment.regressionAdjustmentEnabled,
    experiment.metricOverrides,
    datasource?.type,
    hasRegressionAdjustmentFeature,
  ]);

  const onRegressionAdjustmentChange = async (enabled: boolean) => {
    await apiCall(`/experiment/${experiment.id}/`, {
      method: "POST",
      body: JSON.stringify({
        regressionAdjustmentEnabled: !!enabled,
      }),
    });
    mutate();
  };

  const hasPermission = permissions.check("createAnalyses", experiment.project);

  const hasVisualEditorFeature = hasCommercialFeature("visual-editor");

  const canEdit = hasPermission && !experiment.archived;

  const ignoreConversionEnd =
    experiment.attributionModel === "experimentDuration";

  // Get name or email of all active users watching this experiment
  const usersWatching = (watcherIds?.data?.userIds || [])
    .map((id) => users.get(id))
    .filter(Boolean)
    .map((u) => u.name || u.email);

  const hasSDKWithVisualExperimentsEnabled = sdkConnectionsData?.connections.some(
    (connection) => connection.includeVisualExperiments
  );

  let canStartExperiment = true;
  let startExperimentBlockedReason = "";
  if (visualChangesets.length > 0 && !hasSDKWithVisualExperimentsEnabled) {
    canStartExperiment = false;
    startExperimentBlockedReason =
      "You do not have any SDK Connections that support Visual Experiments";
  }

  // See if at least one visual change has been made with the editor
  const hasSomeVisualChanges = visualChangesets?.some((vc) =>
    vc.visualChanges.some(
      (changes) => changes.css || changes.domMutations?.length > 0
    )
  );

  return (
    <div className="container-fluid experiment-details pagecontents">
      <div className="mb-2 mt-1">
        <Link
          href={`/experiments${
            experiment.status === "draft"
              ? "#drafts"
              : experiment.status === "stopped"
              ? "#stopped"
              : ""
          }`}
        >
          <a>
            <GBCircleArrowLeft /> Back to all experiments
          </a>
        </Link>
      </div>
      {reportSettingsOpen && (
        <AnalysisForm
          cancel={() => setReportSettingsOpen(false)}
          experiment={experiment}
          mutate={mutate}
          phase={phaseIndex}
          editDates={false}
          editVariationIds={false}
        />
      )}
      {editNameOpen && (
        <EditExperimentNameForm
          experiment={experiment}
          mutate={mutate}
          cancel={() => setEditNameOpen(false)}
        />
      )}
      {auditModal && (
        <Modal
          open={true}
          header="Audit Log"
          close={() => setAuditModal(false)}
          size="lg"
          closeCta="Close"
        >
          <HistoryTable type="experiment" id={experiment.id} />
        </Modal>
      )}
      {watchersModal && (
        <Modal
          open={true}
          header="Experiment Watchers"
          close={() => setWatchersModal(false)}
          closeCta="Close"
        >
          <ul>
            {usersWatching.map((u, i) => (
              <li key={i}>{u}</li>
            ))}
          </ul>
        </Modal>
      )}
      {visualEditorModal && (
        <VisualChangesetModal
          onClose={() => setVisualEditorModal(false)}
          onSubmit={async ({ editorUrl, urlPatterns }) => {
            await apiCall(`/experiments/${experiment.id}/visual-changeset`, {
              method: "POST",
              body: JSON.stringify({ editorUrl, urlPatterns }),
            });
            mutate();
          }}
        />
      )}
      {statusModal && (
        <EditStatusModal
          experiment={experiment}
          close={() => setStatusModal(false)}
          mutate={mutate}
        />
      )}
      <div className="row align-items-center mb-1">
        <div className="col-auto">
          <h1 className="mb-0">{experiment.name}</h1>
        </div>
        <div className="col-auto">
          <StatusIndicator
            archived={experiment.archived}
            status={experiment.status}
          />
        </div>
        {experiment.status === "stopped" && experiment.results && (
          <div className="col-auto">
            <ResultsIndicator results={experiment.results} />
          </div>
        )}
        {experiment.status !== "draft" && (
          <a href="#results">
            <FaArrowDown /> Jump to results
          </a>
        )}
        <div className="col-auto ml-auto">
          <WatchButton itemType="experiment" item={experiment.id} />
        </div>
        <div className="col-auto">
          <MoreMenu>
            {canEdit && (
              <button
                className="dropdown-item"
                onClick={() => setEditNameOpen(true)}
              >
                Edit name
              </button>
            )}
            {canEdit && (
              <button
                className="dropdown-item"
                onClick={() => setStatusModal(true)}
              >
                Edit status
              </button>
            )}
            <button
              className="dropdown-item"
              onClick={() => setAuditModal(true)}
            >
              Audit log
            </button>
            <button
              className="dropdown-item"
              onClick={() => setWatchersModal(true)}
            >
              View watchers{" "}
              <span className="badge badge-pill badge-info">
                {usersWatching.length}
              </span>
            </button>
            {duplicate && (
              <button className="dropdown-item" onClick={duplicate}>
                Duplicate
              </button>
            )}
            {!experiment.archived && hasPermission && (
              <button
                className="dropdown-item"
                onClick={async (e) => {
                  e.preventDefault();
                  try {
                    await apiCall(`/experiment/${experiment.id}/archive`, {
                      method: "POST",
                    });
                    mutate();
                  } catch (e) {
                    console.error(e);
                  }
                }}
              >
                Archive
              </button>
            )}
            {experiment.archived && hasPermission && (
              <button
                className="dropdown-item"
                onClick={async (e) => {
                  e.preventDefault();
                  try {
                    await apiCall(`/experiment/${experiment.id}/unarchive`, {
                      method: "POST",
                    });
                    mutate();
                  } catch (e) {
                    console.error(e);
                  }
                }}
              >
                Unarchive
              </button>
            )}
            {hasPermission && (
              <DeleteButton
                className="dropdown-item text-danger"
                useIcon={false}
                text="Delete"
                displayName="Experiment"
                onClick={async () => {
                  await apiCall<{ status: number; message?: string }>(
                    `/experiment/${experiment.id}`,
                    {
                      method: "DELETE",
                      body: JSON.stringify({ id: experiment.id }),
                    }
                  );
                  router.push("/experiments");
                }}
              />
            )}
          </MoreMenu>
        </div>
      </div>
      <div className="row align-items-center mb-4">
        {projects.length > 0 && (
          <div className="col-auto">
            Project:{" "}
            {project ? (
              <span className="badge badge-secondary">{project.name}</span>
            ) : (
              <em>None</em>
            )}{" "}
            {editProject && (
              <a
                href="#"
                onClick={(e) => {
                  e.preventDefault();
                  editProject();
                }}
              >
                <GBEdit />
              </a>
            )}
          </div>
        )}
        {idea && (
          <div className="col-auto">
            <div className="d-flex align-items-center">
              <div className="mr-1">Idea:</div>
              <div>
                {idea.impactScore > 0 && (
                  <div
                    className="badge badge-primary mr-1"
                    title="Impact Score"
                  >
                    {idea.impactScore}
                    <small>/100</small>
                  </div>
                )}
                <Link href={`/idea/${idea.id}`}>
                  <a
                    style={{
                      maxWidth: 200,
                      overflow: "hidden",
                      textOverflow: "ellipsis",
                      display: "inline-block",
                      whiteSpace: "nowrap",
                      verticalAlign: "middle",
                    }}
                    title={idea.text}
                  >
                    <FaExternalLinkAlt /> {idea.text}
                  </a>
                </Link>
              </div>
            </div>
          </div>
        )}
        <div className="col-auto">
          Tags:{" "}
          {experiment.tags?.length > 0 ? (
            <SortedTags tags={experiment.tags} />
          ) : (
            <em>None</em>
          )}{" "}
          {editTags && (
            <a
              href="#"
              onClick={(e) => {
                e.preventDefault();
                editTags();
              }}
            >
              <GBEdit />
            </a>
          )}
        </div>
      </div>
      {currentProject && currentProject !== experiment.project && (
        <div className="alert alert-warning p-2 mb-2 text-center">
          This experiment is not in your current project.{" "}
          <a
            href="#"
            className="a"
            onClick={async (e) => {
              e.preventDefault();
              await apiCall(`/experiment/${experiment.id}`, {
                method: "POST",
                body: JSON.stringify({
                  currentProject,
                }),
              });
              mutate();
            }}
          >
            Move it to{" "}
            <strong>
              {getProjectById(currentProject)?.name || "the current project"}
            </strong>
          </a>
        </div>
      )}
      <div className="row mb-4">
        <div className="col-md-8">
          <div className="appbox h-100">
            <div className="p-3">
              <MarkdownInlineEdit
                value={experiment.description}
                save={async (description) => {
                  await apiCall(`/experiment/${experiment.id}`, {
                    method: "POST",
                    body: JSON.stringify({ description }),
                  });
                  mutate();
                }}
                canCreate={canEdit}
                canEdit={canEdit}
                className="mb-4"
                header="Description"
              />
              <MarkdownInlineEdit
                value={experiment.hypothesis}
                save={async (hypothesis) => {
                  await apiCall(`/experiment/${experiment.id}`, {
                    method: "POST",
                    body: JSON.stringify({ hypothesis }),
                  });
                  mutate();
                }}
                canCreate={canEdit}
                canEdit={canEdit}
                className="mb-4"
                label="hypothesis"
                header="Hypothesis"
              />{" "}
            </div>
            <div className="px-3">
              <HeaderWithEdit edit={editVariations}>Variations</HeaderWithEdit>
            </div>
            <VariationsTable
              experiment={experiment}
              visualChangesets={visualChangesets}
              mutate={mutate}
              canEdit={canEdit}
            />
          </div>
        </div>
        <div className="col-md-4">
          <RightRailSection
            title="Experiment Settings"
            open={() => setReportSettingsOpen(true)}
            canOpen={canEdit}
          >
            <div className="appbox px-3 pt-3 pb-2">
              <RightRailSectionGroup
                title="Data Source"
                type="commaList"
                titleClassName="align-top"
              >
                {datasource && (
                  <Tooltip body={datasource?.description || ""}>
                    <Link href={`/datasources/${datasource?.id}`}>
                      {datasource?.name}
                    </Link>
                  </Tooltip>
                )}
              </RightRailSectionGroup>
              {experiment.hashAttribute && (
                <RightRailSectionGroup
                  title="Assignment Attribute"
                  type="commaList"
                >
                  {experiment.hashAttribute}
                </RightRailSectionGroup>
              )}
              {exposureQuery && (
                <RightRailSectionGroup
                  title="Assignment Query"
                  type="commaList"
                >
                  {exposureQuery?.name}
                </RightRailSectionGroup>
              )}
              {datasource && (
                <RightRailSectionGroup title="Experiment Id" type="commaList">
                  {experiment.trackingKey}
                </RightRailSectionGroup>
              )}
              {datasource?.properties?.segments && (
                <RightRailSectionGroup
                  title="Analysis Segment"
                  type="commaList"
                  empty="All Users"
                >
                  {segment?.name}
                </RightRailSectionGroup>
              )}
              {experiment.activationMetric && (
                <RightRailSectionGroup
                  title="Activation Metric"
                  type="commaList"
                >
                  {activationMetric?.name}
                </RightRailSectionGroup>
              )}
              {experiment.queryFilter && (
                <RightRailSectionGroup title="Custom Filter" type="custom">
                  <Code
                    language={datasource?.properties?.queryLanguage}
                    code={experiment.queryFilter}
                    expandable={true}
                  />
                </RightRailSectionGroup>
              )}
              <RightRailSectionGroup title="Attribution Model" type="custom">
                <AttributionModelTooltip>
                  <strong>
                    {experiment.attributionModel === "experimentDuration"
                      ? "Experiment Duration"
                      : "First Exposure"}
                  </strong>{" "}
                  <FaQuestionCircle />
                </AttributionModelTooltip>
              </RightRailSectionGroup>
            </div>
          </RightRailSection>
          <div className="mb-4"></div>
          <RightRailSection
            title="Metrics"
            open={() => editMetrics && editMetrics()}
            canOpen={editMetrics && !experiment.archived}
          >
            <div className="appbox p-3">
              <div className="row mb-1 text-muted">
                <div className="col-5">Goals</div>
                <div className="col-5">
                  Conversion {ignoreConversionEnd ? "Delay" : "Window"}{" "}
                  <Tooltip
                    body={
                      ignoreConversionEnd
                        ? `Wait this long after viewing the experiment before we start counting conversions for a user.`
                        : `After a user sees the experiment, only include
                          metric conversions within the specified time window.`
                    }
                  >
                    <FaQuestionCircle />
                  </Tooltip>
                </div>
                <div className="col-sm-2">Behavior</div>
              </div>
              <>
                {experiment.metrics.map((m) => {
                  const metric = getMetricById(m);
                  return drawMetricRow(
                    m,
                    metric,
                    experiment,
                    ignoreConversionEnd
                  );
                })}
                {experiment.guardrails?.length > 0 && (
                  <>
                    <div className="row mb-1 mt-3 text-muted">
                      <div className="col-5">Guardrails</div>
                      <div className="col-5">
                        Conversion {ignoreConversionEnd ? "Delay" : "Window"}
                      </div>
                      <div className="col-sm-2">Behavior</div>
                    </div>
                    {experiment.guardrails.map((m) => {
                      const metric = getMetricById(m);
                      return drawMetricRow(
                        m,
                        metric,
                        experiment,
                        ignoreConversionEnd
                      );
                    })}
                  </>
                )}
                {experiment.activationMetric && (
                  <>
                    <div className="row mb-1 mt-3 text-muted">
                      <div className="col-5">Activation Metric</div>
                      <div className="col-5">
                        Conversion {ignoreConversionEnd ? "Delay" : "Window"}
                      </div>
                      <div className="col-sm-2">Behavior</div>
                    </div>
                    {drawMetricRow(
                      experiment.activationMetric,
                      getMetricById(experiment.activationMetric),
                      experiment,
                      ignoreConversionEnd
                    )}
                  </>
                )}
              </>
            </div>
          </RightRailSection>
          <div className="mb-4"></div>
          <RightRailSection
            title="Phases"
            open={editPhases}
            canOpen={!!editPhases}
          >
            <div className="appbox mb-0">
              {experiment.phases?.length > 0 ? (
                <div>
                  {experiment.phases.map((phase, i) => (
                    <ExpandablePhaseSummary
                      key={i}
                      phase={phase}
                      i={i}
                      editPhase={editPhase}
                    />
                  ))}
                </div>
              ) : (
                <div className="text-center p-3">
                  <em>No experiment phases defined.</em>
                  {newPhase && (
                    <div className="mt-2">
                      <button
                        className="btn btn-outline-primary btn-sm"
                        onClick={newPhase}
                      >
                        <GBAddCircle /> Add a Phase
                      </button>
                    </div>
                  )}
                </div>
              )}
            </div>
          </RightRailSection>
        </div>
      </div>
<<<<<<< HEAD

      {experiment.status === "draft" && experiment.phases.length > 0 ? (
        <div>
          {visualChangesets.length > 0 ? (
            <div className="mb-4">
              {!hasSomeVisualChanges ? (
                <div className="alert alert-info">
                  Open the Visual Editor above and add at least one change to
                  your experiment before you start
                </div>
              ) : hasSDKWithVisualExperimentsEnabled ? (
                <div className="appbox text-center  px-3 py-5">
                  <p>Done setting everything up?</p>
                  <Button
                    color="primary"
                    className="btn-lg"
                    onClick={async () => {
                      await apiCall(`/experiment/${experiment.id}/status`, {
                        method: "POST",
                        body: JSON.stringify({
                          status: "running",
                        }),
                      });
                      await mutate();
                    }}
                  >
                    Start Experiment <MdRocketLaunch />
                  </Button>{" "}
                  <Button
                    color="link"
                    onClick={async () => {
                      editPhase(experiment.phases.length - 1);
                    }}
                  >
                    Edit Targeting
                  </Button>
                </div>
              ) : (
                <div className="w-100 mt-2 mb-0 alert alert-warning">
                  <div className="mb-2">
                    <strong>
                      <FaExclamationTriangle /> You must configure one of your
                      SDK Connections to include Visual Experiments before
                      starting
                    </strong>
                  </div>
                  Go to <Link href="/sdks">SDK Connections</Link>
                </div>
              )}
            </div>
=======
      <div className="mb-4 position-relative">
        <div style={{ position: "absolute", top: -70 }} id="results"></div>
        <h3>
          Results{" "}
          <a
            href="#results"
            className="small"
            style={{ verticalAlign: "middle" }}
          >
            <FaLink />
          </a>
        </h3>
        <div className="appbox" style={{ overflowX: "initial" }}>
          {experiment.phases?.length > 0 ? (
            <Results
              experiment={experiment}
              mutateExperiment={mutate}
              editMetrics={editMetrics}
              editResult={editResult}
              editPhases={editPhases}
              alwaysShowPhaseSelector={true}
              reportDetailsLink={false}
              statsEngine={statsEngine}
              regressionAdjustmentAvailable={regressionAdjustmentAvailable}
              regressionAdjustmentEnabled={regressionAdjustmentEnabled}
              metricRegressionAdjustmentStatuses={
                metricRegressionAdjustmentStatuses
              }
              onRegressionAdjustmentChange={onRegressionAdjustmentChange}
            />
>>>>>>> 0440c423
          ) : (
            <div className="appbox text-center px-3 pt-4 pb-3 mb-4">
              <p>
                Use our Visual Editor to make changes to your site without
                deploying code
              </p>

              {hasVisualEditorFeature ? (
                <button
                  className="btn btn-primary btn-lg"
                  onClick={() => setVisualEditorModal(true)}
                >
                  Open Visual Editor
                </button>
              ) : (
                <div className="ml-3">
                  <PremiumTooltip commercialFeature={"visual-editor"}>
                    <div className="btn btn-primary btn-lg disabled">
                      Open Visual Editor
                    </div>
                  </PremiumTooltip>
                </div>
              )}

              <div className="text-right">
                <p className="mb-1 text-muted small">Want to skip this step?</p>
                <Button
                  color=""
                  className="btn-sm btn-outline-primary"
                  onClick={async () => {
                    await apiCall(`/experiment/${experiment.id}/status`, {
                      method: "POST",
                      body: JSON.stringify({
                        status: "running",
                      }),
                    });
                    await mutate();
                  }}
                >
                  Start Experiment <MdRocketLaunch />
                </Button>
              </div>
            </div>
          )}
        </div>
      ) : (
        <>
          <div className="mb-4 position-relative">
            <div style={{ position: "absolute", top: -70 }} id="results"></div>
            <h3>
              Results{" "}
              <a
                href="#results"
                className="small"
                style={{ verticalAlign: "middle" }}
              >
                <FaLink />
              </a>
            </h3>
            <div className="appbox">
              {experiment.phases?.length > 0 ? (
                <Results
                  experiment={experiment}
                  mutateExperiment={mutate}
                  editMetrics={editMetrics}
                  editResult={editResult}
                  editPhases={editPhases}
                  alwaysShowPhaseSelector={true}
                  reportDetailsLink={false}
                  canStartExperiment={canStartExperiment}
                  startExperimentBlockedReason={startExperimentBlockedReason}
                />
              ) : (
                <div className="text-center my-5">
                  <p>There are no experiment phases yet.</p>
                  <button className="btn btn-primary btn-lg" onClick={newPhase}>
                    Add a Phase
                  </button>
                </div>
              )}
            </div>
          </div>
          <div className="mb-4">
            <ExperimentReportsList experiment={experiment} />
          </div>
        </>
      )}

      <div className="pb-3">
        <h2>Discussion</h2>
        <DiscussionThread
          type="experiment"
          id={experiment.id}
          allowNewComments={!experiment.archived}
          project={experiment.project}
        />
      </div>
    </div>
  );
}<|MERGE_RESOLUTION|>--- conflicted
+++ resolved
@@ -1,10 +1,6 @@
 import { ExperimentInterfaceStringDates } from "back-end/types/experiment";
-<<<<<<< HEAD
 import { VisualChangesetInterface } from "back-end/types/visual-changeset";
-import { useState } from "react";
-=======
 import { useMemo, useState } from "react";
->>>>>>> 0440c423
 import { useRouter } from "next/router";
 import Link from "next/link";
 import {
@@ -14,30 +10,23 @@
   FaLink,
   FaQuestionCircle,
 } from "react-icons/fa";
+import { MdRocketLaunch } from "react-icons/md";
 import { IdeaInterface } from "back-end/types/idea";
 import { MetricInterface } from "back-end/types/metric";
-<<<<<<< HEAD
-import { MdRocketLaunch } from "react-icons/md";
-=======
 import uniq from "lodash/uniq";
 import { MetricRegressionAdjustmentStatus } from "back-end/types/report";
->>>>>>> 0440c423
 import { useDefinitions } from "@/services/DefinitionsContext";
 import usePermissions from "@/hooks/usePermissions";
 import { useAuth } from "@/services/auth";
 import useApi from "@/hooks/useApi";
 import { useUser } from "@/services/UserContext";
 import { getDefaultConversionWindowHours } from "@/services/env";
-<<<<<<< HEAD
-import { applyMetricOverrides } from "@/services/experiments";
-import useSDKConnections from "@/hooks/useSDKConnections";
-=======
 import {
   applyMetricOverrides,
   getRegressionAdjustmentsForMetric,
 } from "@/services/experiments";
+import useSDKConnections from "@/hooks/useSDKConnections";
 import useOrgSettings from "@/hooks/useOrgSettings";
->>>>>>> 0440c423
 import MoreMenu from "../Dropdown/MoreMenu";
 import WatchButton from "../WatchButton";
 import SortedTags from "../Tags/SortedTags";
@@ -186,14 +175,10 @@
   const watcherIds = useApi<{
     userIds: string[];
   }>(`/experiment/${experiment.id}/watchers`);
-<<<<<<< HEAD
-  const { users, hasCommercialFeature } = useUser();
-
-  const { data: sdkConnectionsData } = useSDKConnections();
-=======
   const settings = useOrgSettings();
   const { users, hasCommercialFeature } = useUser();
->>>>>>> 0440c423
+
+  const { data: sdkConnectionsData } = useSDKConnections();
 
   const project = getProjectById(experiment.project || "");
   const datasource = getDatasourceById(experiment.datasource);
@@ -309,14 +294,6 @@
   const hasSDKWithVisualExperimentsEnabled = sdkConnectionsData?.connections.some(
     (connection) => connection.includeVisualExperiments
   );
-
-  let canStartExperiment = true;
-  let startExperimentBlockedReason = "";
-  if (visualChangesets.length > 0 && !hasSDKWithVisualExperimentsEnabled) {
-    canStartExperiment = false;
-    startExperimentBlockedReason =
-      "You do not have any SDK Connections that support Visual Experiments";
-  }
 
   // See if at least one visual change has been made with the editor
   const hasSomeVisualChanges = visualChangesets?.some((vc) =>
@@ -855,7 +832,6 @@
           </RightRailSection>
         </div>
       </div>
-<<<<<<< HEAD
 
       {experiment.status === "draft" && experiment.phases.length > 0 ? (
         <div>
@@ -906,38 +882,6 @@
                 </div>
               )}
             </div>
-=======
-      <div className="mb-4 position-relative">
-        <div style={{ position: "absolute", top: -70 }} id="results"></div>
-        <h3>
-          Results{" "}
-          <a
-            href="#results"
-            className="small"
-            style={{ verticalAlign: "middle" }}
-          >
-            <FaLink />
-          </a>
-        </h3>
-        <div className="appbox" style={{ overflowX: "initial" }}>
-          {experiment.phases?.length > 0 ? (
-            <Results
-              experiment={experiment}
-              mutateExperiment={mutate}
-              editMetrics={editMetrics}
-              editResult={editResult}
-              editPhases={editPhases}
-              alwaysShowPhaseSelector={true}
-              reportDetailsLink={false}
-              statsEngine={statsEngine}
-              regressionAdjustmentAvailable={regressionAdjustmentAvailable}
-              regressionAdjustmentEnabled={regressionAdjustmentEnabled}
-              metricRegressionAdjustmentStatuses={
-                metricRegressionAdjustmentStatuses
-              }
-              onRegressionAdjustmentChange={onRegressionAdjustmentChange}
-            />
->>>>>>> 0440c423
           ) : (
             <div className="appbox text-center px-3 pt-4 pb-3 mb-4">
               <p>
@@ -1007,8 +951,13 @@
                   editPhases={editPhases}
                   alwaysShowPhaseSelector={true}
                   reportDetailsLink={false}
-                  canStartExperiment={canStartExperiment}
-                  startExperimentBlockedReason={startExperimentBlockedReason}
+                  statsEngine={statsEngine}
+                  regressionAdjustmentAvailable={regressionAdjustmentAvailable}
+                  regressionAdjustmentEnabled={regressionAdjustmentEnabled}
+                  metricRegressionAdjustmentStatuses={
+                    metricRegressionAdjustmentStatuses
+                  }
+                  onRegressionAdjustmentChange={onRegressionAdjustmentChange}
                 />
               ) : (
                 <div className="text-center my-5">
