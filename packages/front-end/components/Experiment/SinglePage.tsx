import { ExperimentInterfaceStringDates } from "back-end/types/experiment";
import { VisualChangesetInterface } from "back-end/types/visual-changeset";
import React, { useMemo, useState } from "react";
import { useRouter } from "next/router";
import Link from "next/link";
import {
  FaArrowDown,
  FaExclamationTriangle,
  FaExternalLinkAlt,
  FaLink,
  FaQuestionCircle,
} from "react-icons/fa";
import { MdRocketLaunch } from "react-icons/md";
import { IdeaInterface } from "back-end/types/idea";
import { MetricInterface } from "back-end/types/metric";
import uniq from "lodash/uniq";
import { MetricRegressionAdjustmentStatus } from "back-end/types/report";
import { useGrowthBook } from "@growthbook/growthbook-react";
import { useDefinitions } from "@/services/DefinitionsContext";
import usePermissions from "@/hooks/usePermissions";
import { useAuth } from "@/services/auth";
import useApi from "@/hooks/useApi";
import { useUser } from "@/services/UserContext";
import { getDefaultConversionWindowHours } from "@/services/env";
import {
  applyMetricOverrides,
  getRegressionAdjustmentsForMetric,
} from "@/services/experiments";
import useSDKConnections from "@/hooks/useSDKConnections";
import useOrgSettings from "@/hooks/useOrgSettings";
import { AppFeatures } from "@/types/app-features";
import track from "@/services/track";
import { useScopedSettings } from "@/services/settings";
import MoreMenu from "../Dropdown/MoreMenu";
import WatchButton from "../WatchButton";
import SortedTags from "../Tags/SortedTags";
import MarkdownInlineEdit from "../Markdown/MarkdownInlineEdit";
import DiscussionThread from "../DiscussionThread";
import HeaderWithEdit from "../Layout/HeaderWithEdit";
import DeleteButton from "../DeleteButton/DeleteButton";
import {
  GBAddCircle,
  GBCircleArrowLeft,
  GBCuped,
  GBEdit,
  GBSequential,
} from "../Icons";
import RightRailSection from "../Layout/RightRailSection";
import RightRailSectionGroup from "../Layout/RightRailSectionGroup";
import Modal from "../Modal";
import HistoryTable from "../HistoryTable";
import Code from "../SyntaxHighlighting/Code";
import Tooltip from "../Tooltip/Tooltip";
import Button from "../Button";
import PremiumTooltip from "../Marketing/PremiumTooltip";
import { AttributionModelTooltip } from "./AttributionModelTooltip";
import ResultsIndicator from "./ResultsIndicator";
import EditStatusModal from "./EditStatusModal";
import EditExperimentNameForm from "./EditExperimentNameForm";
import { useSnapshot } from "./SnapshotProvider";
import ExperimentReportsList from "./ExperimentReportsList";
import AnalysisForm from "./AnalysisForm";
import Results from "./Results";
import StatusIndicator from "./StatusIndicator";
import ExpandablePhaseSummary from "./ExpandablePhaseSummary";
import VariationsTable from "./VariationsTable";
import VisualChangesetModal from "./VisualChangesetModal";

function drawMetricRow(
  m: string,
  metric: MetricInterface,
  experiment: ExperimentInterfaceStringDates,
  ignoreConversionEnd: boolean
) {
  const { newMetric, overrideFields } = applyMetricOverrides(
    metric,
    experiment.metricOverrides
  );
  if (!newMetric) return null;

  const conversionStart = newMetric.conversionDelayHours || 0;
  const conversionEnd =
    (newMetric.conversionDelayHours || 0) +
    (newMetric.conversionWindowHours || getDefaultConversionWindowHours());

  const hasOverrides =
    overrideFields.includes("conversionDelayHours") ||
    (!ignoreConversionEnd && overrideFields.includes("conversionWindowHours"));

  return (
    <div className="row align-items-top" key={m}>
      <div className="col-sm-5">
        <div className="row">
          <div className="col-auto pr-0">-</div>
          <div className="col">
            <Link href={`/metric/${m}`}>
              <a className="font-weight-bold">{newMetric?.name}</a>
            </Link>
          </div>
        </div>
      </div>
      <div className="col-sm-5 ml-2">
        {newMetric && (
          <div className="small">
            {conversionStart}{" "}
            {ignoreConversionEnd ? "" : "to " + conversionEnd + " "}
            hours{" "}
            {hasOverrides && (
              <span className="font-italic text-purple">(override)</span>
            )}
          </div>
        )}
      </div>
      <div className="col-sm-1">
        <div className="small">
          {overrideFields.includes("winRisk") ||
          overrideFields.includes("loseRisk") ||
          overrideFields.includes("regressionAdjustmentOverride") ||
          overrideFields.includes("regressionAdjustmentEnabled") ||
          overrideFields.includes("regressionAdjustmentDays") ? (
            <span className="font-italic text-purple">override</span>
          ) : (
            <span className="text-muted">default</span>
          )}
        </div>
      </div>
    </div>
  );
}

export interface Props {
  experiment: ExperimentInterfaceStringDates;
  idea?: IdeaInterface;
  visualChangesets: VisualChangesetInterface[];
  mutate: () => void;
  editMetrics?: () => void;
  editResult?: () => void;
  editVariations?: () => void;
  duplicate?: () => void;
  editTags?: () => void;
  editProject?: () => void;
  newPhase?: () => void;
  editPhases?: () => void;
  editPhase?: (i: number | null) => void;
}

export default function SinglePage({
  experiment,
  idea,
  visualChangesets,
  mutate,
  editMetrics,
  editResult,
  editVariations,
  duplicate,
  editTags,
  editProject,
  newPhase,
  editPhases,
  editPhase,
}: Props) {
  const {
    getProjectById,
    getDatasourceById,
    getSegmentById,
    getMetricById,
    projects,
    project: currentProject,
  } = useDefinitions();

  const router = useRouter();

  const { phase: phaseIndex } = useSnapshot();

  const [reportSettingsOpen, setReportSettingsOpen] = useState(false);
  const [editNameOpen, setEditNameOpen] = useState(false);
  const [auditModal, setAuditModal] = useState(false);
  const [statusModal, setStatusModal] = useState(false);
  const [watchersModal, setWatchersModal] = useState(false);
  const [visualEditorModal, setVisualEditorModal] = useState(false);

  const growthbook = useGrowthBook<AppFeatures>();

  const permissions = usePermissions();
  const { apiCall } = useAuth();

  const watcherIds = useApi<{
    userIds: string[];
  }>(`/experiment/${experiment.id}/watchers`);
  const orgSettings = useOrgSettings();
  const { users, hasCommercialFeature } = useUser();

  const { data: sdkConnectionsData } = useSDKConnections();

  const projectId = experiment.project;
  const project = getProjectById(experiment.project || "");
<<<<<<< HEAD
  const { settings: scopedSettings } = useScopedSettings(orgSettings, {
    project: project?.settings,
    experiment: experiment,
  });
=======
  const projectName = project?.name || null;
  const projectIsOprhaned = projectId && !projectName;
>>>>>>> 4ae70d67

  const datasource = getDatasourceById(experiment.datasource);
  const segment = getSegmentById(experiment.segment || "");
  const activationMetric = getMetricById(experiment.activationMetric || "");

  const exposureQueries = datasource?.settings?.queries?.exposure || [];
  const exposureQuery = exposureQueries.find(
    (q) => q.id === experiment.exposureQueryId
  );

  const statsEngine = scopedSettings.statsEngine.value;

  const hasRegressionAdjustmentFeature = hasCommercialFeature(
    "regression-adjustment"
  );

  const allExperimentMetricIds = uniq([
    ...experiment.metrics,
    ...(experiment.guardrails ?? []),
  ]);
  const allExperimentMetrics = allExperimentMetricIds.map((m) =>
    getMetricById(m)
  );
  const denominatorMetricIds = uniq(
    allExperimentMetrics.map((m) => m?.denominator).filter((m) => m)
  );
  const denominatorMetrics = denominatorMetricIds.map((m) => getMetricById(m));

  const [
    regressionAdjustmentAvailable,
    regressionAdjustmentEnabled,
    metricRegressionAdjustmentStatuses,
    regressionAdjustmentHasValidMetrics,
  ] = useMemo(() => {
    const metricRegressionAdjustmentStatuses: MetricRegressionAdjustmentStatus[] = [];
    let regressionAdjustmentAvailable = true;
    let regressionAdjustmentEnabled = true;
    let regressionAdjustmentHasValidMetrics = false;
    for (const metric of allExperimentMetrics) {
      if (!metric) continue;
      const {
        metricRegressionAdjustmentStatus,
      } = getRegressionAdjustmentsForMetric({
        metric: metric,
        denominatorMetrics: denominatorMetrics,
        experimentRegressionAdjustmentEnabled: !!experiment.regressionAdjustmentEnabled,
        organizationSettings: orgSettings,
        metricOverrides: experiment.metricOverrides,
      });
      if (metricRegressionAdjustmentStatus.regressionAdjustmentEnabled) {
        regressionAdjustmentEnabled = true;
        regressionAdjustmentHasValidMetrics = true;
      }
      metricRegressionAdjustmentStatuses.push(metricRegressionAdjustmentStatus);
    }
    if (!experiment.regressionAdjustmentEnabled) {
      regressionAdjustmentEnabled = false;
    }
    if (statsEngine === "bayesian") {
      regressionAdjustmentAvailable = false;
      regressionAdjustmentEnabled = false;
    }
    if (
      !datasource?.type ||
      datasource?.type === "google_analytics" ||
      datasource?.type === "mixpanel"
    ) {
      // these do not implement getExperimentMetricQuery
      regressionAdjustmentAvailable = false;
      regressionAdjustmentEnabled = false;
    }
    if (!hasRegressionAdjustmentFeature) {
      regressionAdjustmentEnabled = false;
    }
    return [
      regressionAdjustmentAvailable,
      regressionAdjustmentEnabled,
      metricRegressionAdjustmentStatuses,
      regressionAdjustmentHasValidMetrics,
    ];
  }, [
    allExperimentMetrics,
    denominatorMetrics,
    orgSettings,
    statsEngine,
    experiment.regressionAdjustmentEnabled,
    experiment.metricOverrides,
    datasource?.type,
    hasRegressionAdjustmentFeature,
  ]);

  const onRegressionAdjustmentChange = async (enabled: boolean) => {
    await apiCall(`/experiment/${experiment.id}/`, {
      method: "POST",
      body: JSON.stringify({
        regressionAdjustmentEnabled: !!enabled,
      }),
    });
    mutate();
  };

  const hasPermission = permissions.check("createAnalyses", experiment.project);

  const hasVisualEditorFeature = hasCommercialFeature("visual-editor");

  const canEdit = hasPermission && !experiment.archived;

  const ignoreConversionEnd =
    experiment.attributionModel === "experimentDuration";

  // Get name or email of all active users watching this experiment
  const usersWatching = (watcherIds?.data?.userIds || [])
    .map((id) => users.get(id))
    .filter(Boolean)
    .map((u) => u.name || u.email);

  const hasSDKWithVisualExperimentsEnabled = sdkConnectionsData?.connections.some(
    (connection) => connection.includeVisualExperiments
  );

  // See if at least one visual change has been made with the editor
  const hasSomeVisualChanges = visualChangesets?.some((vc) =>
    vc.visualChanges.some(
      (changes) => changes.css || changes.domMutations?.length > 0
    )
  );

  return (
    <div className="container-fluid experiment-details pagecontents">
      <div className="mb-2 mt-1">
        <Link
          href={`/experiments${
            experiment.status === "draft"
              ? "#drafts"
              : experiment.status === "stopped"
              ? "#stopped"
              : ""
          }`}
        >
          <a>
            <GBCircleArrowLeft /> Back to all experiments
          </a>
        </Link>
      </div>
      {reportSettingsOpen && (
        <AnalysisForm
          cancel={() => setReportSettingsOpen(false)}
          experiment={experiment}
          mutate={mutate}
          phase={phaseIndex}
          editDates={false}
          editVariationIds={false}
        />
      )}
      {editNameOpen && (
        <EditExperimentNameForm
          experiment={experiment}
          mutate={mutate}
          cancel={() => setEditNameOpen(false)}
        />
      )}
      {auditModal && (
        <Modal
          open={true}
          header="Audit Log"
          close={() => setAuditModal(false)}
          size="lg"
          closeCta="Close"
        >
          <HistoryTable type="experiment" id={experiment.id} />
        </Modal>
      )}
      {watchersModal && (
        <Modal
          open={true}
          header="Experiment Watchers"
          close={() => setWatchersModal(false)}
          closeCta="Close"
        >
          <ul>
            {usersWatching.map((u, i) => (
              <li key={i}>{u}</li>
            ))}
          </ul>
        </Modal>
      )}
      {visualEditorModal && (
        <VisualChangesetModal
          mode="add"
          experiment={experiment}
          mutate={mutate}
          close={() => setVisualEditorModal(false)}
        />
      )}
      {statusModal && (
        <EditStatusModal
          experiment={experiment}
          close={() => setStatusModal(false)}
          mutate={mutate}
        />
      )}
      <div className="row align-items-center mb-1">
        <div className="col-auto">
          <h1 className="mb-0">{experiment.name}</h1>
        </div>
        <div className="col-auto">
          <StatusIndicator
            archived={experiment.archived}
            status={experiment.status}
          />
        </div>
        {experiment.status === "stopped" && experiment.results && (
          <div className="col-auto">
            <ResultsIndicator results={experiment.results} />
          </div>
        )}
        {experiment.status !== "draft" && (
          <a href="#results">
            <FaArrowDown /> Jump to results
          </a>
        )}
        <div className="col-auto ml-auto">
          <WatchButton itemType="experiment" item={experiment.id} />
        </div>
        <div className="col-auto">
          <MoreMenu>
            {canEdit && (
              <button
                className="dropdown-item"
                onClick={() => setEditNameOpen(true)}
              >
                Edit name
              </button>
            )}
            {canEdit && (
              <button
                className="dropdown-item"
                onClick={() => setStatusModal(true)}
              >
                Edit status
              </button>
            )}
            <button
              className="dropdown-item"
              onClick={() => setAuditModal(true)}
            >
              Audit log
            </button>
            <button
              className="dropdown-item"
              onClick={() => setWatchersModal(true)}
            >
              View watchers{" "}
              <span className="badge badge-pill badge-info">
                {usersWatching.length}
              </span>
            </button>
            {duplicate && (
              <button className="dropdown-item" onClick={duplicate}>
                Duplicate
              </button>
            )}
            {!experiment.archived && hasPermission && (
              <button
                className="dropdown-item"
                onClick={async (e) => {
                  e.preventDefault();
                  try {
                    await apiCall(`/experiment/${experiment.id}/archive`, {
                      method: "POST",
                    });
                    mutate();
                  } catch (e) {
                    console.error(e);
                  }
                }}
              >
                Archive
              </button>
            )}
            {experiment.archived && hasPermission && (
              <button
                className="dropdown-item"
                onClick={async (e) => {
                  e.preventDefault();
                  try {
                    await apiCall(`/experiment/${experiment.id}/unarchive`, {
                      method: "POST",
                    });
                    mutate();
                  } catch (e) {
                    console.error(e);
                  }
                }}
              >
                Unarchive
              </button>
            )}
            {hasPermission && (
              <DeleteButton
                className="dropdown-item text-danger"
                useIcon={false}
                text="Delete"
                displayName="Experiment"
                onClick={async () => {
                  await apiCall<{ status: number; message?: string }>(
                    `/experiment/${experiment.id}`,
                    {
                      method: "DELETE",
                      body: JSON.stringify({ id: experiment.id }),
                    }
                  );
                  router.push("/experiments");
                }}
              />
            )}
          </MoreMenu>
        </div>
      </div>
      <div className="row align-items-center mb-4">
        {(projects.length > 0 || projectIsOprhaned) && (
          <div className="col-auto">
            Project:{" "}
            {projectIsOprhaned ? (
              <Tooltip
                body={
                  <>
                    Project <code>{projectId}</code> not found
                  </>
                }
              >
                <span className="text-danger">
                  <FaExclamationTriangle /> Invalid project
                </span>
              </Tooltip>
            ) : projectId ? (
              <strong>{projectName}</strong>
            ) : (
              <em className="text-muted">None</em>
            )}{" "}
            {editProject && (
              <a
                href="#"
                className="ml-2 cursor-pointer"
                onClick={(e) => {
                  e.preventDefault();
                  editProject();
                }}
              >
                <GBEdit />
              </a>
            )}
          </div>
        )}
        {idea && (
          <div className="col-auto">
            <div className="d-flex align-items-center">
              <div className="mr-1">Idea:</div>
              <div>
                {idea.impactScore > 0 && (
                  <div
                    className="badge badge-primary mr-1"
                    title="Impact Score"
                  >
                    {idea.impactScore}
                    <small>/100</small>
                  </div>
                )}
                <Link href={`/idea/${idea.id}`}>
                  <a
                    style={{
                      maxWidth: 200,
                      overflow: "hidden",
                      textOverflow: "ellipsis",
                      display: "inline-block",
                      whiteSpace: "nowrap",
                      verticalAlign: "middle",
                    }}
                    title={idea.text}
                  >
                    <FaExternalLinkAlt /> {idea.text}
                  </a>
                </Link>
              </div>
            </div>
          </div>
        )}
        <div className="col-auto">
          Tags:{" "}
          {experiment.tags?.length > 0 ? (
            <SortedTags tags={experiment.tags} />
          ) : (
            <em>None</em>
          )}{" "}
          {editTags && (
            <a
              href="#"
              onClick={(e) => {
                e.preventDefault();
                editTags();
              }}
            >
              <GBEdit />
            </a>
          )}
        </div>
      </div>
      {currentProject && currentProject !== experiment.project && (
        <div className="alert alert-warning p-2 mb-2 text-center">
          This experiment is not in your current project.{" "}
          <a
            href="#"
            className="a"
            onClick={async (e) => {
              e.preventDefault();
              await apiCall(`/experiment/${experiment.id}`, {
                method: "POST",
                body: JSON.stringify({
                  currentProject,
                }),
              });
              mutate();
            }}
          >
            Move it to{" "}
            <strong>
              {getProjectById(currentProject)?.name || "the current project"}
            </strong>
          </a>
        </div>
      )}
      <div className="row mb-4">
        <div className="col-md-8">
          <div className="appbox h-100">
            <div className="p-3">
              <MarkdownInlineEdit
                value={experiment.description}
                save={async (description) => {
                  await apiCall(`/experiment/${experiment.id}`, {
                    method: "POST",
                    body: JSON.stringify({ description }),
                  });
                  mutate();
                }}
                canCreate={canEdit}
                canEdit={canEdit}
                className="mb-4"
                header="Description"
              />
              <MarkdownInlineEdit
                value={experiment.hypothesis}
                save={async (hypothesis) => {
                  await apiCall(`/experiment/${experiment.id}`, {
                    method: "POST",
                    body: JSON.stringify({ hypothesis }),
                  });
                  mutate();
                }}
                canCreate={canEdit}
                canEdit={canEdit}
                className="mb-4"
                label="hypothesis"
                header="Hypothesis"
              />{" "}
            </div>
            <div className="px-3">
              <HeaderWithEdit edit={editVariations}>
                <>
                  Variations <small>({experiment.variations.length})</small>
                </>
              </HeaderWithEdit>
            </div>
            <VariationsTable
              experiment={experiment}
              visualChangesets={visualChangesets}
              mutate={mutate}
              canEdit={canEdit}
              setVisualEditorModal={setVisualEditorModal}
            />
          </div>
        </div>
        <div className="col-md-4">
          <RightRailSection
            title="Experiment Settings"
            open={() => setReportSettingsOpen(true)}
            canOpen={canEdit}
          >
            <div className="appbox px-3 pt-3 pb-2">
              <RightRailSectionGroup
                title="Data Source"
                type="commaList"
                titleClassName="align-top"
              >
                {datasource && (
                  <Tooltip body={datasource?.description || ""}>
                    <Link href={`/datasources/${datasource?.id}`}>
                      {datasource?.name}
                    </Link>
                  </Tooltip>
                )}
              </RightRailSectionGroup>
              {experiment.hashAttribute && (
                <RightRailSectionGroup
                  title="Assignment Attribute"
                  type="commaList"
                >
                  {experiment.hashAttribute}
                </RightRailSectionGroup>
              )}
              {exposureQuery && (
                <RightRailSectionGroup
                  title="Assignment Query"
                  type="commaList"
                >
                  {exposureQuery?.name}
                </RightRailSectionGroup>
              )}
              {datasource && (
                <RightRailSectionGroup title="Experiment Id" type="commaList">
                  {experiment.trackingKey}
                </RightRailSectionGroup>
              )}
              {datasource?.properties?.segments && (
                <RightRailSectionGroup
                  title="Analysis Segment"
                  type="commaList"
                  empty="All Users"
                >
                  {segment?.name}
                </RightRailSectionGroup>
              )}
              {experiment.activationMetric && (
                <RightRailSectionGroup
                  title="Activation Metric"
                  type="commaList"
                >
                  {activationMetric?.name}
                </RightRailSectionGroup>
              )}
              {experiment.queryFilter && (
                <RightRailSectionGroup title="Custom Filter" type="custom">
                  <Code
                    language={datasource?.properties?.queryLanguage}
                    code={experiment.queryFilter}
                    expandable={true}
                  />
                </RightRailSectionGroup>
              )}
              <RightRailSectionGroup title="Attribution Model" type="custom">
                <AttributionModelTooltip>
                  <strong>
                    {experiment.attributionModel === "experimentDuration"
                      ? "Experiment Duration"
                      : "First Exposure"}
                  </strong>{" "}
                  <FaQuestionCircle />
                </AttributionModelTooltip>
              </RightRailSectionGroup>
              {statsEngine === "frequentist" && (
                <>
                  <RightRailSectionGroup
                    title={
                      <>
                        <GBCuped size={16} /> Regression Adjustment (CUPED)
                      </>
                    }
                    type="custom"
                  >
                    {regressionAdjustmentEnabled ? "Enabled" : "Disabled"}
                  </RightRailSectionGroup>
                  <RightRailSectionGroup
                    title={
                      <>
                        <GBSequential size={16} /> Sequential Testing
                      </>
                    }
                    type="custom"
                  >
                    {experiment.sequentialTestingEnabled ??
                    !!orgSettings.sequentialTestingEnabled
                      ? "Enabled"
                      : "Disabled"}
                  </RightRailSectionGroup>
                </>
              )}
            </div>
          </RightRailSection>
          <div className="mb-4"></div>
          <RightRailSection
            title="Metrics"
            open={() => editMetrics && editMetrics()}
            canOpen={editMetrics && !experiment.archived}
          >
            <div className="appbox p-3">
              <div className="row mb-1 text-muted">
                <div className="col-5">Goals</div>
                <div className="col-5">
                  Conversion {ignoreConversionEnd ? "Delay" : "Window"}{" "}
                  <Tooltip
                    body={
                      ignoreConversionEnd
                        ? `Wait this long after viewing the experiment before we start counting conversions for a user.`
                        : `After a user sees the experiment, only include
                          metric conversions within the specified time window.`
                    }
                  >
                    <FaQuestionCircle />
                  </Tooltip>
                </div>
                <div className="col-sm-2">Behavior</div>
              </div>
              <>
                {experiment.metrics.map((m) => {
                  const metric = getMetricById(m);
                  return drawMetricRow(
                    m,
                    metric,
                    experiment,
                    ignoreConversionEnd
                  );
                })}
                {experiment.guardrails?.length > 0 && (
                  <>
                    <div className="row mb-1 mt-3 text-muted">
                      <div className="col-5">Guardrails</div>
                      <div className="col-5">
                        Conversion {ignoreConversionEnd ? "Delay" : "Window"}
                      </div>
                      <div className="col-sm-2">Behavior</div>
                    </div>
                    {experiment.guardrails.map((m) => {
                      const metric = getMetricById(m);
                      return drawMetricRow(
                        m,
                        metric,
                        experiment,
                        ignoreConversionEnd
                      );
                    })}
                  </>
                )}
                {experiment.activationMetric && (
                  <>
                    <div className="row mb-1 mt-3 text-muted">
                      <div className="col-5">Activation Metric</div>
                      <div className="col-5">
                        Conversion {ignoreConversionEnd ? "Delay" : "Window"}
                      </div>
                      <div className="col-sm-2">Behavior</div>
                    </div>
                    {drawMetricRow(
                      experiment.activationMetric,
                      getMetricById(experiment.activationMetric),
                      experiment,
                      ignoreConversionEnd
                    )}
                  </>
                )}
              </>
            </div>
          </RightRailSection>
          <div className="mb-4"></div>
          <RightRailSection
            title="Phases"
            open={editPhases}
            canOpen={!!editPhases}
          >
            <div className="appbox mb-0">
              {experiment.phases?.length > 0 ? (
                <div>
                  {experiment.phases.map((phase, i) => (
                    <ExpandablePhaseSummary
                      key={i}
                      phase={phase}
                      i={i}
                      editPhase={editPhase}
                    />
                  ))}
                </div>
              ) : (
                <div className="text-center p-3">
                  <em>No experiment phases defined.</em>
                  {newPhase && (
                    <div className="mt-2">
                      <button
                        className="btn btn-outline-primary btn-sm"
                        onClick={newPhase}
                      >
                        <GBAddCircle /> Add a Phase
                      </button>
                    </div>
                  )}
                </div>
              )}
            </div>
          </RightRailSection>
        </div>
      </div>

      {growthbook.isOn("visual-editor-ui") &&
      experiment.status === "draft" &&
      experiment.phases.length > 0 ? (
        <div>
          {visualChangesets.length > 0 ? (
            <div className="mb-4">
              {!hasSomeVisualChanges ? (
                <div className="alert alert-info">
                  Open the Visual Editor above and add at least one change to
                  your experiment before you start
                </div>
              ) : hasSDKWithVisualExperimentsEnabled ? (
                <div className="appbox text-center px-3 py-5">
                  <p>Done setting everything up?</p>
                  <Button
                    color="primary"
                    className="btn-lg"
                    onClick={async () => {
                      await apiCall(`/experiment/${experiment.id}/status`, {
                        method: "POST",
                        body: JSON.stringify({
                          status: "running",
                        }),
                      });
                      await mutate();
                      track("Start experiment", {
                        source: "visual-editor-ui",
                        action: "main CTA",
                      });
                    }}
                  >
                    Start Experiment <MdRocketLaunch />
                  </Button>{" "}
                  <Button
                    className="ml-2"
                    color="link"
                    onClick={async () => {
                      editPhase(experiment.phases.length - 1);
                      track("Edit phase", { source: "visual-editor-ui" });
                    }}
                  >
                    Edit Targeting
                  </Button>
                </div>
              ) : (
                <div className="w-100 mt-2 mb-0 alert alert-warning">
                  <div className="mb-2">
                    <strong>
                      <FaExclamationTriangle /> You must configure one of your
                      SDK Connections to include Visual Experiments before
                      starting
                    </strong>
                  </div>
                  Go to <Link href="/sdks">SDK Connections</Link>
                </div>
              )}
            </div>
          ) : (
            <div className="appbox text-center px-3 pt-4 pb-3 mb-4">
              <p>
                Use our Visual Editor to make changes to your site without
                deploying code
              </p>

              {hasVisualEditorFeature && canEdit ? (
                <button
                  className="btn btn-primary btn-lg"
                  onClick={() => {
                    setVisualEditorModal(true);
                    track("Open visual editor modal", {
                      source: "visual-editor-ui",
                      action: "add",
                    });
                  }}
                >
                  Open Visual Editor
                </button>
              ) : (
                <div className="ml-3">
                  <PremiumTooltip commercialFeature={"visual-editor"}>
                    <div className="btn btn-primary btn-lg disabled">
                      Open Visual Editor
                    </div>
                  </PremiumTooltip>
                </div>
              )}

              <div className="text-right">
                <p className="mb-1 text-muted small">Want to skip this step?</p>
                <Button
                  color=""
                  className="btn-sm btn-outline-primary"
                  onClick={async () => {
                    await apiCall(`/experiment/${experiment.id}/status`, {
                      method: "POST",
                      body: JSON.stringify({
                        status: "running",
                      }),
                    });
                    await mutate();
                    track("Start experiment", {
                      source: "visual-editor-ui",
                      action: "bypass visual editor",
                    });
                  }}
                >
                  Start Experiment <MdRocketLaunch />
                </Button>
              </div>
            </div>
          )}
        </div>
      ) : (
        <>
          <div className="mb-4 position-relative">
            <div style={{ position: "absolute", top: -70 }} id="results"></div>
            <h3>
              Results{" "}
              <a
                href="#results"
                className="small"
                style={{ verticalAlign: "middle" }}
              >
                <FaLink />
              </a>
            </h3>
            <div className="appbox" style={{ overflowX: "initial" }}>
              {experiment.phases?.length > 0 ? (
                <Results
                  experiment={experiment}
                  mutateExperiment={mutate}
                  editMetrics={editMetrics}
                  editResult={editResult}
                  editPhases={editPhases}
                  alwaysShowPhaseSelector={true}
                  reportDetailsLink={false}
                  statsEngine={statsEngine}
                  regressionAdjustmentAvailable={regressionAdjustmentAvailable}
                  regressionAdjustmentEnabled={regressionAdjustmentEnabled}
                  regressionAdjustmentHasValidMetrics={
                    regressionAdjustmentHasValidMetrics
                  }
                  metricRegressionAdjustmentStatuses={
                    metricRegressionAdjustmentStatuses
                  }
                  onRegressionAdjustmentChange={onRegressionAdjustmentChange}
                />
              ) : (
                <div className="text-center my-5">
                  <p>There are no experiment phases yet.</p>
                  <button className="btn btn-primary btn-lg" onClick={newPhase}>
                    Add a Phase
                  </button>
                </div>
              )}
            </div>
          </div>
          <div className="mb-4">
            <ExperimentReportsList experiment={experiment} />
          </div>
        </>
      )}

      <div className="pb-3">
        <h2>Discussion</h2>
        <DiscussionThread
          type="experiment"
          id={experiment.id}
          allowNewComments={!experiment.archived}
          project={experiment.project}
        />
      </div>
    </div>
  );
}<|MERGE_RESOLUTION|>--- conflicted
+++ resolved
@@ -194,15 +194,13 @@
 
   const projectId = experiment.project;
   const project = getProjectById(experiment.project || "");
-<<<<<<< HEAD
+  const projectName = project?.name || null;
+  const projectIsOprhaned = projectId && !projectName;
+
   const { settings: scopedSettings } = useScopedSettings(orgSettings, {
     project: project?.settings,
     experiment: experiment,
   });
-=======
-  const projectName = project?.name || null;
-  const projectIsOprhaned = projectId && !projectName;
->>>>>>> 4ae70d67
 
   const datasource = getDatasourceById(experiment.datasource);
   const segment = getSegmentById(experiment.segment || "");
