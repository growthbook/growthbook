--- conflicted
+++ resolved
@@ -1307,65 +1307,37 @@
                   Add Experiment Phase
                 </button>
               </div>
-<<<<<<< HEAD
-            ) : experiment.status !== "draft" ? (
-              // todo: use a modified Results instead of StatusBanner while in draft mode
-              newUi ? (
-                <Results
-                  experiment={experiment}
-                  mutateExperiment={mutate}
-                  draftMode={!experimentHasPhases}
-                  editMetrics={editMetrics ?? undefined}
-                  editResult={editResult ?? undefined}
-                  editPhases={editPhases ?? undefined}
-                  alwaysShowPhaseSelector={true}
-                  reportDetailsLink={false}
-                  statsEngine={statsEngine}
-                  regressionAdjustmentAvailable={regressionAdjustmentAvailable}
-                  regressionAdjustmentEnabled={regressionAdjustmentEnabled}
-                  regressionAdjustmentHasValidMetrics={
-                    regressionAdjustmentHasValidMetrics
-                  }
-                  metricRegressionAdjustmentStatuses={
-                    metricRegressionAdjustmentStatuses
-                  }
-                  onRegressionAdjustmentChange={onRegressionAdjustmentChange}
-                  isTabActive={resultsTab === "results"}
-                />
-              ) : (
-                <Results_old
-                  experiment={experiment}
-                  mutateExperiment={mutate}
-                  editMetrics={editMetrics ?? undefined}
-                  editResult={editResult ?? undefined}
-                  editPhases={editPhases ?? undefined}
-                  alwaysShowPhaseSelector={true}
-                  reportDetailsLink={false}
-                  statsEngine={statsEngine}
-                  regressionAdjustmentAvailable={regressionAdjustmentAvailable}
-                  regressionAdjustmentEnabled={regressionAdjustmentEnabled}
-                  regressionAdjustmentHasValidMetrics={
-                    regressionAdjustmentHasValidMetrics
-                  }
-                  metricRegressionAdjustmentStatuses={
-                    metricRegressionAdjustmentStatuses
-                  }
-                  onRegressionAdjustmentChange={onRegressionAdjustmentChange}
-                />
-              )
-            ) : (
-              <StatusBanner
-                mutateExperiment={mutate}
-                editResult={editResult ?? undefined}
-=======
             ) : experiment.status === "draft" ? (
               <div className="alert bg-light border">
                 Your experiment is still in a <strong>draft</strong> state. You
                 must click the &quot;Start Experiment&quot; button above to see
                 results.
               </div>
+            ) : // todo: use a modified Results instead of StatusBanner while in draft mode
+            newUi ? (
+              <Results
+                experiment={experiment}
+                mutateExperiment={mutate}
+                draftMode={!experimentHasPhases}
+                editMetrics={editMetrics ?? undefined}
+                editResult={editResult ?? undefined}
+                editPhases={editPhases ?? undefined}
+                alwaysShowPhaseSelector={true}
+                reportDetailsLink={false}
+                statsEngine={statsEngine}
+                regressionAdjustmentAvailable={regressionAdjustmentAvailable}
+                regressionAdjustmentEnabled={regressionAdjustmentEnabled}
+                regressionAdjustmentHasValidMetrics={
+                  regressionAdjustmentHasValidMetrics
+                }
+                metricRegressionAdjustmentStatuses={
+                  metricRegressionAdjustmentStatuses
+                }
+                onRegressionAdjustmentChange={onRegressionAdjustmentChange}
+                isTabActive={resultsTab === "results"}
+              />
             ) : (
-              <Results
+              <Results_old
                 experiment={experiment}
                 mutateExperiment={mutate}
                 editMetrics={editMetrics ?? undefined}
@@ -1383,7 +1355,6 @@
                   metricRegressionAdjustmentStatuses
                 }
                 onRegressionAdjustmentChange={onRegressionAdjustmentChange}
->>>>>>> e85db95d
               />
             )}
           </div>
