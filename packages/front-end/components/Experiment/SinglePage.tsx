import { ExperimentInterfaceStringDates } from "back-end/types/experiment";
import { useDefinitions } from "../../services/DefinitionsContext";
import MoreMenu from "../Dropdown/MoreMenu";
import WatchButton from "../WatchButton";
import StatusIndicator from "./StatusIndicator";
import SortedTags from "../Tags/SortedTags";
import MarkdownInlineEdit from "../Markdown/MarkdownInlineEdit";
import { useState } from "react";
import Results from "./Results";
import DiscussionThread from "../DiscussionThread";
import usePermissions from "../../hooks/usePermissions";
import { useAuth } from "../../services/auth";
import HeaderWithEdit from "../Layout/HeaderWithEdit";
import VariationBox from "./VariationBox";
import DeleteButton from "../DeleteButton";
import { useRouter } from "next/router";
import { GBAddCircle, GBEdit } from "../Icons";
import RightRailSection from "../Layout/RightRailSection";
import AnalysisForm from "./AnalysisForm";
import RightRailSectionGroup from "../Layout/RightRailSectionGroup";
import Link from "next/link";
import ExperimentReportsList from "./ExperimentReportsList";
import { useSnapshot } from "./SnapshotProvider";
import EditExperimentNameForm from "./EditExperimentNameForm";
import Modal from "../Modal";
import HistoryTable from "../HistoryTable";
import EditStatusModal from "./EditStatusModal";
import {
  FaArrowDown,
  FaExternalLinkAlt,
  FaLink,
  FaQuestionCircle,
} from "react-icons/fa";
import useApi from "../../hooks/useApi";
import useUser from "../../hooks/useUser";
import ResultsIndicator from "./ResultsIndicator";
import { phaseSummary } from "../../services/utils";
import { date } from "../../services/dates";
import { IdeaInterface } from "back-end/types/idea";
import Code from "../Code";
<<<<<<< HEAD
import CustomFieldDisplay from "./CustomFieldDisplay";
=======
import { AttributionModelTooltip } from "./AttributionModelTooltip";
>>>>>>> 850f5936

function getColWidth(v: number) {
  // 2 across
  if (v <= 2) return 6;

  // 3 across
  if (v === 3 || v === 6 || v === 9) return 4;

  // 4 across
  return 3;
}

export interface Props {
  experiment: ExperimentInterfaceStringDates;
  idea?: IdeaInterface;
  mutate: () => void;
  editMetrics?: () => void;
  editResult?: () => void;
  editVariations?: () => void;
  duplicate?: () => void;
  editTags?: () => void;
  editProject?: () => void;
  newPhase?: () => void;
  editPhases?: () => void;
}

export default function SinglePage({
  experiment,
  idea,
  mutate,
  editMetrics,
  editResult,
  editVariations,
  duplicate,
  editTags,
  editProject,
  newPhase,
  editPhases,
}: Props) {
  const {
    getProjectById,
    getDatasourceById,
    getSegmentById,
    getMetricById,
    projects,
    project: currentProject,
  } = useDefinitions();

  const router = useRouter();

  const { phase: phaseIndex } = useSnapshot();

  const [reportSettingsOpen, setReportSettingsOpen] = useState(false);
  const [editNameOpen, setEditNameOpen] = useState(false);
  const [auditModal, setAuditModal] = useState(false);
  const [statusModal, setStatusModal] = useState(false);
  const [watchersModal, setWatchersModal] = useState(false);

  const permissions = usePermissions();
  const { apiCall } = useAuth();

  const watcherIds = useApi<{
    userIds: string[];
  }>(`/experiment/${experiment.id}/watchers`);
  const { users } = useUser();

  const project = getProjectById(experiment.project || "");
  const datasource = getDatasourceById(experiment.datasource);
  const segment = getSegmentById(experiment.segment || "");
  const activationMetric = getMetricById(experiment.activationMetric || "");

  const exposureQueries = datasource?.settings?.queries?.exposure || [];
  const exposureQuery = exposureQueries.find(
    (q) => q.id === experiment.exposureQueryId
  );

  const canEdit = permissions.createAnalyses && !experiment.archived;

  const variationCols = getColWidth(experiment.variations.length);

  // Get name or email of all active users watching this experiment
  const usersWatching = (watcherIds?.data?.userIds || [])
    .map((id) => users.get(id))
    .filter(Boolean)
    .map((u) => u.name || u.email);

  return (
    <div className="container-fluid experiment-details pagecontents">
      {reportSettingsOpen && (
        <AnalysisForm
          cancel={() => setReportSettingsOpen(false)}
          experiment={experiment}
          mutate={mutate}
          phase={phaseIndex}
          editDates={false}
          editVariationIds={false}
        />
      )}
      {editNameOpen && (
        <EditExperimentNameForm
          experiment={experiment}
          mutate={mutate}
          cancel={() => setEditNameOpen(false)}
        />
      )}
      {auditModal && (
        <Modal
          open={true}
          header="Audit Log"
          close={() => setAuditModal(false)}
          size="lg"
          closeCta="Close"
        >
          <HistoryTable type="experiment" id={experiment.id} />
        </Modal>
      )}
      {watchersModal && (
        <Modal
          open={true}
          header="Experiment Watchers"
          close={() => setWatchersModal(false)}
          closeCta="Close"
        >
          <ul>
            {usersWatching.map((u, i) => (
              <li key={i}>{u}</li>
            ))}
          </ul>
        </Modal>
      )}
      {statusModal && (
        <EditStatusModal
          experiment={experiment}
          close={() => setStatusModal(false)}
          mutate={mutate}
        />
      )}
      <div className="row align-items-center mb-1">
        <div className="col-auto">
          <h1 className="mb-0">{experiment.name}</h1>
        </div>
        <div className="col-auto">
          <StatusIndicator
            archived={experiment.archived}
            status={experiment.status}
          />
        </div>
        {experiment.status === "stopped" && experiment.results && (
          <div className="col-auto">
            <ResultsIndicator results={experiment.results} />
          </div>
        )}
        {experiment.status !== "draft" && (
          <a href="#results">
            <FaArrowDown /> Jump to results
          </a>
        )}
        <div className="col-auto ml-auto">
          <WatchButton itemType="experiment" item={experiment.id} />
        </div>
        <div className="col-auto">
          <MoreMenu id="exp-more-menu">
            {canEdit && (
              <button
                className="dropdown-item"
                onClick={() => setEditNameOpen(true)}
              >
                Edit name
              </button>
            )}
            {canEdit && (
              <button
                className="dropdown-item"
                onClick={() => setStatusModal(true)}
              >
                Edit status
              </button>
            )}
            <button
              className="dropdown-item"
              onClick={() => setAuditModal(true)}
            >
              Audit log
            </button>
            <button
              className="dropdown-item"
              onClick={() => setWatchersModal(true)}
            >
              View watchers{" "}
              <span className="badge badge-pill badge-info">
                {usersWatching.length}
              </span>
            </button>
            {duplicate && (
              <button className="dropdown-item" onClick={duplicate}>
                Duplicate
              </button>
            )}
            {!experiment.archived && (
              <button
                className="dropdown-item"
                onClick={async (e) => {
                  e.preventDefault();
                  try {
                    await apiCall(`/experiment/${experiment.id}/archive`, {
                      method: "POST",
                    });
                    mutate();
                  } catch (e) {
                    console.error(e);
                  }
                }}
              >
                Archive
              </button>
            )}
            {experiment.archived && (
              <button
                className="dropdown-item"
                onClick={async (e) => {
                  e.preventDefault();
                  try {
                    await apiCall(`/experiment/${experiment.id}/unarchive`, {
                      method: "POST",
                    });
                    mutate();
                  } catch (e) {
                    console.error(e);
                  }
                }}
              >
                Unarchive
              </button>
            )}
            <DeleteButton
              className="dropdown-item text-danger"
              useIcon={false}
              text="Delete"
              displayName="Experiment"
              onClick={async () => {
                await apiCall<{ status: number; message?: string }>(
                  `/experiment/${experiment.id}`,
                  {
                    method: "DELETE",
                    body: JSON.stringify({ id: experiment.id }),
                  }
                );
                router.push("/experiments");
              }}
            />
          </MoreMenu>
        </div>
      </div>
      <div className="row align-items-center mb-4">
        {projects.length > 0 && (
          <div className="col-auto">
            Project:{" "}
            {project ? (
              <span className="badge badge-secondary">{project.name}</span>
            ) : (
              <em>None</em>
            )}{" "}
            {editProject && (
              <a
                href="#"
                onClick={(e) => {
                  e.preventDefault();
                  editProject();
                }}
              >
                <GBEdit />
              </a>
            )}
          </div>
        )}
        {idea && (
          <div className="col-auto">
            <div className="d-flex align-items-center">
              <div className="mr-1">Idea:</div>
              <div>
                {idea.impactScore > 0 && (
                  <div
                    className="badge badge-primary mr-1"
                    title="Impact Score"
                  >
                    {idea.impactScore}
                    <small>/100</small>
                  </div>
                )}
                <Link href={`/idea/${idea.id}`}>
                  <a
                    style={{
                      maxWidth: 200,
                      overflow: "hidden",
                      textOverflow: "ellipsis",
                      display: "inline-block",
                      whiteSpace: "nowrap",
                      verticalAlign: "middle",
                    }}
                    title={idea.text}
                  >
                    <FaExternalLinkAlt /> {idea.text}
                  </a>
                </Link>
              </div>
            </div>
          </div>
        )}
        <div className="col-auto">
          Tags:{" "}
          {experiment.tags?.length > 0 ? (
            <SortedTags tags={experiment.tags} />
          ) : (
            <em>None</em>
          )}{" "}
          {editTags && (
            <a
              href="#"
              onClick={(e) => {
                e.preventDefault();
                editTags();
              }}
            >
              <GBEdit />
            </a>
          )}
        </div>
      </div>
      {currentProject && currentProject !== experiment.project && (
        <div className="alert alert-warning p-2 mb-2 text-center">
          This experiment is not in your current project.{" "}
          <a
            href="#"
            className="a"
            onClick={async (e) => {
              e.preventDefault();
              await apiCall(`/experiment/${experiment.id}`, {
                method: "POST",
                body: JSON.stringify({
                  currentProject,
                }),
              });
              mutate();
            }}
          >
            Move it to{" "}
            <strong>
              {getProjectById(currentProject)?.name || "the current project"}
            </strong>
          </a>
        </div>
      )}
      <div className="row mb-4">
        <div className="col-md-8">
          <div className="appbox p-3 h-100">
            <MarkdownInlineEdit
              value={experiment.description || experiment.observations}
              save={async (description) => {
                await apiCall(`/experiment/${experiment.id}`, {
                  method: "POST",
                  body: JSON.stringify({ description }),
                });
                mutate();
              }}
              canCreate={canEdit}
              canEdit={canEdit}
              className="mb-4"
              header="Description"
            />
            <MarkdownInlineEdit
              value={experiment.hypothesis}
              save={async (hypothesis) => {
                await apiCall(`/experiment/${experiment.id}`, {
                  method: "POST",
                  body: JSON.stringify({ hypothesis }),
                });
                mutate();
              }}
              canCreate={canEdit}
              canEdit={canEdit}
              className="mb-4"
              label="hypothesis"
              header="Hypothesis"
            />
            <CustomFieldDisplay
              experiment={experiment}
              canEdit={canEdit}
              mutate={mutate}
            />
            <HeaderWithEdit edit={editVariations}>Variations</HeaderWithEdit>
            <div className="row">
              {experiment.variations.map((v, i) => (
                <div key={i} className={`col-md-${variationCols} mb-2`}>
                  <VariationBox
                    canEdit={canEdit}
                    experimentId={experiment.id}
                    i={i}
                    mutate={mutate}
                    v={v}
                  />
                </div>
              ))}
            </div>
          </div>
        </div>
        <div className="col-md-4">
          <RightRailSection
            title="Analysis Settings"
            open={() => setReportSettingsOpen(true)}
            canOpen={canEdit}
          >
            <div className="appbox px-3 pt-3 pb-2">
              <RightRailSectionGroup title="Data Source" type="commaList">
                {datasource?.name}
              </RightRailSectionGroup>
              {exposureQuery && (
                <RightRailSectionGroup
                  title="Assignment Query"
                  type="commaList"
                >
                  {exposureQuery?.name}
                </RightRailSectionGroup>
              )}
              {datasource && (
                <RightRailSectionGroup title="Experiment Id" type="commaList">
                  {experiment.trackingKey}
                </RightRailSectionGroup>
              )}
              {datasource?.properties?.segments && (
                <RightRailSectionGroup
                  title="Segment"
                  type="commaList"
                  empty="All Users"
                >
                  {segment?.name}
                </RightRailSectionGroup>
              )}
              {experiment.activationMetric && (
                <RightRailSectionGroup
                  title="Activation Metric"
                  type="commaList"
                >
                  {activationMetric?.name}
                </RightRailSectionGroup>
              )}
              {experiment.queryFilter && (
                <RightRailSectionGroup title="Custom Filter" type="custom">
                  <Code
                    language={datasource?.properties?.queryLanguage}
                    theme="light"
                    code={experiment.queryFilter}
                    expandable={true}
                  />
                </RightRailSectionGroup>
              )}
              <RightRailSectionGroup title="Attribution Model" type="custom">
                <AttributionModelTooltip>
                  <strong>
                    {experiment.attributionModel === "allExposures"
                      ? "All Exposures"
                      : "First Exposure"}
                  </strong>{" "}
                  <FaQuestionCircle />
                </AttributionModelTooltip>
              </RightRailSectionGroup>
            </div>
          </RightRailSection>
          <div className="mb-4"></div>
          <RightRailSection
            title="Metrics"
            open={() => editMetrics && editMetrics()}
            canOpen={editMetrics && !experiment.archived}
          >
            <div className="appbox p-3">
              <RightRailSectionGroup title="Goals" type="custom">
                {experiment.metrics.map((m) => {
                  return (
                    <div key={m} className="ml-2">
                      <span className="mr-1">-</span>
                      <Link href={`/metric/${m}`}>
                        <a className="mr-2 font-weight-bold">
                          {getMetricById(m)?.name}
                        </a>
                      </Link>
                    </div>
                  );
                })}
              </RightRailSectionGroup>
              {experiment.guardrails?.length > 0 && (
                <RightRailSectionGroup title="Guardrails" type="custom">
                  {experiment.guardrails.map((m) => {
                    return (
                      <div key={m} className="ml-2">
                        <span className="mr-1">-</span>
                        <Link href={`/metric/${m}`}>
                          <a className="mr-2 font-weight-bold">
                            {getMetricById(m)?.name}
                          </a>
                        </Link>
                      </div>
                    );
                  })}
                </RightRailSectionGroup>
              )}
            </div>
          </RightRailSection>
          <div className="mb-4"></div>
          <RightRailSection
            title="Phases"
            open={editPhases}
            canOpen={!!editPhases}
          >
            <div className="appbox p-3 mb-0">
              {experiment.phases?.length > 0 ? (
                <div>
                  {experiment.phases.map((phase, i) => (
                    <div key={i} className={`${i ? "mt-2" : ""} d-flex`}>
                      <div className="mr-2">{i + 1}:</div>
                      <div className="small">
                        <div>{phaseSummary(phase)}</div>
                        <div>
                          <strong>{date(phase.dateStarted)}</strong> to{" "}
                          <strong>
                            {phase.dateEnded ? date(phase.dateEnded) : "now"}
                          </strong>
                        </div>
                      </div>
                      <div></div>
                    </div>
                  ))}
                </div>
              ) : (
                <div className="text-center">
                  <em>No experiment phases defined.</em>
                  {newPhase && (
                    <div className="mt-2">
                      <button
                        className="btn btn-outline-primary btn-sm"
                        onClick={newPhase}
                      >
                        <GBAddCircle /> Add a Phase
                      </button>
                    </div>
                  )}
                </div>
              )}
            </div>
          </RightRailSection>
        </div>
      </div>
      <div className="mb-4 position-relative">
        <div style={{ position: "absolute", top: -70 }} id="results"></div>
        <h3>
          Results{" "}
          <a
            href="#results"
            className="small"
            style={{ verticalAlign: "middle" }}
          >
            <FaLink />
          </a>
        </h3>
        <div className="appbox">
          {experiment.phases?.length > 0 ? (
            <Results
              experiment={experiment}
              mutateExperiment={mutate}
              editMetrics={editMetrics}
              editResult={editResult}
              editPhases={editPhases}
              alwaysShowPhaseSelector={true}
              reportDetailsLink={false}
            />
          ) : (
            <div className="text-center my-5">
              <p>There are no experiment phases yet.</p>
              <button className="btn btn-primary btn-lg" onClick={newPhase}>
                Add a Phase
              </button>
            </div>
          )}
        </div>
      </div>
      <div className="mb-4">
        <ExperimentReportsList experiment={experiment} />
      </div>
      <div className="pb-3">
        <h2>Discussion</h2>
        <DiscussionThread
          type="experiment"
          id={experiment.id}
          allowNewComments={!experiment.archived}
        />
      </div>
    </div>
  );
}<|MERGE_RESOLUTION|>--- conflicted
+++ resolved
@@ -38,11 +38,8 @@
 import { date } from "../../services/dates";
 import { IdeaInterface } from "back-end/types/idea";
 import Code from "../Code";
-<<<<<<< HEAD
+import { AttributionModelTooltip } from "./AttributionModelTooltip";
 import CustomFieldDisplay from "./CustomFieldDisplay";
-=======
-import { AttributionModelTooltip } from "./AttributionModelTooltip";
->>>>>>> 850f5936
 
 function getColWidth(v: number) {
   // 2 across
