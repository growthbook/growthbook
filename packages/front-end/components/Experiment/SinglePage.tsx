--- conflicted
+++ resolved
@@ -174,15 +174,10 @@
   const hasPermission = permissions.check("createAnalyses", experiment.project);
 
   const canEdit = hasPermission && !experiment.archived;
-
-<<<<<<< HEAD
-=======
-  const variationCols = getColWidth(experiment.variations.length);
-
+  
   const ignoreConversionEnd =
     experiment.attributionModel === "experimentDuration";
 
->>>>>>> fdf8ddc9
   // Get name or email of all active users watching this experiment
   const usersWatching = (watcherIds?.data?.userIds || [])
     .map((id) => users.get(id))
