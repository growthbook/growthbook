import React, { FC, useState } from "react";
import { useForm } from "react-hook-form";
import { useAuth } from "../../services/auth";
import { ExperimentInterfaceStringDates } from "back-end/types/experiment";
import Modal from "../Modal";
import MetricsSelector from "./MetricsSelector";
import MetricsOverridesSelector from "./MetricsOverridesSelector";
import SelectField from "../Forms/SelectField";
import { useDefinitions } from "../../services/DefinitionsContext";
import { useUser } from "../../services/UserContext";
import UpgradeMessage from "../Marketing/UpgradeMessage";
import UpgradeModal from "../Settings/UpgradeModal";
import PremiumTooltip from "../Marketing/PremiumTooltip";

export interface EditMetricsFormInterface {
  metrics: string[];
  guardrails: string[];
  activationMetric: string;
  metricOverrides: {
    id: string;
    conversionWindowHours?: number;
    conversionDelayHours?: number;
    winRisk?: number;
    loseRisk?: number;
  }[];
}

const EditMetricsForm: FC<{
  experiment: ExperimentInterfaceStringDates;
  cancel: () => void;
  mutate: () => void;
}> = ({ experiment, cancel, mutate }) => {
  const [upgradeModal, setUpgradeModal] = useState(false);
  const [hasMetricOverrideRiskError, setHasMetricOverrideRiskError] = useState(false)
  const { hasCommercialFeature } = useUser();
  const hasOverrideMetricsFeature = hasCommercialFeature("override-metrics");

  const { metrics: metricDefinitions, getDatasourceById } = useDefinitions();
  const datasource = getDatasourceById(experiment.datasource);
  const filteredMetrics = metricDefinitions.filter(
    (m) => m.datasource === datasource?.id
  );

  const defaultMetricOverrides = structuredClone(
    experiment.metricOverrides || []
  );
  for (let i = 0; i < defaultMetricOverrides.length; i++) {
    for (const key in defaultMetricOverrides[i]) {
      // fix fields with percentage values
      if (
        [
          "winRisk",
          "loseRisk",
          "maxPercentChange",
          "minPercentChange",
        ].includes(key)
      ) {
        defaultMetricOverrides[i][key] *= 100;
      }
    }
  }
  const form = useForm<EditMetricsFormInterface>({
    defaultValues: {
      metrics: experiment.metrics || [],
      guardrails: experiment.guardrails || [],
      activationMetric: experiment.activationMetric || "",
      metricOverrides: defaultMetricOverrides,
    },
  });
  const { apiCall } = useAuth();

  if (upgradeModal) {
    return (
      <UpgradeModal
        close={() => setUpgradeModal(false)}
        reason="To override metric conversion windows,"
        source="override-metrics"
      />
    );
  }

  return (
<<<<<<< HEAD
    <Modal
      autoFocusSelector=""
      header="Edit Metrics"
      size="lg"
      open={true}
      close={cancel}
      submit={form.handleSubmit(async (value) => {
        await apiCall(`/experiment/${experiment.id}`, {
          method: "POST",
          body: JSON.stringify(value),
        });
        mutate();
      })}
      cta="Save"
    >
      <div className="form-group">
        <label className="font-weight-bold mb-1">Goal Metrics</label>
        <div className="mb-1 font-italic">
          Metrics you are trying to improve with this experiment.
=======
    <>
      {upgradeModal && (
        <UpgradeModal
          close={() => setUpgradeModal(false)}
          reason="Override metric conversion windows."
          source="override-metrics"
        />
      )}
      <Modal
        autoFocusSelector=""
        header="Edit Metrics"
        size="lg"
        open={true}
        close={cancel}
        ctaEnabled={!hasMetricOverrideRiskError}
        submit={form.handleSubmit(async (value) => {
          const payload = structuredClone(value) as EditMetricsFormInterface;
          for (let i = 0; i < payload.metricOverrides.length; i++) {
            for (const key in payload.metricOverrides[i]) {
              if (key === "id") continue;
              const v = payload.metricOverrides[i][key];
              if (v === undefined || v === null || isNaN(v)) {
                delete payload.metricOverrides[i][key];
                continue;
              }
              // fix fields with percentage values
              if (
                [
                  "winRisk",
                  "loseRisk",
                  "maxPercentChange",
                  "minPercentChange",
                ].includes(key)
              ) {
                payload.metricOverrides[i][key] = v / 100;
              }
            }
          }
          await apiCall(`/experiment/${experiment.id}`, {
            method: "POST",
            body: JSON.stringify(payload),
          });
          mutate();
        })}
        cta="Save"
      >
        <div className="form-group">
          <label className="font-weight-bold mb-1">Goal Metrics</label>
          <div className="mb-1 font-italic">
            Metrics you are trying to improve with this experiment.
          </div>
          <MetricsSelector
            selected={form.watch("metrics")}
            onChange={(metrics) => form.setValue("metrics", metrics)}
            datasource={experiment.datasource}
            autoFocus={true}
          />
>>>>>>> 3a78c254
        </div>
        <MetricsSelector
          selected={form.watch("metrics")}
          onChange={(metrics) => form.setValue("metrics", metrics)}
          datasource={experiment.datasource}
          autoFocus={true}
        />
      </div>

      <div className="form-group">
        <label className="font-weight-bold mb-1">Guardrail Metrics</label>
        <div className="mb-1 font-italic">
          Metrics you want to monitor, but are NOT specifically trying to
          improve.
        </div>
        <MetricsSelector
          selected={form.watch("guardrails")}
          onChange={(metrics) => form.setValue("guardrails", metrics)}
          datasource={experiment.datasource}
        />
      </div>

      <div className="form-group">
        <label className="font-weight-bold mb-1">Activation Metric</label>
        <div className="mb-1 font-italic">
          Users must convert on this metric before being included.
        </div>
        <SelectField
          options={filteredMetrics.map((m) => {
            return {
              label: m.name,
              value: m.id,
            };
          })}
          initialOption="None"
          value={form.watch("activationMetric")}
          onChange={(metric) => form.setValue("activationMetric", metric)}
        />
      </div>

      <div className="form-group mb-2">
        <label className="font-weight-bold mb-1">
          <PremiumTooltip commercialFeature="override-metrics">
            Metric Overrides (optional)
<<<<<<< HEAD
          </PremiumTooltip>
        </label>
        <div className="mb-1 font-italic">
          Override metric conversion windows within this experiment.
=======
          </label>
          <div className="mb-2 font-italic" style={{ fontSize: 12 }}>
            <p className="mb-0">
              Override metric behaviors within this experiment.
            </p>
            <p className="mb-0">
              Leave any fields empty that you do not want to override.
            </p>
          </div>
          <MetricsOverridesSelector
            experiment={experiment}
            form={form}
            disabled={!hasOverrideMetricsFeature}
            setHasMetricOverrideRiskError={(v:boolean) => setHasMetricOverrideRiskError(v)}
          />
          {!hasOverrideMetricsFeature && (
            <UpgradeMessage
              showUpgradeModal={() => setUpgradeModal(true)}
              commercialFeature="override-metrics"
              upgradeMessage="override metrics"
            />
          )}
>>>>>>> 3a78c254
        </div>
        <MetricsOverridesSelector
          experiment={experiment}
          form={form}
          disabled={!hasOverrideMetricsFeature}
        />
        <UpgradeMessage
          showUpgradeModal={() => setUpgradeModal(true)}
          commercialFeature="override-metrics"
          upgradeMessage="override metrics"
        />
      </div>
    </Modal>
  );
};

export default EditMetricsForm;<|MERGE_RESOLUTION|>--- conflicted
+++ resolved
@@ -8,9 +8,9 @@
 import SelectField from "../Forms/SelectField";
 import { useDefinitions } from "../../services/DefinitionsContext";
 import { useUser } from "../../services/UserContext";
+import PremiumTooltip from "../Marketing/PremiumTooltip";
 import UpgradeMessage from "../Marketing/UpgradeMessage";
 import UpgradeModal from "../Settings/UpgradeModal";
-import PremiumTooltip from "../Marketing/PremiumTooltip";
 
 export interface EditMetricsFormInterface {
   metrics: string[];
@@ -31,7 +31,9 @@
   mutate: () => void;
 }> = ({ experiment, cancel, mutate }) => {
   const [upgradeModal, setUpgradeModal] = useState(false);
-  const [hasMetricOverrideRiskError, setHasMetricOverrideRiskError] = useState(false)
+  const [hasMetricOverrideRiskError, setHasMetricOverrideRiskError] = useState(
+    false
+  );
   const { hasCommercialFeature } = useUser();
   const hasOverrideMetricsFeature = hasCommercialFeature("override-metrics");
 
@@ -80,17 +82,39 @@
   }
 
   return (
-<<<<<<< HEAD
     <Modal
       autoFocusSelector=""
       header="Edit Metrics"
       size="lg"
       open={true}
       close={cancel}
+      ctaEnabled={!hasMetricOverrideRiskError}
       submit={form.handleSubmit(async (value) => {
+        const payload = structuredClone(value) as EditMetricsFormInterface;
+        for (let i = 0; i < payload.metricOverrides.length; i++) {
+          for (const key in payload.metricOverrides[i]) {
+            if (key === "id") continue;
+            const v = payload.metricOverrides[i][key];
+            if (v === undefined || v === null || isNaN(v)) {
+              delete payload.metricOverrides[i][key];
+              continue;
+            }
+            // fix fields with percentage values
+            if (
+              [
+                "winRisk",
+                "loseRisk",
+                "maxPercentChange",
+                "minPercentChange",
+              ].includes(key)
+            ) {
+              payload.metricOverrides[i][key] = v / 100;
+            }
+          }
+        }
         await apiCall(`/experiment/${experiment.id}`, {
           method: "POST",
-          body: JSON.stringify(value),
+          body: JSON.stringify(payload),
         });
         mutate();
       })}
@@ -100,65 +124,6 @@
         <label className="font-weight-bold mb-1">Goal Metrics</label>
         <div className="mb-1 font-italic">
           Metrics you are trying to improve with this experiment.
-=======
-    <>
-      {upgradeModal && (
-        <UpgradeModal
-          close={() => setUpgradeModal(false)}
-          reason="Override metric conversion windows."
-          source="override-metrics"
-        />
-      )}
-      <Modal
-        autoFocusSelector=""
-        header="Edit Metrics"
-        size="lg"
-        open={true}
-        close={cancel}
-        ctaEnabled={!hasMetricOverrideRiskError}
-        submit={form.handleSubmit(async (value) => {
-          const payload = structuredClone(value) as EditMetricsFormInterface;
-          for (let i = 0; i < payload.metricOverrides.length; i++) {
-            for (const key in payload.metricOverrides[i]) {
-              if (key === "id") continue;
-              const v = payload.metricOverrides[i][key];
-              if (v === undefined || v === null || isNaN(v)) {
-                delete payload.metricOverrides[i][key];
-                continue;
-              }
-              // fix fields with percentage values
-              if (
-                [
-                  "winRisk",
-                  "loseRisk",
-                  "maxPercentChange",
-                  "minPercentChange",
-                ].includes(key)
-              ) {
-                payload.metricOverrides[i][key] = v / 100;
-              }
-            }
-          }
-          await apiCall(`/experiment/${experiment.id}`, {
-            method: "POST",
-            body: JSON.stringify(payload),
-          });
-          mutate();
-        })}
-        cta="Save"
-      >
-        <div className="form-group">
-          <label className="font-weight-bold mb-1">Goal Metrics</label>
-          <div className="mb-1 font-italic">
-            Metrics you are trying to improve with this experiment.
-          </div>
-          <MetricsSelector
-            selected={form.watch("metrics")}
-            onChange={(metrics) => form.setValue("metrics", metrics)}
-            datasource={experiment.datasource}
-            autoFocus={true}
-          />
->>>>>>> 3a78c254
         </div>
         <MetricsSelector
           selected={form.watch("metrics")}
@@ -200,49 +165,32 @@
       </div>
 
       <div className="form-group mb-2">
-        <label className="font-weight-bold mb-1">
-          <PremiumTooltip commercialFeature="override-metrics">
-            Metric Overrides (optional)
-<<<<<<< HEAD
-          </PremiumTooltip>
-        </label>
-        <div className="mb-1 font-italic">
-          Override metric conversion windows within this experiment.
-=======
-          </label>
-          <div className="mb-2 font-italic" style={{ fontSize: 12 }}>
-            <p className="mb-0">
-              Override metric behaviors within this experiment.
-            </p>
-            <p className="mb-0">
-              Leave any fields empty that you do not want to override.
-            </p>
-          </div>
-          <MetricsOverridesSelector
-            experiment={experiment}
-            form={form}
-            disabled={!hasOverrideMetricsFeature}
-            setHasMetricOverrideRiskError={(v:boolean) => setHasMetricOverrideRiskError(v)}
-          />
-          {!hasOverrideMetricsFeature && (
-            <UpgradeMessage
-              showUpgradeModal={() => setUpgradeModal(true)}
-              commercialFeature="override-metrics"
-              upgradeMessage="override metrics"
-            />
-          )}
->>>>>>> 3a78c254
+        <PremiumTooltip commercialFeature="override-metrics">
+          Metric Overrides (optional)
+        </PremiumTooltip>
+        <div className="mb-2 font-italic" style={{ fontSize: 12 }}>
+          <p className="mb-0">
+            Override metric behaviors within this experiment.
+          </p>
+          <p className="mb-0">
+            Leave any fields empty that you do not want to override.
+          </p>
         </div>
         <MetricsOverridesSelector
           experiment={experiment}
           form={form}
           disabled={!hasOverrideMetricsFeature}
+          setHasMetricOverrideRiskError={(v: boolean) =>
+            setHasMetricOverrideRiskError(v)
+          }
         />
-        <UpgradeMessage
-          showUpgradeModal={() => setUpgradeModal(true)}
-          commercialFeature="override-metrics"
-          upgradeMessage="override metrics"
-        />
+        {!hasOverrideMetricsFeature && (
+          <UpgradeMessage
+            showUpgradeModal={() => setUpgradeModal(true)}
+            commercialFeature="override-metrics"
+            upgradeMessage="override metrics"
+          />
+        )}
       </div>
     </Modal>
   );
