import { FC, useMemo, useState } from "react";
import {
  ExperimentReportResultDimension,
  ExperimentReportVariation,
  MetricSnapshotSettings,
} from "back-end/types/report";
import { ExperimentStatus, MetricOverride } from "back-end/types/experiment";
import {
  DifferenceType,
  PValueCorrection,
  StatsEngine,
} from "back-end/types/stats";
import {
  expandMetricGroups,
  ExperimentMetricInterface,
  setAdjustedCIs,
  setAdjustedPValuesOnResults,
} from "shared/experiments";
import { isDefined } from "shared/util";
import { FaAngleRight, FaUsers } from "react-icons/fa";
import Collapsible from "react-collapsible";
import { Box, Flex } from "@radix-ui/themes";
import { useDefinitions } from "@/services/DefinitionsContext";
import {
  applyMetricOverrides,
  ExperimentTableRow,
<<<<<<< HEAD
  setAdjustedCIs,
=======
  hasRisk,
>>>>>>> e4d81ce2
} from "@/services/experiments";
import ResultsTable from "@/components/Experiment/ResultsTable";
import { QueryStatusData } from "@/components/Queries/RunQueriesButton";
import { getRenderLabelColumn } from "@/components/Experiment/CompactResults";
import usePValueThreshold from "@/hooks/usePValueThreshold";
import {
  ResultsMetricFilters,
  sortAndFilterMetricsByTags,
} from "@/components/Experiment/Results";
import ResultsMetricFilter from "@/components/Experiment/ResultsMetricFilter";
import { SSRPolyfills } from "@/hooks/useSSRPolyfills";
import useOrgSettings from "@/hooks/useOrgSettings";
import UsersTable from "./UsersTable";

const numberFormatter = Intl.NumberFormat();

export function getMetricResultGroup(
  metricId,
  goalMetrics: string[],
  secondaryMetrics: string[]
): "goal" | "secondary" | "guardrail" {
  return goalMetrics.includes(metricId)
    ? "goal"
    : secondaryMetrics.includes(metricId)
    ? "secondary"
    : "guardrail";
}

type TableDef = {
  metric: ExperimentMetricInterface;
  isGuardrail: boolean;
  rows: ExperimentTableRow[];
};

type ResultsTableProps = {
  dateCreated: Date;
  isLatestPhase: boolean;
  startDate: string;
  status: ExperimentStatus;
  queryStatusData?: QueryStatusData;
  variations: ExperimentReportVariation[];
  regressionAdjustmentEnabled: boolean;
  statsEngine: StatsEngine;
  sequentialTestingEnabled: boolean;
  pValueCorrection?: PValueCorrection;
  differenceType: DifferenceType;
  metricFilter?: ResultsMetricFilters;
  isBandit?: boolean;
  ssrPolyfills?: SSRPolyfills;
  hideDetails?: boolean;
  variationFilter?: number[];
  baselineRow?: number;
  dimension?: string;
};

function getTables(
  tables: TableDef[],
  tableProps: ResultsTableProps,
  metricType: "goal" | "secondary" | "guardrail"
) {
  const {
    status,
    queryStatusData,
    variations,
    variationFilter,
    baselineRow,
    dimension,
    statsEngine,
    sequentialTestingEnabled,
    pValueCorrection,
    differenceType,
    metricFilter,
    isBandit,
    ssrPolyfills,
    hideDetails,
    dateCreated,
    isLatestPhase,
    startDate,
    regressionAdjustmentEnabled,
  } = tableProps;
  return (
    <>
      {tables.map((table, i) => (
        // TODO compare inputs
        <ResultsTable
          key={metricType + i}
          dateCreated={dateCreated}
          isLatestPhase={isLatestPhase}
          startDate={startDate}
          status={status}
          queryStatusData={queryStatusData}
          variations={variations}
          variationFilter={variationFilter}
          baselineRow={baselineRow}
          rows={table.rows}
          dimension={dimension}
          id={table.metric.id}
          tableRowAxis="dimension"
          labelHeader={
            <div style={{ marginBottom: 2 }}>
              {getRenderLabelColumn(
                !!regressionAdjustmentEnabled,
                statsEngine,
                hideDetails
              )(table.metric.name, table.metric, table.rows[0])}
            </div>
          }
          editMetrics={undefined}
          statsEngine={statsEngine}
          sequentialTestingEnabled={sequentialTestingEnabled}
          pValueCorrection={pValueCorrection}
          differenceType={differenceType}
          renderLabelColumn={(label) => (
            <>
              {label ? (
                label === "__NULL_DIMENSION" ? (
                  <em>NULL (unset)</em>
                ) : (
                  <span
                    style={{
                      lineHeight: "1.2em",
                      wordBreak: "break-word",
                      overflowWrap: "anywhere",
                    }}
                  >
                    {label}
                  </span>
                )
              ) : (
                <em>unknown</em>
              )}
            </>
          )}
          metricFilter={metricFilter}
          isTabActive={true}
          isBandit={isBandit}
          ssrPolyfills={ssrPolyfills}
        />
      ))}
    </>
  );
}

const BreakDownResults: FC<{
  results: ExperimentReportResultDimension[];
  queryStatusData?: QueryStatusData;
  variations: ExperimentReportVariation[];
  variationFilter?: number[];
  baselineRow?: number;
  goalMetrics: string[];
  secondaryMetrics: string[];
  guardrailMetrics: string[];
  metricOverrides: MetricOverride[];
  dimensionId: string;
  isLatestPhase: boolean;
  startDate: string;
  endDate: string;
  reportDate: Date;
  activationMetric?: string;
  status: ExperimentStatus;
  statsEngine: StatsEngine;
  pValueCorrection?: PValueCorrection;
  regressionAdjustmentEnabled?: boolean;
  settingsForSnapshotMetrics?: MetricSnapshotSettings[];
  sequentialTestingEnabled?: boolean;
  differenceType: DifferenceType;
  metricFilter?: ResultsMetricFilters;
  setMetricFilter?: (filter: ResultsMetricFilters) => void;
  isBandit?: boolean;
  ssrPolyfills?: SSRPolyfills;
  hideDetails?: boolean;
}> = ({
  dimensionId,
  results,
  queryStatusData,
  variations,
  variationFilter,
  baselineRow,
  goalMetrics,
  secondaryMetrics,
  metricOverrides,
  guardrailMetrics,
  isLatestPhase,
  startDate,
  endDate,
  activationMetric,
  status,
  reportDate,
  statsEngine,
  pValueCorrection,
  regressionAdjustmentEnabled,
  settingsForSnapshotMetrics,
  sequentialTestingEnabled,
  differenceType,
  metricFilter,
  setMetricFilter,
  isBandit,
  ssrPolyfills,
  hideDetails,
}) => {
  const [showMetricFilter, setShowMetricFilter] = useState<boolean>(false);

  const {
    getDimensionById,
    getExperimentMetricById,
    metricGroups,
    ready,
  } = useDefinitions();

  const _pValueThreshold = usePValueThreshold();
  const pValueThreshold =
    ssrPolyfills?.usePValueThreshold() || _pValueThreshold;

  const _settings = useOrgSettings();
  const settings = ssrPolyfills?.useOrgSettings?.() || _settings;

  const dimension =
    ssrPolyfills?.getDimensionById?.(dimensionId)?.name ||
    getDimensionById(dimensionId)?.name ||
    dimensionId?.split(":")?.[1] ||
    "Dimension";

  const totalUsers = useMemo(() => {
    let totalUsers = 0;
    results?.map((result) =>
      result?.variations?.map((v) => (totalUsers += v?.users || 0))
    );
    return totalUsers;
  }, [results]);

  const {
    expandedGoals,
    expandedSecondaries,
    expandedGuardrails,
  } = useMemo(() => {
    const expandedGoals = expandMetricGroups(
      goalMetrics,
      ssrPolyfills?.metricGroups || metricGroups
    );
    const expandedSecondaries = expandMetricGroups(
      secondaryMetrics,
      ssrPolyfills?.metricGroups || metricGroups
    );
    const expandedGuardrails = expandMetricGroups(
      guardrailMetrics,
      ssrPolyfills?.metricGroups || metricGroups
    );

    return { expandedGoals, expandedSecondaries, expandedGuardrails };
  }, [
    goalMetrics,
    metricGroups,
    ssrPolyfills?.metricGroups,
    secondaryMetrics,
    guardrailMetrics,
  ]);

  const allMetricTags = useMemo(() => {
    const allMetricTagsSet: Set<string> = new Set();
    [...goalMetrics, ...secondaryMetrics, ...guardrailMetrics].forEach(
      (metricId) => {
        const metric =
          ssrPolyfills?.getExperimentMetricById?.(metricId) ||
          getExperimentMetricById(metricId);
        metric?.tags?.forEach((tag) => {
          allMetricTagsSet.add(tag);
        });
      }
    );
    return [...allMetricTagsSet];
  }, [
    goalMetrics,
    secondaryMetrics,
    guardrailMetrics,
    ssrPolyfills,
    getExperimentMetricById,
  ]);

  const tables = useMemo<{
    goal: TableDef[];
    secondary: TableDef[];
    guardrail: TableDef[];
  }>(() => {
    const tables: {
      goal: TableDef[];
      secondary: TableDef[];
      guardrail: TableDef[];
    } = { goal: [], secondary: [], guardrail: [] };
    if (!ready && !ssrPolyfills) return tables;
    if (pValueCorrection && statsEngine === "frequentist") {
      // Only include goals in calculation, not secondary or guardrails
      setAdjustedPValuesOnResults(results, expandedGoals, pValueCorrection);
      setAdjustedCIs(results, pValueThreshold);
    }

    for (const metricType of ["goal", "secondary", "guardrail"]) {
      const metrics =
        metricType === "goal"
          ? expandedGoals
          : metricType === "secondary"
          ? expandedSecondaries
          : expandedGuardrails;
      const metricDefs = metrics
        .map(
          (metricId) =>
            ssrPolyfills?.getExperimentMetricById?.(metricId) ||
            getExperimentMetricById(metricId)
        )
        .filter(isDefined);

      const sortedFilteredMetrics = sortAndFilterMetricsByTags(
        metricDefs,
        metricFilter
      );

      tables[metricType] = Array.from(new Set(sortedFilteredMetrics))
        .map((metricId) => {
          const metric =
            ssrPolyfills?.getExperimentMetricById?.(metricId) ||
            getExperimentMetricById(metricId);
          if (!metric) return;
          const ret = sortAndFilterMetricsByTags([metric], metricFilter);
          if (ret.length === 0) return;

          const { newMetric, overrideFields } = applyMetricOverrides(
            metric,
            metricOverrides
          );
          let metricSnapshotSettings: MetricSnapshotSettings | undefined;
          if (settingsForSnapshotMetrics) {
            metricSnapshotSettings = settingsForSnapshotMetrics.find(
              (s) => s.metric === metricId
            );
          }
          const resultGroup = getMetricResultGroup(
            metricId,
            expandedGoals,
            expandedSecondaries
          );

          const rows: ExperimentTableRow[] = results.map((d) => ({
            label: d.name,
            metric: newMetric,
            variations: d.variations.map((variation) => {
              return variation.metrics[metricId];
            }),
            metricSnapshotSettings,
            resultGroup,
            metricOverrideFields: overrideFields,
          }));
          return {
            metric: newMetric,
            isGuardrail: resultGroup === "guardrail",
            rows: rows,
          };
        })
        .filter((table) => table?.metric) as TableDef[];
    }
    return tables;
  }, [
    results,
    expandedGoals,
    expandedSecondaries,
    expandedGuardrails,
    metricOverrides,
    settingsForSnapshotMetrics,
    pValueCorrection,
    statsEngine,
    pValueThreshold,
    ready,
    ssrPolyfills,
    getExperimentMetricById,
    metricFilter,
  ]);

  const activationMetricObj = activationMetric
    ? ssrPolyfills?.getExperimentMetricById?.(activationMetric) ||
      getExperimentMetricById(activationMetric)
    : undefined;

  const tableProps: ResultsTableProps = {
    dateCreated: reportDate,
    isLatestPhase,
    startDate,
    status,
    queryStatusData,
    variations,
    statsEngine,
    differenceType,
    isBandit,
    ssrPolyfills,
    hideDetails,
    variationFilter,
    baselineRow,
    dimension: dimension,
    regressionAdjustmentEnabled: regressionAdjustmentEnabled ?? false,
    sequentialTestingEnabled: sequentialTestingEnabled ?? false,
  };

  return (
    <div className="mb-3">
      <div className="mb-4">
        {dimensionId === "pre:activation" && activationMetricObj && (
          <div className="alert alert-info mt-1 mx-3">
            Your experiment has an Activation Metric (
            <strong>{activationMetricObj?.name}</strong>
            ). This report lets you compare activated users with those who
            entered into the experiment, but were not activated.
          </div>
        )}
        {!isBandit && (
          <div className="users">
            <Collapsible
              trigger={
                <div className="d-inline-flex mx-3 align-items-center">
                  <FaUsers size={16} className="mr-1" />
                  {numberFormatter.format(totalUsers)} total users
                  <FaAngleRight className="chevron ml-1" />
                </div>
              }
              transitionTime={100}
            >
              <UsersTable
                dimension={dimension}
                results={results}
                variations={variations}
                settings={settings}
              />
            </Collapsible>
          </div>
        )}
      </div>

<<<<<<< HEAD
      {tables.goal.length > 0 && (
        <Flex direction="column" gap="1" mb="4" mt="4">
          <Flex direction="row" gap="1" align="center">
            {setMetricFilter ? (
              <Box mx="2">
                <ResultsMetricFilter
                  metricTags={allMetricTags}
                  metricFilter={metricFilter}
                  setMetricFilter={setMetricFilter}
                  showMetricFilter={showMetricFilter}
                  setShowMetricFilter={setShowMetricFilter}
                />
              </Box>
            ) : null}
            <div
              style={{
                wordBreak: "break-word",
                overflowWrap: "anywhere",
                fontSize: "16px",
                fontWeight: 500,
              }}
            >
              Goal Metrics
            </div>
          </Flex>
          {getTables(tables.goal, tableProps, "goal")}
        </Flex>
      )}
      {tables.secondary.length > 0 && (
        <Flex direction="column" gap="1" mb="4" mt="4">
          <Flex direction="row" gap="0" align="center">
            {setMetricFilter ? (
              <Box mx="2">
                <ResultsMetricFilter
                  metricTags={allMetricTags}
                  metricFilter={metricFilter}
                  setMetricFilter={setMetricFilter}
                  showMetricFilter={showMetricFilter}
                  setShowMetricFilter={setShowMetricFilter}
                />
              </Box>
            ) : null}
            <div
              style={{
                wordBreak: "break-word",
                overflowWrap: "anywhere",
                fontSize: "16px",
                fontWeight: 500,
              }}
            >
              Secondary Metrics
            </div>
          </Flex>
          {getTables(tables.secondary, tableProps, "secondary")}
        </Flex>
      )}
      {tables.guardrail.length > 0 && (
        <Flex direction="column" gap="1" mb="4" mt="4">
          <Flex direction="row" gap="1" align="center">
            {setMetricFilter ? (
              <Box mx="2">
                <ResultsMetricFilter
                  metricTags={allMetricTags}
                  metricFilter={metricFilter}
                  setMetricFilter={setMetricFilter}
                  showMetricFilter={showMetricFilter}
                  setShowMetricFilter={setShowMetricFilter}
                />
              </Box>
            ) : null}
            <div
              style={{
                wordBreak: "break-word",
                overflowWrap: "anywhere",
                fontSize: "16px",
                fontWeight: 500,
              }}
            >
              Guardrail Metrics
            </div>
          </Flex>
          {getTables(tables.guardrail, tableProps, "guardrail")}
        </Flex>
      )}
=======
      <div className="d-flex mx-2">
        {setMetricFilter ? (
          <ResultsMetricFilter
            metricTags={allMetricTags}
            metricFilter={metricFilter}
            setMetricFilter={setMetricFilter}
            showMetricFilter={showMetricFilter}
            setShowMetricFilter={setShowMetricFilter}
          />
        ) : null}
      </div>
      {tables.map((table, i) => {
        const metric = table.metric;
        return (
          <>
            <h5 className="ml-2 mt-2 position-relative">
              {expandedGoals.includes(metric.id)
                ? "Goal Metric"
                : expandedSecondaries.includes(metric.id)
                ? "Secondary Metric"
                : expandedGuardrails.includes(metric.id)
                ? "Guardrail Metric"
                : null}
            </h5>
            <ResultsTable
              key={i}
              dateCreated={reportDate}
              isLatestPhase={isLatestPhase}
              startDate={startDate}
              endDate={endDate}
              status={status}
              queryStatusData={queryStatusData}
              variations={variations}
              variationFilter={variationFilter}
              baselineRow={baselineRow}
              rows={table.rows}
              dimension={dimension}
              id={table.metric.id}
              hasRisk={_hasRisk}
              tableRowAxis="dimension" // todo: dynamic grouping?
              labelHeader={
                <div style={{ marginBottom: 2 }}>
                  {getRenderLabelColumn(
                    !!regressionAdjustmentEnabled,
                    statsEngine,
                    hideDetails
                  )(table.metric.name, table.metric, table.rows[0])}
                </div>
              }
              editMetrics={undefined}
              statsEngine={statsEngine}
              sequentialTestingEnabled={sequentialTestingEnabled}
              pValueCorrection={pValueCorrection}
              differenceType={differenceType}
              renderLabelColumn={(label) => (
                <>
                  {label ? (
                    label === "__NULL_DIMENSION" ? (
                      <em>NULL (unset)</em>
                    ) : (
                      <span
                        style={{
                          lineHeight: "1.2em",
                          wordBreak: "break-word",
                          overflowWrap: "anywhere",
                        }}
                      >
                        {label}
                      </span>
                    )
                  ) : (
                    <em>unknown</em>
                  )}
                </>
              )}
              metricFilter={metricFilter}
              isTabActive={true}
              isBandit={isBandit}
              ssrPolyfills={ssrPolyfills}
            />
            <div className="mb-5" />
          </>
        );
      })}
>>>>>>> e4d81ce2
    </div>
  );
};
export default BreakDownResults;<|MERGE_RESOLUTION|>--- conflicted
+++ resolved
@@ -19,16 +19,10 @@
 import { isDefined } from "shared/util";
 import { FaAngleRight, FaUsers } from "react-icons/fa";
 import Collapsible from "react-collapsible";
-import { Box, Flex } from "@radix-ui/themes";
 import { useDefinitions } from "@/services/DefinitionsContext";
 import {
   applyMetricOverrides,
   ExperimentTableRow,
-<<<<<<< HEAD
-  setAdjustedCIs,
-=======
-  hasRisk,
->>>>>>> e4d81ce2
 } from "@/services/experiments";
 import ResultsTable from "@/components/Experiment/ResultsTable";
 import { QueryStatusData } from "@/components/Queries/RunQueriesButton";
@@ -62,115 +56,6 @@
   isGuardrail: boolean;
   rows: ExperimentTableRow[];
 };
-
-type ResultsTableProps = {
-  dateCreated: Date;
-  isLatestPhase: boolean;
-  startDate: string;
-  status: ExperimentStatus;
-  queryStatusData?: QueryStatusData;
-  variations: ExperimentReportVariation[];
-  regressionAdjustmentEnabled: boolean;
-  statsEngine: StatsEngine;
-  sequentialTestingEnabled: boolean;
-  pValueCorrection?: PValueCorrection;
-  differenceType: DifferenceType;
-  metricFilter?: ResultsMetricFilters;
-  isBandit?: boolean;
-  ssrPolyfills?: SSRPolyfills;
-  hideDetails?: boolean;
-  variationFilter?: number[];
-  baselineRow?: number;
-  dimension?: string;
-};
-
-function getTables(
-  tables: TableDef[],
-  tableProps: ResultsTableProps,
-  metricType: "goal" | "secondary" | "guardrail"
-) {
-  const {
-    status,
-    queryStatusData,
-    variations,
-    variationFilter,
-    baselineRow,
-    dimension,
-    statsEngine,
-    sequentialTestingEnabled,
-    pValueCorrection,
-    differenceType,
-    metricFilter,
-    isBandit,
-    ssrPolyfills,
-    hideDetails,
-    dateCreated,
-    isLatestPhase,
-    startDate,
-    regressionAdjustmentEnabled,
-  } = tableProps;
-  return (
-    <>
-      {tables.map((table, i) => (
-        // TODO compare inputs
-        <ResultsTable
-          key={metricType + i}
-          dateCreated={dateCreated}
-          isLatestPhase={isLatestPhase}
-          startDate={startDate}
-          status={status}
-          queryStatusData={queryStatusData}
-          variations={variations}
-          variationFilter={variationFilter}
-          baselineRow={baselineRow}
-          rows={table.rows}
-          dimension={dimension}
-          id={table.metric.id}
-          tableRowAxis="dimension"
-          labelHeader={
-            <div style={{ marginBottom: 2 }}>
-              {getRenderLabelColumn(
-                !!regressionAdjustmentEnabled,
-                statsEngine,
-                hideDetails
-              )(table.metric.name, table.metric, table.rows[0])}
-            </div>
-          }
-          editMetrics={undefined}
-          statsEngine={statsEngine}
-          sequentialTestingEnabled={sequentialTestingEnabled}
-          pValueCorrection={pValueCorrection}
-          differenceType={differenceType}
-          renderLabelColumn={(label) => (
-            <>
-              {label ? (
-                label === "__NULL_DIMENSION" ? (
-                  <em>NULL (unset)</em>
-                ) : (
-                  <span
-                    style={{
-                      lineHeight: "1.2em",
-                      wordBreak: "break-word",
-                      overflowWrap: "anywhere",
-                    }}
-                  >
-                    {label}
-                  </span>
-                )
-              ) : (
-                <em>unknown</em>
-              )}
-            </>
-          )}
-          metricFilter={metricFilter}
-          isTabActive={true}
-          isBandit={isBandit}
-          ssrPolyfills={ssrPolyfills}
-        />
-      ))}
-    </>
-  );
-}
 
 const BreakDownResults: FC<{
   results: ExperimentReportResultDimension[];
@@ -307,87 +192,72 @@
     getExperimentMetricById,
   ]);
 
-  const tables = useMemo<{
-    goal: TableDef[];
-    secondary: TableDef[];
-    guardrail: TableDef[];
-  }>(() => {
-    const tables: {
-      goal: TableDef[];
-      secondary: TableDef[];
-      guardrail: TableDef[];
-    } = { goal: [], secondary: [], guardrail: [] };
-    if (!ready && !ssrPolyfills) return tables;
+  const tables = useMemo<TableDef[]>(() => {
+    if (!ready && !ssrPolyfills) return [];
     if (pValueCorrection && statsEngine === "frequentist") {
       // Only include goals in calculation, not secondary or guardrails
       setAdjustedPValuesOnResults(results, expandedGoals, pValueCorrection);
       setAdjustedCIs(results, pValueThreshold);
     }
 
-    for (const metricType of ["goal", "secondary", "guardrail"]) {
-      const metrics =
-        metricType === "goal"
-          ? expandedGoals
-          : metricType === "secondary"
-          ? expandedSecondaries
-          : expandedGuardrails;
-      const metricDefs = metrics
-        .map(
-          (metricId) =>
-            ssrPolyfills?.getExperimentMetricById?.(metricId) ||
-            getExperimentMetricById(metricId)
-        )
-        .filter(isDefined);
-
-      const sortedFilteredMetrics = sortAndFilterMetricsByTags(
-        metricDefs,
-        metricFilter
-      );
-
-      tables[metricType] = Array.from(new Set(sortedFilteredMetrics))
-        .map((metricId) => {
-          const metric =
-            ssrPolyfills?.getExperimentMetricById?.(metricId) ||
-            getExperimentMetricById(metricId);
-          if (!metric) return;
-          const ret = sortAndFilterMetricsByTags([metric], metricFilter);
-          if (ret.length === 0) return;
-
-          const { newMetric, overrideFields } = applyMetricOverrides(
-            metric,
-            metricOverrides
+    const metricDefs = [
+      ...expandedGoals,
+      ...expandedSecondaries,
+      ...expandedGuardrails,
+    ]
+      .map(
+        (metricId) =>
+          ssrPolyfills?.getExperimentMetricById?.(metricId) ||
+          getExperimentMetricById(metricId)
+      )
+      .filter(isDefined);
+    const sortedFilteredMetrics = sortAndFilterMetricsByTags(
+      metricDefs,
+      metricFilter
+    );
+
+    return Array.from(new Set(sortedFilteredMetrics))
+      .map((metricId) => {
+        const metric =
+          ssrPolyfills?.getExperimentMetricById?.(metricId) ||
+          getExperimentMetricById(metricId);
+        if (!metric) return;
+        const ret = sortAndFilterMetricsByTags([metric], metricFilter);
+        if (ret.length === 0) return;
+
+        const { newMetric, overrideFields } = applyMetricOverrides(
+          metric,
+          metricOverrides
+        );
+        let metricSnapshotSettings: MetricSnapshotSettings | undefined;
+        if (settingsForSnapshotMetrics) {
+          metricSnapshotSettings = settingsForSnapshotMetrics.find(
+            (s) => s.metric === metricId
           );
-          let metricSnapshotSettings: MetricSnapshotSettings | undefined;
-          if (settingsForSnapshotMetrics) {
-            metricSnapshotSettings = settingsForSnapshotMetrics.find(
-              (s) => s.metric === metricId
-            );
-          }
-          const resultGroup = getMetricResultGroup(
-            metricId,
-            expandedGoals,
-            expandedSecondaries
-          );
-
-          const rows: ExperimentTableRow[] = results.map((d) => ({
-            label: d.name,
-            metric: newMetric,
-            variations: d.variations.map((variation) => {
-              return variation.metrics[metricId];
-            }),
-            metricSnapshotSettings,
-            resultGroup,
-            metricOverrideFields: overrideFields,
-          }));
-          return {
-            metric: newMetric,
-            isGuardrail: resultGroup === "guardrail",
-            rows: rows,
-          };
-        })
-        .filter((table) => table?.metric) as TableDef[];
-    }
-    return tables;
+        }
+        const resultGroup = getMetricResultGroup(
+          metricId,
+          expandedGoals,
+          expandedSecondaries
+        );
+
+        const rows: ExperimentTableRow[] = results.map((d) => ({
+          label: d.name,
+          metric: newMetric,
+          variations: d.variations.map((variation) => {
+            return variation.metrics[metricId];
+          }),
+          metricSnapshotSettings,
+          resultGroup,
+          metricOverrideFields: overrideFields,
+        }));
+        return {
+          metric: newMetric,
+          isGuardrail: resultGroup === "guardrail",
+          rows: rows,
+        };
+      })
+      .filter((table) => table?.metric) as TableDef[];
   }, [
     results,
     expandedGoals,
@@ -408,25 +278,6 @@
     ? ssrPolyfills?.getExperimentMetricById?.(activationMetric) ||
       getExperimentMetricById(activationMetric)
     : undefined;
-
-  const tableProps: ResultsTableProps = {
-    dateCreated: reportDate,
-    isLatestPhase,
-    startDate,
-    status,
-    queryStatusData,
-    variations,
-    statsEngine,
-    differenceType,
-    isBandit,
-    ssrPolyfills,
-    hideDetails,
-    variationFilter,
-    baselineRow,
-    dimension: dimension,
-    regressionAdjustmentEnabled: regressionAdjustmentEnabled ?? false,
-    sequentialTestingEnabled: sequentialTestingEnabled ?? false,
-  };
 
   return (
     <div className="mb-3">
@@ -462,92 +313,6 @@
         )}
       </div>
 
-<<<<<<< HEAD
-      {tables.goal.length > 0 && (
-        <Flex direction="column" gap="1" mb="4" mt="4">
-          <Flex direction="row" gap="1" align="center">
-            {setMetricFilter ? (
-              <Box mx="2">
-                <ResultsMetricFilter
-                  metricTags={allMetricTags}
-                  metricFilter={metricFilter}
-                  setMetricFilter={setMetricFilter}
-                  showMetricFilter={showMetricFilter}
-                  setShowMetricFilter={setShowMetricFilter}
-                />
-              </Box>
-            ) : null}
-            <div
-              style={{
-                wordBreak: "break-word",
-                overflowWrap: "anywhere",
-                fontSize: "16px",
-                fontWeight: 500,
-              }}
-            >
-              Goal Metrics
-            </div>
-          </Flex>
-          {getTables(tables.goal, tableProps, "goal")}
-        </Flex>
-      )}
-      {tables.secondary.length > 0 && (
-        <Flex direction="column" gap="1" mb="4" mt="4">
-          <Flex direction="row" gap="0" align="center">
-            {setMetricFilter ? (
-              <Box mx="2">
-                <ResultsMetricFilter
-                  metricTags={allMetricTags}
-                  metricFilter={metricFilter}
-                  setMetricFilter={setMetricFilter}
-                  showMetricFilter={showMetricFilter}
-                  setShowMetricFilter={setShowMetricFilter}
-                />
-              </Box>
-            ) : null}
-            <div
-              style={{
-                wordBreak: "break-word",
-                overflowWrap: "anywhere",
-                fontSize: "16px",
-                fontWeight: 500,
-              }}
-            >
-              Secondary Metrics
-            </div>
-          </Flex>
-          {getTables(tables.secondary, tableProps, "secondary")}
-        </Flex>
-      )}
-      {tables.guardrail.length > 0 && (
-        <Flex direction="column" gap="1" mb="4" mt="4">
-          <Flex direction="row" gap="1" align="center">
-            {setMetricFilter ? (
-              <Box mx="2">
-                <ResultsMetricFilter
-                  metricTags={allMetricTags}
-                  metricFilter={metricFilter}
-                  setMetricFilter={setMetricFilter}
-                  showMetricFilter={showMetricFilter}
-                  setShowMetricFilter={setShowMetricFilter}
-                />
-              </Box>
-            ) : null}
-            <div
-              style={{
-                wordBreak: "break-word",
-                overflowWrap: "anywhere",
-                fontSize: "16px",
-                fontWeight: 500,
-              }}
-            >
-              Guardrail Metrics
-            </div>
-          </Flex>
-          {getTables(tables.guardrail, tableProps, "guardrail")}
-        </Flex>
-      )}
-=======
       <div className="d-flex mx-2">
         {setMetricFilter ? (
           <ResultsMetricFilter
@@ -586,7 +351,6 @@
               rows={table.rows}
               dimension={dimension}
               id={table.metric.id}
-              hasRisk={_hasRisk}
               tableRowAxis="dimension" // todo: dynamic grouping?
               labelHeader={
                 <div style={{ marginBottom: 2 }}>
@@ -632,7 +396,6 @@
           </>
         );
       })}
->>>>>>> e4d81ce2
     </div>
   );
 };
