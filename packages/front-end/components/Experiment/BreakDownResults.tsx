import { FC, useMemo } from "react";
import {
  ExperimentReportResultDimension,
  ExperimentReportVariation,
  MetricRegressionAdjustmentStatus,
} from "back-end/types/report";
import { ExperimentStatus, MetricOverride } from "back-end/types/experiment";
import { PValueCorrection, StatsEngine } from "back-end/types/stats";
import { ExperimentMetricInterface } from "shared/experiments";
import { useDefinitions } from "@/services/DefinitionsContext";
import {
  applyMetricOverrides,
  setAdjustedPValuesOnResults,
  ExperimentTableRow,
  useRiskVariation,
} from "@/services/experiments";
import ResultsTable from "@/components/Experiment/ResultsTable";
import { QueryStatusData } from "@/components/Queries/RunQueriesButton";
import { getRenderLabelColumn } from "@/components/Experiment/CompactResults";
import UsersTable from "./UsersTable";
import {sortAndFilterMetricsByTags} from "@/components/Experiment/Results";

type TableDef = {
  metric: ExperimentMetricInterface;
  isGuardrail: boolean;
  rows: ExperimentTableRow[];
};

const BreakDownResults: FC<{
  results: ExperimentReportResultDimension[];
  queryStatusData?: QueryStatusData;
  variations: ExperimentReportVariation[];
  variationFilter?: number[];
  baselineRow?: number;
  metrics: string[];
  metricOverrides: MetricOverride[];
  guardrails?: string[];
  dimensionId: string;
  isLatestPhase: boolean;
  startDate: string;
  reportDate: Date;
  activationMetric?: string;
  status: ExperimentStatus;
  statsEngine: StatsEngine;
  pValueCorrection?: PValueCorrection;
  regressionAdjustmentEnabled?: boolean;
  metricRegressionAdjustmentStatuses?: MetricRegressionAdjustmentStatus[];
  sequentialTestingEnabled?: boolean;
  metricFilter?: any;
  setMetricFilter?: (filter: any) => void;
}> = ({
  dimensionId,
  results,
  queryStatusData,
  variations,
  variationFilter,
  baselineRow,
  metrics,
  metricOverrides,
  guardrails,
  isLatestPhase,
  startDate,
  activationMetric,
  status,
  reportDate,
  statsEngine,
  pValueCorrection,
  regressionAdjustmentEnabled,
  metricRegressionAdjustmentStatuses,
  sequentialTestingEnabled,
  metricFilter,
  setMetricFilter,
}) => {
  const { getDimensionById, getExperimentMetricById, ready } = useDefinitions();

  const dimension = useMemo(() => {
    return getDimensionById(dimensionId)?.name || "Dimension";
  }, [getDimensionById, dimensionId]);

  const tables = useMemo<TableDef[]>(() => {
    if (!ready) return [];
    if (pValueCorrection && statsEngine === "frequentist") {
      setAdjustedPValuesOnResults(results, metrics, pValueCorrection);
    }
    return Array.from(new Set(metrics.concat(guardrails || [])))
      .map((metricId) => {
<<<<<<< HEAD

        let metric = getMetricById(metricId);
=======
        const metric = getExperimentMetricById(metricId);
>>>>>>> 7bb5d479
        if (!metric) return;
        const ret = sortAndFilterMetricsByTags([metric], metricFilter);
        if (ret.length === 0) return;

        const { newMetric } = applyMetricOverrides(metric, metricOverrides);
        let regressionAdjustmentStatus:
          | MetricRegressionAdjustmentStatus
          | undefined;
        if (regressionAdjustmentEnabled && metricRegressionAdjustmentStatuses) {
          regressionAdjustmentStatus = metricRegressionAdjustmentStatuses.find(
            (s) => s.metric === metricId
          );
        }

        return {
          metric: newMetric,
          isGuardrail: !metrics.includes(metricId),
          rows: results.map((d) => ({
            label: d.name,
            metric: newMetric,
            variations: d.variations.map((variation) => {
              return variation.metrics[metricId];
            }),
            regressionAdjustmentStatus,
          })) as ExperimentTableRow[],
        };
      })
      .filter((table) => table?.metric) as TableDef[];
  }, [
    results,
    metrics,
    guardrails,
    metricOverrides,
    regressionAdjustmentEnabled,
    metricRegressionAdjustmentStatuses,
    pValueCorrection,
    statsEngine,
    ready,
<<<<<<< HEAD
    getMetricById,
    metricFilter,
=======
    getExperimentMetricById,
>>>>>>> 7bb5d479
  ]);

  const risk = useRiskVariation(
    variations.length,
    ([] as ExperimentTableRow[]).concat(...tables.map((t) => t.rows))
  );

  return (
    <div className="mb-3">
      <div className="mb-4 px-3">
        {dimensionId === "pre:activation" && activationMetric && (
          <div className="alert alert-info mt-1">
            Your experiment has an Activation Metric (
            <strong>{getExperimentMetricById(activationMetric)?.name}</strong>
            ). This report lets you compare activated users with those who
            entered into the experiment, but were not activated.
          </div>
        )}
        <UsersTable
          dimensionId={dimensionId}
          results={results}
          variations={variations}
        />
      </div>

      <h3 className="mx-2 mb-0">Goal Metrics</h3>
      {tables.map((table, i) => {
        return (
          <>
            <ResultsTable
              key={i}
              dateCreated={reportDate}
              isLatestPhase={isLatestPhase}
              startDate={startDate}
              status={status}
              queryStatusData={queryStatusData}
              variations={variations}
              variationFilter={variationFilter}
              baselineRow={baselineRow}
              rows={table.rows}
              dimension={dimension}
              id={table.metric.id}
              hasRisk={risk.hasRisk}
              tableRowAxis="dimension" // todo: dynamic grouping?
              labelHeader={
                <div style={{ marginBottom: 2 }}>
                  {getRenderLabelColumn(regressionAdjustmentEnabled)(
                    table.metric.name,
                    table.metric,
                    table.rows[0]
                  )}
                </div>
              }
              editMetrics={undefined}
              statsEngine={statsEngine}
              sequentialTestingEnabled={sequentialTestingEnabled}
              pValueCorrection={pValueCorrection}
              renderLabelColumn={(label) => (
                <>
                  {/*<div className="uppercase-title">{dimension}:</div>*/}
                  {label ? (
                    label === "__NULL_DIMENSION" ? (
                      <em>NULL (unset)</em>
                    ) : (
                      <span
                        style={{
                          lineHeight: "1.2em",
                          wordBreak: "break-word",
                          overflowWrap: "anywhere",
                        }}
                      >
                        {label}
                      </span>
                    )
                  ) : (
                    <em>unknown</em>
                  )}
                </>
              )}
              isTabActive={true}
            />
            <div className="mb-5" />
          </>
        );
      })}
    </div>
  );
};
export default BreakDownResults;<|MERGE_RESOLUTION|>--- conflicted
+++ resolved
@@ -84,12 +84,7 @@
     }
     return Array.from(new Set(metrics.concat(guardrails || [])))
       .map((metricId) => {
-<<<<<<< HEAD
-
-        let metric = getMetricById(metricId);
-=======
-        const metric = getExperimentMetricById(metricId);
->>>>>>> 7bb5d479
+        let metric = getExperimentMetricById(metricId);
         if (!metric) return;
         const ret = sortAndFilterMetricsByTags([metric], metricFilter);
         if (ret.length === 0) return;
@@ -128,12 +123,8 @@
     pValueCorrection,
     statsEngine,
     ready,
-<<<<<<< HEAD
-    getMetricById,
+    getExperimentMetricById,
     metricFilter,
-=======
-    getExperimentMetricById,
->>>>>>> 7bb5d479
   ]);
 
   const risk = useRiskVariation(
