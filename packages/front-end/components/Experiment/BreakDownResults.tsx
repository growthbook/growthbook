import { FC, useMemo, useState } from "react";
import {
  ExperimentReportResultDimension,
  ExperimentReportVariation,
  MetricSnapshotSettings,
} from "back-end/types/report";
import { ExperimentStatus, MetricOverride } from "back-end/types/experiment";
import {
  DifferenceType,
  PValueCorrection,
  StatsEngine,
} from "back-end/types/stats";
import {
  expandMetricGroups,
  ExperimentMetricInterface,
  quantileMetricType,
  setAdjustedCIs,
  setAdjustedPValuesOnResults,
} from "shared/experiments";
import { isDefined } from "shared/util";
import { FaAngleRight, FaUsers } from "react-icons/fa";
import Collapsible from "react-collapsible";
import { useDefinitions } from "@/services/DefinitionsContext";
import {
  applyMetricOverrides,
  ExperimentTableRow,
} from "@/services/experiments";
import ResultsTable, {
  RESULTS_TABLE_COLUMNS,
  RowError,
} from "@/components/Experiment/ResultsTable";
import { QueryStatusData } from "@/components/Queries/RunQueriesButton";
import { getRenderLabelColumn } from "@/components/Experiment/CompactResults";
import usePValueThreshold from "@/hooks/usePValueThreshold";
import {
  ResultsMetricFilters,
  sortAndFilterMetricsByTags,
} from "@/components/Experiment/Results";
import ResultsMetricFilter from "@/components/Experiment/ResultsMetricFilter";
import { SSRPolyfills } from "@/hooks/useSSRPolyfills";
import useOrgSettings from "@/hooks/useOrgSettings";
import UsersTable from "./UsersTable";

const numberFormatter = Intl.NumberFormat();
export const includeVariation = (
  d: ExperimentReportResultDimension,
  dimensionValuesFilter?: string[]
): boolean => {
  return (
    !dimensionValuesFilter ||
    dimensionValuesFilter.length === 0 ||
    dimensionValuesFilter.includes(d.name)
  );
};

export function getMetricResultGroup(
  metricId,
  goalMetrics: string[],
  secondaryMetrics: string[]
): "goal" | "secondary" | "guardrail" {
  return goalMetrics.includes(metricId)
    ? "goal"
    : secondaryMetrics.includes(metricId)
    ? "secondary"
    : "guardrail";
}

type TableDef = {
  metric: ExperimentMetricInterface;
  isGuardrail: boolean;
  rows: ExperimentTableRow[];
};

const BreakDownResults: FC<{
  results: ExperimentReportResultDimension[];
  queryStatusData?: QueryStatusData;
  variations: ExperimentReportVariation[];
  variationFilter?: number[];
  baselineRow?: number;
  columnsFilter?: Array<typeof RESULTS_TABLE_COLUMNS[number]>;
  goalMetrics: string[];
  secondaryMetrics: string[];
  guardrailMetrics: string[];
  metricOverrides: MetricOverride[];
  idPrefix?: string;
  dimensionId: string;
  dimensionValuesFilter?: string[];
  isLatestPhase: boolean;
  phase: number;
  startDate: string;
  endDate: string;
  reportDate: Date;
  activationMetric?: string;
  status: ExperimentStatus;
  statsEngine: StatsEngine;
  pValueCorrection?: PValueCorrection;
  regressionAdjustmentEnabled?: boolean;
  settingsForSnapshotMetrics?: MetricSnapshotSettings[];
  sequentialTestingEnabled?: boolean;
  showErrorsOnQuantileMetrics?: boolean;
  differenceType: DifferenceType;
  metricFilter?: ResultsMetricFilters;
  setMetricFilter?: (filter: ResultsMetricFilters) => void;
  isBandit?: boolean;
  ssrPolyfills?: SSRPolyfills;
  hideDetails?: boolean;
  renderMetricName?: (
    metric: ExperimentMetricInterface
  ) => React.ReactElement | string;
}> = ({
  dimensionId,
  dimensionValuesFilter,
  results,
  queryStatusData,
  variations,
  variationFilter,
  baselineRow,
  columnsFilter,
  goalMetrics,
  secondaryMetrics,
  metricOverrides,
  idPrefix,
  guardrailMetrics,
  isLatestPhase,
  phase,
  startDate,
  endDate,
  activationMetric,
  status,
  reportDate,
  statsEngine,
  pValueCorrection,
  regressionAdjustmentEnabled,
  settingsForSnapshotMetrics,
  sequentialTestingEnabled,
  showErrorsOnQuantileMetrics,
  differenceType,
  metricFilter,
  setMetricFilter,
  isBandit,
  ssrPolyfills,
  hideDetails,
  renderMetricName,
}) => {
  const [showMetricFilter, setShowMetricFilter] = useState<boolean>(false);

  const {
    getDimensionById,
    getExperimentMetricById,
    metricGroups,
    ready,
  } = useDefinitions();

  const _pValueThreshold = usePValueThreshold();
  const pValueThreshold =
    ssrPolyfills?.usePValueThreshold() || _pValueThreshold;

  const _settings = useOrgSettings();
  const settings = ssrPolyfills?.useOrgSettings?.() || _settings;

  const dimension =
    ssrPolyfills?.getDimensionById?.(dimensionId)?.name ||
    getDimensionById(dimensionId)?.name ||
    dimensionId?.split(":")?.[1] ||
    "Dimension";

  const totalUsers = useMemo(() => {
    let totalUsers = 0;
    results?.forEach((result) => {
      if (includeVariation(result, dimensionValuesFilter)) {
        result?.variations?.forEach((v) => (totalUsers += v?.users || 0));
      }
    });
    return totalUsers;
  }, [results, dimensionValuesFilter]);

  const {
    expandedGoals,
    expandedSecondaries,
    expandedGuardrails,
  } = useMemo(() => {
    const expandedGoals = expandMetricGroups(
      goalMetrics,
      ssrPolyfills?.metricGroups || metricGroups
    );
    const expandedSecondaries = expandMetricGroups(
      secondaryMetrics,
      ssrPolyfills?.metricGroups || metricGroups
    );
    const expandedGuardrails = expandMetricGroups(
      guardrailMetrics,
      ssrPolyfills?.metricGroups || metricGroups
    );

    return { expandedGoals, expandedSecondaries, expandedGuardrails };
  }, [
    goalMetrics,
    metricGroups,
    ssrPolyfills?.metricGroups,
    secondaryMetrics,
    guardrailMetrics,
  ]);

  const allMetricTags = useMemo(() => {
    const allMetricTagsSet: Set<string> = new Set();
    [...goalMetrics, ...secondaryMetrics, ...guardrailMetrics].forEach(
      (metricId) => {
        const metric =
          ssrPolyfills?.getExperimentMetricById?.(metricId) ||
          getExperimentMetricById(metricId);
        metric?.tags?.forEach((tag) => {
          allMetricTagsSet.add(tag);
        });
      }
    );
    return [...allMetricTagsSet];
  }, [
    goalMetrics,
    secondaryMetrics,
    guardrailMetrics,
    ssrPolyfills,
    getExperimentMetricById,
  ]);

  const tables = useMemo<TableDef[]>(() => {
    if (!ready && !ssrPolyfills) return [];
    if (pValueCorrection && statsEngine === "frequentist") {
      // Only include goals in calculation, not secondary or guardrails
      setAdjustedPValuesOnResults(results, expandedGoals, pValueCorrection);
      setAdjustedCIs(results, pValueThreshold);
    }

    const metricDefs = [
      ...expandedGoals,
      ...expandedSecondaries,
      ...expandedGuardrails,
    ]
      .map(
        (metricId) =>
          ssrPolyfills?.getExperimentMetricById?.(metricId) ||
          getExperimentMetricById(metricId)
      )
      .filter(isDefined);
    const sortedFilteredMetrics = sortAndFilterMetricsByTags(
      metricDefs,
      metricFilter
    );

    return Array.from(new Set(sortedFilteredMetrics))
      .map((metricId) => {
        const metric =
          ssrPolyfills?.getExperimentMetricById?.(metricId) ||
          getExperimentMetricById(metricId);
        if (!metric) return;
        const ret = sortAndFilterMetricsByTags([metric], metricFilter);
        if (ret.length === 0) return;

        const { newMetric, overrideFields } = applyMetricOverrides(
          metric,
          metricOverrides
        );
        let metricSnapshotSettings: MetricSnapshotSettings | undefined;
        if (settingsForSnapshotMetrics) {
          metricSnapshotSettings = settingsForSnapshotMetrics.find(
            (s) => s.metric === metricId
          );
        }
        const resultGroup = getMetricResultGroup(
          metricId,
          expandedGoals,
          expandedSecondaries
        );

        if (showErrorsOnQuantileMetrics && quantileMetricType(newMetric)) {
          return {
            metric: newMetric,
            isGuardrail: resultGroup === "guardrail",
            rows: [
              {
                label: "",
                metric: newMetric,
                variations: [],
                metricSnapshotSettings,
                resultGroup,
                metricOverrideFields: overrideFields,
                error: RowError.QUANTILE_AGGREGATION_ERROR,
              },
            ],
          };
        }

        const rows: ExperimentTableRow[] = results
          .filter((d) => includeVariation(d, dimensionValuesFilter))
          .map((d) => ({
            label: d.name,
            metric: newMetric,
            variations: d.variations.map((variation) => {
              return variation.metrics[metricId];
            }),
            metricSnapshotSettings,
            resultGroup,
            metricOverrideFields: overrideFields,
          }));
        return {
          metric: newMetric,
          isGuardrail: resultGroup === "guardrail",
          rows: rows,
        };
      })
      .filter((table) => table?.metric) as TableDef[];
  }, [
    results,
    expandedGoals,
    expandedSecondaries,
    expandedGuardrails,
    metricOverrides,
    settingsForSnapshotMetrics,
    pValueCorrection,
    statsEngine,
    pValueThreshold,
    ready,
    ssrPolyfills,
    getExperimentMetricById,
    metricFilter,
    dimensionValuesFilter,
    showErrorsOnQuantileMetrics,
  ]);

  const activationMetricObj = activationMetric
    ? ssrPolyfills?.getExperimentMetricById?.(activationMetric) ||
      getExperimentMetricById(activationMetric)
    : undefined;

  return (
    <div className="mb-3">
      <div className="mb-4">
        {dimensionId === "pre:activation" && activationMetricObj && (
          <div className="alert alert-info mt-1 mx-3">
            Your experiment has an Activation Metric (
            <strong>{activationMetricObj?.name}</strong>
            ). This report lets you compare activated users with those who
            entered into the experiment, but were not activated.
          </div>
        )}
        {!isBandit && (
          <div className="users">
            <Collapsible
              trigger={
                <div className="d-inline-flex mx-3 align-items-center">
                  <FaUsers size={16} className="mr-1" />
                  {numberFormatter.format(totalUsers)} total users
                  <FaAngleRight className="chevron ml-1" />
                </div>
              }
              transitionTime={100}
            >
              <UsersTable
                dimension={dimension}
                dimensionValuesFilter={dimensionValuesFilter}
                results={results}
                variations={variations}
                settings={settings}
              />
            </Collapsible>
          </div>
        )}
      </div>

      <div className="d-flex mx-2">
        {setMetricFilter ? (
          <ResultsMetricFilter
            metricTags={allMetricTags}
            metricFilter={metricFilter}
            setMetricFilter={setMetricFilter}
            showMetricFilter={showMetricFilter}
            setShowMetricFilter={setShowMetricFilter}
          />
        ) : null}
      </div>
      {tables.map((table, i) => {
        const metric = table.metric;
        return (
          <>
            <h5 className="ml-2 mt-2 position-relative">
              {expandedGoals.includes(metric.id)
                ? "Goal Metric"
                : expandedSecondaries.includes(metric.id)
                ? "Secondary Metric"
                : expandedGuardrails.includes(metric.id)
                ? "Guardrail Metric"
                : null}
            </h5>
            <ResultsTable
              key={i}
              dateCreated={reportDate}
              isLatestPhase={isLatestPhase}
              phase={phase}
              startDate={startDate}
              endDate={endDate}
              status={status}
              queryStatusData={queryStatusData}
              variations={variations}
              variationFilter={variationFilter}
              baselineRow={baselineRow}
              columnsFilter={columnsFilter}
              rows={table.rows}
              dimension={dimension}
<<<<<<< HEAD
              id={table.metric.id}
=======
              id={(idPrefix ? `${idPrefix}_` : "") + table.metric.id}
              hasRisk={_hasRisk}
>>>>>>> 751d9826
              tableRowAxis="dimension" // todo: dynamic grouping?
              labelHeader={
                renderMetricName ? (
                  renderMetricName(table.metric)
                ) : (
                  <div style={{ marginBottom: 2 }}>
                    {getRenderLabelColumn(
                      !!regressionAdjustmentEnabled,
                      statsEngine,
                      hideDetails
                    )(table.metric.name, table.metric, table.rows[0])}
                  </div>
                )
              }
              editMetrics={undefined}
              statsEngine={statsEngine}
              sequentialTestingEnabled={sequentialTestingEnabled}
              pValueCorrection={pValueCorrection}
              differenceType={differenceType}
              renderLabelColumn={(label) => (
                <>
                  {label ? (
                    label === "__NULL_DIMENSION" ? (
                      <em>NULL (unset)</em>
                    ) : (
                      <span
                        style={{
                          lineHeight: "1.2em",
                          wordBreak: "break-word",
                          overflowWrap: "anywhere",
                        }}
                      >
                        {label}
                      </span>
                    )
                  ) : (
                    <em>unknown</em>
                  )}
                </>
              )}
              metricFilter={metricFilter}
              isTabActive={true}
              isBandit={isBandit}
              ssrPolyfills={ssrPolyfills}
            />
            <div className="mb-5" />
          </>
        );
      })}
    </div>
  );
};
export default BreakDownResults;<|MERGE_RESOLUTION|>--- conflicted
+++ resolved
@@ -405,12 +405,7 @@
               columnsFilter={columnsFilter}
               rows={table.rows}
               dimension={dimension}
-<<<<<<< HEAD
-              id={table.metric.id}
-=======
               id={(idPrefix ? `${idPrefix}_` : "") + table.metric.id}
-              hasRisk={_hasRisk}
->>>>>>> 751d9826
               tableRowAxis="dimension" // todo: dynamic grouping?
               labelHeader={
                 renderMetricName ? (
