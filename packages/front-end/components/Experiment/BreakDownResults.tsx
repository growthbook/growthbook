--- conflicted
+++ resolved
@@ -4,7 +4,11 @@
   ExperimentReportVariation,
   MetricSnapshotSettings,
 } from "back-end/types/report";
-import { ExperimentStatus, MetricOverride } from "back-end/types/experiment";
+import {
+  ExperimentStatus,
+  ExperimentType,
+  MetricOverride,
+} from "back-end/types/experiment";
 import {
   DifferenceType,
   PValueCorrection,
@@ -392,16 +396,6 @@
               hasRisk={_hasRisk}
               tableRowAxis="dimension" // todo: dynamic grouping?
               labelHeader={
-<<<<<<< HEAD
-                <div style={{ marginBottom: 2 }}>
-                  {getRenderLabelColumn(
-                    !!regressionAdjustmentEnabled,
-                    statsEngine,
-                    hideDetails,
-                    experimentType
-                  )(table.metric.name, table.metric, table.rows[0])}
-                </div>
-=======
                 renderMetricName ? (
                   renderMetricName(table.metric)
                 ) : (
@@ -409,11 +403,11 @@
                     {getRenderLabelColumn(
                       !!regressionAdjustmentEnabled,
                       statsEngine,
-                      hideDetails
+                      hideDetails,
+                      experimentType
                     )(table.metric.name, table.metric, table.rows[0])}
                   </div>
                 )
->>>>>>> 60194a89
               }
               editMetrics={undefined}
               statsEngine={statsEngine}
