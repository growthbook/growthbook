--- conflicted
+++ resolved
@@ -357,10 +357,7 @@
         label="Activation Metric"
         labelClassName="font-weight-bold"
         initialOption="None"
-<<<<<<< HEAD
-=======
         onlyBinomial
->>>>>>> d3e50b26
         value={form.watch("activationMetric") || ""}
         onChange={(value) => form.setValue("activationMetric", value || "")}
         helpText="Users must convert on this metric before being included"
