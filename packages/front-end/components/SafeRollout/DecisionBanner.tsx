--- conflicted
+++ resolved
@@ -1,10 +1,3 @@
-<<<<<<< HEAD
-// import {
-//   getHealthSettings,
-//   getSafeRolloutResultStatus,
-// } from "shared/src/enterprise/decision-criteria";
-import { getSafeRolloutDaysLeft } from "shared/enterprise";
-=======
 import {
   getHealthSettings,
   getSafeRolloutDaysLeft,
@@ -13,7 +6,6 @@
 
 import { SafeRolloutRule } from "back-end/src/validators/features";
 import { useUser } from "@/services/UserContext";
->>>>>>> 5c085bcc
 import { useSafeRolloutSnapshot } from "@/components/SafeRollout/SnapshotProvider";
 import Callout from "../Radix/Callout";
 
@@ -47,8 +39,6 @@
     safeRollout,
     snapshotWithResults,
   });
-<<<<<<< HEAD
-=======
 
   const decisionStatus = getSafeRolloutResultStatus({
     safeRollout,
@@ -85,7 +75,6 @@
       </Callout>
     );
   }
->>>>>>> 5c085bcc
 
   // failingGuardrails comes from the analysis summary for now, but we could return it in the above
   if (decisionStatus?.status === "unhealthy") {
