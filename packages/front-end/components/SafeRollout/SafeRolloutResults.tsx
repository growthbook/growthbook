--- conflicted
+++ resolved
@@ -6,12 +6,7 @@
   DEFAULT_PROPER_PRIOR_STDDEV,
   SAFE_ROLLOUT_VARIATIONS,
 } from "shared/constants";
-<<<<<<< HEAD
-import { MetricSnapshotSettings } from "back-end/types/report";
-=======
-import { ExperimentMetricInterface } from "shared/experiments";
 import { MetricSnapshotSettings } from "shared/types/report";
->>>>>>> 626bef34
 import { SafeRolloutInterface } from "shared/validators";
 import { FaCaretDown, FaCaretRight } from "react-icons/fa";
 import { PiWarningFill } from "react-icons/pi";
