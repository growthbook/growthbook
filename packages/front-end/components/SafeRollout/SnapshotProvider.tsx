--- conflicted
+++ resolved
@@ -1,27 +1,16 @@
 import React, { ReactNode, useContext } from "react";
-import { SafeRolloutSnapshotAnalysis, SafeRolloutSnapshotAnalysisSettings, SafeRolloutSnapshotInterface } from "back-end/types/safe-rollout";
-import { getSafeRolloutSnapshotAnalysis } from "shared/util";
-import {
-  FeatureInterface,
-  SafeRolloutRule,
-} from "back-end/src/validators/features";
-<<<<<<< HEAD
 import {
   SafeRolloutSnapshotAnalysis,
+  SafeRolloutSnapshotAnalysisSettings,
   SafeRolloutSnapshotInterface,
-} from "back-end/src/validators/safe-rollout";
-import { fullSafeRolloutInterface } from "back-end/src/models/SafeRolloutModel";
-=======
->>>>>>> 4565434d
+} from "back-end/types/safe-rollout";
+import { getSafeRolloutSnapshotAnalysis } from "shared/util";
+import { FeatureInterface } from "back-end/src/validators/features";
+import { SafeRolloutInterface } from "back-end/src/models/SafeRolloutModel";
 import useApi from "@/hooks/useApi";
-import { SafeRolloutInterface } from "back-end/src/models/SafeRolloutModel";
 
 const snapshotContext = React.createContext<{
-<<<<<<< HEAD
-  safeRollout?: fullSafeRolloutInterface;
-=======
   safeRollout?: SafeRolloutInterface;
->>>>>>> 4565434d
   feature?: FeatureInterface;
   snapshot?: SafeRolloutSnapshotInterface;
   analysis?: SafeRolloutSnapshotAnalysis | undefined;
@@ -42,11 +31,7 @@
   feature,
   children,
 }: {
-<<<<<<< HEAD
-  safeRollout: fullSafeRolloutInterface;
-=======
   safeRollout: SafeRolloutInterface;
->>>>>>> 4565434d
   feature: FeatureInterface;
   children: ReactNode;
 }) {
@@ -67,12 +52,16 @@
         snapshot: data?.snapshot,
         latest: data?.latest,
         analysis: data?.snapshot
-          ? getSafeRolloutSnapshotAnalysis(data?.snapshot, defaultAnalysisSettings) ??
-            undefined
+          ? getSafeRolloutSnapshotAnalysis(
+              data?.snapshot,
+              defaultAnalysisSettings
+            ) ?? undefined
           : undefined,
         latestAnalysis: data?.latest
-          ? getSafeRolloutSnapshotAnalysis(data?.latest, defaultAnalysisSettings) ??
-            undefined
+          ? getSafeRolloutSnapshotAnalysis(
+              data?.latest,
+              defaultAnalysisSettings
+            ) ?? undefined
           : undefined,
         mutateSnapshot: mutate,
         analysisSettings: defaultAnalysisSettings,
