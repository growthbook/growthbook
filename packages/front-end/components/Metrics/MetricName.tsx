import { HiBadgeCheck } from "react-icons/hi";
import {
  ExperimentMetricInterface,
  isFactMetric,
  quantileMetricType,
} from "shared/experiments";
import React from "react";
import { FaExclamationCircle, FaExclamationTriangle } from "react-icons/fa";
import clsx from "clsx";
import { PiArrowSquareOut, PiFolderDuotone } from "react-icons/pi";
import { Flex } from "@radix-ui/themes";
import { useDefinitions } from "@/services/DefinitionsContext";
import Tooltip from "@/components/Tooltip/Tooltip";
import { getPercentileLabel } from "@/services/metrics";
import HelperText from "@/ui/HelperText";

export function PercentileLabel({
  metric,
}: {
  metric: ExperimentMetricInterface;
}) {
  if (
    isFactMetric(metric) &&
    quantileMetricType(metric) &&
    metric.quantileSettings
  ) {
    return (
      <span className="ml-2 small text-muted">
        {getPercentileLabel(metric.quantileSettings.quantile)}
      </span>
    );
  }
  return null;
}

export function OfficialBadge({
  type,
  managedBy,
  disableTooltip,
  showOfficialLabel,
  color,
}: {
  type: string;
  managedBy?: "" | "config" | "api" | "admin";
  disableTooltip?: boolean;
  showOfficialLabel?: boolean;
  color?: string;
}) {
  if (!managedBy) return null;

  return (
    <span className="ml-1 text-purple">
      <Tooltip
        body={
          disableTooltip ? (
            ""
          ) : (
            <>
              <h4 className="pb-1">
                <HiBadgeCheck
                  style={{
                    fontSize: "1.2em",
                    lineHeight: "1em",
                    marginTop: "-2px",
                    color: color || "var(--blue-11)",
                  }}
                />{" "}
                Official{" "}
                <span
                  style={{
                    textTransform: "capitalize",
                  }}
                >
                  {type}
                </span>
              </h4>
              This {type} is being managed by{" "}
              {managedBy === "config" ? (
                <>
                  a <code>config.yml</code> file
                </>
              ) : (
                <>the API</>
              )}
              . It is read-only and cannot be modified from within GrowthBook.
            </>
          )
        }
      >
        <HiBadgeCheck
          style={{
            fontSize: "1.2em",
            lineHeight: "1em",
            marginTop: "-2px",
            color: color || "var(--blue-11)",
          }}
        />
        {showOfficialLabel ? (
          <span className="ml-1 badge badge-purple">Official</span>
        ) : null}
      </Tooltip>
    </span>
  );
}

export default function MetricName({
  id,
  metric: _metric, // if provided, will be used instead of id
  disableTooltip,
  showOfficialLabel,
  showDescription,
  filterConversionWindowMetrics,
  isGroup,
  metrics,
<<<<<<< HEAD
  showLink,
=======
  badgeColor,
>>>>>>> b561aa1d
}: {
  id?: string;
  metric?: ExperimentMetricInterface;
  disableTooltip?: boolean;
  showOfficialLabel?: boolean;
  showDescription?: boolean;
  filterConversionWindowMetrics?: boolean;
  isGroup?: boolean;
  metrics?: { metric: ExperimentMetricInterface | null; joinable: boolean }[];
<<<<<<< HEAD
  showLink?: boolean;
=======
  badgeColor?: string;
>>>>>>> b561aa1d
}) {
  const { getExperimentMetricById, getMetricGroupById } = useDefinitions();
  const metric = _metric ?? getExperimentMetricById(id ?? "");

  if (isGroup) {
    // check if this is a metric group:
    const metricGroup = getMetricGroupById(id ?? "");
    if (!metricGroup) {
      return <>{id}</>;
    }
    const allJoinable = metrics?.every((m) => m.joinable) ?? true;
    const allNonConversionWindow = metrics?.every(
      (m) => m?.metric?.windowSettings?.type !== "conversion",
    );

    return (
      <Flex align="center" className="ml-1">
        <PiFolderDuotone
          className="mr-1"
          style={{ fontSize: "1.2em", lineHeight: "1em", marginTop: "-2px" }}
        />
        {metricGroup.name}
        <Tooltip
          className={clsx("px-1", {
            "text-danger": !allJoinable,
            "text-warning":
              filterConversionWindowMetrics && !allNonConversionWindow,
          })}
          body={
            <>
              {!allJoinable ? (
                <div className="mb-2">
                  <HelperText status="error">
                    Includes metrics that are not joinable
                  </HelperText>
                </div>
              ) : null}
              {filterConversionWindowMetrics && !allNonConversionWindow ? (
                <div className="mb-2">
                  <HelperText status="warning">
                    Includes metrics with conversion windows
                  </HelperText>
                </div>
              ) : null}
              {metrics && metrics.length > 0 ? (
                <>
                  <div>Metrics in group:</div>
                  <ul className="ml-0 pl-3 mb-0">
                    {metrics.map((m, i) => (
                      <li
                        key={i}
                        className={clsx({
                          "text-danger": !m.joinable,
                          "text-warning":
                            filterConversionWindowMetrics &&
                            m?.metric?.windowSettings?.type === "conversion",
                        })}
                      >
                        {m.metric?.name}
                      </li>
                    ))}
                  </ul>
                </>
              ) : null}
            </>
          }
        >
          <span className="ml-1 small">
            ({metricGroup.metrics.length} metric
            {metricGroup.metrics.length === 0 ? "" : "s"})
            {!allJoinable && (
              <FaExclamationCircle
                size={10}
                className="position-relative text-danger ml-1"
                style={{ top: -2 }}
              />
            )}
            {filterConversionWindowMetrics && !allNonConversionWindow ? (
              <FaExclamationTriangle
                size={10}
                className="position-relative text-warning ml-1"
                style={{ top: -2 }}
              />
            ) : null}
          </span>
        </Tooltip>
        {showDescription && metricGroup.description ? (
          <span className="text-muted">
            {" "}
            —{" "}
            {metricGroup?.description.length > 50
              ? metricGroup?.description.substring(0, 50) + "..."
              : metricGroup?.description}
          </span>
        ) : null}
      </Flex>
    );
  }

  if (!metric) return null;

  return (
    <>
<<<<<<< HEAD
      <span
        style={{
          color: "var(--color-text-high)",
        }}
      >
        {metric.name}
      </span>
      {showLink ? (
        <div className="mt-1 mb-2 small">
          <a
            href={`/metric/${metric.id}`}
            target="_blank"
            className="link-purple"
          >
            View details
            <PiArrowSquareOut className="ml-1" />
          </a>
        </div>
      ) : null}
=======
      <span className="mr-1">
        {metric.managedBy && (
          <OfficialBadge
            type="metric"
            managedBy={metric.managedBy || ""}
            disableTooltip={disableTooltip}
            showOfficialLabel={showOfficialLabel}
            color={badgeColor}
          />
        )}
      </span>
      {metric.name}
>>>>>>> b561aa1d
      {showDescription && metric.description ? (
        <span className="text-muted">
          {" "}
          —{" "}
          {metric?.description.length > 50
            ? metric?.description.substring(0, 50) + "..."
            : metric?.description}
        </span>
      ) : (
        ""
      )}
    </>
  );
}<|MERGE_RESOLUTION|>--- conflicted
+++ resolved
@@ -112,11 +112,8 @@
   filterConversionWindowMetrics,
   isGroup,
   metrics,
-<<<<<<< HEAD
   showLink,
-=======
   badgeColor,
->>>>>>> b561aa1d
 }: {
   id?: string;
   metric?: ExperimentMetricInterface;
@@ -126,11 +123,8 @@
   filterConversionWindowMetrics?: boolean;
   isGroup?: boolean;
   metrics?: { metric: ExperimentMetricInterface | null; joinable: boolean }[];
-<<<<<<< HEAD
   showLink?: boolean;
-=======
   badgeColor?: string;
->>>>>>> b561aa1d
 }) {
   const { getExperimentMetricById, getMetricGroupById } = useDefinitions();
   const metric = _metric ?? getExperimentMetricById(id ?? "");
@@ -234,12 +228,20 @@
 
   return (
     <>
-<<<<<<< HEAD
       <span
         style={{
           color: "var(--color-text-high)",
         }}
       >
+        {metric.managedBy ? (
+          <OfficialBadge
+            type="metric"
+            managedBy={metric.managedBy || ""}
+            disableTooltip={disableTooltip}
+            showOfficialLabel={showOfficialLabel}
+            color={badgeColor}
+          />
+        ) : null}
         {metric.name}
       </span>
       {showLink ? (
@@ -248,26 +250,13 @@
             href={`/metric/${metric.id}`}
             target="_blank"
             className="link-purple"
+            rel="noreferrer"
           >
             View details
             <PiArrowSquareOut className="ml-1" />
           </a>
         </div>
       ) : null}
-=======
-      <span className="mr-1">
-        {metric.managedBy && (
-          <OfficialBadge
-            type="metric"
-            managedBy={metric.managedBy || ""}
-            disableTooltip={disableTooltip}
-            showOfficialLabel={showOfficialLabel}
-            color={badgeColor}
-          />
-        )}
-      </span>
-      {metric.name}
->>>>>>> b561aa1d
       {showDescription && metric.description ? (
         <span className="text-muted">
           {" "}
