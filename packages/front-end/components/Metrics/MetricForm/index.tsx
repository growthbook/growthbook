import React, { FC, ReactElement, useEffect, useMemo, useState } from "react";
import {
  Condition,
  MetricCappingType,
  MetricInterface,
  MetricType,
  Operator,
} from "back-end/types/metric";
import { useFieldArray, useForm } from "react-hook-form";
import { FaExternalLinkAlt, FaTimes } from "react-icons/fa";
import {
  DEFAULT_REGRESSION_ADJUSTMENT_DAYS,
  DEFAULT_REGRESSION_ADJUSTMENT_ENABLED,
} from "shared/constants";
import { isDemoDatasourceProject } from "shared/demo-datasource";
import { isProjectListValidForProject } from "shared/util";
import { useOrganizationMetricDefaults } from "@/hooks/useOrganizationMetricDefaults";
import { getInitialMetricQuery, validateSQL } from "@/services/datasources";
import { useDefinitions } from "@/services/DefinitionsContext";
import track from "@/services/track";
import { getDefaultConversionWindowHours } from "@/services/env";
import {
  defaultLoseRiskThreshold,
  defaultWinRiskThreshold,
  formatConversionRate,
} from "@/services/metrics";
import { useAuth } from "@/services/auth";
import RadioSelector from "@/components/Forms/RadioSelector";
import PagedModal from "@/components/Modal/PagedModal";
import Page from "@/components/Modal/Page";
import Code from "@/components/SyntaxHighlighting/Code";
import TagsInput from "@/components/Tags/TagsInput";
import Field from "@/components/Forms/Field";
import SelectField from "@/components/Forms/SelectField";
import MultiSelectField from "@/components/Forms/MultiSelectField";
import SQLInputField from "@/components/SQLInputField";
import GoogleAnalyticsMetrics from "@/components/Metrics/GoogleAnalyticsMetrics";
import RiskThresholds from "@/components/Metrics/MetricForm/RiskThresholds";
import PremiumTooltip from "@/components/Marketing/PremiumTooltip";
import Toggle from "@/components/Forms/Toggle";
import useOrgSettings from "@/hooks/useOrgSettings";
import { useUser } from "@/services/UserContext";
import EditSqlModal from "@/components/SchemaBrowser/EditSqlModal";
import useSchemaFormOptions from "@/hooks/useSchemaFormOptions";
import { GBCuped } from "@/components/Icons";
import usePermissions from "@/hooks/usePermissions";
import { useCurrency } from "@/hooks/useCurrency";
import ConfirmModal from "@/components/ConfirmModal";
import { useDemoDataSourceProject } from "@/hooks/useDemoDataSourceProject";

const weekAgo = new Date();
weekAgo.setDate(weekAgo.getDate() - 7);

export type MetricFormProps = {
  initialStep?: number;
  current: Partial<MetricInterface>;
  edit: boolean;
  duplicate?: boolean;
  source: string;
  onClose?: () => void;
  advanced?: boolean;
  inline?: boolean;
  cta?: string;
  onSuccess?: () => void;
  secondaryCTA?: ReactElement;
};

function usesValueColumn(sql: string) {
  return sql.match(/\{\{[^}]*valueColumn/g);
}

function usesEventName(sql: string) {
  return sql.match(/\{\{[^}]*eventName/g);
}

function validateMetricSQL(
  sql: string,
  type: MetricType,
  userIdTypes: string[],
  templateVariables?: {
    valueColumn?: string;
    eventName?: string;
  }
) {
  // Require specific columns to be selected
  const requiredCols = ["timestamp", ...userIdTypes];
  if (type !== "binomial") {
    requiredCols.push("value");
    if (usesValueColumn(sql) && !templateVariables?.valueColumn) {
      throw new Error("Value column is required");
    }
  }
  if (usesEventName(sql) && !templateVariables?.eventName) {
    throw new Error("Event name is required");
  }

  validateSQL(sql, requiredCols);
}
function validateBasicInfo(value: { name: string }) {
  if (value.name.length < 1) {
    throw new Error("Metric name cannot be empty");
  }
}
function validateQuerySettings(
  datasourceSettingsSupport: boolean,
  sqlInput: boolean,
  value: {
    sql: string;
    type: MetricType;
    userIdTypes: string[];
    table: string;
    templateVariables?: {
      valueColumn?: string;
      eventName?: string;
    };
  }
) {
  if (!datasourceSettingsSupport) {
    return;
  }
  if (sqlInput) {
    validateMetricSQL(
      value.sql,
      value.type,
      value.userIdTypes,
      value.templateVariables
    );
  } else {
    if (value.table.length < 1) {
      throw new Error("Table name cannot be empty");
    }
  }
}
function getRawSQLPreview({
  userIdTypes,
  userIdColumns,
  timestampColumn,
  type,
  table,
  column,
  conditions,
}: Partial<MetricInterface>) {
  const cols: string[] = [];
  // @ts-expect-error TS(2532) If you come across this, please fix it!: Object is possibly 'undefined'.
  userIdTypes.forEach((type) => {
    // @ts-expect-error TS(2532) If you come across this, please fix it!: Object is possibly 'undefined'.
    if (userIdColumns[type] !== type) {
      // @ts-expect-error TS(2532) If you come across this, please fix it!: Object is possibly 'undefined'.
      cols.push(userIdColumns[type] + " as " + type);
    } else {
      // @ts-expect-error TS(2532) If you come across this, please fix it!: Object is possibly 'undefined'.
      cols.push(userIdColumns[type]);
    }
  });

  if (timestampColumn !== "timestamp") {
    cols.push((timestampColumn || "received_at") + " as timestamp");
  } else {
    cols.push(timestampColumn);
  }
  if (type !== "binomial") {
    cols.push((column || "1") + " as value");
  }

  let where = "";
  // @ts-expect-error TS(2532) If you come across this, please fix it!: Object is possibly 'undefined'.
  if (conditions.length) {
    where =
      "\nWHERE\n  " +
      // @ts-expect-error TS(2532) If you come across this, please fix it!: Object is possibly 'undefined'.
      conditions
        .map((c: Condition) => {
          return (c.column || "_") + " " + c.operator + " '" + c.value + "'";
        })
        .join("\n  AND ");
  }

  return `SELECT\n  ${cols.join(",\n  ")}\nFROM ${table || "_"}${where}`;
}
function getAggregateSQLPreview({ type, column }: Partial<MetricInterface>) {
  if (type === "binomial") {
    return "";
  } else if (type === "count") {
    return `COUNT(${column ? "DISTINCT value" : "*"})`;
  }
  return `MAX(value)`;
}

const toMetricCappingType = (cappingType: string | null): MetricCappingType => {
  if (cappingType === "percentile") return "percentile";
  if (cappingType === "absolute") return "absolute";
  return null;
};

const MetricForm: FC<MetricFormProps> = ({
  current,
  edit,
  duplicate = false,
  onClose,
  source,
  initialStep = 0,
  advanced = false,
  inline,
  cta = "Save",
  onSuccess,
  secondaryCTA,
}) => {
  const {
    datasources,
    getDatasourceById,
    metrics,
    projects,
    project,
  } = useDefinitions();
  const settings = useOrgSettings();
  const { hasCommercialFeature } = useUser();
  const permissions = usePermissions();

  const [step, setStep] = useState(initialStep);
  const [showAdvanced, setShowAdvanced] = useState(advanced);
  const [hideTags, setHideTags] = useState(!current?.tags?.length);
  const [sqlOpen, setSqlOpen] = useState(false);

  const currentDatasource = current?.datasource
    ? getDatasourceById(current?.datasource)
    : null;

  const currentDefaultSql =
    currentDatasource && current.type && current.name
      ? getInitialMetricQuery(currentDatasource, current.type)[1]
      : null;

  // Only set the default to true for new metrics with no sql or an edited or
  // duplicated one where the sql matches the default.
  const [allowAutomaticSqlReset, setAllowAutomaticSqlReset] = useState(
    !current || !current?.sql || current?.sql === currentDefaultSql
  );

  // Keeps track if the queryFormat is "builder" because it is the default, or
  // if it is "builder" because the user manually changed it to that.
  const [usingDefaultQueryFormat, setUsingDefaultQueryFormat] = useState(
    !current?.queryFormat && !current?.sql
  );

  const [
    showSqlResetConfirmationModal,
    setShowSqlResetConfirmationModal,
  ] = useState(false);

  const displayCurrency = useCurrency();

  const {
    getMinSampleSizeForMetric,
    getMinPercentageChangeForMetric,
    getMaxPercentageChangeForMetric,
    metricDefaults,
  } = useOrganizationMetricDefaults();

  const validDatasources = datasources.filter(
    (d) =>
      d.id === current.datasource ||
      isProjectListValidForProject(d.projects, project)
  );

  useEffect(() => {
    track("View Metric Form", {
      source,
    });
  }, [source]);

  const metricTypeOptions = [
    {
      key: "binomial",
      display: "Binomial",
      description: "Percent of users who do something",
      sub: "click, view, download, bounce, etc.",
    },
    {
      key: "count",
      display: "Count",
      description: "Number of actions per user",
      sub: "clicks, views, downloads, etc.",
    },
    {
      key: "duration",
      display: "Duration",
      description: "How long something takes",
      sub: "time on site, loading speed, etc.",
    },
    {
      key: "revenue",
      display: "Revenue",
      description: `How much money a user pays (in ${displayCurrency})`,
      sub: "revenue per visitor, average order value, etc.",
    },
  ];

  const initialDatasourceId =
    current?.datasource || settings?.defaultDataSource;
  const initialDatasource =
    validDatasources.find((d) => d.id === initialDatasourceId) ||
    validDatasources[0];

  const form = useForm({
    defaultValues: {
      datasource: initialDatasource?.id || "",
      name: current.name || "",
      description: current.description || "",
      type: current.type || "binomial",
      table: current.table || "",
      denominator: current.denominator || "",
      column: current.column || "",
      inverse: !!current.inverse,
      ignoreNulls: !!current.ignoreNulls,
      queryFormat: current.queryFormat || (current.sql ? "sql" : "builder"),
      capping: current.capping || "",
      capValue: current.capValue || 0,
      conversionWindowHours:
        current.conversionWindowHours || getDefaultConversionWindowHours(),
      conversionDelayHours: current.conversionDelayHours || 0,
      sql: current.sql || "",
      eventName: current.templateVariables?.eventName || "",
      valueColumn: current.templateVariables?.valueColumn || "",
      aggregation: current.aggregation || "",
      conditions: current.conditions || [],
      userIdTypes: current.userIdTypes || [],
      userIdColumns: current.userIdColumns || {},
      timestampColumn: current.timestampColumn || "",
      tags: current.tags || [],
      projects:
        source === "datasource-detail" || edit || duplicate
          ? current.projects || []
          : project
          ? [project]
          : [],
      winRisk: (current.winRisk || defaultWinRiskThreshold) * 100,
      loseRisk: (current.loseRisk || defaultLoseRiskThreshold) * 100,
      maxPercentChange: getMaxPercentageChangeForMetric(current) * 100,
      minPercentChange: getMinPercentageChangeForMetric(current) * 100,
      minSampleSize: getMinSampleSizeForMetric(current),
      regressionAdjustmentOverride:
        current.regressionAdjustmentOverride ?? false,
      regressionAdjustmentEnabled:
        current.regressionAdjustmentEnabled ??
        DEFAULT_REGRESSION_ADJUSTMENT_ENABLED,
      regressionAdjustmentDays:
        current.regressionAdjustmentDays ??
        settings.regressionAdjustmentDays ??
        DEFAULT_REGRESSION_ADJUSTMENT_DAYS,
    },
  });

  const { apiCall, orgId } = useAuth();

  const type = form.watch("type");

  const value = {
    name: form.watch("name"),
    queryFormat: form.watch("queryFormat"),
    datasource: form.watch("datasource"),
    timestampColumn: form.watch("timestampColumn"),
    userIdColumns: form.watch("userIdColumns"),
    userIdTypes: form.watch("userIdTypes"),
    denominator: form.watch("denominator"),
    aggregation: form.watch("aggregation"),
    column: form.watch("column"),
    table: form.watch("table"),
    type,
    winRisk: form.watch("winRisk"),
    loseRisk: form.watch("loseRisk"),
    tags: form.watch("tags"),
    projects: form.watch("projects"),
    sql: form.watch("sql"),
    templateVariables: {
      eventName: form.watch("eventName"),
      valueColumn: form.watch("valueColumn"),
    },
    conditions: form.watch("conditions"),
    regressionAdjustmentOverride: form.watch("regressionAdjustmentOverride"),
    regressionAdjustmentEnabled: form.watch("regressionAdjustmentEnabled"),
    regressionAdjustmentDays: form.watch("regressionAdjustmentDays"),
  };

  // We want to show a warning when someone tries to create a metric for just the demo project
  const isExclusivelyForDemoDatasourceProject = useMemo(() => {
    const projects = value.projects || [];

    if (projects.length !== 1) return false;

    return isDemoDatasourceProject({
      projectId: projects[0],
      organizationId: orgId || "",
    });
  }, [orgId, value.projects]);

  const { demoDataSourceId } = useDemoDataSourceProject();

  const denominatorOptions = useMemo(() => {
    return metrics
      .filter((m) => m.id !== current?.id)
      .filter((m) => m.datasource === value.datasource)
      .filter((m) => {
        // Binomial metrics can always be a denominator
        // That just makes it act like a funnel (or activation) metric
        if (m.type === "binomial") return true;

        // If the numerator has a value (not binomial),
        // then count metrics can be used as the denominator as well (as long as they don't have their own denominator)
        // This makes it act like a true ratio metric
        return (
          value.type !== "binomial" && m.type === "count" && !m.denominator
        );
      })
      .map((m) => {
        return {
          value: m.id,
          label: m.name,
        };
      });
  }, [metrics, value.type, value.datasource, current?.id]);

  const selectedDataSource = getDatasourceById(value.datasource);

  const datasourceType = selectedDataSource?.type;

  const datasourceSettingsSupport =
    selectedDataSource?.properties?.hasSettings || false;

  const capSupported = selectedDataSource?.properties?.metricCaps || false;
  const cappingOptions = [
    {
      value: "",
      label: "No",
    },
    {
      value: "absolute",
      label: "Absolute capping",
    },
    ...(datasourceType !== "mixpanel"
      ? [
          {
            value: "percentile",
            label: "Percentile capping",
          },
        ]
      : []),
  ];

  // TODO: eventually make each of these their own independent properties
  const conditionsSupported = capSupported;
  const ignoreNullsSupported = capSupported;
  const conversionWindowSupported = capSupported;

  const supportsSQL = selectedDataSource?.properties?.queryLanguage === "sql";
  const supportsJS =
    selectedDataSource?.properties?.queryLanguage === "javascript";

  const customzeTimestamp = supportsSQL;
  const customizeUserIds = supportsSQL;

  const hasRegressionAdjustmentFeature = hasCommercialFeature(
    "regression-adjustment"
  );
  let regressionAdjustmentAvailableForMetric = true;
  let regressionAdjustmentAvailableForMetricReason = <></>;

  if (form.watch("denominator")) {
    const denominator = metrics.find((m) => m.id === form.watch("denominator"));
    if (denominator?.type === "count") {
      regressionAdjustmentAvailableForMetric = false;
      regressionAdjustmentAvailableForMetricReason = (
        <>
          Not available for ratio metrics with <em>count</em> denominators.
        </>
      );
    }
  }

  let table = "Table";
  let column = "Column";
  if (selectedDataSource?.properties?.events) {
    table = "Event";
    column = "Property";
  }

  const conditions = useFieldArray({
    control: form.control,
    name: "conditions",
  });

  const defaultSqlTemplate = selectedDataSource
    ? getInitialMetricQuery(selectedDataSource, value.type)[1]
    : "";

  const resetSqlToDefault = (datasource, type) => {
    if (datasource && datasource.properties?.queryLanguage === "sql") {
      const [userTypes, sql] = getInitialMetricQuery(datasource, type);
      if (usingDefaultQueryFormat) {
        // The default queryFormat for new sql queries should be "sql", but we
        // won't change it later if they manually change it to "builder".
        form.setValue("queryFormat", "sql");
        setUsingDefaultQueryFormat(false);
      }
      form.setValue("sql", sql);
      form.setValue("userIdTypes", userTypes);

      // Now that sql is updated again to the default, we'll allow it to be
      // automatically reset again upon datasource/type/name change until
      // they make a new manual edit.
      setAllowAutomaticSqlReset(true);
    }
  };

  const onSubmit = form.handleSubmit(async (value) => {
    const {
      winRisk,
      loseRisk,
      maxPercentChange,
      minPercentChange,
      capping,
      eventName,
      valueColumn,
      ...otherValues
    } = value;

    const sendValue: Partial<MetricInterface> = {
      ...otherValues,
      templateVariables: { eventName, valueColumn },
      winRisk: winRisk / 100,
      loseRisk: loseRisk / 100,
      maxPercentChange: maxPercentChange / 100,
      minPercentChange: minPercentChange / 100,
      capping: toMetricCappingType(capping),
    };

    if (value.loseRisk < value.winRisk) return;

    const body = JSON.stringify(sendValue);

    if (edit) {
      await apiCall(`/metric/${current.id}`, {
        method: "PUT",
        body,
      });
    } else {
      await apiCall(`/metrics`, {
        method: "POST",
        body,
      });
    }

    track("Submit Metric Form", {
      type: value.type,
      source,
      userIdType: value.userIdTypes.join(", "),
    });

    onSuccess && onSuccess();
  });

  const riskError =
    value.loseRisk < value.winRisk
      ? "The acceptable risk percentage cannot be higher than the too risky percentage"
      : "";

  const regressionAdjustmentDaysHighlightColor =
    value.regressionAdjustmentDays > 28 || value.regressionAdjustmentDays < 7
      ? "#e27202"
      : "";

  const regressionAdjustmentDaysWarningMsg =
    value.regressionAdjustmentDays > 28
      ? "Longer lookback periods can sometimes be useful, but also will reduce query performance and may incorporate less useful data"
      : value.regressionAdjustmentDays < 7
      ? "Lookback periods under 7 days tend not to capture enough metric data to reduce variance and may be subject to weekly seasonality"
      : "";

  const customAggregationWarningMsg = value.aggregation
    ? "When using a custom aggregation, it is safest to COALESCE values in your SQL so that the `value` column has no NULL values."
    : "";

  const requiredColumns = useMemo(() => {
    const set = new Set(["timestamp", ...value.userIdTypes]);
    if (type !== "binomial") {
      set.add("value");
    }
    return set;
  }, [value.userIdTypes, type]);

  useEffect(() => {
    if (type === "binomial") {
      form.setValue("ignoreNulls", false);
    }
  }, [type, form]);

  const { setTableId, tableOptions, columnOptions } = useSchemaFormOptions(
    // @ts-expect-error TS(2345) If you come across this, please fix it!: Argument of type 'DataSourceInterfaceWithParams | ... Remove this comment to see the full error message
    selectedDataSource
  );

  let ctaEnabled = true;
  let disabledMessage = null;

  if (riskError) {
    ctaEnabled = false;
    // @ts-expect-error TS(2322) If you come across this, please fix it!: Type '"The acceptable risk percentage cannot be hi... Remove this comment to see the full error message
    disabledMessage = riskError;
  } else if (!permissions.check("createMetrics", project)) {
    ctaEnabled = false;
    // @ts-expect-error TS(2322) If you come across this, please fix it!: Type '"You don't have permission to create metrics... Remove this comment to see the full error message
    disabledMessage = "You don't have permission to create metrics.";
  }

  return (
    <>
      {supportsSQL && sqlOpen && (
        <EditSqlModal
          close={() => setSqlOpen(false)}
          datasourceId={value.datasource}
          placeholder={
            "SELECT\n      user_id as user_id, timestamp as timestamp\nFROM\n      test"
          }
          requiredColumns={requiredColumns}
          value={value.sql}
          save={async (sql) => {
            form.setValue("sql", sql);
            // If they manually edit the sql back to the default, we'll allow it to be
            // automatically updated again upon datasource/type/name change.  If they
            // have editted it to something else, we'll make sure not to overwrite any
            // of their changes automatically.
            setAllowAutomaticSqlReset(sql == defaultSqlTemplate);
          }}
          templateVariables={{
            eventName: form.watch("eventName"),
            valueColumn: form.watch("valueColumn"),
          }}
        />
      )}
      <PagedModal
        inline={inline}
        header={edit ? "Edit Metric" : "New Metric"}
        close={onClose}
        // @ts-expect-error TS(2322) If you come across this, please fix it!: Type 'null' is not assignable to type 'string | un... Remove this comment to see the full error message
        disabledMessage={disabledMessage}
        ctaEnabled={ctaEnabled}
        submit={onSubmit}
        cta={cta}
        // @ts-expect-error TS(2322) If you come across this, please fix it!: Type 'false | "Cancel"' is not assignable to type ... Remove this comment to see the full error message
        closeCta={!inline && "Cancel"}
        size="lg"
        docSection="metrics"
        step={step}
        setStep={setStep}
        secondaryCTA={secondaryCTA}
      >
        <Page
          display="Basic Info"
          validate={async () => {
            validateBasicInfo(form.getValues());
            if (allowAutomaticSqlReset) {
              resetSqlToDefault(selectedDataSource, value.type);
            }
          }}
        >
          {isExclusivelyForDemoDatasourceProject && (
            <div className="alert alert-warning">
              You are creating a metric under the demo datasource project.
            </div>
          )}
          <div className="form-group">
            <label>Metric Name</label>
            <input
              type="text"
              required
              className="form-control"
              {...form.register("name")}
            />
          </div>
          <div className="form-group">
            {hideTags ? (
              <a
                href="#"
                style={{ fontSize: "0.8rem" }}
                onClick={(e) => {
                  e.preventDefault();
                  setHideTags(false);
                }}
              >
                Add tags{" "}
              </a>
            ) : (
              <>
                <label>Tags</label>
                <TagsInput
                  value={value.tags}
                  onChange={(tags) => form.setValue("tags", tags)}
                />
              </>
            )}
          </div>
          {projects?.length > 0 && (
            <div className="form-group">
              <MultiSelectField
                label="Projects"
                placeholder="All projects"
                value={value.projects || []}
                options={projects.map((p) => ({ value: p.id, label: p.name }))}
                onChange={(v) => form.setValue("projects", v)}
                customClassName="label-overflow-ellipsis"
                helpText="Assign this metric to specific projects"
                disabled={isExclusivelyForDemoDatasourceProject}
              />
            </div>
          )}
          <SelectField
            label="Data Source"
            value={
              isExclusivelyForDemoDatasourceProject && demoDataSourceId
                ? demoDataSourceId
                : value.datasource || ""
            }
<<<<<<< HEAD
            onChange={(v) => {
              form.setValue("datasource", v);
              if (allowAutomaticSqlReset) {
                resetSqlToDefault(getDatasourceById(v), value.type);
              }
            }}
            options={(datasources || []).map((d) => {
=======
            onChange={(v) => form.setValue("datasource", v)}
            options={validDatasources.map((d) => {
>>>>>>> 50cc55c2
              const defaultDatasource = d.id === settings.defaultDataSource;
              return {
                value: d.id,
                label: `${d.name}${
                  d.description ? ` — ${d.description}` : ""
                } ${defaultDatasource ? " (default)" : ""}`,
              };
            })}
            className="portal-overflow-ellipsis"
            name="datasource"
            initialOption="Manual"
            disabled={
              isExclusivelyForDemoDatasourceProject ||
              edit ||
              source === "datasource-detail"
            }
          />
          <div className="form-group">
            <label>Metric Type</label>
            <RadioSelector
              name="type"
              value={value.type}
              setValue={(val: MetricType) => {
                form.setValue("type", val);

                if (allowAutomaticSqlReset) {
                  resetSqlToDefault(selectedDataSource, val);
                }

                if (val === "count") {
                  form.setValue("valueColumn", "1");
                } else if (value.templateVariables?.valueColumn === "1") {
                  // 1 only makes sense for count type, but keep it if it's already set to something else
                  form.setValue("valueColumn", "");
                }
              }}
              options={metricTypeOptions}
            />
          </div>
        </Page>
        <Page
          display="Query Settings"
          validate={async () => {
            validateQuerySettings(
              datasourceSettingsSupport,
              supportsSQL && value.queryFormat === "sql",
              value
            );
          }}
        >
          {supportsSQL && (
            <div className="form-group bg-light border px-3 py-2">
              <div className="form-check form-check-inline">
                <input
                  className="form-check-input"
                  type="radio"
                  name="input-mode"
                  value="sql"
                  id="sql-input-mode"
                  checked={value.queryFormat === "sql"}
                  onChange={(e) =>
                    form.setValue(
                      "queryFormat",
                      e.target.checked ? "sql" : "builder"
                    )
                  }
                />
                <label className="form-check-label" htmlFor="sql-input-mode">
                  SQL
                </label>
              </div>
              <div className="form-check form-check-inline">
                <input
                  className="form-check-input"
                  type="radio"
                  name="input-mode"
                  value="builder"
                  id="query-builder-input-mode"
                  checked={value.queryFormat === "builder"}
                  onChange={(e) =>
                    form.setValue(
                      "queryFormat",
                      e.target.checked ? "builder" : "sql"
                    )
                  }
                />
                <label
                  className="form-check-label"
                  htmlFor="query-builder-input-mode"
                >
                  Query Builder
                </label>
              </div>
            </div>
          )}
          <div className="row">
            <div className="col-lg">
              {supportsSQL && value.queryFormat === "sql" ? (
                <div>
                  <MultiSelectField
                    value={value.userIdTypes}
                    onChange={(types) => {
                      form.setValue("userIdTypes", types);
                    }}
                    options={(
                      selectedDataSource.settings.userIdTypes || []
                    ).map(({ userIdType }) => ({
                      value: userIdType,
                      label: userIdType,
                    }))}
                    label="Identifier Types Supported"
                  />
                  {value.sql && usesEventName(value.sql) && (
                    <div className="form-group">
                      <Field
                        label="Event Name"
                        placeholder={value.name}
                        helpText="The event name associated with this metric.  This can then be referenced in your sql template as {{eventName}}."
                        {...form.register("eventName")}
                      />
                    </div>
                  )}
                  {value.sql &&
                    usesValueColumn(value.sql) &&
                    value.type != "binomial" && (
                      <div className="form-group">
                        <Field
                          label="Value Column"
                          helpText={
                            value.type === "count"
                              ? "Use 1 to count the number of rows (most common). This can then be referenced in your sql template as {{valueColumn}}."
                              : "The column in your datawarehouse table with the metric data.  This can then be referenced in your sql template as {{valueColumn}}."
                          }
                          {...form.register("valueColumn")}
                        ></Field>
                      </div>
                    )}
                  <div className="form-group">
                    <label>Query</label>
                    {value.sql && (
                      <Code language="sql" code={value.sql} expandable={true} />
                    )}
                    <div>
                      <button
                        className="btn btn-outline-primary"
                        type="button"
                        onClick={(e) => {
                          e.preventDefault();
                          setSqlOpen(true);
                        }}
                      >
                        {value.sql ? "Edit" : "Add"} SQL <FaExternalLinkAlt />
                      </button>
                      {value.sql != defaultSqlTemplate && (
                        <button
                          className="btn btn-outline-primary ml-2"
                          type="button"
                          onClick={(e) => {
                            e.preventDefault();
                            setShowSqlResetConfirmationModal(true);
                          }}
                        >
                          Reset to default SQL
                        </button>
                      )}
                      {showSqlResetConfirmationModal && (
                        <ConfirmModal
                          title={"Reset to default SQL"}
                          subtitle="This will reset both your SQL and identifier types to the default template for your datasource and type."
                          yesText="Reset"
                          noText="Cancel"
                          modalState={showSqlResetConfirmationModal}
                          setModalState={(state) =>
                            setShowSqlResetConfirmationModal(state)
                          }
                          onConfirm={async () => {
                            resetSqlToDefault(selectedDataSource, value.type);
                            setShowSqlResetConfirmationModal(false);
                          }}
                        />
                      )}
                    </div>
                  </div>
                  {value.type !== "binomial" && (
                    <div className="mb-2">
                      <Field
                        label="User Value Aggregation"
                        placeholder="SUM(value)"
                        textarea
                        minRows={1}
                        containerClassName="mb-0"
                        {...form.register("aggregation")}
                        helpText="When there are multiple metric rows for a user"
                      />
                      {customAggregationWarningMsg && (
                        <small>{customAggregationWarningMsg}</small>
                      )}
                    </div>
                  )}
                  <SelectField
                    label="Denominator"
                    options={denominatorOptions}
                    initialOption="All Experiment Users"
                    value={value.denominator}
                    onChange={(denominator) => {
                      form.setValue("denominator", denominator);
                    }}
                    helpText="Use this to define ratio or funnel metrics"
                  />
                </div>
              ) : datasourceType === "google_analytics" ? (
                <GoogleAnalyticsMetrics
                  inputProps={form.register("table")}
                  type={value.type}
                />
              ) : (
                <>
                  <SelectField
                    label={`${table} Name`}
                    createable
                    placeholder={`${table} name...`}
                    value={form.watch("table")}
                    onChange={(value) => {
                      form.setValue("table", value);
                      setTableId(value);
                    }}
                    options={tableOptions}
                    required
                  />
                  {value.type !== "binomial" && (
                    <SelectField
                      placeholder={column}
                      label={supportsSQL ? "Column" : "Event Value"}
                      options={columnOptions}
                      createable
                      value={form.watch("column")}
                      onChange={(value) => form.setValue("column", value)}
                      required={value.type !== "count"}
                      helpText={
                        !supportsSQL &&
                        "Javascript expression to extract a value from each event."
                      }
                    />
                  )}
                  {value.type !== "binomial" && !supportsSQL && (
                    <Field
                      label="User Value Aggregation"
                      placeholder="sum(values)"
                      textarea
                      minRows={1}
                      {...form.register("aggregation")}
                      helpText="Javascript expression to aggregate multiple event values for a user."
                    />
                  )}
                  {conditionsSupported && (
                    <div className="mb-3">
                      {conditions.fields.length > 0 && <h6>Conditions</h6>}
                      {conditions.fields.map((cond: Condition, i) => (
                        <div
                          className="form-row border py-2 mb-2 align-items-center"
                          key={i}
                        >
                          {i > 0 && <div className="col-auto">AND</div>}
                          <div className="col-auto mb-1">
                            <SelectField
                              createable
                              placeholder={column}
                              options={columnOptions}
                              value={form.watch(`conditions.${i}.column`)}
                              onChange={(value) =>
                                form.setValue(`conditions.${i}.column`, value)
                              }
                              required
                            />
                          </div>
                          <div className="col-auto mb-1">
                            <SelectField
                              value={form.watch(`conditions.${i}.operator`)}
                              onChange={(v) =>
                                form.setValue(
                                  `conditions.${i}.operator`,
                                  v as Operator
                                )
                              }
                              options={(() => {
                                const ret = [
                                  { value: "=", label: "equals" },
                                  { value: "!=", label: "does not equal" },
                                  { value: "~", label: "matches the regex" },
                                  {
                                    value: "!~",
                                    label: "does not match the regex",
                                  },
                                  { value: "<", label: "is less than" },
                                  { value: ">", label: "is greater than" },
                                  {
                                    value: "<=",
                                    label: "is less than or equal to",
                                  },
                                  {
                                    value: ">=",
                                    label: "is greater than or equal to",
                                  },
                                ];
                                if (supportsJS)
                                  ret.push({
                                    value: "=>",
                                    label: "custom javascript",
                                  });
                                return ret;
                              })()}
                              sort={false}
                            />
                          </div>
                          <div className="col-auto mb-1">
                            <Field
                              required
                              placeholder="Value"
                              textarea={
                                form.watch(`conditions.${i}.operator`) === "=>"
                              }
                              minRows={1}
                              {...form.register(`conditions.${i}.value`)}
                            />
                          </div>
                          <div className="col-auto mb-1">
                            <button
                              className="btn btn-danger"
                              type="button"
                              onClick={(e) => {
                                e.preventDefault();
                                conditions.remove(i);
                              }}
                            >
                              &times;
                            </button>
                          </div>
                        </div>
                      ))}
                      <button
                        className="btn btn-outline-success"
                        type="button"
                        onClick={(e) => {
                          e.preventDefault();

                          conditions.append({
                            column: "",
                            operator: "=",
                            value: "",
                          });
                        }}
                      >
                        Add Condition
                      </button>
                    </div>
                  )}
                  {customzeTimestamp && (
                    <SelectField
                      label="Timestamp Column"
                      createable
                      options={columnOptions}
                      value={form.watch("timestampColumn")}
                      onChange={(value) =>
                        form.setValue("timestampColumn", value)
                      }
                      placeholder={"received_at"}
                    />
                  )}
                  {customizeUserIds && (
                    <MultiSelectField
                      value={value.userIdTypes}
                      onChange={(types) => {
                        form.setValue("userIdTypes", types);
                      }}
                      options={(
                        selectedDataSource.settings.userIdTypes || []
                      ).map(({ userIdType }) => ({
                        value: userIdType,
                        label: userIdType,
                      }))}
                      label="Identifier Types Supported"
                    />
                  )}
                  {customizeUserIds &&
                    value.userIdTypes.map((type) => {
                      return (
                        <div key={type}>
                          <SelectField
                            label={type + " Column"}
                            createable
                            options={columnOptions}
                            value={value.userIdColumns[type] || ""}
                            placeholder={type}
                            onChange={(columnName) => {
                              form.setValue("userIdColumns", {
                                ...value.userIdColumns,
                                [type]: columnName,
                              });
                            }}
                          />
                        </div>
                      );
                    })}
                </>
              )}
            </div>
            {supportsSQL && value.queryFormat !== "sql" && (
              <div className="col-lg pt-2">
                <SQLInputField
                  userEnteredQuery={getRawSQLPreview(value)}
                  datasourceId={value.datasource}
                  form={form}
                  requiredColumns={requiredColumns}
                  showPreview
                  queryType="metric"
                />
                {value.type !== "binomial" && (
                  <div className="mt-2">
                    <label>User Value Aggregation:</label>
                    <Code language="sql" code={getAggregateSQLPreview(value)} />
                    <small className="text-muted">
                      When there are multiple metric rows for a user
                    </small>
                  </div>
                )}
              </div>
            )}
          </div>
        </Page>
        <Page display="Behavior">
          <div className="form-group">
            <label>What is the Goal?</label>
            <SelectField
              value={form.watch("inverse") ? "1" : "0"}
              onChange={(v) => {
                form.setValue("inverse", v === "1");
              }}
              options={[
                {
                  value: "0",
                  label: `Increase the ${
                    value.type === "binomial" ? "conversion rate" : value.type
                  }`,
                },
                {
                  value: "1",
                  label: `Decrease the ${
                    value.type === "binomial" ? "conversion rate" : value.type
                  }`,
                },
              ]}
            />
          </div>

          {capSupported &&
            ["count", "duration", "revenue"].includes(value.type) && (
              <div className="form-group">
                <SelectField
                  label="Cap User Values?"
                  value={form.watch("capping")}
                  onChange={(v: string) => {
                    form.setValue("capping", v);
                  }}
                  sort={false}
                  options={cappingOptions}
                />
                <small className="text-muted">
                  Capping (winsorization) can reduce variance by capping
                  aggregated user values.
                </small>
                <div
                  style={{
                    display: form.watch("capping") ? "block" : "none",
                  }}
                  className="px-3 py-2 pb-0 mb-4 border rounded"
                >
                  <label>Capped Value</label>
                  <input
                    type="number"
                    step="any"
                    min="0"
                    max={form.watch("capping") === "percentile" ? "1" : ""}
                    className="form-control"
                    {...form.register("capValue", { valueAsNumber: true })}
                  />
                  <small className="text-muted">
                    {form.watch("capping") === "absolute"
                      ? `
                Absolute capping: if greater than zero, aggregated user values will be capped at this value.`
                      : `Percentile capping: if greater than zero, we use all metric data in the experiment to compute the percentiles of the user aggregated values. Then, we get the value at the percentile provided and cap all users at this value. Enter a number between 0 and 0.99999`}
                  </small>
                </div>
              </div>
            )}

          {conversionWindowSupported && (
            <>
              <label>Conversion Window</label>
              <div className="px-3 py-2 pb-0 mb-4 border rounded">
                <div className="form-group">
                  <label>Conversion Delay (hours)</label>
                  <input
                    type="number"
                    step="any"
                    className="form-control"
                    placeholder={"0"}
                    {...form.register("conversionDelayHours", {
                      valueAsNumber: true,
                    })}
                  />
                  <small className="text-muted">
                    Ignore all conversions within the first X hours of being put
                    into an experiment.
                  </small>
                </div>
                <div className="form-group mb-0">
                  <label>Conversion Window (hours)</label>
                  <input
                    type="number"
                    step="any"
                    min={0.125}
                    className="form-control"
                    placeholder={getDefaultConversionWindowHours() + ""}
                    {...form.register("conversionWindowHours", {
                      valueAsNumber: true,
                    })}
                  />
                  <small className="text-muted">
                    After the conversion delay (if any), wait this many hours
                    for a conversion event.
                  </small>
                </div>
              </div>
            </>
          )}

          {!showAdvanced ? (
            <a
              href="#"
              style={{ fontSize: "0.8rem" }}
              onClick={(e) => {
                e.preventDefault();
                setShowAdvanced(true);
              }}
            >
              Show advanced options{" "}
            </a>
          ) : (
            <>
              {ignoreNullsSupported && value.type !== "binomial" && (
                <div className="form-group">
                  <SelectField
                    label="Converted Users Only"
                    required
                    value={form.watch("ignoreNulls") ? "1" : "0"}
                    onChange={(v) => {
                      form.setValue("ignoreNulls", v === "1");
                    }}
                    containerClassName="mb-0"
                    options={[
                      {
                        value: "0",
                        label: "No",
                      },
                      {
                        value: "1",
                        label: "Yes",
                      },
                    ]}
                  />
                  <small className="text-muted">
                    If yes, exclude anyone with a metric value less than or
                    equal to zero from analysis.
                  </small>
                </div>
              )}

              <RiskThresholds
                winRisk={value.winRisk}
                loseRisk={value.loseRisk}
                winRiskRegisterField={form.register("winRisk")}
                loseRiskRegisterField={form.register("loseRisk")}
                riskError={riskError}
              />

              <div className="form-group">
                <label>Minimum Sample Size</label>
                <input
                  type="number"
                  className="form-control"
                  {...form.register("minSampleSize", { valueAsNumber: true })}
                />
                <small className="text-muted">
                  The{" "}
                  {value.type === "binomial"
                    ? "number of conversions"
                    : `total ${value.type}`}{" "}
                  required in an experiment variation before showing results
                  (default{" "}
                  {value.type === "binomial"
                    ? metricDefaults.minimumSampleSize
                    : formatConversionRate(
                        value.type,
                        metricDefaults.minimumSampleSize
                      )}
                  )
                </small>
              </div>
              <Field
                label="Max Percent Change"
                type="number"
                step="any"
                append="%"
                {...form.register("maxPercentChange", { valueAsNumber: true })}
                helpText={`An experiment that changes the metric by more than this percent will
            be flagged as suspicious (default ${
              metricDefaults.maxPercentageChange * 100
            })`}
              />
              <Field
                label="Min Percent Change"
                type="number"
                step="any"
                append="%"
                {...form.register("minPercentChange", { valueAsNumber: true })}
                helpText={`An experiment that changes the metric by less than this percent will be
            considered a draw (default ${
              metricDefaults.minPercentageChange * 100
            })`}
              />

              <PremiumTooltip commercialFeature="regression-adjustment">
                <label className="mb-1">
                  <GBCuped /> Regression Adjustment (CUPED)
                </label>
              </PremiumTooltip>
              <small className="d-block mb-1 text-muted">
                Only applicable to frequentist analyses
              </small>
              <div className="px-3 py-2 pb-0 mb-2 border rounded">
                {regressionAdjustmentAvailableForMetric ? (
                  <>
                    <div className="form-group mb-0 mr-0 form-inline">
                      <div className="form-inline my-1">
                        <input
                          type="checkbox"
                          className="form-check-input"
                          {...form.register("regressionAdjustmentOverride")}
                          id={"toggle-regressionAdjustmentOverride"}
                          disabled={!hasRegressionAdjustmentFeature}
                        />
                        <label
                          className="mr-1 cursor-pointer"
                          htmlFor="toggle-regressionAdjustmentOverride"
                        >
                          Override organization-level settings
                        </label>
                      </div>
                    </div>
                    <div
                      style={{
                        display: form.watch("regressionAdjustmentOverride")
                          ? "block"
                          : "none",
                      }}
                    >
                      <div className="d-flex my-2 border-bottom"></div>
                      <div className="form-group mt-3 mb-0 mr-2 form-inline">
                        <label
                          className="mr-1"
                          htmlFor="toggle-regressionAdjustmentEnabled"
                        >
                          Apply regression adjustment for this metric
                        </label>
                        <Toggle
                          id={"toggle-regressionAdjustmentEnabled"}
                          value={!!form.watch("regressionAdjustmentEnabled")}
                          setValue={(value) => {
                            form.setValue("regressionAdjustmentEnabled", value);
                          }}
                          disabled={!hasRegressionAdjustmentFeature}
                        />
                        <small className="form-text text-muted">
                          (organization default:{" "}
                          {settings.regressionAdjustmentEnabled ? "On" : "Off"})
                        </small>
                      </div>
                      <div
                        className="form-group mt-3 mb-1 mr-2"
                        style={{
                          opacity: form.watch("regressionAdjustmentEnabled")
                            ? "1"
                            : "0.5",
                        }}
                      >
                        <Field
                          label="Pre-exposure lookback period (days)"
                          type="number"
                          style={{
                            borderColor: regressionAdjustmentDaysHighlightColor,
                            backgroundColor: regressionAdjustmentDaysHighlightColor
                              ? regressionAdjustmentDaysHighlightColor + "15"
                              : "",
                          }}
                          className="ml-2"
                          containerClassName="mb-0 form-inline"
                          inputGroupClassName="d-inline-flex w-150px"
                          append="days"
                          min="0"
                          max="100"
                          disabled={!hasRegressionAdjustmentFeature}
                          helpText={
                            <>
                              <span className="ml-2">
                                (organization default:{" "}
                                {settings.regressionAdjustmentDays ??
                                  DEFAULT_REGRESSION_ADJUSTMENT_DAYS}
                                )
                              </span>
                            </>
                          }
                          {...form.register("regressionAdjustmentDays", {
                            valueAsNumber: true,
                            validate: (v) => {
                              return !(v <= 0 || v > 100);
                            },
                          })}
                        />
                        {regressionAdjustmentDaysWarningMsg && (
                          <small
                            style={{
                              color: regressionAdjustmentDaysHighlightColor,
                            }}
                          >
                            {regressionAdjustmentDaysWarningMsg}
                          </small>
                        )}
                      </div>
                    </div>
                  </>
                ) : (
                  <div className="text-muted">
                    <FaTimes className="text-danger" />{" "}
                    {regressionAdjustmentAvailableForMetricReason}
                  </div>
                )}
              </div>
            </>
          )}
        </Page>
      </PagedModal>
    </>
  );
};

export default MetricForm;<|MERGE_RESOLUTION|>--- conflicted
+++ resolved
@@ -719,18 +719,13 @@
                 ? demoDataSourceId
                 : value.datasource || ""
             }
-<<<<<<< HEAD
             onChange={(v) => {
               form.setValue("datasource", v);
               if (allowAutomaticSqlReset) {
                 resetSqlToDefault(getDatasourceById(v), value.type);
               }
             }}
-            options={(datasources || []).map((d) => {
-=======
-            onChange={(v) => form.setValue("datasource", v)}
             options={validDatasources.map((d) => {
->>>>>>> 50cc55c2
               const defaultDatasource = d.id === settings.defaultDataSource;
               return {
                 value: d.id,
