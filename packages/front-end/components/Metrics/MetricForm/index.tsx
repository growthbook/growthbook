--- conflicted
+++ resolved
@@ -6,11 +6,11 @@
   Operator,
 } from "back-end/types/metric";
 import { useFieldArray, useForm } from "react-hook-form";
-<<<<<<< HEAD
-import { FaExternalLinkAlt } from "react-icons/fa";
-=======
-import { FaExclamationTriangle, FaTimes } from "react-icons/fa";
->>>>>>> 0440c423
+import {
+  FaExclamationTriangle,
+  FaExternalLinkAlt,
+  FaTimes,
+} from "react-icons/fa";
 import { useOrganizationMetricDefaults } from "@/hooks/useOrganizationMetricDefaults";
 import { getInitialMetricQuery, validateSQL } from "@/services/datasources";
 import { useDefinitions } from "@/services/DefinitionsContext";
@@ -33,14 +33,11 @@
 import SQLInputField from "@/components/SQLInputField";
 import GoogleAnalyticsMetrics from "@/components/Metrics/GoogleAnalyticsMetrics";
 import RiskThresholds from "@/components/Metrics/MetricForm/RiskThresholds";
-<<<<<<< HEAD
-import EditSqlModal from "@/components/SchemaBrowser/EditSqlModal";
-=======
 import PremiumTooltip from "@/components/Marketing/PremiumTooltip";
 import Toggle from "@/components/Forms/Toggle";
 import useOrgSettings from "@/hooks/useOrgSettings";
 import { useUser } from "@/services/UserContext";
->>>>>>> 0440c423
+import EditSqlModal from "@/components/SchemaBrowser/EditSqlModal";
 
 const weekAgo = new Date();
 weekAgo.setDate(weekAgo.getDate() - 7);
@@ -164,11 +161,7 @@
   const [step, setStep] = useState(initialStep);
   const [showAdvanced, setShowAdvanced] = useState(advanced);
   const [hideTags, setHideTags] = useState(!current?.tags?.length);
-<<<<<<< HEAD
-  const settings = useOrgSettings();
   const [sqlOpen, setSqlOpen] = useState(false);
-=======
->>>>>>> 0440c423
 
   const {
     getMinSampleSizeForMetric,
@@ -428,13 +421,21 @@
     return set;
   }, [value.userIdTypes, type]);
 
+  useEffect(() => {
+    if (type === "binomial") {
+      form.setValue("ignoreNulls", false);
+    }
+  }, [type, form]);
+
   return (
     <>
-      {sqlOpen && selectedDataSource && (
+      {supportsSQL && sqlOpen && (
         <EditSqlModal
           close={() => setSqlOpen(false)}
-          datasourceId={selectedDataSource.id || ""}
-          placeholder=""
+          datasourceId={value.datasource}
+          placeholder={
+            "SELECT\n      user_id as user_id, timestamp as timestamp\nFROM\n      test"
+          }
           requiredColumns={Array.from(requiredColumns)}
           value={value.sql}
           save={async (sql) => form.setValue("sql", sql)}
@@ -725,10 +726,7 @@
                                 const ret = [
                                   { value: "=", label: "equals" },
                                   { value: "!=", label: "does not equal" },
-                                  {
-                                    value: "~",
-                                    label: "matches the regex",
-                                  },
+                                  { value: "~", label: "matches the regex" },
                                   {
                                     value: "!~",
                                     label: "does not match the regex",
@@ -842,32 +840,65 @@
                 </>
               )}
             </div>
-<<<<<<< HEAD
-            {supportsSQL && value.queryFormat === "builder" && (
+            {supportsSQL && (
               <div className="col-lg pt-2">
-                <SQLInputField
-                  userEnteredQuery={getRawSQLPreview(value)}
-                  datasourceId={value.datasource}
-                  form={form}
-                  requiredColumns={requiredColumns}
-                  showPreview
-                  queryType="metric"
-                />
-                {value.type !== "binomial" && (
-                  <div className="mt-2">
-                    <label>User Value Aggregation:</label>
-                    <Code language="sql" code={getAggregateSQLPreview(value)} />
-                    <small className="text-muted">
-                      When there are multiple metric rows for a user
-                    </small>
+                {value.queryFormat === "sql" ? (
+                  <div>
+                    <h4>SQL Query Instructions</h4>
+                    <p className="mt-3">
+                      Your SELECT statement must return the following column
+                      names:
+                    </p>
+                    <ol>
+                      {value.userIdTypes.map((id) => (
+                        <li key={id}>
+                          <strong>{id}</strong>
+                        </li>
+                      ))}
+                      {value.type !== "binomial" && (
+                        <li>
+                          <strong>value</strong> -{" "}
+                          {value.type === "count"
+                            ? "The numeric value to be counted"
+                            : "The " + value.type + " amount"}
+                        </li>
+                      )}
+                      <li>
+                        <strong>timestamp</strong> - When the action was
+                        performed
+                      </li>
+                    </ol>
                   </div>
+                ) : (
+                  <>
+                    <SQLInputField
+                      userEnteredQuery={getRawSQLPreview(value)}
+                      datasourceId={value.datasource}
+                      form={form}
+                      requiredColumns={requiredColumns}
+                      showPreview
+                      queryType="metric"
+                    />
+                    {value.type !== "binomial" && (
+                      <div className="mt-2">
+                        <label>User Value Aggregation:</label>
+                        <Code
+                          language="sql"
+                          code={getAggregateSQLPreview(value)}
+                        />
+                        <small className="text-muted">
+                          When there are multiple metric rows for a user
+                        </small>
+                      </div>
+                    )}
+                  </>
                 )}
               </div>
             )}
           </div>
         </Page>
         <Page display="Behavior">
-          <div className="form-group ">
+          <div className="form-group">
             <label>What is the Goal?</label>
             <SelectField
               value={form.watch("inverse") ? "1" : "0"}
@@ -890,6 +921,7 @@
               ]}
             />
           </div>
+
           {capSupported &&
             ["count", "duration", "revenue"].includes(value.type) && (
               <div className="form-group">
@@ -898,125 +930,6 @@
                   type="number"
                   className="form-control"
                   {...form.register("cap", { valueAsNumber: true })}
-=======
-          )}
-        </div>
-      </Page>
-      <Page display="Behavior">
-        <div className="form-group">
-          <label>What is the Goal?</label>
-          <SelectField
-            value={form.watch("inverse") ? "1" : "0"}
-            onChange={(v) => {
-              form.setValue("inverse", v === "1");
-            }}
-            options={[
-              {
-                value: "0",
-                label: `Increase the ${
-                  value.type === "binomial" ? "conversion rate" : value.type
-                }`,
-              },
-              {
-                value: "1",
-                label: `Decrease the ${
-                  value.type === "binomial" ? "conversion rate" : value.type
-                }`,
-              },
-            ]}
-          />
-        </div>
-
-        {capSupported && ["count", "duration", "revenue"].includes(value.type) && (
-          <div className="form-group">
-            <label>Capped Value</label>
-            <input
-              type="number"
-              className="form-control"
-              {...form.register("cap", { valueAsNumber: true })}
-            />
-            <small className="text-muted">
-              If greater than zero, any user who has more than this count will
-              be capped at this value.
-            </small>
-          </div>
-        )}
-
-        {conversionWindowSupported && (
-          <>
-            <label>Conversion Window</label>
-            <div className="px-3 py-2 pb-0 mb-4 border rounded">
-              <div className="form-group">
-                <label>Conversion Delay (hours)</label>
-                <input
-                  type="number"
-                  step="any"
-                  className="form-control"
-                  placeholder={"0"}
-                  {...form.register("conversionDelayHours", {
-                    valueAsNumber: true,
-                  })}
-                />
-                <small className="text-muted">
-                  Ignore all conversions within the first X hours of being put
-                  into an experiment.
-                </small>
-              </div>
-              <div className="form-group mb-0">
-                <label>Conversion Window (hours)</label>
-                <input
-                  type="number"
-                  step="any"
-                  min="1"
-                  className="form-control"
-                  placeholder={getDefaultConversionWindowHours() + ""}
-                  {...form.register("conversionWindowHours", {
-                    valueAsNumber: true,
-                  })}
-                />
-                <small className="text-muted">
-                  After the conversion delay (if any), wait this many hours for
-                  a conversion event.
-                </small>
-              </div>
-            </div>
-          </>
-        )}
-
-        {!showAdvanced ? (
-          <a
-            href="#"
-            style={{ fontSize: "0.8rem" }}
-            onClick={(e) => {
-              e.preventDefault();
-              setShowAdvanced(true);
-            }}
-          >
-            Show advanced options{" "}
-          </a>
-        ) : (
-          <>
-            {ignoreNullsSupported && value.type !== "binomial" && (
-              <div className="form-group">
-                <SelectField
-                  label="Converted Users Only"
-                  required
-                  value={form.watch("ignoreNulls") ? "1" : "0"}
-                  onChange={(v) => {
-                    form.setValue("ignoreNulls", v === "1");
-                  }}
-                  containerClassName="mb-0"
-                  options={[
-                    {
-                      value: "0",
-                      label: "No",
-                    },
-                    {
-                      value: "1",
-                      label: "Yes",
-                    },
-                  ]}
->>>>>>> 0440c423
                 />
                 <small className="text-muted">
                   If greater than zero, any user who has more than this count
@@ -1024,55 +937,48 @@
                 </small>
               </div>
             )}
-<<<<<<< HEAD
+
           {conversionWindowSupported && (
-            <div className="form-group">
-              <label>Conversion Delay (hours)</label>
-              <input
-                type="number"
-                step="any"
-                className="form-control"
-                placeholder={"0"}
-                {...form.register("conversionDelayHours", {
-                  valueAsNumber: true,
-                })}
-              />
-              <small className="text-muted">
-                Ignore all conversions within the first X hours of being put
-                into an experiment.
-              </small>
-            </div>
+            <>
+              <label>Conversion Window</label>
+              <div className="px-3 py-2 pb-0 mb-4 border rounded">
+                <div className="form-group">
+                  <label>Conversion Delay (hours)</label>
+                  <input
+                    type="number"
+                    step="any"
+                    className="form-control"
+                    placeholder={"0"}
+                    {...form.register("conversionDelayHours", {
+                      valueAsNumber: true,
+                    })}
+                  />
+                  <small className="text-muted">
+                    Ignore all conversions within the first X hours of being put
+                    into an experiment.
+                  </small>
+                </div>
+                <div className="form-group mb-0">
+                  <label>Conversion Window (hours)</label>
+                  <input
+                    type="number"
+                    step="any"
+                    min="1"
+                    className="form-control"
+                    placeholder={getDefaultConversionWindowHours() + ""}
+                    {...form.register("conversionWindowHours", {
+                      valueAsNumber: true,
+                    })}
+                  />
+                  <small className="text-muted">
+                    After the conversion delay (if any), wait this many hours
+                    for a conversion event.
+                  </small>
+                </div>
+              </div>
+            </>
           )}
-          {conversionWindowSupported && (
-=======
-
-            <RiskThresholds
-              winRisk={value.winRisk}
-              loseRisk={value.loseRisk}
-              winRiskRegisterField={form.register("winRisk")}
-              loseRiskRegisterField={form.register("loseRisk")}
-              riskError={riskError}
-            />
-
->>>>>>> 0440c423
-            <div className="form-group">
-              <label>Conversion Window (hours)</label>
-              <input
-                type="number"
-                step="any"
-                min="1"
-                className="form-control"
-                placeholder={getDefaultConversionWindowHours() + ""}
-                {...form.register("conversionWindowHours", {
-                  valueAsNumber: true,
-                })}
-              />
-              <small className="text-muted">
-                After the conversion delay (if any), wait this many hours for a
-                conversion event.
-              </small>
-            </div>
-          )}
+
           {!showAdvanced ? (
             <a
               href="#"
@@ -1095,6 +1001,7 @@
                     onChange={(v) => {
                       form.setValue("ignoreNulls", v === "1");
                     }}
+                    containerClassName="mb-0"
                     options={[
                       {
                         value: "0",
@@ -1112,15 +1019,15 @@
                   </small>
                 </div>
               )}
-              {settings.statsEngine !== "frequentist" && (
-                <RiskThresholds
-                  winRisk={value.winRisk}
-                  loseRisk={value.loseRisk}
-                  winRiskRegisterField={form.register("winRisk")}
-                  loseRiskRegisterField={form.register("loseRisk")}
-                  riskError={riskError}
-                />
-              )}
+
+              <RiskThresholds
+                winRisk={value.winRisk}
+                loseRisk={value.loseRisk}
+                winRiskRegisterField={form.register("winRisk")}
+                loseRiskRegisterField={form.register("loseRisk")}
+                riskError={riskError}
+              />
+
               <div className="form-group">
                 <label>Minimum Sample Size</label>
                 <input
@@ -1165,142 +1072,135 @@
             considered a draw (default ${
               metricDefaults.minPercentageChange * 100
             })`}
-<<<<<<< HEAD
               />
+
+              <PremiumTooltip commercialFeature="regression-adjustment">
+                <label className="mb-1">Regression Adjustment (CUPED)</label>
+              </PremiumTooltip>
+              <small className="d-block mb-1 text-muted">
+                Only applicable to frequentist analyses
+              </small>
+              <div className="px-3 py-2 pb-0 mb-2 border rounded">
+                {regressionAdjustmentAvailableForMetric ? (
+                  <>
+                    <div className="form-group mb-0 mr-0 form-inline">
+                      <div className="form-inline my-1">
+                        <input
+                          type="checkbox"
+                          className="form-check-input"
+                          {...form.register("regressionAdjustmentOverride")}
+                          id={"toggle-regressionAdjustmentOverride"}
+                          disabled={!hasRegressionAdjustmentFeature}
+                        />
+                        <label
+                          className="mr-1 cursor-pointer"
+                          htmlFor="toggle-regressionAdjustmentOverride"
+                        >
+                          Override organization-level settings
+                        </label>
+                      </div>
+                      {!!form.watch("regressionAdjustmentOverride") &&
+                        (!settings.statsEngine ||
+                          settings.statsEngine === "bayesian") && (
+                          <small className="d-block my-1 text-warning-orange">
+                            <FaExclamationTriangle /> Your organization uses
+                            Bayesian statistics by default and regression
+                            adjustment is not implemented for the Bayesian
+                            engine.
+                          </small>
+                        )}
+                    </div>
+                    <div
+                      style={{
+                        display: form.watch("regressionAdjustmentOverride")
+                          ? "block"
+                          : "none",
+                      }}
+                    >
+                      <div className="d-flex my-2 border-bottom"></div>
+                      <div className="form-group mt-3 mb-0 mr-2 form-inline">
+                        <label
+                          className="mr-1"
+                          htmlFor="toggle-regressionAdjustmentEnabled"
+                        >
+                          Apply regression adjustment for this metric
+                        </label>
+                        <Toggle
+                          id={"toggle-regressionAdjustmentEnabled"}
+                          value={!!form.watch("regressionAdjustmentEnabled")}
+                          setValue={(value) => {
+                            form.setValue("regressionAdjustmentEnabled", value);
+                          }}
+                          disabled={!hasRegressionAdjustmentFeature}
+                        />
+                        <small className="form-text text-muted">
+                          (organization default:{" "}
+                          {settings.regressionAdjustmentEnabled ? "On" : "Off"})
+                        </small>
+                      </div>
+                      <div
+                        className="form-group mt-3 mb-1 mr-2"
+                        style={{
+                          opacity: form.watch("regressionAdjustmentEnabled")
+                            ? "1"
+                            : "0.5",
+                        }}
+                      >
+                        <Field
+                          label="Pre-exposure lookback period (days)"
+                          type="number"
+                          style={{
+                            borderColor: regressionAdjustmentDaysHighlightColor,
+                            backgroundColor: regressionAdjustmentDaysHighlightColor
+                              ? regressionAdjustmentDaysHighlightColor + "15"
+                              : "",
+                          }}
+                          className="ml-2"
+                          containerClassName="mb-0 form-inline"
+                          inputGroupClassName="d-inline-flex w-150px"
+                          append="days"
+                          min="0"
+                          max="100"
+                          disabled={!hasRegressionAdjustmentFeature}
+                          helpText={
+                            <>
+                              <span className="ml-2">
+                                (organization default:{" "}
+                                {settings.regressionAdjustmentDays ?? 14})
+                              </span>
+                            </>
+                          }
+                          {...form.register("regressionAdjustmentDays", {
+                            valueAsNumber: true,
+                            validate: (v) => {
+                              return !(v <= 0 || v > 100);
+                            },
+                          })}
+                        />
+                        {regressionAdjustmentDaysWarningMsg && (
+                          <small
+                            style={{
+                              color: regressionAdjustmentDaysHighlightColor,
+                            }}
+                          >
+                            {regressionAdjustmentDaysWarningMsg}
+                          </small>
+                        )}
+                      </div>
+                    </div>
+                  </>
+                ) : (
+                  <div className="text-muted">
+                    <FaTimes className="text-danger" />{" "}
+                    {regressionAdjustmentAvailableForMetricReason}
+                  </div>
+                )}
+              </div>
             </>
           )}
         </Page>
       </PagedModal>
     </>
-=======
-            />
-
-            <PremiumTooltip commercialFeature="regression-adjustment">
-              <label className="mb-1">Regression Adjustment (CUPED)</label>
-            </PremiumTooltip>
-            <small className="d-block mb-1 text-muted">
-              Only applicable to frequentist analyses
-            </small>
-            <div className="px-3 py-2 pb-0 mb-2 border rounded">
-              {regressionAdjustmentAvailableForMetric ? (
-                <>
-                  <div className="form-group mb-0 mr-0 form-inline">
-                    <div className="form-inline my-1">
-                      <input
-                        type="checkbox"
-                        className="form-check-input"
-                        {...form.register("regressionAdjustmentOverride")}
-                        id={"toggle-regressionAdjustmentOverride"}
-                        disabled={!hasRegressionAdjustmentFeature}
-                      />
-                      <label
-                        className="mr-1 cursor-pointer"
-                        htmlFor="toggle-regressionAdjustmentOverride"
-                      >
-                        Override organization-level settings
-                      </label>
-                    </div>
-                    {!!form.watch("regressionAdjustmentOverride") &&
-                      (!settings.statsEngine ||
-                        settings.statsEngine === "bayesian") && (
-                        <small className="d-block my-1 text-warning-orange">
-                          <FaExclamationTriangle /> Your organization uses
-                          Bayesian statistics by default and regression
-                          adjustment is not implemented for the Bayesian engine.
-                        </small>
-                      )}
-                  </div>
-                  <div
-                    style={{
-                      display: form.watch("regressionAdjustmentOverride")
-                        ? "block"
-                        : "none",
-                    }}
-                  >
-                    <div className="d-flex my-2 border-bottom"></div>
-                    <div className="form-group mt-3 mb-0 mr-2 form-inline">
-                      <label
-                        className="mr-1"
-                        htmlFor="toggle-regressionAdjustmentEnabled"
-                      >
-                        Apply regression adjustment for this metric
-                      </label>
-                      <Toggle
-                        id={"toggle-regressionAdjustmentEnabled"}
-                        value={!!form.watch("regressionAdjustmentEnabled")}
-                        setValue={(value) => {
-                          form.setValue("regressionAdjustmentEnabled", value);
-                        }}
-                        disabled={!hasRegressionAdjustmentFeature}
-                      />
-                      <small className="form-text text-muted">
-                        (organization default:{" "}
-                        {settings.regressionAdjustmentEnabled ? "On" : "Off"})
-                      </small>
-                    </div>
-                    <div
-                      className="form-group mt-3 mb-1 mr-2"
-                      style={{
-                        opacity: form.watch("regressionAdjustmentEnabled")
-                          ? "1"
-                          : "0.5",
-                      }}
-                    >
-                      <Field
-                        label="Pre-exposure lookback period (days)"
-                        type="number"
-                        style={{
-                          borderColor: regressionAdjustmentDaysHighlightColor,
-                          backgroundColor: regressionAdjustmentDaysHighlightColor
-                            ? regressionAdjustmentDaysHighlightColor + "15"
-                            : "",
-                        }}
-                        className="ml-2"
-                        containerClassName="mb-0 form-inline"
-                        inputGroupClassName="d-inline-flex w-150px"
-                        append="days"
-                        min="0"
-                        max="100"
-                        disabled={!hasRegressionAdjustmentFeature}
-                        helpText={
-                          <>
-                            <span className="ml-2">
-                              (organization default:{" "}
-                              {settings.regressionAdjustmentDays ?? 14})
-                            </span>
-                          </>
-                        }
-                        {...form.register("regressionAdjustmentDays", {
-                          valueAsNumber: true,
-                          validate: (v) => {
-                            return !(v <= 0 || v > 100);
-                          },
-                        })}
-                      />
-                      {regressionAdjustmentDaysWarningMsg && (
-                        <small
-                          style={{
-                            color: regressionAdjustmentDaysHighlightColor,
-                          }}
-                        >
-                          {regressionAdjustmentDaysWarningMsg}
-                        </small>
-                      )}
-                    </div>
-                  </div>
-                </>
-              ) : (
-                <div className="text-muted">
-                  <FaTimes className="text-danger" />{" "}
-                  {regressionAdjustmentAvailableForMetricReason}
-                </div>
-              )}
-            </div>
-          </>
-        )}
-      </Page>
-    </PagedModal>
->>>>>>> 0440c423
   );
 };
 
