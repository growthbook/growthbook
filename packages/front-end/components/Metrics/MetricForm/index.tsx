--- conflicted
+++ resolved
@@ -44,11 +44,8 @@
 import { GBCuped } from "@/components/Icons";
 import usePermissions from "@/hooks/usePermissions";
 import { useCurrency } from "@/hooks/useCurrency";
-<<<<<<< HEAD
 import ConfirmModal from "@/components/ConfirmModal";
-=======
 import { useDemoDataSourceProject } from "@/hooks/useDemoDataSourceProject";
->>>>>>> 55ab8d01
 
 const weekAgo = new Date();
 weekAgo.setDate(weekAgo.getDate() - 7);
@@ -229,7 +226,7 @@
 
   const currentDefaultSql =
     currentDatasource && current.type && current.name
-      ? getInitialMetricQuery(currentDatasource, current.type, current.name)[1]
+      ? getInitialMetricQuery(currentDatasource, current.type)[1]
       : null;
 
   // Only set the default to true for new metrics with no sql or an edited or
@@ -484,12 +481,12 @@
   });
 
   const defaultSqlTemplate = selectedDataSource
-    ? getInitialMetricQuery(selectedDataSource, value.type, value.name)[1]
+    ? getInitialMetricQuery(selectedDataSource, value.type)[1]
     : "";
 
-  const resetSqlToDefault = (datasource, type, name) => {
+  const resetSqlToDefault = (datasource, type) => {
     if (datasource && datasource.properties?.queryLanguage === "sql") {
-      const [userTypes, sql] = getInitialMetricQuery(datasource, type, name);
+      const [userTypes, sql] = getInitialMetricQuery(datasource, type);
       if (usingDefaultQueryFormat) {
         // The default queryFormat for new sql queries should be "sql", but we
         // won't change it later if they manually change it to "builder".
@@ -617,7 +614,6 @@
           }
           requiredColumns={requiredColumns}
           value={value.sql}
-<<<<<<< HEAD
           save={async (sql) => {
             form.setValue("sql", sql);
             // If they manually edit the sql back to the default, we'll allow it to be
@@ -625,12 +621,10 @@
             // have editted it to something else, we'll make sure not to overwrite any
             // of their changes automatically.
             setAllowAutomaticSqlReset(sql == defaultSqlTemplate);
-=======
-          save={async (sql) => form.setValue("sql", sql)}
+          }}
           templateVariables={{
             eventName: form.watch("eventName"),
             valueColumn: form.watch("valueColumn"),
->>>>>>> 55ab8d01
           }}
         />
       )}
@@ -655,21 +649,9 @@
           display="Basic Info"
           validate={async () => {
             validateBasicInfo(form.getValues());
-<<<<<<< HEAD
-=======
-
-            // Initial metric SQL based on the data source
-            if (supportsSQL && selectedDataSource && !value.sql) {
-              const [userTypes, sql] = getInitialMetricQuery(
-                selectedDataSource,
-                value.type
-              );
-
-              form.setValue("sql", sql);
-              form.setValue("userIdTypes", userTypes);
-              form.setValue("queryFormat", "sql");
+            if (allowAutomaticSqlReset) {
+              resetSqlToDefault(selectedDataSource, value.type);
             }
->>>>>>> 55ab8d01
           }}
         >
           {isExclusivelyForDemoDatasourceProject && (
@@ -683,17 +665,7 @@
               type="text"
               required
               className="form-control"
-              value={value.name || ""}
-              onChange={(event) => {
-                form.setValue("name", event.target.value);
-                if (allowAutomaticSqlReset) {
-                  resetSqlToDefault(
-                    selectedDataSource,
-                    value.type,
-                    event.target.value
-                  );
-                }
-              }}
+              {...form.register("name")}
             />
           </div>
           <div className="form-group">
@@ -734,22 +706,17 @@
           )}
           <SelectField
             label="Data Source"
-<<<<<<< HEAD
-            value={value.datasource || ""}
-            onChange={(v) => {
-              form.setValue("datasource", v);
-              if (allowAutomaticSqlReset) {
-                resetSqlToDefault(getDatasourceById(v), value.type, value.name);
-              }
-            }}
-=======
             value={
               isExclusivelyForDemoDatasourceProject && demoDataSourceId
                 ? demoDataSourceId
                 : value.datasource || ""
             }
-            onChange={(v) => form.setValue("datasource", v)}
->>>>>>> 55ab8d01
+            onChange={(v) => {
+              form.setValue("datasource", v);
+              if (allowAutomaticSqlReset) {
+                resetSqlToDefault(getDatasourceById(v), value.type);
+              }
+            }}
             options={(datasources || []).map((d) => {
               const defaultDatasource = d.id === settings.defaultDataSource;
               return {
@@ -774,20 +741,18 @@
               name="type"
               value={value.type}
               setValue={(val: MetricType) => {
-<<<<<<< HEAD
                 form.setValue("type", val);
+
                 if (allowAutomaticSqlReset) {
-                  resetSqlToDefault(selectedDataSource, val, value.name);
+                  resetSqlToDefault(selectedDataSource, val);
                 }
-=======
+
                 if (val === "count") {
                   form.setValue("valueColumn", "1");
                 } else if (value.templateVariables?.valueColumn === "1") {
                   // 1 only makes sense for count type, but keep it if it's already set to something else
                   form.setValue("valueColumn", "");
                 }
-                form.setValue("type", val);
->>>>>>> 55ab8d01
               }}
               options={metricTypeOptions}
             />
@@ -921,7 +886,7 @@
                       {showSqlResetConfirmationModal && (
                         <ConfirmModal
                           title={"Reset to default SQL"}
-                          subtitle="This will reset your SQL and identifier types to the default template for your datasource and type. It can't be undone to return to your current sql."
+                          subtitle="This will reset both your SQL and identifier types to the default template for your datasource and type."
                           yesText="Reset"
                           noText="Cancel"
                           modalState={showSqlResetConfirmationModal}
@@ -929,11 +894,7 @@
                             setShowSqlResetConfirmationModal(state)
                           }
                           onConfirm={async () => {
-                            resetSqlToDefault(
-                              selectedDataSource,
-                              value.type,
-                              value.name
-                            );
+                            resetSqlToDefault(selectedDataSource, value.type);
                             setShowSqlResetConfirmationModal(false);
                           }}
                         />
