--- conflicted
+++ resolved
@@ -17,6 +17,7 @@
   defaultWinRiskThreshold,
   defaultMaxPercentChange,
   defaultMinSampleSize,
+  formatConversionRate,
 } from "../../services/metrics";
 import BooleanSelect from "../Forms/BooleanSelect";
 
@@ -152,16 +153,11 @@
       userIdType: current.userIdType || "either",
       timestampColumn: current.timestampColumn || "",
       tags: current.tags || [],
-<<<<<<< HEAD
-      winRisk: current.winRisk * 100 || defaultWinRiskThreshold * 100,
-      loseRisk: current.loseRisk * 100 || defaultLoseRiskThreshold * 100,
-      maxPercentChange:
-        current.maxPercentChange * 100 || defaultMaxPercentChange * 100,
-      minSampleSize: current.minSampleSize || defaultMinSampleSize,
-=======
       winRisk: (current.winRisk || defaultWinRiskThreshold) * 100,
       loseRisk: (current.loseRisk || defaultLoseRiskThreshold) * 100,
->>>>>>> dc56dc05
+      maxPercentChange:
+        (current.maxPercentChange || defaultMaxPercentChange) * 100,
+      minSampleSize: current.minSampleSize || defaultMinSampleSize,
     },
   });
 
@@ -217,25 +213,16 @@
     name: "conditions",
   });
 
-<<<<<<< HEAD
-  const onSubmit = async () => {
-    const sendValue = { ...value };
-    //correct decimal/percent:
-    if (sendValue?.winRisk) sendValue.winRisk = sendValue.winRisk / 100;
-    if (sendValue?.loseRisk) sendValue.loseRisk = sendValue.loseRisk / 100;
-    if (sendValue?.maxPercentChange)
-      sendValue.maxPercentChange = sendValue.maxPercentChange / 100;
-=======
   const onSubmit = form.handleSubmit(async (value) => {
-    const { winRisk, loseRisk, sql, ...otherValues } = value;
+    const { winRisk, loseRisk, maxPercentChange, sql, ...otherValues } = value;
 
     const sendValue: Partial<MetricInterface> = {
       ...otherValues,
       winRisk: winRisk / 100,
       loseRisk: loseRisk / 100,
+      maxPercentChange: maxPercentChange / 100,
       sql: sqlInput ? sql : "",
     };
->>>>>>> dc56dc05
 
     if (value.loseRisk < value.winRisk) return;
 
@@ -857,11 +844,18 @@
           <input
             type="number"
             className="form-control"
-            {...inputs.minSampleSize}
+            {...form.register("minSampleSize", { valueAsNumber: true })}
           />
           <small className="text-muted">
-            The number of conversions required before doing a statistical
-            analysis (default {defaultMinSampleSize})
+            The{" "}
+            {value.type === "binomial"
+              ? "number of conversions"
+              : `total ${value.type}`}{" "}
+            required in an experiment variation before showing results (default{" "}
+            {value.type === "binomial"
+              ? defaultMinSampleSize
+              : formatConversionRate(value.type, defaultMinSampleSize)}
+            )
           </small>
         </div>
         <div className="form-group">
@@ -880,7 +874,7 @@
             <input
               type="number"
               className="form-control"
-              {...inputs.maxPercentChange}
+              {...form.register("maxPercentChange", { valueAsNumber: true })}
             />
           </div>
           <small className="text-muted">
