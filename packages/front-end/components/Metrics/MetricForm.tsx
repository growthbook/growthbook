--- conflicted
+++ resolved
@@ -343,16 +343,10 @@
       header={edit ? "Edit Metric" : "New Metric"}
       close={!inline && (onSuccess ? () => onSuccess() : () => onClose())}
       submit={onSubmit}
-<<<<<<< HEAD
       cta={cta ? cta : "Save"}
       closeCta={!inline && "Cancel"}
       size={inline ? "fill" : "lg"}
-=======
-      cta="Save"
-      closeCta="Cancel"
       docSection="metrics"
-      size="lg"
->>>>>>> aa1bc337
       step={step}
       setStep={setStep}
       secondaryCTA={secondaryCTA}
