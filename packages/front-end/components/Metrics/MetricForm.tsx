--- conflicted
+++ resolved
@@ -272,11 +272,7 @@
           label: m.name,
         };
       });
-<<<<<<< HEAD
   }, [metrics, value.type, value.datasource]);
-=======
-  }, [metrics, value.datasource, metricDefaults]);
->>>>>>> 0d973baa
 
   const currentDataSource = getDatasourceById(value.datasource);
 
