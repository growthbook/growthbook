<<<<<<< HEAD
import Link from "next/link";
=======
import styles from "./DateGraph.module.scss";
>>>>>>> d3ee5bed
import { MetricType } from "back-end/types/metric";
import { FC, useState, useMemo } from "react";
import { formatConversionRate } from "../../services/metrics";
import { date } from "../../services/dates";
import { ParentSizeModern } from "@visx/responsive";
import { Group } from "@visx/group";
import { GridColumns, GridRows } from "@visx/grid";
import { scaleLinear, scaleTime } from "@visx/scale";
import { AxisBottom, AxisLeft } from "@visx/axis";
import { AreaClosed, LinePath } from "@visx/shape";
import { Tooltip, defaultStyles as defaultTooltipStyles } from "@visx/tooltip";
import { curveMonotoneX } from "@visx/curve";
import {
  TooltipWithBounds,
  useTooltip,
  useTooltipInPortal,
} from "@visx/tooltip";
import setDay from "date-fns/setDay";
import { ExperimentInterfaceStringDates } from "back-end/types/experiment";

type TooltipData = { x: number; y: number; d: Datapoint };
interface Datapoint {
  d: Date | number;
  v: number;
  u?: number;
  s?: number;
}

function addStddev(
  value?: number,
  stddev?: number,
  num: number = 1,
  add: boolean = true
) {
  value = value ?? 0;
  stddev = stddev ?? 0;

  const err = stddev * num;

  return add ? value + err : Math.max(0, value - err);
}

function correctStddev(
  n: number,
  x: number,
  sx: number,
  m: number,
  y: number,
  sy: number
) {
  const s2x = Math.pow(sx, 2);
  const s2y = Math.pow(sy, 2);
  const t = n + m;

  return Math.sqrt(
    ((n - 1) * s2x + (m - 1) * s2y) / (t + 1) +
      (n * m * Math.pow(x - y, 2)) / (t * (t - 1))
  );
}

type ExperimentDisplayData = {
  id: string;
  name: string;
  dateStarted?: string;
  dateEnded?: string;
  result?: string;
  color?: string;
  band?: number;
  opacity?: number;
  tipPosition?: {
    top: number;
    left: number;
  };
};

const DateGraph: FC<{
  type: MetricType;
  groupby?: "day" | "week";
<<<<<<< HEAD
  dates: { d: Date; v: number; u?: number; s?: number }[];
  experiments?: Partial<ExperimentInterfaceStringDates>[];
  height?: number;
}> = ({ type, dates, groupby = "day", experiments = [], height = 220 }) => {
=======
  dates: Datapoint[];
}> = ({ type, dates, groupby = "day" }) => {
>>>>>>> d3ee5bed
  const data = useMemo(
    () =>
      dates
        .reduce(
          (
            dates: {
              key: number;
              total: number;
              users: number;
              stddev: number;
            }[],
            { d, v, u, s }
          ) => {
            const key = (groupby === "day"
              ? new Date(d)
              : setDay(new Date(d), 0)
            ).getTime();

            const users = u || 1;
            const total = v * users;
            const stddev = s;

            for (let i = 0; i < dates.length; i++) {
              if (dates[i].key === key) {
                const clone = [...dates];
                clone[i] = {
                  key,
                  total: dates[i].total + total,
                  users: dates[i].users + users,
                  stddev: correctStddev(
                    dates[i].users,
                    dates[i].total / dates[i].users,
                    dates[i].stddev,
                    users,
                    v,
                    stddev
                  ),
                };
                return clone;
              }
            }

            return [
              ...dates,
              {
                key,
                total,
                users,
                stddev,
              },
            ];
          },
          []
        )
        .map((row) => {
          return {
            d: row.key,
            v: row.total / row.users,
            s: row.stddev,
            u: row.users,
          };
        }),
    [dates, groupby]
  );

<<<<<<< HEAD
  const [toolTipTimer, setToolTipTimer] = useState<null | ReturnType<
    typeof setTimeout
  >>(null);
  const [
    highlightExp,
    setHighlightExp,
  ] = useState<null | ExperimentDisplayData>(null);
=======
  const getTooltipData = (mx: number, width: number, yScale): TooltipData => {
    const innerWidth = width - margin[1] - margin[3] + width / data.length - 1;
    const px = mx / innerWidth;
    const index = Math.max(
      Math.min(Math.round(px * data.length), data.length - 1),
      0
    );
    const d = data[index];
    const x = (data.length > 0 ? index / data.length : 0) * innerWidth;
    const y = yScale(d.v) ?? 0;
    return { x, y, d };
  };

  const getTooltipContents = (d: Datapoint) => {
    return (
      <>
        <div className={styles.val}>
          {type !== "binomial" && <span>&mu;: </span>}
          {formatConversionRate(type, d.v as number)}
        </div>
        {type !== "binomial" && "s" in d && (
          <div className={styles.secondary}>
            &sigma;: {formatConversionRate(type, d.s)}
          </div>
        )}
        {"u" in d && (
          <div className={styles.secondary}>
            <em>n</em>: {d.u.toLocaleString()}
          </div>
        )}
        <div className={styles.date}>{date(d.d as Date)}</div>
      </>
    );
  };
>>>>>>> d3ee5bed

  const { containerRef, containerBounds } = useTooltipInPortal({
    scroll: true,
    detectBounds: true,
  });

  const {
    showTooltip,
    hideTooltip,
    tooltipOpen,
    tooltipData,
    tooltipLeft = 0,
    tooltipTop = 0,
  } = useTooltip<TooltipData>();

  const height = 220;
  const margin = [15, 15, 30, 80];
  const min = Math.min(...data.map((d) => d.d));
  const max = Math.max(...data.map((d) => d.d));

  // in future we might want to mark the different phases or percent traffic in this as different colors
  const experimentDates: ExperimentDisplayData[] = [];
  const bands = new Map();
  const toolTipDelay = 600;

  if (experiments) {
    experiments.forEach((e) => {
      if (e.status !== "draft") {
        const expLines: ExperimentDisplayData = {
          name: e.name,
          id: e.id,
          color: "rgb(136, 132, 216)",
          band: 0,
          result: e.results,
          opacity: highlightExp && highlightExp.id === e.id ? 1 : 0.35,
        };

        if (e.results === "won") {
          expLines.color = "rgba(20,206,134)";
        } else if (e.results === "lost") {
          expLines.color = "rgb(199,51,51)";
        }
        // get the earliest start date, and the latest end date - this might not be what we want,
        // we may want to only look at the 'main' phase, or ignore the holdouts.
        e.phases.forEach((p) => {
          if (!expLines.dateStarted) expLines.dateStarted = p.dateStarted;
          else if (p.dateStarted < expLines.dateStarted) {
            expLines.dateStarted = p.dateStarted;
          }
          if (!expLines.dateEnded) expLines.dateEnded = p.dateEnded;
          else if (p.dateEnded > expLines.dateEnded) {
            expLines.dateEnded = p.dateEnded;
          }
        });

        experimentDates.push(expLines);
      }
    });
    // get all the experiments in order of start date.
    experimentDates.sort((a, b) => {
      return a.dateStarted > b.dateStarted ? 1 : -1;
    });

    // get bands:
    experimentDates.forEach((ed) => {
      let curBandNum = 0;
      let placed = false;
      while (!placed) {
        const curBands = bands.get(curBandNum);
        if (!curBands) {
          ed.band = curBandNum;
          bands.set(curBandNum, [ed]);
          placed = true;
        } else {
          let fits = true;
          for (let i = 0; i < curBands.length; i++) {
            if (ed.dateStarted < curBands[i].dateEnded) {
              // it will not fit, there is an overlapping test.
              fits = false;
            }
          }
          if (fits) {
            ed.band = curBandNum;
            // append to the list:
            const tmp = bands.get(curBandNum);
            tmp.push(ed);
            bands.set(curBandNum, tmp);
            placed = true;
          } else {
            // doesn't fit, increase the band number and try again:
            curBandNum++;
          }
        }
      }
    });
  }

  return (
    <ParentSizeModern style={{ position: "relative" }}>
      {({ width }) => {
        const yMax = height - margin[0] - margin[2];
        const xMax = width - margin[1] - margin[3];
<<<<<<< HEAD
        const axisHeight = 30;
        const minGraphHeight = 100;
        const expBarHeight = 10;
        const expBarMargin = 4;
        const expHeight = bands.size * (expBarHeight + expBarMargin);
        let graphHeight = yMax - expHeight;
        if (graphHeight < minGraphHeight) {
          height += minGraphHeight - (yMax - expHeight);
          graphHeight = minGraphHeight;
        }
=======
        const numXTicks = width > 768 ? 7 : 4;
        const numYTicks = 5;
>>>>>>> d3ee5bed

        const xScale = scaleTime({
          domain: [min, max],
          range: [0, xMax],
          round: true,
        });
        const yScale = scaleLinear<number>({
          domain: [
            0,
            Math.max(
              ...data.map((d) => Math.min(d.v * 2, d.v + (d.s ?? 0) * 2))
            ),
          ],
          range: [graphHeight, 0],
          round: true,
        });

        const handlePointer = (event: React.PointerEvent<HTMLDivElement>) => {
          // coordinates should be relative to the container in which Tooltip is rendered
          const containerX =
            ("clientX" in event ? event.clientX : 0) - containerBounds.left;
          const data = getTooltipData(containerX, width, yScale);
          showTooltip({
            tooltipLeft: data.x,
            tooltipTop: data.y,
            tooltipData: data,
          });
        };

        return (
          <>
<<<<<<< HEAD
=======
            <div
              ref={containerRef}
              className={styles.tooltipDategraph}
              style={{
                width: width - margin[1] - margin[3],
                height: height - margin[0] - margin[2],
                marginLeft: margin[3],
                marginTop: margin[0],
              }}
              onPointerMove={handlePointer}
              onPointerLeave={hideTooltip}
            >
              {tooltipOpen && (
                <>
                  <div
                    className={styles.positionIndicator}
                    style={{
                      transform: `translate(${tooltipLeft}px, ${tooltipTop}px)`,
                    }}
                  />
                  <div
                    className={styles.crosshair}
                    style={{ transform: `translateX(${tooltipLeft}px)` }}
                  />
                  <TooltipWithBounds
                    left={tooltipLeft}
                    top={tooltipTop}
                    className={styles.tooltip}
                    unstyled={true}
                  >
                    {getTooltipContents(tooltipData.d)}
                  </TooltipWithBounds>
                </>
              )}
            </div>
>>>>>>> d3ee5bed
            <svg width={width} height={height}>
              <Group left={margin[3]} top={margin[0]}>
                <GridRows scale={yScale} width={xMax} numTicks={numYTicks} />
                <GridColumns
                  scale={xScale}
<<<<<<< HEAD
                  height={graphHeight}
                  numTicks={numXTicks}
                />
                {experiments && (
                  <>
                    {experimentDates.map((e) => {
                      if (highlightExp && e.id === highlightExp.id) {
                        return (
                          <rect
                            fill={e.color}
                            x={xScale(new Date(e.dateStarted).getTime())}
                            y={0}
                            width={
                              xScale(new Date(e.dateEnded).getTime()) -
                              xScale(new Date(e.dateStarted).getTime())
                            }
                            style={{ opacity: 0.15 }}
                            height={graphHeight}
                            onMouseOver={() => {
                              clearTimeout(toolTipTimer);
                            }}
                            onMouseLeave={() => {
                              clearTimeout(toolTipTimer);
                              setToolTipTimer(
                                setTimeout(setHighlightExp, toolTipDelay, null)
                              );
                            }}
                          />
                        );
                      }
                    })}
                  </>
                )}
=======
                  height={yMax}
                  numTicks={numXTicks}
                />

>>>>>>> d3ee5bed
                {type !== "binomial" && (
                  <>
                    <AreaClosed
                      yScale={yScale}
                      data={data}
                      x={(d) => xScale(d.d) ?? 0}
                      y0={(d) => yScale(addStddev(d.v, d.s, 2, false))}
                      y1={(d) => yScale(addStddev(d.v, d.s, 2, true))}
                      fill={"#dddddd"}
                      opacity={0.5}
                      curve={curveMonotoneX}
                    />
                    <AreaClosed
                      yScale={yScale}
                      data={data}
                      x={(d) => xScale(d.d) ?? 0}
                      y0={(d) => yScale(addStddev(d.v, d.s, 1, false))}
                      y1={(d) => yScale(addStddev(d.v, d.s, 1, true))}
                      fill={"#cccccc"}
                      opacity={0.5}
                      curve={curveMonotoneX}
                    />
                  </>
                )}
<<<<<<< HEAD
=======

>>>>>>> d3ee5bed
                <LinePath
                  data={data}
                  x={(d) => xScale(d.d) ?? 0}
                  y={(d) => yScale(d.v) ?? 0}
                  stroke={"#8884d8"}
                  strokeWidth={2}
                  curve={curveMonotoneX}
                />

                <AxisBottom
<<<<<<< HEAD
                  top={graphHeight}
=======
                  top={yMax}
>>>>>>> d3ee5bed
                  scale={xScale}
                  numTicks={numXTicks}
                  tickFormat={(d) => {
                    return date(d as Date);
                  }}
                />
                <AxisLeft
                  scale={yScale}
                  numTicks={numYTicks}
                  tickFormat={(v) => formatConversionRate(type, v as number)}
                />
              </Group>
<<<<<<< HEAD
              {experiments && (
                <Group
                  left={margin[3]}
                  top={graphHeight + axisHeight + margin[0]}
                >
                  {experimentDates.map((e, i) => {
                    e.tipPosition = {
                      top: height,
                      left: xScale(
                        new Date(e.dateStarted).getTime() +
                          (new Date(e.dateEnded).getTime() -
                            new Date(e.dateStarted).getTime()) /
                            2
                      ),
                    };
                    return (
                      <rect
                        key={i}
                        fill={e.color}
                        x={xScale(new Date(e.dateStarted).getTime())}
                        y={e.band * (expBarHeight + expBarMargin)}
                        width={
                          xScale(new Date(e.dateEnded).getTime()) -
                          xScale(new Date(e.dateStarted).getTime())
                        }
                        style={{ opacity: e.opacity }}
                        rx={4}
                        height={expBarHeight}
                        onMouseOver={() => {
                          clearTimeout(toolTipTimer);
                          setHighlightExp(e);
                        }}
                        onMouseLeave={() => {
                          clearTimeout(toolTipTimer);
                          setToolTipTimer(
                            setTimeout(setHighlightExp, toolTipDelay, null)
                          );
                        }}
                      />
                    );
                  })}
                </Group>
              )}
            </svg>
            {highlightExp && (
              <Tooltip
                top={highlightExp.tipPosition.top}
                left={highlightExp.tipPosition.left}
                style={{
                  ...defaultTooltipStyles,
                  backgroundColor: "#283238",
                  color: "white",
                  zIndex: 9000,
                  pointerEvents: "all",
                }}
                onMouseOver={() => {
                  clearTimeout(toolTipTimer);
                }}
                onMouseLeave={() => {
                  clearTimeout(toolTipTimer);
                  setToolTipTimer(
                    setTimeout(setHighlightExp, toolTipDelay, null)
                  );
                }}
              >
                <div style={{ color: "#fff", fontSize: "12px" }}>
                  <p className="mb-1">
                    <Link
                      href="/experiment/[eid]"
                      as={`/experiment/${highlightExp.id}`}
                    >
                      <a style={{ color: "#b3e8ff", fontSize: "12px" }}>
                        <strong>{highlightExp.name}</strong>
                      </a>
                    </Link>
                  </p>
                  <p className="mb-1">
                    {date(highlightExp.dateStarted)} -{" "}
                    {date(highlightExp.dateEnded)}
                  </p>
                  <p className="mb-1">
                    Result: <strong>{highlightExp.result}</strong>
                  </p>
                </div>
              </Tooltip>
            )}
=======
            </svg>
>>>>>>> d3ee5bed
          </>
        );
      }}
    </ParentSizeModern>
  );
};
export default DateGraph;<|MERGE_RESOLUTION|>--- conflicted
+++ resolved
@@ -1,8 +1,5 @@
-<<<<<<< HEAD
 import Link from "next/link";
-=======
 import styles from "./DateGraph.module.scss";
->>>>>>> d3ee5bed
 import { MetricType } from "back-end/types/metric";
 import { FC, useState, useMemo } from "react";
 import { formatConversionRate } from "../../services/metrics";
@@ -13,10 +10,10 @@
 import { scaleLinear, scaleTime } from "@visx/scale";
 import { AxisBottom, AxisLeft } from "@visx/axis";
 import { AreaClosed, LinePath } from "@visx/shape";
-import { Tooltip, defaultStyles as defaultTooltipStyles } from "@visx/tooltip";
 import { curveMonotoneX } from "@visx/curve";
 import {
   TooltipWithBounds,
+  Tooltip,
   useTooltip,
   useTooltipInPortal,
 } from "@visx/tooltip";
@@ -81,15 +78,10 @@
 const DateGraph: FC<{
   type: MetricType;
   groupby?: "day" | "week";
-<<<<<<< HEAD
-  dates: { d: Date; v: number; u?: number; s?: number }[];
+  dates: Datapoint[];
   experiments?: Partial<ExperimentInterfaceStringDates>[];
   height?: number;
 }> = ({ type, dates, groupby = "day", experiments = [], height = 220 }) => {
-=======
-  dates: Datapoint[];
-}> = ({ type, dates, groupby = "day" }) => {
->>>>>>> d3ee5bed
   const data = useMemo(
     () =>
       dates
@@ -155,15 +147,6 @@
     [dates, groupby]
   );
 
-<<<<<<< HEAD
-  const [toolTipTimer, setToolTipTimer] = useState<null | ReturnType<
-    typeof setTimeout
-  >>(null);
-  const [
-    highlightExp,
-    setHighlightExp,
-  ] = useState<null | ExperimentDisplayData>(null);
-=======
   const getTooltipData = (mx: number, width: number, yScale): TooltipData => {
     const innerWidth = width - margin[1] - margin[3] + width / data.length - 1;
     const px = mx / innerWidth;
@@ -198,7 +181,6 @@
       </>
     );
   };
->>>>>>> d3ee5bed
 
   const { containerRef, containerBounds } = useTooltipInPortal({
     scroll: true,
@@ -214,10 +196,17 @@
     tooltipTop = 0,
   } = useTooltip<TooltipData>();
 
-  const height = 220;
   const margin = [15, 15, 30, 80];
   const min = Math.min(...data.map((d) => d.d));
   const max = Math.max(...data.map((d) => d.d));
+
+  const [toolTipTimer, setToolTipTimer] = useState<null | ReturnType<
+    typeof setTimeout
+  >>(null);
+  const [
+    highlightExp,
+    setHighlightExp,
+  ] = useState<null | ExperimentDisplayData>(null);
 
   // in future we might want to mark the different phases or percent traffic in this as different colors
   const experimentDates: ExperimentDisplayData[] = [];
@@ -301,7 +290,8 @@
       {({ width }) => {
         const yMax = height - margin[0] - margin[2];
         const xMax = width - margin[1] - margin[3];
-<<<<<<< HEAD
+        const numXTicks = width > 768 ? 7 : 4;
+        const numYTicks = 5;
         const axisHeight = 30;
         const minGraphHeight = 100;
         const expBarHeight = 10;
@@ -312,10 +302,6 @@
           height += minGraphHeight - (yMax - expHeight);
           graphHeight = minGraphHeight;
         }
-=======
-        const numXTicks = width > 768 ? 7 : 4;
-        const numYTicks = 5;
->>>>>>> d3ee5bed
 
         const xScale = scaleTime({
           domain: [min, max],
@@ -347,14 +333,12 @@
 
         return (
           <>
-<<<<<<< HEAD
-=======
             <div
               ref={containerRef}
               className={styles.tooltipDategraph}
               style={{
-                width: width - margin[1] - margin[3],
-                height: height - margin[0] - margin[2],
+                width: xMax,
+                height: graphHeight,
                 marginLeft: margin[3],
                 marginTop: margin[0],
               }}
@@ -384,13 +368,11 @@
                 </>
               )}
             </div>
->>>>>>> d3ee5bed
             <svg width={width} height={height}>
               <Group left={margin[3]} top={margin[0]}>
                 <GridRows scale={yScale} width={xMax} numTicks={numYTicks} />
                 <GridColumns
                   scale={xScale}
-<<<<<<< HEAD
                   height={graphHeight}
                   numTicks={numXTicks}
                 />
@@ -424,12 +406,6 @@
                     })}
                   </>
                 )}
-=======
-                  height={yMax}
-                  numTicks={numXTicks}
-                />
-
->>>>>>> d3ee5bed
                 {type !== "binomial" && (
                   <>
                     <AreaClosed
@@ -454,10 +430,7 @@
                     />
                   </>
                 )}
-<<<<<<< HEAD
-=======
-
->>>>>>> d3ee5bed
+
                 <LinePath
                   data={data}
                   x={(d) => xScale(d.d) ?? 0}
@@ -468,11 +441,7 @@
                 />
 
                 <AxisBottom
-<<<<<<< HEAD
                   top={graphHeight}
-=======
-                  top={yMax}
->>>>>>> d3ee5bed
                   scale={xScale}
                   numTicks={numXTicks}
                   tickFormat={(d) => {
@@ -485,7 +454,6 @@
                   tickFormat={(v) => formatConversionRate(type, v as number)}
                 />
               </Group>
-<<<<<<< HEAD
               {experiments && (
                 <Group
                   left={margin[3]}
@@ -534,12 +502,11 @@
               <Tooltip
                 top={highlightExp.tipPosition.top}
                 left={highlightExp.tipPosition.left}
+                className={styles.tooltip}
                 style={{
-                  ...defaultTooltipStyles,
-                  backgroundColor: "#283238",
+                  position: "absolute",
                   color: "white",
                   zIndex: 9000,
-                  pointerEvents: "all",
                 }}
                 onMouseOver={() => {
                   clearTimeout(toolTipTimer);
@@ -572,9 +539,6 @@
                 </div>
               </Tooltip>
             )}
-=======
-            </svg>
->>>>>>> d3ee5bed
           </>
         );
       }}
