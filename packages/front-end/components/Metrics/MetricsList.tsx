import React, { ReactElement, useCallback, useEffect, useState } from "react";
import { FaArchive } from "react-icons/fa";
import Link from "next/link";
import { date, datetime } from "shared/dates";
import { isProjectListValidForProject } from "shared/util";
import { getMetricLink, isFactMetricId } from "shared/experiments";
import { useRouter } from "next/router";
import { Box, Flex } from "@radix-ui/themes";
import SortedTags from "@/components/Tags/SortedTags";
import ProjectBadges from "@/components/ProjectBadges";
import { useAddComputedFields, useSearch } from "@/services/search";
import LoadingOverlay from "@/components/LoadingOverlay";
import { useDefinitions } from "@/services/DefinitionsContext";
import Field from "@/components/Forms/Field";
import { DocLink } from "@/components/DocLink";
import { useUser } from "@/services/UserContext";
import { envAllowsCreatingMetrics } from "@/services/env";
import Tooltip from "@/components/Tooltip/Tooltip";
import MoreMenu from "@/components/Dropdown/MoreMenu";
import { useAuth } from "@/services/auth";
import AutoGenerateMetricsModal from "@/components/AutoGenerateMetricsModal";
import AutoGenerateMetricsButton from "@/components/AutoGenerateMetricsButton";
import MetricName from "@/components/Metrics/MetricName";
import usePermissionsUtil from "@/hooks/usePermissionsUtils";
import CustomMarkdown from "@/components/Markdown/CustomMarkdown";
import Button from "@/components/Radix/Button";
import {
  MetricModal,
  MetricModalState,
} from "@/components/FactTables/NewMetricModal";
import DeleteButton from "@/components/DeleteButton/DeleteButton";
<<<<<<< HEAD
=======
import MetricSearchFilters from "@/components/Search/MetricSearchFilters";
>>>>>>> 19c6bfd7
import PremiumCallout from "../Radix/PremiumCallout";

export interface MetricTableItem {
  id: string;
  managedBy: "" | "api" | "config";
  name: string;
  description?: string;
  type: string;
  tags: string[];
  projects: string[];
  owner: string;
  isRatio: boolean;
  datasource: string;
  dateUpdated: Date | null;
  dateCreated: Date | null;
  archived: boolean;
  canEdit: boolean;
  canDuplicate: boolean;
  onArchive?: (desiredState: boolean) => Promise<void>;
  onDuplicate?: () => void;
  onEdit?: () => void;
  onDelete?: () => Promise<void>;
}

export function useCombinedMetrics({
  setMetricModalProps,
  afterArchive,
}: {
  setMetricModalProps?: (props: MetricModalState) => void;
  afterArchive?: (id: string, archived: boolean) => void;
}): MetricTableItem[] {
  const {
    _metricsIncludingArchived: inlineMetrics,
    _factMetricsIncludingArchived: factMetrics,
    mutateDefinitions,
  } = useDefinitions();

  const permissionsUtil = usePermissionsUtil();

  const { apiCall } = useAuth();

  const combinedMetrics = [
    ...inlineMetrics.map((m) => {
      const canDuplicate = permissionsUtil.canCreateMetric(m);
      const canEdit = permissionsUtil.canUpdateMetric(m, {});
      const canDelete = permissionsUtil.canDeleteMetric(m);

      const item: MetricTableItem = {
        id: m.id,
        managedBy: m.managedBy || "",
        archived: m.status === "archived",
        datasource: m.datasource || "",
        dateUpdated: m.dateUpdated,
        dateCreated: m.dateCreated,
        name: m.name,
        owner: m.owner || "",
        projects: m.projects || [],
        tags: m.tags || [],
        type: m.type,
        isRatio: !!m.denominator,
        canDuplicate,
        canEdit,
        onArchive: canEdit
          ? async (desiredState) => {
              const newStatus = desiredState ? "archived" : "active";
              await apiCall(`/metric/${m.id}`, {
                method: "PUT",
                body: JSON.stringify({
                  status: newStatus,
                }),
              });

              mutateDefinitions();

              if (afterArchive) {
                afterArchive(m.id, desiredState);
              }
            }
          : undefined,
        onDuplicate:
          canDuplicate && setMetricModalProps
            ? () =>
                setMetricModalProps({
                  mode: "duplicate",
                  currentMetric: {
                    ...m,
                    name: m.name + " (copy)",
                  },
                })
            : undefined,
        onEdit:
          canEdit && setMetricModalProps
            ? () =>
                setMetricModalProps({
                  mode: "edit",
                  currentMetric: m,
                })
            : undefined,
        onDelete: canDelete
          ? async () => {
              await apiCall(`/metric/${m.id}`, {
                method: "DELETE",
              });

              mutateDefinitions();
            }
          : undefined,
      };
      return item;
    }),
    ...factMetrics.map((m) => {
      const canDuplicate = permissionsUtil.canCreateFactMetric(m);
      const canEdit = permissionsUtil.canUpdateFactMetric(m, {});
      const canDelete = permissionsUtil.canDeleteFactMetric(m);

      const item: MetricTableItem = {
        id: m.id,
        managedBy: m.managedBy || "",
        archived: !!m.archived,
        datasource: m.datasource,
        dateUpdated: m.dateUpdated,
        dateCreated: m.dateCreated,
        name: m.name,
        description: m.description,
        owner: m.owner,
        projects: m.projects || [],
        tags: m.tags || [],
        isRatio: m.metricType === "ratio",
        type: m.metricType,
        canDuplicate,
        canEdit,
        onArchive: canEdit
          ? async (archivedState) => {
              await apiCall(`/fact-metrics/${m.id}`, {
                method: "PUT",
                body: JSON.stringify({
                  archived: archivedState,
                }),
              });

              mutateDefinitions();

              if (afterArchive) {
                afterArchive(m.id, archivedState);
              }
            }
          : undefined,
        onDuplicate:
          canDuplicate && setMetricModalProps
            ? () =>
                setMetricModalProps({
                  mode: "duplicate",
                  currentFactMetric: {
                    ...m,
                    name: m.name + " (copy)",
                  },
                })
            : undefined,
        onEdit:
          canEdit && setMetricModalProps
            ? () =>
                setMetricModalProps({
                  mode: "edit",
                  currentFactMetric: m,
                })
            : undefined,
        onDelete: canDelete
          ? async () => {
              await apiCall(`/fact-metrics/${m.id}`, {
                method: "DELETE",
              });

              mutateDefinitions();
            }
          : undefined,
      };
      return item;
    }),
  ];

  return combinedMetrics;
}

const MetricsList = (): React.ReactElement => {
  const [modalData, setModalData] = useState<MetricModalState | null>(null);

  const [
    showAutoGenerateMetricsModal,
    setShowAutoGenerateMetricsModal,
  ] = useState(false);

  const {
    getDatasourceById,
    mutateDefinitions,
    getProjectById,
    metricGroups,
    project,
    ready,
  } = useDefinitions();
  const { getUserDisplay } = useUser();

  const router = useRouter();
  const permissionsUtil = usePermissionsUtil();

  const [showArchived, setShowArchived] = useState(false);
  const combinedMetrics = useCombinedMetrics({
    setMetricModalProps: setModalData,
  });

  const metrics = useAddComputedFields(
    combinedMetrics,
    (m) => ({
      projectNames: m.projects.map((p) => getProjectById(p)?.name || p),
      datasourceName: m.datasource
        ? getDatasourceById(m.datasource)?.name || "Unknown"
        : "None",
      datasourceDescription: m.datasource
        ? getDatasourceById(m.datasource)?.description || undefined
        : undefined,
      ownerName: getUserDisplay(m.owner),
    }),
    [getDatasourceById]
  );
  const filteredMetrics = project
    ? metrics.filter((m) => isProjectListValidForProject(m.projects, project))
    : metrics;

  //searching:
  const filterResults = useCallback(
    (items: typeof filteredMetrics) => {
      if (!showArchived) {
        items = items.filter((m) => {
          return !m.archived;
        });
      }
      return items;
    },
    [showArchived]
  );
  const {
    items,
    searchInputProps,
    isFiltered,
    syntaxFilters,
    setSearchValue,
    SortableTH,
    pagination,
  } = useSearch({
    items: filteredMetrics,
    defaultSortField: "name",
    localStorageKey: "metrics",
    searchFields: ["name^3", "datasourceName", "ownerName", "tags", "type"],
    updateSearchQueryOnChange: true,
    searchTermFilters: {
      is: (item) => {
        const is: string[] = [item.type];
        if (item.archived) is.push("archived");
        if (item.managedBy) is.push("official");
        if (isFactMetricId(item.id)) is.push("fact");
        return is;
      },
      has: (item) => {
        const has: string[] = [];
        if (item.projects?.length) has.push("project", "projects");
        if (item.tags?.length) has.push("tag", "tags");
        if (item.datasource) has.push("datasource");
        return has;
      },
      created: (item) => (item.dateCreated ? new Date(item.dateCreated) : null),
      updated: (item) => (item.dateUpdated ? new Date(item.dateUpdated) : null),
      name: (item) => item.name,
      description: (item) => item.description,
      id: (item) => item.id,
      owner: (item) => [item.owner, item.ownerName],
      type: (item) => {
        if (item.isRatio) return "ratio";
        if (["binomial", "proportion"].includes(item.type))
          return ["binomial", "proportion"];
        if (["duration", "revenue"].includes(item.type))
          return ["mean", item.type];
        if (["mean", "count"].includes(item.type)) return ["mean", "count"];
        return item.type;
      },
      tag: (item) => item.tags,
      project: (item) => [...item.projectNames, ...item.projects],
      datasource: (item) => [item.datasource, item.datasourceName],
    },
    filterResults,
    pageSize: 20,
  });
  // watch to see if we should include archived features or not:
  useEffect(() => {
    const isArchivedFilter = syntaxFilters.some(
      (filter) =>
        filter.field === "is" &&
        !filter.negated &&
        filter.values.includes("archived")
    );
    setShowArchived(isArchivedFilter);
  }, [syntaxFilters]);

  if (!ready) {
    return <LoadingOverlay />;
  }

  const closeModal = () => {
    setModalData(null);
  };

  return (
    <div className="container-fluid pagecontents p-0">
      {modalData ? (
        <MetricModal {...modalData} close={closeModal} source="blank-state" />
      ) : null}
      {showAutoGenerateMetricsModal && (
        <AutoGenerateMetricsModal
          source="metric-index-page"
          setShowAutoGenerateMetricsModal={setShowAutoGenerateMetricsModal}
          mutate={mutateDefinitions}
        />
      )}
      <div className="filters md-form row mb-3 align-items-center">
        <div className="col-auto d-flex">
          <div>
            Define what constitutes success and failure for your business.
          </div>
          <DocLink docSection="metrics" className="align-self-center ml-2 pb-1">
            View Docs
          </DocLink>
        </div>
        <div style={{ flex: 1 }} />
        {permissionsUtil.canCreateMetric({ projects: [project] }) &&
          envAllowsCreatingMetrics() && (
            <div className="col-auto">
              <AutoGenerateMetricsButton
                setShowAutoGenerateMetricsModal={
                  setShowAutoGenerateMetricsModal
                }
              />
              <Button onClick={() => setModalData({ mode: "new" })}>
                Add Metric
              </Button>
            </div>
          )}
      </div>
      <div className="mt-4">
        <CustomMarkdown page={"metricList"} />
      </div>
      <Flex justify="between" mb="3" gap="3" align="center">
        <Box className="relative" width="40%">
          <Field placeholder="Search..." type="search" {...searchInputProps} />
<<<<<<< HEAD
        </div>
        {hasArchivedMetrics && (
          <div className="col-auto text-muted">
            <Toggle
              value={showArchived}
              setValue={setShowArchived}
              id="show-archived"
              label="show archived"
            />
            Show archived
          </div>
        )}
        <div className="col-auto">
          <TagsFilter filter={tagsFilter} items={unpaginatedItems} />
        </div>
      </div>
=======
        </Box>
        <MetricSearchFilters
          combinedMetrics={combinedMetrics}
          searchInputProps={searchInputProps}
          setSearchValue={setSearchValue}
          syntaxFilters={syntaxFilters}
        />
      </Flex>
>>>>>>> 19c6bfd7
      {metrics.length > 4 && !metricGroups.length ? (
        <PremiumCallout
          commercialFeature="metric-groups"
          dismissable={true}
          id="metrics-list-metric-group-promo"
          docSection="metricGroups"
          mb="2"
        >
          <strong>Metric Groups</strong> help you organize and manage your
          metrics at scale.
        </PremiumCallout>
      ) : null}
      <table className="table appbox gbtable table-hover">
        <thead>
          <tr>
            <SortableTH field="name" className="col-3">
              Name
            </SortableTH>
            <SortableTH field="type" className="col-1">
              Type
            </SortableTH>
            <th className="col-2">Tags</th>
            <th>Projects</th>
            <th className="col-1">Owner</th>
            <SortableTH
              field="datasourceName"
              className="d-none d-lg-table-cell col-auto"
            >
              Data Source
            </SortableTH>
            <SortableTH
              field="dateUpdated"
              className="d-none d-md-table-cell col-1"
            >
              Last Updated
            </SortableTH>
            <th></th>
            <th></th>
          </tr>
        </thead>
        <tbody>
          {items.map((metric) => {
            const moreMenuLinks: ReactElement[] = [];

            if (metric.onDuplicate && envAllowsCreatingMetrics()) {
              moreMenuLinks.push(
                <button
                  className="btn dropdown-item py-2"
                  onClick={(e) => {
                    e.preventDefault();
                    metric.onDuplicate && metric.onDuplicate();
                  }}
                >
                  Duplicate
                </button>
              );
            }

            if (!metric.managedBy && !metric.archived && metric.onEdit) {
              moreMenuLinks.push(
                <button
                  className="btn dropdown-item py-2"
                  onClick={(e) => {
                    e.preventDefault();
                    metric.onEdit?.();
                  }}
                >
                  Edit
                </button>
              );
            }

            if (!metric.managedBy && metric.onArchive) {
              moreMenuLinks.push(
                <button
                  className="btn dropdown-item py-2"
                  onClick={async (e) => {
                    e.preventDefault();
                    await metric.onArchive?.(!metric.archived);
                  }}
                >
                  {metric.archived ? "Unarchive" : "Archive"}
                </button>
              );
            }

            if (!metric.managedBy && metric.onDelete) {
              moreMenuLinks.push(
                <DeleteButton
                  className="dropdown-item text-danger"
                  onClick={async () => {
                    await metric.onDelete?.();
                  }}
                  displayName="Metric"
                  useIcon={false}
                  text="Delete"
                  canDelete={true}
                  disabled={false}
                />
              );
            }

            return (
              <tr
                key={metric.id}
                onClick={(e) => {
                  e.preventDefault();
                  router.push(getMetricLink(metric.id));
                }}
                style={{ cursor: "pointer" }}
                className={metric.archived ? "text-muted" : ""}
              >
                <td>
                  <Link
                    href={getMetricLink(metric.id)}
                    className={`${
                      metric.archived ? "text-muted" : "text-dark"
                    } font-weight-bold`}
                  >
                    <MetricName id={metric.id} />
                  </Link>
                </td>
                <td>{metric.type}</td>

                <td className="col-4">
                  <SortedTags
                    tags={metric.tags ? Object.values(metric.tags) : []}
                    shouldShowEllipsis={true}
                    useFlex={true}
                  />
                </td>
                <td className="col-2">
                  {metric && (metric.projects || []).length > 0 ? (
                    <ProjectBadges
                      resourceType="metric"
                      projectIds={metric.projects}
                    />
                  ) : (
                    <ProjectBadges resourceType="metric" />
                  )}
                </td>
                <td>{metric.owner}</td>
                <td className="d-none d-lg-table-cell">
                  {metric.datasourceName}
                  {metric.datasourceDescription && (
                    <div
                      className="text-gray font-weight-normal small text-ellipsis"
                      style={{ maxWidth: 350 }}
                    >
                      {metric.datasourceDescription}
                    </div>
                  )}
                </td>
                <td
                  title={datetime(metric.dateUpdated || "")}
                  className="d-none d-md-table-cell"
                >
                  {metric.managedBy === "config"
                    ? ""
                    : date(metric.dateUpdated || "")}
                </td>
                <td className="text-muted">
                  {metric.archived && (
                    <Tooltip
                      body={"Archived"}
                      innerClassName="p-2"
                      tipMinWidth="auto"
                    >
                      <FaArchive />
                    </Tooltip>
                  )}
                </td>
                <td
                  style={{ cursor: "initial" }}
                  onClick={(e) => {
                    e.stopPropagation();
                  }}
                >
                  <MoreMenu>
                    {moreMenuLinks.map((menuItem, i) => (
                      <div key={`${menuItem}-${i}`} className="d-inline">
                        {menuItem}
                      </div>
                    ))}
                  </MoreMenu>
                </td>
              </tr>
            );
          })}

          {!items.length && isFiltered && (
            <tr>
              <td colSpan={9} align={"center"}>
                No matching metrics
              </td>
            </tr>
          )}
        </tbody>
      </table>
      {pagination}
    </div>
  );
};

export default MetricsList;<|MERGE_RESOLUTION|>--- conflicted
+++ resolved
@@ -29,10 +29,7 @@
   MetricModalState,
 } from "@/components/FactTables/NewMetricModal";
 import DeleteButton from "@/components/DeleteButton/DeleteButton";
-<<<<<<< HEAD
-=======
 import MetricSearchFilters from "@/components/Search/MetricSearchFilters";
->>>>>>> 19c6bfd7
 import PremiumCallout from "../Radix/PremiumCallout";
 
 export interface MetricTableItem {
@@ -384,24 +381,6 @@
       <Flex justify="between" mb="3" gap="3" align="center">
         <Box className="relative" width="40%">
           <Field placeholder="Search..." type="search" {...searchInputProps} />
-<<<<<<< HEAD
-        </div>
-        {hasArchivedMetrics && (
-          <div className="col-auto text-muted">
-            <Toggle
-              value={showArchived}
-              setValue={setShowArchived}
-              id="show-archived"
-              label="show archived"
-            />
-            Show archived
-          </div>
-        )}
-        <div className="col-auto">
-          <TagsFilter filter={tagsFilter} items={unpaginatedItems} />
-        </div>
-      </div>
-=======
         </Box>
         <MetricSearchFilters
           combinedMetrics={combinedMetrics}
@@ -410,7 +389,6 @@
           syntaxFilters={syntaxFilters}
         />
       </Flex>
->>>>>>> 19c6bfd7
       {metrics.length > 4 && !metricGroups.length ? (
         <PremiumCallout
           commercialFeature="metric-groups"
