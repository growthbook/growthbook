import dynamic from "next/dynamic";
<<<<<<< HEAD
import { useEffect, useState } from "react";
import type { Ace } from "ace-builds";
=======
import { useEffect, useState, useRef } from "react";
import { Ace } from "ace-builds";
>>>>>>> 4295726f
import { useAppearanceUITheme } from "@/services/AppearanceUIThemeProvider";
import { CursorData } from "@/components/Segments/SegmentForm";
import Field, { FieldProps } from "./Field";

const AceEditor = dynamic(
  async () => {
    const [
      ace,
      reactAce,
      jsonWorkerUrl,
      jsWorkerUrl,
      yamlWorkerUrl,
    ] = await Promise.all([
      import(
        /* webpackChunkName: "ace-editor" */
        "ace-builds/src-min-noconflict/ace"
      ),
      import(
        /* webpackChunkName: "ace-editor" */
        "react-ace"
      ),
      import(
        /* webpackChunkName: "ace-editor" */
        "ace-builds/src-min-noconflict/worker-json"
      ),
      import(
        /* webpackChunkName: "ace-editor" */
        "ace-builds/src-min-noconflict/worker-javascript"
      ),
      import(
        /* webpackChunkName: "ace-editor" */
        "ace-builds/src-min-noconflict/worker-yaml"
      ),
      import(
        /* webpackChunkName: "ace-editor" */
        "ace-builds/src-min-noconflict/ext-language_tools"
      ),
      import(
        /* webpackChunkName: "ace-editor" */
        "ace-builds/src-min-noconflict/ext-searchbox"
      ),
      import(
        /* webpackChunkName: "ace-editor" */
        "ace-builds/src-min-noconflict/mode-sql"
      ),
      import(
        /* webpackChunkName: "ace-editor" */
        "ace-builds/src-min-noconflict/mode-javascript"
      ),
      import(
        /* webpackChunkName: "ace-editor" */
        "ace-builds/src-min-noconflict/mode-python"
      ),
      import(
        /* webpackChunkName: "ace-editor" */
        "ace-builds/src-min-noconflict/mode-yaml"
      ),
      import(
        /* webpackChunkName: "ace-editor" */
        "ace-builds/src-min-noconflict/mode-json"
      ),
      import(
        /* webpackChunkName: "ace-editor" */
        "ace-builds/src-min-noconflict/theme-textmate"
      ),
      import(
        /* webpackChunkName: "ace-editor" */
        "ace-builds/src-min-noconflict/theme-tomorrow_night"
      ),
    ]);

    ace.config.setModuleUrl("ace/mode/json_worker", jsonWorkerUrl.default);
    ace.config.setModuleUrl("ace/mode/javascript_worker", jsWorkerUrl.default);
    ace.config.setModuleUrl("ace/mode/yaml_worker", yamlWorkerUrl.default);

    return reactAce;
  },
  {
    ssr: false, // react-ace doesn't support server side rendering as it uses the window object.
  }
);

export type Language = "sql" | "json" | "javascript" | "python" | "yml";

export type Props = Omit<
  FieldProps,
  "value" | "onChange" | "options" | "multi" | "initialOption"
> & {
  language: Language;
  value: string;
  setValue: (value: string) => void;
  setCursorData?: (data: CursorData) => void;
  minLines?: number;
  maxLines?: number;
  fullHeight?: boolean;
  onCtrlEnter?: () => void;
  wrapperClassName?: string;
};

const LIGHT_THEME = "textmate";
const DARK_THEME = "tomorrow_night";

export default function CodeTextArea({
  language,
  value,
  setValue,
  placeholder,
  minLines = 10,
  maxLines = 50,
  setCursorData,
  fullHeight,
  onCtrlEnter,
  wrapperClassName,
  ...otherProps
}: Props) {
  // eslint-disable-next-line
  const fieldProps = otherProps as any;

  const { theme } = useAppearanceUITheme();

  const [editor, setEditor] = useState<null | Ace.Editor>(null);
  const containerRef = useRef<HTMLDivElement>(null);

  const heightProps = fullHeight ? { height: "100%" } : { minLines, maxLines };

  // Handle Ctrl+Enter binding
  useEffect(() => {
    if (!editor) return;
    if (!onCtrlEnter) return;

    editor.commands.bindKey(
      {
        win: "Ctrl-enter",
        mac: "Command-enter",
      },
      {
        exec: onCtrlEnter,
        name: "ctrl-enter",
      }
    );
  }, [editor, onCtrlEnter]);

  // Auto-resize editor when container size changes
  useEffect(() => {
    if (!editor || !containerRef.current || !fullHeight) return;

    const resizeObserver = new ResizeObserver(() => {
      editor.resize();
    });

    resizeObserver.observe(containerRef.current);

    return () => {
      resizeObserver.disconnect();
    };
  }, [editor, fullHeight]);

  return (
    <Field
      {...fieldProps}
      containerClassName={fullHeight ? "h-100" : ""}
      render={(id) => {
        return (
          <>
            <div
              ref={containerRef}
              className={`border rounded ${wrapperClassName} ${
                fullHeight ? "h-100" : ""
              }`}
            >
              <AceEditor
                name={id}
                onLoad={(e) => setEditor(e)}
                mode={language}
                theme={theme === "light" ? LIGHT_THEME : DARK_THEME}
                width="inherit"
                value={value}
                onChange={(newValue) => setValue(newValue)}
                placeholder={placeholder}
                fontSize="1em"
                {...heightProps}
                readOnly={fieldProps.disabled}
                onCursorChange={(e) =>
                  setCursorData &&
                  setCursorData({
                    row: e.cursor.row,
                    column: e.cursor.column,
                    input: e.cursor.document.$lines,
                  })
                }
              />
            </div>
          </>
        );
      }}
    />
  );
}<|MERGE_RESOLUTION|>--- conflicted
+++ resolved
@@ -1,11 +1,6 @@
 import dynamic from "next/dynamic";
-<<<<<<< HEAD
-import { useEffect, useState } from "react";
+import { useEffect, useState, useRef } from "react";
 import type { Ace } from "ace-builds";
-=======
-import { useEffect, useState, useRef } from "react";
-import { Ace } from "ace-builds";
->>>>>>> 4295726f
 import { useAppearanceUITheme } from "@/services/AppearanceUIThemeProvider";
 import { CursorData } from "@/components/Segments/SegmentForm";
 import Field, { FieldProps } from "./Field";
