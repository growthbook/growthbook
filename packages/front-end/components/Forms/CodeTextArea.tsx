--- conflicted
+++ resolved
@@ -43,11 +43,8 @@
   value,
   setValue,
   placeholder,
-<<<<<<< HEAD
-=======
   minLines = 3,
   maxLines = 50,
->>>>>>> 8cf9f604
   ...otherProps
 }: Props) {
   // eslint-disable-next-line
@@ -74,11 +71,6 @@
                 mode={language}
                 theme={theme === "light" ? LIGHT_THEME : DARK_THEME}
                 width="inherit"
-<<<<<<< HEAD
-                minLines={2}
-                maxLines={50}
-=======
->>>>>>> 8cf9f604
                 value={value}
                 onChange={(newValue) => setValue(newValue)}
                 placeholder={placeholder}
