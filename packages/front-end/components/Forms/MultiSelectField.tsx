--- conflicted
+++ resolved
@@ -96,11 +96,8 @@
       meta: FormatOptionLabelMeta<SingleValue>
     ) => ReactNode;
     onPaste?: (e: React.ClipboardEvent<HTMLInputElement>) => void;
-<<<<<<< HEAD
     isOptionDisabled?: (_: Option) => boolean;
-=======
     noMenu?: boolean;
->>>>>>> 443395e5
   }
 > = ({
   value,
@@ -117,11 +114,8 @@
   closeMenuOnSelect = false,
   formatOptionLabel,
   onPaste,
-<<<<<<< HEAD
   isOptionDisabled,
-=======
   noMenu,
->>>>>>> 443395e5
   ...otherProps
 }) => {
   const [map, sorted] = useSelectOptions(options, initialOption, sort);
