import { ReactNode, FC, useEffect, useState, CSSProperties } from "react";
import clsx from "clsx";

const SHOW_TIME = 3000;

type TempMessageProps = {
  close: () => void;
  children: ReactNode;
<<<<<<< HEAD
  delay?: number | null;
  top?: number;
  showClose?: boolean;
=======
  className?: string;
  style?: CSSProperties;
>>>>>>> 92c87dc9
};
const TempMessage: FC<TempMessageProps> = ({
  children,
  close,
<<<<<<< HEAD
  delay = SHOW_TIME,
  top = 55,
  showClose = false,
=======
  className = "",
  style = {},
>>>>>>> 92c87dc9
}) => {
  const [closing, setClosing] = useState(false);

  // Start closing after delay ms, or keep open for null
  useEffect(() => {
    if (delay !== null) {
      const timer = setTimeout(() => {
        setClosing(true);
      }, delay);
      return () => {
        clearTimeout(timer);
      };
    }
  }, []);

  // Close after waiting for fade out animation to finish
  useEffect(() => {
    if (!closing) return;
    const timer = setTimeout(() => {
      setClosing(false);
      close();
    }, 250);
    return () => {
      clearTimeout(timer);
    };
  }, [closing]);

  return (
    <div
      className={clsx(
        "alert alert-success shadow sticky-top text-center",
        className
      )}
      style={{
        top,
        transition: "200ms all",
        opacity: closing ? 0 : 1,
        ...style,
      }}
    >
      {showClose && (
        <button
          className="close"
          style={{ right: -10, top: -5 }}
          onClick={(e) => {
            e.preventDefault();
            if (closing) return;
            setClosing(true);
          }}
        >
          <span aria-hidden="true">&times;</span>
        </button>
      )}
      {children}
    </div>
  );
};

export default TempMessage;<|MERGE_RESOLUTION|>--- conflicted
+++ resolved
@@ -6,26 +6,20 @@
 type TempMessageProps = {
   close: () => void;
   children: ReactNode;
-<<<<<<< HEAD
+  className?: string;
+  style?: CSSProperties;
   delay?: number | null;
   top?: number;
   showClose?: boolean;
-=======
-  className?: string;
-  style?: CSSProperties;
->>>>>>> 92c87dc9
 };
 const TempMessage: FC<TempMessageProps> = ({
+  close,
   children,
-  close,
-<<<<<<< HEAD
+  className = "",
+  style = {},
   delay = SHOW_TIME,
   top = 55,
   showClose = false,
-=======
-  className = "",
-  style = {},
->>>>>>> 92c87dc9
 }) => {
   const [closing, setClosing] = useState(false);
 
