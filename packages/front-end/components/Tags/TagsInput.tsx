--- conflicted
+++ resolved
@@ -87,13 +87,9 @@
     control: (styles, { isFocused }) => {
       return {
         ...styles,
-<<<<<<< HEAD
-        boxShadow: `0px 0px 0px 1px ${isFocused ? "var(--violet-8)" : "000"}`,
-=======
         boxShadow: `0px 0px 0px 1px ${
           isFocused ? "var(--violet-8)" : undefined
         }`,
->>>>>>> 06a4e1fd
       };
     },
     multiValue: (styles, { data }) => {
