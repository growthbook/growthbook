import { FC } from "react";
import { StylesConfig } from "react-select";
import { TagInterface } from "shared/types/tag";
import { useDefinitions } from "@/services/DefinitionsContext";
import MultiSelectField from "@/components/Forms/MultiSelectField";
import usePermissionsUtil from "@/hooks/usePermissionsUtils";
import { findClosestRadixColor, TAG_COLORS_MAP } from "@/services/tags";
import { RadixColor } from "@/ui/HelperText";

export interface ColorOption {
  readonly value: string;
  readonly label: string;
  readonly color: string;
  readonly desc: string;
  readonly isFixed?: boolean;
  readonly isDisabled?: boolean;
}

const DEFAULT_TAG_COLOR = TAG_COLORS_MAP["blue"];

const TagsInput: FC<{
  onChange: (tags: string[]) => void;
  value: string[];
  autoFocus?: boolean;
  closeMenuOnSelect?: boolean;
  tagOptions?: TagInterface[];
  prompt?: string;
  creatable?: boolean;
}> = ({
  onChange,
  value,
  autoFocus = true,
  closeMenuOnSelect = false,
  tagOptions,
  prompt = "Tags...",
  creatable = true,
}) => {
  const { tags, getTagById } = useDefinitions();
  const permissionsUtil = usePermissionsUtil();
  if (!tagOptions) tagOptions = tags;

  if (!permissionsUtil.canCreateAndUpdateTag()) {
    creatable = false;
  }

  const tagSet = new Set(tagOptions.map((t) => t.id));
  tagOptions = [...tagOptions];
  value.forEach((value) => {
    if (!tagSet.has(value)) {
      const tag = getTagById(value);
      tagOptions?.push({
        id: value,
        label: tag?.label || value,
        description: tag?.description || "",
        color: tag?.color || "#029dd1",
      });
    }
  });

  const tagStyles: StylesConfig<ColorOption, true> = {
    option: (styles, { data, isDisabled }) => {
      const displayColor = data.color ?? "#029dd1";
      return {
        ...styles,
        color: isDisabled ? "#ccc" : "#000",
        cursor: isDisabled ? "not-allowed" : "default",
        alignItems: "center",
        display: "flex",
        // add a colored dot:
        ":before": {
          backgroundColor: data.color as RadixColor,
          borderRadius: 10,
          content: '" "',
          display: "block",
          marginRight: 8,
          height: 10,
          width: 10,
        },
        ":active": {
          ...styles[":active"],
          backgroundColor: displayColor + "90",
        },
      };
    },
    control: (styles, { isFocused }) => {
      return {
        ...styles,
        boxShadow: `0px 0px 0px 1px ${
          isFocused ? "var(--violet-8)" : undefined
        }`,
      };
    },
    multiValue: (styles, { data }) => {
      const color = findClosestRadixColor(data.color) || "#029dd1";
      return {
        ...styles,
        borderRadius: 4,
        backgroundColor: `var(--${color}-a3)`,
      };
    },
    multiValueLabel: (styles, { data }) => {
      const color = findClosestRadixColor(data.color) || "#029dd1";
      return {
        ...styles,
        color: `var(--${color}-11)`,
      };
    },
    multiValueRemove: (styles, { data }) => {
      return {
        ...styles,
        color: data.color as RadixColor,
        ":hover": {
          backgroundColor: data.color + "cc",
          color: "#ffffff",
        },
      };
    },
  };

  return (
    <MultiSelectField
      options={
        tagOptions.map((t) => {
          // Converts Radix color to hex color to make it compatible with MultiSelectField
          const hexColor = TAG_COLORS_MAP[t.color] ?? DEFAULT_TAG_COLOR;
          return {
            value: t.id,
<<<<<<< HEAD
            label: t.label,
            color: t.color || "var(--form-multivalue-text-color)",
=======
            label: t.id,
            color: hexColor || "var(--form-multivalue-text-color)",
>>>>>>> 886a6825
            tooltip: t.description,
          };
        }) ?? []
      }
      value={value}
      onChange={(value: string[]) => {
        onChange(value.filter((t) => t.length > 0));
      }}
      closeMenuOnSelect={closeMenuOnSelect}
      autoFocus={autoFocus}
      customStyles={tagStyles}
      placeholder={prompt}
      creatable={creatable}
    />
  );
};

export default TagsInput;<|MERGE_RESOLUTION|>--- conflicted
+++ resolved
@@ -125,13 +125,8 @@
           const hexColor = TAG_COLORS_MAP[t.color] ?? DEFAULT_TAG_COLOR;
           return {
             value: t.id,
-<<<<<<< HEAD
             label: t.label,
-            color: t.color || "var(--form-multivalue-text-color)",
-=======
-            label: t.id,
             color: hexColor || "var(--form-multivalue-text-color)",
->>>>>>> 886a6825
             tooltip: t.description,
           };
         }) ?? []
