--- conflicted
+++ resolved
@@ -70,71 +70,19 @@
         await onSuccess();
       })}
     >
-<<<<<<< HEAD
-      <div className="colorpicker tagmodal">
-        <Field
-          label="Name"
-          minLength={2}
-          maxLength={64}
-          className=""
-          required
-          {...form.register("label")}
-        />
-        <label>Color:</label>
-        <div className={styles.picker}>
-          <HexColorPicker
-            onChange={(c) => {
-              form.setValue("color", c);
-            }}
-            style={{ margin: "0 auto" }}
-            color={form.watch("color") || ""}
-            id="tagcolor"
+      <div>
+        <Container mb="3">
+          <Text as="label" size="3" weight="medium">
+            Name
+          </Text>
+          <Field
+            minLength={2}
+            maxLength={64}
+            className=""
+            required
+            {...form.register("label")}
           />
-          <div className={styles.picker__swatches}>
-            {tagColors.map((c) => (
-              <button
-                key={c.value}
-                className={styles.picker__swatch}
-                style={{ background: c.value }}
-                onClick={(e) => {
-                  e.preventDefault();
-                  form.setValue("color", c.value);
-                }}
-              />
-            ))}
-          </div>
-        </div>
-        <Field
-          label="Description"
-          textarea
-          maxLength={256}
-          {...form.register("description")}
-        />
-        <div>
-          <label>Preview</label>
-          <div>
-            <Tag
-              tag={form.watch("label")}
-              label={form.watch("label")}
-              color={form.watch("color")}
-              description={form.watch("description")}
-            />
-=======
-      <div>
-        {!existing?.id && (
-          <Container mb="3">
-            <Text as="label" size="3" weight="medium">
-              Name
-            </Text>
-            <Field
-              minLength={2}
-              maxLength={64}
-              className=""
-              required
-              {...form.register("id")}
-            />
-          </Container>
-        )}
+        </Container>
         <Select
           label="Color"
           value={form.watch("color")}
@@ -163,12 +111,12 @@
             {form.watch("id") && (
               <Tag
                 tag={form.watch("id")}
+                label={form.watch("label")}
                 color={form.watch("color") as RadixColor}
                 description={form.watch("description")}
                 skipMargin
               />
             )}
->>>>>>> 886a6825
           </div>
         </Container>
       </div>
