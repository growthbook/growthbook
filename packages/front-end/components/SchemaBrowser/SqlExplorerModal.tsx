import { useCallback, useState } from "react";
import { useForm } from "react-hook-form";
import { FaPlay, FaExclamationTriangle } from "react-icons/fa";
import {
  PiCaretDoubleRight,
  PiCheck,
  PiFileSql,
  PiPencilSimpleFill,
  PiX,
} from "react-icons/pi";
import {
  DataVizConfig,
  SavedQuery,
  QueryExecutionResult,
} from "back-end/src/validators/saved-queries";
import { Box, Flex, Text } from "@radix-ui/themes";
import { getValidDate } from "shared/dates";
<<<<<<< HEAD
import { isReadOnlySQL, SQL_EXPLORER_LIMIT } from "shared/sql";
import { BsThreeDotsVertical, BsStars } from "react-icons/bs";
import { FiChevronRight } from "react-icons/fi";
=======
import { isReadOnlySQL, SQL_ROW_LIMIT } from "shared/sql";
import { BsThreeDotsVertical } from "react-icons/bs";
>>>>>>> db62d7cf
import { useAuth } from "@/services/auth";
import { useDefinitions } from "@/services/DefinitionsContext";
import { useUser } from "@/services/UserContext";
import CodeTextArea from "@/components/Forms/CodeTextArea";
import { CursorData } from "@/components/Segments/SegmentForm";
import DisplayTestQueryResults from "@/components/Settings/DisplayTestQueryResults";
import Button from "@/components/Radix/Button";
import { SelectItem } from "@/components/Radix/Select";
import usePermissionsUtil from "@/hooks/usePermissionsUtils";
import { formatSql, canFormatSql } from "@/services/sqlFormatter";
import {
  Tabs,
  TabsContent,
  TabsList,
  TabsTrigger,
} from "@/components/Radix/Tabs";
import {
  Panel,
  PanelGroup,
  PanelResizeHandle,
} from "@/components/ResizablePanels";
import useOrgSettings, { useAISettings } from "@/hooks/useOrgSettings";
import { VisualizationAddIcon } from "@/components/Icons";
import Field from "@/components/Forms/Field";
import OptInModal from "@/components/License/OptInModal";
import { SqlExplorerDataVisualization } from "../DataViz/SqlExplorerDataVisualization";
import Modal from "../Modal";
import SelectField from "../Forms/SelectField";
import Tooltip from "../Tooltip/Tooltip";
import { DropdownMenu, DropdownMenuItem } from "../Radix/DropdownMenu";
import SchemaBrowser from "./SchemaBrowser";
import styles from "./EditSqlModal.module.scss";

export interface Props {
  close: () => void;
  initial?: {
    sql?: string;
    name?: string;
    datasourceId?: string;
    results?: QueryExecutionResult;
    dateLastRan?: Date | string;
    dataVizConfig?: DataVizConfig[];
  };
  id?: string;
  mutate: () => void;
  disableSave?: boolean; // Controls if user can save query AND also controls if they can create/save visualizations
  header?: string;
  lockDatasource?: boolean; // Prevents changing data source. Useful if an org opens this from a data source id page, or when editing an experiment query that requires a certain data source
  trackingEventModalSource?: string;
}

export default function SqlExplorerModal({
  close,
  initial,
  id,
  mutate,
  disableSave = false,
  header,
  lockDatasource = false,
  trackingEventModalSource = "",
}: Props) {
  const [showSidePanel, setSidePanel] = useState(true);
  const [dirty, setDirty] = useState(id ? false : true);
  const [loading, setLoading] = useState(false);
  const [isRunningQuery, setIsRunningQuery] = useState(false);
  const [isEditingName, setIsEditingName] = useState(false);
  const [tempName, setTempName] = useState("");
  const [tab, setTab] = useState(
    initial?.dataVizConfig?.length && !disableSave ? "visualization-0" : "sql"
  );

  const { getDatasourceById, datasources } = useDefinitions();
  const { defaultDataSource } = useOrgSettings();

  const initialDatasourceId =
    initial?.datasourceId || defaultDataSource || datasources[0]?.id;

  const form = useForm<
    Omit<SavedQuery, "dateCreated" | "dateUpdated" | "dataVizConfig"> & {
      dataVizConfig?: Partial<DataVizConfig>[];
    }
  >({
    defaultValues: {
      name: initial?.name || "",
      sql: initial?.sql || "",
      dateLastRan: initial?.dateLastRan
        ? getValidDate(initial?.dateLastRan)
        : undefined,
      dataVizConfig: initial?.dataVizConfig || [],
      datasourceId: initialDatasourceId || "",
      results: initial?.results || {
        results: [],
        error: undefined,
        duration: undefined,
        sql: undefined,
      },
    },
  });

  const { apiCall } = useAuth();
  const { hasCommercialFeature } = useUser();
  const hasAISuggestions = hasCommercialFeature("ai-suggestions");
  const { aiEnabled, aiAgreedTo } = useAISettings();
  const [openAIBox, setOpenAIBox] = useState<boolean>(false);
  const [aiInput, setAiInput] = useState("");
  const [aiError, setAiError] = useState<string | null>(null);
  const [aiAgreementModal, setAiAgreementModal] = useState<boolean>(false);
  const permissionsUtil = usePermissionsUtil();
  const [cursorData, setCursorData] = useState<null | CursorData>(null);
  const [formatError, setFormatError] = useState<string | null>(null);
  const [showModal, setShowModal] = useState<boolean>(true);

  const datasource = getDatasourceById(form.watch("datasourceId"));
  const initialDatasource = initialDatasourceId
    ? getDatasourceById(initialDatasourceId)
    : undefined;

  // If the modal opens with a datasource that the user doesn't have permission to query,
  // we'll show the modal in read only mode
  const readOnlyMode = initialDatasource
    ? !permissionsUtil.canRunSqlExplorerQueries(initialDatasource)
    : false;

  const hasUpdatePermissions = datasource
    ? permissionsUtil.canUpdateSqlExplorerQueries(datasource, {})
    : false;

  const hasCreatePermissions = datasource
    ? permissionsUtil.canCreateSqlExplorerQueries(datasource)
    : false;

  const hasPermission = id ? hasUpdatePermissions : hasCreatePermissions;

  const supportsSchemaBrowser =
    datasource?.properties?.supportsInformationSchema;

  const canFormat = datasource ? canFormatSql(datasource.type) : false;

  const canSave: boolean =
    hasPermission &&
    hasCommercialFeature("saveSqlExplorerQueries") &&
    !!form.watch("sql").trim();

  const runQuery = useCallback(
    async (sql: string) => {
      if (!isReadOnlySQL(sql)) {
        throw new Error("Only SELECT queries are allowed.");
      }

      form.setValue("dateLastRan", new Date());
      const res = await apiCall<QueryExecutionResult>("/query/run", {
        method: "POST",
        body: JSON.stringify({
          query: sql,
          datasourceId: form.watch("datasourceId"),
          limit: SQL_ROW_LIMIT,
        }),
      });
      return res;
    },
    [apiCall, form]
  );

  const handleSubmit = async () => {
    setLoading(true);

    // Validate required name field
    const currentName = form.watch("name")?.trim();
    if (!currentName) {
      setLoading(false);
      setIsEditingName(true);
      setTempName("");
      throw new Error("You must enter a name for your query");
    }

    // Validate that the name only contains letters, numbers, hyphens, and underscores
    if (!currentName.match(/^[a-zA-Z0-9_.:|\s-]+$/)) {
      setLoading(false);
      setIsEditingName(true);
      throw new Error(
        "Query name can only contain letters, numbers, hyphens, underscores, and spaces"
      );
    }

    // If we have an empty object for dataVizConfig, set it to an empty array
    const dataVizConfig = form.watch("dataVizConfig") || [];
    // Validate each dataVizConfig object
    dataVizConfig.forEach((config, index) => {
      if (!config.xAxis) {
        setTab(`visualization-${index}`);
        throw new Error(
          `X axis is required for Visualization ${
            config.title ? config.title : `${index + 1}`
          }. Please add an X axis or remove the visualization to save the query.`
        );
      }
      if (!config.yAxis) {
        setTab(`visualization-${index}`);
        throw new Error(
          `Y axis is required for Visualization ${
            config.title ? config.title : `${index + 1}`
          }. Please add a y axis or remove the visualization to save the query.`
        );
      }
    });

    // If it's a new query (no savedQuery.id), always save
    if (!id) {
      try {
        await apiCall("/saved-queries", {
          method: "POST",
          body: JSON.stringify({
            name: currentName,
            sql: form.watch("sql"),
            datasourceId: form.watch("datasourceId"),
            dateLastRan: form.watch("dateLastRan"),
            results: form.watch("results"),
            dataVizConfig,
          }),
        });
        mutate();
        close();
      } catch (error) {
        setLoading(false);
        throw new Error("Failed to save the query. Reason: " + error);
      }
      return;
    }

    // If nothing changed, just close without making API call
    if (!dirty) {
      setLoading(false);
      close();
      return;
    }

    // Something changed, so save the updates
    try {
      await apiCall(`/saved-queries/${id}`, {
        method: "PUT",
        body: JSON.stringify({
          name: currentName,
          sql: form.watch("sql"),
          datasourceId: form.watch("datasourceId"),
          dateLastRan: form.watch("dateLastRan"),
          dataVizConfig: dataVizConfig,
          results: form.watch("results"),
        }),
      });
      mutate();
      close();
    } catch (error) {
      setLoading(false);
      throw new Error("Failed to save the query. Reason: " + error);
    }
  };

  const handleQuery = useCallback(async () => {
    setDirty(true);
    setIsRunningQuery(true);
    // Reset the results field so it's empty
    form.setValue("results", {
      results: [],
      error: undefined,
      duration: undefined,
      sql: undefined,
    });
    try {
      const { results, error, duration, sql } = await runQuery(
        form.watch("sql")
      );
      // Update the form's results field
      form.setValue("results", {
        results: results || [],
        error,
        duration,
        sql,
      });
    } catch (e) {
      form.setValue("results", {
        results: [],
        error: e.message,
        duration: undefined,
        sql: form.watch("sql"),
      });
    }
    setIsRunningQuery(false);
  }, [form, runQuery]);

  const handleFormatClick = () => {
    const result = formatSql(form.watch("sql"), datasource?.type);
    if (result.error) {
      setFormatError(result.error);
    } else if (result.formattedSql) {
      form.setValue("sql", result.formattedSql);
      setFormatError(null);
    }
  };
  const generateSQL = async () => {
    if (!aiAgreedTo) {
      setAiAgreementModal(true);
      // This needs a timeout to avoid a flicker if this modal disappears before the AI agreement modal appears.
      setTimeout(() => {
        setShowModal(false);
      }, 0);
    } else {
      if (aiEnabled) {
        setAiError(null);
        setLoading(true);
        apiCall(
          `/saved-queries/generateSQL`,
          {
            method: "POST",
            body: JSON.stringify({
              input: aiInput,
              datasourceId: form.watch("datasourceId"),
            }),
          },
          (responseData) => {
            if (responseData.status === 429) {
              const retryAfter = parseInt(responseData.retryAfter);
              const hours = Math.floor(retryAfter / 3600);
              const minutes = Math.floor((retryAfter % 3600) / 60);
              setAiError(
                `You have reached the AI request limit. Try again in ${hours} hours and ${minutes} minutes.`
              );
            } else {
              setAiError("Error getting AI suggestion");
            }
            setLoading(false);
          }
        )
          .then((res: { data: { sql: string; errors: string[] } }) => {
            form.setValue("sql", res.data.sql);
            if (res.data.errors && res.data.errors.length > 0) {
              setAiError(res.data.errors.join(", "));
            }
            setDirty(true);
          })
          .catch(() => {
            // Error handling is done by the apiCall errorHandler
          })
          .finally(() => {
            setLoading(false);
          });
      } else {
        setAiError("AI is disabled for your organization. Adjust in settings.");
      }
    }
  };
  const handleAIClick = () => {
    if (!hasAISuggestions) {
      throw new Error(
        "AI suggestions are not enabled for your organization. Please contact your administrator."
      );
    }
    if (!aiAgreedTo) {
      setAiAgreementModal(true);
      // This needs a timeout to avoid a flicker if this modal disappears before the AI agreement modal appears.
      setTimeout(() => {
        setShowModal(false);
      }, 0);
    }
    if (!aiEnabled) {
      throw new Error(
        "AI suggestions are disabled for your organization. Please contact your administrator."
      );
    }
    setOpenAIBox(!openAIBox);
  };

  const getTruncatedTitle = (
    title: string,
    totalVisualizationCount: number
  ): string => {
    // Only truncate if there are 4 or more visualizations
    if (totalVisualizationCount < 4) return title;

    const maxLength = 20;
    if (title.length <= maxLength) return title;
    return title.substring(0, maxLength) + "...";
  };

  // Filter datasources to only those that support SQL queries
  // Also only show datasources that the user has permission to query
  const validDatasources = datasources.filter(
    (d) =>
      d.type !== "google_analytics" &&
      permissionsUtil.canRunSqlExplorerQueries(d)
  );

  const dataVizConfig = form.watch("dataVizConfig") || [];

  return (
    <>
      <Modal
        bodyClassName="p-0"
        borderlessHeader={true}
        close={close}
        loading={loading}
        closeCta="Close"
        cta="Save & Close"
        ctaEnabled={canSave}
        hideCta={disableSave}
        disabledMessage={
          !hasCommercialFeature("saveSqlExplorerQueries")
            ? "Upgrade to a Pro or Enterprise plan to save your queries."
            : !hasPermission
            ? "You don't have permission to save this query."
            : undefined
        }
        header={header || `${id ? "Update" : "Create"} SQL Query`}
        headerClassName={styles["modal-header-backgroundless"]}
        open={showModal}
        showHeaderCloseButton={true}
        size="max"
        autoCloseOnSubmit={false}
        submit={async () => await handleSubmit()}
        trackingEventModalType="sql-explorer"
        trackingEventModalSource={trackingEventModalSource}
        useRadixButton={true}
      >
        <Box
          px="4"
          pb="2"
          style={{
            // 95vh is the max height of the modal
            // 125px is the height of the header and footer + 2px for the borders
            height: "calc(95vh - 127px)",
          }}
        >
          <Tabs
            value={tab}
            onValueChange={(newTab) => {
              // If old tab is sql and switching to visualization, show the side panel
              if (tab === "sql") {
                setSidePanel(true);
              }
              setTab(newTab);
            }}
            style={{ display: "flex", flexDirection: "column", height: "100%" }}
          >
            {!disableSave ? (
              <Flex
                align="center"
                mb="4"
                gap="3"
                style={{
                  borderBottom: "1px solid var(--gray-a6)",
                }}
              >
                <TabsList>
                  <TabsTrigger value="sql">
                    <Flex align="center" gap="2">
                      {isEditingName ? (
                        <Flex align="center" gap="2">
                          <input
                            type="text"
                            value={tempName}
                            placeholder="Enter a name..."
                            onChange={(e) => setTempName(e.target.value)}
                            autoFocus
                            onKeyDown={(e) => {
                              if (e.key === "Enter") {
                                setDirty(true);
                                form.setValue("name", tempName);
                                setIsEditingName(false);
                              } else if (e.key === "Escape") {
                                setTempName(form.watch("name"));
                                setIsEditingName(false);
                              }
                            }}
                            style={{
                              border: "none",
                              outline: "none",
                            }}
                          />
                          <Button
                            variant="outline"
                            size="xs"
                            onClick={() => {
                              setDirty(true);
                              form.setValue("name", tempName);
                              setIsEditingName(false);
                            }}
                          >
                            <PiCheck />
                          </Button>
                          <Button
                            color="red"
                            variant="outline"
                            size="xs"
                            onClick={() => {
                              setTempName(form.watch("name"));
                              setIsEditingName(false);
                            }}
                          >
                            <PiX />
                          </Button>
                        </Flex>
                      ) : (
                        <>
                          <PiFileSql size={20} />
                          {form.watch("name") || "Untitled Query..."}
                          {!readOnlyMode && tab === "sql" ? (
                            <Box
                              px="2"
                              title="Edit Name"
                              onClick={() => {
                                setTempName(form.watch("name"));
                                setIsEditingName(true);
                              }}
                            >
                              <PiPencilSimpleFill color="var(--accent-11)" />
                            </Box>
                          ) : null}
                        </>
                      )}
                    </Flex>
                  </TabsTrigger>
                  {dataVizConfig.map((config, index) => (
                    <TabsTrigger
                      value={`visualization-${index}`}
                      key={index}
                      style={{ paddingRight: "0px" }}
                    >
                      <Flex align="center" gap="2">
                        <span
                          title={config.title || `Visualization ${index + 1}`}
                        >
                          {getTruncatedTitle(
                            config.title || `Visualization ${index + 1}`,
                            dataVizConfig.length
                          )}
                        </span>
                        {!readOnlyMode && tab === `visualization-${index}` ? (
                          <DropdownMenu
                            trigger={
                              <button className="btn btn-link pr-0">
                                <BsThreeDotsVertical color="var(--text-color-main" />
                              </button>
                            }
                          >
                            <Tooltip
                              body="You can only add up to 10 visualizations to a query."
                              shouldDisplay={dataVizConfig.length >= 10}
                            >
                              <DropdownMenuItem
                                onClick={() => {
                                  setDirty(true);
                                  const newDataVizConfig = [
                                    ...dataVizConfig,
                                    {
                                      ...config,
                                      title: `${
                                        config.title ||
                                        `Visualization ${index + 1}`
                                      } (Copy)`,
                                    },
                                  ];
                                  form.setValue(
                                    "dataVizConfig",
                                    newDataVizConfig
                                  );
                                  setTab(
                                    `visualization-${dataVizConfig.length}`
                                  );
                                }}
                                disabled={dataVizConfig.length >= 10}
                              >
                                Duplicate
                              </DropdownMenuItem>
                            </Tooltip>
                            <DropdownMenuItem
                              color="red"
                              onClick={() => {
                                setDirty(true);
                                const currentConfig = [...dataVizConfig];
                                currentConfig.splice(index, 1);
                                form.setValue("dataVizConfig", currentConfig);
                                setTab(
                                  index < dataVizConfig.length - 1
                                    ? `visualization-${index}`
                                    : index > 0
                                    ? `visualization-${index - 1}`
                                    : "sql"
                                );
                              }}
                            >
                              Delete
                            </DropdownMenuItem>
                          </DropdownMenu>
                        ) : null}
                      </Flex>
                    </TabsTrigger>
                  ))}
                </TabsList>
                {!readOnlyMode ? (
                  <Tooltip
                    shouldDisplay={dataVizConfig.length >= 10}
                    body="You can only add up to 10 visualizations to a query."
                  >
                    <Button
                      variant="ghost"
                      size="sm"
                      onClick={() => {
                        setDirty(true);
                        const currentConfig = [...dataVizConfig];
                        form.setValue("dataVizConfig", [
                          ...currentConfig,
                          { chartType: "bar" },
                        ]);
                        setTab(`visualization-${currentConfig.length}`);
                        setSidePanel(true);
                      }}
                      title={
                        dataVizConfig.length >= 10 ? "" : "Add Visualization"
                      }
                      disabled={
                        !form.watch("results").results ||
                        form.watch("results").results.length === 0 ||
                        dataVizConfig.length >= 10
                      }
                    >
                      <VisualizationAddIcon />{" "}
                      {!dataVizConfig.length ? (
                        <span className="ml-1">Add Visualization</span>
                      ) : (
                        ""
                      )}
                    </Button>
                  </Tooltip>
                ) : null}
                <div className="ml-auto" />
                {!readOnlyMode ? (
                  <Button
                    variant="outline"
                    size="xs"
                    onClick={() => setSidePanel(!showSidePanel)}
                  >
                    <PiCaretDoubleRight
                      style={{
                        transform: showSidePanel
                          ? "rotate(0deg)"
                          : "rotate(180deg)",
                        transition: "transform 0.5s ease",
                      }}
                    />
                  </Button>
                ) : null}
              </Flex>
            ) : null}
            <TabsContent value="sql" style={{ flex: 1, overflow: "hidden" }}>
              <PanelGroup direction="horizontal">
                <Panel
                  id="main"
                  order={1}
                  defaultSize={showSidePanel ? 70 : 100}
                >
<<<<<<< HEAD
                  <PanelGroup direction="vertical">
                    <Panel
                      id="sql-editor"
                      order={1}
                      defaultSize={
                        form.watch("results").sql ? (openAIBox ? 50 : 30) : 100
                      }
                      minSize={7}
                    >
                      <AreaWithHeader
                        header={
                          <Flex align="center" justify="between">
                            <Flex gap="4" align="center">
                              <Box>
=======
                  <PiCaretDoubleRight
                    style={{
                      transform: showSidePanel
                        ? "rotate(0deg)"
                        : "rotate(180deg)",
                      transition: "transform 0.5s ease",
                    }}
                  />
                </Button>
              ) : null}
            </Flex>
          ) : null}
          <TabsContent value="sql" style={{ flex: 1, overflow: "hidden" }}>
            <PanelGroup direction="horizontal">
              <Panel id="main" order={1} defaultSize={showSidePanel ? 70 : 100}>
                <PanelGroup direction="vertical">
                  <Panel
                    id="sql-editor"
                    order={1}
                    defaultSize={form.watch("results").sql ? 30 : 100}
                    minSize={7}
                  >
                    <AreaWithHeader
                      header={
                        <Flex align="center" justify="between">
                          <Text
                            weight="bold"
                            style={{ color: "var(--color-text-mid)" }}
                          >
                            SQL
                          </Text>
                          {!readOnlyMode ? (
                            <Flex gap="3" align="center">
                              <Tooltip body="The SQL Explorer automatically applies a 1000 row limit to ensure optimal performance.">
                                <input
                                  type="checkbox"
                                  className="form-check-input"
                                  id={`limit-toggle`}
                                  checked={true}
                                  disabled={true}
                                />
>>>>>>> db62d7cf
                                <Text
                                  weight="bold"
                                  style={{ color: "var(--color-text-mid)" }}
                                >
<<<<<<< HEAD
                                  SQL
=======
                                  Limit to {SQL_ROW_LIMIT} rows
>>>>>>> db62d7cf
                                </Text>
                              </Box>
                              {!readOnlyMode && (
                                <Tooltip
                                  body={
                                    aiEnabled ? (
                                      ""
                                    ) : (
                                      <>
                                        Org admins can enable AI powered SQL
                                        generation in{" "}
                                        <strong>General Settings</strong>.
                                      </>
                                    )
                                  }
                                >
                                  <Button
                                    size="xs"
                                    variant="ghost"
                                    onClick={handleAIClick}
                                  >
                                    <BsStars /> Text to SQL{" "}
                                    <FiChevronRight
                                      style={{
                                        transform: openAIBox
                                          ? "rotate(90deg)"
                                          : "none",
                                      }}
                                    />
                                  </Button>
                                </Tooltip>
                              )}
                            </Flex>
                            {!readOnlyMode ? (
                              <Flex gap="3">
                                <Tooltip body="The SQL Explorer automatically applies a 1000 row limit to ensure optimal performance.">
                                  <Box pl="5">
                                    <input
                                      type="checkbox"
                                      className="form-check-input"
                                      id={`limit-toggle`}
                                      checked={true}
                                      disabled={true}
                                    />
                                    <Text
                                      size="1"
                                      weight="medium"
                                      style={{ color: "var(--gray-8)" }}
                                      className="cursor-pointer"
                                    >
                                      Limit to {SQL_EXPLORER_LIMIT} rows
                                    </Text>
                                  </Box>
                                </Tooltip>
                                {formatError && (
                                  <Tooltip body={formatError}>
                                    <span>
                                      <FaExclamationTriangle className="text-danger" />
                                    </span>
                                  </Tooltip>
                                )}
                                <Button
                                  size="xs"
                                  variant="ghost"
                                  onClick={handleFormatClick}
                                  disabled={!form.watch("sql") || !canFormat}
                                >
                                  Format
                                </Button>
                                <Tooltip
                                  body="Select a Data Source to run your query"
                                  shouldDisplay={!form.watch("datasourceId")}
                                >
                                  <Button
                                    size="xs"
                                    onClick={handleQuery}
                                    disabled={
                                      !form.watch("sql") ||
                                      !form.watch("datasourceId")
                                    }
                                    loading={isRunningQuery}
                                    icon={<FaPlay />}
                                  >
                                    Run
                                  </Button>
                                </Tooltip>
                              </Flex>
                            ) : null}
                          </Flex>
                        }
                      >
                        {openAIBox && (
                          <Flex>
                            <Box width="100%" px="4" py="3" pb="4">
                              <Box pb="3">
                                <label>
                                  Natural language to SQL{" "}
                                  <Tooltip body="Use text to describe what you would like to generate. The AI is aware of your table structure, but may still hallucinate, particularly with dates." />
                                </label>
                                <Field
                                  textarea={true}
                                  value={aiInput}
                                  placeholder="Make a request, e.g. 'Show me the top 10 users by revenue in the last month.'"
                                  onChange={(e) => {
                                    setAiInput(e.target.value);
                                  }}
                                />
                              </Box>
                              <Flex align="center" justify="start" gap="4">
                                <Button
                                  onClick={generateSQL}
                                  disabled={loading || !aiInput}
                                >
                                  <BsStars />{" "}
                                  {loading ? "Generating..." : "Generate SQL"}
                                </Button>
                                <Box className="text-muted"></Box>
                              </Flex>
                              {aiError && (
                                <Box
                                  className="text-danger"
                                  style={{ padding: "8px" }}
                                >
                                  {aiError}
                                </Box>
                              )}
                            </Box>
                          </Flex>
                        )}
                        <CodeTextArea
                          wrapperClassName={styles["sql-editor-wrapper"]}
                          required
                          language="sql"
                          value={form.watch("sql")}
                          setValue={(v) => {
                            if (formatError) {
                              setFormatError(null);
                            }
                            form.setValue("sql", v);
                            setDirty(true);
                          }}
                          helpText={""}
                          fullHeight
                          setCursorData={setCursorData}
                          onCtrlEnter={handleQuery}
                          disabled={readOnlyMode}
                        />
                      </AreaWithHeader>
                    </Panel>
                    {form.watch("results").sql && (
                      <>
                        <PanelResizeHandle />
                        <Panel
                          id="query-results"
                          order={2}
                          defaultSize={
                            form.watch("results").results
                              ? openAIBox
                                ? 50
                                : 70
                              : 0
                          }
                          minSize={10}
                        >
                          <DisplayTestQueryResults
                            duration={form.watch("results").duration || 0}
                            results={form.watch("results").results || []}
                            sql={form.watch("results").sql || ""}
                            error={form.watch("results").error || ""}
                            allowDownload={true}
                            showSampleHeader={false}
                          />
                        </Panel>
                      </>
                    )}
                  </PanelGroup>
                </Panel>

                {showSidePanel && !readOnlyMode ? (
                  <>
                    <PanelResizeHandle />
                    <Panel
                      id="sidebar"
                      order={2}
                      defaultSize={30}
                      minSize={20}
                      maxSize={80}
                    >
                      <AreaWithHeader
                        header={
                          <Flex align="center" gap="1">
                            <Text
                              weight="bold"
                              style={{ color: "var(--color-text-mid)" }}
                            >
                              Data Sources
                            </Text>
                          </Flex>
                        }
                      >
                        <Flex direction="column" height="100%" px="4" py="5">
                          <Tooltip
                            body="You cannot change the Data Source from this view."
                            shouldDisplay={lockDatasource}
                          >
                            <SelectField
                              className="mb-2"
                              disabled={lockDatasource}
                              value={form.watch("datasourceId")}
                              onChange={(value) => {
                                setDirty(true);
                                form.setValue("datasourceId", value);
                              }}
                              options={validDatasources.map((d) => ({
                                value: d.id,
                                label: `${d.name}${
                                  d.description ? ` — ${d.description}` : ""
                                }`,
                              }))}
                              placeholder="Select a Data Source..."
                            >
                              {validDatasources.map((d) => (
                                <SelectItem key={d.id} value={d.id}>
                                  {d.name}
                                  {d.description ? ` — ${d.description}` : ""}
                                </SelectItem>
                              ))}
                            </SelectField>
                          </Tooltip>
                          {supportsSchemaBrowser && (
                            <SchemaBrowser
                              updateSqlInput={(sql: string) => {
                                form.setValue("sql", sql);
                              }}
                              datasource={datasource}
                              cursorData={cursorData || undefined}
                            />
                          )}
                        </Flex>
                      </AreaWithHeader>
                    </Panel>
                  </>
                ) : null}
              </PanelGroup>
            </TabsContent>

            {dataVizConfig.map((config, index) => (
              <TabsContent
                key={index}
                value={`visualization-${index}`}
                style={{ flex: 1, overflow: "hidden" }}
              >
                {!form.watch("results").results ||
                form.watch("results").results.length === 0 ? (
                  <Flex justify="center" align="center" height="100%">
                    <Text align="center">
                      No results to visualize.
                      <br />
                      Ensure your query has results to add a visualization.
                    </Text>
                  </Flex>
                ) : (
                  <SqlExplorerDataVisualization
                    rows={form.watch("results").results}
                    dataVizConfig={config}
                    onDataVizConfigChange={(updatedConfig) => {
                      const newDataVizConfig = [...dataVizConfig];
                      newDataVizConfig[index] = updatedConfig;
                      setDirty(true);
                      form.setValue("dataVizConfig", newDataVizConfig);
                    }}
                    showPanel={showSidePanel && !readOnlyMode}
                  />
                )}
              </TabsContent>
            ))}
          </Tabs>
        </Box>
      </Modal>
      {aiAgreementModal && (
        <OptInModal
          agreement="ai"
          onClose={() => {
            setShowModal(true);
            setAiAgreementModal(false);
          }}
        />
      )}
    </>
  );
}

// TODO: Find a better name
export function AreaWithHeader({
  backgroundColor = "var(--color-panel-translucent)",
  children,
  header,
  headerStyles = {
    paddingLeft: "12px",
    paddingRight: "12px",
    paddingTop: "12px",
    paddingBottom: "12px",
    borderBottom: "1px solid var(--gray-a3)",
  },
}: {
  backgroundColor?: string;
  children: React.ReactNode;
  header: React.ReactNode;
  headerStyles?: React.CSSProperties;
}) {
  return (
    <Flex
      direction="column"
      height="100%"
      style={{
        border: "1px solid var(--gray-a3)",
        borderRadius: "var(--radius-4)",
        overflow: "hidden",
        backgroundColor,
      }}
    >
      <Box style={headerStyles}>{header}</Box>
      <Box flexGrow="1" style={{ overflowY: "auto" }}>
        {children}
      </Box>
    </Flex>
  );
}<|MERGE_RESOLUTION|>--- conflicted
+++ resolved
@@ -15,14 +15,9 @@
 } from "back-end/src/validators/saved-queries";
 import { Box, Flex, Text } from "@radix-ui/themes";
 import { getValidDate } from "shared/dates";
-<<<<<<< HEAD
-import { isReadOnlySQL, SQL_EXPLORER_LIMIT } from "shared/sql";
+import { isReadOnlySQL, SQL_ROW_LIMIT } from "shared/sql";
 import { BsThreeDotsVertical, BsStars } from "react-icons/bs";
 import { FiChevronRight } from "react-icons/fi";
-=======
-import { isReadOnlySQL, SQL_ROW_LIMIT } from "shared/sql";
-import { BsThreeDotsVertical } from "react-icons/bs";
->>>>>>> db62d7cf
 import { useAuth } from "@/services/auth";
 import { useDefinitions } from "@/services/DefinitionsContext";
 import { useUser } from "@/services/UserContext";
@@ -682,7 +677,6 @@
                   order={1}
                   defaultSize={showSidePanel ? 70 : 100}
                 >
-<<<<<<< HEAD
                   <PanelGroup direction="vertical">
                     <Panel
                       id="sql-editor"
@@ -697,58 +691,11 @@
                           <Flex align="center" justify="between">
                             <Flex gap="4" align="center">
                               <Box>
-=======
-                  <PiCaretDoubleRight
-                    style={{
-                      transform: showSidePanel
-                        ? "rotate(0deg)"
-                        : "rotate(180deg)",
-                      transition: "transform 0.5s ease",
-                    }}
-                  />
-                </Button>
-              ) : null}
-            </Flex>
-          ) : null}
-          <TabsContent value="sql" style={{ flex: 1, overflow: "hidden" }}>
-            <PanelGroup direction="horizontal">
-              <Panel id="main" order={1} defaultSize={showSidePanel ? 70 : 100}>
-                <PanelGroup direction="vertical">
-                  <Panel
-                    id="sql-editor"
-                    order={1}
-                    defaultSize={form.watch("results").sql ? 30 : 100}
-                    minSize={7}
-                  >
-                    <AreaWithHeader
-                      header={
-                        <Flex align="center" justify="between">
-                          <Text
-                            weight="bold"
-                            style={{ color: "var(--color-text-mid)" }}
-                          >
-                            SQL
-                          </Text>
-                          {!readOnlyMode ? (
-                            <Flex gap="3" align="center">
-                              <Tooltip body="The SQL Explorer automatically applies a 1000 row limit to ensure optimal performance.">
-                                <input
-                                  type="checkbox"
-                                  className="form-check-input"
-                                  id={`limit-toggle`}
-                                  checked={true}
-                                  disabled={true}
-                                />
->>>>>>> db62d7cf
                                 <Text
                                   weight="bold"
                                   style={{ color: "var(--color-text-mid)" }}
                                 >
-<<<<<<< HEAD
                                   SQL
-=======
-                                  Limit to {SQL_ROW_LIMIT} rows
->>>>>>> db62d7cf
                                 </Text>
                               </Box>
                               {!readOnlyMode && (
@@ -783,7 +730,7 @@
                               )}
                             </Flex>
                             {!readOnlyMode ? (
-                              <Flex gap="3">
+                              <Flex gap="3" align="center">
                                 <Tooltip body="The SQL Explorer automatically applies a 1000 row limit to ensure optimal performance.">
                                   <Box pl="5">
                                     <input
@@ -799,7 +746,7 @@
                                       style={{ color: "var(--gray-8)" }}
                                       className="cursor-pointer"
                                     >
-                                      Limit to {SQL_EXPLORER_LIMIT} rows
+                                      Limit to {SQL_ROW_LIMIT} rows
                                     </Text>
                                   </Box>
                                 </Tooltip>
