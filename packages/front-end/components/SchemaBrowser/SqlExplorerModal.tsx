import { useCallback, useEffect, useState } from "react";
import { useForm } from "react-hook-form";
import { FaPlay, FaExclamationTriangle } from "react-icons/fa";
import {
  PiCaretDoubleRight,
  PiCheck,
  PiFileSql,
  PiPencilSimpleFill,
  PiX,
} from "react-icons/pi";
import {
  DataVizConfig,
  SavedQuery,
  QueryExecutionResult,
} from "back-end/src/validators/saved-queries";
import { Box, Flex, IconButton, Text } from "@radix-ui/themes";
import { getValidDate } from "shared/dates";
import { isReadOnlySQL, SQL_ROW_LIMIT } from "shared/sql";
<<<<<<< HEAD
import { BsThreeDotsVertical, BsStars } from "react-icons/bs";
import { FiChevronRight } from "react-icons/fi";
=======
import { BsThreeDotsVertical } from "react-icons/bs";
import { InformationSchemaInterface } from "back-end/src/types/Integration";
>>>>>>> 4ebec96e
import { useAuth } from "@/services/auth";
import { useDefinitions } from "@/services/DefinitionsContext";
import { useUser } from "@/services/UserContext";
import CodeTextArea, { AceCompletion } from "@/components/Forms/CodeTextArea";
import { CursorData } from "@/components/Segments/SegmentForm";
import DisplayTestQueryResults from "@/components/Settings/DisplayTestQueryResults";
import Button from "@/components/Radix/Button";
import { SelectItem } from "@/components/Radix/Select";
import usePermissionsUtil from "@/hooks/usePermissionsUtils";
import { formatSql, canFormatSql } from "@/services/sqlFormatter";
import {
  Tabs,
  TabsContent,
  TabsList,
  TabsTrigger,
} from "@/components/Radix/Tabs";
import {
  Panel,
  PanelGroup,
  PanelResizeHandle,
} from "@/components/ResizablePanels";
import useOrgSettings, { useAISettings } from "@/hooks/useOrgSettings";
import { VisualizationAddIcon } from "@/components/Icons";
<<<<<<< HEAD
import Field from "@/components/Forms/Field";
import OptInModal from "@/components/License/OptInModal";
import Badge from "@/components/Radix/Badge";
=======
import { useLocalStorage } from "@/hooks/useLocalStorage";
import { getAutoCompletions } from "@/services/sqlAutoComplete";
>>>>>>> 4ebec96e
import { SqlExplorerDataVisualization } from "../DataViz/SqlExplorerDataVisualization";
import Modal from "../Modal";
import SelectField from "../Forms/SelectField";
import Tooltip from "../Tooltip/Tooltip";
import { DropdownMenu, DropdownMenuItem } from "../Radix/DropdownMenu";
import SchemaBrowser from "./SchemaBrowser";
import styles from "./EditSqlModal.module.scss";

export interface Props {
  close: () => void;
  initial?: {
    sql?: string;
    name?: string;
    datasourceId?: string;
    results?: QueryExecutionResult;
    dateLastRan?: Date | string;
    dataVizConfig?: DataVizConfig[];
  };
  id?: string;
  mutate: () => void;
  disableSave?: boolean; // Controls if user can save query AND also controls if they can create/save visualizations
  header?: string;
  lockDatasource?: boolean; // Prevents changing data source. Useful if an org opens this from a data source id page, or when editing an experiment query that requires a certain data source
  trackingEventModalSource?: string;
}

export default function SqlExplorerModal({
  close,
  initial,
  id,
  mutate,
  disableSave = false,
  header,
  lockDatasource = false,
  trackingEventModalSource = "",
}: Props) {
  const [showSidePanel, setSidePanel] = useState(true);
  const [dirty, setDirty] = useState(id ? false : true);
  const [loading, setLoading] = useState(false);
  const [isRunningQuery, setIsRunningQuery] = useState(false);
  const [isEditingName, setIsEditingName] = useState(false);
  const [tempName, setTempName] = useState("");
  const [tab, setTab] = useState(
    initial?.dataVizConfig?.length && !disableSave ? "visualization-0" : "sql"
  );
  const [isAutocompleteEnabled, setIsAutocompleteEnabled] = useLocalStorage(
    "sql-editor-autocomplete-enabled",
    true
  );
  const [autoCompletions, setAutoCompletions] = useState<AceCompletion[]>([]);
  const [informationSchema, setInformationSchema] = useState<
    InformationSchemaInterface | undefined
  >();

  const { getDatasourceById, datasources } = useDefinitions();
  const { defaultDataSource } = useOrgSettings();

  const initialDatasourceId =
    initial?.datasourceId || defaultDataSource || datasources[0]?.id;

  const form = useForm<
    Omit<SavedQuery, "dateCreated" | "dateUpdated" | "dataVizConfig"> & {
      dataVizConfig?: Partial<DataVizConfig>[];
    }
  >({
    defaultValues: {
      name: initial?.name || "",
      sql: initial?.sql || "",
      dateLastRan: initial?.dateLastRan
        ? getValidDate(initial?.dateLastRan)
        : undefined,
      dataVizConfig: initial?.dataVizConfig || [],
      datasourceId: initialDatasourceId || "",
      results: initial?.results || {
        results: [],
        error: undefined,
        duration: undefined,
        sql: undefined,
      },
    },
  });

  const datasourceId = form.watch("datasourceId") || initialDatasourceId;

  const { apiCall } = useAuth();
  const { hasCommercialFeature } = useUser();
  const hasAISuggestions = hasCommercialFeature("ai-suggestions");
  const { aiEnabled, aiAgreedTo } = useAISettings();
  const [openAIBox, setOpenAIBox] = useState<boolean>(false);
  const [aiInput, setAiInput] = useState("");
  const [aiError, setAiError] = useState<string | null>(null);
  const [aiAgreementModal, setAiAgreementModal] = useState<boolean>(false);
  const permissionsUtil = usePermissionsUtil();
  const [cursorData, setCursorData] = useState<null | CursorData>(null);
  const [formatError, setFormatError] = useState<string | null>(null);
  const [showModal, setShowModal] = useState<boolean>(true);

  const datasource = getDatasourceById(form.watch("datasourceId"));
  const initialDatasource = initialDatasourceId
    ? getDatasourceById(initialDatasourceId)
    : undefined;

  // If the modal opens with a datasource that the user doesn't have permission to query,
  // we'll show the modal in read only mode
  const readOnlyMode = initialDatasource
    ? !permissionsUtil.canRunSqlExplorerQueries(initialDatasource)
    : false;

  const hasUpdatePermissions = datasource
    ? permissionsUtil.canUpdateSqlExplorerQueries(datasource, {})
    : false;

  const hasCreatePermissions = datasource
    ? permissionsUtil.canCreateSqlExplorerQueries(datasource)
    : false;

  const hasPermission = id ? hasUpdatePermissions : hasCreatePermissions;

  const supportsSchemaBrowser =
    datasource?.properties?.supportsInformationSchema;

  const canFormat = datasource ? canFormatSql(datasource.type) : false;

  const canSave: boolean =
    hasPermission &&
    hasCommercialFeature("saveSqlExplorerQueries") &&
    !!form.watch("sql").trim();

  const runQuery = useCallback(
    async (sql: string) => {
      if (!isReadOnlySQL(sql)) {
        throw new Error("Only SELECT queries are allowed.");
      }

      form.setValue("dateLastRan", new Date());
      const res = await apiCall<QueryExecutionResult>("/query/run", {
        method: "POST",
        body: JSON.stringify({
          query: sql,
          datasourceId: form.watch("datasourceId"),
          limit: SQL_ROW_LIMIT,
        }),
      });
      return res;
    },
    [apiCall, form]
  );

  const handleSubmit = async () => {
    setLoading(true);

    // Validate required name field
    const currentName = form.watch("name")?.trim();
    if (!currentName) {
      setLoading(false);
      setIsEditingName(true);
      setTempName("");
      throw new Error("You must enter a name for your query");
    }

    // Validate that the name only contains letters, numbers, hyphens, and underscores
    if (!currentName.match(/^[a-zA-Z0-9_.:|\s-]+$/)) {
      setLoading(false);
      setIsEditingName(true);
      throw new Error(
        "Query name can only contain letters, numbers, hyphens, underscores, and spaces"
      );
    }

    // If we have an empty object for dataVizConfig, set it to an empty array
    const dataVizConfig = form.watch("dataVizConfig") || [];
    // Validate each dataVizConfig object
    dataVizConfig.forEach((config, index) => {
      if (!config.xAxis) {
        setTab(`visualization-${index}`);
        throw new Error(
          `X axis is required for Visualization ${
            config.title ? config.title : `${index + 1}`
          }. Please add an X axis or remove the visualization to save the query.`
        );
      }
      if (!config.yAxis) {
        setTab(`visualization-${index}`);
        throw new Error(
          `Y axis is required for Visualization ${
            config.title ? config.title : `${index + 1}`
          }. Please add a y axis or remove the visualization to save the query.`
        );
      }
    });

    // If it's a new query (no savedQuery.id), always save
    if (!id) {
      try {
        await apiCall("/saved-queries", {
          method: "POST",
          body: JSON.stringify({
            name: currentName,
            sql: form.watch("sql"),
            datasourceId: form.watch("datasourceId"),
            dateLastRan: form.watch("dateLastRan"),
            results: form.watch("results"),
            dataVizConfig,
          }),
        });
        mutate();
        close();
      } catch (error) {
        setLoading(false);
        throw new Error("Failed to save the query. Reason: " + error);
      }
      return;
    }

    // If nothing changed, just close without making API call
    if (!dirty) {
      setLoading(false);
      close();
      return;
    }

    // Something changed, so save the updates
    try {
      await apiCall(`/saved-queries/${id}`, {
        method: "PUT",
        body: JSON.stringify({
          name: currentName,
          sql: form.watch("sql"),
          datasourceId: form.watch("datasourceId"),
          dateLastRan: form.watch("dateLastRan"),
          dataVizConfig: dataVizConfig,
          results: form.watch("results"),
        }),
      });
      mutate();
      close();
    } catch (error) {
      setLoading(false);
      throw new Error("Failed to save the query. Reason: " + error);
    }
  };

  const handleQuery = useCallback(async () => {
    setDirty(true);
    setIsRunningQuery(true);
    // Reset the results field so it's empty
    form.setValue("results", {
      results: [],
      error: undefined,
      duration: undefined,
      sql: undefined,
    });
    try {
      const { results, error, duration, sql } = await runQuery(
        form.watch("sql")
      );
      // Update the form's results field
      form.setValue("results", {
        results: results || [],
        error,
        duration,
        sql,
      });
    } catch (e) {
      form.setValue("results", {
        results: [],
        error: e.message,
        duration: undefined,
        sql: form.watch("sql"),
      });
    }
    setIsRunningQuery(false);
  }, [form, runQuery]);

  const handleFormatClick = () => {
    const result = formatSql(form.watch("sql"), datasource?.type);
    if (result.error) {
      setFormatError(result.error);
    } else if (result.formattedSql) {
      form.setValue("sql", result.formattedSql);
      setFormatError(null);
    }
  };
  const generateSQL = async () => {
    if (!aiAgreedTo) {
      setAiAgreementModal(true);
      // This needs a timeout to avoid a flicker if this modal disappears before the AI agreement modal appears.
      setTimeout(() => {
        setShowModal(false);
      }, 0);
    } else {
      if (aiEnabled) {
        setAiError(null);
        setLoading(true);
        apiCall(
          `/saved-queries/generateSQL`,
          {
            method: "POST",
            body: JSON.stringify({
              input: aiInput,
              datasourceId: form.watch("datasourceId"),
            }),
          },
          (responseData) => {
            if (responseData.status === 429) {
              const retryAfter = parseInt(responseData.retryAfter);
              const hours = Math.floor(retryAfter / 3600);
              const minutes = Math.floor((retryAfter % 3600) / 60);
              setAiError(
                `You have reached the AI request limit. Try again in ${hours} hours and ${minutes} minutes.`
              );
            } else {
              setAiError("Error getting AI suggestion");
            }
            setLoading(false);
          }
        )
          .then((res: { data: { sql: string; errors: string[] } }) => {
            form.setValue("sql", res.data.sql);
            if (res.data.errors && res.data.errors.length > 0) {
              setAiError(res.data.errors.join(", "));
            }
            setDirty(true);
          })
          .catch(() => {
            // Error handling is done by the apiCall errorHandler
          })
          .finally(() => {
            setLoading(false);
          });
      } else {
        setAiError("AI is disabled for your organization. Adjust in settings.");
      }
    }
  };
  const handleAIClick = () => {
    if (!hasAISuggestions) {
      throw new Error(
        "AI suggestions are not enabled for your organization. Please contact your administrator."
      );
    }
    if (!aiAgreedTo) {
      setAiAgreementModal(true);
      // This needs a timeout to avoid a flicker if this modal disappears before the AI agreement modal appears.
      setTimeout(() => {
        setShowModal(false);
      }, 0);
    }
    if (!aiEnabled) {
      throw new Error(
        "AI suggestions are disabled for your organization. Please contact your administrator."
      );
    }
    setOpenAIBox(!openAIBox);
  };

  const getTruncatedTitle = (
    title: string,
    totalVisualizationCount: number
  ): string => {
    // Only truncate if there are 4 or more visualizations
    if (totalVisualizationCount < 4) return title;

    const maxLength = 20;
    if (title.length <= maxLength) return title;
    return title.substring(0, maxLength) + "...";
  };

  // Filter datasources to only those that support SQL queries
  // Also only show datasources that the user has permission to query
  const validDatasources = datasources.filter(
    (d) =>
      d.type !== "google_analytics" &&
      permissionsUtil.canRunSqlExplorerQueries(d)
  );

  const dataVizConfig = form.watch("dataVizConfig") || [];

  // Update autocompletions when cursor or schema changes
  useEffect(() => {
    const fetchCompletions = async () => {
      if (!isAutocompleteEnabled) {
        setAutoCompletions([]);
        return;
      }
      try {
        const completions = await getAutoCompletions(
          cursorData,
          informationSchema,
          datasource?.type,
          apiCall,
          "SqlExplorer"
        );
        setAutoCompletions(completions);
      } catch (error) {
        console.error("Failed to fetch autocompletions:", error);
        setAutoCompletions([]);
      }
    };

    // // Debounce: wait 300ms after last change before fetching
    const timeoutId = setTimeout(fetchCompletions, 200);

    // // Cleanup: cancel if dependencies change again
    return () => clearTimeout(timeoutId);
  }, [
    cursorData,
    informationSchema,
    datasource?.type,
    apiCall,
    isAutocompleteEnabled,
  ]);

  useEffect(() => {
    const fetchSchema = async () => {
      if (!isAutocompleteEnabled) {
        setInformationSchema(undefined);
        return;
      }
      try {
        const response = await apiCall<{
          informationSchema: InformationSchemaInterface;
        }>(`/datasource/${datasourceId}/schema`);
        setInformationSchema(response.informationSchema);
      } catch (error) {
        console.error("Failed to fetch schema:", error);
        setInformationSchema(undefined);
      }
    };

    fetchSchema();
  }, [datasourceId, apiCall, isAutocompleteEnabled]);

  return (
    <>
      <Modal
        bodyClassName="p-0"
        borderlessHeader={true}
        close={close}
        loading={loading}
        closeCta="Close"
        cta="Save & Close"
        ctaEnabled={canSave}
        hideCta={disableSave}
        disabledMessage={
          !hasCommercialFeature("saveSqlExplorerQueries")
            ? "Upgrade to a Pro or Enterprise plan to save your queries."
            : !hasPermission
            ? "You don't have permission to save this query."
            : undefined
        }
        header={header || `${id ? "Update" : "Create"} SQL Query`}
        headerClassName={styles["modal-header-backgroundless"]}
        open={showModal}
        showHeaderCloseButton={true}
        size="max"
        autoCloseOnSubmit={false}
        submit={async () => await handleSubmit()}
        trackingEventModalType="sql-explorer"
        trackingEventModalSource={trackingEventModalSource}
        useRadixButton={true}
      >
        <Box
          px="4"
          pb="2"
          style={{
            // 95vh is the max height of the modal
            // 125px is the height of the header and footer + 2px for the borders
            height: "calc(95vh - 127px)",
          }}
        >
          <Tabs
            value={tab}
            onValueChange={(newTab) => {
              // If old tab is sql and switching to visualization, show the side panel
              if (tab === "sql") {
                setSidePanel(true);
              }
              setTab(newTab);
            }}
            style={{ display: "flex", flexDirection: "column", height: "100%" }}
          >
            {!disableSave ? (
              <Flex
                align="center"
                mb="4"
                gap="3"
                style={{
                  borderBottom: "1px solid var(--gray-a6)",
                }}
              >
                <TabsList>
                  <TabsTrigger value="sql">
                    <Flex align="center" gap="2">
                      {isEditingName ? (
                        <Flex align="center" gap="2">
                          <input
                            type="text"
                            value={tempName}
                            placeholder="Enter a name..."
                            onChange={(e) => setTempName(e.target.value)}
                            autoFocus
                            onKeyDown={(e) => {
                              if (e.key === "Enter") {
                                setDirty(true);
                                form.setValue("name", tempName);
                                setIsEditingName(false);
                              } else if (e.key === "Escape") {
                                setTempName(form.watch("name"));
                                setIsEditingName(false);
                              }
                            }}
                            style={{
                              border: "none",
                              outline: "none",
                            }}
                          />
                          <Button
                            variant="outline"
                            size="xs"
                            onClick={() => {
                              setDirty(true);
                              form.setValue("name", tempName);
                              setIsEditingName(false);
                            }}
                          >
                            <PiCheck />
                          </Button>
                          <Button
                            color="red"
                            variant="outline"
                            size="xs"
                            onClick={() => {
                              setTempName(form.watch("name"));
                              setIsEditingName(false);
                            }}
                          >
                            <PiX />
                          </Button>
                        </Flex>
                      ) : (
                        <>
                          <PiFileSql size={20} />
                          {form.watch("name") || "Untitled Query..."}
                          {!readOnlyMode && tab === "sql" ? (
                            <Box
                              px="2"
                              title="Edit Name"
                              onClick={() => {
                                setTempName(form.watch("name"));
                                setIsEditingName(true);
                              }}
                            >
                              <PiPencilSimpleFill color="var(--accent-11)" />
                            </Box>
                          ) : null}
                        </>
                      )}
                    </Flex>
                  </TabsTrigger>
                  {dataVizConfig.map((config, index) => (
                    <TabsTrigger
                      value={`visualization-${index}`}
                      key={index}
                      style={{ paddingRight: "0px" }}
                    >
                      <Flex align="center" gap="2">
                        <span
                          title={config.title || `Visualization ${index + 1}`}
                        >
                          {getTruncatedTitle(
                            config.title || `Visualization ${index + 1}`,
                            dataVizConfig.length
                          )}
                        </span>
                        {!readOnlyMode && tab === `visualization-${index}` ? (
                          <DropdownMenu
                            trigger={
                              <button className="btn btn-link pr-0">
                                <BsThreeDotsVertical color="var(--text-color-main" />
                              </button>
                            }
                          >
                            <Tooltip
                              body="You can only add up to 10 visualizations to a query."
                              shouldDisplay={dataVizConfig.length >= 10}
                            >
                              <DropdownMenuItem
                                onClick={() => {
                                  setDirty(true);
                                  const newDataVizConfig = [
                                    ...dataVizConfig,
                                    {
                                      ...config,
                                      title: `${
                                        config.title ||
                                        `Visualization ${index + 1}`
                                      } (Copy)`,
                                    },
                                  ];
                                  form.setValue(
                                    "dataVizConfig",
                                    newDataVizConfig
                                  );
                                  setTab(
                                    `visualization-${dataVizConfig.length}`
                                  );
                                }}
                                disabled={dataVizConfig.length >= 10}
                              >
                                Duplicate
                              </DropdownMenuItem>
                            </Tooltip>
                            <DropdownMenuItem
                              color="red"
                              onClick={() => {
                                setDirty(true);
                                const currentConfig = [...dataVizConfig];
                                currentConfig.splice(index, 1);
                                form.setValue("dataVizConfig", currentConfig);
                                setTab(
                                  index < dataVizConfig.length - 1
                                    ? `visualization-${index}`
                                    : index > 0
                                    ? `visualization-${index - 1}`
                                    : "sql"
                                );
                              }}
                            >
                              Delete
                            </DropdownMenuItem>
                          </DropdownMenu>
                        ) : null}
                      </Flex>
                    </TabsTrigger>
                  ))}
                </TabsList>
                {!readOnlyMode ? (
                  <Tooltip
                    shouldDisplay={dataVizConfig.length >= 10}
                    body="You can only add up to 10 visualizations to a query."
                  >
                    <Button
                      variant="ghost"
                      size="sm"
                      onClick={() => {
                        setDirty(true);
                        const currentConfig = [...dataVizConfig];
                        form.setValue("dataVizConfig", [
                          ...currentConfig,
                          { chartType: "bar" },
                        ]);
                        setTab(`visualization-${currentConfig.length}`);
                        setSidePanel(true);
                      }}
                      title={
                        dataVizConfig.length >= 10 ? "" : "Add Visualization"
                      }
                      disabled={
                        !form.watch("results").results ||
                        form.watch("results").results.length === 0 ||
                        dataVizConfig.length >= 10
                      }
                    >
                      <VisualizationAddIcon />{" "}
                      {!dataVizConfig.length ? (
                        <span className="ml-1">Add Visualization</span>
                      ) : (
                        ""
                      )}
                    </Button>
                  </Tooltip>
                ) : null}
                <div className="ml-auto" />
                {!readOnlyMode ? (
                  <Button
                    variant="outline"
                    size="xs"
                    onClick={() => setSidePanel(!showSidePanel)}
                  >
                    <PiCaretDoubleRight
                      style={{
                        transform: showSidePanel
                          ? "rotate(0deg)"
                          : "rotate(180deg)",
                        transition: "transform 0.5s ease",
                      }}
                    />
                  </Button>
                ) : null}
              </Flex>
            ) : null}
            <TabsContent value="sql" style={{ flex: 1, overflow: "hidden" }}>
              <PanelGroup direction="horizontal">
                <Panel
                  id="main"
                  order={1}
                  defaultSize={showSidePanel ? 70 : 100}
                >
                  <PanelGroup direction="vertical">
                    <Panel
                      id="sql-editor"
                      order={1}
                      defaultSize={
                        form.watch("results").sql ? (openAIBox ? 50 : 30) : 100
                      }
                      minSize={7}
                    >
                      <AreaWithHeader
                        header={
                          <Flex align="center" justify="between">
                            <Flex gap="4" align="center">
                              <Box>
                                <Text
                                  weight="bold"
                                  style={{ color: "var(--color-text-mid)" }}
                                >
                                  SQL
                                </Text>
                              </Box>
                              {!readOnlyMode && (
                                <Tooltip
                                  body={
                                    aiEnabled ? (
                                      ""
                                    ) : (
                                      <>
                                        Org admins can enable AI powered SQL
                                        generation in{" "}
                                        <strong>General Settings</strong>.
                                      </>
                                    )
                                  }
                                >
                                  <Button
                                    size="xs"
                                    variant="ghost"
                                    onClick={handleAIClick}
                                  >
                                    <BsStars /> Text to SQL{" "}
                                    <Badge
                                      label="BETA"
                                      color="amber"
                                      variant="solid"
                                      style={{
                                        margin: "0 4px",
                                        paddingTop: "1px",
                                        backgroundColor: "var(--slate-12)",
                                        color: "var(--gray-1)",
                                      }}
                                    />
                                    <FiChevronRight
                                      style={{
                                        transform: openAIBox
                                          ? "rotate(90deg)"
                                          : "none",
                                      }}
                                    />
                                  </Button>
                                </Tooltip>
                              )}
                            </Flex>
                            {!readOnlyMode ? (
                              <Flex gap="3" align="center">
                                <Tooltip body="The SQL Explorer automatically applies a 1000 row limit to ensure optimal performance.">
                                  <Box pl="5">
                                    <input
                                      type="checkbox"
                                      className="form-check-input"
                                      id={`limit-toggle`}
                                      checked={true}
                                      disabled={true}
                                    />
                                    <Text
                                      size="1"
                                      weight="medium"
                                      style={{ color: "var(--gray-8)" }}
                                      className="cursor-pointer"
                                    >
                                      Limit to {SQL_ROW_LIMIT} rows
                                    </Text>
                                  </Box>
                                </Tooltip>
                                {formatError && (
                                  <Tooltip body={formatError}>
                                    <span>
                                      <FaExclamationTriangle className="text-danger" />
                                    </span>
                                  </Tooltip>
                                )}
                                <Button
                                  size="xs"
                                  variant="ghost"
                                  onClick={handleFormatClick}
                                  disabled={!form.watch("sql") || !canFormat}
                                >
                                  Format
                                </Button>
<<<<<<< HEAD
                                <Tooltip
                                  body="Select a Data Source to run your query"
                                  shouldDisplay={!form.watch("datasourceId")}
                                >
                                  <Button
                                    size="xs"
                                    onClick={handleQuery}
                                    disabled={
                                      !form.watch("sql") ||
                                      !form.watch("datasourceId")
                                    }
                                    loading={isRunningQuery}
                                    icon={<FaPlay />}
                                  >
                                    Run
                                  </Button>
                                </Tooltip>
                              </Flex>
                            ) : null}
                          </Flex>
                        }
=======
                              </Tooltip>
                              <DropdownMenu
                                trigger={
                                  <IconButton
                                    variant="ghost"
                                    color="gray"
                                    radius="full"
                                    size="3"
                                  >
                                    <BsThreeDotsVertical size={16} />
                                  </IconButton>
                                }
                              >
                                <DropdownMenuItem
                                  onClick={() => {
                                    setIsAutocompleteEnabled(
                                      !isAutocompleteEnabled
                                    );
                                  }}
                                >
                                  {isAutocompleteEnabled
                                    ? "Disable Autocomplete"
                                    : "Enable Autocomplete"}
                                </DropdownMenuItem>
                              </DropdownMenu>
                            </Flex>
                          ) : null}
                        </Flex>
                      }
                    >
                      <CodeTextArea
                        wrapperClassName={styles["sql-editor-wrapper"]}
                        required
                        language="sql"
                        value={form.watch("sql")}
                        setValue={(v) => {
                          if (formatError) {
                            setFormatError(null);
                          }
                          form.setValue("sql", v);
                          setDirty(true);
                        }}
                        helpText={""}
                        fullHeight
                        setCursorData={setCursorData}
                        onCtrlEnter={handleQuery}
                        disabled={readOnlyMode}
                        completions={autoCompletions}
                      />
                    </AreaWithHeader>
                  </Panel>
                  {form.watch("results").sql && (
                    <>
                      <PanelResizeHandle />
                      <Panel
                        id="query-results"
                        order={2}
                        defaultSize={form.watch("results").results ? 70 : 0}
                        minSize={10}
>>>>>>> 4ebec96e
                      >
                        {openAIBox && (
                          <Flex>
                            <Box width="100%" px="4" py="3" pb="4">
                              <Box pb="3">
                                <label>
                                  Natural language to SQL{" "}
                                  <Tooltip body="Use text to describe what you would like to generate. The AI is aware of your table structure, but may still hallucinate, particularly with dates." />
                                </label>
                                <Field
                                  textarea={true}
                                  value={aiInput}
                                  placeholder="Make a request, e.g. 'Show me the top 10 users by revenue in the last month.'"
                                  onChange={(e) => {
                                    setAiInput(e.target.value);
                                  }}
                                />
                              </Box>
                              <Flex align="center" justify="start" gap="4">
                                <Button
                                  onClick={generateSQL}
                                  disabled={loading || !aiInput}
                                >
                                  <BsStars />{" "}
                                  {loading ? "Generating..." : "Generate SQL"}
                                </Button>
                                <Box className="text-muted"></Box>
                              </Flex>
                              {aiError && (
                                <Box
                                  className="text-danger"
                                  style={{ padding: "8px" }}
                                >
                                  {aiError}
                                </Box>
                              )}
                            </Box>
                          </Flex>
                        )}
                        <CodeTextArea
                          wrapperClassName={styles["sql-editor-wrapper"]}
                          required
                          language="sql"
                          value={form.watch("sql")}
                          setValue={(v) => {
                            if (formatError) {
                              setFormatError(null);
                            }
                            form.setValue("sql", v);
                            setDirty(true);
                          }}
                          helpText={""}
                          fullHeight
                          setCursorData={setCursorData}
                          onCtrlEnter={handleQuery}
                          disabled={readOnlyMode}
                        />
                      </AreaWithHeader>
                    </Panel>
                    {form.watch("results").sql && (
                      <>
                        <PanelResizeHandle />
                        <Panel
                          id="query-results"
                          order={2}
                          defaultSize={
                            form.watch("results").results
                              ? openAIBox
                                ? 50
                                : 70
                              : 0
                          }
                          minSize={10}
                        >
                          <DisplayTestQueryResults
                            duration={form.watch("results").duration || 0}
                            results={form.watch("results").results || []}
                            sql={form.watch("results").sql || ""}
                            error={form.watch("results").error || ""}
                            allowDownload={true}
                            showSampleHeader={false}
                          />
                        </Panel>
                      </>
                    )}
                  </PanelGroup>
                </Panel>

                {showSidePanel && !readOnlyMode ? (
                  <>
                    <PanelResizeHandle />
                    <Panel
                      id="sidebar"
                      order={2}
                      defaultSize={30}
                      minSize={20}
                      maxSize={80}
                    >
                      <AreaWithHeader
                        header={
                          <Flex align="center" gap="1">
                            <Text
                              weight="bold"
                              style={{ color: "var(--color-text-mid)" }}
                            >
                              Data Sources
                            </Text>
                          </Flex>
                        }
                      >
                        <Flex direction="column" height="100%" px="4" py="5">
                          <Tooltip
                            body="You cannot change the Data Source from this view."
                            shouldDisplay={lockDatasource}
                          >
                            <SelectField
                              className="mb-2"
                              disabled={lockDatasource}
                              value={form.watch("datasourceId")}
                              onChange={(value) => {
                                setDirty(true);
                                form.setValue("datasourceId", value);
                              }}
                              options={validDatasources.map((d) => ({
                                value: d.id,
                                label: `${d.name}${
                                  d.description ? ` — ${d.description}` : ""
                                }`,
                              }))}
                              placeholder="Select a Data Source..."
                            >
                              {validDatasources.map((d) => (
                                <SelectItem key={d.id} value={d.id}>
                                  {d.name}
                                  {d.description ? ` — ${d.description}` : ""}
                                </SelectItem>
                              ))}
                            </SelectField>
                          </Tooltip>
                          {supportsSchemaBrowser && (
                            <SchemaBrowser
                              updateSqlInput={(sql: string) => {
                                form.setValue("sql", sql);
                              }}
                              datasource={datasource}
                              cursorData={cursorData || undefined}
                            />
                          )}
                        </Flex>
                      </AreaWithHeader>
                    </Panel>
                  </>
                ) : null}
              </PanelGroup>
            </TabsContent>

            {dataVizConfig.map((config, index) => (
              <TabsContent
                key={index}
                value={`visualization-${index}`}
                style={{ flex: 1, overflow: "hidden" }}
              >
                {!form.watch("results").results ||
                form.watch("results").results.length === 0 ? (
                  <Flex justify="center" align="center" height="100%">
                    <Text align="center">
                      No results to visualize.
                      <br />
                      Ensure your query has results to add a visualization.
                    </Text>
                  </Flex>
                ) : (
                  <SqlExplorerDataVisualization
                    rows={form.watch("results").results}
                    dataVizConfig={config}
                    onDataVizConfigChange={(updatedConfig) => {
                      const newDataVizConfig = [...dataVizConfig];
                      newDataVizConfig[index] = updatedConfig;
                      setDirty(true);
                      form.setValue("dataVizConfig", newDataVizConfig);
                    }}
                    showPanel={showSidePanel && !readOnlyMode}
                  />
                )}
              </TabsContent>
            ))}
          </Tabs>
        </Box>
      </Modal>
      {aiAgreementModal && (
        <OptInModal
          agreement="ai"
          onClose={() => {
            setShowModal(true);
            setAiAgreementModal(false);
          }}
        />
      )}
    </>
  );
}

// TODO: Find a better name
export function AreaWithHeader({
  backgroundColor = "var(--color-panel-translucent)",
  children,
  header,
  headerStyles = {
    paddingLeft: "12px",
    paddingRight: "12px",
    paddingTop: "12px",
    paddingBottom: "12px",
    borderBottom: "1px solid var(--gray-a3)",
  },
}: {
  backgroundColor?: string;
  children: React.ReactNode;
  header: React.ReactNode;
  headerStyles?: React.CSSProperties;
}) {
  return (
    <Flex
      direction="column"
      height="100%"
      style={{
        border: "1px solid var(--gray-a3)",
        borderRadius: "var(--radius-4)",
        overflow: "hidden",
        backgroundColor,
      }}
    >
      <Box style={headerStyles}>{header}</Box>
      <Box flexGrow="1" style={{ overflowY: "auto" }}>
        {children}
      </Box>
    </Flex>
  );
}<|MERGE_RESOLUTION|>--- conflicted
+++ resolved
@@ -16,13 +16,9 @@
 import { Box, Flex, IconButton, Text } from "@radix-ui/themes";
 import { getValidDate } from "shared/dates";
 import { isReadOnlySQL, SQL_ROW_LIMIT } from "shared/sql";
-<<<<<<< HEAD
 import { BsThreeDotsVertical, BsStars } from "react-icons/bs";
+import { InformationSchemaInterface } from "back-end/src/types/Integration";
 import { FiChevronRight } from "react-icons/fi";
-=======
-import { BsThreeDotsVertical } from "react-icons/bs";
-import { InformationSchemaInterface } from "back-end/src/types/Integration";
->>>>>>> 4ebec96e
 import { useAuth } from "@/services/auth";
 import { useDefinitions } from "@/services/DefinitionsContext";
 import { useUser } from "@/services/UserContext";
@@ -46,14 +42,11 @@
 } from "@/components/ResizablePanels";
 import useOrgSettings, { useAISettings } from "@/hooks/useOrgSettings";
 import { VisualizationAddIcon } from "@/components/Icons";
-<<<<<<< HEAD
+import { useLocalStorage } from "@/hooks/useLocalStorage";
+import { getAutoCompletions } from "@/services/sqlAutoComplete";
 import Field from "@/components/Forms/Field";
 import OptInModal from "@/components/License/OptInModal";
 import Badge from "@/components/Radix/Badge";
-=======
-import { useLocalStorage } from "@/hooks/useLocalStorage";
-import { getAutoCompletions } from "@/services/sqlAutoComplete";
->>>>>>> 4ebec96e
 import { SqlExplorerDataVisualization } from "../DataViz/SqlExplorerDataVisualization";
 import Modal from "../Modal";
 import SelectField from "../Forms/SelectField";
@@ -852,7 +845,6 @@
                                 >
                                   Format
                                 </Button>
-<<<<<<< HEAD
                                 <Tooltip
                                   body="Select a Data Source to run your query"
                                   shouldDisplay={!form.watch("datasourceId")}
@@ -870,71 +862,34 @@
                                     Run
                                   </Button>
                                 </Tooltip>
+                                <DropdownMenu
+                                  trigger={
+                                    <IconButton
+                                      variant="ghost"
+                                      color="gray"
+                                      radius="full"
+                                      size="3"
+                                    >
+                                      <BsThreeDotsVertical size={16} />
+                                    </IconButton>
+                                  }
+                                >
+                                  <DropdownMenuItem
+                                    onClick={() => {
+                                      setIsAutocompleteEnabled(
+                                        !isAutocompleteEnabled
+                                      );
+                                    }}
+                                  >
+                                    {isAutocompleteEnabled
+                                      ? "Disable Autocomplete"
+                                      : "Enable Autocomplete"}
+                                  </DropdownMenuItem>
+                                </DropdownMenu>
                               </Flex>
                             ) : null}
                           </Flex>
                         }
-=======
-                              </Tooltip>
-                              <DropdownMenu
-                                trigger={
-                                  <IconButton
-                                    variant="ghost"
-                                    color="gray"
-                                    radius="full"
-                                    size="3"
-                                  >
-                                    <BsThreeDotsVertical size={16} />
-                                  </IconButton>
-                                }
-                              >
-                                <DropdownMenuItem
-                                  onClick={() => {
-                                    setIsAutocompleteEnabled(
-                                      !isAutocompleteEnabled
-                                    );
-                                  }}
-                                >
-                                  {isAutocompleteEnabled
-                                    ? "Disable Autocomplete"
-                                    : "Enable Autocomplete"}
-                                </DropdownMenuItem>
-                              </DropdownMenu>
-                            </Flex>
-                          ) : null}
-                        </Flex>
-                      }
-                    >
-                      <CodeTextArea
-                        wrapperClassName={styles["sql-editor-wrapper"]}
-                        required
-                        language="sql"
-                        value={form.watch("sql")}
-                        setValue={(v) => {
-                          if (formatError) {
-                            setFormatError(null);
-                          }
-                          form.setValue("sql", v);
-                          setDirty(true);
-                        }}
-                        helpText={""}
-                        fullHeight
-                        setCursorData={setCursorData}
-                        onCtrlEnter={handleQuery}
-                        disabled={readOnlyMode}
-                        completions={autoCompletions}
-                      />
-                    </AreaWithHeader>
-                  </Panel>
-                  {form.watch("results").sql && (
-                    <>
-                      <PanelResizeHandle />
-                      <Panel
-                        id="query-results"
-                        order={2}
-                        defaultSize={form.watch("results").results ? 70 : 0}
-                        minSize={10}
->>>>>>> 4ebec96e
                       >
                         {openAIBox && (
                           <Flex>
@@ -991,6 +946,7 @@
                           setCursorData={setCursorData}
                           onCtrlEnter={handleQuery}
                           disabled={readOnlyMode}
+                          completions={autoCompletions}
                         />
                       </AreaWithHeader>
                     </Panel>
