import { useCallback, useState } from "react";
import { useForm } from "react-hook-form";
import {
  FaPlay,
  FaExclamationTriangle,
  FaCheck,
  FaTimes,
} from "react-icons/fa";
import { PiCaretDoubleRight, PiPencilSimpleFill } from "react-icons/pi";
import {
  DataVizConfig,
  SavedQuery,
  QueryExecutionResult,
} from "back-end/src/validators/saved-queries";
import { Box, Flex, Text } from "@radix-ui/themes";
import { getValidDate } from "shared/dates";
import { isReadOnlySQL } from "shared/sql";
import { useAuth } from "@/services/auth";
import { useDefinitions } from "@/services/DefinitionsContext";
import { useUser } from "@/services/UserContext";
import CodeTextArea from "@/components/Forms/CodeTextArea";
import { CursorData } from "@/components/Segments/SegmentForm";
import DisplayTestQueryResults from "@/components/Settings/DisplayTestQueryResults";
import Button from "@/components/Radix/Button";
import { SelectItem } from "@/components/Radix/Select";
import usePermissionsUtil from "@/hooks/usePermissionsUtils";
import { formatSql, canFormatSql } from "@/services/sqlFormatter";
import {
  Tabs,
  TabsContent,
  TabsList,
  TabsTrigger,
} from "@/components/Radix/Tabs";
import {
  Panel,
  PanelGroup,
  PanelResizeHandle,
} from "@/components/ResizablePanels";
import useOrgSettings from "@/hooks/useOrgSettings";
import Modal from "../Modal";
import SqlExplorerDataVisualization from "../DataViz/SqlExplorerDataVisualization";
import SelectField from "../Forms/SelectField";
import Tooltip from "../Tooltip/Tooltip";
import SchemaBrowser from "./SchemaBrowser";
import styles from "./EditSqlModal.module.scss";

export interface Props {
  close: () => void;
  sql?: string;
  name?: string;
  initialDatasourceId?: string;
  results?: QueryExecutionResult;
  dateLastRan?: string;
  dataVizConfig?: DataVizConfig[];
  id?: string;
  mutate: () => void;
}

export default function SqlExplorerModal({
  close,
  sql,
  name,
  initialDatasourceId,
  results,
  dataVizConfig,
  dateLastRan,
  id,
  mutate,
}: Props) {
  const [showDataSourcesPanel, setShowDataSourcesPanel] = useState(true);
  const [dirty, setDirty] = useState(name ? false : true);
  const [loading, setLoading] = useState(false);
  const [isRunningQuery, setIsRunningQuery] = useState(false);
  const [isEditingName, setIsEditingName] = useState(false);
  const [tempName, setTempName] = useState("");

<<<<<<< HEAD
  const form = useForm<
    Omit<SavedQuery, "dateCreated" | "dateUpdated" | "dataVizConfig"> & {
      dataVizConfig?: Partial<DataVizConfig>[];
    }
  >({
=======
  const { getDatasourceById, datasources } = useDefinitions();
  const { defaultDataSource } = useOrgSettings();

  if (!initialDatasourceId) {
    initialDatasourceId = defaultDataSource || datasources[0]?.id;
  }

  const form = useForm<Omit<SavedQuery, "dateCreated" | "dateUpdated">>({
>>>>>>> 3dc27689
    defaultValues: {
      name: name || "",
      sql: sql || "",
      dateLastRan: getValidDate(dateLastRan) || undefined,
      dataVizConfig: dataVizConfig || [{}],
      datasourceId: initialDatasourceId || "",
      results: results || {
        results: [],
        error: undefined,
        duration: undefined,
        sql: undefined,
      },
    },
  });

  const { apiCall } = useAuth();
  const { hasCommercialFeature } = useUser();
  const permissionsUtil = usePermissionsUtil();
  const [cursorData, setCursorData] = useState<null | CursorData>(null);
  const [formatError, setFormatError] = useState<string | null>(null);

  const datasource = getDatasourceById(form.watch("datasourceId"));
  const initialDatasource = initialDatasourceId
    ? getDatasourceById(initialDatasourceId)
    : undefined;

  // If the modal opens with a datasource that the user doesn't have permission to query,
  // we'll show the modal in read only mode
  const readOnlyMode = initialDatasource
    ? !permissionsUtil.canRunSqlExplorerQueries(initialDatasource)
    : false;

  const hasUpdatePermissions = datasource
    ? permissionsUtil.canUpdateSqlExplorerQueries(datasource, {})
    : false;

  const hasCreatePermissions = datasource
    ? permissionsUtil.canCreateSqlExplorerQueries(datasource)
    : false;

  const hasPermission = id ? hasUpdatePermissions : hasCreatePermissions;

  const supportsSchemaBrowser =
    datasource?.properties?.supportsInformationSchema;

  const canFormat = datasource ? canFormatSql(datasource.type) : false;

  const canSave: boolean =
    hasPermission &&
    hasCommercialFeature("saveSqlExplorerQueries") &&
    !!form.watch("sql").trim();

  const runQuery = useCallback(
    async (sql: string) => {
      if (!isReadOnlySQL(sql)) {
        throw new Error("Only SELECT queries are allowed.");
      }

      form.setValue("dateLastRan", new Date());
      const res = await apiCall<QueryExecutionResult>("/query/run", {
        method: "POST",
        body: JSON.stringify({
          query: sql,
          datasourceId: form.watch("datasourceId"),
          limit: 1000,
        }),
      });
      return res;
    },
    [apiCall, form]
  );

  const handleSubmit = async () => {
    setLoading(true);

    // Validate required name field
    const currentName = form.watch("name")?.trim();
    if (!currentName) {
      setLoading(false);
      setIsEditingName(true);
      setTempName("");
      throw new Error("You must enter a name for your query");
    }

    // Validate that the name only contains letters, numbers, hyphens, and underscores
    if (!currentName.match(/^[a-zA-Z0-9_.:|\s-]+$/)) {
      setLoading(false);
      setIsEditingName(true);
      throw new Error(
        "Query name can only contain letters, numbers, hyphens, underscores, and spaces"
      );
    }

    // If we have an empty object for dataVizConfig, set it to undefined
    let dataVizConfig = form.watch("dataVizConfig");
    if (dataVizConfig && Object.keys(dataVizConfig[0]).length === 0) {
      dataVizConfig = undefined;
    }

    // If it's a new query (no savedQuery.id), always save
    if (!id) {
      try {
        await apiCall("/saved-queries", {
          method: "POST",
          body: JSON.stringify({
            name: currentName,
            sql: form.watch("sql"),
            datasourceId: form.watch("datasourceId"),
            dateLastRan: form.watch("dateLastRan"),
            results: form.watch("results"),
            dataVizConfig,
          }),
        });
        mutate();
        close();
      } catch (error) {
        setLoading(false);
        throw new Error("Failed to save the query. Reason: " + error);
      }
      return;
    }

    // If nothing changed, just close without making API call
    if (!dirty) {
      setLoading(false);
      close();
      return;
    }

    // Something changed, so save the updates
    try {
      await apiCall(`/saved-queries/${id}`, {
        method: "PUT",
        body: JSON.stringify({
          name: currentName,
          sql: form.watch("sql"),
          datasourceId: form.watch("datasourceId"),
          dateLastRan: form.watch("dateLastRan"),
          dataVizConfig,
          results: form.watch("results"),
        }),
      });
      mutate();
      close();
    } catch (error) {
      setLoading(false);
      throw new Error("Failed to save the query. Reason: " + error);
    }
  };

  const handleQuery = useCallback(async () => {
    setDirty(true);
    setIsRunningQuery(true);
    // Reset the results field so it's empty
    form.setValue("results", {
      results: [],
      error: undefined,
      duration: undefined,
      sql: undefined,
    });
    try {
      const { results, error, duration, sql } = await runQuery(
        form.watch("sql")
      );
      // Update the form's results field
      form.setValue("results", {
        results: results || [],
        error,
        duration,
        sql,
      });
    } catch (e) {
      form.setValue("results", {
        results: [],
        error: e.message,
        duration: undefined,
        sql: form.watch("sql"),
      });
    }
    setIsRunningQuery(false);
  }, [form, runQuery]);

  const handleFormatClick = () => {
    const result = formatSql(form.watch("sql"), datasource?.type);
    if (result.error) {
      setFormatError(result.error);
    } else if (result.formattedSql) {
      form.setValue("sql", result.formattedSql);
      setFormatError(null);
    }
  };

  // Filter datasources to only those that support SQL queries
  // Also only show datasources that the user has permission to query
  const validDatasources = datasources.filter(
    (d) =>
      d.type !== "google_analytics" &&
      permissionsUtil.canRunSqlExplorerQueries(d)
  );

  return (
    <Modal
      bodyClassName="p-0"
      borderlessHeader={true}
      close={close}
      loading={loading}
      closeCta="Close"
      cta="Save & Close"
      ctaEnabled={canSave}
      disabledMessage={
        !hasCommercialFeature("saveSqlExplorerQueries")
          ? "Upgrade to a Pro or Enterprise plan to save your queries."
          : !hasPermission
          ? "You don't have permission to save this query."
          : undefined
      }
      header={`${id ? "Update" : "Create"} SQL Query`}
      headerClassName={styles["modal-header-backgroundless"]}
      open={true}
      showHeaderCloseButton={true}
      size="max"
      autoCloseOnSubmit={false}
      submit={async () => await handleSubmit()}
      trackingEventModalType="sql-explorer"
      useRadixButton={true}
    >
      <Box
        px="4"
        pb="2"
        style={{
          // 95vh is the max height of the modal
          // 125px is the height of the header and footer + 2px for the borders
          height: "calc(95vh - 127px)",
        }}
      >
        <Tabs
          defaultValue={dataVizConfig?.length ? "visualization" : "sql"}
          style={{ display: "flex", flexDirection: "column", height: "100%" }}
        >
          <Flex
            align="center"
            justify="between"
            mb="4"
            style={{ borderBottom: "1px solid var(--gray-a6)" }}
          >
            <TabsList>
              <TabsTrigger value="sql">
                <Flex align="center" gap="2">
                  {isEditingName ? (
                    <Flex align="center" gap="2">
                      <input
                        type="text"
                        className="form-control"
                        value={tempName}
                        placeholder="Enter a name..."
                        onChange={(e) => setTempName(e.target.value)}
                        autoFocus
                        onKeyDown={(e) => {
                          if (e.key === "Enter") {
                            setDirty(true);
                            form.setValue("name", tempName);
                            setIsEditingName(false);
                          } else if (e.key === "Escape") {
                            setTempName(form.watch("name"));
                            setIsEditingName(false);
                          }
                        }}
                      />
                      <Button
                        variant="ghost"
                        size="sm"
                        onClick={() => {
                          setTempName(form.watch("name"));
                          setIsEditingName(false);
                        }}
                      >
                        <FaTimes color="var(--gray-11)" />
                      </Button>
                      <Button
                        variant="ghost"
                        size="sm"
                        onClick={() => {
                          setDirty(true);
                          form.setValue("name", tempName);
                          setIsEditingName(false);
                        }}
                      >
                        <FaCheck color="var(--accent-11)" />
                      </Button>
                    </Flex>
                  ) : (
                    <>
                      {form.watch("name") || "Untitled Query..."}
                      {!readOnlyMode ? (
                        <Button
                          variant="ghost"
                          size="sm"
                          onClick={() => {
                            setTempName(form.watch("name"));
                            setIsEditingName(true);
                          }}
                        >
                          <PiPencilSimpleFill color="var(--accent-11)" />
                        </Button>
                      ) : null}
                    </>
                  )}
                </Flex>

                <TabsTrigger value="visualization">Visualization</TabsTrigger>
              </TabsTrigger>
            </TabsList>
            {!readOnlyMode ? (
              <Button
                variant="outline"
                size="xs"
                onClick={() => setShowDataSourcesPanel(!showDataSourcesPanel)}
              >
                <PiCaretDoubleRight
                  style={{
                    transform: showDataSourcesPanel
                      ? "rotate(0deg)"
                      : "rotate(180deg)",
                    transition: "transform 0.5s ease",
                  }}
                />
              </Button>
            ) : null}
          </Flex>

          <TabsContent value="sql" style={{ flex: 1 }}>
            <PanelGroup direction="horizontal">
              <Panel
                id="main"
                order={1}
                defaultSize={showDataSourcesPanel ? 70 : 100}
              >
                <PanelGroup direction="vertical">
                  <Panel
                    id="sql-editor"
                    order={1}
                    defaultSize={form.watch("results").sql ? 30 : 100}
                    minSize={7}
                  >
                    <AreaWithHeader
                      header={
                        <Flex align="center" justify="between">
                          <Text
                            weight="bold"
                            style={{ color: "var(--color-text-mid)" }}
                          >
                            SQL
                          </Text>
                          {!readOnlyMode ? (
                            <Flex gap="3">
                              {formatError && (
                                <Tooltip body={formatError}>
                                  <span>
                                    <FaExclamationTriangle className="text-danger" />
                                  </span>
                                </Tooltip>
                              )}
                              <Button
                                size="xs"
                                variant="ghost"
                                onClick={handleFormatClick}
                                disabled={!form.watch("sql") || !canFormat}
                              >
                                Format
                              </Button>
                              <Tooltip
                                body="Select a Data Source to run your query"
                                shouldDisplay={!form.watch("datasourceId")}
                              >
                                <Button
                                  size="xs"
                                  onClick={handleQuery}
                                  disabled={
                                    !form.watch("sql") ||
                                    !form.watch("datasourceId")
                                  }
                                  loading={isRunningQuery}
                                  icon={<FaPlay />}
                                >
                                  Run
                                </Button>
                              </Tooltip>
                            </Flex>
                          ) : null}
                        </Flex>
                      }
                    >
                      <CodeTextArea
                        wrapperClassName={styles["sql-editor-wrapper"]}
                        required
                        language="sql"
                        value={form.watch("sql")}
                        setValue={(v) => {
                          if (formatError) {
                            setFormatError(null);
                          }
                          form.setValue("sql", v);
                          setDirty(true);
                        }}
                        helpText={""}
                        fullHeight
                        setCursorData={setCursorData}
                        onCtrlEnter={handleQuery}
                        resizeDependency={!!form.watch("results")}
                      />
                    </AreaWithHeader>
                  </Panel>
                  {form.watch("results").sql && (
                    <>
                      <PanelResizeHandle />
                      <Panel
                        id="query-results"
                        order={2}
                        defaultSize={form.watch("results").results ? 70 : 0}
                        minSize={10}
                      >
                        <DisplayTestQueryResults
                          duration={form.watch("results").duration || 0}
                          results={form.watch("results").results || []}
                          sql={form.watch("results").sql || ""}
                          error={form.watch("results").error || ""}
                          allowDownload={true}
                          showSampleHeader={false}
                        />
                      </Panel>
                    </>
                  )}
                </PanelGroup>
              </Panel>

              {showDataSourcesPanel && !readOnlyMode ? (
                <>
                  <PanelResizeHandle />
                  <Panel
                    id="sidebar"
                    order={2}
                    defaultSize={showDataSourcesPanel ? 30 : 0}
                    minSize={20}
                    maxSize={80}
                  >
                    <AreaWithHeader
                      header={
                        <Flex align="center" gap="1">
                          <Text
                            weight="bold"
                            style={{ color: "var(--color-text-mid)" }}
                          >
                            Data Sources
                          </Text>
                        </Flex>
                      }
                    >
                      <Flex direction="column" height="100%" px="4" py="5">
                        <SelectField
                          className="mb-2"
                          value={form.watch("datasourceId")}
                          onChange={(value) => {
                            setDirty(true);
                            form.setValue("datasourceId", value);
                          }}
                          options={validDatasources.map((d) => ({
                            value: d.id,
                            label: `${d.name}${
                              d.description ? ` — ${d.description}` : ""
                            }`,
                          }))}
                          placeholder="Select a Data Source..."
                        >
                          {validDatasources.map((d) => (
                            <SelectItem key={d.id} value={d.id}>
                              {d.name}
                              {d.description ? ` — ${d.description}` : ""}
                            </SelectItem>
                          ))}
                        </SelectField>
                        {supportsSchemaBrowser && (
                          <SchemaBrowser
                            updateSqlInput={(sql: string) => {
                              form.setValue("sql", sql);
                            }}
                            datasource={datasource}
                            cursorData={cursorData || undefined}
                          />
                        )}
                      </Flex>
                    </AreaWithHeader>
                  </Panel>
                </>
              ) : null}
            </PanelGroup>
          </TabsContent>

          <TabsContent value="visualization" style={{ flex: 1 }}>
            {!form.watch("results").results ||
            form.watch("results").results.length === 0 ? (
              <Flex justify="center" align="center" height="100%">
                <Text align="center">
                  No results to visualize.
                  <br />
                  Ensure your query has results to add a visualization.
                </Text>
              </Flex>
            ) : (
              <SqlExplorerDataVisualization
                rows={form.watch("results").results}
                dataVizConfig={form.watch("dataVizConfig")?.[0] || {}}
                onDataVizConfigChange={(updatedConfig) => {
                  setDirty(true);
                  form.setValue("dataVizConfig", [updatedConfig]);
                }}
              />
            )}
          </TabsContent>
        </Tabs>
      </Box>
    </Modal>
  );
}

// TODO: Find a better name
export function AreaWithHeader({
  backgroundColor = "var(--color-panel-translucent)",
  children,
  header,
  headerStyles = {
    paddingLeft: "12px",
    paddingRight: "12px",
    paddingTop: "12px",
    paddingBottom: "12px",
    borderBottom: "1px solid var(--gray-a3)",
  },
}: {
  backgroundColor?: string;
  children: React.ReactNode;
  header: React.ReactNode;
  headerStyles?: React.CSSProperties;
}) {
  return (
    <Flex
      direction="column"
      height="100%"
      style={{
        border: "1px solid var(--gray-a3)",
        borderRadius: "var(--radius-4)",
        overflow: "hidden",
        backgroundColor,
      }}
    >
      <Box style={headerStyles}>{header}</Box>
      <Box flexGrow="1" style={{ overflow: "hidden", minHeight: 0 }}>
        {children}
      </Box>
    </Flex>
  );
}<|MERGE_RESOLUTION|>--- conflicted
+++ resolved
@@ -74,22 +74,18 @@
   const [isEditingName, setIsEditingName] = useState(false);
   const [tempName, setTempName] = useState("");
 
-<<<<<<< HEAD
+  const { getDatasourceById, datasources } = useDefinitions();
+  const { defaultDataSource } = useOrgSettings();
+
+  if (!initialDatasourceId) {
+    initialDatasourceId = defaultDataSource || datasources[0]?.id;
+  }
+
   const form = useForm<
     Omit<SavedQuery, "dateCreated" | "dateUpdated" | "dataVizConfig"> & {
       dataVizConfig?: Partial<DataVizConfig>[];
     }
   >({
-=======
-  const { getDatasourceById, datasources } = useDefinitions();
-  const { defaultDataSource } = useOrgSettings();
-
-  if (!initialDatasourceId) {
-    initialDatasourceId = defaultDataSource || datasources[0]?.id;
-  }
-
-  const form = useForm<Omit<SavedQuery, "dateCreated" | "dateUpdated">>({
->>>>>>> 3dc27689
     defaultValues: {
       name: name || "",
       sql: sql || "",
