--- conflicted
+++ resolved
@@ -1,21 +1,13 @@
 import { useCallback, useEffect, useState } from "react";
 import { useForm } from "react-hook-form";
-<<<<<<< HEAD
-import { FaPlay } from "react-icons/fa";
-import { BsThreeDotsVertical } from "react-icons/bs";
+import { FaPlay, FaExclamationTriangle } from "react-icons/fa";
 import {
   InformationSchemaInterface,
   TestQueryRow,
 } from "back-end/src/types/Integration";
-import clsx from "clsx";
 import { TemplateVariables } from "back-end/types/sql";
-import { IconButton } from "@radix-ui/themes";
-=======
-import { FaPlay, FaExclamationTriangle } from "react-icons/fa";
-import { TestQueryRow } from "back-end/src/types/Integration";
-import { TemplateVariables } from "back-end/types/sql";
-import { Flex, Text, Box } from "@radix-ui/themes";
->>>>>>> e599e189
+import { Flex, Text, Box, IconButton } from "@radix-ui/themes";
+import { BsThreeDotsVertical } from "react-icons/bs";
 import { useAuth } from "@/services/auth";
 import { useDefinitions } from "@/services/DefinitionsContext";
 import { validateSQL } from "@/services/datasources";
@@ -32,7 +24,12 @@
 import Field from "@/components/Forms/Field";
 import usePermissionsUtil from "@/hooks/usePermissionsUtils";
 import Tooltip from "@/components/Tooltip/Tooltip";
-<<<<<<< HEAD
+import { formatSql, canFormatSql } from "@/services/sqlFormatter";
+import {
+  Panel,
+  PanelGroup,
+  PanelResizeHandle,
+} from "@/components/ResizablePanels";
 import useApi from "@/hooks/useApi";
 import { getAutoCompletions } from "@/services/sqlAutoComplete";
 import {
@@ -40,17 +37,9 @@
   DropdownMenuItem,
 } from "@/components/Radix/DropdownMenu";
 import { useLocalStorage } from "@/hooks/useLocalStorage";
-=======
-import { formatSql, canFormatSql } from "@/services/sqlFormatter";
-import {
-  Panel,
-  PanelGroup,
-  PanelResizeHandle,
-} from "@/components/ResizablePanels";
->>>>>>> e599e189
+import styles from "./EditSqlModal.module.scss";
+import { AreaWithHeader } from "./SqlExplorerModal";
 import SchemaBrowser from "./SchemaBrowser";
-import { AreaWithHeader } from "./SqlExplorerModal";
-import styles from "./EditSqlModal.module.scss";
 
 export type TestQueryResults = {
   duration?: string;
@@ -184,7 +173,6 @@
   const hasEventName = usesEventName(form.watch("sql"));
   const hasValueCol = usesValueColumn(form.watch("sql"));
 
-<<<<<<< HEAD
   const { data } = useApi<{
     informationSchema: InformationSchemaInterface;
   }>(`/datasource/${datasourceId}/schema`);
@@ -215,7 +203,6 @@
     templateVariables?.eventName,
     isAutocompleteEnabled,
   ]);
-=======
   const handleFormatClick = () => {
     const result = formatSql(form.watch("sql"), datasource?.type);
     if (result.error) {
@@ -225,7 +212,6 @@
       setFormatError(null);
     }
   };
->>>>>>> e599e189
 
   useEffect(() => {
     if (!canRunQueries) setTestQueryBeforeSaving(false);
@@ -282,97 +268,6 @@
         </Tooltip>
       }
     >
-<<<<<<< HEAD
-      <div
-        className={clsx("d-flex", {
-          [styles["with-schema-browser"]]: supportsSchemaBrowser,
-        })}
-        style={{
-          height: "calc(93vh - 140px)",
-        }}
-      >
-        <div className={styles.left}>
-          <div className="d-flex flex-column h-100">
-            <div className="bg-light p-1">
-              <div className="row align-items-center">
-                <div className="col-auto">
-                  <Tooltip
-                    body="You do not have permission to run test queries"
-                    shouldDisplay={!canRunQueries}
-                  >
-                    <Button
-                      color="primary"
-                      className="btn-sm"
-                      onClick={handleTestQuery}
-                      loading={testingQuery}
-                      disabled={!canRunQueries}
-                      type="button"
-                    >
-                      <span className="pr-2">
-                        <FaPlay />
-                      </span>
-                      Test Query
-                    </Button>
-                  </Tooltip>
-                </div>
-                {Array.from(requiredColumns).length > 0 && (
-                  <div className="col-auto ml-auto pr-3 d-flex align-items-center">
-                    <strong>Required Columns:</strong>
-                    {Array.from(requiredColumns).map((col) => (
-                      <code className="mx-1 border p-1" key={col}>
-                        {col}
-                      </code>
-                    ))}
-                    <DropdownMenu
-                      trigger={
-                        <IconButton
-                          variant="ghost"
-                          color="gray"
-                          radius="full"
-                          size="3"
-                          className="ml-2"
-                        >
-                          <BsThreeDotsVertical size={16} />
-                        </IconButton>
-                      }
-                    >
-                      <DropdownMenuItem
-                        onClick={() => {
-                          setIsAutocompleteEnabled(!isAutocompleteEnabled);
-                        }}
-                      >
-                        {isAutocompleteEnabled
-                          ? "Disable Autocomplete"
-                          : "Enable Autocomplete"}
-                      </DropdownMenuItem>
-                    </DropdownMenu>
-                  </div>
-                )}
-              </div>
-            </div>
-            {setTemplateVariables && (hasEventName || hasValueCol) && (
-              <div className="bg-light px-3 py-1 border-top form-inline">
-                <div className="row align-items-center">
-                  <div className="col-auto">
-                    <strong>SQL Template Variables:</strong>
-                  </div>
-                  {hasEventName && (
-                    <div className="col-auto">
-                      <Field
-                        label="eventName"
-                        labelClassName="mr-2"
-                        value={templateVariables?.eventName || ""}
-                        onChange={(e) =>
-                          setTemplateVariables({
-                            ...templateVariables,
-                            eventName: e.target.value,
-                          })
-                        }
-                        onKeyDown={(e) => {
-                          if (e.key === "Enter" && e.ctrlKey) {
-                            handleTestQuery();
-                          }
-=======
       <Box p="2" style={{ height: "calc(93vh - 140px)" }}>
         <PanelGroup direction="horizontal">
           <Panel defaultSize={supportsSchemaBrowser ? 75 : 100}>
@@ -387,7 +282,7 @@
                       >
                         SQL
                       </Text>
-                      <Flex gap="3">
+                      <Flex gap="3" align="center">
                         {formatError && (
                           <Tooltip body={formatError}>
                             <FaExclamationTriangle className="text-danger" />
@@ -403,26 +298,10 @@
                             Format
                           </RadixButton>
                         ) : null}
-                        {!canRunQueries ? (
-                          <Tooltip
-                            body="You do not have permission to run test queries"
-                            shouldDisplay={true}
-                          >
-                            <Button
-                              color="primary"
-                              className="btn-sm"
-                              onClick={handleTestQuery}
-                              loading={testingQuery}
-                              disabled={!canRunQueries}
-                              type="button"
-                            >
-                              <span className="pr-2">
-                                <FaPlay />
-                              </span>
-                              Test Query
-                            </Button>
-                          </Tooltip>
-                        ) : (
+                        <Tooltip
+                          body="You do not have permission to run test queries"
+                          shouldDisplay={!canRunQueries}
+                        >
                           <Button
                             color="primary"
                             className="btn-sm"
@@ -436,7 +315,30 @@
                             </span>
                             Test Query
                           </Button>
-                        )}
+                        </Tooltip>
+                        <DropdownMenu
+                          trigger={
+                            <IconButton
+                              variant="ghost"
+                              color="gray"
+                              radius="full"
+                              size="3"
+                              className="ml-2"
+                            >
+                              <BsThreeDotsVertical size={16} />
+                            </IconButton>
+                          }
+                        >
+                          <DropdownMenuItem
+                            onClick={() => {
+                              setIsAutocompleteEnabled(!isAutocompleteEnabled);
+                            }}
+                          >
+                            {isAutocompleteEnabled
+                              ? "Disable Autocomplete"
+                              : "Enable Autocomplete"}
+                          </DropdownMenuItem>
+                        </DropdownMenu>
                       </Flex>
                     </Flex>
                   }
@@ -448,7 +350,6 @@
                         style={{
                           borderBottom: "1px solid var(--gray-a3)",
                           backgroundColor: "var(--slate-a2)",
->>>>>>> e599e189
                         }}
                       >
                         <Text size="2" weight="bold">
@@ -476,52 +377,6 @@
                           borderBottom: "1px solid var(--gray-a3)",
                           backgroundColor: "var(--slate-a2)",
                         }}
-<<<<<<< HEAD
-                      />
-                    </div>
-                  )}
-                </div>
-              </div>
-            )}
-            <div className="" style={{ flex: 1 }}>
-              <CodeTextArea
-                required
-                language="sql"
-                value={form.watch("sql")}
-                setValue={(sql) => form.setValue("sql", sql)}
-                placeholder={placeholder}
-                helpText={""}
-                fullHeight
-                setCursorData={setCursorData}
-                onCtrlEnter={handleTestQuery}
-                resizeDependency={!!testQueryResults}
-                completions={autoCompletions}
-              />
-            </div>
-            {testQueryResults && (
-              <DisplayTestQueryResults
-                duration={parseInt(testQueryResults.duration || "0")}
-                results={testQueryResults.results || []}
-                sql={testQueryResults.sql || ""}
-                error={testQueryResults.error || ""}
-                close={() => setTestQueryResults(null)}
-              />
-            )}
-          </div>
-        </div>
-        {supportsSchemaBrowser && (
-          <div className={styles.right + " border-left"}>
-            <SchemaBrowser
-              updateSqlInput={(sql: string) => {
-                form.setValue("sql", sql);
-              }}
-              datasource={datasource}
-              cursorData={cursorData || undefined}
-            />
-          </div>
-        )}
-      </div>
-=======
                       >
                         <Flex align="center" gap="4">
                           <Text size="2" weight="bold">
@@ -583,6 +438,7 @@
                       fullHeight
                       setCursorData={setCursorData}
                       onCtrlEnter={handleTestQuery}
+                      completions={autoCompletions}
                     />
                   </Box>
                 </AreaWithHeader>
@@ -633,7 +489,6 @@
           )}
         </PanelGroup>
       </Box>
->>>>>>> e599e189
     </Modal>
   );
 }