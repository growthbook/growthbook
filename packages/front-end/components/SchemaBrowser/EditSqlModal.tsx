import { useCallback, useEffect, useState } from "react";
import { useForm } from "react-hook-form";
import { FaPlay, FaExclamationTriangle } from "react-icons/fa";
import {
  InformationSchemaInterface,
  TestQueryRow,
} from "back-end/src/types/Integration";
import { TemplateVariables } from "back-end/types/sql";
import { Flex, Text, Box, IconButton } from "@radix-ui/themes";
import { BsThreeDotsVertical } from "react-icons/bs";
import { useAuth } from "@/services/auth";
import { useDefinitions } from "@/services/DefinitionsContext";
import { validateSQL } from "@/services/datasources";
import CodeTextArea, { AceCompletion } from "@/components/Forms/CodeTextArea";
import Modal from "@/components/Modal";
import { CursorData } from "@/components/Segments/SegmentForm";
import DisplayTestQueryResults from "@/components/Settings/DisplayTestQueryResults";
import Button from "@/components/Button";
import RadixButton from "@/components/Radix/Button";
import {
  usesEventName,
  usesValueColumn,
} from "@/components/Metrics/MetricForm";
import Field from "@/components/Forms/Field";
import usePermissionsUtil from "@/hooks/usePermissionsUtils";
import Tooltip from "@/components/Tooltip/Tooltip";
import { formatSql, canFormatSql } from "@/services/sqlFormatter";
import {
  Panel,
  PanelGroup,
  PanelResizeHandle,
} from "@/components/ResizablePanels";
<<<<<<< HEAD
import Checkbox from "../Radix/Checkbox";
import SchemaBrowser from "./SchemaBrowser";
import { AreaWithHeader } from "./SqlExplorerModal";
=======
import { getAutoCompletions } from "@/services/sqlAutoComplete";
import {
  DropdownMenu,
  DropdownMenuItem,
} from "@/components/Radix/DropdownMenu";
import { useLocalStorage } from "@/hooks/useLocalStorage";
>>>>>>> 5dd5ee95
import styles from "./EditSqlModal.module.scss";
import { AreaWithHeader } from "./SqlExplorerModal";
import SchemaBrowser from "./SchemaBrowser";

export type TestQueryResults = {
  duration?: string;
  error?: string;
  results?: TestQueryRow[];
  sql?: string;
};

export interface Props {
  value: string;
  datasourceId: string;
  save: (sql: string) => Promise<void>;
  close: () => void;
  requiredColumns: Set<string>;
  placeholder?: string;
  validateResponseOverride?: (response: TestQueryRow) => void;
  setTemplateVariables?: (templateVariables: TemplateVariables) => void;
  templateVariables?: {
    eventName?: string;
    valueColumn?: string;
  };
}

export default function EditSqlModal({
  value,
  save,
  close,
  requiredColumns,
  placeholder = "",
  datasourceId,
  validateResponseOverride,
  templateVariables,
  setTemplateVariables,
}: Props) {
  const [
    testQueryResults,
    setTestQueryResults,
  ] = useState<TestQueryResults | null>(null);
  const [testQueryBeforeSaving, setTestQueryBeforeSaving] = useState(true);
<<<<<<< HEAD
  const [apply5RowLimit, setApply5RowLimit] = useState(true);
=======
  const [autoCompletions, setAutoCompletions] = useState<AceCompletion[]>([]);
  const [informationSchema, setInformationSchema] = useState<
    InformationSchemaInterface | undefined
  >();
  const [isAutocompleteEnabled, setIsAutocompleteEnabled] = useLocalStorage(
    "sql-editor-autocomplete-enabled",
    true
  );
>>>>>>> 5dd5ee95
  const form = useForm({
    defaultValues: {
      sql: value,
    },
  });

  const { getDatasourceById } = useDefinitions();
  const { apiCall } = useAuth();
  const [cursorData, setCursorData] = useState<null | CursorData>(null);
  const [testingQuery, setTestingQuery] = useState(false);
  const permissionsUtil = usePermissionsUtil();
  const [formatError, setFormatError] = useState<string | null>(null);

  const validateRequiredColumns = useCallback(
    (result: TestQueryRow) => {
      if (!result) return;

      const requiredColumnsArray = Array.from(requiredColumns);
      const missingColumns = requiredColumnsArray.filter(
        (col) => !((col as string) in result)
      );

      if (missingColumns.length > 0) {
        throw new Error(
          `You are missing the following columns: ${missingColumns.join(", ")}`
        );
      }
    },
    // eslint-disable-next-line
    [Array.from(requiredColumns).join("")]
  );

  const runTestQuery = useCallback(
    async (sql: string) => {
      validateSQL(sql, []);
      setTestQueryResults(null);
      const res: TestQueryResults = await apiCall("/query/test", {
        method: "POST",
        body: JSON.stringify({
          query: sql,
          datasourceId: datasourceId,
          templateVariables: templateVariables,
          limit: apply5RowLimit ? 5 : undefined,
        }),
      });

      if (res.results?.length) {
        if (validateResponseOverride) {
          validateResponseOverride(res.results[0]);
        } else {
          validateRequiredColumns(res.results[0]);
        }
      }

      return res;
    },
    // eslint-disable-next-line
    [
      apiCall,
      datasourceId,
      validateRequiredColumns,
      validateResponseOverride,
      apply5RowLimit,
      // eslint-disable-next-line
      JSON.stringify(templateVariables),
    ]
  );

  const handleTestQuery = useCallback(async () => {
    setTestingQuery(true);
    const sql = form.getValues("sql");
    try {
      const res = await runTestQuery(sql);
      setTestQueryResults({ ...res, error: res.error ? res.error : "" });
    } catch (e) {
      setTestQueryResults({ sql: sql, error: e.message });
    }
    setTestingQuery(false);
  }, [form, runTestQuery]);

  const datasource = getDatasourceById(datasourceId);
  const canRunQueries = datasource
    ? permissionsUtil.canRunTestQueries(datasource)
    : null;
  const supportsSchemaBrowser =
    datasource?.properties?.supportsInformationSchema;
  const canFormat = datasource ? canFormatSql(datasource.type) : false;

  const hasEventName = usesEventName(form.watch("sql"));
  const hasValueCol = usesValueColumn(form.watch("sql"));

  // Update autocompletions when cursor or schema changes
  useEffect(() => {
    const timeoutId = setTimeout(async () => {
      if (!isAutocompleteEnabled) {
        setAutoCompletions([]);
        return;
      }
      try {
        const completions = await getAutoCompletions(
          cursorData,
          informationSchema,
          datasource?.type,
          apiCall,
          templateVariables?.eventName
        );
        setAutoCompletions(completions);
      } catch (error) {
        console.error("Failed to fetch autocompletions:", error);
        setAutoCompletions([]);
      }
    }, 300); // 300ms debounce

    return () => clearTimeout(timeoutId);
  }, [
    cursorData,
    informationSchema,
    datasource?.type,
    apiCall,
    templateVariables?.eventName,
    isAutocompleteEnabled,
  ]);

  useEffect(() => {
    const fetchSchema = async () => {
      if (!isAutocompleteEnabled) {
        setInformationSchema(undefined);
        return;
      }
      try {
        const response = await apiCall<{
          informationSchema: InformationSchemaInterface;
        }>(`/datasource/${datasourceId}/schema`);
        setInformationSchema(response.informationSchema);
      } catch (error) {
        console.error("Failed to fetch schema:", error);
        setInformationSchema(undefined);
      }
    };

    fetchSchema();
  }, [datasourceId, apiCall, isAutocompleteEnabled]);

  const handleFormatClick = () => {
    const result = formatSql(form.watch("sql"), datasource?.type);
    if (result.error) {
      setFormatError(result.error);
    } else if (result.formattedSql) {
      form.setValue("sql", result.formattedSql);
      setFormatError(null);
    }
  };

  useEffect(() => {
    if (!canRunQueries) setTestQueryBeforeSaving(false);
  }, [canRunQueries]);

  return (
    <Modal
      trackingEventModalType=""
      open
      header="Edit SQL"
      submit={form.handleSubmit(async (value) => {
        if (testQueryBeforeSaving) {
          let res: TestQueryResults;
          try {
            res = await runTestQuery(value.sql);
          } catch (e) {
            setTestQueryResults({ sql: value.sql, error: e.message });
            // Rejecting with a blank error as we handle the error in the
            // DisplayTestQueryResults component rather than in the Modal component
            return Promise.reject(new Error());
          }
          if (res.error) {
            setTestQueryResults(res);
            // Rejecting with a blank error as we handle the error in the
            // DisplayTestQueryResults component rather than in the Modal component
            return Promise.reject(new Error());
          }
        }

        await save(value.sql);
      })}
      close={close}
      size="max"
      overflowAuto={false}
      bodyClassName="p-0"
      cta="Confirm Changes"
      closeCta="Back"
      secondaryCTA={
        <Tooltip
          body="You do not have permission to run test queries"
          shouldDisplay={!canRunQueries}
          tipPosition="top"
        >
          <label className="mx-4 mb-0">
            <input
              type="checkbox"
              disabled={!canRunQueries}
              className="form-check-input"
              checked={testQueryBeforeSaving}
              onChange={(e) => setTestQueryBeforeSaving(e.target.checked)}
            />
            Test query before confirming
          </label>
        </Tooltip>
      }
    >
      <Box p="2" style={{ height: "calc(93vh - 140px)" }}>
        <PanelGroup direction="horizontal">
          <Panel defaultSize={supportsSchemaBrowser ? 75 : 100}>
            <PanelGroup direction="vertical">
              <Panel defaultSize={testQueryResults ? 60 : 100} minSize={30}>
                <AreaWithHeader
                  header={
                    <Flex align="center" justify="between">
                      <Text
                        weight="bold"
                        style={{ color: "var(--color-text-mid)" }}
                      >
                        SQL
                      </Text>
                      <Flex gap="3" align="center">
                        {formatError && (
                          <Tooltip body={formatError}>
                            <FaExclamationTriangle className="text-danger" />
                          </Tooltip>
                        )}
                        {canRunQueries ? (
                          <Checkbox
                            label="Limit 5"
                            weight="regular"
                            value={apply5RowLimit}
                            setValue={(v) => {
                              setApply5RowLimit(v);
                            }}
                            mb="0"
                          />
                        ) : null}
                        {canFormat ? (
                          <RadixButton
                            size="sm"
                            variant="ghost"
                            onClick={handleFormatClick}
                            disabled={!form.watch("sql")}
                          >
                            Format
                          </RadixButton>
                        ) : null}
                        <Tooltip
                          body="You do not have permission to run test queries"
                          shouldDisplay={!canRunQueries}
                        >
                          <Button
                            color="primary"
                            className="btn-sm"
                            onClick={handleTestQuery}
                            loading={testingQuery}
                            disabled={!canRunQueries}
                            type="button"
                          >
                            <span className="pr-2">
                              <FaPlay />
                            </span>
                            Test Query
                          </Button>
                        </Tooltip>
                        <DropdownMenu
                          trigger={
                            <IconButton
                              variant="ghost"
                              color="gray"
                              radius="full"
                              size="3"
                            >
                              <BsThreeDotsVertical size={16} />
                            </IconButton>
                          }
                        >
                          <DropdownMenuItem
                            onClick={() => {
                              setIsAutocompleteEnabled(!isAutocompleteEnabled);
                            }}
                          >
                            {isAutocompleteEnabled
                              ? "Disable Autocomplete"
                              : "Enable Autocomplete"}
                          </DropdownMenuItem>
                        </DropdownMenu>
                      </Flex>
                    </Flex>
                  }
                >
                  <Box style={{ position: "relative", height: "100%" }}>
                    {Array.from(requiredColumns).length > 0 && (
                      <Box
                        p="2"
                        style={{
                          borderBottom: "1px solid var(--gray-a3)",
                          backgroundColor: "var(--slate-a2)",
                        }}
                      >
                        <Text size="2" weight="bold">
                          Required Columns:
                        </Text>
                        {Array.from(requiredColumns).map((col) => (
                          <code
                            className="mx-1 border p-1"
                            key={col}
                            style={{
                              backgroundColor: "var(--gray-a3)",
                              borderRadius: "var(--radius-2)",
                              fontSize: "12px",
                            }}
                          >
                            {col}
                          </code>
                        ))}
                      </Box>
                    )}
                    {setTemplateVariables && (hasEventName || hasValueCol) && (
                      <Box
                        p="2"
                        style={{
                          borderBottom: "1px solid var(--gray-a3)",
                          backgroundColor: "var(--slate-a2)",
                        }}
                      >
                        <Flex align="center" gap="4">
                          <Text size="2" weight="bold">
                            SQL Template Variables:
                          </Text>
                          {hasEventName && (
                            <Field
                              label="eventName"
                              labelClassName="mr-2"
                              value={templateVariables?.eventName || ""}
                              onChange={(e) =>
                                setTemplateVariables({
                                  ...templateVariables,
                                  eventName: e.target.value,
                                })
                              }
                              onKeyDown={(e) => {
                                if (e.key === "Enter" && e.ctrlKey) {
                                  handleTestQuery();
                                }
                              }}
                            />
                          )}
                          {hasValueCol && (
                            <Field
                              label="valueColumn"
                              labelClassName="mr-2"
                              value={templateVariables?.valueColumn || ""}
                              onChange={(e) =>
                                setTemplateVariables({
                                  ...templateVariables,
                                  valueColumn: e.target.value,
                                })
                              }
                              onKeyDown={(e) => {
                                if (e.key === "Enter" && e.ctrlKey) {
                                  handleTestQuery();
                                }
                              }}
                            />
                          )}
                        </Flex>
                      </Box>
                    )}
                    <CodeTextArea
                      wrapperClassName={styles["sql-editor-wrapper"]}
                      required
                      language="sql"
                      value={form.watch("sql")}
                      setValue={(v) => {
                        if (formatError) {
                          // If there is a format error, clear it when the user changes the SQL
                          setFormatError(null);
                        }
                        form.setValue("sql", v);
                      }}
                      placeholder={placeholder}
                      helpText={""}
                      fullHeight
                      setCursorData={setCursorData}
                      onCtrlEnter={handleTestQuery}
                      completions={autoCompletions}
                    />
                  </Box>
                </AreaWithHeader>
              </Panel>
              {testQueryResults && (
                <>
                  <PanelResizeHandle />
                  <Panel minSize={20}>
                    <DisplayTestQueryResults
                      duration={parseInt(testQueryResults.duration || "0")}
                      results={testQueryResults.results || []}
                      sql={testQueryResults.sql || ""}
                      error={testQueryResults.error || ""}
                      close={() => setTestQueryResults(null)}
                    />
                  </Panel>
                </>
              )}
            </PanelGroup>
          </Panel>
          {supportsSchemaBrowser && (
            <>
              <PanelResizeHandle />
              <Panel defaultSize={25} minSize={20} maxSize={50}>
                <AreaWithHeader
                  header={
                    <Text
                      weight="bold"
                      style={{ color: "var(--color-text-high)" }}
                    >
                      Schema Browser
                    </Text>
                  }
                >
                  <Flex direction="column" height="100%" p="4">
                    <SchemaBrowser
                      updateSqlInput={(sql: string) => {
                        form.setValue("sql", sql);
                      }}
                      datasource={datasource}
                      cursorData={cursorData || undefined}
                    />
                  </Flex>
                  {/* </div> */}
                </AreaWithHeader>
              </Panel>
            </>
          )}
        </PanelGroup>
      </Box>
    </Modal>
  );
}<|MERGE_RESOLUTION|>--- conflicted
+++ resolved
@@ -30,21 +30,16 @@
   PanelGroup,
   PanelResizeHandle,
 } from "@/components/ResizablePanels";
-<<<<<<< HEAD
-import Checkbox from "../Radix/Checkbox";
-import SchemaBrowser from "./SchemaBrowser";
-import { AreaWithHeader } from "./SqlExplorerModal";
-=======
 import { getAutoCompletions } from "@/services/sqlAutoComplete";
 import {
   DropdownMenu,
   DropdownMenuItem,
 } from "@/components/Radix/DropdownMenu";
 import { useLocalStorage } from "@/hooks/useLocalStorage";
->>>>>>> 5dd5ee95
+import Checkbox from "../Radix/Checkbox";
+import SchemaBrowser from "./SchemaBrowser";
+import { AreaWithHeader } from "./SqlExplorerModal";
 import styles from "./EditSqlModal.module.scss";
-import { AreaWithHeader } from "./SqlExplorerModal";
-import SchemaBrowser from "./SchemaBrowser";
 
 export type TestQueryResults = {
   duration?: string;
@@ -84,9 +79,7 @@
     setTestQueryResults,
   ] = useState<TestQueryResults | null>(null);
   const [testQueryBeforeSaving, setTestQueryBeforeSaving] = useState(true);
-<<<<<<< HEAD
   const [apply5RowLimit, setApply5RowLimit] = useState(true);
-=======
   const [autoCompletions, setAutoCompletions] = useState<AceCompletion[]>([]);
   const [informationSchema, setInformationSchema] = useState<
     InformationSchemaInterface | undefined
@@ -95,7 +88,6 @@
     "sql-editor-autocomplete-enabled",
     true
   );
->>>>>>> 5dd5ee95
   const form = useForm({
     defaultValues: {
       sql: value,
