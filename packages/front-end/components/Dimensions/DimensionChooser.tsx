--- conflicted
+++ resolved
@@ -1,4 +1,3 @@
-<<<<<<< HEAD
 import React, { useCallback, useEffect, useState } from "react";
 import {
   ExperimentSnapshotAnalysis,
@@ -7,13 +6,8 @@
 } from "back-end/types/experiment-snapshot";
 import { Flex } from "@radix-ui/themes";
 import { getSnapshotAnalysis } from "shared/src/util";
-=======
-import React, { useEffect } from "react";
-import { ExperimentSnapshotAnalysisSettings } from "back-end/types/experiment-snapshot";
-import { DifferenceType } from "back-end/types/stats";
 import { DataSourceInterfaceWithParams } from "back-end/types/datasource";
 import { DimensionInterface } from "back-end/types/dimension";
->>>>>>> 1e980382
 import { getExposureQuery } from "@/services/datasources";
 import { useDefinitions } from "@/services/DefinitionsContext";
 import SelectField, { GroupedValue } from "@/components/Forms/SelectField";
@@ -49,20 +43,15 @@
   ssrPolyfills?: SSRPolyfills;
 }
 
-<<<<<<< HEAD
 export default function DimensionChooser({
   value,
   setValue,
   precomputedDimensions,
   datasourceId,
-=======
-export function getDimensionOptions({
-  datasource,
-  dimensions,
->>>>>>> 1e980382
   exposureQueryId,
   userIdType,
-<<<<<<< HEAD
+  activationMetric,
+  userIdType,
   labelClassName,
   showHelp,
   newUi = true,
@@ -95,16 +84,6 @@
     apiCall,
   ]);
 
-=======
-  activationMetric,
-}: {
-  datasource: DataSourceInterfaceWithParams | null;
-  dimensions: DimensionInterface[];
-  exposureQueryId?: string;
-  userIdType?: string;
-  activationMetric?: boolean;
-}): GroupedValue[] {
->>>>>>> 1e980382
   // Include user dimensions tied to the datasource
   const filteredDimensions = dimensions
     .filter((d) => d.datasource === datasource?.id)
@@ -164,56 +143,7 @@
     });
   }
 
-<<<<<<< HEAD
   const onDemandDimensions = [...builtInDimensions, ...filteredDimensions];
-=======
-  return [
-    {
-      label: "Built-in",
-      options: builtInDimensions,
-    },
-    {
-      label: "Custom",
-      options: filteredDimensions,
-    },
-  ];
-}
-
-export default function DimensionChooser({
-  value,
-  setValue,
-  datasourceId,
-  exposureQueryId,
-  activationMetric,
-  userIdType,
-  labelClassName,
-  showHelp,
-  newUi = true,
-  setVariationFilter,
-  setBaselineRow,
-  setDifferenceType,
-  setAnalysisSettings,
-  disabled,
-  ssrPolyfills,
-}: Props) {
-  const { dimensions, getDatasourceById, getDimensionById } = useDefinitions();
-  const datasource = datasourceId ? getDatasourceById(datasourceId) : null;
-
-  // If activation metric is not selected, don't allow using that dimension
-  useEffect(() => {
-    if (value === "pre:activation" && !activationMetric) {
-      setValue?.("");
-    }
-  }, [value, setValue, activationMetric]);
-
-  const dimensionOptions = getDimensionOptions({
-    exposureQueryId,
-    userIdType,
-    datasource,
-    dimensions,
-    activationMetric,
-  });
->>>>>>> 1e980382
 
   if (disabled) {
     const dimensionName =
@@ -234,7 +164,6 @@
   return (
     <div>
       {newUi && <div className="uppercase-title text-muted">Dimension</div>}
-<<<<<<< HEAD
       <Flex direction="row" gap="1" align="center">
         <SelectField
           label={newUi ? undefined : "Dimension"}
@@ -337,31 +266,6 @@
         />
         {postLoading && <LoadingSpinner className="ml-1" />}
       </Flex>
-=======
-      <SelectField
-        label={newUi ? undefined : "Dimension"}
-        labelClassName={labelClassName}
-        containerClassName={newUi ? "select-dropdown-underline" : ""}
-        options={dimensionOptions}
-        formatGroupLabel={({ label }) => (
-          <div className="pt-2 pb-1 border-bottom">{label}</div>
-        )}
-        initialOption="None"
-        value={value}
-        onChange={(v) => {
-          if (v === value) return;
-          setAnalysisSettings?.(null);
-          setBaselineRow?.(0);
-          setDifferenceType?.("relative");
-          setVariationFilter?.([]);
-          setValue?.(v);
-        }}
-        helpText={
-          showHelp ? "Break down results for each metric by a dimension" : ""
-        }
-        disabled={disabled}
-      />
->>>>>>> 1e980382
     </div>
   );
 }