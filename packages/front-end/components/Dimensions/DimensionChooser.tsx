import { useEffect } from "react";
import { getExposureQuery } from "@/services/datasources";
import { useDefinitions } from "@/services/DefinitionsContext";
import SelectField from "../Forms/SelectField";

export interface Props {
  value: string;
  setValue: (value: string) => void;
  datasourceId?: string;
  exposureQueryId?: string;
  activationMetric?: boolean;
  userIdType?: "user" | "anonymous";
  labelClassName?: string;
  showHelp?: boolean;
  newUi?: boolean;
}

export default function DimensionChooser({
  value,
  setValue,
  datasourceId,
  exposureQueryId,
  activationMetric,
  userIdType,
  labelClassName,
  showHelp,
  newUi = false,
}: Props) {
  const { dimensions, getDatasourceById } = useDefinitions();
  const datasource = datasourceId ? getDatasourceById(datasourceId) : null;

  // If activation metric is not selected, don't allow using that dimension
  useEffect(() => {
    if (value === "pre:activation" && !activationMetric) {
      setValue("");
    }
  }, [value, activationMetric]);

  // Don't show anything if the datasource doesn't support dimensions
  if (!datasource || !datasource.properties?.dimensions) {
    return null;
  }

  // Include user dimensions tied to the datasource
  const filteredDimensions = dimensions
    .filter((d) => d.datasource === datasourceId)
    .map((d) => {
      return {
        label: d.name,
        value: d.id,
      };
    });

  const exposureQuery = getExposureQuery(
    datasource.settings,
    exposureQueryId,
    userIdType
  );
  // Add experiment dimensions based on the selected exposure query
  if (exposureQuery) {
    if (exposureQuery.dimensions.length > 0) {
      exposureQuery.dimensions.forEach((d) => {
        filteredDimensions.push({
          label: d,
          value: "exp:" + d,
        });
      });
    }
  }
  // Legacy data sources - add experiment dimensions
  else if ((datasource?.settings?.experimentDimensions?.length ?? 0) > 0) {
    datasource?.settings?.experimentDimensions?.forEach((d) => {
      filteredDimensions.push({
        label: d,
        value: "exp:" + d,
      });
    });
  }

  // Date is always available
  const builtInDimensions = [
    {
      label: "Date Cohorts (First Exposure)",
      value: "pre:date",
    },
  ];
  // Activation status is only available when an activation metric is chosen
  if (datasource.properties?.activationDimension && activationMetric) {
    builtInDimensions.push({
      label: "Activation status",
      value: "pre:activation",
    });
  }

  return (
<<<<<<< HEAD
    <SelectField
      label="Dimension"
      labelClassName={labelClassName}
      containerClassName={newUi ? "select-dropdown-underline" : ""}
      options={[
        {
          label: "Built-in",
          options: builtInDimensions,
        },
        {
          label: "Custom",
          options: filteredDimensions,
        },
      ]}
      initialOption="None"
      value={value}
      onChange={setValue}
      helpText={
        showHelp ? "Break down results for each metric by a dimension" : ""
      }
    />
=======
    <div>
      {newUi && <div className="uppercase-title text-muted">Dimension</div>}
      <SelectField
        label={newUi ? undefined : "Dimension"}
        labelClassName={labelClassName}
        containerClassName={newUi ? "select-dropdown-underline" : ""}
        options={[
          {
            label: "Built-in",
            options: builtInDimensions,
          },
          {
            label: "Custom",
            options: filteredDimensions,
          },
        ]}
        initialOption="None"
        value={value}
        onChange={setValue}
        helpText={
          showHelp ? "Break down results for each metric by a dimension" : ""
        }
      />
    </div>
>>>>>>> b1e45024
  );
}<|MERGE_RESOLUTION|>--- conflicted
+++ resolved
@@ -93,29 +93,6 @@
   }
 
   return (
-<<<<<<< HEAD
-    <SelectField
-      label="Dimension"
-      labelClassName={labelClassName}
-      containerClassName={newUi ? "select-dropdown-underline" : ""}
-      options={[
-        {
-          label: "Built-in",
-          options: builtInDimensions,
-        },
-        {
-          label: "Custom",
-          options: filteredDimensions,
-        },
-      ]}
-      initialOption="None"
-      value={value}
-      onChange={setValue}
-      helpText={
-        showHelp ? "Break down results for each metric by a dimension" : ""
-      }
-    />
-=======
     <div>
       {newUi && <div className="uppercase-title text-muted">Dimension</div>}
       <SelectField
@@ -140,6 +117,5 @@
         }
       />
     </div>
->>>>>>> b1e45024
   );
 }