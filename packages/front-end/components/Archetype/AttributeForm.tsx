import React, { useCallback, useEffect, useMemo, useState } from "react";
import { SDKAttribute, SDKAttributeSchema } from "back-end/types/organization";
import { ArchetypeAttributeValues } from "back-end/types/archetype";
import { datetime } from "shared/dates";
import isEqual from "lodash/isEqual";
import { useAttributeSchema } from "@/services/features";
import Field from "@/components/Forms/Field";
import {
  Tabs,
  TabsList,
  TabsTrigger,
  TabsContent,
} from "@/components/Radix/Tabs";
import SelectField from "@/components/Forms/SelectField";
import Toggle from "@/components/Forms/Toggle";
import MultiSelectField from "@/components/Forms/MultiSelectField";
import DatePicker from "@/components/DatePicker";
import styles from "./AttributeForm.module.scss";

export interface Props {
  onChange: (attributes: ArchetypeAttributeValues) => void;
  initialValues: ArchetypeAttributeValues;
  jsonCTA?: string;
  useJSONButton?: boolean;
}

export default function AttributeForm({
  onChange,
  initialValues = {},
  jsonCTA = "Test Attributes",
  useJSONButton = true,
}: Props) {
  const [formValues, setFormValues] = useState({});
  const [jsonAttributes, setJsonAttributes] = useState<string>(
    JSON.stringify(formValues)
  );
  const [jsonErrors, setJsonErrors] = useState<string | null>();
  const [activeTab, setActiveTab] = useState<"simple" | "adv">("simple");

  const attributeSchema = useAttributeSchema(true);

  const orderedAttributes = useMemo<SDKAttributeSchema>(
    () => [
      ...attributeSchema.filter((o) => !o.archived),
      ...attributeSchema.filter((o) => o.archived),
    ],
    [attributeSchema]
  );

  const attributesMap = useMemo(() => {
    return new Map(
      orderedAttributes.map((attr) => {
        const defaultValue = initialValues[attr.property]
          ? initialValues[attr.property]
          : attr.datatype === "boolean"
          ? false
          : attr.datatype === "string[]" || attr.datatype === "number[]"
          ? []
          : undefined;
        return [
          attr.property,
          {
            ...attr,
            defaultValue,
            value: initialValues[attr.property] ?? defaultValue,
          },
        ];
      })
    );
  }, [orderedAttributes, initialValues]);

  const attributeFormValues = useMemo(() => {
    return new Map(
      orderedAttributes.map((attr) => [
        attr.property,
        initialValues[attr.property] ??
          attributesMap.get(attr.property)?.defaultValue ??
          "",
      ])
    );
  }, [orderedAttributes, initialValues, attributesMap]);

  // filter out empty values (for some types at least)
  const updateFormValues = useCallback(
    (skipJsonUpdate = false) => {
      const filteredValues = Array.from(attributeFormValues.entries())
        .filter(([key, value]) => {
          if (
            attributesMap.get(key)?.datatype === "string" ||
            attributesMap.get(key)?.datatype === "number"
          ) {
            return value !== "";
          } else if (
            attributesMap.get(key)?.datatype === "string[]" ||
            attributesMap.get(key)?.datatype === "number[]"
          ) {
            return !(Array.isArray(value) && value.length === 0);
          } else if (attributesMap.get(key)?.datatype === "enum") {
            return value !== "";
          } else {
            return true;
          }
        })
        .reduce((obj, [key, value]) => {
          return { ...obj, [key]: value };
        }, {});
      const newValues = filteredValues ?? {};
      if (!isEqual(newValues, formValues)) {
        setFormValues(newValues);
        if (!skipJsonUpdate)
          setJsonAttributes(JSON.stringify(filteredValues, null, 2));
        onChange(filteredValues);
      }
    },
    [attributeFormValues, attributesMap, formValues, onChange]
  );

  useEffect(() => {
    // when the archetypeId changes, we want to clear any user added values,
    // which will happen with the initial values, and then update the formValues
    updateFormValues();
  }, [initialValues, updateFormValues]);

  const attributeInput = (attribute: SDKAttribute, i: number) => {
    if (attribute.archived) return null;
    let value = attributeFormValues.get(attribute.property);
    let dateValue = "";
    let options: { value: string; label: string }[] = [];
    if (
      attribute.datatype === "string[]" ||
      attribute.datatype === "number[]"
    ) {
      // prep for use in MultiSelectField
      if (Array.isArray(value)) {
        options = value.map((v: string) => ({ value: v, label: v }));
      } else if (typeof value === "string") {
        options = [{ value: value, label: value }];
        value = [value];
      }
    } else if (attribute.datatype === "string") {
      if (attribute.format === "date") {
        dateValue = typeof value === "string" ? value : "";
      }
    }
    return (
      <div className="" key={"formInput" + i}>
        <div
          className={`d-flex flex-row align-items-center justify-content-between p-1`}
        >
          <div className="col-6">{attribute.property}</div>
          <div className="col-6">
            {attribute.datatype === "boolean" ? (
              <Toggle
                id={"form-toggle" + attribute.property}
                value={!!attributeFormValues.get(attribute.property)}
                setValue={(value) => {
                  attributeFormValues.set(attribute.property, value);
                  updateFormValues();
                }}
              />
            ) : attribute.datatype === "enum" ? (
              <SelectField
                value={value as string}
                onChange={(v) => {
                  // on change here does not trigger the form to change
                  attributeFormValues.set(attribute.property, v);
                  updateFormValues();
                }}
                placeholder="Select..."
                options={
                  attribute?.enum?.split(",").map((d) => ({
                    value: d.trim(),
                    label: d.trim(),
                  })) ?? []
                }
                className=""
              />
            ) : attribute.datatype === "string[]" ? (
              <MultiSelectField
                options={options}
                value={Array.isArray(value) ? value : []}
                onChange={(value) => {
                  attributeFormValues.set(attribute.property, value);
                  updateFormValues();
                }}
                creatable={true}
              />
            ) : attribute.datatype === "string" ? (
              <>
                {attribute.format === "date" ? (
                  <DatePicker
                    precision="date"
                    date={dateValue ? new Date(dateValue) : undefined}
                    setDate={(v) => {
                      attributeFormValues.set(
                        attribute.property,
                        v ? datetime(v) : ""
                      );
                      updateFormValues();
                    }}
                  />
                ) : (
                  <Field
                    className=""
                    value={value as string}
                    onChange={(e) => {
                      attributeFormValues.set(
                        attribute.property,
                        e.target.value
                      );
                      updateFormValues();
                    }}
                  />
                )}
              </>
            ) : (
              <Field
                className=""
                value={value as string}
                onChange={(e) => {
                  attributeFormValues.set(attribute.property, e.target.value);
                }}
              />
            )}
          </div>
        </div>
      </div>
    );
  };

  return (
    <>
      <div>
        <h4>Attributes</h4>
        <Tabs
          value={activeTab}
          onValueChange={(v: "simple" | "adv") => {
            setActiveTab(v);
            if (v === "adv") {
              try {
                const parsed = JSON.parse(jsonAttributes);
                setFormValues(parsed);
                onChange(parsed);
              } catch (e) {
                setJsonErrors(e.message);
              }
<<<<<<< HEAD
            }}
            newStyle={false}
            activeClassName="active-tab"
            last={false}
          />
        </TabButtons>

        <div className={`${styles.attributeBox} pb-2 bg-light round`}>
          {tab === "simple" ? (
            <div className=" form-group ">
              <div
                className={`${styles.attrHeader} d-flex flex-row align-items-center justify-content-between small border-bottom p-1 mb-2 sticky-top`}
              >
                <div className="col-6">
                  <strong>Name</strong>
                </div>
                <div className="col-6">
                  <strong>Value</strong>
                </div>
              </div>
              {orderedAttributes.length ? (
                orderedAttributes.map((attribute, i) =>
                  attributeInput(attribute, i)
                )
              ) : (
                <>No attributes defined yet</>
              )}
            </div>
          ) : (
            <div className="p-2">
=======
            } else {
              updateFormValues(true);
            }
          }}
        >
          <TabsList>
            <TabsTrigger value="simple">Form</TabsTrigger>
            <TabsTrigger value="adv">JSON</TabsTrigger>
          </TabsList>

          <div
            className={`border border-secondary rounded-bottom ${styles.attributeBox} pb-2 bg-light`}
          >
            <TabsContent value="simple">
>>>>>>> 0bcf61be
              <div className=" form-group rounded">
                <div
                  className={`${styles.attrHeader} d-flex flex-row align-items-center justify-content-between small border-bottom p-1 mb-2 sticky-top`}
                >
                  <div className="col-6">
                    <strong>Name</strong>
                  </div>
                  <div className="col-6">
                    <strong>Value</strong>
                  </div>
                </div>
                {orderedAttributes.length ? (
                  orderedAttributes.map((attribute, i) =>
                    attributeInput(attribute, i)
                  )
                ) : (
                  <>No attributes defined yet</>
                )}
              </div>
            </TabsContent>

            <TabsContent value="adv">
              <div className="p-2">
                <div className="form-group rounded">
                  <Field
                    label="JSON Values"
                    value={jsonAttributes}
                    onChange={(e) => {
                      setJsonAttributes(e.target.value);
                      setJsonErrors(null);
                    }}
                    onBlur={(e) => {
                      try {
                        const parsed = JSON.parse(e.target.value);
                        setFormValues(parsed);
                        onChange(parsed);
                      } catch (e) {
                        setJsonErrors(e.message);
                      }
                    }}
                    textarea={true}
                    minRows={30}
                    containerClassName="mb-0"
                    helpText="Enter user attributes in JSON format."
                  />
                  {jsonErrors && (
                    <div className="text-danger">
                      Error parsing JSON: {jsonErrors}
                    </div>
                  )}
                  {useJSONButton && (
                    <div className="text-right">
                      <button
                        type="submit"
                        className="btn btn-primary"
                        onClick={(e) => {
                          e.preventDefault();
                          try {
                            const parsed = JSON.parse(jsonAttributes);
                            setFormValues(parsed);
                            onChange(parsed);
                          } catch (e) {
                            setJsonErrors(e.message);
                          }
                        }}
                      >
                        {jsonCTA}
                      </button>
                    </div>
                  )}
                </div>
              </div>
            </TabsContent>
          </div>
        </Tabs>
      </div>
    </>
  );
}<|MERGE_RESOLUTION|>--- conflicted
+++ resolved
@@ -244,38 +244,6 @@
               } catch (e) {
                 setJsonErrors(e.message);
               }
-<<<<<<< HEAD
-            }}
-            newStyle={false}
-            activeClassName="active-tab"
-            last={false}
-          />
-        </TabButtons>
-
-        <div className={`${styles.attributeBox} pb-2 bg-light round`}>
-          {tab === "simple" ? (
-            <div className=" form-group ">
-              <div
-                className={`${styles.attrHeader} d-flex flex-row align-items-center justify-content-between small border-bottom p-1 mb-2 sticky-top`}
-              >
-                <div className="col-6">
-                  <strong>Name</strong>
-                </div>
-                <div className="col-6">
-                  <strong>Value</strong>
-                </div>
-              </div>
-              {orderedAttributes.length ? (
-                orderedAttributes.map((attribute, i) =>
-                  attributeInput(attribute, i)
-                )
-              ) : (
-                <>No attributes defined yet</>
-              )}
-            </div>
-          ) : (
-            <div className="p-2">
-=======
             } else {
               updateFormValues(true);
             }
@@ -286,12 +254,9 @@
             <TabsTrigger value="adv">JSON</TabsTrigger>
           </TabsList>
 
-          <div
-            className={`border border-secondary rounded-bottom ${styles.attributeBox} pb-2 bg-light`}
-          >
+          <div className={`${styles.attributeBox} pb-2 bg-light round`}>
             <TabsContent value="simple">
->>>>>>> 0bcf61be
-              <div className=" form-group rounded">
+              <div className=" form-group ">
                 <div
                   className={`${styles.attrHeader} d-flex flex-row align-items-center justify-content-between small border-bottom p-1 mb-2 sticky-top`}
                 >
