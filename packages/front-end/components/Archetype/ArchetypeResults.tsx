import React, { FC, Fragment, useState } from "react";
import { ArchetypeInterface } from "back-end/types/archetype";
import { FeatureInterface, FeatureTestResult } from "back-end/types/feature";
import { filterEnvironmentsByFeature } from "shared/util";
import Link from "next/link";
import styles from "@/components/Archetype/ArchetypeResults.module.scss";
import { ArchetypeValueDisplay } from "@/components/Features/ValueDisplay";
import Code from "@/components/SyntaxHighlighting/Code";
import Tooltip from "@/components/Tooltip/Tooltip";
import ArchetypeAttributesModal from "@/components/Archetype/ArchetypeAttributesModal";
import { useEnvironments } from "@/services/features";
import { parseFeatureResult } from "@/hooks/useArchetype";

const ArchetypeResults: FC<{
  feature: FeatureInterface;
  archetype: ArchetypeInterface[];
  featureResults: Record<string, FeatureTestResult[]>;
  onChange: () => void;
}> = ({ feature, archetype, featureResults, onChange }) => {
  const enableAdvDebug = false;
  const [showExpandedResults, setShowExpandedResults] = useState<boolean>(
    false
  );
  const [showExpandedResultsId, setShowExpandedResultsId] = useState<
    string | null
  >(null);
  const [showExpandedResultsEnv, setShowExpandedResultsEnv] = useState<
    string | null
  >(null);
  const [
    editArchetype,
    setEditArchetype,
  ] = useState<Partial<ArchetypeInterface> | null>(null);

  const allEnvironments = useEnvironments();
  const environments = filterEnvironmentsByFeature(allEnvironments, feature);

  if (archetype.length === 0) {
    return null;
  }

  const detailsMap = new Map();
  Object.keys(featureResults).map((id) => {
    const res = featureResults[id];
    res.map((tr: FeatureTestResult) => {
      const {
        matchedRule,
        matchedRuleName,
        brief,
        debugLog,
      } = parseFeatureResult(tr);
      detailsMap.set(id + tr.env, {
        matchedRuleName,
        matchedRule,
        brief,
        debugLog,
        results: tr,
        log: tr.log,
        archetype: archetype.find((u) => u.id === id),
      });
    });
  });

  const numEnvs = environments.length;

  const expandedResults = (details?: {
    matchedRuleName: string;
    matchedRule: object;
    brief: string;
    log: [string, never][];
    debugLog: string[];
    results: FeatureTestResult;
    archetype: ArchetypeInterface;
  }) => {
    if (!details) {
      return null;
    }
    return (
      <tr className={styles.expandedRow}>
        <td colSpan={numEnvs + 2}>
          <div className="row">
            <div className="col-12">
              <div className={styles.closeButton}>
                <button
                  className="btn btn-sm "
                  onClick={() => {
                    setShowExpandedResults(false);
                    setShowExpandedResultsId(null);
                    setShowExpandedResultsEnv(null);
                  }}
                >
                  <span aria-hidden="true" style={{ fontSize: "1.4rem" }}>
                    &times;
                  </span>
                </button>
              </div>
              <div className="text-center">
                <span className="uppercase-title text-muted">
                  Debug info for archetype{" "}
                  <strong>{details.archetype.name}</strong>{" "}
                  <strong>{details.results.env}</strong>
                </span>
              </div>
              {!details.results.enabled ? (
                <div className="text-center p-2 text-muted">
                  Feature disabled for this environment
                </div>
              ) : (
                <div className="">
                  <span className="text-muted">Matched rule:</span>{" "}
                  <strong>{details.matchedRuleName}</strong>
                </div>
              )}
            </div>
          </div>
          {details.results?.result && (
            <div className="row mt-3">
              {details.log?.length > 0 && (
                <div className="col">
                  <h5>Log</h5>
                  <div className="bg-white border border-light rounded p-3">
                    {details.debugLog.map((log, i) => (
                      <div className="row mb-3" key={i}>
                        <div className="col-auto">
                          <div
                            key={i}
                            className={`text-light border rounded-circle ${"bg-purple"}`}
                            style={{
                              width: 28,
                              height: 28,
                              lineHeight: "26px",
                              textAlign: "center",
                              fontWeight: "bold",
                            }}
                          >
                            {i + 1}
                          </div>
                        </div>
                        <div className="col">{log}</div>
                      </div>
                    ))}
                  </div>
                </div>
              )}
              <div className="col">
                <h5>Attributes</h5>
                <Code
                  language="json"
                  code={JSON.stringify(
                    JSON.parse(details.archetype.attributes),
                    null,
                    2
                  )}
                />
              </div>
              {details.results?.result?.experimentResult && (
                <div className="col">
                  <h5>Experiment result</h5>
                  <Code
                    language="json"
                    code={JSON.stringify(
                      details.results.result.experimentResult,
                      null,
                      2
                    )}
                  />
                </div>
              )}
              {details.results?.result?.ruleId && (
                <div className="col">
                  <h5>Matched Rule</h5>
                  <Code
                    language="json"
                    code={JSON.stringify(details.matchedRule, null, 2)}
                  />
                </div>
              )}
              <div className="col">
                <h5>Feature value</h5>
                <Code
                  language="json"
                  code={JSON.stringify(
                    details.results?.featureDefinition,
                    null,
                    2
                  )}
                />
              </div>
            </div>
          )}
        </td>
      </tr>
    );
  };

  return (
    <div className={`mb-3`}>
      <table className="table gbtable appbox ">
        <thead>
          <tr>
            <th>
              <Link href="/archetypes">Archetype</Link>
            </th>
            {environments.map((env) => (
              <th key={env.id} title={env.description}>
                {env.id}
              </th>
            ))}
          </tr>
        </thead>
        <tbody>
          {archetype.map((archetype: ArchetypeInterface) => {
            if (!archetype.attributes) {
              archetype.attributes = "{}";
            }
            let attrDisplay = "";
            try {
              const attrsObj = JSON.parse(archetype.attributes);
              attrDisplay = JSON.stringify(attrsObj, null, 2);
            } catch (e) {
              console.error("Error parsing archetype attributes", e);
            }
            return (
              <Fragment key={archetype.id}>
                <tr
                  key={archetype.id}
                  className={`${
                    showExpandedResultsId === archetype.id
                      ? styles.rowExpanded
                      : ""
                  }`}
                >
                  <td>
                    <Tooltip
                      body={
                        <>
                          <Code code={attrDisplay} language="json" />
                        </>
                      }
                    >
<<<<<<< HEAD
                      {result.enabled ? (
                        <>{ArchetypeValueDisplay({ result, feature })}</>
                      ) : (
                        <span className="text-muted">disabled</span>
                      )}
                    </td>
                  )
                )}
              </tr>
              {showExpandedResults &&
                showExpandedResultsId === archetype.id && (
                  <>
                    {expandedResults(
                      detailsMap.get(
                        showExpandedResultsId + showExpandedResultsEnv
=======
                      {archetype.name}
                      {archetype.description && (
                        <>
                          <br />
                          <span className="small text-muted">
                            {archetype.description}
                          </span>
                        </>
                      )}
                    </Tooltip>
                  </td>
                  {featureResults[archetype.id] &&
                    featureResults[archetype.id].map(
                      (result: FeatureTestResult) => (
                        <td
                          key={result.env}
                          className={`${styles.valueCell} cursor-pointer ${
                            showExpandedResultsId === archetype.id &&
                            showExpandedResultsEnv === result.env
                              ? styles.cellExpanded
                              : ""
                          }`}
                          onClick={() => {
                            if (enableAdvDebug) {
                              if (
                                showExpandedResults &&
                                showExpandedResultsId === archetype.id &&
                                showExpandedResultsEnv === result.env
                              ) {
                                // the current details are already open, so close them:
                                setShowExpandedResults(false);
                                setShowExpandedResultsId(null);
                                setShowExpandedResultsEnv(null);
                              } else {
                                setShowExpandedResults(true);
                                setShowExpandedResultsId(archetype.id);
                                setShowExpandedResultsEnv(result.env);
                              }
                            }
                          }}
                        >
                          {result.enabled ? (
                            <>
                              <Tooltip
                                className="d-inline-block"
                                body={
                                  <>
                                    {!detailsMap.get(archetype.id + result.env)
                                      .results.enabled ? (
                                      <div className="text-center p-2 text-muted">
                                        Feature disabled for this environment
                                      </div>
                                    ) : (
                                      <div className="">
                                        <span className="text-muted">
                                          Matched rule:
                                        </span>{" "}
                                        <strong>
                                          {
                                            detailsMap.get(
                                              archetype.id + result.env
                                            ).matchedRuleName
                                          }
                                        </strong>
                                      </div>
                                    )}
                                    <h5 className="mt-3">Debug Log</h5>
                                    <div
                                      className={`border bg-light border-light rounded px-3 py-1 ${styles.tooltiplog}`}
                                    >
                                      {detailsMap
                                        .get(archetype.id + result.env)
                                        .debugLog.map((log: string, i) => (
                                          <div
                                            className="row align-items-center my-3"
                                            key={i}
                                          >
                                            <div className="col-2">
                                              {detailsMap.get(
                                                archetype.id + result.env
                                              )?.results?.result?.source ===
                                                "defaultValue" &&
                                              i ===
                                                detailsMap.get(
                                                  archetype.id + result.env
                                                ).debugLog.length -
                                                  1 ? (
                                                <></>
                                              ) : (
                                                <div
                                                  key={i}
                                                  className={`text-light border rounded-circle bg-purple ${styles.ruleCircle}`}
                                                  style={{
                                                    width: 28,
                                                    height: 28,
                                                    lineHeight: "26px",
                                                    textAlign: "center",
                                                    fontWeight: "bold",
                                                  }}
                                                >
                                                  {i + 1}
                                                </div>
                                              )}
                                            </div>
                                            <div className="col">{log}</div>
                                          </div>
                                        ))}
                                    </div>
                                  </>
                                }
                              >
                                <>
                                  <div>
                                    <ValueDisplay
                                      value={
                                        typeof result.result?.value === "string"
                                          ? result.result.value
                                          : JSON.stringify(
                                              result.result?.value ?? null
                                            )
                                      }
                                      type={feature.valueType}
                                      full={true}
                                    />
                                  </div>
                                  <span className="text-muted small">
                                    {
                                      detailsMap.get(archetype.id + result.env)
                                        ?.brief
                                    }
                                  </span>
                                </>
                              </Tooltip>
                            </>
                          ) : (
                            <span className="text-muted">disabled</span>
                          )}
                        </td>
>>>>>>> f89edeec
                      )
                    )}
                  <td className={styles.showOnHover}>
                    <MoreMenu>
                      {canEdit ? (
                        <button
                          className="dropdown-item"
                          onClick={() => {
                            setEditArchetype(archetype);
                          }}
                        >
                          Edit
                        </button>
                      ) : null}
                      {canDelete ? (
                        <DeleteButton
                          className="dropdown-item"
                          displayName="Archetype"
                          text="Delete"
                          useIcon={false}
                          onClick={async () => {
                            await apiCall(`/archetype/${archetype.id}`, {
                              method: "DELETE",
                            });
                            onChange();
                          }}
                        />
                      ) : null}
                    </MoreMenu>
                  </td>
                </tr>
                {showExpandedResults &&
                  showExpandedResultsId === archetype.id && (
                    <>
                      {expandedResults(
                        detailsMap.get(
                          showExpandedResultsId + showExpandedResultsEnv
                        )
                      )}
                    </>
                  )}
              </Fragment>
            );
          })}
        </tbody>
      </table>
      {editArchetype && (
        <ArchetypeAttributesModal
          close={() => {
            setEditArchetype(null);
            onChange();
          }}
          initialValues={editArchetype}
          header={
            Object.keys(editArchetype).length === 0
              ? "Create Archetype"
              : "Edit Archetype"
          }
        />
      )}
    </div>
  );
};

export default ArchetypeResults;<|MERGE_RESOLUTION|>--- conflicted
+++ resolved
@@ -238,23 +238,6 @@
                         </>
                       }
                     >
-<<<<<<< HEAD
-                      {result.enabled ? (
-                        <>{ArchetypeValueDisplay({ result, feature })}</>
-                      ) : (
-                        <span className="text-muted">disabled</span>
-                      )}
-                    </td>
-                  )
-                )}
-              </tr>
-              {showExpandedResults &&
-                showExpandedResultsId === archetype.id && (
-                  <>
-                    {expandedResults(
-                      detailsMap.get(
-                        showExpandedResultsId + showExpandedResultsEnv
-=======
                       {archetype.name}
                       {archetype.description && (
                         <>
@@ -297,133 +280,13 @@
                           }}
                         >
                           {result.enabled ? (
-                            <>
-                              <Tooltip
-                                className="d-inline-block"
-                                body={
-                                  <>
-                                    {!detailsMap.get(archetype.id + result.env)
-                                      .results.enabled ? (
-                                      <div className="text-center p-2 text-muted">
-                                        Feature disabled for this environment
-                                      </div>
-                                    ) : (
-                                      <div className="">
-                                        <span className="text-muted">
-                                          Matched rule:
-                                        </span>{" "}
-                                        <strong>
-                                          {
-                                            detailsMap.get(
-                                              archetype.id + result.env
-                                            ).matchedRuleName
-                                          }
-                                        </strong>
-                                      </div>
-                                    )}
-                                    <h5 className="mt-3">Debug Log</h5>
-                                    <div
-                                      className={`border bg-light border-light rounded px-3 py-1 ${styles.tooltiplog}`}
-                                    >
-                                      {detailsMap
-                                        .get(archetype.id + result.env)
-                                        .debugLog.map((log: string, i) => (
-                                          <div
-                                            className="row align-items-center my-3"
-                                            key={i}
-                                          >
-                                            <div className="col-2">
-                                              {detailsMap.get(
-                                                archetype.id + result.env
-                                              )?.results?.result?.source ===
-                                                "defaultValue" &&
-                                              i ===
-                                                detailsMap.get(
-                                                  archetype.id + result.env
-                                                ).debugLog.length -
-                                                  1 ? (
-                                                <></>
-                                              ) : (
-                                                <div
-                                                  key={i}
-                                                  className={`text-light border rounded-circle bg-purple ${styles.ruleCircle}`}
-                                                  style={{
-                                                    width: 28,
-                                                    height: 28,
-                                                    lineHeight: "26px",
-                                                    textAlign: "center",
-                                                    fontWeight: "bold",
-                                                  }}
-                                                >
-                                                  {i + 1}
-                                                </div>
-                                              )}
-                                            </div>
-                                            <div className="col">{log}</div>
-                                          </div>
-                                        ))}
-                                    </div>
-                                  </>
-                                }
-                              >
-                                <>
-                                  <div>
-                                    <ValueDisplay
-                                      value={
-                                        typeof result.result?.value === "string"
-                                          ? result.result.value
-                                          : JSON.stringify(
-                                              result.result?.value ?? null
-                                            )
-                                      }
-                                      type={feature.valueType}
-                                      full={true}
-                                    />
-                                  </div>
-                                  <span className="text-muted small">
-                                    {
-                                      detailsMap.get(archetype.id + result.env)
-                                        ?.brief
-                                    }
-                                  </span>
-                                </>
-                              </Tooltip>
-                            </>
+                            <>{ArchetypeValueDisplay({ result, feature })}</>
                           ) : (
                             <span className="text-muted">disabled</span>
                           )}
                         </td>
->>>>>>> f89edeec
                       )
                     )}
-                  <td className={styles.showOnHover}>
-                    <MoreMenu>
-                      {canEdit ? (
-                        <button
-                          className="dropdown-item"
-                          onClick={() => {
-                            setEditArchetype(archetype);
-                          }}
-                        >
-                          Edit
-                        </button>
-                      ) : null}
-                      {canDelete ? (
-                        <DeleteButton
-                          className="dropdown-item"
-                          displayName="Archetype"
-                          text="Delete"
-                          useIcon={false}
-                          onClick={async () => {
-                            await apiCall(`/archetype/${archetype.id}`, {
-                              method: "DELETE",
-                            });
-                            onChange();
-                          }}
-                        />
-                      ) : null}
-                    </MoreMenu>
-                  </td>
                 </tr>
                 {showExpandedResults &&
                   showExpandedResultsId === archetype.id && (
