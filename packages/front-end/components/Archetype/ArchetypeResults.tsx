import React, { FC, Fragment, useState } from "react";
import { ArchetypeInterface } from "back-end/types/archetype";
import { FeatureInterface, FeatureTestResult } from "back-end/types/feature";
import { FaPlusCircle } from "react-icons/fa";
import { filterEnvironmentsByFeature } from "shared/util";
import { useAuth } from "@/services/auth";
import styles from "@/components/Archetype/ArchetypeResults.module.scss";
import ValueDisplay from "@/components/Features/ValueDisplay";
import Code from "@/components/SyntaxHighlighting/Code";
import Tooltip from "@/components/Tooltip/Tooltip";
import ArchetypeAttributesModal from "@/components/Archetype/ArchetypeAttributesModal";
import DeleteButton from "@/components/DeleteButton/DeleteButton";
import MoreMenu from "@/components/Dropdown/MoreMenu";
import { useEnvironments } from "@/services/features";
import usePermissionsUtil from "@/hooks/usePermissionsUtils";
import { useDefinitions } from "@/services/DefinitionsContext";

const ArchetypeResults: FC<{
  feature: FeatureInterface;
  archetype: ArchetypeInterface[];
  featureResults: Record<string, FeatureTestResult[]>;
  onChange: () => void;
}> = ({ feature, archetype, featureResults, onChange }) => {
  const { apiCall } = useAuth();
  const { project } = useDefinitions();
  const enableAdvDebug = false;
  const [showExpandedResults, setShowExpandedResults] = useState<boolean>(
    false
  );
  const [showExpandedResultsId, setShowExpandedResultsId] = useState<
    string | null
  >(null);
  const [showExpandedResultsEnv, setShowExpandedResultsEnv] = useState<
    string | null
  >(null);
  const [
    editArchetype,
    setEditArchetype,
  ] = useState<Partial<ArchetypeInterface> | null>(null);

  const allEnvironments = useEnvironments();
  const environments = filterEnvironmentsByFeature(allEnvironments, feature);

  const permissionsUtil = usePermissionsUtil();
  const canEdit = permissionsUtil.canUpdateArchetype({
    projects: [feature?.project ? feature.project : project ? project : ""],
  });
  const canDelete = permissionsUtil.canDeleteArchetype({
    projects: [feature?.project ? feature.project : project ? project : ""],
  });

  if (archetype.length === 0) {
    return null;
  }

  const detailsMap = new Map();
  Object.keys(featureResults).map((id) => {
    const res = featureResults[id];
    res.map((tr: FeatureTestResult) => {
      let matchedRule;
      const debugLog: string[] = [];
      if (tr?.result?.ruleId && tr?.featureDefinition?.rules) {
        matchedRule = tr.featureDefinition.rules.find(
          (r) => r.id === tr?.result?.ruleId
        );
      }
      let matchedRuleName = "";
      let brief = "";
      if (tr?.result?.source === "experiment") {
        const expName =
          tr.result?.experimentResult?.name ||
          tr?.result?.experiment?.key ||
          null;
        matchedRuleName = "Experiment" + (expName ? " (" + expName + ")" : "");
        brief = "In experiment";
      } else if (tr?.result?.source === "force") {
        matchedRuleName = "Forced";
        brief = "Force";
        if (matchedRule && matchedRule?.coverage) {
          matchedRuleName = "Rollout (" + matchedRule?.coverage * 100 + "%)";
          brief = "Rollout";
        }
      } else if (tr?.result?.source === "defaultValue") {
        matchedRuleName = "None - Returned Default Value";
        brief = "Default";
      }
      if (tr?.log) {
        tr.log.forEach((log) => {
          const reason = log[0];
          if (reason === "Skip rule because of condition") {
            debugLog.push(
              `Skipped because user did not match the rule conditions`
            );
          } else if (
            reason === "Skip rule because user not included in rollout"
          ) {
            debugLog.push(
              `Skipped rule because the user is not included in rollout`
            );
          } else if (reason === "In experiment") {
            debugLog.push(`Included user in experiment rule`);
          } else if (reason === "Use default value") {
            debugLog.push(`No rules matched, using default value`);
          } else {
            debugLog.push(`${log[0]}`);
          }
        });
      }
      detailsMap.set(id + tr.env, {
        matchedRuleName,
        matchedRule,
        brief,
        debugLog,
        results: tr,
        log: tr.log,
        archetype: archetype.find((u) => u.id === id),
      });
    });
  });

  const numEnvs = environments.length;

  const expandedResults = (details?: {
    matchedRuleName: string;
    matchedRule: object;
    brief: string;
    log: [string, never][];
    debugLog: string[];
    results: FeatureTestResult;
    archetype: ArchetypeInterface;
  }) => {
    if (!details) {
      return null;
    }
    return (
      <tr className={styles.expandedRow}>
        <td colSpan={numEnvs + 2}>
          <div className="row">
            <div className="col-12">
              <div className={styles.closeButton}>
                <button
                  className="btn btn-sm "
                  onClick={() => {
                    setShowExpandedResults(false);
                    setShowExpandedResultsId(null);
                    setShowExpandedResultsEnv(null);
                  }}
                >
                  <span aria-hidden="true" style={{ fontSize: "1.4rem" }}>
                    &times;
                  </span>
                </button>
              </div>
              <div className="text-center">
                <span className="uppercase-title text-muted">
                  Debug info for archetype{" "}
                  <strong>{details.archetype.name}</strong>{" "}
                  <strong>{details.results.env}</strong>
                </span>
              </div>
              {!details.results.enabled ? (
                <div className="text-center p-2 text-muted">
                  Feature disabled for this environment
                </div>
              ) : (
                <div className="">
                  <span className="text-muted">Matched rule:</span>{" "}
                  <strong>{details.matchedRuleName}</strong>
                </div>
              )}
            </div>
          </div>
          {details.results?.result && (
            <div className="row mt-3">
              {details.log?.length > 0 && (
                <div className="col">
                  <h5>Log</h5>
                  <div className="bg-white border border-light rounded p-3">
                    {details.debugLog.map((log, i) => (
                      <div className="row mb-3" key={i}>
                        <div className="col-auto">
                          <div
                            key={i}
                            className={`text-light border rounded-circle ${"bg-purple"}`}
                            style={{
                              width: 28,
                              height: 28,
                              lineHeight: "26px",
                              textAlign: "center",
                              fontWeight: "bold",
                            }}
                          >
                            {i + 1}
                          </div>
                        </div>
                        <div className="col">{log}</div>
                      </div>
                    ))}
                  </div>
                </div>
              )}
              <div className="col">
                <h5>Attributes</h5>
                <Code
                  language="json"
                  code={JSON.stringify(
                    JSON.parse(details.archetype.attributes),
                    null,
                    2
                  )}
                />
              </div>
              {details.results?.result?.experimentResult && (
                <div className="col">
                  <h5>Experiment result</h5>
                  <Code
                    language="json"
                    code={JSON.stringify(
                      details.results.result.experimentResult,
                      null,
                      2
                    )}
                  />
                </div>
              )}
              {details.results?.result?.ruleId && (
                <div className="col">
                  <h5>Matched Rule</h5>
                  <Code
                    language="json"
                    code={JSON.stringify(details.matchedRule, null, 2)}
                  />
                </div>
              )}
              <div className="col">
                <h5>Feature value</h5>
                <Code
                  language="json"
                  code={JSON.stringify(
                    details.results?.featureDefinition,
                    null,
                    2
                  )}
                />
              </div>
            </div>
          )}
        </td>
      </tr>
    );
  };

  return (
    <div className={`mb-3`}>
      <table className="table gbtable appbox ">
        <thead>
          <tr>
            <th>Archetype</th>
            {environments.map((env) => (
              <th key={env.id} title={env.description}>
                {env.id}
              </th>
            ))}
            <th style={{ width: "40px" }}>
              <FaPlusCircle
                title="Create new archetype"
                className="mr-1 cursor-pointer"
                onClick={() => {
                  setEditArchetype({});
                }}
              />
            </th>
          </tr>
        </thead>
        <tbody>
<<<<<<< HEAD
          {archetype.map((archetype: ArchetypeInterface) => (
            <Fragment key={archetype.id}>
              <tr
                key={archetype.id}
                className={`${
                  showExpandedResultsId === archetype.id
                    ? styles.rowExpanded
                    : ""
                }`}
              >
                <td>
                  <Tooltip
                    body={
                      <>
                        <Code
                          code={
                            archetype.attributes
                              ? JSON.stringify(
                                  JSON.parse(archetype.attributes),
                                  null,
                                  2
                                )
                              : ""
                          }
                          language="json"
                        />
                      </>
                    }
                  >
                    {archetype.name}
                    {archetype.description && (
                      <>
                        <br />
                        <span className="small text-muted">
                          {archetype.description}
                        </span>
                      </>
                    )}
                  </Tooltip>
                </td>
                {featureResults[archetype.id] ? (
                  featureResults[archetype.id].map(
                    (result: FeatureTestResult) => (
                      <td
                        key={result.env}
                        className={`${styles.valueCell} cursor-pointer ${
                          showExpandedResultsId === archetype.id &&
                          showExpandedResultsEnv === result.env
                            ? styles.cellExpanded
                            : ""
                        }`}
                        onClick={() => {
                          if (enableAdvDebug) {
                            if (
                              showExpandedResults &&
                              showExpandedResultsId === archetype.id &&
                              showExpandedResultsEnv === result.env
                            ) {
                              // the current details are already open, so close them:
                              setShowExpandedResults(false);
                              setShowExpandedResultsId(null);
                              setShowExpandedResultsEnv(null);
                            } else {
                              setShowExpandedResults(true);
                              setShowExpandedResultsId(archetype.id);
                              setShowExpandedResultsEnv(result.env);
                            }
                          }
                        }}
                      >
                        {result.enabled ? (
                          <>
                            <Tooltip
                              className="d-inline-block"
                              body={
                                <>
                                  {!detailsMap.get(archetype.id + result.env)
                                    .results.enabled ? (
                                    <div className="text-center p-2 text-muted">
                                      Feature disabled for this environment
                                    </div>
                                  ) : (
                                    <div className="">
                                      <span className="text-muted">
                                        Matched rule:
                                      </span>{" "}
                                      <strong>
                                        {
                                          detailsMap.get(
                                            archetype.id + result.env
                                          ).matchedRuleName
                                        }
                                      </strong>
                                    </div>
                                  )}
                                  <h5 className="mt-3">Debug Log</h5>
                                  <div
                                    className={`border bg-light border-light rounded px-3 py-1 ${styles.tooltiplog}`}
                                  >
                                    {detailsMap
                                      .get(archetype.id + result.env)
                                      .debugLog.map((log: string, i) => (
                                        <div
                                          className="row align-items-center my-3"
                                          key={i}
                                        >
                                          <div className="col-2">
                                            {detailsMap.get(
                                              archetype.id + result.env
                                            )?.results?.result?.source ===
                                              "defaultValue" &&
                                            i ===
                                              detailsMap.get(
                                                archetype.id + result.env
                                              ).debugLog.length -
                                                1 ? (
                                              <></>
                                            ) : (
                                              <div
                                                key={i}
                                                className={`text-light border rounded-circle bg-purple ${styles.ruleCircle}`}
                                                style={{
                                                  width: 28,
                                                  height: 28,
                                                  lineHeight: "26px",
                                                  textAlign: "center",
                                                  fontWeight: "bold",
                                                }}
                                              >
                                                {i + 1}
                                              </div>
                                            )}
                                          </div>
                                          <div className="col">{log}</div>
                                        </div>
                                      ))}
                                  </div>
                                </>
                              }
                            >
                              <>
                                <div>
                                  <ValueDisplay
                                    value={
                                      typeof result.result?.value === "string"
                                        ? result.result.value
                                        : JSON.stringify(
                                            result.result?.value ?? null
                                          )
                                    }
                                    type={feature.valueType}
                                    full={true}
                                  />
                                </div>
                                <span className="text-muted small">
                                  {
                                    detailsMap.get(archetype.id + result.env)
                                      ?.brief
                                  }
                                </span>
                              </>
                            </Tooltip>
                          </>
                        ) : (
                          <span className="text-muted">disabled</span>
                        )}
                      </td>
                    )
                  )
                ) : (
                  <>failed to load results</>
                )}
                <td className={styles.showOnHover}>
                  <MoreMenu>
                    {canEdit ? (
                      <button
                        className="dropdown-item"
                        onClick={() => {
                          setEditArchetype(archetype);
                        }}
                      >
                        Edit
                      </button>
                    ) : null}
                    {canDelete ? (
                      <DeleteButton
                        className="dropdown-item"
                        displayName="Archetype"
                        text="Delete"
                        useIcon={false}
                        onClick={async () => {
                          await apiCall(`/archetype/${archetype.id}`, {
                            method: "DELETE",
                          });
                          onChange();
                        }}
                      />
                    ) : null}
                  </MoreMenu>
                </td>
              </tr>
              {showExpandedResults &&
                showExpandedResultsId === archetype.id && (
                  <>
                    {expandedResults(
                      detailsMap.get(
                        showExpandedResultsId + showExpandedResultsEnv
=======
          {archetype.map((archetype: ArchetypeInterface) => {
            if (!archetype.attributes) {
              archetype.attributes = "{}";
            }
            let attrDisplay = "";
            try {
              const attrsObj = JSON.parse(archetype.attributes);
              attrDisplay = JSON.stringify(attrsObj, null, 2);
            } catch (e) {
              console.error("Error parsing archetype attributes", e);
            }
            return (
              <Fragment key={archetype.id}>
                <tr
                  key={archetype.id}
                  className={`${
                    showExpandedResultsId === archetype.id
                      ? styles.rowExpanded
                      : ""
                  }`}
                >
                  <td>
                    <Tooltip
                      body={
                        <>
                          <Code code={attrDisplay} language="json" />
                        </>
                      }
                    >
                      {archetype.name}
                      {archetype.description && (
                        <>
                          <br />
                          <span className="small text-muted">
                            {archetype.description}
                          </span>
                        </>
                      )}
                    </Tooltip>
                  </td>
                  {featureResults[archetype.id] &&
                    featureResults[archetype.id].map(
                      (result: FeatureTestResult) => (
                        <td
                          key={result.env}
                          className={`${styles.valueCell} cursor-pointer ${
                            showExpandedResultsId === archetype.id &&
                            showExpandedResultsEnv === result.env
                              ? styles.cellExpanded
                              : ""
                          }`}
                          onClick={() => {
                            if (enableAdvDebug) {
                              if (
                                showExpandedResults &&
                                showExpandedResultsId === archetype.id &&
                                showExpandedResultsEnv === result.env
                              ) {
                                // the current details are already open, so close them:
                                setShowExpandedResults(false);
                                setShowExpandedResultsId(null);
                                setShowExpandedResultsEnv(null);
                              } else {
                                setShowExpandedResults(true);
                                setShowExpandedResultsId(archetype.id);
                                setShowExpandedResultsEnv(result.env);
                              }
                            }
                          }}
                        >
                          {result.enabled ? (
                            <>
                              <Tooltip
                                className="d-inline-block"
                                body={
                                  <>
                                    {!detailsMap.get(archetype.id + result.env)
                                      .results.enabled ? (
                                      <div className="text-center p-2 text-muted">
                                        Feature disabled for this environment
                                      </div>
                                    ) : (
                                      <div className="">
                                        <span className="text-muted">
                                          Matched rule:
                                        </span>{" "}
                                        <strong>
                                          {
                                            detailsMap.get(
                                              archetype.id + result.env
                                            ).matchedRuleName
                                          }
                                        </strong>
                                      </div>
                                    )}
                                    <h5 className="mt-3">Debug Log</h5>
                                    <div
                                      className={`border bg-light border-light rounded px-3 py-1 ${styles.tooltiplog}`}
                                    >
                                      {detailsMap
                                        .get(archetype.id + result.env)
                                        .debugLog.map((log: string, i) => (
                                          <div
                                            className="row align-items-center my-3"
                                            key={i}
                                          >
                                            <div className="col-2">
                                              {detailsMap.get(
                                                archetype.id + result.env
                                              )?.results?.result?.source ===
                                                "defaultValue" &&
                                              i ===
                                                detailsMap.get(
                                                  archetype.id + result.env
                                                ).debugLog.length -
                                                  1 ? (
                                                <></>
                                              ) : (
                                                <div
                                                  key={i}
                                                  className={`text-light border rounded-circle bg-purple ${styles.ruleCircle}`}
                                                  style={{
                                                    width: 28,
                                                    height: 28,
                                                    lineHeight: "26px",
                                                    textAlign: "center",
                                                    fontWeight: "bold",
                                                  }}
                                                >
                                                  {i + 1}
                                                </div>
                                              )}
                                            </div>
                                            <div className="col">{log}</div>
                                          </div>
                                        ))}
                                    </div>
                                  </>
                                }
                              >
                                <>
                                  <div>
                                    <ValueDisplay
                                      value={
                                        typeof result.result?.value === "string"
                                          ? result.result.value
                                          : JSON.stringify(
                                              result.result?.value ?? null
                                            )
                                      }
                                      type={feature.valueType}
                                      full={true}
                                    />
                                  </div>
                                  <span className="text-muted small">
                                    {
                                      detailsMap.get(archetype.id + result.env)
                                        ?.brief
                                    }
                                  </span>
                                </>
                              </Tooltip>
                            </>
                          ) : (
                            <span className="text-muted">disabled</span>
                          )}
                        </td>
>>>>>>> f89edeec
                      )
                    )}
                  <td className={styles.showOnHover}>
                    <MoreMenu>
                      {canEdit ? (
                        <button
                          className="dropdown-item"
                          onClick={() => {
                            setEditArchetype(archetype);
                          }}
                        >
                          Edit
                        </button>
                      ) : null}
                      {canDelete ? (
                        <DeleteButton
                          className="dropdown-item"
                          displayName="Archetype"
                          text="Delete"
                          useIcon={false}
                          onClick={async () => {
                            await apiCall(`/archetype/${archetype.id}`, {
                              method: "DELETE",
                            });
                            onChange();
                          }}
                        />
                      ) : null}
                    </MoreMenu>
                  </td>
                </tr>
                {showExpandedResults &&
                  showExpandedResultsId === archetype.id && (
                    <>
                      {expandedResults(
                        detailsMap.get(
                          showExpandedResultsId + showExpandedResultsEnv
                        )
                      )}
                    </>
                  )}
              </Fragment>
            );
          })}
        </tbody>
      </table>
      {editArchetype && (
        <ArchetypeAttributesModal
          close={() => {
            setEditArchetype(null);
            onChange();
          }}
          initialValues={editArchetype}
          header={
            Object.keys(editArchetype).length === 0
              ? "Create Archetype"
              : "Edit Archetype"
          }
        />
      )}
    </div>
  );
};

export default ArchetypeResults;<|MERGE_RESOLUTION|>--- conflicted
+++ resolved
@@ -273,215 +273,6 @@
           </tr>
         </thead>
         <tbody>
-<<<<<<< HEAD
-          {archetype.map((archetype: ArchetypeInterface) => (
-            <Fragment key={archetype.id}>
-              <tr
-                key={archetype.id}
-                className={`${
-                  showExpandedResultsId === archetype.id
-                    ? styles.rowExpanded
-                    : ""
-                }`}
-              >
-                <td>
-                  <Tooltip
-                    body={
-                      <>
-                        <Code
-                          code={
-                            archetype.attributes
-                              ? JSON.stringify(
-                                  JSON.parse(archetype.attributes),
-                                  null,
-                                  2
-                                )
-                              : ""
-                          }
-                          language="json"
-                        />
-                      </>
-                    }
-                  >
-                    {archetype.name}
-                    {archetype.description && (
-                      <>
-                        <br />
-                        <span className="small text-muted">
-                          {archetype.description}
-                        </span>
-                      </>
-                    )}
-                  </Tooltip>
-                </td>
-                {featureResults[archetype.id] ? (
-                  featureResults[archetype.id].map(
-                    (result: FeatureTestResult) => (
-                      <td
-                        key={result.env}
-                        className={`${styles.valueCell} cursor-pointer ${
-                          showExpandedResultsId === archetype.id &&
-                          showExpandedResultsEnv === result.env
-                            ? styles.cellExpanded
-                            : ""
-                        }`}
-                        onClick={() => {
-                          if (enableAdvDebug) {
-                            if (
-                              showExpandedResults &&
-                              showExpandedResultsId === archetype.id &&
-                              showExpandedResultsEnv === result.env
-                            ) {
-                              // the current details are already open, so close them:
-                              setShowExpandedResults(false);
-                              setShowExpandedResultsId(null);
-                              setShowExpandedResultsEnv(null);
-                            } else {
-                              setShowExpandedResults(true);
-                              setShowExpandedResultsId(archetype.id);
-                              setShowExpandedResultsEnv(result.env);
-                            }
-                          }
-                        }}
-                      >
-                        {result.enabled ? (
-                          <>
-                            <Tooltip
-                              className="d-inline-block"
-                              body={
-                                <>
-                                  {!detailsMap.get(archetype.id + result.env)
-                                    .results.enabled ? (
-                                    <div className="text-center p-2 text-muted">
-                                      Feature disabled for this environment
-                                    </div>
-                                  ) : (
-                                    <div className="">
-                                      <span className="text-muted">
-                                        Matched rule:
-                                      </span>{" "}
-                                      <strong>
-                                        {
-                                          detailsMap.get(
-                                            archetype.id + result.env
-                                          ).matchedRuleName
-                                        }
-                                      </strong>
-                                    </div>
-                                  )}
-                                  <h5 className="mt-3">Debug Log</h5>
-                                  <div
-                                    className={`border bg-light border-light rounded px-3 py-1 ${styles.tooltiplog}`}
-                                  >
-                                    {detailsMap
-                                      .get(archetype.id + result.env)
-                                      .debugLog.map((log: string, i) => (
-                                        <div
-                                          className="row align-items-center my-3"
-                                          key={i}
-                                        >
-                                          <div className="col-2">
-                                            {detailsMap.get(
-                                              archetype.id + result.env
-                                            )?.results?.result?.source ===
-                                              "defaultValue" &&
-                                            i ===
-                                              detailsMap.get(
-                                                archetype.id + result.env
-                                              ).debugLog.length -
-                                                1 ? (
-                                              <></>
-                                            ) : (
-                                              <div
-                                                key={i}
-                                                className={`text-light border rounded-circle bg-purple ${styles.ruleCircle}`}
-                                                style={{
-                                                  width: 28,
-                                                  height: 28,
-                                                  lineHeight: "26px",
-                                                  textAlign: "center",
-                                                  fontWeight: "bold",
-                                                }}
-                                              >
-                                                {i + 1}
-                                              </div>
-                                            )}
-                                          </div>
-                                          <div className="col">{log}</div>
-                                        </div>
-                                      ))}
-                                  </div>
-                                </>
-                              }
-                            >
-                              <>
-                                <div>
-                                  <ValueDisplay
-                                    value={
-                                      typeof result.result?.value === "string"
-                                        ? result.result.value
-                                        : JSON.stringify(
-                                            result.result?.value ?? null
-                                          )
-                                    }
-                                    type={feature.valueType}
-                                    full={true}
-                                  />
-                                </div>
-                                <span className="text-muted small">
-                                  {
-                                    detailsMap.get(archetype.id + result.env)
-                                      ?.brief
-                                  }
-                                </span>
-                              </>
-                            </Tooltip>
-                          </>
-                        ) : (
-                          <span className="text-muted">disabled</span>
-                        )}
-                      </td>
-                    )
-                  )
-                ) : (
-                  <>failed to load results</>
-                )}
-                <td className={styles.showOnHover}>
-                  <MoreMenu>
-                    {canEdit ? (
-                      <button
-                        className="dropdown-item"
-                        onClick={() => {
-                          setEditArchetype(archetype);
-                        }}
-                      >
-                        Edit
-                      </button>
-                    ) : null}
-                    {canDelete ? (
-                      <DeleteButton
-                        className="dropdown-item"
-                        displayName="Archetype"
-                        text="Delete"
-                        useIcon={false}
-                        onClick={async () => {
-                          await apiCall(`/archetype/${archetype.id}`, {
-                            method: "DELETE",
-                          });
-                          onChange();
-                        }}
-                      />
-                    ) : null}
-                  </MoreMenu>
-                </td>
-              </tr>
-              {showExpandedResults &&
-                showExpandedResultsId === archetype.id && (
-                  <>
-                    {expandedResults(
-                      detailsMap.get(
-                        showExpandedResultsId + showExpandedResultsEnv
-=======
           {archetype.map((archetype: ArchetypeInterface) => {
             if (!archetype.attributes) {
               archetype.attributes = "{}";
@@ -649,7 +440,6 @@
                             <span className="text-muted">disabled</span>
                           )}
                         </td>
->>>>>>> f89edeec
                       )
                     )}
                   <td className={styles.showOnHover}>
