--- conflicted
+++ resolved
@@ -1,19 +1,9 @@
 import { useForm } from "react-hook-form";
-<<<<<<< HEAD
 import {
   FeatureInterface,
   FeatureRule,
   ScheduleRule,
 } from "back-end/types/feature";
-import Field from "../Forms/Field";
-import Modal from "../Modal";
-import FeatureValueField from "./FeatureValueField";
-import { useAuth } from "../../services/auth";
-import ConditionInput from "./ConditionInput";
-=======
-import { FeatureInterface, FeatureRule } from "back-end/types/feature";
-import { useAuth } from "@/services/auth";
->>>>>>> f47040ff
 import {
   getDefaultRuleValue,
   getFeatureDefaultValue,
@@ -23,20 +13,16 @@
 } from "@/services/features";
 import track from "@/services/track";
 import useOrgSettings from "@/hooks/useOrgSettings";
+import Field from "../Forms/Field";
 import Modal from "../Modal";
-import Field from "../Forms/Field";
+import { useAuth } from "../../services/auth";
 import SelectField from "../Forms/SelectField";
+import RolloutPercentInput from "./RolloutPercentInput";
+import ConditionInput from "./ConditionInput";
 import FeatureValueField from "./FeatureValueField";
-import ConditionInput from "./ConditionInput";
-import RolloutPercentInput from "./RolloutPercentInput";
 import VariationsInput from "./VariationsInput";
 import NamespaceSelector from "./NamespaceSelector";
-<<<<<<< HEAD
-import useOrgSettings from "../../hooks/useOrgSettings";
 import ScheduleInputs from "./ScheduleInputs";
-import SelectField from "../Forms/SelectField";
-=======
->>>>>>> f47040ff
 
 export interface Props {
   close: () => void;
