import { useForm } from "react-hook-form";
import {
  FeatureInterface,
  FeatureRule,
  ScheduleRule,
} from "back-end/types/feature";
import Field from "../Forms/Field";
import Modal from "../Modal";
import FeatureValueField from "./FeatureValueField";
import { useAuth } from "../../services/auth";
import ConditionInput from "./ConditionInput";
import {
  getDefaultRuleValue,
  getFeatureDefaultValue,
  getRules,
  useAttributeSchema,
  validateFeatureRule,
} from "../../services/features";
import track from "../../services/track";
import RolloutPercentInput from "./RolloutPercentInput";
import VariationsInput from "./VariationsInput";
import NamespaceSelector from "./NamespaceSelector";
import useOrgSettings from "../../hooks/useOrgSettings";
<<<<<<< HEAD
import ScheduleInputs from "./ScheduleInputs";
=======
import SelectField from "../Forms/SelectField";
>>>>>>> 4960bfb0

export interface Props {
  close: () => void;
  feature: FeatureInterface;
  mutate: () => void;
  i: number;
  environment: string;
  defaultType?: string;
}

export default function RuleModal({
  close,
  feature,
  i,
  mutate,
  environment,
  defaultType = "force",
}: Props) {
  const attributeSchema = useAttributeSchema();

  const { namespaces } = useOrgSettings();

  const rules = getRules(feature, environment);

  const defaultValues = {
    ...getDefaultRuleValue({
      defaultValue: getFeatureDefaultValue(feature),
      ruleType: defaultType,
      attributeSchema,
    }),
    ...((rules[i] as FeatureRule) || {}),
  };
  const form = useForm({
    defaultValues,
  });
  const { apiCall } = useAuth();

  const type = form.watch("type");

  const hasHashAttributes =
    attributeSchema.filter((x) => x.hashAttribute).length > 0;

  return (
    <Modal
      open={true}
      close={close}
      size="lg"
      cta="Save"
      header={rules[i] ? "Edit Override Rule" : "New Override Rule"}
      submit={form.handleSubmit(async (values) => {
        const ruleAction = i === rules.length ? "add" : "edit";

        if (values.scheduleRules.length) {
          // Loop through each scheduleRule and convert the timestamp to an ISOString()
          values.scheduleRules.forEach((scheduleRule: ScheduleRule) => {
            if (scheduleRule.timestamp === null) {
              return;
            }
            scheduleRule.timestamp = new Date(
              scheduleRule.timestamp
            ).toISOString();
          });

          // We currently only support a start date and end date, and if both are null, set schedule to empty array
          if (
            values.scheduleRules[0].timestamp === null &&
            values.scheduleRules[1].timestamp === null
          ) {
            values.scheduleRules = [];
          }
        }
        const rule = values as FeatureRule;

        try {
          const newRule = validateFeatureRule(rule, feature.valueType);
          if (newRule) {
            form.reset(newRule);
            throw new Error(
              "We fixed some errors in the rule. If it looks correct, submit again."
            );
          }

          track("Save Feature Rule", {
            source: ruleAction,
            ruleIndex: i,
            environment,
            type: values.type,
            hasCondition: rule.condition.length > 2,
            hasDescription: rule.description.length > 0,
          });

          await apiCall(`/feature/${feature.id}/rule`, {
            method: i === rules.length ? "POST" : "PUT",
            body: JSON.stringify({
              rule,
              environment,
              i,
            }),
          });
          mutate();
        } catch (e) {
          track("Feature Rule Error", {
            source: ruleAction,
            ruleIndex: i,
            environment,
            type: rule.type,
            hasCondition: rule.condition.length > 2,
            hasDescription: rule.description.length > 0,
            error: e.message,
          });

          throw e;
        }
      })}
    >
      <div className="alert alert-info">
        {rules[i] ? "Changes here" : "New rules"} will be added to a draft
        revision. You will have a chance to review them first before making them
        live.
      </div>
      <h3>{environment}</h3>
      <Field
        label="Type of Rule"
        readOnly={!!rules[i]}
        disabled={!!rules[i]}
        value={type}
        onChange={(e) => {
          const existingCondition = form.watch("condition");
          const newVal = {
            ...getDefaultRuleValue({
              defaultValue: getFeatureDefaultValue(feature),
              ruleType: e.target.value,
              attributeSchema,
            }),
            description: form.watch("description"),
          };
          if (existingCondition && existingCondition !== "{}") {
            newVal.condition = existingCondition;
          }
          form.reset(newVal);
        }}
        options={[
          { display: "Forced Value", value: "force" },
          { display: "Percentage Rollout", value: "rollout" },
          { display: "A/B Experiment", value: "experiment" },
        ]}
      />
      <Field
        label="Description (optional)"
        textarea
        minRows={1}
        {...form.register("description")}
        placeholder="Short human-readable description of the rule"
      />
      <ConditionInput
        defaultValue={defaultValues.condition || ""}
        onChange={(value) => form.setValue("condition", value)}
      />
      {type === "force" && (
        <FeatureValueField
          label="Value to Force"
          id="value"
          value={form.watch("value")}
          setValue={(v) => form.setValue("value", v)}
          valueType={feature.valueType}
        />
      )}
      {type === "rollout" && (
        <div>
          <FeatureValueField
            label="Value to Rollout"
            id="value"
            value={form.watch("value")}
            setValue={(v) => form.setValue("value", v)}
            valueType={feature.valueType}
          />
          <RolloutPercentInput
            value={form.watch("coverage")}
            setValue={(coverage) => {
              form.setValue("coverage", coverage);
            }}
          />
          <SelectField
            label="Assign value based on attribute"
            options={attributeSchema
              .filter((s) => !hasHashAttributes || s.hashAttribute)
              .map((s) => ({ label: s.property, value: s.property }))}
            value={form.watch("hashAttribute")}
            onChange={(v) => {
              form.setValue("hashAttribute", v);
            }}
            helpText={
              "Will be hashed together with the Tracking Key to determine which variation to assign"
            }
          />
        </div>
      )}
      {type === "experiment" && (
        <div>
          <Field
            label="Tracking Key"
            {...form.register(`trackingKey`)}
            placeholder={feature.id}
            helpText="Unique identifier for this experiment, used to track impressions and analyze results"
          />
          <SelectField
            label="Assign value based on attribute"
            options={attributeSchema
              .filter((s) => !hasHashAttributes || s.hashAttribute)
              .map((s) => ({ label: s.property, value: s.property }))}
            value={form.watch("hashAttribute")}
            onChange={(v) => {
              form.setValue("hashAttribute", v);
            }}
            helpText={
              "Will be hashed together with the Tracking Key to determine which variation to assign"
            }
          />
          <VariationsInput
            defaultValue={getFeatureDefaultValue(feature)}
            valueType={feature.valueType}
            coverage={form.watch("coverage")}
            setCoverage={(coverage) => form.setValue("coverage", coverage)}
            setWeight={(i, weight) =>
              form.setValue(`values.${i}.weight`, weight)
            }
            variations={form.watch("values") || []}
            setVariations={(variations) => form.setValue("values", variations)}
          />
          {namespaces?.length > 0 && (
            <NamespaceSelector
              form={form}
              trackingKey={form.watch("trackingKey") || feature.id}
              featureId={feature.id}
              formPrefix=""
            />
          )}
        </div>
      )}
      <ScheduleInputs
        defaultValue={defaultValues.scheduleRules}
        onChange={(value) => form.setValue("scheduleRules", value)}
      />
    </Modal>
  );
}<|MERGE_RESOLUTION|>--- conflicted
+++ resolved
@@ -21,11 +21,8 @@
 import VariationsInput from "./VariationsInput";
 import NamespaceSelector from "./NamespaceSelector";
 import useOrgSettings from "../../hooks/useOrgSettings";
-<<<<<<< HEAD
 import ScheduleInputs from "./ScheduleInputs";
-=======
 import SelectField from "../Forms/SelectField";
->>>>>>> 4960bfb0
 
 export interface Props {
   close: () => void;
