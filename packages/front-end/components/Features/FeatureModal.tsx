--- conflicted
+++ resolved
@@ -19,12 +19,9 @@
 } from "../../services/features";
 import RolloutPercentInput from "./RolloutPercentInput";
 import VariationsInput from "./VariationsInput";
-<<<<<<< HEAD
 import NamespaceSelector from "./NamespaceSelector";
-=======
 import TagsInput from "../TagsInput";
 import cloneDeep from "lodash/cloneDeep";
->>>>>>> d4b1e8ed
 
 export type Props = {
   close: () => void;
