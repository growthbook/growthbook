import { useForm } from "react-hook-form";
import { FeatureInterface, FeatureValueType } from "back-end/types/feature";
import { useAuth } from "../../services/auth";
import Field from "../Forms/Field";
import Modal from "../Modal";
import dJSON from "dirty-json";
import FeatureValueField from "./FeatureValueField";
import { useDefinitions } from "../../services/DefinitionsContext";
import track from "../../services/track";
import Toggle from "../Forms/Toggle";
import RadioSelector from "../Forms/RadioSelector";
import ConditionInput from "./ConditionInput";
import {
  getDefaultRuleValue,
  getDefaultValue,
  getDefaultVariationValue,
  useAttributeSchema,
  validateFeatureRule,
} from "../../services/features";
import RolloutPercentInput from "./RolloutPercentInput";
import VariationsInput from "./VariationsInput";
<<<<<<< HEAD
import TagsInput from "../TagsInput";
=======
import cloneDeep from "lodash/cloneDeep";
>>>>>>> 5b3cfa96

export type Props = {
  close: () => void;
  onSuccess: (feature: FeatureInterface) => Promise<void>;
};

function parseDefaultValue(
  defaultValue: string,
  valueType: FeatureValueType
): string {
  if (valueType === "boolean") {
    return defaultValue === "true" ? "true" : "false";
  }
  if (valueType === "number") {
    return parseFloat(defaultValue) + "";
  }
  if (valueType === "string") {
    return defaultValue;
  }
  try {
    return JSON.stringify(dJSON.parse(defaultValue), null, 2);
  } catch (e) {
    throw new Error(`JSON parse error for default value`);
  }
}

<<<<<<< HEAD
export default function FeatureModal({ close, existing, onSuccess }: Props) {
  const { project, refreshTags } = useDefinitions();
  const form = useForm<Partial<FeatureInterface>>({
    defaultValues: {
      valueType: existing?.valueType || "boolean",
      defaultValue:
        existing?.defaultValue ??
        getDefaultValue(existing?.valueType || "boolean"),
      description: existing?.description || "",
      id: existing?.id || "",
      project: existing?.project ?? project,
      tags: existing?.tags || [],
      environments: ["dev"],
      rules: [],
=======
export default function FeatureModal({ close, onSuccess }: Props) {
  const { project } = useDefinitions();
  const form = useForm({
    defaultValues: {
      valueType: "boolean",
      defaultValue: getDefaultValue("boolean"),
      description: "",
      id: "",
      project: project,
      environmentSettings: {
        dev: { enabled: true, rules: [] },
        production: { enabled: false, rules: [] },
      },
      rule: null,
>>>>>>> 5b3cfa96
    },
  });
  const { apiCall } = useAuth();

  const attributeSchema = useAttributeSchema();

  const hasHashAttributes =
    attributeSchema.filter((x) => x.hashAttribute)?.length > 0;

  const valueType = form.watch("valueType") as FeatureValueType;
  const environmentSettings = form.watch("environmentSettings");

  const rule = form.watch("rule");

  return (
    <Modal
      open={true}
      size="lg"
      header="Create Feature"
      cta="Create"
      close={close}
      submit={form.handleSubmit(async (values) => {
        const { rule, defaultValue, ...feature } = values;
        const valueType = feature.valueType as FeatureValueType;

        // Validate rule and add to all enabled environments (or just dev if none are enabled)
        if (rule) {
          feature.environmentSettings = cloneDeep(feature.environmentSettings);
          validateFeatureRule(rule, valueType);
          let envEnabled = false;
          Object.keys(feature.environmentSettings).forEach((env) => {
            if (feature.environmentSettings[env].enabled) {
              envEnabled = true;
              feature.environmentSettings[env].rules.push(rule);
            }
          });
          if (!envEnabled) {
            feature.environmentSettings.dev.rules.push(rule);
          }
        }

        const body = {
          ...feature,
          defaultValue: parseDefaultValue(defaultValue, valueType),
        };

        const res = await apiCall<{ feature: FeatureInterface }>(`/feature`, {
          method: "POST",
          body: JSON.stringify(body),
        });

        track("Feature Created", {
          valueType: values.valueType,
          hasDescription: values.description.length > 0,
          initialRule: rule?.type ?? "none",
        });
        if (rule) {
          track("Save Feature Rule", {
            source: "create-feature",
            ruleIndex: 0,
            type: rule.type,
            hasCondition: rule.condition.length > 2,
            hasDescription: false,
          });
        }
        refreshTags(values.tags);

        await onSuccess(res.feature);
      })}
    >
<<<<<<< HEAD
      {!existing && (
        <Field
          label="Feature Key"
          {...form.register("id")}
          pattern="^[a-zA-Z0-9_.:|-]+$"
          required
          disabled={!!existing}
          readOnly={!!existing}
          title="Only letters, numbers, and the characters '_-.:|' allowed. No spaces."
          helpText={
            <>
              Only letters, numbers, and the characters <code>_</code>,{" "}
              <code>-</code>, <code>.</code>, <code>:</code>, and <code>|</code>{" "}
              allowed. No spaces. <strong>Cannot be changed later!</strong>
            </>
          }
        />
      )}
      <div className="form-group">
        <label>Tags</label>
        <TagsInput
          value={form.watch("tags")}
          onChange={(tags) => form.setValue("tags", tags)}
        />
      </div>
=======
      <Field
        label="Feature Key"
        {...form.register("id")}
        pattern="^[a-zA-Z0-9_.:|-]+$"
        required
        title="Only letters, numbers, and the characters '_-.:|' allowed. No spaces."
        helpText={
          <>
            Only letters, numbers, and the characters <code>_</code>,{" "}
            <code>-</code>, <code>.</code>, <code>:</code>, and <code>|</code>{" "}
            allowed. No spaces. <strong>Cannot be changed later!</strong>
          </>
        }
      />

>>>>>>> 5b3cfa96
      <label>Enabled Environments</label>
      <div className="row">
        <div className="col-auto">
          <div className="form-group mb-0">
            <label htmlFor={"dev_toggle_create"} className="mr-2 ml-3">
              Dev:
            </label>
            <Toggle
              id={"dev_toggle_create"}
              label="Dev"
              value={environmentSettings.dev.enabled}
              setValue={(on) => {
                environmentSettings.dev.enabled = on;
                form.setValue("environmentSettings", environmentSettings);
              }}
            />
          </div>
        </div>
        <div className="col-auto">
          <div className="form-group mb-0">
            <label htmlFor={"production_toggle_create"} className="mr-2">
              Production:
            </label>
            <Toggle
              id={"production_toggle_create"}
              label="Production"
              value={environmentSettings.production.enabled}
              setValue={(on) => {
                environmentSettings.production.enabled = on;
                form.setValue("environmentSettings", environmentSettings);
              }}
            />
          </div>
        </div>
      </div>

      <hr />
      <h5>When Enabled</h5>

      <Field
        label="Value Type"
        value={valueType}
        onChange={(e) => {
          const val = e.target.value as FeatureValueType;
          const defaultValue = getDefaultValue(val);
          form.setValue("valueType", val);

          // Update values in rest of modal
          if (!rule) {
            form.setValue("defaultValue", defaultValue);
          } else if (rule.type === "force") {
            const otherVal = getDefaultVariationValue(defaultValue);
            form.setValue("defaultValue", otherVal);
            form.setValue("rule.value", defaultValue);
          } else if (rule.type === "rollout") {
            const otherVal = getDefaultVariationValue(defaultValue);
            form.setValue("defaultValue", otherVal);
            form.setValue("rule.value", defaultValue);
          } else if (rule.type === "experiment") {
            const otherVal = getDefaultVariationValue(defaultValue);
            form.setValue("defaultValue", otherVal);

            if (val === "boolean") {
              form.setValue("rule.values", [
                {
                  value: otherVal,
                  weight: 0.5,
                },
                {
                  value: defaultValue,
                  weight: 0.5,
                },
              ]);
            } else {
              for (let i = 0; i < rule.values.length; i++) {
                form.setValue(
                  `rule.values.${i}.value`,
                  i ? defaultValue : otherVal
                );
              }
            }
          }
        }}
        options={[
          {
            display: "boolean (on/off)",
            value: "boolean",
          },
          "number",
          "string",
          "json",
        ]}
      />

      <div className="form-group">
        <label>
          Behavior <small className="text-muted">(can change later)</small>
        </label>
        <RadioSelector
          name="ruleType"
          value={rule?.type || ""}
          labelWidth={145}
          options={[
            {
              key: "",
              display: "Simple",
              description: "All users get the same value",
            },
            {
              key: "force",
              display: "Targeted",
              description:
                "Most users get one value, a targeted segment gets another",
            },
            {
              key: "rollout",
              display: "Percentage Rollout",
              description:
                "Gradually release a value to users while everyone else gets a fallback",
            },
            {
              key: "experiment",
              display: "A/B Experiment",
              description: "Run an A/B test between multiple values.",
            },
          ]}
          setValue={(value) => {
            let defaultValue = getDefaultValue(valueType);

            if (!value) {
              form.setValue("rule", null);
              form.setValue("defaultValue", defaultValue);
            } else {
              defaultValue = getDefaultVariationValue(defaultValue);
              form.setValue("defaultValue", defaultValue);
              form.setValue("rule", {
                ...getDefaultRuleValue({
                  defaultValue: defaultValue,
                  ruleType: value,
                  attributeSchema,
                }),
              });
            }
          }}
        />
      </div>

      {!rule ? (
        <FeatureValueField
          label={"Value"}
          form={form}
          field="defaultValue"
          valueType={valueType}
        />
      ) : rule?.type === "rollout" ? (
        <>
          <Field
            label="Sample users based on attribute"
            {...form.register("rule.hashAttribute")}
            options={attributeSchema
              .filter((s) => !hasHashAttributes || s.hashAttribute)
              .map((s) => s.property)}
            helpText="Will be hashed together with the feature key to determine if user is part of the rollout"
          />
          <RolloutPercentInput
            value={form.watch("rule.coverage")}
            setValue={(n) => {
              form.setValue("rule.coverage", n);
            }}
            label="Percent of users to include"
          />
          <FeatureValueField
            label={"Value when included"}
            form={form}
            field="rule.value"
            valueType={valueType}
          />
          <FeatureValueField
            label={"Fallback value"}
            form={form}
            field="defaultValue"
            valueType={valueType}
          />
        </>
      ) : rule?.type === "force" ? (
        <>
          <ConditionInput
            defaultValue={rule?.condition}
            onChange={(cond) => {
              form.setValue("rule.condition", cond);
            }}
          />
          <FeatureValueField
            label={"Value When Targeted"}
            form={form}
            field="rule.value"
            valueType={valueType}
          />
          <FeatureValueField
            label={"Fallback Value"}
            form={form}
            field="defaultValue"
            valueType={valueType}
          />
        </>
      ) : (
        <>
          <Field
            label="Tracking Key"
            {...form.register(`rule.trackingKey`)}
            placeholder={form.watch("id")}
            helpText="Unique identifier for this experiment, used to track impressions and analyze results."
          />
          <Field
            label="Sample users based on attribute"
            {...form.register("rule.hashAttribute")}
            options={attributeSchema
              .filter((s) => !hasHashAttributes || s.hashAttribute)
              .map((s) => s.property)}
            helpText="Will be hashed together with the Tracking Key to pick a value"
          />
          <VariationsInput
            form={form}
            formPrefix="rule."
            defaultValue={rule?.values?.[0]?.value}
            valueType={valueType}
          />
          <FeatureValueField
            label={"Fallback Value"}
            helpText={"For people excluded from the experiment"}
            form={form}
            field="defaultValue"
            valueType={valueType}
          />
        </>
      )}
    </Modal>
  );
}<|MERGE_RESOLUTION|>--- conflicted
+++ resolved
@@ -19,11 +19,8 @@
 } from "../../services/features";
 import RolloutPercentInput from "./RolloutPercentInput";
 import VariationsInput from "./VariationsInput";
-<<<<<<< HEAD
 import TagsInput from "../TagsInput";
-=======
 import cloneDeep from "lodash/cloneDeep";
->>>>>>> 5b3cfa96
 
 export type Props = {
   close: () => void;
@@ -50,24 +47,8 @@
   }
 }
 
-<<<<<<< HEAD
-export default function FeatureModal({ close, existing, onSuccess }: Props) {
+export default function FeatureModal({ close, onSuccess }: Props) {
   const { project, refreshTags } = useDefinitions();
-  const form = useForm<Partial<FeatureInterface>>({
-    defaultValues: {
-      valueType: existing?.valueType || "boolean",
-      defaultValue:
-        existing?.defaultValue ??
-        getDefaultValue(existing?.valueType || "boolean"),
-      description: existing?.description || "",
-      id: existing?.id || "",
-      project: existing?.project ?? project,
-      tags: existing?.tags || [],
-      environments: ["dev"],
-      rules: [],
-=======
-export default function FeatureModal({ close, onSuccess }: Props) {
-  const { project } = useDefinitions();
   const form = useForm({
     defaultValues: {
       valueType: "boolean",
@@ -75,12 +56,12 @@
       description: "",
       id: "",
       project: project,
+      tags: [],
       environmentSettings: {
         dev: { enabled: true, rules: [] },
         production: { enabled: false, rules: [] },
       },
       rule: null,
->>>>>>> 5b3cfa96
     },
   });
   const { apiCall } = useAuth();
@@ -151,33 +132,6 @@
         await onSuccess(res.feature);
       })}
     >
-<<<<<<< HEAD
-      {!existing && (
-        <Field
-          label="Feature Key"
-          {...form.register("id")}
-          pattern="^[a-zA-Z0-9_.:|-]+$"
-          required
-          disabled={!!existing}
-          readOnly={!!existing}
-          title="Only letters, numbers, and the characters '_-.:|' allowed. No spaces."
-          helpText={
-            <>
-              Only letters, numbers, and the characters <code>_</code>,{" "}
-              <code>-</code>, <code>.</code>, <code>:</code>, and <code>|</code>{" "}
-              allowed. No spaces. <strong>Cannot be changed later!</strong>
-            </>
-          }
-        />
-      )}
-      <div className="form-group">
-        <label>Tags</label>
-        <TagsInput
-          value={form.watch("tags")}
-          onChange={(tags) => form.setValue("tags", tags)}
-        />
-      </div>
-=======
       <Field
         label="Feature Key"
         {...form.register("id")}
@@ -193,7 +147,14 @@
         }
       />
 
->>>>>>> 5b3cfa96
+      <div className="form-group">
+        <label>Tags</label>
+        <TagsInput
+          value={form.watch("tags")}
+          onChange={(tags) => form.setValue("tags", tags)}
+        />
+      </div>
+
       <label>Enabled Environments</label>
       <div className="row">
         <div className="col-auto">
