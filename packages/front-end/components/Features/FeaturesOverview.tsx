import { useRouter } from "next/router";
import { FeatureInterface } from "back-end/types/feature";
import { FeatureRevisionInterface } from "back-end/types/feature-revision";
import { useEffect, useMemo, useState } from "react";
import {
  FaChevronRight,
  FaDraftingCompass,
  FaExchangeAlt,
  FaExclamationTriangle,
  FaLink,
  FaList,
  FaLock,
  FaTimes,
} from "react-icons/fa";
import { ago, date, datetime } from "shared/dates";
import {
  autoMerge,
  checkIfRevisionNeedsReview,
  evaluatePrerequisiteState,
  filterEnvironmentsByFeature,
  getValidation,
  mergeResultHasChanges,
  PrerequisiteStateResult,
} from "shared/util";
import { MdHistory, MdRocketLaunch } from "react-icons/md";
import { BiHide, BiShow } from "react-icons/bi";
import { FaPlusMinus } from "react-icons/fa6";
import { ExperimentInterfaceStringDates } from "back-end/types/experiment";
import clsx from "clsx";
import Link from "next/link";
import { BsClock } from "react-icons/bs";
import { PiCheckCircleFill, PiCircleDuotone, PiFileX } from "react-icons/pi";
import { GBAddCircle, GBEdit } from "@/components/Icons";
import LoadingOverlay from "@/components/LoadingOverlay";
import { useAuth } from "@/services/auth";
import RuleModal from "@/components/Features/RuleModal";
import ForceSummary from "@/components/Features/ForceSummary";
import RuleList from "@/components/Features/RuleList";
import track from "@/services/track";
import EditDefaultValueModal from "@/components/Features/EditDefaultValueModal";
import EnvironmentToggle from "@/components/Features/EnvironmentToggle";
import EditProjectForm from "@/components/Experiment/EditProjectForm";
import EditTagsForm from "@/components/Tags/EditTagsForm";
import ControlledTabs from "@/components/Tabs/ControlledTabs";
import {
  getFeatureDefaultValue,
  getRules,
  useEnvironmentState,
  useEnvironments,
  getAffectedRevisionEnvs,
  getPrerequisites,
  useFeaturesList,
} from "@/services/features";
import AssignmentTester from "@/components/Archetype/AssignmentTester";
import Tab from "@/components/Tabs/Tab";
import Modal from "@/components/Modal";
import DraftModal from "@/components/Features/DraftModal";
import RevisionDropdown from "@/components/Features/RevisionDropdown";
import usePermissions from "@/hooks/usePermissions";
import DiscussionThread from "@/components/DiscussionThread";
import EditOwnerModal from "@/components/Owner/EditOwnerModal";
import Tooltip from "@/components/Tooltip/Tooltip";
import EditSchemaModal from "@/components/Features/EditSchemaModal";
import Code from "@/components/SyntaxHighlighting/Code";
import PremiumTooltip from "@/components/Marketing/PremiumTooltip";
import { useUser } from "@/services/UserContext";
import AuditUser from "@/components/Avatar/AuditUser";
import RevertModal from "@/components/Features/RevertModal";
import EditRevisionCommentModal from "@/components/Features/EditRevisionCommentModal";
import FixConflictsModal from "@/components/Features/FixConflictsModal";
import Revisionlog from "@/components/Features/RevisionLog";
import { useCopyToClipboard } from "@/hooks/useCopyToClipboard";
import { SimpleTooltip } from "@/components/SimpleTooltip/SimpleTooltip";
import useOrgSettings from "@/hooks/useOrgSettings";
import usePermissionsUtil from "@/hooks/usePermissionsUtils";
import PrerequisiteStatusRow, {
  PrerequisiteStatesCols,
} from "./PrerequisiteStatusRow";
import { PrerequisiteAlerts } from "./PrerequisiteTargetingField";
import PrerequisiteModal from "./PrerequisiteModal";
import RequestReviewModal from "./RequestReviewModal";

export default function FeaturesOverview({
  baseFeature,
  feature,
  revision,
  revisions,
  experiments,
  mutate,
  editProjectModal,
  setEditProjectModal,
  editTagsModal,
  setEditTagsModal,
  editOwnerModal,
  setEditOwnerModal,
  version,
  setVersion,
  dependents,
  dependentFeatures,
  dependentExperiments,
}: {
  baseFeature: FeatureInterface;
  feature: FeatureInterface;
  revision: FeatureRevisionInterface | null;
  revisions: FeatureRevisionInterface[];
  experiments: ExperimentInterfaceStringDates[] | undefined;
  mutate: () => Promise<unknown>;
  editProjectModal: boolean;
  setEditProjectModal: (b: boolean) => void;
  editTagsModal: boolean;
  setEditTagsModal: (b: boolean) => void;
  editOwnerModal: boolean;
  setEditOwnerModal: (b: boolean) => void;
  version: number | null;
  setVersion: (v: number) => void;
  dependents: number;
  dependentFeatures: string[];
  dependentExperiments: ExperimentInterfaceStringDates[];
}) {
  const router = useRouter();
  const { fid } = router.query;

  const settings = useOrgSettings();
  const [edit, setEdit] = useState(false);
  const [editValidator, setEditValidator] = useState(false);
  const [showSchema, setShowSchema] = useState(false);
  const [draftModal, setDraftModal] = useState(false);
  const [reviewModal, setReviewModal] = useState(false);
  const [conflictModal, setConflictModal] = useState(false);
  const [confirmDiscard, setConfirmDiscard] = useState(false);
  const [logModal, setLogModal] = useState(false);
  const [prerequisiteModal, setPrerequisiteModal] = useState<{
    i: number;
  } | null>(null);
  const [showDependents, setShowDependents] = useState(false);
  const permissions = usePermissions();
  const permissionsUtil = usePermissionsUtil();

  const [revertIndex, setRevertIndex] = useState(0);

  const [env, setEnv] = useEnvironmentState();

  const [ruleModal, setRuleModal] = useState<{
    i: number;
    environment: string;
    defaultType?: string;
  } | null>(null);
  const [editCommentModel, setEditCommentModal] = useState(false);

  const { apiCall } = useAuth();
  const { hasCommercialFeature } = useUser();

  const { features } = useFeaturesList(false);
  const allEnvironments = useEnvironments();
  const environments = filterEnvironmentsByFeature(allEnvironments, feature);
  const envs = environments.map((e) => e.id);

  // Make sure you can't access an invalid env tab, since active env tab is persisted via localStorage
  useEffect(() => {
    if (!envs?.length) return;
    if (!envs.includes(env)) {
      setEnv(envs[0]);
    }
  }, [envs, env, setEnv]);

  const { performCopy, copySuccess, copySupported } = useCopyToClipboard({
    timeout: 800,
  });

  const experimentsMap = useMemo(() => {
    if (!experiments) return new Map();

    return new Map<string, ExperimentInterfaceStringDates>(
      experiments.map((exp) => [exp.id, exp])
    );
  }, [experiments]);

  const mergeResult = useMemo(() => {
    if (!feature || !revision) return null;
    const baseRevision = revisions.find(
      (r) => r.version === revision?.baseVersion
    );
    const liveRevision = revisions.find((r) => r.version === feature.version);
    if (!revision || !baseRevision || !liveRevision) return null;
    return autoMerge(
      liveRevision,
      baseRevision,
      revision,
      environments.map((e) => e.id),
      {}
    );
  }, [revisions, revision, feature, environments]);

  const prerequisites = feature?.prerequisites || [];
  const envsStr = JSON.stringify(envs);

  const prereqStates = useMemo(
    () => {
      if (!feature) return null;
      const states: Record<string, PrerequisiteStateResult> = {};
      const featuresMap = new Map(features.map((f) => [f.id, f]));
      envs.forEach((env) => {
        states[env] = evaluatePrerequisiteState(
          feature,
          featuresMap,
          env,
          true
        );
      });
      return states;
    },
    // eslint-disable-next-line react-hooks/exhaustive-deps
    [feature, features, envsStr]
  );

  if (!baseFeature || !feature || !revision) {
    return <LoadingOverlay />;
  }

  const hasConditionalState =
    prereqStates &&
    Object.values(prereqStates).some((s) => s.state === "conditional");

  const hasPrerequisitesCommercialFeature = hasCommercialFeature(
    "prerequisites"
  );

  const currentVersion = version || baseFeature.version;

  const { jsonSchema, validationEnabled, schemaDateUpdated } = getValidation(
    feature
  );
  const baseVersion = revision?.baseVersion || feature.version;
  const baseRevision = revisions.find((r) => r.version === baseVersion);
  let requireReviews = false;
  //dont require review when we cant find a base version to compare
  if (baseRevision) {
    requireReviews = checkIfRevisionNeedsReview({
      feature,
      baseRevision,
      revision,
      allEnvironments: environments.map((e) => e.id),
      settings,
    });
  }
  const isLive = revision?.version === feature.version;
  const isPendingReview =
    revision?.status === "pending-review" ||
    revision?.status === "changes-requested";
  const approved = revision?.status === "approved";

  const isDraft = revision?.status === "draft" || isPendingReview || approved;

  const revisionHasChanges =
    !!mergeResult && mergeResultHasChanges(mergeResult);

  const hasJsonValidator = hasCommercialFeature("json-validation");

  const projectId = feature.project;

  const schemaDescription = new Map();
  if (jsonSchema && "properties" in jsonSchema) {
    Object.keys(jsonSchema.properties).map((key) => {
      schemaDescription.set(key, { required: false, describes: true });
    });
  }
  if (jsonSchema && "required" in jsonSchema) {
    Object.values(jsonSchema.required).map((key) => {
      if (schemaDescription.has(key)) {
        schemaDescription.set(key, { required: true, describes: true });
      } else {
        schemaDescription.set(key, { required: true, describes: false });
      }
    });
  }
  const schemaDescriptionItems = [...schemaDescription.keys()];

  const hasDraftPublishPermission =
    (approved &&
      permissions.check(
        "publishFeatures",
        projectId,
        getAffectedRevisionEnvs(feature, revision, environments)
      )) ||
    (isDraft &&
      !requireReviews &&
      permissions.check(
        "publishFeatures",
        projectId,
        getAffectedRevisionEnvs(feature, revision, environments)
      ));

  const drafts = revisions.filter(
    (r) =>
      r.status === "draft" ||
      r.status === "pending-review" ||
      r.status === "changes-requested" ||
      r.status === "approved"
  );
  const isLocked =
    (revision.status === "published" || revision.status === "discarded") &&
    (!isLive || drafts.length > 0);

  const canEdit = permissions.check("manageFeatures", projectId);
<<<<<<< HEAD
  const canEditDrafts = permissionsUtil.canManageFeatureDrafts(feature);
=======
  const canEditDrafts = permissions.check(
    "createFeatureDrafts",
    feature.project
  );
  const renderStatusCopy = () => {
    switch (revision.status) {
      case "approved":
        return (
          <span className="mr-3">
            <PiCheckCircleFill className="text-success  mr-1" /> Approved
          </span>
        );
      case "pending-review":
        return (
          <span className="mr-3">
            <PiCircleDuotone className="text-warning  mr-1" /> Pending Review
          </span>
        );
      case "changes-requested":
        return (
          <span className="mr-3">
            <PiFileX className="text-danger mr-1" />
            Changes Requested
          </span>
        );
      default:
        return;
    }
  };
>>>>>>> c554fcd5
  const renderDraftBannerCopy = () => {
    if (isPendingReview) {
      return (
        <>
          <BsClock /> Review and Approve
        </>
      );
    }
    if (approved) {
      return (
        <>
          <MdRocketLaunch /> Review and Publish
        </>
      );
    }
    return (
      <>
        <MdRocketLaunch /> Request Approval to Publish
      </>
    );
  };

  return (
    <>
      <div className="contents container-fluid pagecontents">
        <h3 className="mt-4 mb-3">Enabled Environments</h3>
        <div className="appbox mt-2 mb-4 px-4 pt-3 pb-3">
          <div className="mb-2">
            When disabled, this feature will evaluate to <code>null</code>. The
            default value and override rules will be ignored.
          </div>
          {prerequisites.length > 0 ? (
            <table className="table border bg-white mb-2 w-100">
              <thead>
                <tr className="bg-light">
                  <th
                    className="pl-3 align-bottom font-weight-bold border-right"
                    style={{ minWidth: 350 }}
                  />
                  {envs.map((env) => (
                    <th
                      key={env}
                      className="text-center align-bottom font-weight-bolder"
                      style={{ minWidth: 120 }}
                    >
                      {env}
                    </th>
                  ))}
                  {envs.length === 0 ? (
                    <th className="text-center align-bottom">
                      <span className="font-italic">No environments</span>
                      <Tooltip
                        className="ml-1"
                        popperClassName="text-left font-weight-normal"
                        body={
                          <>
                            <div className="text-warning-orange mb-2">
                              <FaExclamationTriangle /> This feature has no
                              associated environments
                            </div>
                            <div>
                              Ensure that this feature&apos;s project is
                              included in at least one environment to use it.
                            </div>
                          </>
                        }
                      />
                      <div
                        className="float-right small position-relative"
                        style={{ top: 5 }}
                      >
                        <Link href="/environments">Manage Environments</Link>
                      </div>
                    </th>
                  ) : (
                    <th className="w-100" />
                  )}
                </tr>
              </thead>
              <tbody>
                <tr>
                  <td
                    className="pl-3 align-bottom font-weight-bold border-right"
                    style={{ minWidth: 350 }}
                  >
                    Kill Switch
                  </td>
                  {envs.map((env) => (
                    <td
                      key={env}
                      className="text-center align-bottom pb-2"
                      style={{ minWidth: 120 }}
                    >
                      <EnvironmentToggle
                        feature={feature}
                        environment={env}
                        mutate={() => {
                          mutate();
                        }}
                        id={`${env}_toggle`}
                        className="mr-0"
                      />
                    </td>
                  ))}
                  <td className="w-100" />
                </tr>
                {prerequisites.map(({ ...item }, i) => {
                  const parentFeature = features.find((f) => f.id === item.id);
                  return (
                    <PrerequisiteStatusRow
                      key={i}
                      i={i}
                      feature={feature}
                      features={features}
                      parentFeature={parentFeature}
                      prerequisite={item}
                      environments={environments}
                      mutate={mutate}
                      setPrerequisiteModal={setPrerequisiteModal}
                    />
                  );
                })}
              </tbody>
              <tbody>
                <tr className="bg-light">
                  <td className="pl-3 font-weight-bold border-right">
                    Summary
                  </td>
                  {envs.length > 0 && (
                    <PrerequisiteStatesCols
                      prereqStates={prereqStates ?? undefined}
                      envs={envs}
                      isSummaryRow={true}
                    />
                  )}
                  <td />
                </tr>
              </tbody>
            </table>
          ) : (
            <div className="row mt-3">
              {environments.length > 0 ? (
                environments.map((en) => (
                  <div className="col-auto" key={en.id}>
                    <label
                      className="font-weight-bold mr-2 mb-0"
                      htmlFor={`${en.id}_toggle`}
                    >
                      {en.id}:{" "}
                    </label>
                    <EnvironmentToggle
                      feature={feature}
                      environment={en.id}
                      mutate={() => {
                        mutate();
                      }}
                      id={`${en.id}_toggle`}
                    />
                  </div>
                ))
              ) : (
                <div className="alert alert-warning pt-3 pb-2 w-100">
                  <div className="h4 mb-3">
                    <FaExclamationTriangle /> This feature has no associated
                    environments
                  </div>
                  <div className="mb-2">
                    Ensure that this feature&apos;s project is included in at
                    least one environment to use it.{" "}
                    <Link href="/environments">Manage Environments</Link>
                  </div>
                </div>
              )}
            </div>
          )}

          {hasConditionalState && (
            <PrerequisiteAlerts
              environments={envs}
              type="feature"
              project={projectId ?? ""}
            />
          )}

          {canEdit && (
            <PremiumTooltip
              commercialFeature="prerequisites"
              className="d-inline-flex align-items-center mt-3"
            >
              <button
                className="btn d-inline-block px-1 font-weight-bold link-purple"
                disabled={!hasPrerequisitesCommercialFeature}
                onClick={() => {
                  setPrerequisiteModal({
                    i: getPrerequisites(feature).length,
                  });
                  track("Viewed prerequisite feature modal", {
                    source: "add-prerequisite",
                  });
                }}
              >
                <span className="h4 pr-2 m-0 d-inline-block align-top">
                  <GBAddCircle />
                </span>
                Add Prerequisite Feature
              </button>
            </PremiumTooltip>
          )}
        </div>
        {dependents > 0 && (
          <div className="appbox mt-2 mb-4 px-4 pt-3 pb-3">
            <h4>
              Dependents
              <div
                className="ml-2 d-inline-block badge-warning font-weight-bold text-center"
                style={{
                  width: 24,
                  height: 24,
                  lineHeight: "24px",
                  fontSize: "14px",
                  borderRadius: 30,
                }}
              >
                {dependents}
              </div>
            </h4>
            <div className="mb-2">
              {dependents === 1
                ? `Another ${
                    dependentFeatures.length ? "feature" : "experiment"
                  } depends on this feature as a prerequisite. Modifying the current feature may affect its behavior.`
                : `Other ${
                    dependentFeatures.length
                      ? dependentExperiments.length
                        ? "features and experiments"
                        : "features"
                      : "experiments"
                  } depend on this feature as a prerequisite. Modifying the current feature may affect their behavior.`}
            </div>
            <hr className="mb-2" />
            {showDependents ? (
              <div className="mt-3">
                {dependentFeatures.length > 0 && (
                  <>
                    <label>Dependent Features</label>
                    <ul className="pl-4">
                      {dependentFeatures.map((fid, i) => (
                        <li className="my-1" key={i}>
                          <a
                            href={`/features/${fid}`}
                            target="_blank"
                            rel="noreferrer"
                          >
                            {fid}
                          </a>
                        </li>
                      ))}
                    </ul>
                  </>
                )}
                {dependentExperiments.length > 0 && (
                  <>
                    <label>Dependent Experiments</label>
                    <ul className="pl-4">
                      {dependentExperiments.map((exp, i) => (
                        <li className="my-1" key={i}>
                          <a
                            href={`/experiment/${exp.id}`}
                            target="_blank"
                            rel="noreferrer"
                          >
                            {exp.name}
                          </a>
                        </li>
                      ))}
                    </ul>
                  </>
                )}
                <a
                  role="button"
                  className="d-inline-block a link-purple mt-1"
                  onClick={() => setShowDependents(false)}
                >
                  <BiHide /> Hide details
                </a>
              </div>
            ) : (
              <>
                <a
                  role="button"
                  className="d-inline-block a link-purple"
                  onClick={() => setShowDependents(true)}
                >
                  <BiShow /> Show details
                </a>
              </>
            )}
          </div>
        )}

        {feature.valueType === "json" && (
          <div>
            <h3 className={hasJsonValidator ? "" : "mb-4"}>
              <PremiumTooltip commercialFeature="json-validation">
                {" "}
                Json Schema{" "}
              </PremiumTooltip>
              <Tooltip
                body={
                  "Adding a json schema will allow you to validate json objects used in this feature."
                }
              />
              {hasJsonValidator && canEdit && (
                <>
                  <a
                    className="ml-2 cursor-pointer"
                    onClick={() => setEditValidator(true)}
                  >
                    <GBEdit />
                  </a>
                </>
              )}
            </h3>
            {hasJsonValidator && (
              <div className="appbox mb-4 p-3 card">
                {jsonSchema ? (
                  <>
                    <div className="d-flex justify-content-between">
                      {/* region Title Bar */}

                      <div className="d-flex align-items-left flex-column">
                        <div>
                          {validationEnabled ? (
                            <strong className="text-success">Enabled</strong>
                          ) : (
                            <>
                              <strong className="text-warning">Disabled</strong>
                            </>
                          )}
                          {schemaDescription && schemaDescriptionItems && (
                            <>
                              {" "}
                              Describes:
                              {schemaDescriptionItems.map((v, i) => {
                                const required = schemaDescription.has(v)
                                  ? schemaDescription.get(v).required
                                  : false;
                                return (
                                  <strong
                                    className="ml-1"
                                    key={i}
                                    title={
                                      required ? "This field is required" : ""
                                    }
                                  >
                                    {v}
                                    {required && (
                                      <span className="text-danger text-su">
                                        *
                                      </span>
                                    )}
                                    {i < schemaDescriptionItems.length - 1 && (
                                      <span>, </span>
                                    )}
                                  </strong>
                                );
                              })}
                            </>
                          )}
                        </div>
                        {schemaDateUpdated && (
                          <div className="text-muted">
                            Date updated:{" "}
                            {schemaDateUpdated
                              ? datetime(schemaDateUpdated)
                              : ""}
                          </div>
                        )}
                      </div>

                      <div className="d-flex align-items-center">
                        <button
                          className="btn ml-3 text-dark"
                          onClick={() => setShowSchema(!showSchema)}
                        >
                          <FaChevronRight
                            style={{
                              transform: `rotate(${
                                showSchema ? "90deg" : "0deg"
                              })`,
                            }}
                          />
                        </button>
                      </div>
                    </div>
                    {showSchema && (
                      <>
                        <Code
                          language="json"
                          code={feature?.jsonSchema?.schema || "{}"}
                          className="disabled"
                        />
                      </>
                    )}
                  </>
                ) : (
                  "No schema defined"
                )}
              </div>
            )}
          </div>
        )}

        {revision && (
          <>
            <div className="row mb-2 align-items-center">
              <div className="col-auto">
                <h3 className="mb-0">Rules and Values</h3>
              </div>
              <div className="col-auto">
                <RevisionDropdown
                  feature={feature}
                  version={currentVersion}
                  setVersion={setVersion}
                  revisions={revisions || []}
                />
              </div>
              <div className="col-auto">
                <a
                  title="Copy a link to this revision"
                  href={`/features/${fid}?v=${version}`}
                  className="position-relative"
                  onClick={(e) => {
                    if (!copySupported) return;

                    e.preventDefault();
                    const url =
                      window.location.href.replace(/[?#].*/, "") +
                      `?v=${version}`;
                    performCopy(url);
                  }}
                >
                  <FaLink />
                  {copySuccess ? (
                    <SimpleTooltip position="right">
                      Copied to clipboard!
                    </SimpleTooltip>
                  ) : null}
                </a>
              </div>
            </div>
            {isLive ? (
              <div
                className="px-3 py-2 alert alert-success mb-0"
                style={{
                  borderBottomLeftRadius: 0,
                  borderBottomRightRadius: 0,
                }}
              >
                <div className="d-flex align-items-center">
                  <strong className="mr-3">
                    <MdRocketLaunch /> Live Revision
                  </strong>
                  <div className="mr-3">
                    {!isLocked ? (
                      "Changes you make below will start a new draft"
                    ) : (
                      <>
                        There is already an active draft. Switch to that to make
                        changes.
                      </>
                    )}
                  </div>
                  <div className="ml-auto"></div>
                  {canEditDrafts && drafts.length > 0 && (
                    <div>
                      <a
                        role="button"
                        className="a font-weight-bold link-purple"
                        onClick={(e) => {
                          e.preventDefault();
                          setVersion(drafts[0].version);
                        }}
                      >
                        <FaExchangeAlt /> Switch to Draft
                      </a>
                    </div>
                  )}
                  {canEditDrafts && revision.version > 1 && (
                    <div className="ml-4">
                      <a
                        href="#"
                        className="font-weight-bold text-danger"
                        onClick={(e) => {
                          e.preventDefault();

                          // Get highest revision number that is published and less than the current revision
                          const previousRevision = revisions
                            .filter(
                              (r) =>
                                r.status === "published" &&
                                r.version < feature.version
                            )
                            .sort((a, b) => b.version - a.version)[0];

                          if (previousRevision) {
                            setRevertIndex(previousRevision.version);
                          }
                        }}
                      >
                        <MdHistory /> Revert to Previous
                      </a>
                    </div>
                  )}
                </div>
              </div>
            ) : isLocked ? (
              <div
                className="px-3 py-2 alert-secondary mb-0"
                style={{
                  borderBottomLeftRadius: 0,
                  borderBottomRightRadius: 0,
                }}
              >
                <div className="d-flex align-items-center">
                  <strong className="mr-3">
                    <FaLock /> Revision Locked
                  </strong>
                  <div className="mr-2">
                    This revision is no longer active and cannot be modified.
                  </div>
                  <div className="ml-auto"></div>
                  {canEditDrafts && (
                    <div>
                      <a
                        role="button"
                        className="a font-weight-bold link-purple"
                        onClick={(e) => {
                          e.preventDefault();
                          setRevertIndex(revision.version);
                        }}
                        title="Create a new Draft based on this revision"
                      >
                        <MdHistory /> Revert to this Revision
                      </a>
                    </div>
                  )}
                </div>
              </div>
            ) : isDraft ? (
              <div
                className="px-3 py-2 alert alert-warning mb-0"
                style={{
                  borderBottomLeftRadius: 0,
                  borderBottomRightRadius: 0,
                }}
              >
                <div className="d-flex align-items-center">
                  <strong className="mr-3">
                    <FaDraftingCompass /> Draft Revision
                  </strong>
                  <div className="mr-3">
                    {requireReviews
                      ? "Make changes below and request review when you are ready"
                      : "Make changes below and publish when you are ready"}
                  </div>
                  <div className="ml-auto"></div>
                  {mergeResult?.success && requireReviews && (
                    <div>
                      <Tooltip
                        body={
                          !revisionHasChanges
                            ? "Draft is identical to the live version. Make changes first before requesting review"
                            : ""
                        }
                      >
                        <a
                          href="#"
                          className={clsx(
                            "font-weight-bold",
                            !revisionHasChanges ? "text-muted" : "text-purple"
                          )}
                          onClick={(e) => {
                            e.preventDefault();
                            setReviewModal(true);
                          }}
                        >
                          {renderDraftBannerCopy()}
                        </a>
                      </Tooltip>
                    </div>
                  )}
                  {mergeResult?.success && !requireReviews && (
                    <div>
                      <Tooltip
                        body={
                          !revisionHasChanges
                            ? "Draft is identical to the live version. Make changes first before publishing"
                            : !hasDraftPublishPermission
                            ? "You do not have permission to publish this draft."
                            : ""
                        }
                      >
                        <a
                          role="button"
                          className={clsx(
                            "a font-weight-bold",
                            !hasDraftPublishPermission || !revisionHasChanges
                              ? "text-muted"
                              : "link-purple"
                          )}
                          onClick={(e) => {
                            e.preventDefault();
                            setDraftModal(true);
                          }}
                        >
                          <MdRocketLaunch /> Review and Publish
                        </a>
                      </Tooltip>
                    </div>
                  )}
                  {canEditDrafts && mergeResult && !mergeResult.success && (
                    <div>
                      <Tooltip body="There have been new conflicting changes published since this draft was created that must be resolved before you can publish">
                        <a
                          role="button"
                          className="a font-weight-bold link-purple"
                          onClick={(e) => {
                            e.preventDefault();
                            setConflictModal(true);
                          }}
                        >
                          <FaPlusMinus /> Fix Conflicts
                        </a>
                      </Tooltip>
                    </div>
                  )}
                  {canEditDrafts && (
                    <div className="ml-4">
                      <a
                        href="#"
                        className="font-weight-bold text-danger"
                        onClick={(e) => {
                          e.preventDefault();
                          setConfirmDiscard(true);
                        }}
                      >
                        <FaTimes /> Discard Draft
                      </a>
                    </div>
                  )}
                </div>
              </div>
            ) : null}
          </>
        )}
        <div
          className={revision ? "appbox mb-4 px-3 pt-3" : ""}
          style={{
            borderTopRightRadius: 0,
            borderTopLeftRadius: 0,
          }}
        >
          {revision && (
            <div className="row mb-3">
              <div className="col-auto">
                <span className="text-muted">Revision created by</span>{" "}
                <AuditUser user={revision.createdBy} display="name" />{" "}
                <span className="text-muted">on</span>{" "}
                {date(revision.dateCreated)}
              </div>
              <div className="col-auto">
                <span className="text-muted">Revision Comment:</span>{" "}
                {revision.comment || <em>None</em>}
                {canEditDrafts && (
                  <a
                    href="#"
                    className="ml-1"
                    onClick={(e) => {
                      e.preventDefault();
                      setEditCommentModal(true);
                    }}
                  >
                    <GBEdit />
                  </a>
                )}
              </div>
              <div className="ml-auto"></div>
              {revision.status === "published" && revision.datePublished && (
                <div className="col-auto">
                  <span className="text-muted">Published on</span>{" "}
                  {date(revision.datePublished)}
                </div>
              )}
              {revision.status === "draft" && (
                <div className="col-auto">
                  <span className="text-muted">Last updated</span>{" "}
                  {ago(revision.dateUpdated)}
                </div>
              )}
              <div className="col-auto">
                {renderStatusCopy()}
                <a
                  href="#"
                  onClick={(e) => {
                    e.preventDefault();
                    setLogModal(true);
                  }}
                >
                  <FaList /> View Log
                </a>
              </div>
            </div>
          )}

          <h3>
            Default Value
            {canEdit && !isLocked && canEditDrafts && (
              <a className="ml-2 cursor-pointer" onClick={() => setEdit(true)}>
                <GBEdit />
              </a>
            )}
          </h3>
          <div className="appbox mb-4 p-3">
            <ForceSummary
              value={getFeatureDefaultValue(feature)}
              feature={feature}
            />
          </div>

          {environments.length > 0 && (
            <>
              <h3>Override Rules</h3>
              <p>
                Add powerful logic on top of your feature. The first matching
                rule applies and overrides the default value.
              </p>

              <div className="mb-0">
                <ControlledTabs
                  setActive={(v) => {
                    setEnv(v || "");
                  }}
                  active={env}
                  showActiveCount={true}
                  newStyle={false}
                  buttonsClassName="px-3 py-2 h4"
                >
                  {environments.map((e) => {
                    const rules = getRules(feature, e.id);
                    return (
                      <Tab
                        key={e.id}
                        id={e.id}
                        display={e.id}
                        count={rules.length}
                        padding={false}
                      >
                        <div className="border mb-4 border-top-0">
                          {rules.length > 0 ? (
                            <RuleList
                              environment={e.id}
                              feature={feature}
                              mutate={mutate}
                              setRuleModal={setRuleModal}
                              version={currentVersion}
                              setVersion={setVersion}
                              locked={isLocked}
                              experimentsMap={experimentsMap}
                            />
                          ) : (
                            <div className="p-3 bg-white">
                              <em>
                                No override rules for this environment yet
                              </em>
                            </div>
                          )}
                        </div>
                      </Tab>
                    );
                  })}
                </ControlledTabs>

                {canEditDrafts && !isLocked && <h4>Add Rules</h4>}

                {canEditDrafts && !isLocked && (
                  <div className="row">
                    <div className="col mb-3">
                      <div
                        className="bg-white border p-3 d-flex flex-column"
                        style={{ height: "100%" }}
                      >
                        <h4>Forced Value</h4>
                        <p>
                          Target groups of users and give them all the same
                          value.
                        </p>
                        <div style={{ flex: 1 }} />
                        <div>
                          <button
                            className="btn btn-primary"
                            onClick={() => {
                              setRuleModal({
                                environment: env,
                                i: getRules(feature, env).length,
                                defaultType: "force",
                              });
                              track("Viewed Rule Modal", {
                                source: "add-rule",
                                type: "force",
                              });
                            }}
                          >
                            <span className="h4 pr-2 m-0 d-inline-block align-top">
                              <GBAddCircle />
                            </span>
                            Add Forced Rule
                          </button>
                        </div>
                      </div>
                    </div>
                    <div className="col mb-3">
                      <div
                        className="bg-white border p-3 d-flex flex-column"
                        style={{ height: "100%" }}
                      >
                        <h4>Percentage Rollout</h4>
                        <p>
                          Release to a small percent of users while you monitor
                          logs.
                        </p>
                        <div style={{ flex: 1 }} />
                        <div>
                          <button
                            className="btn btn-primary"
                            onClick={() => {
                              setRuleModal({
                                environment: env,
                                i: getRules(feature, env).length,
                                defaultType: "rollout",
                              });
                              track("Viewed Rule Modal", {
                                source: "add-rule",
                                type: "rollout",
                              });
                            }}
                          >
                            <span className="h4 pr-2 m-0 d-inline-block align-top">
                              <GBAddCircle />
                            </span>
                            Add Rollout Rule
                          </button>
                        </div>
                      </div>
                    </div>
                    <div className="col mb-3">
                      <div
                        className="bg-white border p-3 d-flex flex-column"
                        style={{ height: "100%" }}
                      >
                        <h4>A/B Experiment</h4>
                        <p>
                          Measure the impact of this feature on your key
                          metrics.
                        </p>
                        <div style={{ flex: 1 }} />
                        <div>
                          <button
                            className="btn btn-primary"
                            onClick={() => {
                              setRuleModal({
                                environment: env,
                                i: getRules(feature, env).length,
                                defaultType: "experiment-ref-new",
                              });
                              track("Viewed Rule Modal", {
                                source: "add-rule",
                                type: "experiment",
                              });
                            }}
                          >
                            <span className="h4 pr-2 m-0 d-inline-block align-top">
                              <GBAddCircle />
                            </span>
                            Add Experiment Rule
                          </button>
                        </div>
                      </div>
                    </div>
                  </div>
                )}
              </div>
            </>
          )}
        </div>

        {environments.length > 0 && (
          <div className="mb-4">
            <h3>Test Feature Rules</h3>
            <AssignmentTester feature={feature} version={currentVersion} />
          </div>
        )}

        <div className="mb-4">
          <h3>Comments</h3>
          <DiscussionThread
            type="feature"
            id={feature.id}
            projects={feature.project ? [feature.project] : []}
          />
        </div>

        {/* Modals */}

        {edit && (
          <EditDefaultValueModal
            close={() => setEdit(false)}
            feature={feature}
            mutate={mutate}
            version={currentVersion}
            setVersion={setVersion}
          />
        )}
        {editOwnerModal && (
          <EditOwnerModal
            cancel={() => setEditOwnerModal(false)}
            owner={feature.owner}
            save={async (owner) => {
              await apiCall(`/feature/${feature.id}`, {
                method: "PUT",
                body: JSON.stringify({ owner }),
              });
              mutate();
            }}
          />
        )}
        {editValidator && (
          <EditSchemaModal
            close={() => setEditValidator(false)}
            feature={feature}
            mutate={mutate}
          />
        )}
        {ruleModal !== null && (
          <RuleModal
            feature={feature}
            close={() => setRuleModal(null)}
            i={ruleModal.i}
            environment={ruleModal.environment}
            mutate={mutate}
            defaultType={ruleModal.defaultType || ""}
            version={currentVersion}
            setVersion={setVersion}
            revisions={revisions}
          />
        )}
        {editProjectModal && (
          <EditProjectForm
            apiEndpoint={`/feature/${feature.id}`}
            cancel={() => setEditProjectModal(false)}
            mutate={mutate}
            method="PUT"
            current={feature.project}
            additionalMessage={
              <div className="alert alert-danger">
                Changing the project may prevent this Feature Flag and any
                linked Experiments from being sent to users.
              </div>
            }
          />
        )}
        {revertIndex > 0 && (
          <RevertModal
            close={() => setRevertIndex(0)}
            feature={baseFeature}
            revision={
              revisions.find(
                (r) => r.version === revertIndex
              ) as FeatureRevisionInterface
            }
            mutate={mutate}
            setVersion={setVersion}
          />
        )}
        {logModal && revision && (
          <Modal
            open={true}
            close={() => setLogModal(false)}
            header="Revision Log"
            closeCta={"Close"}
            size="lg"
          >
            <h3>Revision {revision.version}</h3>
            <Revisionlog feature={feature} revision={revision} />
          </Modal>
        )}
        {editTagsModal && (
          <EditTagsForm
            tags={feature.tags || []}
            save={async (tags) => {
              await apiCall(`/feature/${feature.id}`, {
                method: "PUT",
                body: JSON.stringify({ tags }),
              });
            }}
            cancel={() => setEditTagsModal(false)}
            mutate={mutate}
          />
        )}
        {reviewModal && revision && (
          <RequestReviewModal
            feature={baseFeature}
            revisions={revisions}
            version={revision.version}
            close={() => setReviewModal(false)}
            mutate={mutate}
            onDiscard={() => {
              // When discarding a draft, switch back to the live version
              setVersion(feature.version);
            }}
          />
        )}
        {draftModal && revision && (
          <DraftModal
            feature={baseFeature}
            revisions={revisions}
            version={revision.version}
            close={() => setDraftModal(false)}
            mutate={mutate}
            onDiscard={() => {
              // When discarding a draft, switch back to the live version
              setVersion(feature.version);
            }}
          />
        )}
        {conflictModal && revision && (
          <FixConflictsModal
            feature={baseFeature}
            revisions={revisions}
            version={revision.version}
            close={() => setConflictModal(false)}
            mutate={mutate}
          />
        )}
        {confirmDiscard && (
          <Modal
            open={true}
            close={() => setConfirmDiscard(false)}
            header="Discard Draft"
            cta={"Discard"}
            submitColor="danger"
            closeCta={"Cancel"}
            submit={async () => {
              try {
                await apiCall(
                  `/feature/${feature.id}/${revision.version}/discard`,
                  {
                    method: "POST",
                  }
                );
              } catch (e) {
                await mutate();
                throw e;
              }
              await mutate();
              setVersion(feature.version);
            }}
          >
            <p>
              Are you sure you want to discard this draft? This action cannot be
              undone.
            </p>
          </Modal>
        )}
        {editCommentModel && revision && (
          <EditRevisionCommentModal
            close={() => setEditCommentModal(false)}
            feature={feature}
            mutate={mutate}
            revision={revision}
          />
        )}
        {prerequisiteModal !== null && (
          <PrerequisiteModal
            feature={feature}
            close={() => setPrerequisiteModal(null)}
            i={prerequisiteModal.i}
            mutate={mutate}
            revisions={revisions}
            version={currentVersion}
          />
        )}
      </div>
    </>
  );
}<|MERGE_RESOLUTION|>--- conflicted
+++ resolved
@@ -302,13 +302,7 @@
     (!isLive || drafts.length > 0);
 
   const canEdit = permissions.check("manageFeatures", projectId);
-<<<<<<< HEAD
   const canEditDrafts = permissionsUtil.canManageFeatureDrafts(feature);
-=======
-  const canEditDrafts = permissions.check(
-    "createFeatureDrafts",
-    feature.project
-  );
   const renderStatusCopy = () => {
     switch (revision.status) {
       case "approved":
@@ -334,7 +328,6 @@
         return;
     }
   };
->>>>>>> c554fcd5
   const renderDraftBannerCopy = () => {
     if (isPendingReview) {
       return (
