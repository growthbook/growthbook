--- conflicted
+++ resolved
@@ -1,22 +1,9 @@
 import { useRouter } from "next/router";
 import { FeatureInterface } from "back-end/types/feature";
 import { FeatureRevisionInterface } from "back-end/types/feature-revision";
-<<<<<<< HEAD
-import React, { useEffect, useMemo, useState } from "react";
-import {
-  FaDraftingCompass,
-  FaExchangeAlt,
-  FaExclamationTriangle,
-  FaLink,
-  FaList,
-  FaLock,
-  FaTimes,
-} from "react-icons/fa";
-import { FaBoltLightning, FaPlusMinus } from "react-icons/fa6";
-=======
 import React, { useMemo, useState } from "react";
 import { FaExclamationTriangle, FaLink } from "react-icons/fa";
->>>>>>> f8da3517
+import { FaBoltLightning } from "react-icons/fa6";
 import { ago, datetime } from "shared/dates";
 import {
   autoMerge,
@@ -33,13 +20,10 @@
 import Link from "next/link";
 import { BsClock } from "react-icons/bs";
 import { PiCheckCircleFill, PiCircleDuotone, PiFileX } from "react-icons/pi";
-<<<<<<< HEAD
 import { FeatureUsageLookback } from "back-end/src/types/Integration";
-=======
 import { Box, Card, Flex, Heading, Switch } from "@radix-ui/themes";
 import { RxListBullet } from "react-icons/rx";
 import Button from "@/components/Radix/Button";
->>>>>>> f8da3517
 import { GBAddCircle, GBEdit } from "@/components/Icons";
 import LoadingOverlay from "@/components/LoadingOverlay";
 import { useAuth } from "@/services/auth";
@@ -78,14 +62,11 @@
 import CustomMarkdown from "@/components/Markdown/CustomMarkdown";
 import MarkdownInlineEdit from "@/components/Markdown/MarkdownInlineEdit";
 import CustomFieldDisplay from "@/components/CustomFields/CustomFieldDisplay";
-<<<<<<< HEAD
 import SelectField from "@/components/Forms/SelectField";
 import BarChart100 from "@/components/Features/BarChart100";
-=======
 import Callout from "@/components/Radix/Callout";
 import { useLocalStorage } from "@/hooks/useLocalStorage";
 import Badge from "@/components/Radix/Badge";
->>>>>>> f8da3517
 import PrerequisiteStatusRow, {
   PrerequisiteStatesCols,
 } from "./PrerequisiteStatusRow";
@@ -93,11 +74,8 @@
 import PrerequisiteModal from "./PrerequisiteModal";
 import RequestReviewModal from "./RequestReviewModal";
 import JSONSchemaDescription from "./JSONSchemaDescription";
-<<<<<<< HEAD
 import FeatureUsageGraph, { useFeatureUsage } from "./FeatureUsageGraph";
-=======
 import FeatureRules from "./FeatureRules";
->>>>>>> f8da3517
 
 export default function FeaturesOverview({
   baseFeature,
@@ -204,17 +182,15 @@
     [feature, features, envsStr]
   );
 
-<<<<<<< HEAD
-  const { featureUsage, lookback, setLookback } = useFeatureUsage();
-
-=======
   const experimentsMap = useMemo<
     Map<string, ExperimentInterfaceStringDates>
   >(() => {
     if (!experiments) return new Map();
     return new Map(experiments.map((exp) => [exp.id, exp]));
   }, [experiments]);
->>>>>>> f8da3517
+
+  const { featureUsage, lookback, setLookback } = useFeatureUsage();
+
   if (!baseFeature || !feature || !revision) {
     return <LoadingOverlay />;
   }
@@ -588,86 +564,68 @@
         </Box>
         <Box mt="3">
           <CustomMarkdown page={"feature"} variables={variables} />
-<<<<<<< HEAD
-        </div>
-
-        {featureUsage && (
-          <div>
-            <div className="row align-items-center">
-              <div className="col-auto">
-                <h3 className="mb-0">Usage Analytics</h3>
+
+          {featureUsage && (
+            <div>
+              <div className="row align-items-center">
+                <div className="col-auto">
+                  <h3 className="mb-0">Usage Analytics</h3>
+                </div>
+                <div className="col-auto">
+                  <SelectField
+                    value={lookback}
+                    onChange={(lookback) => {
+                      setLookback(lookback as FeatureUsageLookback);
+                    }}
+                    options={[
+                      { value: "15minute", label: "Past 15 Minutes" },
+                      { value: "hour", label: "Past Hour" },
+                      { value: "day", label: "Past Day" },
+                      { value: "week", label: "Past Week" },
+                    ]}
+                    sort={false}
+                    formatOptionLabel={(o) => {
+                      if (o.value !== "15minute") return o.label;
+                      return (
+                        <div>
+                          <span className="badge badge-success mr-1">
+                            <FaBoltLightning /> Live
+                          </span>
+                          {o.label}
+                        </div>
+                      );
+                    }}
+                  />
+                </div>
               </div>
-              <div className="col-auto">
-                <SelectField
-                  value={lookback}
-                  onChange={(lookback) => {
-                    setLookback(lookback as FeatureUsageLookback);
-                  }}
-                  options={[
-                    { value: "15minute", label: "Past 15 Minutes" },
-                    { value: "hour", label: "Past Hour" },
-                    { value: "day", label: "Past Day" },
-                    { value: "week", label: "Past Week" },
-                  ]}
-                  sort={false}
-                  formatOptionLabel={(o) => {
-                    if (o.value !== "15minute") return o.label;
-                    return (
-                      <div>
-                        <span className="badge badge-success mr-1">
-                          <FaBoltLightning /> Live
-                        </span>
-                        {o.label}
+              <div className="appbox mt-2 mb-4 px-4 pt-3 pb-3">
+                {featureUsage.overall.total === 0 ? (
+                  <em>No usage detected in the selected time frame</em>
+                ) : (
+                  <div className="row">
+                    <div className="col-12 col-md-4">
+                      <strong>Assigned Values</strong>
+                      <BarChart100 data={featureUsage.values} max={3} />
+                    </div>
+                    <div className="col-12 col-md-4">
+                      <strong>Sources</strong>
+                      <BarChart100 data={featureUsage.sources} max={3} />
+                    </div>
+                    <div className="col-12 col-md-4">
+                      <div className="mb-1">
+                        <strong>Usage Over Time</strong>
                       </div>
-                    );
-                  }}
-                />
+                      <FeatureUsageGraph
+                        data={featureUsage.overall}
+                        width="auto"
+                        height={80}
+                      />
+                    </div>
+                  </div>
+                )}
               </div>
             </div>
-            <div className="appbox mt-2 mb-4 px-4 pt-3 pb-3">
-              {featureUsage.overall.total === 0 ? (
-                <em>No usage detected in the selected time frame</em>
-              ) : (
-                <div className="row">
-                  <div className="col-12 col-md-4">
-                    <strong>Assigned Values</strong>
-                    <BarChart100 data={featureUsage.values} max={3} />
-                  </div>
-                  <div className="col-12 col-md-4">
-                    <strong>Sources</strong>
-                    <BarChart100 data={featureUsage.sources} max={3} />
-                  </div>
-                  <div className="col-12 col-md-4">
-                    <div className="mb-1">
-                      <strong>Usage Over Time</strong>
-                    </div>
-                    <FeatureUsageGraph
-                      data={featureUsage.overall}
-                      width="auto"
-                      height={80}
-                    />
-                  </div>
-                </div>
-              )}
-            </div>
-          </div>
-        )}
-        <h3 className="mt-4 mb-3">Enabled Environments</h3>
-        <div className="appbox mt-2 mb-4 px-4 pt-3 pb-3">
-          <div className="mb-2">
-            When disabled, this feature will evaluate to <code>null</code>. The
-            default value and rules will be ignored.
-          </div>
-          {prerequisites.length > 0 ? (
-            <table className="table border bg-white mb-2 w-100">
-              <thead>
-                <tr className="bg-light">
-                  <th
-                    className="pl-3 align-bottom font-weight-bold border-right"
-                    style={{ minWidth: 350 }}
-                  />
-                  {envs.map((env) => (
-=======
+          )}
         </Box>
         <Heading size="4" as="h3" mt="4">
           Enabled Environments
@@ -682,7 +640,6 @@
               <table className="table border bg-white mb-2 w-100">
                 <thead>
                   <tr className="bg-light">
->>>>>>> f8da3517
                     <th
                       className="pl-3 align-bottom font-weight-bold border-right"
                       style={{ minWidth: 350 }}
@@ -1043,45 +1000,6 @@
                   justify="between"
                   width={{ initial: "98%", sm: "70%", md: "60%", lg: "50%" }}
                 >
-<<<<<<< HEAD
-                  <FaList /> View Log
-                </a>
-              </div>
-            </div>
-          )}
-
-          <h3>
-            Default Value
-            {canEdit && !isLocked && canEditDrafts && (
-              <a className="ml-2 cursor-pointer" onClick={() => setEdit(true)}>
-                <GBEdit />
-              </a>
-            )}
-          </h3>
-          <div className="appbox mb-4 p-3">
-            <div className="d-flex">
-              <div>
-                <ForceSummary
-                  value={getFeatureDefaultValue(feature)}
-                  feature={feature}
-                />
-              </div>
-              {featureUsage && (
-                <div className="ml-auto">
-                  <FeatureUsageGraph data={featureUsage?.defaultValue} />
-                </div>
-              )}
-            </div>
-          </div>
-
-          {environments.length > 0 && (
-            <>
-              <h3>Rules</h3>
-              <p>
-                Add powerful logic on top of your feature. The first rule that
-                matches will be applied and override the Default Value.
-              </p>
-=======
                   <Box width="100%">
                     <RevisionDropdown
                       feature={feature}
@@ -1097,7 +1015,6 @@
                       className="position-relative"
                       onClick={(e) => {
                         if (!copySupported) return;
->>>>>>> f8da3517
 
                         e.preventDefault();
                         const url =
@@ -1169,10 +1086,19 @@
                   )}
                 </Flex>
                 <Box mt="2" mb="1">
-                  <ForceSummary
-                    value={getFeatureDefaultValue(feature)}
-                    feature={feature}
-                  />
+                  <div className="d-flex">
+                    <div>
+                      <ForceSummary
+                        value={getFeatureDefaultValue(feature)}
+                        feature={feature}
+                      />
+                    </div>
+                    {featureUsage && (
+                      <div className="ml-auto">
+                        <FeatureUsageGraph data={featureUsage?.defaultValue} />
+                      </div>
+                    )}
+                  </div>
                 </Box>
               </Box>
               <Box className="appbox" mt="4" p="5" px="6">
