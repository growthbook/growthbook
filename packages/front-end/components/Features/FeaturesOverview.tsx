import { useRouter } from "next/router";
import { FeatureInterface } from "back-end/types/feature";
import { FeatureRevisionInterface } from "back-end/types/feature-revision";
import { useMemo, useState } from "react";
import {
  FaChevronRight,
  FaDraftingCompass,
  FaExchangeAlt,
  FaExclamationTriangle,
  FaLink,
  FaList,
  FaLock,
  FaTimes,
} from "react-icons/fa";
import { ago, date, datetime } from "shared/dates";
import {
  autoMerge,
  evaluatePrerequisiteState,
  filterEnvironmentsByFeature,
  getValidation,
  mergeResultHasChanges,
  PrerequisiteStateResult,
} from "shared/util";
import { MdHistory, MdRocketLaunch } from "react-icons/md";
import { BiHide, BiShow } from "react-icons/bi";
import { FaPlusMinus } from "react-icons/fa6";
import { ExperimentInterfaceStringDates } from "back-end/types/experiment";
import clsx from "clsx";
<<<<<<< HEAD
import Link from "next/link";
=======
import { BsClock } from "react-icons/bs";
>>>>>>> 1fe88dc2
import { GBAddCircle, GBEdit } from "@/components/Icons";
import LoadingOverlay from "@/components/LoadingOverlay";
import { useAuth } from "@/services/auth";
import RuleModal from "@/components/Features/RuleModal";
import ForceSummary from "@/components/Features/ForceSummary";
import RuleList from "@/components/Features/RuleList";
import track from "@/services/track";
import EditDefaultValueModal from "@/components/Features/EditDefaultValueModal";
import EnvironmentToggle from "@/components/Features/EnvironmentToggle";
import EditProjectForm from "@/components/Experiment/EditProjectForm";
import EditTagsForm from "@/components/Tags/EditTagsForm";
import ControlledTabs from "@/components/Tabs/ControlledTabs";
import {
  getFeatureDefaultValue,
  getRules,
  useEnvironmentState,
  useEnvironments,
  getAffectedRevisionEnvs,
  getPrerequisites,
  useFeaturesList,
} from "@/services/features";
import AssignmentTester from "@/components/Archetype/AssignmentTester";
import Tab from "@/components/Tabs/Tab";
import Modal from "@/components/Modal";
import DraftModal from "@/components/Features/DraftModal";
import RevisionDropdown from "@/components/Features/RevisionDropdown";
import usePermissions from "@/hooks/usePermissions";
import DiscussionThread from "@/components/DiscussionThread";
import EditOwnerModal from "@/components/Owner/EditOwnerModal";
import Tooltip from "@/components/Tooltip/Tooltip";
import EditSchemaModal from "@/components/Features/EditSchemaModal";
import Code from "@/components/SyntaxHighlighting/Code";
import PremiumTooltip from "@/components/Marketing/PremiumTooltip";
import { useUser } from "@/services/UserContext";
import AuditUser from "@/components/Avatar/AuditUser";
import RevertModal from "@/components/Features/RevertModal";
import EditRevisionCommentModal from "@/components/Features/EditRevisionCommentModal";
import FixConflictsModal from "@/components/Features/FixConflictsModal";
import Revisionlog from "@/components/Features/RevisionLog";
import { useCopyToClipboard } from "@/hooks/useCopyToClipboard";
import { SimpleTooltip } from "@/components/SimpleTooltip/SimpleTooltip";
import useOrgSettings from "@/hooks/useOrgSettings";
import PrerequisiteStatusRow, {
  PrerequisiteStatesCols,
} from "./PrerequisiteStatusRow";
import { PrerequisiteAlerts } from "./PrerequisiteTargetingField";
import PrerequisiteModal from "./PrerequisiteModal";
import RequestReviewModal from "./RequestReviewModal";

export default function FeaturesOverview({
  baseFeature,
  feature,
  revision,
  revisions,
  experiments,
  mutate,
  editProjectModal,
  setEditProjectModal,
  editTagsModal,
  setEditTagsModal,
  editOwnerModal,
  setEditOwnerModal,
  version,
  setVersion,
  dependents,
  dependentFeatures,
  dependentExperiments,
}: {
  baseFeature: FeatureInterface;
  feature: FeatureInterface;
  revision: FeatureRevisionInterface | null;
  revisions: FeatureRevisionInterface[];
  experiments: ExperimentInterfaceStringDates[] | undefined;
  mutate: () => Promise<unknown>;
  editProjectModal: boolean;
  setEditProjectModal: (b: boolean) => void;
  editTagsModal: boolean;
  setEditTagsModal: (b: boolean) => void;
  editOwnerModal: boolean;
  setEditOwnerModal: (b: boolean) => void;
  version: number | null;
  setVersion: (v: number) => void;
  dependents: number;
  dependentFeatures: string[];
  dependentExperiments: ExperimentInterfaceStringDates[];
}) {
  const router = useRouter();
  const { fid } = router.query;

  const settings = useOrgSettings();

  const [edit, setEdit] = useState(false);
  const [editValidator, setEditValidator] = useState(false);
  const [showSchema, setShowSchema] = useState(false);
  const [draftModal, setDraftModal] = useState(false);
  const [reviewModal, setReviewModal] = useState(false);
  const [conflictModal, setConflictModal] = useState(false);
  const [confirmDiscard, setConfirmDiscard] = useState(false);
  const [logModal, setLogModal] = useState(false);
  const [prerequisiteModal, setPrerequisiteModal] = useState<{
    i: number;
  } | null>(null);
  const [showDependents, setShowDependents] = useState(false);
  const permissions = usePermissions();

  const [revertIndex, setRevertIndex] = useState(0);

  const [env, setEnv] = useEnvironmentState();

  const [ruleModal, setRuleModal] = useState<{
    i: number;
    environment: string;
    defaultType?: string;
  } | null>(null);
  const [editCommentModel, setEditCommentModal] = useState(false);

  const { apiCall } = useAuth();
  const { hasCommercialFeature } = useUser();

  const { features } = useFeaturesList(false);
  const allEnvironments = useEnvironments();
  const environments = filterEnvironmentsByFeature(allEnvironments, feature);
  const envs = environments.map((e) => e.id);

  const { performCopy, copySuccess, copySupported } = useCopyToClipboard({
    timeout: 800,
  });

  const experimentsMap = useMemo(() => {
    if (!experiments) return new Map();

    return new Map<string, ExperimentInterfaceStringDates>(
      experiments.map((exp) => [exp.id, exp])
    );
  }, [experiments]);

  const mergeResult = useMemo(() => {
    if (!feature || !revision) return null;
    const baseRevision = revisions.find(
      (r) => r.version === revision?.baseVersion
    );
    const liveRevision = revisions.find((r) => r.version === feature.version);
    if (!revision || !baseRevision || !liveRevision) return null;
    return autoMerge(
      liveRevision,
      baseRevision,
      revision,
      environments.map((e) => e.id),
      {}
    );
  }, [revisions, revision, feature, environments]);

  const prerequisites = feature?.prerequisites || [];
  const envsStr = JSON.stringify(envs);

  const prereqStates = useMemo(
    () => {
      if (!feature) return null;
      const states: Record<string, PrerequisiteStateResult> = {};
      const featuresMap = new Map(features.map((f) => [f.id, f]));
      envs.forEach((env) => {
        states[env] = evaluatePrerequisiteState(
          feature,
          featuresMap,
          env,
          true
        );
      });
      return states;
    },
    // eslint-disable-next-line react-hooks/exhaustive-deps
    [feature, features, envsStr]
  );

  if (!baseFeature || !feature || !revision) {
    return <LoadingOverlay />;
  }

  const hasConditionalState =
    prereqStates &&
    Object.values(prereqStates).some((s) => s.state === "conditional");

  const hasPrerequisitesCommercialFeature = hasCommercialFeature(
    "prerequisites"
  );

  const currentVersion = version || baseFeature.version;

  const { jsonSchema, validationEnabled, schemaDateUpdated } = getValidation(
    feature
  );
  const requireReviews = !!settings?.requireReviews;
  const isLive = revision?.version === feature.version;
  const isPendingReview =
    revision?.status === "pending-review" ||
    revision?.status === "changes-requested";
  const approved = revision?.status === "approved";

  const isDraft = revision?.status === "draft" || isPendingReview || approved;

  const revisionHasChanges =
    !!mergeResult && mergeResultHasChanges(mergeResult);

  const hasJsonValidator = hasCommercialFeature("json-validation");

  const projectId = feature.project;

  const schemaDescription = new Map();
  if (jsonSchema && "properties" in jsonSchema) {
    Object.keys(jsonSchema.properties).map((key) => {
      schemaDescription.set(key, { required: false, describes: true });
    });
  }
  if (jsonSchema && "required" in jsonSchema) {
    Object.values(jsonSchema.required).map((key) => {
      if (schemaDescription.has(key)) {
        schemaDescription.set(key, { required: true, describes: true });
      } else {
        schemaDescription.set(key, { required: true, describes: false });
      }
    });
  }
  const schemaDescriptionItems = [...schemaDescription.keys()];

  const hasDraftPublishPermission =
    (approved &&
      permissions.check(
        "publishFeatures",
        projectId,
        getAffectedRevisionEnvs(feature, revision, environments)
      )) ||
    (isDraft &&
      !requireReviews &&
      permissions.check(
        "publishFeatures",
        projectId,
        getAffectedRevisionEnvs(feature, revision, environments)
      ));

  const drafts = revisions.filter(
    (r) =>
      r.status === "draft" ||
      r.status === "pending-review" ||
      r.status === "changes-requested" ||
      r.status === "approved"
  );
  const isLocked =
    (revision.status === "published" || revision.status === "discarded") &&
    (!isLive || drafts.length > 0);

  const canEdit = permissions.check("manageFeatures", projectId);
  const canEditDrafts = permissions.check(
    "createFeatureDrafts",
    feature.project
  );
  const renderDraftBannerCopy = () => {
    if (isPendingReview) {
      return (
        <>
          <BsClock /> Awaiting Approval
        </>
      );
    }
    if (approved) {
      return (
        <>
          <MdRocketLaunch /> Review and Publish
        </>
      );
    }
    return (
      <>
        <MdRocketLaunch /> Request Approval to Publish
      </>
    );
  };

  return (
    <>
      <div className="contents container-fluid pagecontents">
        <h3 className="mt-4 mb-3">Enabled Environments</h3>
        <div className="appbox mt-2 mb-4 px-4 pt-3 pb-3">
          <div className="mb-2">
            When disabled, this feature will evaluate to <code>null</code>. The
            default value and override rules will be ignored.
          </div>
          {prerequisites.length > 0 ? (
            <table className="table border bg-white mb-2 w-100">
              <thead>
                <tr className="bg-light">
                  <th
                    className="pl-3 align-bottom font-weight-bold border-right"
                    style={{ minWidth: 350 }}
                  />
                  {envs.map((env) => (
                    <th
                      key={env}
                      className="text-center align-bottom font-weight-bolder"
                      style={{ minWidth: 120 }}
                    >
                      {env}
                    </th>
                  ))}
                  {envs.length === 0 ? (
                    <th className="alert alert-warning px-4 pb-0">
                      <div className="h4 mb-2">
                        <FaExclamationTriangle /> This feature has no associated
                        environments
                      </div>
                      <div className="mb-2 font-weight-normal">
                        Ensure that this feature&apos;s project is included in
                        at least one environment to use it.{" "}
                        <Link href="/environments">Manage Environments</Link>
                      </div>
                    </th>
                  ) : (
                    <th className="w-100" />
                  )}
                </tr>
              </thead>
              <tbody>
                <tr>
                  <td
                    className="pl-3 align-bottom font-weight-bold border-right"
                    style={{ minWidth: 350 }}
                  >
                    Kill Switch
                  </td>
                  {envs.map((env) => (
                    <td
                      key={env}
                      className="text-center align-bottom pb-2"
                      style={{ minWidth: 120 }}
                    >
                      <EnvironmentToggle
                        feature={feature}
                        environment={env}
                        mutate={() => {
                          mutate();
                        }}
                        id={`${env}_toggle`}
                        className="mr-0"
                      />
                    </td>
                  ))}
                  {envs.length === 0 ? <td /> : <td className="w-100" />}
                </tr>
                {prerequisites.map(({ ...item }, i) => {
                  const parentFeature = features.find((f) => f.id === item.id);
                  return (
                    <PrerequisiteStatusRow
                      key={i}
                      i={i}
                      feature={feature}
                      features={features}
                      parentFeature={parentFeature}
                      prerequisite={item}
                      environments={environments}
                      mutate={mutate}
                      setPrerequisiteModal={setPrerequisiteModal}
                    />
                  );
                })}
              </tbody>
              <tbody>
                <tr className="bg-light">
                  <td className="pl-3 font-weight-bold border-right">
                    Summary
                  </td>
                  {envs.length > 0 && (
                    <PrerequisiteStatesCols
                      prereqStates={prereqStates ?? undefined}
                      envs={envs}
                      isSummaryRow={true}
                    />
                  )}
                  <td />
                </tr>
              </tbody>
            </table>
          ) : (
            <div className="row mt-3">
              {environments.length > 0 ? (
                environments.map((en) => (
                  <div className="col-auto" key={en.id}>
                    <label
                      className="font-weight-bold mr-2 mb-0"
                      htmlFor={`${en.id}_toggle`}
                    >
                      {en.id}:{" "}
                    </label>
                    <EnvironmentToggle
                      feature={feature}
                      environment={en.id}
                      mutate={() => {
                        mutate();
                      }}
                      id={`${en.id}_toggle`}
                    />
                  </div>
                ))
              ) : (
                <div className="alert alert-warning pt-3 pb-2 w-100">
                  <div className="h4 mb-3">
                    <FaExclamationTriangle /> This feature has no associated
                    environments
                  </div>
                  <div className="mb-2">
                    Ensure that this feature&apos;s project is included in at
                    least one environment to use it.{" "}
                    <Link href="/environments">Manage Environments</Link>
                  </div>
                </div>
              )}
            </div>
          )}

          {hasConditionalState && (
            <PrerequisiteAlerts
              environments={envs}
              type="feature"
              project={projectId ?? ""}
            />
          )}

          {canEdit && (
            <PremiumTooltip
              commercialFeature="prerequisites"
              className="d-inline-flex align-items-center mt-3"
            >
              <button
                className="btn d-inline-block px-1 font-weight-bold link-purple"
                disabled={!hasPrerequisitesCommercialFeature}
                onClick={() => {
                  setPrerequisiteModal({
                    i: getPrerequisites(feature).length,
                  });
                  track("Viewed prerequisite feature modal", {
                    source: "add-prerequisite",
                  });
                }}
              >
                <span className="h4 pr-2 m-0 d-inline-block align-top">
                  <GBAddCircle />
                </span>
                Add Prerequisite Feature
              </button>
            </PremiumTooltip>
          )}
        </div>
        {dependents > 0 && (
          <div className="appbox mt-2 mb-4 px-4 pt-3 pb-3">
            <h4>
              Dependents
              <div
                className="ml-2 d-inline-block badge-warning font-weight-bold text-center"
                style={{
                  width: 24,
                  height: 24,
                  lineHeight: "24px",
                  fontSize: "14px",
                  borderRadius: 30,
                }}
              >
                {dependents}
              </div>
            </h4>
            <div className="mb-2">
              {dependents === 1
                ? `Another ${
                    dependentFeatures.length ? "feature" : "experiment"
                  } depends on this feature as a prerequisite. Modifying the current feature may affect its behavior.`
                : `Other ${
                    dependentFeatures.length
                      ? dependentExperiments.length
                        ? "features and experiments"
                        : "features"
                      : "experiments"
                  } depend on this feature as a prerequisite. Modifying the current feature may affect their behavior.`}
            </div>
            <hr className="mb-2" />
            {showDependents ? (
              <div className="mt-3">
                {dependentFeatures.length > 0 && (
                  <>
                    <label>Dependent Features</label>
                    <ul className="pl-4">
                      {dependentFeatures.map((fid, i) => (
                        <li className="my-1" key={i}>
                          <a
                            href={`/features/${fid}`}
                            target="_blank"
                            rel="noreferrer"
                          >
                            {fid}
                          </a>
                        </li>
                      ))}
                    </ul>
                  </>
                )}
                {dependentExperiments.length > 0 && (
                  <>
                    <label>Dependent Experiments</label>
                    <ul className="pl-4">
                      {dependentExperiments.map((exp, i) => (
                        <li className="my-1" key={i}>
                          <a
                            href={`/experiment/${exp.id}`}
                            target="_blank"
                            rel="noreferrer"
                          >
                            {exp.name}
                          </a>
                        </li>
                      ))}
                    </ul>
                  </>
                )}
                <a
                  role="button"
                  className="d-inline-block a link-purple mt-1"
                  onClick={() => setShowDependents(false)}
                >
                  <BiHide /> Hide details
                </a>
              </div>
            ) : (
              <>
                <a
                  role="button"
                  className="d-inline-block a link-purple"
                  onClick={() => setShowDependents(true)}
                >
                  <BiShow /> Show details
                </a>
              </>
            )}
          </div>
        )}

        {feature.valueType === "json" && (
          <div>
            <h3 className={hasJsonValidator ? "" : "mb-4"}>
              <PremiumTooltip commercialFeature="json-validation">
                {" "}
                Json Schema{" "}
              </PremiumTooltip>
              <Tooltip
                body={
                  "Adding a json schema will allow you to validate json objects used in this feature."
                }
              />
              {hasJsonValidator && canEdit && (
                <>
                  <a
                    className="ml-2 cursor-pointer"
                    onClick={() => setEditValidator(true)}
                  >
                    <GBEdit />
                  </a>
                </>
              )}
            </h3>
            {hasJsonValidator && (
              <div className="appbox mb-4 p-3 card">
                {jsonSchema ? (
                  <>
                    <div className="d-flex justify-content-between">
                      {/* region Title Bar */}

                      <div className="d-flex align-items-left flex-column">
                        <div>
                          {validationEnabled ? (
                            <strong className="text-success">Enabled</strong>
                          ) : (
                            <>
                              <strong className="text-warning">Disabled</strong>
                            </>
                          )}
                          {schemaDescription && schemaDescriptionItems && (
                            <>
                              {" "}
                              Describes:
                              {schemaDescriptionItems.map((v, i) => {
                                const required = schemaDescription.has(v)
                                  ? schemaDescription.get(v).required
                                  : false;
                                return (
                                  <strong
                                    className="ml-1"
                                    key={i}
                                    title={
                                      required ? "This field is required" : ""
                                    }
                                  >
                                    {v}
                                    {required && (
                                      <span className="text-danger text-su">
                                        *
                                      </span>
                                    )}
                                    {i < schemaDescriptionItems.length - 1 && (
                                      <span>, </span>
                                    )}
                                  </strong>
                                );
                              })}
                            </>
                          )}
                        </div>
                        {schemaDateUpdated && (
                          <div className="text-muted">
                            Date updated:{" "}
                            {schemaDateUpdated
                              ? datetime(schemaDateUpdated)
                              : ""}
                          </div>
                        )}
                      </div>

                      <div className="d-flex align-items-center">
                        <button
                          className="btn ml-3 text-dark"
                          onClick={() => setShowSchema(!showSchema)}
                        >
                          <FaChevronRight
                            style={{
                              transform: `rotate(${
                                showSchema ? "90deg" : "0deg"
                              })`,
                            }}
                          />
                        </button>
                      </div>
                    </div>
                    {showSchema && (
                      <>
                        <Code
                          language="json"
                          code={feature?.jsonSchema?.schema || "{}"}
                          className="disabled"
                        />
                      </>
                    )}
                  </>
                ) : (
                  "No schema defined"
                )}
              </div>
            )}
          </div>
        )}

        {revision && (
          <>
            <div className="row mb-2 align-items-center">
              <div className="col-auto">
                <h3 className="mb-0">Rules and Values</h3>
              </div>
              <div className="col-auto">
                <RevisionDropdown
                  feature={feature}
                  version={currentVersion}
                  setVersion={setVersion}
                  revisions={revisions || []}
                />
              </div>
              <div className="col-auto">
                <a
                  title="Copy a link to this revision"
                  href={`/features/${fid}?v=${version}`}
                  className="position-relative"
                  onClick={(e) => {
                    if (!copySupported) return;

                    e.preventDefault();
                    const url =
                      window.location.href.replace(/[?#].*/, "") +
                      `?v=${version}`;
                    performCopy(url);
                  }}
                >
                  <FaLink />
                  {copySuccess ? (
                    <SimpleTooltip position="right">
                      Copied to clipboard!
                    </SimpleTooltip>
                  ) : null}
                </a>
              </div>
            </div>
            {isLive ? (
              <div
                className="px-3 py-2 alert alert-success mb-0"
                style={{
                  borderBottomLeftRadius: 0,
                  borderBottomRightRadius: 0,
                }}
              >
                <div className="d-flex align-items-center">
                  <strong className="mr-3">
                    <MdRocketLaunch /> Live Revision
                  </strong>
                  <div className="mr-3">
                    {!isLocked ? (
                      "Changes you make below will start a new draft"
                    ) : (
                      <>
                        There is already an active draft. Switch to that to make
                        changes.
                      </>
                    )}
                  </div>
                  <div className="ml-auto"></div>
                  {canEditDrafts && drafts.length > 0 && (
                    <div>
                      <a
                        role="button"
                        className="a font-weight-bold link-purple"
                        onClick={(e) => {
                          e.preventDefault();
                          setVersion(drafts[0].version);
                        }}
                      >
                        <FaExchangeAlt /> Switch to Draft
                      </a>
                    </div>
                  )}
                  {canEditDrafts && revision.version > 1 && (
                    <div className="ml-4">
                      <a
                        href="#"
                        className="font-weight-bold text-danger"
                        onClick={(e) => {
                          e.preventDefault();

                          // Get highest revision number that is published and less than the current revision
                          const previousRevision = revisions
                            .filter(
                              (r) =>
                                r.status === "published" &&
                                r.version < feature.version
                            )
                            .sort((a, b) => b.version - a.version)[0];

                          if (previousRevision) {
                            setRevertIndex(previousRevision.version);
                          }
                        }}
                      >
                        <MdHistory /> Revert to Previous
                      </a>
                    </div>
                  )}
                </div>
              </div>
            ) : isLocked ? (
              <div
                className="px-3 py-2 alert-secondary mb-0"
                style={{
                  borderBottomLeftRadius: 0,
                  borderBottomRightRadius: 0,
                }}
              >
                <div className="d-flex align-items-center">
                  <strong className="mr-3">
                    <FaLock /> Revision Locked
                  </strong>
                  <div className="mr-2">
                    This revision is no longer active and cannot be modified.
                  </div>
                  <div className="ml-auto"></div>
                  {canEditDrafts && (
                    <div>
                      <a
                        role="button"
                        className="a font-weight-bold link-purple"
                        onClick={(e) => {
                          e.preventDefault();
                          setRevertIndex(revision.version);
                        }}
                        title="Create a new Draft based on this revision"
                      >
                        <MdHistory /> Revert to this Revision
                      </a>
                    </div>
                  )}
                </div>
              </div>
            ) : isDraft ? (
              <div
                className="px-3 py-2 alert alert-warning mb-0"
                style={{
                  borderBottomLeftRadius: 0,
                  borderBottomRightRadius: 0,
                }}
              >
                <div className="d-flex align-items-center">
                  <strong className="mr-3">
                    <FaDraftingCompass /> Draft Revision
                  </strong>
                  <div className="mr-3">
                    {requireReviews
                      ? "Make changes below and request review when you are ready"
                      : "Make changes below and publish when you are ready"}
                  </div>
                  <div className="ml-auto"></div>
                  {mergeResult?.success && requireReviews && (
                    <div>
                      <Tooltip
                        body={
                          !revisionHasChanges
                            ? "Draft is identical to the live version. Make changes first before requesting review"
                            : ""
                        }
                      >
                        <a
                          href="#"
                          className={clsx(
                            "font-weight-bold",
                            !revisionHasChanges ? "text-muted" : "text-purple"
                          )}
                          onClick={(e) => {
                            e.preventDefault();
                            setReviewModal(true);
                          }}
                        >
                          {renderDraftBannerCopy()}
                        </a>
                      </Tooltip>
                    </div>
                  )}
                  {mergeResult?.success && !requireReviews && (
                    <div>
                      <Tooltip
                        body={
                          !revisionHasChanges
                            ? "Draft is identical to the live version. Make changes first before publishing"
                            : !hasDraftPublishPermission
                            ? "You do not have permission to publish this draft."
                            : ""
                        }
                      >
                        <a
                          role="button"
                          className={clsx(
                            "a font-weight-bold",
                            !hasDraftPublishPermission || !revisionHasChanges
                              ? "text-muted"
                              : "link-purple"
                          )}
                          onClick={(e) => {
                            e.preventDefault();
                            setDraftModal(true);
                          }}
                        >
                          <MdRocketLaunch /> Review and Publish
                        </a>
                      </Tooltip>
                    </div>
                  )}
                  {canEditDrafts && mergeResult && !mergeResult.success && (
                    <div>
                      <Tooltip body="There have been new conflicting changes published since this draft was created that must be resolved before you can publish">
                        <a
                          role="button"
                          className="a font-weight-bold link-purple"
                          onClick={(e) => {
                            e.preventDefault();
                            setConflictModal(true);
                          }}
                        >
                          <FaPlusMinus /> Fix Conflicts
                        </a>
                      </Tooltip>
                    </div>
                  )}
                  {canEditDrafts && (
                    <div className="ml-4">
                      <a
                        href="#"
                        className="font-weight-bold text-danger"
                        onClick={(e) => {
                          e.preventDefault();
                          setConfirmDiscard(true);
                        }}
                      >
                        <FaTimes /> Discard Draft
                      </a>
                    </div>
                  )}
                </div>
              </div>
            ) : null}
          </>
        )}
        <div
          className={revision ? "appbox mb-4 px-3 pt-3" : ""}
          style={{
            borderTopRightRadius: 0,
            borderTopLeftRadius: 0,
          }}
        >
          {revision && (
            <div className="row mb-3">
              <div className="col-auto">
                <span className="text-muted">Revision created by</span>{" "}
                <AuditUser user={revision.createdBy} display="name" />{" "}
                <span className="text-muted">on</span>{" "}
                {date(revision.dateCreated)}
              </div>
              <div className="col-auto">
                <span className="text-muted">Revision Comment:</span>{" "}
                {revision.comment || <em>None</em>}
                {canEditDrafts && (
                  <a
                    href="#"
                    className="ml-1"
                    onClick={(e) => {
                      e.preventDefault();
                      setEditCommentModal(true);
                    }}
                  >
                    <GBEdit />
                  </a>
                )}
              </div>
              <div className="ml-auto"></div>
              {revision.status === "published" && revision.datePublished && (
                <div className="col-auto">
                  <span className="text-muted">Published on</span>{" "}
                  {date(revision.datePublished)}
                </div>
              )}
              {revision.status === "draft" && (
                <div className="col-auto">
                  <span className="text-muted">Last updated</span>{" "}
                  {ago(revision.dateUpdated)}
                </div>
              )}
              <div className="col-auto">
                <a
                  href="#"
                  onClick={(e) => {
                    e.preventDefault();
                    setLogModal(true);
                  }}
                >
                  <FaList /> View Log
                </a>
              </div>
            </div>
          )}

          <h3>
            Default Value
            {canEdit && !isLocked && canEditDrafts && (
              <a className="ml-2 cursor-pointer" onClick={() => setEdit(true)}>
                <GBEdit />
              </a>
            )}
          </h3>
          <div className="appbox mb-4 p-3">
            <ForceSummary
              value={getFeatureDefaultValue(feature)}
              feature={feature}
            />
          </div>

          {environments.length > 0 && (
            <>
              <h3>Override Rules</h3>
              <p>
                Add powerful logic on top of your feature. The first matching
                rule applies and overrides the default value.
              </p>

              <div className="mb-0">
                <ControlledTabs
                  setActive={(v) => {
                    setEnv(v || "");
                  }}
                  active={env}
                  showActiveCount={true}
                  newStyle={false}
                  buttonsClassName="px-3 py-2 h4"
                >
                  {environments.map((e) => {
                    const rules = getRules(feature, e.id);
                    return (
                      <Tab
                        key={e.id}
                        id={e.id}
                        display={e.id}
                        count={rules.length}
                        padding={false}
                      >
                        <div className="border mb-4 border-top-0">
                          {rules.length > 0 ? (
                            <RuleList
                              environment={e.id}
                              feature={feature}
                              mutate={mutate}
                              setRuleModal={setRuleModal}
                              version={currentVersion}
                              setVersion={setVersion}
                              locked={isLocked}
                              experimentsMap={experimentsMap}
                            />
                          ) : (
                            <div className="p-3 bg-white">
                              <em>
                                No override rules for this environment yet
                              </em>
                            </div>
                          )}
                        </div>
                      </Tab>
                    );
                  })}
                </ControlledTabs>

                {canEditDrafts && !isLocked && <h4>Add Rules</h4>}

                {canEditDrafts && !isLocked && (
                  <div className="row">
                    <div className="col mb-3">
                      <div
                        className="bg-white border p-3 d-flex flex-column"
                        style={{ height: "100%" }}
                      >
                        <h4>Forced Value</h4>
                        <p>
                          Target groups of users and give them all the same
                          value.
                        </p>
                        <div style={{ flex: 1 }} />
                        <div>
                          <button
                            className="btn btn-primary"
                            onClick={() => {
                              setRuleModal({
                                environment: env,
                                i: getRules(feature, env).length,
                                defaultType: "force",
                              });
                              track("Viewed Rule Modal", {
                                source: "add-rule",
                                type: "force",
                              });
                            }}
                          >
                            <span className="h4 pr-2 m-0 d-inline-block align-top">
                              <GBAddCircle />
                            </span>
                            Add Forced Rule
                          </button>
                        </div>
                      </div>
                    </div>
                    <div className="col mb-3">
                      <div
                        className="bg-white border p-3 d-flex flex-column"
                        style={{ height: "100%" }}
                      >
                        <h4>Percentage Rollout</h4>
                        <p>
                          Release to a small percent of users while you monitor
                          logs.
                        </p>
                        <div style={{ flex: 1 }} />
                        <div>
                          <button
                            className="btn btn-primary"
                            onClick={() => {
                              setRuleModal({
                                environment: env,
                                i: getRules(feature, env).length,
                                defaultType: "rollout",
                              });
                              track("Viewed Rule Modal", {
                                source: "add-rule",
                                type: "rollout",
                              });
                            }}
                          >
                            <span className="h4 pr-2 m-0 d-inline-block align-top">
                              <GBAddCircle />
                            </span>
                            Add Rollout Rule
                          </button>
                        </div>
                      </div>
                    </div>
                    <div className="col mb-3">
                      <div
                        className="bg-white border p-3 d-flex flex-column"
                        style={{ height: "100%" }}
                      >
                        <h4>A/B Experiment</h4>
                        <p>
                          Measure the impact of this feature on your key
                          metrics.
                        </p>
                        <div style={{ flex: 1 }} />
                        <div>
                          <button
                            className="btn btn-primary"
                            onClick={() => {
                              setRuleModal({
                                environment: env,
                                i: getRules(feature, env).length,
                                defaultType: "experiment-ref-new",
                              });
                              track("Viewed Rule Modal", {
                                source: "add-rule",
                                type: "experiment",
                              });
                            }}
                          >
                            <span className="h4 pr-2 m-0 d-inline-block align-top">
                              <GBAddCircle />
                            </span>
                            Add Experiment Rule
                          </button>
                        </div>
                      </div>
                    </div>
                  </div>
                )}
              </div>
            </>
          )}
        </div>

        {environments.length > 0 && (
          <div className="mb-4">
            <h3>Test Feature Rules</h3>
            <AssignmentTester feature={feature} version={currentVersion} />
          </div>
        )}

        <div className="mb-4">
          <h3>Comments</h3>
          <DiscussionThread
            type="feature"
            id={feature.id}
            project={feature.project}
          />
        </div>

        {/* Modals */}

        {edit && (
          <EditDefaultValueModal
            close={() => setEdit(false)}
            feature={feature}
            mutate={mutate}
            version={currentVersion}
            setVersion={setVersion}
          />
        )}
        {editOwnerModal && (
          <EditOwnerModal
            cancel={() => setEditOwnerModal(false)}
            owner={feature.owner}
            save={async (owner) => {
              await apiCall(`/feature/${feature.id}`, {
                method: "PUT",
                body: JSON.stringify({ owner }),
              });
              mutate();
            }}
          />
        )}
        {editValidator && (
          <EditSchemaModal
            close={() => setEditValidator(false)}
            feature={feature}
            mutate={mutate}
          />
        )}
        {ruleModal !== null && (
          <RuleModal
            feature={feature}
            close={() => setRuleModal(null)}
            i={ruleModal.i}
            environment={ruleModal.environment}
            mutate={mutate}
            defaultType={ruleModal.defaultType || ""}
            version={currentVersion}
            setVersion={setVersion}
            revisions={revisions}
          />
        )}
        {editProjectModal && (
          <EditProjectForm
            apiEndpoint={`/feature/${feature.id}`}
            cancel={() => setEditProjectModal(false)}
            mutate={mutate}
            method="PUT"
            current={feature.project}
            additionalMessage={
              feature.linkedExperiments?.length ? (
                <div className="alert alert-danger">
                  Changing the project may prevent your linked Experiments from
                  being sent to users.
                </div>
              ) : null
            }
          />
        )}
        {revertIndex > 0 && (
          <RevertModal
            close={() => setRevertIndex(0)}
            feature={baseFeature}
            revision={
              revisions.find(
                (r) => r.version === revertIndex
              ) as FeatureRevisionInterface
            }
            mutate={mutate}
            setVersion={setVersion}
          />
        )}
        {logModal && revision && (
          <Modal
            open={true}
            close={() => setLogModal(false)}
            header="Revision Log"
            closeCta={"Close"}
            size="lg"
          >
            <h3>Revision {revision.version}</h3>
            <Revisionlog feature={feature} revision={revision} />
          </Modal>
        )}
        {editTagsModal && (
          <EditTagsForm
            tags={feature.tags || []}
            save={async (tags) => {
              await apiCall(`/feature/${feature.id}`, {
                method: "PUT",
                body: JSON.stringify({ tags }),
              });
            }}
            cancel={() => setEditTagsModal(false)}
            mutate={mutate}
          />
        )}
        {reviewModal && revision && (
          <RequestReviewModal
            feature={baseFeature}
            revisions={revisions}
            version={revision.version}
            close={() => setReviewModal(false)}
            mutate={mutate}
            onDiscard={() => {
              // When discarding a draft, switch back to the live version
              setVersion(feature.version);
            }}
          />
        )}
        {draftModal && revision && (
          <DraftModal
            feature={baseFeature}
            revisions={revisions}
            version={revision.version}
            close={() => setDraftModal(false)}
            mutate={mutate}
            onDiscard={() => {
              // When discarding a draft, switch back to the live version
              setVersion(feature.version);
            }}
          />
        )}
        {conflictModal && revision && (
          <FixConflictsModal
            feature={baseFeature}
            revisions={revisions}
            version={revision.version}
            close={() => setConflictModal(false)}
            mutate={mutate}
          />
        )}
        {confirmDiscard && (
          <Modal
            open={true}
            close={() => setConfirmDiscard(false)}
            header="Discard Draft"
            cta={"Discard"}
            submitColor="danger"
            closeCta={"Cancel"}
            submit={async () => {
              try {
                await apiCall(
                  `/feature/${feature.id}/${revision.version}/discard`,
                  {
                    method: "POST",
                  }
                );
              } catch (e) {
                await mutate();
                throw e;
              }
              await mutate();
              setVersion(feature.version);
            }}
          >
            <p>
              Are you sure you want to discard this draft? This action cannot be
              undone.
            </p>
          </Modal>
        )}
        {editCommentModel && revision && (
          <EditRevisionCommentModal
            close={() => setEditCommentModal(false)}
            feature={feature}
            mutate={mutate}
            revision={revision}
          />
        )}
        {prerequisiteModal !== null && (
          <PrerequisiteModal
            feature={feature}
            close={() => setPrerequisiteModal(null)}
            i={prerequisiteModal.i}
            mutate={mutate}
            revisions={revisions}
            version={currentVersion}
          />
        )}
      </div>
    </>
  );
}<|MERGE_RESOLUTION|>--- conflicted
+++ resolved
@@ -26,11 +26,8 @@
 import { FaPlusMinus } from "react-icons/fa6";
 import { ExperimentInterfaceStringDates } from "back-end/types/experiment";
 import clsx from "clsx";
-<<<<<<< HEAD
 import Link from "next/link";
-=======
 import { BsClock } from "react-icons/bs";
->>>>>>> 1fe88dc2
 import { GBAddCircle, GBEdit } from "@/components/Icons";
 import LoadingOverlay from "@/components/LoadingOverlay";
 import { useAuth } from "@/services/auth";
