--- conflicted
+++ resolved
@@ -755,13 +755,8 @@
                       description: (
                         <>
                           <div>
-<<<<<<< HEAD
-                            Gradually release a value with automatic rollback
-                            based on guardrail metrics
-=======
                             Gradually release a value with automatic monitoring
                             of guardrail metrics
->>>>>>> 617afd18
                           </div>
                           {datasources.length === 0 && (
                             <HelperText status="info" size="sm" mt="2">
