--- conflicted
+++ resolved
@@ -29,11 +29,8 @@
 import { FeatureTab } from "@/pages/features/[fid]";
 import MoreMenu from "@/components/Dropdown/MoreMenu";
 import usePermissionsUtil from "@/hooks/usePermissionsUtils";
-<<<<<<< HEAD
+import UserAvatar from "@/components/Avatar/UserAvatar";
 import CustomFieldDisplay from "@/components/CustomFields/CustomFieldDisplay";
-=======
-import UserAvatar from "@/components/Avatar/UserAvatar";
->>>>>>> be286356
 
 export default function FeaturesHeader({
   feature,
@@ -218,25 +215,6 @@
                       ctaColor="danger"
                       disabled={dependents > 0}
                     >
-<<<<<<< HEAD
-                      <DeleteButton
-                        useIcon={false}
-                        displayName="Feature"
-                        onClick={async () => {
-                          await apiCall(`/feature/${feature.id}`, {
-                            method: "DELETE",
-                          });
-                          await router.push("/features");
-                        }}
-                        className="dropdown-item text-danger"
-                        text="Delete"
-                        disabled={dependents > 0}
-                      />
-                    </Tooltip>
-                  )}
-                </MoreMenu>
-              </div>
-=======
                       <button className="dropdown-item">
                         {isArchived ? "Unarchive" : "Archive"}
                       </button>
@@ -266,7 +244,7 @@
                         await apiCall(`/feature/${feature.id}`, {
                           method: "DELETE",
                         });
-                        router.push("/features");
+                        await router.push("/features");
                       }}
                       className="dropdown-item text-danger"
                       text="Delete"
@@ -275,7 +253,6 @@
                   </Tooltip>
                 )}
               </MoreMenu>
->>>>>>> be286356
             </div>
           </div>
           <div className="mb-2 row">
@@ -382,46 +359,8 @@
                 View Audit Log
               </a>
             </div>
-<<<<<<< HEAD
-            <div>
-              <CustomFieldDisplay
-                target={feature}
-                canEdit={canManageCustomFields}
-                mutate={mutate}
-                section={"feature"}
-              />
-            </div>
-            <div id="feature-page-tabs">
-              <TabButtons className="mb-0 pb-0">
-                <TabButton
-                  active={tab === "overview"}
-                  display={
-                    <>
-                      <FaHome /> Overview
-                    </>
-                  }
-                  anchor="overview"
-                  onClick={() => setTab("overview")}
-                  newStyle={false}
-                  activeClassName="active-tab"
-                />
-                <TabButton
-                  active={tab === "stats"}
-                  display={
-                    <>
-                      <FaCode /> Code Refs
-                    </>
-                  }
-                  anchor="stats"
-                  onClick={() => setTab("stats")}
-                  newStyle={false}
-                  activeClassName="active-tab"
-                />
-              </TabButtons>
-=======
             <div className="col-auto">
               <WatchButton item={feature.id} itemType="feature" type="link" />
->>>>>>> be286356
             </div>
           </div>
           <div className="row mb-3">
@@ -449,6 +388,14 @@
                 included in SDK Endpoints or Webhook payloads.
               </div>
             )}
+          </div>
+          <div>
+            <CustomFieldDisplay
+              target={feature}
+              canEdit={canManageCustomFields}
+              mutate={mutate}
+              section={"feature"}
+            />
           </div>
           <div id="feature-page-tabs">
             <TabButtons className="mb-0 pb-0">
@@ -479,47 +426,6 @@
             </TabButtons>
           </div>
         </div>
-<<<<<<< HEAD
-        {auditModal && (
-          <Modal
-            open={true}
-            header="Audit Log"
-            close={() => setAuditModal(false)}
-            size="max"
-            closeCta="Close"
-          >
-            <HistoryTable type="feature" id={feature.id} />
-          </Modal>
-        )}
-        {duplicateModal && (
-          <FeatureModal
-            cta={"Duplicate"}
-            close={() => setDuplicateModal(false)}
-            onSuccess={async (feature) => {
-              const url = `/features/${feature.id}`;
-              await router.push(url);
-            }}
-            featureToDuplicate={feature}
-          />
-        )}
-        {staleFFModal && (
-          <StaleDetectionModal
-            close={() => setStaleFFModal(false)}
-            feature={feature}
-            mutate={mutate}
-          />
-        )}
-        {showImplementation && (
-          <FeatureImplementationModal
-            feature={feature}
-            first={firstFeature}
-            close={() => {
-              setShowImplementation(false);
-            }}
-          />
-        )}
-=======
->>>>>>> be286356
       </div>
       {auditModal && (
         <Modal
@@ -539,7 +445,7 @@
           close={() => setDuplicateModal(false)}
           onSuccess={async (feature) => {
             const url = `/features/${feature.id}`;
-            router.push(url);
+            await router.push(url);
           }}
           featureToDuplicate={feature}
         />
