import { useState } from "react";
import { Switch, Tooltip } from "@radix-ui/themes";
import { FeatureInterface } from "back-end/types/feature";
import { useAuth } from "@/services/auth";
import track from "@/services/track";
import useOrgSettings from "@/hooks/useOrgSettings";
import Modal from "@/components/Modal";
<<<<<<< HEAD
import Switch from "@/components/Radix/Switch";
=======
>>>>>>> 12f82260
import usePermissionsUtil from "@/hooks/usePermissionsUtils";

export interface Props {
  feature: FeatureInterface;
  environment: string;
  mutate: () => void;
  id?: string;
  className?: string;
}

export default function EnvironmentToggle({
  feature,
  environment,
  mutate,
  id = "",
  className = "mr-1",
}: Props) {
  const [toggling, setToggling] = useState(false);

  const { apiCall } = useAuth();
  const permissionsUtil = usePermissionsUtil();

  id = id || feature.id + "__" + environment;

  const envs = feature.environmentSettings;
  const env = envs?.[environment];

  const [desiredState, setDesiredState] = useState(env?.enabled ?? false);
  const [confirming, setConfirming] = useState(false);

  const settings = useOrgSettings();
  const showConfirmation = !!settings?.killswitchConfirmation;

  const submit = async (
    feature: FeatureInterface,
    environment: string,
    state: boolean,
  ) => {
    setToggling(true);
    try {
      await apiCall(`/feature/${feature.id}/toggle`, {
        method: "POST",
        body: JSON.stringify({
          environment,
          state,
        }),
      });
      track("Feature Environment Toggle", {
        environment,
        enabled: state,
      });
    } catch (e) {
      console.error(e);
    }

    setToggling(false);
    mutate();
  };

  const isDisabled = !permissionsUtil.canPublishFeature(feature, [environment]);

  const switchElement = (
    <Switch
      id={id}
      className={className}
      disabled={isDisabled}
      checked={env?.enabled ?? false}
      onCheckedChange={async (on) => {
        if (toggling) return;
        if (on && env?.enabled) return;
        if (!on && !env?.enabled) return;

        if (showConfirmation) {
          setDesiredState(on);
          setConfirming(true);
        } else {
          await submit(feature, environment, on);
        }
      }}
    />
  );

  return (
    <>
      {confirming ? (
        <Modal
          trackingEventModalType=""
          header="Toggle environment"
          close={() => {
            setConfirming(false);
            setToggling(false);
          }}
          open={true}
          cta="Confirm"
          submit={() => submit(feature, environment, desiredState)}
        >
          You are about to set the <strong>{environment}</strong> environment to{" "}
          <strong>{desiredState ? "enabled" : "disabled"}</strong>.
        </Modal>
      ) : null}

      {isDisabled ? (
        <Tooltip content="You don't have permission to change features in this environment">
          {switchElement}
        </Tooltip>
      ) : (
        switchElement
      )}
<<<<<<< HEAD
      <Switch
        value={env?.enabled ?? false}
        id={id}
        disabledMessage="You don't have permission to change features in this environment"
        disabled={!permissionsUtil.canPublishFeature(feature, [environment])}
        setValue={async (on) => {
          if (toggling) return;
          if (on && env?.enabled) return;
          if (!on && !env?.enabled) return;

          if (showConfirmation) {
            setDesiredState(on);
            setConfirming(true);
          } else {
            await submit(feature, environment, on);
          }
        }}
        type="environment"
        className={className}
      />
=======
>>>>>>> 12f82260
    </>
  );
}<|MERGE_RESOLUTION|>--- conflicted
+++ resolved
@@ -1,14 +1,11 @@
 import { useState } from "react";
-import { Switch, Tooltip } from "@radix-ui/themes";
+import { Tooltip } from "@radix-ui/themes";
 import { FeatureInterface } from "back-end/types/feature";
 import { useAuth } from "@/services/auth";
 import track from "@/services/track";
 import useOrgSettings from "@/hooks/useOrgSettings";
 import Modal from "@/components/Modal";
-<<<<<<< HEAD
 import Switch from "@/components/Radix/Switch";
-=======
->>>>>>> 12f82260
 import usePermissionsUtil from "@/hooks/usePermissionsUtils";
 
 export interface Props {
@@ -16,7 +13,6 @@
   environment: string;
   mutate: () => void;
   id?: string;
-  className?: string;
 }
 
 export default function EnvironmentToggle({
@@ -24,7 +20,6 @@
   environment,
   mutate,
   id = "",
-  className = "mr-1",
 }: Props) {
   const [toggling, setToggling] = useState(false);
 
@@ -73,7 +68,6 @@
   const switchElement = (
     <Switch
       id={id}
-      className={className}
       disabled={isDisabled}
       checked={env?.enabled ?? false}
       onCheckedChange={async (on) => {
@@ -117,29 +111,6 @@
       ) : (
         switchElement
       )}
-<<<<<<< HEAD
-      <Switch
-        value={env?.enabled ?? false}
-        id={id}
-        disabledMessage="You don't have permission to change features in this environment"
-        disabled={!permissionsUtil.canPublishFeature(feature, [environment])}
-        setValue={async (on) => {
-          if (toggling) return;
-          if (on && env?.enabled) return;
-          if (!on && !env?.enabled) return;
-
-          if (showConfirmation) {
-            setDesiredState(on);
-            setConfirming(true);
-          } else {
-            await submit(feature, environment, on);
-          }
-        }}
-        type="environment"
-        className={className}
-      />
-=======
->>>>>>> 12f82260
     </>
   );
 }