--- conflicted
+++ resolved
@@ -18,7 +18,6 @@
 import { ExperimentInterfaceStringDates } from "back-end/types/experiment";
 import { useAuth } from "@/services/auth";
 import { getRules, isRuleFullyCovered } from "@/services/features";
-import usePermissions from "@/hooks/usePermissions";
 import usePermissionsUtil from "@/hooks/usePermissionsUtils";
 import { Rule, SortableRule } from "./Rule";
 
@@ -44,7 +43,6 @@
   const { apiCall } = useAuth();
   const [activeId, setActiveId] = useState<string | null>(null);
   const [items, setItems] = useState(getRules(feature, environment));
-  const permissions = usePermissions();
   const permissionsUtil = usePermissionsUtil();
 
   useEffect(() => {
@@ -88,13 +86,8 @@
 
   const canEdit =
     !locked &&
-<<<<<<< HEAD
     permissionsUtil.canViewFeatureModal(feature.project) &&
-    permissions.check("createFeatureDrafts", feature.project);
-=======
-    permissions.check("manageFeatures", feature.project) &&
     permissionsUtil.canManageFeatureDrafts(feature);
->>>>>>> 8cd4d038
 
   return (
     <DndContext
