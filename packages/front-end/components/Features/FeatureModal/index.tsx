--- conflicted
+++ resolved
@@ -5,12 +5,8 @@
   FeatureValueType,
 } from "back-end/types/feature";
 import dJSON from "dirty-json";
-<<<<<<< HEAD
-import { ReactElement, useState } from "react";
-=======
 
 import React, { ReactElement, useState } from "react";
->>>>>>> da931558
 import { validateFeatureValue } from "shared/util";
 import { useAuth } from "@/services/auth";
 import Modal from "@/components/Modal";
