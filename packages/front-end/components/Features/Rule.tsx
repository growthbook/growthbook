--- conflicted
+++ resolved
@@ -301,44 +301,26 @@
                           rule={rule}
                           feature={feature}
                         />
-<<<<<<< HEAD
-                        <SafeRolloutStatusModal
-                          safeRollout={safeRollout}
-                          rule={rule}
-                          featureId={feature.id}
-                          environment={environment}
-                          version={version}
-                          i={i}
-                          setVersion={setVersion}
-                          mutate={mutate}
-                          open={safeRolloutStatusModalOpen}
-                          setStatusModalOpen={setSafeRolloutStatusModalOpen}
-                          defaultStatus={safeRollout.status}
-                        />
-                        <DecisionBanner
-                          setStatusModal={setSafeRolloutStatusModalOpen}
-                        />
-                        <SafeRolloutDetails
-                          safeRollout={safeRollout}
-                          feature={feature}
-                        />
-=======
-                        {safeRollout?.startedAt &&
-                          safeRolloutStatusModalOpen && (
-                            <SafeRolloutStatusModal
-                              safeRollout={safeRollout}
-                              open={safeRolloutStatusModalOpen}
-                              setStatusModalOpen={() =>
-                                setSafeRolloutStatusModalOpen(true)
-                              }
-                            />
-                          )}
+
+                        {safeRollout?.startedAt && (
+                          <SafeRolloutStatusModal
+                            safeRollout={safeRollout}
+                            rule={rule}
+                            featureId={feature.id}
+                            environment={environment}
+                            version={version}
+                            i={i}
+                            setVersion={setVersion}
+                            mutate={mutate}
+                            open={safeRolloutStatusModalOpen}
+                            setStatusModalOpen={setSafeRolloutStatusModalOpen}
+                            defaultStatus={safeRollout.status}
+                          />
+                        )}
                         {safeRollout?.startedAt && (
                           <Box mt="3">
                             <DecisionBanner
-                              openStatusModal={() =>
-                                setSafeRolloutStatusModalOpen(true)
-                              }
+                              setStatusModal={setSafeRolloutStatusModalOpen}
                             />
                             <SafeRolloutDetails
                               safeRollout={safeRollout}
@@ -352,7 +334,6 @@
                             start until this feature revision is published.
                           </Callout>
                         )}
->>>>>>> e3b783d2
                       </SafeRolloutSnapshotProvider>
                     ) : (
                       <div>
