import { FeatureInterface, FeatureRule } from "back-end/types/feature";
import { useSortable } from "@dnd-kit/sortable";
import { CSS } from "@dnd-kit/utilities";
import React, { forwardRef, ReactElement } from "react";
import Link from "next/link";
import { ExperimentInterfaceStringDates } from "back-end/types/experiment";
import { filterEnvironmentsByFeature } from "shared/util";
import { Box, Card, Flex, Heading } from "@radix-ui/themes";
import { RiAlertLine, RiDraggable } from "react-icons/ri";
import { RxCircleBackslash } from "react-icons/rx";
import { PiArrowBendRightDown } from "react-icons/pi";
import { format as formatTimeZone } from "date-fns-tz";
import { useAuth } from "@/services/auth";
import track from "@/services/track";
import { getRules, isRuleInactive, useEnvironments } from "@/services/features";
import { getUpcomingScheduleRule } from "@/services/scheduleRules";
import Tooltip from "@/components/Tooltip/Tooltip";
import Button from "@/components/Button";
import DeleteButton from "@/components/DeleteButton/DeleteButton";
import MoreMenu from "@/components/Dropdown/MoreMenu";
import usePermissionsUtil from "@/hooks/usePermissionsUtils";
import HelperText from "@/components/Radix/HelperText";
import Badge from "@/components/Radix/Badge";
import ExperimentStatusIndicator from "@/components/Experiment/TabbedPage/ExperimentStatusIndicator";
import Callout from "@/components/Radix/Callout";
import ConditionDisplay from "./ConditionDisplay";
import ForceSummary from "./ForceSummary";
import RolloutSummary from "./RolloutSummary";
import ExperimentSummary from "./ExperimentSummary";
<<<<<<< HEAD
import RuleStatusPill from "./RuleStatusPill";
import ExperimentRefSummary from "./ExperimentRefSummary";
import FeatureUsageGraph, { useFeatureUsage } from "./FeatureUsageGraph";
=======
import ExperimentRefSummary, {
  isExperimentRefRuleSkipped,
} from "./ExperimentRefSummary";
>>>>>>> f8da3517

interface SortableProps {
  i: number;
  rule: FeatureRule;
  feature: FeatureInterface;
  environment: string;
  mutate: () => void;
  setRuleModal: (args: {
    environment: string;
    i: number;
    defaultType?: string;
  }) => void;
  setCopyRuleModal: (args: {
    environment: string;
    rules: FeatureRule[];
  }) => void;
  unreachable?: boolean;
  version: number;
  setVersion: (version: number) => void;
  locked: boolean;
  experimentsMap: Map<string, ExperimentInterfaceStringDates>;
  hideInactive?: boolean;
  isDraft: boolean;
}

type RuleProps = SortableProps &
  React.HTMLAttributes<HTMLDivElement> & {
    handle?: React.HTMLAttributes<HTMLDivElement>;
  };

function isRuleSkipped({
  rule,
  linkedExperiment,
  isDraft,
}: {
  rule: FeatureRule;
  isDraft: boolean;
  linkedExperiment?: ExperimentInterfaceStringDates;
}): boolean {
  // Not live yet
  const upcomingScheduleRule = getUpcomingScheduleRule(rule);
  if (upcomingScheduleRule?.enabled && rule?.scheduleRules?.length) return true;

  // Schedule completed and disabled
  if (
    !upcomingScheduleRule &&
    rule?.scheduleRules?.length &&
    rule.scheduleRules.at(-1)?.timestamp !== null
  ) {
    return true;
  }

  // If the experiment is skipped
  if (
    linkedExperiment &&
    isExperimentRefRuleSkipped(linkedExperiment, isDraft)
  ) {
    return true;
  }

  return false;
}

// eslint-disable-next-line
export const Rule = forwardRef<HTMLDivElement, RuleProps>(
  (
    {
      i,
      rule,
      feature,
      environment,
      setRuleModal,
      setCopyRuleModal,
      mutate,
      handle,
      unreachable,
      version,
      setVersion,
      locked,
      experimentsMap,
      hideInactive,
      isDraft,
      ...props
    },
    ref
  ) => {
    const { apiCall } = useAuth();

    const allEnvironments = useEnvironments();
    const environments = filterEnvironmentsByFeature(allEnvironments, feature);

    let title: string | ReactElement =
      rule.description ||
      rule.type[0].toUpperCase() + rule.type.slice(1) + " Rule";
    if (rule.type === "experiment") {
      title = (
        <div className="d-flex align-items-center">
          {title}
          <Tooltip
            body={`This is a legacy "inline experiment" feature rule. New experiment rules must be created as references to experiments.`}
          >
            <HelperText status="info" size="sm" ml="3">
              legacy
            </HelperText>
          </Tooltip>
        </div>
      );
    }

    const linkedExperiment =
      rule.type === "experiment-ref" && experimentsMap.get(rule.experimentId);

    const rules = getRules(feature, environment);
    const permissionsUtil = usePermissionsUtil();

    const canEdit =
      !locked &&
      permissionsUtil.canViewFeatureModal(feature.project) &&
      permissionsUtil.canManageFeatureDrafts(feature);

    const isInactive = isRuleInactive(rule, experimentsMap);

    const hasCondition =
      (rule.condition && rule.condition !== "{}") ||
      !!rule.savedGroups?.length ||
      !!rule.prerequisites?.length;

<<<<<<< HEAD
    const { featureUsage } = useFeatureUsage();

    if (hideDisabled && ruleDisabled) {
=======
    const info = getRuleMetaInfo({
      rule,
      experimentsMap,
      isDraft,
      unreachable,
    });

    if (hideInactive && isInactive) {
>>>>>>> f8da3517
      return null;
    }

    return (
      <Box {...props} ref={ref}>
        <Box mt="3">
          <Card>
            <div
              style={{
                position: "absolute",
                left: 0,
                top: 0,
                bottom: 0,
                width: "4px",
                backgroundColor:
                  info.sideColor === "disabled"
                    ? "var(--gray-5)"
                    : info.sideColor === "unreachable"
                    ? "var(--orange-7)"
                    : info.sideColor === "skipped"
                    ? "var(--amber-7)"
                    : "var(--green-9)",
              }}
            ></div>
            <Flex align="start" justify="between" gap="3" p="1" px="2">
              <Box>
                {rules.length > 1 && canEdit && (
                  <div
                    {...handle}
                    title="Drag and drop to re-order rules"
                    style={{ cursor: "grab" }}
                  >
                    <RiDraggable />
                  </div>
                )}
              </Box>
              <Box>
                <Badge label={<>{i + 1}</>} radius="full" color="gray" />
              </Box>
              <Box width="100%">
                <Flex align="center" justify="between" mb="3">
                  <Heading as="h4" size="3" weight="medium" mb="0">
                    {linkedExperiment ? (
                      <Flex gap="3" align="center">
                        {linkedExperiment.type === "multi-armed-bandit"
                          ? "Bandit"
                          : "Experiment"}
                        :{" "}
                        <Link
                          href={`/${
                            linkedExperiment.type === "multi-armed-bandit"
                              ? "bandit"
                              : "experiment"
                          }/${linkedExperiment.id}`}
                        >
                          {linkedExperiment.name}
                        </Link>
                        <ExperimentStatusIndicator
                          experimentData={linkedExperiment}
                        />
                      </Flex>
                    ) : (
                      title
                    )}
                  </Heading>
                  {info.pill}
                </Flex>
                <Box>{info.callout}</Box>
                <Box style={{ opacity: isInactive ? 0.6 : 1 }} mt="3">
                  {hasCondition && rule.type !== "experiment-ref" && (
                    <div className="row mb-3 align-items-top">
                      <div className="col-auto d-flex align-items-center">
                        <strong className="font-weight-semibold">IF</strong>
                      </div>
                      <div className="col">
                        <ConditionDisplay
                          condition={rule.condition || ""}
                          savedGroups={rule.savedGroups}
                          prerequisites={rule.prerequisites}
                        />
                      </div>
                    </div>
                  )}
                  {rule.type === "force" && (
                    <ForceSummary value={rule.value} feature={feature} />
                  )}
                  {rule.type === "rollout" && (
                    <RolloutSummary
                      value={rule.value ?? ""}
                      coverage={rule.coverage ?? 1}
                      feature={feature}
                      hashAttribute={rule.hashAttribute || ""}
                    />
                  )}
                  {rule.type === "experiment" && (
                    <ExperimentSummary
                      feature={feature}
                      experiment={Array.from(experimentsMap.values()).find(
                        (exp) =>
                          exp.trackingKey === (rule.trackingKey || feature.id)
                      )}
                      rule={rule}
                    />
                  )}
                  {rule.type === "experiment-ref" && (
                    <ExperimentRefSummary
                      feature={feature}
                      experiment={experimentsMap.get(rule.experimentId)}
                      rule={rule}
                      isDraft={isDraft}
                    />
                  )}
                </Box>
              </Box>
              <Box>
                {canEdit && (
                  <MoreMenu useRadix={true} size={14}>
                    <a
                      href="#"
                      className="dropdown-item"
                      onClick={(e) => {
                        e.preventDefault();
                        setRuleModal({ environment, i });
                      }}
                    >
                      Edit
                    </a>
                    <Button
                      color=""
                      className="dropdown-item"
                      onClick={async () => {
                        track(
                          rule.enabled
                            ? "Disable Feature Rule"
                            : "Enable Feature Rule",
                          {
                            ruleIndex: i,
                            environment,
                            type: rule.type,
                          }
                        );
                        const res = await apiCall<{ version: number }>(
                          `/feature/${feature.id}/${version}/rule`,
                          {
                            method: "PUT",
                            body: JSON.stringify({
                              environment,
                              rule: {
                                ...rule,
                                enabled: !rule.enabled,
                              },
                              i,
                            }),
                          }
                        );
                        await mutate();
                        res.version && setVersion(res.version);
                      }}
                    >
                      {rule.enabled ? "Disable" : "Enable"}
                    </Button>
                    {environments.length > 1 && (
                      <Button
                        color=""
                        className="dropdown-item"
                        onClick={() => {
                          setCopyRuleModal({ environment, rules: [rule] });
                        }}
                      >
                        Copy rule to environment(s)
                      </Button>
                    )}
                    <DeleteButton
                      className="dropdown-item"
                      displayName="Rule"
                      useIcon={false}
                      text="Delete"
                      onClick={async () => {
                        track("Delete Feature Rule", {
                          ruleIndex: i,
                          environment,
                          type: rule.type,
                        });
                        const res = await apiCall<{ version: number }>(
                          `/feature/${feature.id}/${version}/rule`,
                          {
                            method: "DELETE",
                            body: JSON.stringify({
                              environment,
                              i,
                            }),
                          }
                        );
                        await mutate();
                        res.version && setVersion(res.version);
                      }}
                    />
                  </MoreMenu>
                )}
<<<<<<< HEAD
                rule={rule}
              />
            )}
            {rule.type === "experiment-ref" && (
              <ExperimentRefSummary
                feature={feature}
                experiment={experimentsMap.get(rule.experimentId)}
                rule={rule}
              />
            )}
          </div>

          {featureUsage && (
            <div className="ml-auto">
              <FeatureUsageGraph
                data={
                  featureUsage?.environments?.[environment]?.rules?.[rule.id]
                }
              />
            </div>
          )}
        </div>
      </div>
=======
              </Box>
            </Flex>
          </Card>
        </Box>
      </Box>
>>>>>>> f8da3517
    );
  }
);

export function SortableRule(props: SortableProps) {
  const {
    attributes,
    listeners,
    setNodeRef,
    transform,
    transition,
    active,
  } = useSortable({ id: props.rule.id });

  const style = {
    transform: CSS.Transform.toString(transform),
    transition,
    opacity: active?.id === props.rule.id ? 0.3 : 1,
    margin: -1,
  };

  return (
    <Rule
      {...props}
      ref={setNodeRef}
      style={style}
      handle={{ ...attributes, ...listeners }}
    />
  );
}

function SkippedPill() {
  return (
    <Badge
      color="amber"
      label={
        <>
          <PiArrowBendRightDown />
          Skipped
        </>
      }
    />
  );
}

export type RuleMetaInfo = {
  pill?: ReactElement;
  callout?: ReactElement;
  sideColor: "active" | "skipped" | "disabled" | "unreachable";
};

export function getRuleMetaInfo({
  rule,
  experimentsMap,
  isDraft,
  unreachable,
}: {
  rule: FeatureRule;
  experimentsMap: Map<string, ExperimentInterfaceStringDates>;
  isDraft: boolean;
  unreachable?: boolean;
}): RuleMetaInfo {
  const linkedExperiment =
    rule.type === "experiment-ref"
      ? experimentsMap.get(rule.experimentId)
      : undefined;
  const ruleInactive = isRuleInactive(rule, experimentsMap);
  const ruleSkipped = isRuleSkipped({
    rule,
    linkedExperiment,
    isDraft,
  });

  const upcomingScheduleRule = getUpcomingScheduleRule(rule);

  const scheduleCompletedAndDisabled =
    !upcomingScheduleRule &&
    rule?.scheduleRules?.length &&
    rule.scheduleRules.at(-1)?.timestamp !== null;

  // Inactive due to explicitly being disabled
  if (!rule.enabled) {
    return {
      pill: (
        <Badge
          color="gray"
          title="Rule is not enabled"
          label={
            <>
              <RxCircleBackslash />
              Disabled
            </>
          }
        />
      ),
      sideColor: "disabled",
    };
  }

  // Inactive due to a schedule that is finished
  if (
    scheduleCompletedAndDisabled &&
    rule.scheduleRules &&
    rule.scheduleRules.length > 0
  ) {
    const lastRule = rule.scheduleRules[rule.scheduleRules.length - 1];
    if (lastRule && lastRule.timestamp) {
      return {
        pill: <SkippedPill />,
        callout: (
          <Callout status="warning">
            Disabled by a schedule on{" "}
            {new Date(lastRule.timestamp).toLocaleDateString()} at{" "}
            {formatTimeZone(new Date(lastRule.timestamp), "h:mm a z")}
          </Callout>
        ),
        sideColor: "skipped",
      };
    }
  }

  // Inactive for some other reason (e.g. experiment is archived)
  if (ruleInactive) {
    // Assume callout will be added by the rule summary
    return {
      pill: <SkippedPill />,
      sideColor: "skipped",
    };
  }

  // Skipped, but will be enabled on a schedule
  if (
    upcomingScheduleRule &&
    upcomingScheduleRule.enabled &&
    upcomingScheduleRule.timestamp
  ) {
    return {
      pill: <SkippedPill />,
      callout: (
        <Callout status="warning">
          Will be enabled on{" "}
          {new Date(upcomingScheduleRule.timestamp).toLocaleDateString()} at{" "}
          {formatTimeZone(new Date(upcomingScheduleRule.timestamp), "h:mm a z")}
        </Callout>
      ),
      sideColor: "skipped",
    };
  }

  // Skipped for some other reason
  if (ruleSkipped) {
    return {
      pill: <SkippedPill />,
      sideColor: "skipped",
    };
  }

  // Rule is not reachable
  if (unreachable) {
    return {
      pill: (
        <Badge
          color="orange"
          title="Rule not reachable"
          label={
            <>
              <RiAlertLine />
              Unreachable
            </>
          }
        />
      ),
      callout: (
        <Callout status="warning">
          Rules above will serve 100% of traffic and this rule will never be
          used
        </Callout>
      ),
      sideColor: "unreachable",
    };
  }

  // Active, but will be disabled on a schedule
  if (upcomingScheduleRule && upcomingScheduleRule.timestamp) {
    return {
      callout: (
        <Callout status="info">
          Will be disabled on{" "}
          {new Date(upcomingScheduleRule.timestamp).toLocaleDateString()} at{" "}
          {formatTimeZone(new Date(upcomingScheduleRule.timestamp), "h:mm a z")}
        </Callout>
      ),
      sideColor: "active",
    };
  }

  // Active
  return {
    sideColor: "active",
  };
}<|MERGE_RESOLUTION|>--- conflicted
+++ resolved
@@ -27,15 +27,10 @@
 import ForceSummary from "./ForceSummary";
 import RolloutSummary from "./RolloutSummary";
 import ExperimentSummary from "./ExperimentSummary";
-<<<<<<< HEAD
-import RuleStatusPill from "./RuleStatusPill";
-import ExperimentRefSummary from "./ExperimentRefSummary";
 import FeatureUsageGraph, { useFeatureUsage } from "./FeatureUsageGraph";
-=======
 import ExperimentRefSummary, {
   isExperimentRefRuleSkipped,
 } from "./ExperimentRefSummary";
->>>>>>> f8da3517
 
 interface SortableProps {
   i: number;
@@ -126,6 +121,7 @@
 
     const allEnvironments = useEnvironments();
     const environments = filterEnvironmentsByFeature(allEnvironments, feature);
+    const { featureUsage } = useFeatureUsage();
 
     let title: string | ReactElement =
       rule.description ||
@@ -163,11 +159,6 @@
       !!rule.savedGroups?.length ||
       !!rule.prerequisites?.length;
 
-<<<<<<< HEAD
-    const { featureUsage } = useFeatureUsage();
-
-    if (hideDisabled && ruleDisabled) {
-=======
     const info = getRuleMetaInfo({
       rule,
       experimentsMap,
@@ -176,7 +167,6 @@
     });
 
     if (hideInactive && isInactive) {
->>>>>>> f8da3517
       return null;
     }
 
@@ -292,6 +282,17 @@
                 </Box>
               </Box>
               <Box>
+                {featureUsage && (
+                  <div className="ml-auto">
+                    <FeatureUsageGraph
+                      data={
+                        featureUsage?.environments?.[environment]?.rules?.[
+                          rule.id
+                        ]
+                      }
+                    />
+                  </div>
+                )}
                 {canEdit && (
                   <MoreMenu useRadix={true} size={14}>
                     <a
@@ -376,37 +377,11 @@
                     />
                   </MoreMenu>
                 )}
-<<<<<<< HEAD
-                rule={rule}
-              />
-            )}
-            {rule.type === "experiment-ref" && (
-              <ExperimentRefSummary
-                feature={feature}
-                experiment={experimentsMap.get(rule.experimentId)}
-                rule={rule}
-              />
-            )}
-          </div>
-
-          {featureUsage && (
-            <div className="ml-auto">
-              <FeatureUsageGraph
-                data={
-                  featureUsage?.environments?.[environment]?.rules?.[rule.id]
-                }
-              />
-            </div>
-          )}
-        </div>
-      </div>
-=======
               </Box>
             </Flex>
           </Card>
         </Box>
       </Box>
->>>>>>> f8da3517
     );
   }
 );
