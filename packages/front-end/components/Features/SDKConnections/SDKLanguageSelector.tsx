--- conflicted
+++ resolved
@@ -144,12 +144,11 @@
       content: (
         <Flex pt="5" pb="6" gap="3" wrap="wrap">
           {languages.map((l) => (
-            <LanguageOption
+            <SDKLanguageOption
               key={l}
               language={l}
-              setValue={setValue}
-              selected={selected}
-              multiple={multiple}
+              onClick={() => handleLanguageOptionClick(l)}
+              selected={selected.has(l)}
             />
           ))}
         </Flex>
@@ -157,49 +156,11 @@
     }));
 
     return (
-<<<<<<< HEAD
       <Tabs
         tabs={tabsConfig}
         activeTab={languageFilter}
         onTabChange={(v) => setLanguageFilter(v as LanguageFilter)}
       />
-=======
-      <ControlledTabs
-        buttonsClassName="px-3"
-        buttonsWrapperClassName="mb-3"
-        active={languageFilter}
-        setActive={(v) => setLanguageFilter((v ?? "all") as LanguageFilter)}
-      >
-        {Object.keys(tabs).map((tab) => (
-          <Tab
-            key={tab}
-            id={tab}
-            display={
-              <span
-                className={tab === languageFilter ? "text-main" : undefined}
-              >
-                {tabs[tab]}
-              </span>
-            }
-            padding={false}
-          >
-            <div
-              className="d-flex flex-wrap pb-3"
-              style={{ rowGap: "1em", columnGap: "0.6em" }}
-            >
-              {languages.map((l) => (
-                <SDKLanguageOption
-                  key={l}
-                  language={l}
-                  onClick={() => handleLanguageOptionClick(l)}
-                  selected={selected.has(l)}
-                />
-              ))}
-            </div>
-          </Tab>
-        ))}
-      </ControlledTabs>
->>>>>>> 4974bf0a
     );
   }
 
