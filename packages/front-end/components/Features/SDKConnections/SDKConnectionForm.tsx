import {
  CreateSDKConnectionParams,
  SDKConnectionInterface,
} from "back-end/types/sdk-connection";
import { useForm } from "react-hook-form";
import React, { useEffect, useState } from "react";
import { useRouter } from "next/router";
import { useGrowthBook } from "@growthbook/growthbook-react";
import { FaExclamationTriangle, FaInfoCircle } from "react-icons/fa";
import { useDefinitions } from "@/services/DefinitionsContext";
import { useEnvironments } from "@/services/features";
import Modal from "@/components/Modal";
import { useAuth } from "@/services/auth";
import Field from "@/components/Forms/Field";
import SelectField from "@/components/Forms/SelectField";
import EncryptionToggle from "@/components/Settings/EncryptionToggle";
import UpgradeModal from "@/components/Settings/UpgradeModal";
import Toggle from "@/components/Forms/Toggle";
import { isCloud } from "@/services/env";
import track from "@/services/track";
import Tooltip from "@/components/Tooltip/Tooltip";
import SDKLanguageSelector from "./SDKLanguageSelector";
import { languageMapping } from "./SDKLanguageLogo";

export default function SDKConnectionForm({
  initialValue = {},
  edit,
  close,
  mutate,
}: {
  initialValue?: Partial<SDKConnectionInterface>;
  edit: boolean;
  close: () => void;
  mutate: () => void;
}) {
  const environments = useEnvironments();
  const { project, projects, getProjectById } = useDefinitions();
  const { apiCall } = useAuth();
  const router = useRouter();

  useEffect(() => {
    if (edit) return;
    track("View SDK Connection Form");
  }, [edit]);

  const gb = useGrowthBook();

  const [upgradeModal, setUpgradeModal] = useState(false);

  const form = useForm({
    defaultValues: {
      name: initialValue.name || "",
      languages: initialValue.languages || [],
      environment: initialValue.environment || environments[0]?.id || "",
      project: "project" in initialValue ? initialValue.project : project || "",
      encryptPayload: initialValue.encryptPayload || false,
      includeVisualExperiments: initialValue.includeVisualExperiments || false,
      includeDraftExperiments: initialValue.includeDraftExperiments || false,
      includeExperimentNames: initialValue.includeExperimentNames || false,
      proxyEnabled: initialValue.proxy?.enabled || false,
      proxyHost: initialValue.proxy?.host || "",
    },
  });

  if (upgradeModal) {
    return (
      <UpgradeModal
        close={() => setUpgradeModal(false)}
        reason="To enable SDK encryption,"
        source="encrypt-features-endpoint"
      />
    );
  }

  const languages = form.watch("languages");

  const hasSDKsWithoutEncryptionSupport = languages.some(
    (l) => !languageMapping[l].supportsEncryption
  );
  const hasNoSDKsWithVisualExperimentSupport = languages.every(
    (l) => !languageMapping[l].supportsVisualExperiments
  );

  const projectsOptions = projects.map((p) => ({
    label: p.name,
    value: p.id,
  }));
  const projectId = initialValue.project;
  const projectName = getProjectById(projectId)?.name || null;
  const projectIsOprhaned = projectId && !projectName;
  if (projectIsOprhaned) {
    projectsOptions.push({
      label: "Invalid project",
      value: projectId,
    });
  }

  return (
    <Modal
      header={edit ? "Edit SDK Connection" : "New SDK Connection"}
      size={"lg"}
      submit={form.handleSubmit(async (value) => {
        // Make sure encryption is disabled if they selected at least 1 language that's not supported
        // This is already be enforced in the UI, but there are some edge cases that might otherwise get through
        // For example, toggling encryption ON and then selecting an unsupported language
        if (
          value.languages.some((l) => !languageMapping[l].supportsEncryption)
        ) {
          value.encryptPayload = false;
        }
        if (
          languages.every((l) => !languageMapping[l].supportsVisualExperiments)
        ) {
          value.includeVisualExperiments = false;
        }
        if (!value.includeVisualExperiments) {
          value.includeDraftExperiments = false;
        }

        const body: Omit<CreateSDKConnectionParams, "organization"> = {
          ...value,
        };

        if (edit) {
          await apiCall(`/sdk-connections/${initialValue.id}`, {
            method: "PUT",
            body: JSON.stringify(body),
          });
          mutate();
        } else {
          track("Create SDK Connection", {
            languages: value.languages,
            encryptPayload: value.encryptPayload,
            proxyEnabled: value.proxyEnabled,
          });
          const res = await apiCall<{ connection: SDKConnectionInterface }>(
            `/sdk-connections`,
            {
              method: "POST",
              body: JSON.stringify(body),
            }
          );
          mutate();
          await router.push(`/sdks/${res.connection.id}`);
        }
      })}
      close={close}
      open={true}
      cta="Save"
    >
      <Field label="Name" {...form.register("name")} required />

      <div className="form-group">
        <label>Tech Stack</label>
        <small className="text-muted ml-3">(Select all that apply)</small>
        <SDKLanguageSelector
          value={form.watch("languages")}
          setValue={(languages) => form.setValue("languages", languages)}
          multiple={true}
          includeOther={true}
        />
        <small className="form-text text-muted">
          This helps us give you personalized setup instructions
        </small>
      </div>

      {(projects.length > 0 || projectIsOprhaned) && (
        <SelectField
          label="Project"
          initialOption="All Projects"
          value={form.watch("project")}
          onChange={(project) => form.setValue("project", project)}
          options={projectsOptions}
          sort={false}
          formatOptionLabel={({ value, label }) => {
            if (value === "") {
              return <em>{label}</em>;
            }
            if (value === projectId && projectIsOprhaned) {
              return (
                <Tooltip
                  body={
                    <>
                      Project <code>{value}</code> not found
                    </>
                  }
                >
                  <span className="text-danger">
                    <FaExclamationTriangle /> <code>{value}</code>
                  </span>
                </Tooltip>
              );
            }
            return label;
          }}
        />
      )}

      <SelectField
        label="Environment"
        required
        placeholder="Choose one..."
        value={form.watch("environment")}
        onChange={(env) => form.setValue("environment", env)}
        options={environments.map((e) => ({ label: e.id, value: e.id }))}
      />

      {!hasNoSDKsWithVisualExperimentSupport && (
        <>
          <label>Visual experiments</label>
          <div className="border rounded pt-2 pb-3 px-3">
            <div>
              <label htmlFor="sdk-connection-visual-experiments-toggle">
                Include visual experiments in endpoint&apos;s response?
              </label>
              <div className="form-inline">
                <Toggle
                  id="sdk-connection-visual-experiments-toggle"
                  value={form.watch("includeVisualExperiments")}
                  setValue={(val) =>
                    form.setValue("includeVisualExperiments", val)
                  }
                />
              </div>
            </div>
            {form.watch("includeVisualExperiments") && (
<<<<<<< HEAD
              <div className="mt-3">
                <Tooltip
                  body={
                    <>
                      <p>
                        In-development visual experiments will be sent to the
                        SDK. We recommend only enabling this for non-production
                        environments.
                      </p>
                      <p className="mb-0">
                        To force into a variation, use a URL query string such
                        as <code className="d-block">?my-experiment-id=2</code>
                      </p>
                    </>
                  }
                >
                  <label htmlFor="sdk-connection-include-draft-experiments-toggle">
                    Include draft experiments <FaInfoCircle />
                  </label>
                </Tooltip>
                <div>
                  <Toggle
                    id="sdk-connection-include-draft-experiments-toggle"
                    value={form.watch("includeDraftExperiments")}
                    setValue={(val) =>
                      form.setValue("includeDraftExperiments", val)
=======
              <>
                <div className="mt-3">
                  <Tooltip
                    body={
                      <>
                        <p>
                          In-development visual experiments will be sent to the
                          SDK. We recommend only enabling this for
                          non-production environments.
                        </p>
                        <p className="mb-0">
                          To force into a variation, use a URL query string such
                          as{" "}
                          <div className="text-monospace">
                            ?my-experiment-id=2
                          </div>
                        </p>
                      </>
                    }
                  >
                    <label htmlFor="sdk-connection-include-draft-experiments-toggle">
                      Include draft experiments <FaInfoCircle />
                    </label>
                  </Tooltip>
                  <div>
                    <Toggle
                      id="sdk-connection-include-draft-experiments-toggle"
                      value={form.watch("includeDraftExperiments")}
                      setValue={(val) =>
                        form.setValue("includeDraftExperiments", val)
                      }
                    />
                  </div>
                </div>
                <div className="mt-3">
                  <Tooltip
                    body={
                      <>
                        <p>
                          This can help add context when debugging or tracking
                          events.
                        </p>
                        <div>
                          However, this could expose potentially sensitive
                          information to your users if enabled for a client-side
                          or mobile application.
                        </div>
                      </>
>>>>>>> 2da6daff
                    }
                  >
                    <label htmlFor="sdk-connection-include-experiment-meta">
                      Include experiment/variation names? <FaInfoCircle />
                    </label>
                  </Tooltip>
                  <div>
                    <Toggle
                      id="sdk-connection-include-experiment-meta"
                      value={form.watch("includeExperimentNames")}
                      setValue={(val) =>
                        form.setValue("includeExperimentNames", val)
                      }
                    />
                  </div>
                </div>
              </>
            )}
          </div>
        </>
      )}

      {isCloud() && gb.isOn("proxy-cloud") && (
        <>
          <div className="mb-3">
            <label htmlFor="sdk-connection-proxy-toggle">
              Use GrowthBook Proxy
            </label>
            <div>
              <Toggle
                id="sdk-connection-proxy-toggle"
                value={form.watch("proxyEnabled")}
                setValue={(val) => form.setValue("proxyEnabled", val)}
              />
            </div>
          </div>

          {form.watch("proxyEnabled") && (
            <Field
              label="GrowthBook Proxy Host"
              required
              placeholder="https://"
              type="url"
              {...form.register("proxyHost")}
            />
          )}
        </>
      )}

      {languages.length > 0 && !hasSDKsWithoutEncryptionSupport && (
        <EncryptionToggle
          showUpgradeModal={() => setUpgradeModal(true)}
          value={form.watch("encryptPayload")}
          setValue={(value) => form.setValue("encryptPayload", value)}
          showRequiresChangesWarning={edit}
        />
      )}
    </Modal>
  );
}<|MERGE_RESOLUTION|>--- conflicted
+++ resolved
@@ -3,7 +3,7 @@
   SDKConnectionInterface,
 } from "back-end/types/sdk-connection";
 import { useForm } from "react-hook-form";
-import React, { useEffect, useState } from "react";
+import { useEffect, useState } from "react";
 import { useRouter } from "next/router";
 import { useGrowthBook } from "@growthbook/growthbook-react";
 import { FaExclamationTriangle, FaInfoCircle } from "react-icons/fa";
@@ -224,34 +224,6 @@
               </div>
             </div>
             {form.watch("includeVisualExperiments") && (
-<<<<<<< HEAD
-              <div className="mt-3">
-                <Tooltip
-                  body={
-                    <>
-                      <p>
-                        In-development visual experiments will be sent to the
-                        SDK. We recommend only enabling this for non-production
-                        environments.
-                      </p>
-                      <p className="mb-0">
-                        To force into a variation, use a URL query string such
-                        as <code className="d-block">?my-experiment-id=2</code>
-                      </p>
-                    </>
-                  }
-                >
-                  <label htmlFor="sdk-connection-include-draft-experiments-toggle">
-                    Include draft experiments <FaInfoCircle />
-                  </label>
-                </Tooltip>
-                <div>
-                  <Toggle
-                    id="sdk-connection-include-draft-experiments-toggle"
-                    value={form.watch("includeDraftExperiments")}
-                    setValue={(val) =>
-                      form.setValue("includeDraftExperiments", val)
-=======
               <>
                 <div className="mt-3">
                   <Tooltip
@@ -265,9 +237,7 @@
                         <p className="mb-0">
                           To force into a variation, use a URL query string such
                           as{" "}
-                          <div className="text-monospace">
-                            ?my-experiment-id=2
-                          </div>
+                          <code className="d-block">?my-experiment-id=2</code>
                         </p>
                       </>
                     }
@@ -286,6 +256,7 @@
                     />
                   </div>
                 </div>
+
                 <div className="mt-3">
                   <Tooltip
                     body={
@@ -300,7 +271,6 @@
                           or mobile application.
                         </div>
                       </>
->>>>>>> 2da6daff
                     }
                   >
                     <label htmlFor="sdk-connection-include-experiment-meta">
