import React, { useState, useEffect } from "react";
import { some } from "lodash";
import { FaExclamationCircle } from "react-icons/fa";
import {
  condToJson,
  jsonToConds,
  useAttributeMap,
  useAttributeSchema,
  getDefaultOperator,
} from "@/services/features";
import { useDefinitions } from "@/services/DefinitionsContext";
import Field from "../Forms/Field";
import { GBAddCircle } from "../Icons";
import SelectField from "../Forms/SelectField";
import CodeTextArea from "../Forms/CodeTextArea";
import StringArrayField from "../Forms/StringArrayField";
import styles from "./ConditionInput.module.scss";

interface Props {
  defaultValue: string;
  onChange: (value: string) => void;
  labelClassName?: string;
  emptyText?: string;
  title?: string;
  require?: boolean;
}

<<<<<<< HEAD
const title = "Target by Attributes";

=======
>>>>>>> 175d25c6
export default function ConditionInput(props: Props) {
  const { savedGroups } = useDefinitions();

  const attributes = useAttributeMap();

  const title = props.title || "Target by Attribute";
  const emptyText = props.emptyText || "Applied to everyone by default.";

  const [advanced, setAdvanced] = useState(
    () => jsonToConds(props.defaultValue, attributes) === null
  );
  const [simpleAllowed, setSimpleAllowed] = useState(false);
  const [value, setValue] = useState(props.defaultValue);
  const [conds, setConds] = useState(
    () => jsonToConds(props.defaultValue, attributes) || []
  );
  const [rawTextMode, setRawTextMode] = useState(false);

  const attributeSchema = useAttributeSchema();

  useEffect(() => {
    if (advanced) return;
    setValue(condToJson(conds, attributes));
  }, [advanced, conds]);

  useEffect(() => {
    props.onChange(value);
    setSimpleAllowed(jsonToConds(value, attributes) !== null);
  }, [value, attributes]);

  const savedGroupOperators = [
    {
      label: "is in the saved group",
      value: "$inGroup",
    },
    {
      label: "is not in the saved group",
      value: "$notInGroup",
    },
  ];

  if (advanced || !attributes.size || !simpleAllowed) {
    const hasSecureAttributes = some(
      [...attributes].filter(([_, a]) =>
        ["secureString", "secureString[]"].includes(a.datatype)
      )
    );
    return (
      <div className="mb-3">
        <CodeTextArea
          label={title}
          labelClassName={props.labelClassName}
          language="json"
          value={value}
          setValue={setValue}
          helpText={
            <>
              <div className="d-flex">
                <div>JSON format using MongoDB query syntax.</div>
                {simpleAllowed && attributes.size && (
                  <div className="ml-auto">
                    <a
                      href="#"
                      onClick={(e) => {
                        e.preventDefault();
                        const newConds = jsonToConds(value, attributes);
                        // TODO: show error
                        if (newConds === null) return;
                        setConds(newConds);
                        setAdvanced(false);
                      }}
                    >
                      switch to simple mode
                    </a>
                  </div>
                )}
              </div>
              {hasSecureAttributes && (
                <div className="mt-1 text-warning-orange">
                  <FaExclamationCircle /> Secure attribute hashing not
                  guaranteed to work for complicated rules
                </div>
              )}
            </>
          }
        />
      </div>
    );
  }

  if (!conds.length) {
    return (
      <div className="form-group">
        <label className={props.labelClassName || ""}>{title}</label>
        <div className={`mb-3 bg-light p-3 ${styles.conditionbox}`}>
          <em className="text-muted mr-3">{emptyText}</em>
          <a
            href="#"
            onClick={(e) => {
              e.preventDefault();
              const prop = attributeSchema[0];
              setConds([
                {
                  field: prop?.property || "",
                  operator: prop?.datatype === "boolean" ? "$true" : "$eq",
                  value: "",
                },
              ]);
            }}
          >
            Add attribute targeting
          </a>
        </div>
      </div>
    );
  }

  return (
    <div className="form-group">
      <label className={props.labelClassName || ""}>{title}</label>
      <div className={`mb-3 bg-light px-3 pb-3 ${styles.conditionbox}`}>
        <ul className={styles.conditionslist}>
          {conds.map(({ field, operator, value }, i) => {
            const attribute = attributes.get(field);

            if (!attribute) {
              console.error("Attribute not found in attribute Map.");
              return;
            }

            const savedGroupOptions = savedGroups
              // First, limit to groups with the correct attribute
              .filter((g) => g.type === "list" && g.attributeKey === field)
              // Then, transform into the select option format
              .map((g) => ({ label: g.groupName, value: g.id }));

            const handleCondsChange = (value: string, name: string) => {
              const newConds = [...conds];
              newConds[i] = { ...newConds[i] };
              newConds[i][name] = value;
              setConds(newConds);
            };

            const handleFieldChange = (
              e: React.ChangeEvent<HTMLSelectElement | HTMLInputElement>
            ) => {
              const name = e.target.name;
              const value: string | number = e.target.value;

              handleCondsChange(value, name);
            };

            const handleListChange = (values: string[]) => {
              const name = "value";
              const value: string | number = values.join(",");
              handleCondsChange(value, name);
            };

            const operatorOptions =
              attribute.datatype === "boolean"
                ? [
                    { label: "is true", value: "$true" },
                    { label: "is false", value: "$false" },
                    { label: "exists", value: "$exists" },
                    { label: "does not exist", value: "$notExists" },
                  ]
                : attribute.array
                ? [
                    { label: "includes", value: "$includes" },
                    { label: "does not include", value: "$notIncludes" },
                    { label: "is empty", value: "$empty" },
                    { label: "is not empty", value: "$notEmpty" },
                    { label: "exists", value: "$exists" },
                    { label: "does not exist", value: "$notExists" },
                  ]
                : attribute.enum?.length || 0 > 0
                ? [
                    { label: "is equal to", value: "$eq" },
                    { label: "is not equal to", value: "$ne" },
                    { label: "is in the list", value: "$in" },
                    { label: "is not in the list", value: "$nin" },
                    { label: "exists", value: "$exists" },
                    { label: "does not exist", value: "$notExists" },
                  ]
                : attribute.datatype === "string"
                ? [
                    {
                      label: "is equal to",
                      value: attribute.format === "version" ? "$veq" : "$eq",
                    },
                    {
                      label: "is not equal to",
                      value: attribute.format === "version" ? "$vne" : "$ne",
                    },
                    { label: "matches regex", value: "$regex" },
                    { label: "does not match regex", value: "$notRegex" },
                    {
                      label: "is greater than",
                      value: attribute.format === "version" ? "$vgt" : "$gt",
                    },
                    {
                      label: "is greater than or equal to",
                      value: attribute.format === "version" ? "$vgte" : "$gte",
                    },
                    {
                      label: "is less than",
                      value: attribute.format === "version" ? "$vlt" : "$lt",
                    },
                    {
                      label: "is less than or equal to",
                      value: attribute.format === "version" ? "$vlte" : "$lte",
                    },
                    { label: "is in the list", value: "$in" },
                    { label: "is not in the list", value: "$nin" },
                    { label: "exists", value: "$exists" },
                    { label: "does not exist", value: "$notExists" },
                    ...(savedGroupOptions.length > 0
                      ? savedGroupOperators
                      : []),
                  ]
                : attribute.datatype === "secureString"
                ? [
                    { label: "is equal to", value: "$eq" },
                    { label: "is not equal to", value: "$ne" },
                    { label: "is in the list", value: "$in" },
                    { label: "is not in the list", value: "$nin" },
                    { label: "exists", value: "$exists" },
                    { label: "does not exist", value: "$notExists" },
                    ...(savedGroupOptions.length > 0
                      ? savedGroupOperators
                      : []),
                  ]
                : attribute.datatype === "number"
                ? [
                    { label: "is equal to", value: "$eq" },
                    { label: "is not equal to", value: "$ne" },
                    { label: "is greater than", value: "$gt" },
                    { label: "is greater than or equal to", value: "$gte" },
                    { label: "is less than", value: "$lt" },
                    { label: "is less than or equal to", value: "$lte" },
                    { label: "is in the list", value: "$in" },
                    { label: "is not in the list", value: "$nin" },
                    { label: "exists", value: "$exists" },
                    { label: "does not exist", value: "$notExists" },
                    ...(savedGroupOptions.length > 0
                      ? savedGroupOperators
                      : []),
                  ]
                : [];

            return (
              <li key={i} className={styles.listitem}>
                <div className={`row ${styles.listrow}`}>
                  {i > 0 ? (
                    <span className={`${styles.and} mr-2`}>AND</span>
                  ) : (
                    <span className={`${styles.and} mr-2`}>IF</span>
                  )}
                  <div className="col-sm-12 col-md mb-2">
                    <SelectField
                      value={field}
                      options={attributeSchema.map((s) => ({
                        label: s.property,
                        value: s.property,
                      }))}
                      name="field"
                      className={styles.firstselect}
                      onChange={(value) => {
                        const newConds = [...conds];
                        newConds[i] = { ...newConds[i] };
                        newConds[i]["field"] = value;

                        const newAttribute = attributes.get(value);
                        const hasAttrChanged =
                          newAttribute?.datatype !== attribute.datatype ||
                          newAttribute?.array !== attribute.array;
                        if (hasAttrChanged && newAttribute) {
                          newConds[i]["operator"] = getDefaultOperator(
                            newAttribute
                          );
                          newConds[i]["value"] = newConds[i]["value"] || "";
                        }
                        setConds(newConds);
                      }}
                    />
                  </div>
                  <div className="col-sm-12 col-md mb-2">
                    <SelectField
                      value={operator}
                      name="operator"
                      options={operatorOptions}
                      sort={false}
                      onChange={(v) => {
                        handleCondsChange(v, "operator");
                      }}
                    />
                  </div>
                  {[
                    "$exists",
                    "$notExists",
                    "$true",
                    "$false",
                    "$empty",
                    "$notEmpty",
                  ].includes(operator) ? (
                    ""
                  ) : ["$inGroup", "$notInGroup"].includes(operator) &&
                    savedGroupOptions.length > 0 ? (
                    <SelectField
                      options={savedGroupOptions}
                      value={value}
                      onChange={(v) => {
                        handleCondsChange(v, "value");
                      }}
                      name="value"
                      initialOption="Choose group..."
                      containerClassName="col-sm-12 col-md mb-2"
                      required
                    />
                  ) : ["$in", "$nin"].includes(operator) ? (
                    <div className="d-flex align-items-end flex-column col-sm-12 col-md mb-1">
                      {rawTextMode ? (
                        <Field
                          textarea
                          value={value}
                          onChange={handleFieldChange}
                          name="value"
                          minRows={1}
                          className={styles.matchingInput}
                          helpText="separate values by comma"
                          required
                        />
                      ) : (
                        <StringArrayField
                          containerClassName="w-100"
                          value={value ? value.trim().split(",") : []}
                          onChange={handleListChange}
                          placeholder="Enter some values..."
                          delimiters={["Enter", "Tab"]}
                          required
                        />
                      )}
                      <a
                        href="#"
                        style={{ fontSize: "0.8em" }}
                        onClick={(e) => {
                          e.preventDefault();
                          setRawTextMode((prev) => !prev);
                        }}
                      >
                        Switch to {rawTextMode ? "token" : "raw text"} mode
                      </a>
                    </div>
                  ) : attribute.enum.length ? (
                    <SelectField
                      options={attribute.enum.map((v) => ({
                        label: v,
                        value: v,
                      }))}
                      value={value}
                      onChange={(v) => {
                        handleCondsChange(v, "value");
                      }}
                      name="value"
                      initialOption="Choose One..."
                      containerClassName="col-sm-12 col-md mb-2"
                      required
                    />
                  ) : attribute.datatype === "number" ? (
                    <Field
                      type="number"
                      step="any"
                      value={value}
                      onChange={handleFieldChange}
                      name="value"
                      className={styles.matchingInput}
                      containerClassName="col-sm-12 col-md mb-2"
                      required
                    />
                  ) : ["string", "secureString"].includes(
                      attribute.datatype
                    ) ? (
                    <Field
                      value={value}
                      onChange={handleFieldChange}
                      name="value"
                      className={styles.matchingInput}
                      containerClassName="col-sm-12 col-md mb-2"
                      required
                    />
                  ) : (
                    ""
                  )}
                  {(conds.length > 1 || !props.require) && (
                    <div className="col-md-auto col-sm-12">
                      <button
                        className="btn btn-link text-danger float-right"
                        type="button"
                        onClick={(e) => {
                          e.preventDefault();
                          const newConds = [...conds];
                          newConds.splice(i, 1);
                          setConds(newConds);
                        }}
                      >
                        remove
                      </button>
                    </div>
                  )}
                </div>
              </li>
            );
          })}
        </ul>
        <div className="d-flex align-items-center">
          {attributeSchema.length > 0 && (
            <a
              className={`mr-3 btn btn-outline-primary ${styles.addcondition}`}
              href="#"
              onClick={(e) => {
                e.preventDefault();
                const prop = attributeSchema[0];
                setConds([
                  ...conds,
                  {
                    field: prop?.property || "",
                    operator: prop?.datatype === "boolean" ? "$true" : "$eq",
                    value: "",
                  },
                ]);
              }}
            >
              <span
                className={`h4 pr-2 m-0 d-inline-block align-top ${styles.addicon}`}
              >
                <GBAddCircle />
              </span>
              Add another condition
            </a>
          )}
          <a
            href="#"
            className="ml-auto"
            style={{ fontSize: "0.9em" }}
            onClick={(e) => {
              e.preventDefault();
              setAdvanced(true);
            }}
          >
            Advanced mode
          </a>
        </div>
      </div>
    </div>
  );
}<|MERGE_RESOLUTION|>--- conflicted
+++ resolved
@@ -25,11 +25,6 @@
   require?: boolean;
 }
 
-<<<<<<< HEAD
-const title = "Target by Attributes";
-
-=======
->>>>>>> 175d25c6
 export default function ConditionInput(props: Props) {
   const { savedGroups } = useDefinitions();
 
