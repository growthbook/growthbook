--- conflicted
+++ resolved
@@ -114,7 +114,6 @@
           }}
         />
       ) : (
-<<<<<<< HEAD
         <div className="gbtable">
           {!hideCoverage && (
             <div
@@ -128,55 +127,18 @@
               </label>
               <div className="row align-items-center pb-3 mx-1">
                 <div className="col">
-=======
-        <label>Traffic Percentage &amp; Variation Weights</label>
-      )}
-      <div className="gbtable bg-light">
-        {!hideCoverage && (
-          <div className="p-3 pb-0 border-bottom">
-            <label>
-              Percent of traffic included in this experiment{" "}
-              <Tooltip body={coverageTooltip} />
-            </label>
-            <div className="row align-items-center pb-3">
-              <div className="col">
-                <Slider
-                  value={isNaN(coverage) ? [0] : [decimalToPercent(coverage)]}
-                  min={0}
-                  max={100}
-                  step={1}
-                  disabled={!!disableCoverage}
-                  onValueChange={(e) => {
-                    let decimal = percentToDecimalForNumber(e[0]);
-                    if (decimal > 1) decimal = 1;
-                    if (decimal < 0) decimal = 0;
-                    setCoverage(decimal);
-                  }}
-                />
-              </div>
-              <div
-                className={`col-auto ${styles.percentInputWrap}`}
-                style={{ fontSize: "1em" }}
-              >
-                <div className="form-group mb-0 position-relative">
->>>>>>> f4c04d64
-                  <input
-                    value={isNaN(coverage) ? 0 : decimalToPercent(coverage)}
-                    onChange={(e) => {
-                      let decimal = percentToDecimal(e.target.value);
+                  <Slider
+                    value={isNaN(coverage) ? [0] : [decimalToPercent(coverage)]}
+                    min={0}
+                    max={100}
+                    step={1}
+                    disabled={!!disableCoverage}
+                    onValueChange={(e) => {
+                      let decimal = percentToDecimalForNumber(e[0]);
                       if (decimal > 1) decimal = 1;
                       if (decimal < 0) decimal = 0;
                       setCoverage(decimal);
                     }}
-                    min="0"
-                    max="100"
-                    step="1"
-                    type="range"
-                    className="w-100"
-                    style={{
-                      cursor: !disableCoverage ? "grab" : "not-allowed",
-                    }}
-                    disabled={!!disableCoverage}
                   />
                 </div>
                 <div
