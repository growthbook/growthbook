import { FeatureInterface, FeatureValueType } from "back-end/types/feature";
import { Slider } from "@radix-ui/themes";
import React, { useState } from "react";
import { getEqualWeights } from "shared/experiments";
import { PiArrowsClockwise, PiLockSimpleFill } from "react-icons/pi";
import {
  decimalToPercent,
  distributeWeights,
  percentToDecimal,
  percentToDecimalForNumber,
} from "@/services/utils";
import {
  generateVariationId,
  getDefaultVariationValue,
} from "@/services/features";
import { GBAddCircle } from "@/components/Icons";
import Tooltip from "@/components/Tooltip/Tooltip";
import Field from "@/components/Forms/Field";
import Link from "@/components/Radix/Link";
import styles from "./VariationsInput.module.scss";
import ExperimentSplitVisual from "./ExperimentSplitVisual";
import {
  SortableFeatureVariationRow,
  SortableVariation,
} from "./SortableFeatureVariationRow";
import SortableVariationsList from "./SortableVariationsList";

export interface Props {
  valueType?: FeatureValueType;
  defaultValue?: string;
  variations?: SortableVariation[];
  setWeight?: (i: number, weight: number) => void;
  setVariations?: (variations: SortableVariation[]) => void;
  coverage?: number;
  setCoverage?: (coverage: number) => void;
  coverageLabel?: string;
  coverageTooltip?: string;
  valueAsId?: boolean;
  hideVariationIds?: boolean;
  hideValueField?: boolean;
  startEditingIndexes?: boolean;
  startEditingSplits?: boolean;
  showPreview?: boolean;
  hideCoverage?: boolean;
  disableCoverage?: boolean;
  disableVariations?: boolean;
  disableCustomSplit?: boolean;
  hideSplits?: boolean;
  label?: string | null;
  feature?: FeatureInterface;
  hideVariations?: boolean;
  showDescriptions?: boolean;
  simple?: boolean;
  sortableClassName?: string;
}

export default function FeatureVariationsInput({
  variations,
  setVariations,
  setWeight,
  coverage,
  setCoverage,
  valueType,
  defaultValue = "",
  coverageLabel = "Traffic included in this Experiment",
  coverageTooltip = "Users not included in the Experiment will skip this rule",
  valueAsId = false,
  hideVariationIds = false,
  hideValueField = false,
  startEditingIndexes = false,
  startEditingSplits = false,
  showPreview = true,
  hideCoverage = false,
  disableCoverage = false,
  disableVariations = false,
  disableCustomSplit = false,
  hideSplits = false,
  label: _label,
  feature,
  hideVariations,
  showDescriptions,
  simple,
  sortableClassName,
}: Props) {
  const weights = variations?.map((v) => v.weight) || [];
  const isEqualWeights = weights?.every(
    (w) => Math.abs(w - weights[0]) < 0.0001
  );

  const idsMatchIndexes = variations?.every((v, i) => v.value === i + "");

  const [editingSplits, setEditingSplits] = useState(startEditingSplits);
  const [editingIds, setEditingIds] = useState(
    startEditingIndexes || !idsMatchIndexes
  );
  const [numberOfVariations, setNumberOfVariations] = useState(
    Math.max(variations?.length ?? 2, 2) + ""
  );

  const setEqualWeights = () => {
    if (!variations || !setWeight) return;
    getEqualWeights(variations.length).forEach((w, i) => {
      setWeight(i, w);
    });
  };

  const label = _label
    ? _label
    : simple
    ? "Traffic Percentage & Variations"
    : setVariations
    ? "Traffic Percentage, Variations, and Weights"
    : hideCoverage || hideVariations
    ? "Traffic Percentage"
    : "Traffic Percentage & Variation Weights";

  console.log(coverage);
  return (
    <div className="form-group">
      {_label !== null ? <label>{label}</label> : null}
      {simple ? (
        <>
          {!hideCoverage ? (
            <div className="px-3 pt-3 bg-highlight rounded mb-3">
              <label className="mb-0">
                {coverageLabel} <Tooltip body={coverageTooltip} />
              </label>
              <div className="row align-items-center pb-3 mx-1">
                <div className="col pl-0">
                  <Slider
                    value={
                      isNaN(coverage ?? 0)
                        ? [0]
                        : [decimalToPercent(coverage ?? 0)]
                    }
                    min={0}
                    max={100}
                    step={1}
                    disabled={!!disableCoverage}
                    onValueChange={(e) => {
                      let decimal = percentToDecimalForNumber(e[0]);
                      if (decimal > 1) decimal = 1;
                      if (decimal < 0) decimal = 0;
                      setCoverage?.(decimal);
                    }}
                  />
                </div>
                <div className="col-auto pr-0">
                  <div
                    className={`position-relative ${styles.percentInputWrap}`}
                  >
                    <Field
                      style={{ width: 95 }}
                      value={
                        isNaN(coverage ?? 0)
                          ? ""
                          : decimalToPercent(coverage ?? 0)
                      }
                      onChange={(e) => {
                        let decimal = percentToDecimal(e.target.value);
                        if (decimal > 1) decimal = 1;
                        if (decimal < 0) decimal = 0;
                        setCoverage?.(decimal);
                      }}
                      type="number"
                      min={0}
                      max={100}
                      step="1"
                      disabled={!!disableCoverage}
                    />
                    <span>%</span>
                  </div>
                </div>
              </div>
            </div>
          ) : null}
          <Field
            label="Number of Variations"
            type="number"
            value={numberOfVariations}
            onChange={(e) => setNumberOfVariations(e?.target?.value ?? "2")}
            onBlur={(e) => {
              let n = parseInt(e?.target?.value ?? numberOfVariations);
              n = Math.min(Math.max(2, n), 100);
              const newValues: SortableVariation[] = [];
              for (let i = 0; i < n; i++) {
                newValues.push({
                  value: getDefaultVariationValue(defaultValue),
                  name: i === 0 ? "Control" : `Variation ${i}`,
                  weight: 1 / n,
                  id: generateVariationId(),
                });
              }
              setVariations?.(newValues);
              setNumberOfVariations(n + "");
            }}
          />
        </>
      ) : (
        <>
          {!hideCoverage ? (
            <div className="px-3 pt-3 bg-highlight rounded mb-3">
              <label className="mb-0">
                {coverageLabel} <Tooltip body={coverageTooltip} />
              </label>
              <div className="row align-items-center pb-3 mx-1">
                <div className="col pl-0">
                  <Slider
                    value={
                      isNaN(coverage ?? 0)
                        ? [0]
                        : [decimalToPercent(coverage ?? 0)]
                    }
                    min={0}
                    max={100}
                    step={1}
                    disabled={!!disableCoverage}
                    onValueChange={(e) => {
                      let decimal = percentToDecimalForNumber(e[0]);
                      if (decimal > 1) decimal = 1;
                      if (decimal < 0) decimal = 0;
                      setCoverage?.(decimal);
                    }}
                  />
                </div>
                <div className="col-auto pr-0">
                  <div
                    className={`position-relative ${styles.percentInputWrap}`}
                  >
                    <Field
                      style={{ width: 95 }}
                      value={
                        isNaN(coverage ?? 0)
                          ? ""
                          : decimalToPercent(coverage ?? 0)
                      }
                      onChange={(e) => {
                        let decimal = percentToDecimal(e.target.value);
                        if (decimal > 1) decimal = 1;
                        if (decimal < 0) decimal = 0;
                        setCoverage?.(decimal);
                      }}
                      type="number"
                      min={0}
                      max={100}
                      step="1"
                      disabled={!!disableCoverage}
                    />
                    <span>%</span>
                  </div>
                </div>
              </div>
            </div>
          ) : null}

          {!hideVariationIds &&
            !startEditingIndexes &&
            !valueAsId &&
            !hideValueField && (
              <div className="mb-2">
                {!editingIds ? (
                  <Link
                    onClick={() => {
                      setEditingIds(true);
                    }}
                  >
                    Switch to advanced mode
                  </Link>
                ) : (
                  <span className="text-muted">Advanced mode</span>
                )}
              </div>
            )}

          {!hideVariations && (
            <table className="table table-borderless mb-0">
              <thead className={styles.thead}>
                <tr>
                  {!hideVariationIds && (
                    <th className="pl-3 pr-0">
                      {!valueAsId && !hideValueField && editingIds ? "#" : "Id"}
                    </th>
                  )}
                  {!hideVariationIds && !hideValueField && editingIds && (
                    <th>Id</th>
                  )}
                  {hideVariationIds && !valueAsId && <th>Value to Force</th>}
                  <th>Variation Name</th>
                  {showDescriptions && <th>Description</th>}
                  {!hideSplits && (
                    <th>
                      Split
                      {!disableVariations &&
                        !disableCustomSplit &&
                        !editingSplits && (
                          <Tooltip
                            body="Customize split"
                            usePortal={true}
                            tipPosition="top"
                          >
                            <a
                              role="button"
                              className="ml-1 mb-0"
                              onClick={() => {
                                setEditingSplits(true);
                              }}
                            >
                              <PiLockSimpleFill
                                className="text-purple"
                                size={15}
                              />
                            </a>
                          </Tooltip>
                        )}
                      {editingSplits &&
                        !isEqualWeights &&
                        !disableCustomSplit &&
                        !hideSplits && (
                          <Tooltip
                            body="Assign equal weights to all variations"
                            usePortal={true}
                            tipPosition="top"
                          >
                            <a
                              role="button"
                              className="ml-2 link-purple small"
                              onClick={(e) => {
                                e.preventDefault();
                                setEqualWeights();
                              }}
                            >
                              <PiArrowsClockwise className="mr-1" size={12} />
                              set equal
                            </a>
                          </Tooltip>
                        )}
                    </th>
                  )}
                </tr>
              </thead>
              <tbody>
<<<<<<< HEAD
                {variations && (
                  <SortableVariationsList
                    valuesAsIds={idsMatchIndexes}
                    variations={variations}
                    setVariations={
                      !disableVariations ? setVariations : undefined
                    }
                  >
                    {variations.map((variation, i) => (
                      <SortableFeatureVariationRow
                        i={i}
                        key={variation.id}
                        variation={variation}
                        variations={variations}
                        setVariations={
                          !disableVariations ? setVariations : undefined
                        }
                        setWeight={!disableVariations ? setWeight : undefined}
                        customSplit={editingSplits}
                        valueType={valueType}
                        valueAsId={valueAsId}
                        hideVariationIds={hideVariationIds}
                        hideValueField={hideValueField || !editingIds}
                        hideSplit={hideSplits}
                        feature={feature}
                        showDescription={showDescriptions}
                      />
                    ))}
                  </SortableVariationsList>
                )}
=======
                <SortableVariationsList
                  valuesAsIds={idsMatchIndexes}
                  variations={variations}
                  setVariations={!disableVariations ? setVariations : undefined}
                >
                  {variations.map((variation, i) => (
                    <SortableFeatureVariationRow
                      i={i}
                      key={variation.id}
                      variation={variation}
                      variations={variations}
                      setVariations={
                        !disableVariations ? setVariations : undefined
                      }
                      setWeight={!disableVariations ? setWeight : undefined}
                      customSplit={editingSplits}
                      valueType={valueType}
                      valueAsId={valueAsId}
                      hideVariationIds={hideVariationIds}
                      hideValueField={hideValueField || !editingIds}
                      hideSplit={hideSplits}
                      feature={feature}
                      showDescription={showDescriptions}
                      className={sortableClassName}
                    />
                  ))}
                </SortableVariationsList>
>>>>>>> 0593abf0
              </tbody>
              <tfoot>
                {!disableVariations && variations && setWeight && (
                  <tr>
                    <td colSpan={10}>
                      <div className="row">
                        <div className="col">
                          {valueType !== "boolean" && setVariations && (
                            <a
                              role="button"
                              className="btn btn-link link-purple font-weight-bold p-0"
                              onClick={() => {
                                const newWeights = distributeWeights(
                                  [...weights, 0],
                                  editingSplits
                                );

                                // Add a new value and update weights
                                const newValues = [
                                  ...variations,
                                  {
                                    value: getDefaultVariationValue(
                                      defaultValue
                                    ),
                                    name: `Variation ${variations.length}`,
                                    weight: 0,
                                    id: generateVariationId(),
                                  },
                                ];
                                newValues.forEach((v, i) => {
                                  v.weight = newWeights[i] || 0;
                                });
                                setVariations(newValues);
                                if (isEqualWeights) {
                                  getEqualWeights(
                                    newValues.length
                                  ).forEach((w, i) => setWeight(i, w));
                                }
                              }}
                            >
                              <GBAddCircle className="mr-1" />
                              Add variation
                            </a>
                          )}
                          {valueType === "boolean" && (
                            <>
                              <Tooltip body="Boolean features can only have two variations. Use a different feature type to add multiple variations.">
                                <a
                                  role="button"
                                  className="btn btn-link p-0 disabled"
                                >
                                  <GBAddCircle className="mr-2" />
                                  Add variation
                                </a>
                              </Tooltip>
                            </>
                          )}
                        </div>
                      </div>
                    </td>
                  </tr>
                )}

                {showPreview && coverage !== undefined && variations ? (
                  <tr>
                    <td colSpan={10} className="px-0 border-0">
                      <div className="box pt-3 px-3">
                        <ExperimentSplitVisual
                          coverage={coverage}
                          values={variations}
                          type={valueType ?? "string"}
                        />
                      </div>
                    </td>
                  </tr>
                ) : null}
              </tfoot>
            </table>
          )}
        </>
      )}
    </div>
  );
}<|MERGE_RESOLUTION|>--- conflicted
+++ resolved
@@ -339,7 +339,6 @@
                 </tr>
               </thead>
               <tbody>
-<<<<<<< HEAD
                 {variations && (
                   <SortableVariationsList
                     valuesAsIds={idsMatchIndexes}
@@ -366,39 +365,11 @@
                         hideSplit={hideSplits}
                         feature={feature}
                         showDescription={showDescriptions}
+                        className={sortableClassName}
                       />
                     ))}
                   </SortableVariationsList>
                 )}
-=======
-                <SortableVariationsList
-                  valuesAsIds={idsMatchIndexes}
-                  variations={variations}
-                  setVariations={!disableVariations ? setVariations : undefined}
-                >
-                  {variations.map((variation, i) => (
-                    <SortableFeatureVariationRow
-                      i={i}
-                      key={variation.id}
-                      variation={variation}
-                      variations={variations}
-                      setVariations={
-                        !disableVariations ? setVariations : undefined
-                      }
-                      setWeight={!disableVariations ? setWeight : undefined}
-                      customSplit={editingSplits}
-                      valueType={valueType}
-                      valueAsId={valueAsId}
-                      hideVariationIds={hideVariationIds}
-                      hideValueField={hideValueField || !editingIds}
-                      hideSplit={hideSplits}
-                      feature={feature}
-                      showDescription={showDescriptions}
-                      className={sortableClassName}
-                    />
-                  ))}
-                </SortableVariationsList>
->>>>>>> 0593abf0
               </tbody>
               <tfoot>
                 {!disableVariations && variations && setWeight && (
