--- conflicted
+++ resolved
@@ -5,7 +5,7 @@
 import React, { useState } from "react";
 import Link from "next/link";
 import { date } from "shared/dates";
-import { Switch, Text } from "@radix-ui/themes";
+import { Text } from "@radix-ui/themes";
 import { useGrowthBook } from "@growthbook/growthbook-react";
 import MoreMenu from "@/components/Dropdown/MoreMenu";
 import { useSearch } from "@/services/search";
@@ -17,10 +17,7 @@
 import usePermissionsUtil from "@/hooks/usePermissionsUtils";
 import DeleteButton from "@/components/DeleteButton/DeleteButton";
 import { useAuth } from "@/services/auth";
-<<<<<<< HEAD
 import Switch from "@/ui/Switch";
-=======
->>>>>>> 18732130
 import RecommendedFactMetricsModal, {
   getRecommendedFactMetrics,
 } from "@/components/FactTables/RecommendedFactMetricsModal";
@@ -187,16 +184,12 @@
         )}
         {hasArchivedMetrics && (
           <div className="col-auto text-muted">
-<<<<<<< HEAD
             <Switch
               value={showArchived}
               onChange={setShowArchived}
               id="show-archived"
               label="show archived"
             />
-=======
-            <Switch checked={showArchived} onCheckedChange={setShowArchived} />
->>>>>>> 18732130
             Show archived
           </div>
         )}
