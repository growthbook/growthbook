--- conflicted
+++ resolved
@@ -28,13 +28,8 @@
   getColumnRefWhereClause,
   getSelectedColumnDatatype,
 } from "shared/experiments";
-<<<<<<< HEAD
-import { Box } from "@radix-ui/themes";
 import { PiPlus } from "react-icons/pi";
-import { FaTriangleExclamation } from "react-icons/fa6";
-=======
 import { DataSourceInterfaceWithParams } from "back-end/types/datasource";
->>>>>>> 7d509fc4
 import { useDefinitions } from "@/services/DefinitionsContext";
 import {
   formatNumber,
@@ -317,20 +312,10 @@
     column: value.column,
   });
 
-<<<<<<< HEAD
+  const aggregationOptions = getAggregationOptions(selectedColumnDatatype);
+
   const [addRowFilter, setAddRowFilter] = useState(false);
   const [addUserFilter, setAddUserFilter] = useState(false);
-=======
-  const aggregationOptions = getAggregationOptions(selectedColumnDatatype);
-
-  const inlineFilterFields: InlineFilterField[] = (factTable?.columns || [])
-    .filter((col) =>
-      canInlineFilterColumn(factTable as FactTableInterface, col)
-    )
-    .filter((col) => {
-      // Always show fields for certain columns
-      if (col.alwaysInlineFilter) return true;
->>>>>>> 7d509fc4
 
   const addFilterOptions: GroupedValue[] = [];
 
@@ -415,13 +400,9 @@
               setDatasource(newFactTable.datasource);
             }}
             options={factTables
-<<<<<<< HEAD
               .filter(
-                (t) => allowChangingDatasource || t.datasource === datasource
+                (t) => allowChangingDatasource || t.datasource === datasource.id
               )
-=======
-              .filter((t) => t.datasource === datasource.id)
->>>>>>> 7d509fc4
               .map((t) => ({
                 label: t.name,
                 value: t.id,
@@ -691,7 +672,6 @@
             </div>
           )}
         {supportsAggregatedFilter && factTable && (
-<<<<<<< HEAD
           <div className="col-auto d-flex align-items-top">
             <div className="form-group">
               <label>
@@ -715,10 +695,11 @@
                       aggregateFilterColumn: v,
                     })
                   }
-                  options={getNumericColumnOptions({
+                  options={getColumnOptions({
                     factTable: factTable,
                     includeCount: true,
                     includeCountDistinct: false,
+                    includeStringColumns: false,
                     showColumnsAsSums: true,
                     groupPrefix: "Filter by ",
                   })}
@@ -739,60 +720,7 @@
                   </a>
                 </div>
               )}
-=======
-          <div className="d-flex align-items-center">
-            <div>
-              <SelectField
-                label={
-                  <>
-                    User Filter{" "}
-                    <Tooltip
-                      body={
-                        <>
-                          Filter after grouping by user id. Simple comparison
-                          operators only. For example, <code>&gt;= 3</code> or{" "}
-                          <code>&lt; 10</code>
-                        </>
-                      }
-                    />
-                  </>
-                }
-                value={value.aggregateFilterColumn || ""}
-                onChange={(v) =>
-                  setValue({
-                    ...value,
-                    aggregateFilterColumn: v,
-                  })
-                }
-                options={getColumnOptions({
-                  factTable: factTable,
-                  includeCount: true,
-                  includeCountDistinct: false,
-                  includeStringColumns: false,
-                  showColumnsAsSums: true,
-                  groupPrefix: "Filter by ",
-                })}
-                initialOption="Any User"
-              />
->>>>>>> 7d509fc4
             </div>
-            {value.aggregateFilterColumn && (
-              <div className="ml-1">
-                <Field
-                  label={<>&nbsp;</>}
-                  value={value.aggregateFilter || ""}
-                  onChange={(v) =>
-                    setValue({
-                      ...value,
-                      aggregateFilter: v.target.value,
-                    })
-                  }
-                  placeholder=">= 10"
-                  style={{ maxWidth: 120 }}
-                  required
-                />
-              </div>
-            )}
           </div>
         )}
         {extraField && <>{extraField}</>}
@@ -1123,8 +1051,11 @@
 
   const factTable = getFactTableById(numerator.factTableId);
 
-  const numericColumnOptions = getNumericColumnOptions({
+  const numericColumnOptions = getColumnOptions({
     factTable,
+    includeCount: false,
+    includeCountDistinct: false,
+    includeStringColumns: false,
   });
 
   const stringColumnOptions =
@@ -1814,12 +1745,8 @@
                     setValue={(numerator) =>
                       form.setValue("numerator", numerator)
                     }
-<<<<<<< HEAD
-                    datasource={selectedDataSource.id}
                     setDatasource={setDatasource}
-=======
                     datasource={selectedDataSource}
->>>>>>> 7d509fc4
                     disableFactTableSelector={!!initialFactTable}
                     supportsAggregatedFilter={true}
                     allowChangingDatasource={!datasource}
@@ -1839,12 +1766,8 @@
                       form.setValue("numerator", numerator)
                     }
                     includeColumn={true}
-<<<<<<< HEAD
-                    datasource={selectedDataSource.id}
                     setDatasource={setDatasource}
-=======
                     datasource={selectedDataSource}
->>>>>>> 7d509fc4
                     disableFactTableSelector={!!initialFactTable}
                     allowChangingDatasource={!datasource}
                     key={selectedDataSource.id}
@@ -1903,12 +1826,8 @@
                     }
                     includeColumn={true}
                     aggregationType={quantileSettings.type}
-<<<<<<< HEAD
-                    datasource={selectedDataSource.id}
                     setDatasource={setDatasource}
-=======
                     datasource={selectedDataSource}
->>>>>>> 7d509fc4
                     disableFactTableSelector={!!initialFactTable}
                     allowChangingDatasource={!datasource}
                     key={selectedDataSource.id}
@@ -1977,12 +1896,8 @@
                       }
                       includeColumn={true}
                       includeCountDistinct={true}
-<<<<<<< HEAD
-                      datasource={selectedDataSource.id}
                       setDatasource={setDatasource}
-=======
                       datasource={selectedDataSource}
->>>>>>> 7d509fc4
                       disableFactTableSelector={!!initialFactTable}
                       supportsAggregatedFilter={
                         numerator.column === "$$distinctUsers"
@@ -2006,13 +1921,9 @@
                       }
                       includeColumn={true}
                       includeCountDistinct={true}
-<<<<<<< HEAD
-                      datasource={selectedDataSource.id}
                       setDatasource={setDatasource}
                       allowChangingDatasource={false}
-=======
                       datasource={selectedDataSource}
->>>>>>> 7d509fc4
                       key={selectedDataSource.id}
                     />
                   </div>
