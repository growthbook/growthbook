import { useForm, UseFormReturn } from "react-hook-form";
import omit from "lodash/omit";
import { ReactElement, useEffect, useState } from "react";
import { FaArrowRight, FaTimes } from "react-icons/fa";
import { FaTriangleExclamation } from "react-icons/fa6";
import { Box } from "@radix-ui/themes";
import {
  DEFAULT_PROPER_PRIOR_STDDEV,
  DEFAULT_REGRESSION_ADJUSTMENT_DAYS,
} from "shared/constants";
import { isProjectListValidForProject } from "shared/util";
import {
  CreateFactMetricProps,
  FactMetricInterface,
  ColumnRef,
  UpdateFactMetricProps,
  MetricQuantileSettings,
  FactMetricType,
  FactTableInterface,
  MetricWindowSettings,
  ColumnInterface,
  ColumnAggregation,
  FactTableColumnType,
} from "back-end/types/fact-table";
import {
  canInlineFilterColumn,
  getAggregateFilters,
  getColumnRefWhereClause,
  getSelectedColumnDatatype,
} from "shared/experiments";
import { PiPlus } from "react-icons/pi";
import { DataSourceInterfaceWithParams } from "back-end/types/datasource";
import { useDefinitions } from "@/services/DefinitionsContext";
import {
  formatNumber,
  getDefaultFactMetricProps,
  getInitialInlineFilters,
} from "@/services/metrics";
import { useOrganizationMetricDefaults } from "@/hooks/useOrganizationMetricDefaults";
import useOrgSettings from "@/hooks/useOrgSettings";
import { useUser } from "@/services/UserContext";
import { useAuth } from "@/services/auth";
import track from "@/services/track";
import { capitalizeFirstLetter } from "@/services/utils";
import Modal from "@/components/Modal";
import Tooltip from "@/components/Tooltip/Tooltip";
import SelectField, {
  GroupedValue,
  SingleValue,
} from "@/components/Forms/SelectField";
import MultiSelectField from "@/components/Forms/MultiSelectField";
import Field from "@/components/Forms/Field";
import Toggle from "@/components/Forms/Toggle";
import RiskThresholds from "@/components/Metrics/MetricForm/RiskThresholds";
import { Tabs, TabsList, TabsTrigger, TabsContent } from "@/ui/Tabs";
import PremiumTooltip from "@/components/Marketing/PremiumTooltip";
import { GBCuped } from "@/components/Icons";
import ButtonSelectField from "@/components/Forms/ButtonSelectField";
import { MetricWindowSettingsForm } from "@/components/Metrics/MetricForm/MetricWindowSettingsForm";
import { MetricCappingSettingsForm } from "@/components/Metrics/MetricForm/MetricCappingSettingsForm";
import { OfficialBadge } from "@/components/Metrics/MetricName";
import { MetricDelaySettings } from "@/components/Metrics/MetricForm/MetricDelaySettings";
import { MetricPriorSettingsForm } from "@/components/Metrics/MetricForm/MetricPriorSettingsForm";
import Checkbox from "@/ui/Checkbox";
import Callout from "@/ui/Callout";
import Code from "@/components/SyntaxHighlighting/Code";
import HelperText from "@/ui/HelperText";
import StringArrayField from "@/components/Forms/StringArrayField";
import InlineCode from "@/components/SyntaxHighlighting/InlineCode";
import { useDemoDataSourceProject } from "@/hooks/useDemoDataSourceProject";
import { MANAGED_BY_ADMIN } from "../Metrics/MetricForm";

export interface Props {
  close?: () => void;
  initialFactTable?: string;
  existing?: Partial<FactMetricInterface>;
  duplicate?: boolean;
  fromTemplate?: boolean;
  showAdvancedSettings?: boolean;
  onSave?: () => void;
  switchToLegacy?: () => void;
  source: string;
  datasource?: string;
}

function QuantileSelector({
  value,
  setValue,
}: {
  value: MetricQuantileSettings;
  setValue: (v: MetricQuantileSettings) => void;
}) {
  const options: { label: string; value: string }[] = [
    { label: "Median (P50)", value: "0.5" },
    { label: "P90", value: "0.9" },
    { label: "P95", value: "0.95" },
    { label: "P99", value: "0.99" },
    { label: "Custom", value: "custom" },
  ];

  const isCustom =
    value.quantile && !options.some((o) => o.value === value.quantile + "");
  const [showCustom, setShowCustom] = useState(isCustom);

  return (
    <div className="row align-items-center">
      <div className="col-auto">
        <SelectField
          label="Quantile"
          value={showCustom ? "custom" : value.quantile + ""}
          onChange={(v) => {
            if (v === "custom") {
              setShowCustom(true);
              return;
            }
            setShowCustom(false);
            setValue({ ...value, quantile: parseFloat(v) });
          }}
          options={options}
          sort={false}
        />
      </div>
      {showCustom && (
        <div className="col-auto">
          <Field
            label="&nbsp;"
            autoFocus
            type="number"
            step={0.001}
            min={0.001}
            max={0.999}
            value={value.quantile}
            onBlur={() => {
              // Fix common issue of entering 90 instead of 0.9
              if (value.quantile > 10 && value.quantile < 100) {
                setValue({
                  ...value,
                  quantile: value.quantile / 100,
                });
              }
            }}
            onChange={(event) => {
              const v = parseFloat(event.target.value);
              setValue({
                ...value,
                quantile: v,
              });
            }}
          />
        </div>
      )}
    </div>
  );
}

function getNumericColumns(
  factTable: FactTableInterface | null,
): ColumnInterface[] {
  if (!factTable) return [];
  return factTable.columns.filter(
    (col) =>
      col.datatype === "number" &&
      !col.deleted &&
      col.column !== "timestamp" &&
      !factTable.userIdTypes.includes(col.column),
  );
}

function getColumnOptions({
  factTable,
  datasource,
  includeCount = true,
  includeCountDistinct = false,
  includeNumericColumns = true,
  includeStringColumns = false,
  includeJSONFields = false,
  showColumnsAsSums = false,
  excludeColumns,
  groupPrefix = "",
}: {
  factTable: FactTableInterface | null;
  datasource: DataSourceInterfaceWithParams | null;
  includeCount?: boolean;
  includeCountDistinct?: boolean;
  includeNumericColumns?: boolean;
  includeStringColumns?: boolean;
  includeJSONFields?: boolean;
  showColumnsAsSums?: boolean;
  excludeColumns?: Set<string>;
  groupPrefix?: string;
}): GroupedValue[] {
  const numericColumnOptions: SingleValue[] = getNumericColumns(factTable).map(
    (col) => ({
      label: showColumnsAsSums ? `SUM(${col.name})` : col.name,
      value: col.column,
    }),
  );

  const specialColumnOptions: SingleValue[] = [];
  if (includeCountDistinct) {
    specialColumnOptions.push({
      label: `Unique Users`,
      value: "$$distinctUsers",
    });
  }
  if (includeCount) {
    specialColumnOptions.push({
      label: "Count of Rows",
      value: "$$count",
    });
  }

  const stringColumnOptions: SingleValue[] = [];
  const stringColumns = factTable?.columns.filter(
    (col) => col.datatype === "string" && !col.deleted,
  );
  if (stringColumns) {
    stringColumnOptions.push(
      ...stringColumns.map((col) => ({
        label: col.name,
        value: col.column,
      })),
    );
  }

  // Add JSON fields
  if (includeJSONFields && factTable?.columns) {
    const excludedAttributeFields = new Set<string>();
    if (datasource && datasource.type === "growthbook_clickhouse") {
      // When an attribute has been materialized to the top-level,
      // we want people to use the top-level column and not a JSON field
      datasource.settings.materializedColumns?.forEach((col) => {
        excludedAttributeFields.add(col.sourceField);
      });
    }

    const jsonColumns = factTable.columns.filter(
      (col) => col.datatype === "json" && !col.deleted,
    );
    for (const col of jsonColumns) {
      if (col.jsonFields) {
        for (const [field, data] of Object.entries(col.jsonFields)) {
          if (col.name === "attributes" && excludedAttributeFields.has(field)) {
            continue;
          }

          const option: SingleValue = {
            label: `${col.name}.${field}`,
            value: `${col.column}.${field}`,
          };

          if (data.datatype === "number") {
            numericColumnOptions.push(option);
          } else if (data.datatype === "string") {
            stringColumnOptions.push(option);
          }
        }
      }
    }
  }

  const ret: GroupedValue[] = [];
  if (specialColumnOptions.length > 0) {
    ret.push({
      label: `${groupPrefix}Special`,
      options: specialColumnOptions,
    });
  }
  if (includeNumericColumns && numericColumnOptions.length > 0) {
    ret.push({
      label: `${groupPrefix}Numeric Columns`,
      options: numericColumnOptions.filter(
        (v) => !excludeColumns?.has(v.value),
      ),
    });
  }
  if (includeStringColumns && stringColumnOptions.length > 0) {
    ret.push({
      label: `${groupPrefix}String Columns`,
      options: stringColumnOptions.filter((v) => !excludeColumns?.has(v.value)),
    });
  }
  return ret;
}

function getAggregationOptions(
  selectedColumnDatatype: FactTableColumnType | undefined,
): {
  label: string;
  value: ColumnAggregation;
}[] {
  if (selectedColumnDatatype === "string") {
    return [
      {
        label: "Count Distinct",
        value: "count distinct",
      },
    ];
  }

  return [
    { label: "Sum", value: "sum" },
    { label: "Max", value: "max" },
  ];
}

function RetentionWindowSelector({
  form,
}: {
  form: UseFormReturn<CreateFactMetricProps>;
}) {
  return (
    <div>
      <div className="appbox px-3 pt-3 bg-light">
        <div className="row align-items-center mb-3">
          <div className="col-auto">Event must be at least</div>
          <div className="col-auto">
            <Field
              {...form?.register("windowSettings.delayValue", {
                valueAsNumber: true,
              })}
              type="number"
              min={1}
              max={999}
              step={1}
              style={{ width: 70 }}
              required
              autoFocus
            />
          </div>
          <div className="col-auto ">
            <SelectField
              value={form?.watch("windowSettings.delayUnit") ?? "days"}
              onChange={(value) => {
                form.setValue(
                  "windowSettings.delayUnit",
                  value as "days" | "hours" | "weeks",
                );
              }}
              sort={false}
              options={[
                {
                  label: "Minutes",
                  value: "minutes",
                },
                {
                  label: "Hours",
                  value: "hours",
                },
                {
                  label: "Days",
                  value: "days",
                },
                {
                  label: "Weeks",
                  value: "weeks",
                },
              ]}
            />
          </div>
          <div className="col-auto">after experiment exposure</div>
        </div>
      </div>
    </div>
  );
}

function ColumnRefSelector({
  value,
  setValue,
  setDatasource,
  includeCountDistinct,
  aggregationType = "unit",
  includeColumn,
  datasource,
  disableFactTableSelector,
  extraField,
  supportsAggregatedFilter,
  allowChangingDatasource,
}: {
  setValue: (ref: ColumnRef) => void;
  setDatasource: (datasource: string) => void;
  value: ColumnRef;
  includeCountDistinct?: boolean;
  includeColumn?: boolean;
  aggregationType?: "unit" | "event";
  datasource: DataSourceInterfaceWithParams;
  disableFactTableSelector?: boolean;
  extraField?: ReactElement;
  supportsAggregatedFilter?: boolean;
  allowChangingDatasource?: boolean;
}) {
  const { getFactTableById, factTables } = useDefinitions();

  let factTable = getFactTableById(value.factTableId);
  if (factTable?.datasource !== datasource.id) factTable = null;

  const columnOptions = getColumnOptions({
    factTable,
    datasource,
    includeCountDistinct: includeCountDistinct && aggregationType === "unit",
    includeCount: aggregationType === "unit",
    includeNumericColumns: true,
    includeStringColumns:
      datasource.properties?.hasCountDistinctHLL && aggregationType === "unit",
    includeJSONFields: true,
  });

  const selectedColumnDatatype = getSelectedColumnDatatype({
    factTable,
    column: value.column,
  });

  const aggregationOptions = getAggregationOptions(selectedColumnDatatype);

  const [addRowFilter, setAddRowFilter] = useState(false);
  const [addUserFilter, setAddUserFilter] = useState(false);

  const addFilterOptions: GroupedValue[] = [];

  const eligibleFilters = factTable?.filters || [];
  const unusedFilters = eligibleFilters.filter(
    (f) => !value.filters.includes(f.id),
  );
  if (unusedFilters.length > 0) {
    addFilterOptions.push({
      label: "Saved Filters",
      options: unusedFilters.map((f) => ({
        label: f.name,
        value: f.id,
      })),
    });
  }

  const eligibleColumns = getColumnOptions({
    factTable,
    datasource,
    includeCount: false,
    includeCountDistinct: false,
    includeNumericColumns: false,
    includeStringColumns: true,
    includeJSONFields: true,
    showColumnsAsSums: false,
    excludeColumns: new Set([...(factTable?.userIdTypes || [])]),
  })
    .flatMap((group) => group.options)
    .filter((option) =>
      factTable ? canInlineFilterColumn(factTable, option.value) : false,
    );

  const unfilteredStringColumns = eligibleColumns.filter(
    (c) => !value.inlineFilters?.[c.value]?.length,
  );

  if (unfilteredStringColumns.length > 0) {
    addFilterOptions.push({
      label: "Filter by Column",
      options: unfilteredStringColumns.map((o) => ({
        label: o.label,
        value: `col::${o.value}`,
      })),
    });
  }

  const canFilterRows =
    eligibleFilters.length > 0 || eligibleColumns.length > 0;

  return (
    <div className="appbox px-3 pt-3 bg-light">
      <div className="row align-items-top">
        <div className="col-auto">
          <SelectField
            label={"Fact Table"}
            disabled={disableFactTableSelector}
            value={value.factTableId}
            onChange={(factTableId) => {
              const newFactTable = getFactTableById(factTableId);
              if (!newFactTable) return;

              const inlineFilters = getInitialInlineFilters(
                newFactTable,
                value.inlineFilters,
              );

              // If switching between fact tables, wipe out inline and aggregate filters
              if (value.factTableId) {
                // If the column is not valid for the new fact table, reset it
                let newColumn = value.column;
                if (
                  !value.column?.match(/^\$\$/) &&
                  !newFactTable?.columns.find((c) => c.column === newColumn)
                ) {
                  newColumn = "$$count";
                }

                setValue({
                  factTableId,
                  column: newColumn,
                  inlineFilters,
                  filters: [],
                });
              }
              // If selecting a fact table for the first time, keep the existing inline/aggregate filters
              else {
                setValue({
                  ...value,
                  factTableId,
                  inlineFilters,
                  filters: [],
                });
              }

              setDatasource(newFactTable.datasource);
            }}
            options={factTables
              .filter(
                (t) =>
                  allowChangingDatasource || t.datasource === datasource.id,
              )
              .map((t) => ({
                label: t.name,
                value: t.id,
              }))}
            formatOptionLabel={({ value, label }) => {
              const factTable = getFactTableById(value);
              if (factTable) {
                return (
                  <>
                    {factTable.name}
                    <OfficialBadge
                      managedBy={factTable.managedBy}
                      type="fact table"
                    />
                  </>
                );
              }
              return label;
            }}
            placeholder="Select..."
            required
          />
        </div>
        {factTable && canFilterRows ? (
          <div className="col-auto">
            <div className="form-group">
              <label>
                Row Filter{" "}
                <Tooltip body="Filter individual rows.  Only rows that satisfy ALL selected filters will be included" />
              </label>
              <div className="d-flex flex-wrap align-items-top">
                {value.filters.map((f) => {
                  const filter = factTable.filters.find((ff) => ff.id === f);
                  if (!filter) return null;
                  return (
                    <div
                      className="border rounded py-2 px-2 mr-1 d-flex align-items-center bg-white"
                      key={f}
                    >
                      <Tooltip
                        body={
                          <InlineCode
                            language="sql"
                            code={filter.value}
                            inTooltip
                          />
                        }
                      >
                        <span className="cursor-default">{filter.name}</span>
                      </Tooltip>
                      <OfficialBadge
                        managedBy={filter.managedBy}
                        type="filter"
                      />
                      <button
                        type="button"
                        className="btn btn-link p-0 ml-1 text-muted"
                        onClick={() =>
                          setValue({
                            ...value,
                            filters: value.filters.filter((ff) => ff !== f),
                          })
                        }
                      >
                        <FaTimes />
                      </button>
                    </div>
                  );
                })}
                {Object.entries(value.inlineFilters || {}).map(([k, v]) => {
                  if (!v.length) return null;
                  v = v.filter((v) => !!v);
                  const col = factTable.columns.find((c) => c.column === k);

                  const onValuesChange = (v: string[]) => {
                    v = [...new Set(v.filter((v) => !!v))];

                    setValue({
                      ...value,
                      inlineFilters: { ...value.inlineFilters, [k]: v },
                    });
                  };

                  const colAlert = !canInlineFilterColumn(factTable, k) ? (
                    <Tooltip
                      body={`This column cannot be filtered on or no longer exists`}
                    >
                      <FaTriangleExclamation className="text-danger ml-1" />
                    </Tooltip>
                  ) : null;

                  const options = new Set(col?.topValues || []);
                  v.forEach((v) => options.add(v));

                  return (
                    <div
                      className="border rounded mr-1 d-flex align-items-center bg-white"
                      key={k}
                    >
                      {colAlert && unfilteredStringColumns.length > 0 ? (
                        <SelectField
                          value={k}
                          options={[
                            { label: col?.name || k, value: k },
                            ...unfilteredStringColumns,
                          ]}
                          onChange={(newKey) => {
                            if (k === newKey || !value.inlineFilters) return;
                            setValue({
                              ...value,
                              inlineFilters: {
                                ...omit(value.inlineFilters || {}, k),
                                [newKey]: value.inlineFilters[k],
                              },
                            });
                          }}
                          formatOptionLabel={({ value, label }) => {
                            return value === k ? (
                              <>
                                {label}
                                {colAlert}
                              </>
                            ) : (
                              label
                            );
                          }}
                        />
                      ) : (
                        <span className="px-2">
                          {col?.name || k}
                          {colAlert}
                        </span>
                      )}
                      {col?.topValues?.length ? (
                        <MultiSelectField
                          value={v}
                          onChange={onValuesChange}
                          options={[...options].map((o) => ({
                            label: o,
                            value: o,
                          }))}
                          initialOption="Any"
                          formatOptionLabel={({ value, label }) =>
                            value ? (
                              label
                            ) : (
                              <em className="text-muted">{label}</em>
                            )
                          }
                          autoFocus
                          creatable
                          sort={false}
                        />
                      ) : (
                        <StringArrayField
                          value={v}
                          onChange={onValuesChange}
                          placeholder="Any"
                          autoFocus
                        />
                      )}
                    </div>
                  );
                })}

                {addFilterOptions.length > 0 ? (
                  addRowFilter ? (
                    <>
                      <SelectField
                        value=""
                        onChange={(v) => {
                          if (v) {
                            if (v.startsWith("col::")) {
                              setValue({
                                ...value,
                                inlineFilters: {
                                  ...value.inlineFilters,
                                  [v.replace("col::", "")]: [""],
                                },
                              });
                            } else {
                              setValue({
                                ...value,
                                filters: [...value.filters, v],
                              });
                            }
                          }
                          setAddRowFilter(false);
                        }}
                        options={addFilterOptions}
                        onBlur={() => setAddRowFilter(false)}
                        sort={false}
                        autoFocus
                      />
                    </>
                  ) : (
                    <a
                      href="#"
                      onClick={(e) => {
                        e.preventDefault();
                        setAddRowFilter(true);
                      }}
                      className="py-2"
                    >
                      <PiPlus />{" "}
                      {Object.values(value.inlineFilters || {}).some(
                        (v) => v.length > 0,
                      ) || value.filters.length > 0
                        ? "Row Filter"
                        : "Add"}
                    </a>
                  )
                ) : null}
              </div>
            </div>
          </div>
        ) : null}
        {includeColumn && (
          <div className="col-auto">
            <SelectField
              label="Value"
              value={value.column}
              onChange={(column) => {
                const newDatatype = getSelectedColumnDatatype({
                  factTable,
                  column,
                });

                let aggregation = value.aggregation;

                if (newDatatype === "string") {
                  aggregation = "count distinct";
                } else if (aggregation === "count distinct") {
                  aggregation = "sum";
                }

                setValue({ ...value, column, aggregation });
              }}
              sort={false}
              formatGroupLabel={({ label }) => (
                <div className="pt-2 pb-1 border-bottom">{label}</div>
              )}
              options={columnOptions}
              placeholder="Value..."
              required
            />
          </div>
        )}
        {includeColumn &&
          !value.column.startsWith("$$") &&
          aggregationType === "unit" && (
            <div className="col-auto">
              <SelectField
                label={"Aggregation"}
                value={value.aggregation || "sum"}
                onChange={(v) =>
                  setValue({
                    ...value,
                    aggregation: v as ColumnAggregation,
                  })
                }
                sort={false}
                options={aggregationOptions}
              />
            </div>
          )}
        {supportsAggregatedFilter && factTable && (
          <div className="col-auto d-flex align-items-top">
            <div className="form-group">
              <label>
                User Filter{" "}
                <Tooltip
                  body={
                    <>
                      Filter after grouping by user id. Simple comparison
                      operators only. For example, <code>&gt;= 3</code> or{" "}
                      <code>&lt; 10</code>
                    </>
                  }
                />
              </label>
              {value.aggregateFilterColumn || addUserFilter ? (
                <div className="d-flex align-items-center">
                  <SelectField
                    value={value.aggregateFilterColumn || ""}
                    onChange={(v) =>
                      setValue({
                        ...value,
                        aggregateFilterColumn: v,
                      })
                    }
                    options={getColumnOptions({
                      factTable: factTable,
                      datasource,
                      includeCount: true,
                      includeCountDistinct: false,
                      includeStringColumns: false,
                      showColumnsAsSums: true,
                      groupPrefix: "Filter by ",
                    })}
                    initialOption="Any User"
                    autoFocus
                    onBlur={() => setAddUserFilter(false)}
                  />
                  {value.aggregateFilterColumn ? (
                    <div className="ml-1">
                      <Field
                        value={value.aggregateFilter || ""}
                        onChange={(v) =>
                          setValue({
                            ...value,
                            aggregateFilter: v.target.value,
                          })
                        }
                        placeholder=">= 10"
                        style={{ maxWidth: 100 }}
                        required
                      />
                    </div>
                  ) : null}
                </div>
              ) : (
                <div className="py-2">
                  <a
                    href="#"
                    onClick={(e) => {
                      e.preventDefault();
                      setAddUserFilter(true);
                    }}
                  >
                    <PiPlus /> Add
                  </a>
                </div>
              )}
            </div>
          </div>
        )}
        {extraField && <>{extraField}</>}
      </div>
    </div>
  );
}

function indentLines(str: string, spaces: number = 2) {
  return str
    .split("\n")
    .map((line) => `${" ".repeat(spaces)}${line}`)
    .join("\n");
}

function getWHERE({
  factTable,
  columnRef,
  windowSettings,
  quantileSettings,
  type,
}: {
  factTable: FactTableInterface | null;
  columnRef: ColumnRef | null;
  windowSettings: MetricWindowSettings;
  quantileSettings: MetricQuantileSettings;
  type: FactMetricType;
}) {
  const whereParts =
    factTable && columnRef
      ? getColumnRefWhereClause(
          factTable,
          columnRef,
          (s) => s.replace(/'/g, "''"),
          // This isn't real SQL syntax, but it should get the point across
          (jsonCol, path) => `${jsonCol}.${path}`,
          true,
        )
      : [];

  if (type === "retention") {
    whereParts.push(
      `-- Only after seeing the experiment + retention delay\ntimestamp >= (exposure_timestamp + '${
        windowSettings.delayValue
      } ${windowSettings.delayUnit ?? "days"}')`,
    );
  } else if (windowSettings.delayValue) {
    whereParts.push(
      `-- Only after seeing the experiment + delay\ntimestamp >= (exposure_timestamp + '${windowSettings.delayValue} ${windowSettings.delayUnit}')`,
    );
  } else {
    whereParts.push(
      `-- Only after seeing the experiment\ntimestamp >= exposure_timestamp`,
    );
  }

  if (windowSettings.type === "lookback") {
    whereParts.push(
      `-- Lookback Metric Window\ntimestamp >= (NOW() - '${windowSettings.windowValue} ${windowSettings.windowUnit}')`,
    );
  } else if (windowSettings.type === "conversion") {
    if (type === "retention") {
      whereParts.push(
        `-- Conversion Metric Window\ntimestamp < (exposure_timestamp + '${
          windowSettings.delayValue
        } ${windowSettings.delayUnit ?? "days"}' + '${
          windowSettings.windowValue
        } ${windowSettings.windowUnit}')`,
      );
    } else if (windowSettings.delayValue) {
      whereParts.push(
        `-- Conversion Metric Window\ntimestamp < (exposure_timestamp + '${windowSettings.delayValue} ${windowSettings.delayUnit}' + '${windowSettings.windowValue} ${windowSettings.windowUnit}')`,
      );
    } else {
      whereParts.push(
        `-- Conversion Metric Window\ntimestamp < (exposure_timestamp + '${windowSettings.windowValue} ${windowSettings.windowUnit}')`,
      );
    }
  }
  if (
    type === "quantile" &&
    quantileSettings.type === "event" &&
    quantileSettings.ignoreZeros
  ) {
    whereParts.push(`-- Ignore zeros in percentile\nvalue > 0`);
  }

  return whereParts.length > 0
    ? `\nWHERE\n${indentLines(whereParts.join(" AND\n"))}`
    : "";
}

function getPreviewSQL({
  type,
  quantileSettings,
  windowSettings,
  numerator,
  denominator,
  numeratorFactTable,
  denominatorFactTable,
}: {
  type: FactMetricType;
  quantileSettings: MetricQuantileSettings;
  windowSettings: MetricWindowSettings;
  numerator: ColumnRef;
  denominator: ColumnRef | null;
  numeratorFactTable: FactTableInterface | null;
  denominatorFactTable: FactTableInterface | null;
}): { sql: string; denominatorSQL?: string; experimentSQL: string } {
  const identifier =
    "`" + (numeratorFactTable?.userIdTypes?.[0] || "user_id") + "`";

  const identifierComment =
    (numeratorFactTable?.userIdTypes?.length || 0) > 1
      ? `\n  -- All of the Fact Table's identifier types are supported`
      : "";

  const numeratorName = "`" + (numeratorFactTable?.name || "Fact Table") + "`";
  const denominatorName =
    "`" + (denominatorFactTable?.name || "Fact Table") + "`";

  const numeratorCol =
    numerator.column === "$$count"
      ? "COUNT(*)"
      : numerator.column === "$$distinctUsers"
        ? "1"
        : numerator.aggregation === "count distinct"
          ? `COUNT(DISTINCT ${numerator.column})`
          : `${(numerator.aggregation ?? "sum").toUpperCase()}(${
              numerator.column
            })`;

  const denominatorCol =
    denominator?.column === "$$count"
      ? "COUNT(*)"
      : denominator?.column === "$$distinctUsers"
        ? "1"
        : numerator.aggregation === "count distinct"
          ? `-- HyperLogLog estimation used instead of COUNT DISTINCT\n  COUNT(DISTINCT ${denominator?.column})`
          : `${(denominator?.aggregation ?? "sum").toUpperCase()}(${
              denominator?.column
            })`;

  const WHERE = getWHERE({
    factTable: numeratorFactTable,
    columnRef: numerator,
    windowSettings,
    quantileSettings,
    type,
  });

  const DENOMINATOR_WHERE = getWHERE({
    factTable: denominatorFactTable,
    columnRef: denominator,
    windowSettings,
    quantileSettings,
    type,
  });

  const havingParts = getAggregateFilters({
    columnRef: {
      // Column is often set incorrectly for proportion metrics and changed later during submit
      ...numerator,
      column: type === "proportion" ? "$$distinctUsers" : numerator.column,
    },
    column:
      numerator.aggregateFilterColumn === "$$count"
        ? `COUNT(*)`
        : `SUM(${numerator.aggregateFilterColumn})`,
    ignoreInvalid: true,
  });
  let HAVING =
    havingParts.length > 0
      ? `\nHAVING\n${indentLines(havingParts.join("\nAND "))}`
      : "";

  if (type === "quantile") {
    HAVING = "";
    if (quantileSettings.type === "unit" && quantileSettings.ignoreZeros) {
      HAVING = `\n-- Ignore zeros in percentile\nHAVING ${numeratorCol} > 0`;
    }
  }

  const experimentSQL = `
SELECT
  variation,
  ${
    type !== "quantile"
      ? `${
          type === "proportion" || numerator.column === "$$distinctUsers"
            ? `-- Number of users who converted`
            : `-- Total ${type === "ratio" ? "numerator" : "metric"} value`
        }
  SUM(m.value) as numerator,
  ${
    type === "ratio"
      ? `-- ${
          denominator?.column === "$$distinctusers"
            ? `Number of users who converted`
            : `Total denominator value`
        }\n  SUM(d.value)`
      : `-- Number of users in experiment\n  COUNT(*)`
  } as denominator,\n  `
      : ""
  }${
    type === "quantile"
      ? `-- Final result\n  PERCENTILE(${
          quantileSettings.ignoreZeros
            ? `m.value,`
            : `\n    -- COALESCE to include NULL in the calculation\n    COALESCE(m.value, 0),\n  `
        }  ${quantileSettings.quantile}${
          !quantileSettings.ignoreZeros ? "\n  " : ""
        })`
      : `-- Final result\n  numerator / denominator`
  } AS value
FROM
  experiment_users u
  LEFT JOIN ${
    type === "ratio" ? "numerator" : "metric"
  } m ON (m.user = u.user)${
    type === "ratio"
      ? `
  LEFT JOIN denominator d ON (d.user = u.user)`
      : ``
  }
GROUP BY variation`.trim();

  switch (type) {
    case "retention":
    case "proportion":
      return {
        sql: `
SELECT${identifierComment}
  ${identifier} AS user,
  -- Each matching user counts as 1 conversion
  1 AS value
FROM
  ${numeratorName}${WHERE}
GROUP BY user${HAVING}
`.trim(),

        experimentSQL,
      };
    case "mean":
      return {
        sql: `
SELECT${identifierComment}
  ${identifier} AS user,
  ${numeratorCol} AS value
FROM
  ${numeratorName}${WHERE}
GROUP BY user
`.trim(),
        experimentSQL,
      };
    case "ratio":
      return {
        sql: `
SELECT${identifierComment}
  ${identifier} AS user,${
    numerator.column === "$$distinctUsers"
      ? `\n  -- Each matching user counts as 1 conversion`
      : ""
  }
  ${numeratorCol} AS value
FROM
  ${numeratorName}${WHERE}
GROUP BY user${HAVING}
`.trim(),
        denominatorSQL: `
SELECT${identifierComment}
  ${identifier} AS user,${
    denominator?.column === "$$distinctUsers"
      ? `\n  -- Each matching user counts as 1 conversion`
      : ""
  }
  ${denominatorCol} AS value
FROM
  ${denominatorName}${DENOMINATOR_WHERE}
GROUP BY user
`.trim(),
        experimentSQL,
      };
    case "quantile":
      // TODO: handle event vs user level quantiles
      return {
        sql:
          quantileSettings.type === "unit"
            ? `
SELECT${identifierComment}
  ${identifier} AS user,
  ${numeratorCol} AS value
FROM
  ${numeratorName}${WHERE}
GROUP BY user${HAVING}
`.trim()
            : `
SELECT${identifierComment}
  ${identifier} AS user,
  \`${numerator.column}\` AS value
FROM
  ${numeratorName}${WHERE}
`.trim(),
        experimentSQL,
      };
  }
}

function FieldMappingModal({
  factMetric,
  datasource,
  onSave,
  close,
}: {
  factMetric: Partial<FactMetricInterface>;
  datasource: DataSourceInterfaceWithParams | null;
  onSave: (metric: Partial<FactMetricInterface>) => void;
  close?: () => void;
}) {
  const { factTables, getFactTableById } = useDefinitions();

  const [data, setData] = useState(factMetric);

  const numerator = data.numerator as ColumnRef;
  const denominator = data.denominator;

  const numericColumns = new Set<string>();
  const stringColumns = new Set<string>();

  if (numerator.column && !numerator.column.startsWith("$$")) {
    if (numerator.aggregation === "count distinct") {
      stringColumns.add(numerator.column);
    } else {
      numericColumns.add(numerator.column);
    }
  }
  if (denominator?.column && !denominator.column.startsWith("$$")) {
    if (denominator.aggregation === "count distinct") {
      stringColumns.add(denominator.column);
    } else {
      numericColumns.add(denominator.column);
    }
  }
  if (
    numerator.aggregateFilterColumn &&
    !numerator.aggregateFilterColumn.startsWith("$$")
  ) {
    numericColumns.add(numerator.aggregateFilterColumn);
  }
  if (numerator.inlineFilters) {
    Object.keys(numerator.inlineFilters).forEach((k) => {
      stringColumns.add(k);
    });
  }
  if (denominator?.inlineFilters) {
    Object.keys(denominator.inlineFilters).forEach((k) => {
      stringColumns.add(k);
    });
  }

  const [numericColumnMap, setNumericColumnMap] = useState<
    Record<string, string>
  >(Object.fromEntries([...numericColumns].map((c) => [c, ""])));
  const [stringColumnMap, setStringColumnMap] = useState<
    Record<string, string>
  >(Object.fromEntries([...stringColumns].map((c) => [c, ""])));

  const factTable = getFactTableById(numerator.factTableId);

  const numericColumnOptions = getColumnOptions({
    factTable,
    datasource,
    includeCount: false,
    includeCountDistinct: false,
    includeStringColumns: false,
  });

  const stringColumnOptions =
    factTable?.columns
      ?.filter((c) => canInlineFilterColumn(factTable, c.column))
      .map((c) => ({
        label: c.name || c.column,
        value: c.column,
      })) || [];

  return (
    <Modal
      close={close}
      header="Create Fact Metric From Template"
      trackingEventModalType=""
      open={true}
      cta="Preview Metric"
      autoCloseOnSubmit={false}
      submit={() => {
        // Replace columns throughout metric definition
        if (numerator.column && numerator.column in numericColumnMap) {
          (data.numerator as ColumnRef).column =
            numericColumnMap[numerator.column];
        } else if (numerator.column && numerator.column in stringColumnMap) {
          (data.numerator as ColumnRef).column =
            stringColumnMap[numerator.column];
        }
        if (
          numerator.aggregateFilterColumn &&
          numerator.aggregateFilterColumn in numericColumnMap
        ) {
          (data.numerator as ColumnRef).aggregateFilterColumn =
            numericColumnMap[numerator.aggregateFilterColumn];
        }
        if (numerator.inlineFilters) {
          const newInlineFilters: Record<string, string[]> = {};
          Object.entries(numerator.inlineFilters).forEach(([k, v]) => {
            if (k in stringColumnMap) {
              newInlineFilters[stringColumnMap[k]] = v;
            } else {
              newInlineFilters[k] = v;
            }
          });
          (data.numerator as ColumnRef).inlineFilters = newInlineFilters;
        }

        if (denominator) {
          if (denominator.column in numericColumnMap) {
            (data.denominator as ColumnRef).column =
              numericColumnMap[denominator.column];
          } else if (denominator.column in stringColumnMap) {
            (data.denominator as ColumnRef).column =
              stringColumnMap[denominator.column];
          }
          if (denominator.inlineFilters) {
            const newInlineFilters: Record<string, string[]> = {};
            Object.entries(denominator.inlineFilters).forEach(([k, v]) => {
              if (k in stringColumnMap) {
                newInlineFilters[stringColumnMap[k]] = v;
              } else {
                newInlineFilters[k] = v;
              }
            });
            (data.denominator as ColumnRef).inlineFilters = newInlineFilters;
          }
        }

        data.datasource = factTable?.datasource || "";

        onSave(data);
      }}
    >
      <div className="appbox bg-light p-3">
        <div>
          <strong>Metric Name:</strong> {factMetric.name}
        </div>
        {factMetric.description ? (
          <div className="mt-2">
            <strong>Description:</strong> {factMetric.description}
          </div>
        ) : null}
      </div>
      <p>Which fact table do you want to add this metric to?</p>
      <SelectField
        label={"Fact Table"}
        value={numerator?.factTableId || ""}
        onChange={(factTableId) => {
          setData({
            ...data,
            numerator: { ...numerator, factTableId },
            denominator: data.denominator
              ? { ...data.denominator, factTableId }
              : undefined,
          });

          const factTable = getFactTableById(factTableId);
          if (factTable) {
            // Fill out any column mappings with matching column names
            const newNumericColumnMap = { ...numericColumnMap };
            const newStringColumnMap = { ...stringColumnMap };

            Object.keys(numericColumnMap).forEach((k) => {
              if (
                factTable.columns.find(
                  (c) =>
                    c.column === k && !c.deleted && c.datatype === "number",
                )
              ) {
                newNumericColumnMap[k] = k;
              }
            });

            Object.keys(stringColumnMap).forEach((k) => {
              if (canInlineFilterColumn(factTable, k)) {
                newStringColumnMap[k] = k;
              }
            });

            setNumericColumnMap(newNumericColumnMap);
            setStringColumnMap(newStringColumnMap);
          }
        }}
        options={factTables.map((t) => ({
          label: t.name,
          value: t.id,
        }))}
        formatOptionLabel={({ value, label }) => {
          const factTable = getFactTableById(value);
          if (factTable) {
            return (
              <>
                {factTable.name}
                <OfficialBadge
                  managedBy={factTable.managedBy}
                  type="fact table"
                />
              </>
            );
          }
          return label;
        }}
        placeholder="Select..."
        required
      />
      {factTable && (
        <>
          {numericColumns.size > 0 || stringColumns.size > 0 ? (
            <>
              <hr />
              <p>
                The following columns are referenced in this metric. Select how
                to map them to columns in your fact table.
              </p>
            </>
          ) : null}
          {numericColumns.size > 0 && !numericColumnOptions.length ? (
            <Callout status="error">
              <p>
                This fact table does not have any numeric columns. Please select
                a different fact table.
              </p>
            </Callout>
          ) : null}
          {stringColumns.size > 0 && !stringColumnOptions.length ? (
            <Callout status="error">
              <p>
                This fact table does not have any string columns to filter on.
                Please select a different fact table.
              </p>
            </Callout>
          ) : null}
        </>
      )}
      {[...numericColumns]
        .filter((c) => !c.startsWith("$$"))
        .map((k) => {
          if (!numericColumnOptions.length) return null;
          return (
            <SelectField
              key={k}
              label={`Column: ${k}`}
              value={numericColumnMap[k] || ""}
              onChange={(column) => {
                setNumericColumnMap({ ...numericColumnMap, [k]: column });
              }}
              options={numericColumnOptions}
              disabled={!factTable}
              required
              placeholder="Select..."
            />
          );
        })}
      {[...stringColumns]
        .filter((c) => !c.startsWith("$$"))
        .map((k) => {
          if (!stringColumnOptions.length) return null;
          return (
            <SelectField
              key={k}
              label={`Column: ${k}`}
              value={stringColumnMap[k] || ""}
              onChange={(column) => {
                setStringColumnMap({ ...stringColumnMap, [k]: column });
              }}
              options={stringColumnOptions}
              disabled={!factTable}
              required
              placeholder="Select..."
            />
          );
        })}
    </Modal>
  );
}

export default function FactMetricModal({
  close,
  initialFactTable,
  existing,
  duplicate = false,
  fromTemplate = false,
  showAdvancedSettings,
  onSave,
  switchToLegacy,
  source,
  datasource,
}: Props) {
  const { metricDefaults } = useOrganizationMetricDefaults();

  const settings = useOrgSettings();

  const { hasCommercialFeature, permissionsUtil } = useUser();
  const { disableLegacyMetricCreation } = settings;

  // TODO: We may want to hide this from non-technical users in the future
  const showSQLPreview = true;

  const [showExperimentSQL, setShowExperimentSQL] = useState(false);

  const {
    datasources,
    getDatasourceById,
    project,
    getFactTableById,
    mutateDefinitions,
    metrics,
  } = useDefinitions();

  const { demoDataSourceId } = useDemoDataSourceProject();

  const { apiCall } = useAuth();

  const validDatasources = datasources
    .filter((d) => isProjectListValidForProject(d.projects, project))
    .filter((d) => d.properties?.queryLanguage === "sql")
    .filter((d) => !datasource || d.id === datasource);

  const filteredMetrics = metrics
    .filter((f) => !datasource || f.datasource === datasource)
    .filter((f) => isProjectListValidForProject(f.projects, project))
    .filter((f) => f.datasource !== demoDataSourceId); // Don't factor in demo datasource metrics

  const showSwitchToLegacy =
    filteredMetrics.length > 0 && !disableLegacyMetricCreation;

  const defaultValues = getDefaultFactMetricProps({
    datasources,
    metricDefaults,
    existing,
    settings,
    project,
    initialFactTable: initialFactTable
      ? getFactTableById(initialFactTable) || undefined
      : undefined,
    managedBy: existing?.managedBy,
  });

  // Multiple percent values by 100 for the UI
  // These are corrected in the submit method later
  defaultValues.winRisk = defaultValues.winRisk * 100;
  defaultValues.loseRisk = defaultValues.loseRisk * 100;
  defaultValues.minPercentChange = defaultValues.minPercentChange * 100;
  defaultValues.maxPercentChange = defaultValues.maxPercentChange * 100;
  defaultValues.targetMDE = defaultValues.targetMDE * 100;

  const form = useForm<CreateFactMetricProps>({
    defaultValues,
  });

  const selectedDataSource = getDatasourceById(form.watch("datasource"));

  const [advancedOpen, setAdvancedOpen] = useState(
    showAdvancedSettings || false,
  );

  const type = form.watch("metricType");

  const riskError =
    form.watch("loseRisk") < form.watch("winRisk")
      ? "The acceptable risk percentage cannot be higher than the too risky percentage"
      : "";

  const hasRegressionAdjustmentFeature = hasCommercialFeature(
    "regression-adjustment",
  );
  let regressionAdjustmentAvailableForMetric = true;
  let regressionAdjustmentAvailableForMetricReason = <></>;

  if (type === "quantile") {
    regressionAdjustmentAvailableForMetric = false;
    regressionAdjustmentAvailableForMetricReason = (
      <>{`Not available for ${type} metrics.`}</>
    );
  }

  const regressionAdjustmentDays =
    form.watch("regressionAdjustmentDays") ||
    DEFAULT_REGRESSION_ADJUSTMENT_DAYS;

  const regressionAdjustmentDaysHighlightColor =
    regressionAdjustmentDays > 28 || regressionAdjustmentDays < 7
      ? "#e27202"
      : "";
  const regressionAdjustmentDaysWarningMsg =
    regressionAdjustmentDays > 28
      ? "Longer lookback periods can sometimes be useful, but also will reduce query performance and may incorporate less useful data"
      : regressionAdjustmentDays < 7
        ? "Lookback periods under 7 days tend not to capture enough metric data to reduce variance and may be subject to weekly seasonality"
        : "";

  const isNew = !existing || duplicate || fromTemplate;
  const initialType = existing?.metricType;
  useEffect(() => {
    if (isNew) {
      track("Viewed Create Fact Metric Modal", { source });
    } else {
      track("Viewed Edit Fact Metric Modal", {
        type: initialType,
        source,
      });
    }
  }, [isNew, initialType, source]);

  const quantileSettings = form.watch("quantileSettings") || {
    type: "event",
    quantile: 0.5,
    ignoreZeros: false,
  };

  const quantileMetricsAvailableForDatasource =
    selectedDataSource?.properties?.hasQuantileTesting;
  const hasQuantileMetricCommercialFeature =
    hasCommercialFeature("quantile-metrics");
  const hasRetentionMetricCommercialFeature =
    hasCommercialFeature("retention-metrics");

  const numerator = form.watch("numerator");
  const numeratorFactTable = getFactTableById(numerator?.factTableId || "");
  const denominator = form.watch("denominator");
  const windowSettings = form.watch("windowSettings");

  // Must have at least one numeric column to use event-level quantile metrics
  // For user-level quantiles, there is the option to count rows so it's always available
  const canUseEventQuantile = getNumericColumns(numeratorFactTable).length > 0;

  const quantileMetricType = type !== "quantile" ? "" : quantileSettings.type;

  const { sql, experimentSQL, denominatorSQL } = getPreviewSQL({
    type,
    quantileSettings,
    windowSettings,
    numerator,
    denominator,
    numeratorFactTable,
    denominatorFactTable: getFactTableById(denominator?.factTableId || ""),
  });

  const setDatasource = (datasource: string) => {
    form.setValue("datasource", datasource);
  };

  if (fromTemplate && !form.watch("numerator").factTableId) {
    return (
      <FieldMappingModal
        factMetric={defaultValues}
        datasource={selectedDataSource}
        onSave={(metric) => {
          form.reset(metric);
        }}
        close={close}
      />
    );
  }

  return (
    <Modal
      trackingEventModalType=""
      open={true}
      header={!isNew ? "Edit Metric" : "Create Fact Table Metric"}
      bodyClassName="p-0"
      close={close}
      submit={form.handleSubmit(async (values) => {
        if (values.denominator && !values.denominator.factTableId) {
          values.denominator = null;
        }

        if (values.priorSettings === undefined) {
          values.priorSettings = {
            override: false,
            proper: false,
            mean: 0,
            stddev: DEFAULT_PROPER_PRIOR_STDDEV,
          };
        }

        if (values.metricType === "ratio" && !values.denominator)
          throw new Error("Must select a denominator for ratio metrics");

        // reset denominator for non-ratio metrics
        if (values.metricType !== "ratio" && values.denominator) {
          values.denominator = null;
        }

        // if denominator is undefined, set to null instead
        if (values.denominator === undefined) {
          values.denominator = null;
        }

        // reset displayAsPercentage for non-ratio metrics
        if (values.metricType !== "ratio" && values.displayAsPercentage) {
          values.displayAsPercentage = undefined;
        }

        // reset numerator for proportion/retention metrics
        if (
          (values.metricType === "proportion" ||
            values.metricType === "retention") &&
          values.numerator.column !== "$$distinctUsers"
        ) {
          values.numerator.column = "$$distinctUsers";
          values.numerator.aggregation = undefined;
        }

        // reset aggregate filter for certain metrics
        if (
          values.metricType !== "proportion" &&
          values.metricType !== "retention" &&
          values.metricType !== "ratio"
        ) {
          values.numerator.aggregateFilterColumn = undefined;
          values.numerator.aggregateFilter = undefined;
        }

        if (!values.numerator.aggregateFilterColumn) {
          values.numerator.aggregateFilter = undefined;
        }

        if (values.cappingSettings?.type) {
          if (!values.cappingSettings.value) {
            throw new Error("Capped Value cannot be 0");
          }
        }

        // reset capping that may be carried over to uncappable metrics
        if (
          values.metricType === "quantile" ||
          values.metricType === "proportion" ||
          values.metricType === "retention"
        ) {
          values.cappingSettings = {
            type: "",
            value: 0,
          };
        }

        if (
          values.numerator.aggregateFilterColumn &&
          values.metricType === "ratio"
        ) {
          if (values.numerator.column !== "$$distinctUsers") {
            values.numerator.aggregateFilterColumn = "";
          } else {
            if (values.cappingSettings?.type) {
              throw new Error(
                "Cannot specify both Percentile Capping and a User Filter. Please remove one of them.",
              );
            }
          }
        }

        if (!selectedDataSource) throw new Error("Must select a data source");

        // Correct percent values
        values.winRisk = values.winRisk / 100;
        values.loseRisk = values.loseRisk / 100;
        values.minPercentChange = values.minPercentChange / 100;
        values.maxPercentChange = values.maxPercentChange / 100;
        values.targetMDE = values.targetMDE / 100;

        // Anonymized telemetry props
        // Will help us measure which settings are being used so we can optimize the UI
        const trackProps = {
          type: values.metricType,
          source,
          capping: values.cappingSettings.type,
          conversion_window: values.windowSettings.type
            ? `${values.windowSettings.windowValue} ${values.windowSettings.windowUnit}`
            : "none",
          numerator_agg:
            values.numerator.column === "$$count"
              ? "count"
              : values.numerator.column === "$$distinctUsers"
                ? "distinct_users"
                : values.numerator.aggregation || "sum",
          numerator_filters: values.numerator.filters.length,
          denominator_agg:
            values.denominator?.column === "$$count"
              ? "count"
              : values.denominator?.column === "$$distinctUsers"
                ? "distinct_users"
                : values.denominator?.column
                  ? values.denominator?.aggregation || "sum"
                  : "none",
          denominator_filters: values.denominator?.filters?.length || 0,
          ratio_same_fact_table:
            values.metricType === "ratio" &&
            values.numerator.factTableId === values.denominator?.factTableId,
        };

        if (!isNew) {
          const updatePayload: UpdateFactMetricProps = omit(values, [
            "datasource",
          ]);
          await apiCall(`/fact-metrics/${existing.id}`, {
            method: "PUT",
            body: JSON.stringify(updatePayload),
          });
          track("Edit Fact Metric", trackProps);
          await mutateDefinitions();
        } else {
          const createPayload: CreateFactMetricProps = {
            ...values,
            projects:
              numeratorFactTable?.projects || selectedDataSource.projects || [],
          };

          await apiCall<{
            factMetric: FactMetricInterface;
          }>(`/fact-metrics`, {
            method: "POST",
            body: JSON.stringify(createPayload),
          });
          track("Create Fact Metric", trackProps);
          await mutateDefinitions();

          onSave && onSave();
        }
      })}
      size={showSQLPreview ? "max" : "lg"}
    >
      <div className="d-flex">
        <div className="px-3 py-4 flex-1">
          {showSQLPreview ? <h3>Enter Details</h3> : null}
          {showSwitchToLegacy && switchToLegacy && (
            <Callout status="info" mb="3">
              You are creating a Fact Table Metric.{" "}
              <a
                href="#"
                onClick={(e) => {
                  e.preventDefault();
                  switchToLegacy();
                }}
              >
                Switch to legacy SQL <FaArrowRight />
              </a>
            </Callout>
          )}
          <Field
            label="Metric Name"
            {...form.register("name")}
            autoFocus
            required
          />
          {!existing && !initialFactTable && (
            <SelectField
              label="Data Source"
              value={form.watch("datasource")}
              onChange={(v) => {
                form.setValue("datasource", v);
                form.setValue("numerator", {
                  factTableId: "",
                  column: "",
                  filters: [],
                });
                form.setValue("denominator", {
                  factTableId: "",
                  column: "",
                  filters: [],
                });
              }}
              options={validDatasources.map((d) => {
                const defaultDatasource = d.id === settings.defaultDataSource;
                return {
                  value: d.id,
                  label: `${d.name}${
                    d.description ? ` — ${d.description}` : ""
                  } ${defaultDatasource ? " (default)" : ""}`,
                };
              })}
              className="portal-overflow-ellipsis"
              name="datasource"
              placeholder="Select..."
            />
          )}
          {selectedDataSource && (
            <>
              <ButtonSelectField
                label={
                  <>
                    Type of Metric{" "}
                    <Tooltip
                      body={
                        <div>
                          <div className="mb-2">
                            <strong>Proportion</strong> metrics calculate a
                            simple conversion rate - the proportion of users in
                            your experiment who are in a specific fact table.
                          </div>
                          <div className="mb-2">
                            <strong>Retention</strong> metrics calculate a
                            proportion of users who are in a table at least X
                            days or hours after experiment exposure or some
                            other event timestamp.
                          </div>
                          <div className="mb-2">
                            <strong>Mean</strong> metrics calculate the average
                            value of a numeric column in a fact table.
                          </div>
                          <div>
                            <strong>Ratio</strong> metrics allow you to
                            calculate a complex value by dividing two different
                            numeric columns in your fact tables.
                          </div>
                          <div className="mb-2">
                            <strong>Quantile</strong> metrics calculate the
                            value at a specific percentile of a numeric column
                            in a fact table.
                            {!quantileMetricsAvailableForDatasource
                              ? " Quantile metrics are not available for MySQL data sources."
                              : ""}
                          </div>
                        </div>
                      }
                    />
                  </>
                }
                value={type}
                setValue={(type) => {
                  if (
                    type === "quantile" &&
                    (!quantileMetricsAvailableForDatasource ||
                      !hasQuantileMetricCommercialFeature)
                  ) {
                    return;
                  }
                  if (
                    type === "retention" &&
                    !hasRetentionMetricCommercialFeature
                  ) {
                    return;
                  }

                  // always reset delay value when switching away from retention
                  if (
                    form.getValues("metricType") === "retention" &&
                    type !== "retention"
                  ) {
                    form.setValue("windowSettings.delayValue", 0);
                    form.setValue("windowSettings.delayUnit", "hours");
                  }

                  form.setValue("metricType", type as FactMetricType);

                  // Set better defaults for retention metrics
                  if (type === "retention") {
                    if (form.getValues("windowSettings.delayValue") === 0) {
                      form.setValue("windowSettings.delayValue", 7);
                      form.setValue("windowSettings.delayUnit", "days");
                    }
                  }

                  if (type === "quantile") {
                    if (!canUseEventQuantile) {
                      quantileSettings.type = "unit";
                    }

                    form.setValue("quantileSettings", quantileSettings);
                    // capping off for quantile metrics
                    form.setValue("cappingSettings.type", "");

                    if (
                      quantileSettings.type === "event" &&
                      numerator.column.startsWith("$$")
                    ) {
                      const column = getNumericColumns(numeratorFactTable)[0];
                      form.setValue("numerator", {
                        ...numerator,
                        column: column?.column || "",
                      });
                    }
                  }

                  // When switching to ratio, reset the denominator value
                  if (type === "ratio" && !form.watch("denominator")) {
                    form.setValue("denominator", {
                      factTableId:
                        numerator.factTableId || initialFactTable || "",
                      column: "$$count",
                      filters: [],
                    });
                  }

                  // When switching to ratio and using `absolute` capping, turn it off (only percentile supported)
                  if (
                    type === "ratio" &&
                    form.watch("cappingSettings.type") === "absolute"
                  ) {
                    form.setValue("cappingSettings.type", "");
                  }
                }}
                options={[
                  {
                    value: "proportion",
                    label: "Proportion",
                  },
                  {
                    value: "retention",
                    label: (
                      <>
                        <PremiumTooltip commercialFeature="retention-metrics">
                          Retention
                        </PremiumTooltip>
                      </>
                    ),
                  },
                  {
                    value: "mean",
                    label: "Mean",
                  },
                  {
                    value: "ratio",
                    label: "Ratio",
                  },
                  {
                    value: "quantile",
                    label: (
                      <>
                        <PremiumTooltip
                          commercialFeature="quantile-metrics"
                          body={
                            !quantileMetricsAvailableForDatasource
                              ? "Quantile metrics are not available for MySQL data sources"
                              : ""
                          }
                        >
                          Quantile
                        </PremiumTooltip>
                      </>
                    ),
                  },
                ]}
              />
              {type === "proportion" ? (
                <div>
                  <ColumnRefSelector
                    value={numerator}
                    setValue={(numerator) =>
                      form.setValue("numerator", numerator)
                    }
                    setDatasource={setDatasource}
                    datasource={selectedDataSource}
                    disableFactTableSelector={!!initialFactTable}
                    supportsAggregatedFilter={true}
                    allowChangingDatasource={!datasource}
                    key={selectedDataSource.id}
                  />
                  <HelperText status="info">
                    The final metric value will be the percent of users in the
                    experiment that match the above criteria.
                  </HelperText>
                </div>
              ) : type === "retention" ? (
                <div>
                  <div className="form-group">
                    <label>Retention Event</label>
                    <ColumnRefSelector
                      value={numerator}
                      setValue={(numerator) =>
                        form.setValue("numerator", numerator)
                      }
                      setDatasource={setDatasource}
                      datasource={selectedDataSource}
                      disableFactTableSelector={!!initialFactTable}
                      supportsAggregatedFilter={true}
                      allowChangingDatasource={!datasource}
                      key={selectedDataSource.id}
                    />
                  </div>
                  <div className="form-group">
                    <RetentionWindowSelector form={form} />
                  </div>
                  <HelperText status="info">
                    The final metric value will be the percent of users in the
                    experiment that match the retention event at least
                    {` ${windowSettings?.windowValue || "X"} ${
                      windowSettings?.windowUnit || "days"
                    } `}
                    after experiment exposure.
                  </HelperText>
                </div>
              ) : type === "mean" ? (
                <div>
                  <label>Per-User Value</label>
                  <ColumnRefSelector
                    value={numerator}
                    setValue={(numerator) =>
                      form.setValue("numerator", numerator)
                    }
                    includeColumn={true}
                    setDatasource={setDatasource}
                    datasource={selectedDataSource}
                    disableFactTableSelector={!!initialFactTable}
                    allowChangingDatasource={!datasource}
                    key={selectedDataSource.id}
                  />
                  <HelperText status="info">
                    The final metric value will be the average per-user value
                    for all users in the experiment. Any user without a matching
                    row will have a value of 0 and will still contribute to this
                    average.
                  </HelperText>
                </div>
              ) : type === "quantile" ? (
                <div>
                  <div className="form-group">
                    <Toggle
                      id="quantileTypeSelector"
                      label="Aggregate by User First"
                      value={
                        !canUseEventQuantile ||
                        quantileSettings.type !== "event"
                      }
                      setValue={(unit) => {
                        // Event-level quantiles must select a numeric column
                        if (!unit && numerator?.column?.startsWith("$$")) {
                          const column =
                            getNumericColumns(numeratorFactTable)[0];
                          form.setValue("numerator", {
                            ...numerator,
                            column: column?.column || "",
                          });
                        }
                        form.setValue("quantileSettings", {
                          ...quantileSettings,
                          type: unit ? "unit" : "event",
                        });
                      }}
                      disabled={!canUseEventQuantile}
                    />
                    <label
                      htmlFor="quantileTypeSelector"
                      className="ml-2 cursor-pointer"
                    >
                      Aggregate by Experiment User before taking quantile?
                    </label>
                  </div>
                  <label>
                    {quantileSettings.type === "unit"
                      ? "Per-User Value"
                      : "Event Value"}
                  </label>
                  <ColumnRefSelector
                    value={numerator}
                    setValue={(numerator) =>
                      form.setValue("numerator", numerator)
                    }
                    includeColumn={true}
                    aggregationType={quantileSettings.type}
                    setDatasource={setDatasource}
                    datasource={selectedDataSource}
                    disableFactTableSelector={!!initialFactTable}
                    allowChangingDatasource={!datasource}
                    key={selectedDataSource.id}
                    extraField={
                      <>
                        {form
                          .watch("numerator")
                          ?.column?.startsWith(
                            "$$distinctUsers",
                          ) ? undefined : (
                          <div className="col-auto">
                            <div className="form-group">
                              <label htmlFor="quantileIgnoreZeros">
                                Ignore Zeros{" "}
                                <Tooltip
                                  body={`If the ${
                                    quantileSettings.type === "unit"
                                      ? "per-user"
                                      : "rows"
                                  } value is zero (or null), exclude it from the quantile calculation`}
                                />
                              </label>
                              <div style={{ padding: "6px 0" }}>
                                <Toggle
                                  id="quantileIgnoreZeros"
                                  value={quantileSettings.ignoreZeros}
                                  setValue={(ignoreZeros) =>
                                    form.setValue("quantileSettings", {
                                      ...quantileSettings,
                                      ignoreZeros,
                                    })
                                  }
                                />
                              </div>
                            </div>
                          </div>
                        )}
                        <div className="col-auto">
                          <QuantileSelector
                            value={quantileSettings}
                            setValue={(quantileSettings) =>
                              form.setValue(
                                "quantileSettings",
                                quantileSettings,
                              )
                            }
                          />
                        </div>
                      </>
                    }
                  />
                  <HelperText status="info">
                    The final metric value will be the selected quantile
                    {quantileSettings.type === "unit"
                      ? " of all aggregated experiment user values"
                      : " of all rows that are matched to experiment users"}
                    {quantileSettings.ignoreZeros ? ", ignoring zeros" : ""}.
                  </HelperText>
                </div>
              ) : type === "ratio" ? (
                <>
                  <div className="form-group">
                    <label>Numerator</label>
                    <ColumnRefSelector
                      value={numerator}
                      setValue={(numerator) =>
                        form.setValue("numerator", numerator)
                      }
                      includeColumn={true}
                      includeCountDistinct={true}
                      setDatasource={setDatasource}
                      datasource={selectedDataSource}
                      disableFactTableSelector={!!initialFactTable}
                      supportsAggregatedFilter={
                        numerator.column === "$$distinctUsers"
                      }
                      allowChangingDatasource={!datasource}
                      key={selectedDataSource.id}
                    />
                  </div>
                  <div className="form-group">
                    <label>Denominator</label>
                    <ColumnRefSelector
                      value={
                        denominator || {
                          column: "$$count",
                          factTableId: "",
                          filters: [],
                        }
                      }
                      setValue={(denominator) =>
                        form.setValue("denominator", denominator)
                      }
                      includeColumn={true}
                      includeCountDistinct={true}
                      setDatasource={setDatasource}
                      allowChangingDatasource={false}
                      datasource={selectedDataSource}
                      key={selectedDataSource.id}
                    />
                  </div>

                  <HelperText status="info">
                    The final metric value will be the Numerator divided by the
                    Denominator. We use the Delta Method to provide an accurate
                    estimation of variance.
                  </HelperText>
                </>
              ) : (
                <p>Select a metric type above</p>
              )}

              <MetricWindowSettingsForm form={form} type={type} />

              <SelectField
                label="Metric Goal"
                value={form.watch("inverse") ? "1" : "0"}
                onChange={(v) => {
                  form.setValue("inverse", v === "1");
                }}
                options={[
                  {
                    value: "0",
                    label: `Increase the metric value`,
                  },
                  {
                    value: "1",
                    label: `Decrease the metric value`,
                  },
                ]}
              />

              {!advancedOpen && (
                <a
                  href="#"
                  onClick={(e) => {
                    e.preventDefault();
                    setAdvancedOpen(true);
                    track("View Advanced Fact Metric Settings", {
                      source,
                    });
                  }}
                >
                  Show Advanced Settings
                </a>
              )}
              {advancedOpen && (
                <>
                  <Tabs defaultValue="query">
                    <TabsList>
                      <TabsTrigger value="query">Analysis Settings</TabsTrigger>
                      <TabsTrigger value="display">
                        Display Settings
                      </TabsTrigger>
                      <div className="ml-auto">
                        <a
                          href="#"
                          onClick={(e) => {
                            e.preventDefault();
                            setAdvancedOpen(false);
                          }}
                          style={{ verticalAlign: "middle" }}
                          title="Hide advanced settings"
                        >
                          <FaTimes /> Hide
                        </a>
                      </div>
                    </TabsList>

                    <Box py="3">
                      <TabsContent value="query">
                        {type !== "retention" ? (
                          <MetricDelaySettings form={form} />
                        ) : null}
                        {type !== "quantile" &&
                        type !== "proportion" &&
                        type !== "retention" ? (
                          <MetricCappingSettingsForm
                            form={form}
                            datasourceType={selectedDataSource.type}
                            metricType={type}
                          />
                        ) : null}

                        <Field
                          label="Target MDE"
                          type="number"
                          step="any"
                          append="%"
                          {...form.register("targetMDE", {
                            valueAsNumber: true,
                          })}
                          helpText={`The percentage change that you want to reliably detect before ending your experiment. This is used to estimate the "Days Left" for running experiments. (default ${
                            metricDefaults.targetMDE * 100
                          }%)`}
                        />

                        <MetricPriorSettingsForm
                          priorSettings={form.watch("priorSettings")}
                          setPriorSettings={(priorSettings) =>
                            form.setValue("priorSettings", priorSettings)
                          }
                          metricDefaults={metricDefaults}
                        />

                        <PremiumTooltip commercialFeature="regression-adjustment">
                          <label className="mb-1">
                            <GBCuped /> Regression Adjustment (CUPED)
                          </label>
                        </PremiumTooltip>
                        <div className="px-3 py-2 pb-0 mb-2 border rounded">
                          {regressionAdjustmentAvailableForMetric ? (
                            <>
                              <Box mt="1">
                                <Checkbox
                                  label="Override organization-level settings"
                                  value={form.watch(
                                    "regressionAdjustmentOverride",
                                  )}
                                  setValue={(v) =>
                                    form.setValue(
                                      "regressionAdjustmentOverride",
                                      v === true,
                                    )
                                  }
                                  disabled={!hasRegressionAdjustmentFeature}
                                />
                              </Box>
                              <div
                                style={{
                                  display: form.watch(
                                    "regressionAdjustmentOverride",
                                  )
                                    ? "block"
                                    : "none",
                                }}
                              >
                                <div className="d-flex my-2 border-bottom"></div>
                                <div className="form-group mt-3 mb-0 mr-2 form-inline">
                                  <label
                                    className="mr-1"
                                    htmlFor="toggle-regressionAdjustmentEnabled"
                                  >
                                    Apply regression adjustment for this metric
                                  </label>
                                  <Toggle
                                    id={"toggle-regressionAdjustmentEnabled"}
                                    value={
                                      !!form.watch(
                                        "regressionAdjustmentEnabled",
                                      )
                                    }
                                    setValue={(value) => {
                                      form.setValue(
                                        "regressionAdjustmentEnabled",
                                        value,
                                      );
                                    }}
                                    disabled={!hasRegressionAdjustmentFeature}
                                  />
                                  <small className="form-text text-muted">
                                    (organization default:{" "}
                                    {settings.regressionAdjustmentEnabled
                                      ? "On"
                                      : "Off"}
                                    )
                                  </small>
                                </div>
                                <div
                                  className="form-group mt-3 mb-1 mr-2"
                                  style={{
                                    opacity: form.watch(
                                      "regressionAdjustmentEnabled",
                                    )
                                      ? "1"
                                      : "0.5",
                                  }}
                                >
                                  <Field
                                    label="Pre-exposure lookback period (days)"
                                    type="number"
                                    style={{
                                      borderColor:
                                        regressionAdjustmentDaysHighlightColor,
                                      backgroundColor:
                                        regressionAdjustmentDaysHighlightColor
                                          ? regressionAdjustmentDaysHighlightColor +
                                            "15"
                                          : "",
                                    }}
                                    className="ml-2"
                                    containerClassName="mb-0 form-inline"
                                    inputGroupClassName="d-inline-flex w-150px"
                                    append="days"
                                    min="0"
                                    max="100"
                                    disabled={!hasRegressionAdjustmentFeature}
                                    helpText={
                                      <>
                                        <span className="ml-2">
                                          (organization default:{" "}
                                          {settings.regressionAdjustmentDays ??
                                            DEFAULT_REGRESSION_ADJUSTMENT_DAYS}
                                          )
                                        </span>
                                      </>
                                    }
                                    {...form.register(
                                      "regressionAdjustmentDays",
                                      {
                                        valueAsNumber: true,
                                        validate: (v) => {
                                          v = v || 0;
                                          return !(v <= 0 || v > 100);
                                        },
                                      },
                                    )}
                                  />
                                  {regressionAdjustmentDaysWarningMsg && (
                                    <small
                                      style={{
                                        color:
                                          regressionAdjustmentDaysHighlightColor,
                                      }}
                                    >
                                      {regressionAdjustmentDaysWarningMsg}
                                    </small>
                                  )}
                                </div>
                              </div>
                            </>
                          ) : (
                            <div className="text-muted">
                              <FaTimes className="text-danger" />{" "}
                              {regressionAdjustmentAvailableForMetricReason}
                            </div>
<<<<<<< HEAD
                          </>
                        ) : (
                          <div className="text-muted">
                            <FaTimes className="text-danger" />{" "}
                            {regressionAdjustmentAvailableForMetricReason}
                          </div>
                        )}
                      </div>
                      {permissionsUtil.canUpdateOfficialResources(
                        { projects: form.watch("projects") },
                        {},
                      ) && hasCommercialFeature("manage-official-resources") ? (
                        <Checkbox
                          label="Mark as Official Metric"
                          disabled={form.watch("managedBy") === "api"}
                          disabledMessage="This Metric is managed by the API, so it can not be edited in the UI."
                          description="Official Metrics can only be modified by Admins or users
                      with the ManageOfficialResources policy."
                          value={form.watch("managedBy") === MANAGED_BY_ADMIN}
                          setValue={(value) => {
                            form.setValue("managedBy", value ? "admin" : "");
                          }}
                        />
                      ) : null}
                    </TabsContent>

                    <TabsContent value="display">
                      <div className="form-group">
                        <label>{`Minimum ${
                          quantileMetricType
                            ? `${capitalizeFirstLetter(
                                quantileMetricType,
                              )} Count`
                            : `${
                                type === "ratio" ? "Numerator" : "Metric"
                              } Total`
                        }`}</label>
                        <input
=======
                          )}
                        </div>
                      </TabsContent>

                      <TabsContent value="display">
                        <div className="form-group">
                          <label>{`Minimum ${
                            quantileMetricType
                              ? `${capitalizeFirstLetter(
                                  quantileMetricType,
                                )} Count`
                              : `${
                                  type === "ratio" ? "Numerator" : "Metric"
                                } Total`
                          }`}</label>
                          <input
                            type="number"
                            className="form-control"
                            {...form.register("minSampleSize", {
                              valueAsNumber: true,
                            })}
                          />
                          <small className="text-muted">
                            The{" "}
                            {type === "proportion"
                              ? "number of conversions"
                              : type === "ratio"
                                ? "total numerator sum"
                                : quantileMetricType
                                  ? `number of ${quantileMetricType}s`
                                  : "total metric sum"}{" "}
                            required in an experiment variation before showing
                            results (default{" "}
                            {type === "proportion"
                              ? metricDefaults.minimumSampleSize
                              : formatNumber(metricDefaults.minimumSampleSize)}
                            )
                          </small>
                        </div>
                        <Field
                          label="Max Percent Change"
>>>>>>> 08bfacb0
                          type="number"
                          step="any"
                          append="%"
                          {...form.register("maxPercentChange", {
                            valueAsNumber: true,
                          })}
                          helpText={`An experiment that changes the metric by more than this percent will
            be flagged as suspicious (default ${
              metricDefaults.maxPercentageChange * 100
            }%)`}
                        />
                        <Field
                          label="Min Percent Change"
                          type="number"
                          step="any"
                          append="%"
                          {...form.register("minPercentChange", {
                            valueAsNumber: true,
                          })}
                          helpText={`An experiment that changes the metric by less than this percent will be
            considered a draw (default ${
              metricDefaults.minPercentageChange * 100
            }%)`}
                        />

                        <RiskThresholds
                          winRisk={form.watch("winRisk")}
                          loseRisk={form.watch("loseRisk")}
                          winRiskRegisterField={form.register("winRisk")}
                          loseRiskRegisterField={form.register("loseRisk")}
                          riskError={riskError}
                        />
                        {type === "ratio" ? (
                          <Box mb="1">
                            <Checkbox
                              label="Format ratio as a percentage"
                              value={form.watch("displayAsPercentage") ?? false}
                              setValue={(v) =>
                                form.setValue("displayAsPercentage", v === true)
                              }
                            />
                            <Box className="text-muted small">
                              Will render variation means as a percentage rather
                              than a proportion (e.g. 34% instead of 0.34).
                            </Box>
                          </Box>
                        ) : null}
                      </TabsContent>
                    </Box>
                  </Tabs>
                  {permissionsUtil.canUpdateOfficialResources(
                    { projects: form.watch("projects") },
                    {},
                  ) && hasCommercialFeature("manage-official-resources") ? (
                    <Checkbox
                      label="Mark as Official Metric"
                      disabled={form.watch("managedBy") === "api"}
                      disabledMessage="This Metric is managed by the API, so it can not be edited in the UI."
                      description="Official Metrics can only be modified by Admins or users
                      with the ManageOfficialResources policy."
                      value={form.watch("managedBy") === MANAGED_BY_ADMIN}
                      setValue={(value) => {
                        form.setValue("managedBy", value ? "admin" : "");
                      }}
                    />
                  ) : null}
                </>
              )}
            </>
          )}
        </div>
        {showSQLPreview && (
          <div
            className="bg-light px-3 py-4 flex-1 border-left d-none d-md-block"
            style={{
              width: "50%",
              maxWidth: "600px",
            }}
          >
            <h3>Live SQL Preview</h3>
            <p>
              <em>
                This has been highly simplified for readability. Advanced
                settings are not reflected.
              </em>
            </p>
            <div className="mb-3">
              <strong>
                Metric Value{" "}
                {type !== "quantile" || quantileSettings.type === "unit"
                  ? `(per user)`
                  : ""}
              </strong>
              <Code
                language="sql"
                code={sql}
                className="bg-light"
                filename={denominatorSQL ? "Numerator" : undefined}
              />
              {denominatorSQL ? (
                <Code
                  language="sql"
                  code={denominatorSQL}
                  className="bg-light"
                  filename={"Denominator"}
                />
              ) : null}
            </div>
            <div>
              <div className="d-flex align-items-center">
                <strong>Experiment Results</strong>
                <a
                  href="#"
                  className="ml-2 small"
                  onClick={(e) => {
                    e.preventDefault();
                    setShowExperimentSQL(!showExperimentSQL);
                  }}
                >
                  {showExperimentSQL ? "hide" : "show"}
                </a>
              </div>
              <div
                style={{
                  maxHeight: showExperimentSQL ? "500px" : "0",
                  opacity: showExperimentSQL ? "1" : "0",
                  overflow: "hidden",
                  transition: "max-height 0.3s, opacity 0.3s",
                }}
              >
                <Code
                  language="sql"
                  code={experimentSQL}
                  className="bg-light"
                />
              </div>
            </div>

            {type ? null : type === "proportion" ? (
              <Callout status="info">
                The final metric value will be the percent of all users in the
                experiment who have at least 1 matching row.
              </Callout>
            ) : type === "mean" ? (
              <Callout status="info">
                The final metric value will be the average per-user value for
                all users in the experiment. Any user without a matching row
                will have a value of <code>0</code> and will still contribute to
                this average.
              </Callout>
            ) : type === "quantile" ? (
              <Callout status="info">
                The final metric value will be the selected quantile
                {quantileSettings.type === "unit"
                  ? " of all aggregated experiment user values"
                  : " of all rows that are matched to experiment users"}
                {quantileSettings.ignoreZeros ? ", ignoring zeros" : ""}.
              </Callout>
            ) : type === "ratio" ? (
              <Callout status="info">
                The final metric value will be the Numerator divided by the
                Denominator. We use the Delta Method to provide an accurate
                estimation of variance.
              </Callout>
            ) : null}
          </div>
        )}
      </div>
    </Modal>
  );
}<|MERGE_RESOLUTION|>--- conflicted
+++ resolved
@@ -2453,46 +2453,6 @@
                               <FaTimes className="text-danger" />{" "}
                               {regressionAdjustmentAvailableForMetricReason}
                             </div>
-<<<<<<< HEAD
-                          </>
-                        ) : (
-                          <div className="text-muted">
-                            <FaTimes className="text-danger" />{" "}
-                            {regressionAdjustmentAvailableForMetricReason}
-                          </div>
-                        )}
-                      </div>
-                      {permissionsUtil.canUpdateOfficialResources(
-                        { projects: form.watch("projects") },
-                        {},
-                      ) && hasCommercialFeature("manage-official-resources") ? (
-                        <Checkbox
-                          label="Mark as Official Metric"
-                          disabled={form.watch("managedBy") === "api"}
-                          disabledMessage="This Metric is managed by the API, so it can not be edited in the UI."
-                          description="Official Metrics can only be modified by Admins or users
-                      with the ManageOfficialResources policy."
-                          value={form.watch("managedBy") === MANAGED_BY_ADMIN}
-                          setValue={(value) => {
-                            form.setValue("managedBy", value ? "admin" : "");
-                          }}
-                        />
-                      ) : null}
-                    </TabsContent>
-
-                    <TabsContent value="display">
-                      <div className="form-group">
-                        <label>{`Minimum ${
-                          quantileMetricType
-                            ? `${capitalizeFirstLetter(
-                                quantileMetricType,
-                              )} Count`
-                            : `${
-                                type === "ratio" ? "Numerator" : "Metric"
-                              } Total`
-                        }`}</label>
-                        <input
-=======
                           )}
                         </div>
                       </TabsContent>
@@ -2534,7 +2494,6 @@
                         </div>
                         <Field
                           label="Max Percent Change"
->>>>>>> 08bfacb0
                           type="number"
                           step="any"
                           append="%"
