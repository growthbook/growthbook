--- conflicted
+++ resolved
@@ -426,7 +426,6 @@
               />
             </div>
           )}
-<<<<<<< HEAD
         {supportsAggregatedFilter && factTable && (
           <div className="d-flex align-items-center">
             <div>
@@ -480,10 +479,7 @@
             )}
           </div>
         )}
-        {extraField && <div>{extraField}</div>}
-=======
         {extraField && <>{extraField}</>}
->>>>>>> 2e1eeb7e
       </div>
     </div>
   );
@@ -1335,23 +1331,6 @@
                   </p>
                   <div className="form-group">
                     <label>Numerator</label>
-<<<<<<< HEAD
-                    <div className="appbox p-3 bg-light">
-                      <ColumnRefSelector
-                        value={numerator}
-                        setValue={(numerator) =>
-                          form.setValue("numerator", numerator)
-                        }
-                        includeColumn={true}
-                        includeCountDistinct={true}
-                        datasource={selectedDataSource.id}
-                        disableFactTableSelector={!!initialFactTable}
-                        supportsAggregatedFilter={
-                          numerator.column === "$$distinctUsers"
-                        }
-                      />
-                    </div>
-=======
                     <ColumnRefSelector
                       value={numerator}
                       setValue={(numerator) =>
@@ -1361,8 +1340,10 @@
                       includeCountDistinct={true}
                       datasource={selectedDataSource.id}
                       disableFactTableSelector={!!initialFactTable}
+                      supportsAggregatedFilter={
+                        numerator.column === "$$distinctUsers"
+                      }
                     />
->>>>>>> 2e1eeb7e
                   </div>
                   <div className="form-group">
                     <label>Denominator</label>
