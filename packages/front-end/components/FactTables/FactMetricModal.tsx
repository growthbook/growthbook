--- conflicted
+++ resolved
@@ -1,10 +1,14 @@
 import { useForm } from "react-hook-form";
+import omit from "lodash/omit";
+import { ReactElement, useEffect, useState } from "react";
 import { FaArrowRight, FaTimes } from "react-icons/fa";
-import { ReactElement, useEffect, useState } from "react";
+import { FaTriangleExclamation } from "react-icons/fa6";
+import { Box } from "@radix-ui/themes";
 import {
   DEFAULT_PROPER_PRIOR_STDDEV,
   DEFAULT_REGRESSION_ADJUSTMENT_DAYS,
 } from "shared/constants";
+import { isProjectListValidForProject } from "shared/util";
 import {
   CreateFactMetricProps,
   FactMetricInterface,
@@ -18,20 +22,13 @@
   ColumnAggregation,
   FactTableColumnType,
 } from "back-end/types/fact-table";
-import { isProjectListValidForProject } from "shared/util";
-import omit from "lodash/omit";
 import {
   canInlineFilterColumn,
   getAggregateFilters,
   getColumnRefWhereClause,
   getSelectedColumnDatatype,
 } from "shared/experiments";
-import { FaTriangleExclamation } from "react-icons/fa6";
-<<<<<<< HEAD
 import { DataSourceInterfaceWithParams } from "back-end/types/datasource";
-=======
-import { Box } from "@radix-ui/themes";
->>>>>>> f2290ab5
 import { useDefinitions } from "@/services/DefinitionsContext";
 import { formatNumber, getDefaultFactMetricProps } from "@/services/metrics";
 import { useOrganizationMetricDefaults } from "@/hooks/useOrganizationMetricDefaults";
