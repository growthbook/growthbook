import { CommercialFeature } from "shared/enterprise";
import React from "react";
import Tooltip from "@/components/Tooltip/Tooltip";
import { useUser } from "@/services/UserContext";
import { planNameFromAccountPlan } from "@/services/utils";
import { RadixColor } from "@/components/Radix/HelperText";
import Badge from "@/components/Radix/Badge";

const PaidFeatureBadge = ({
  commercialFeature,
  premiumText,
  useTip = true,
<<<<<<< HEAD
  noRightMargin = false,
=======
  marginLeft = "2",
>>>>>>> f1d7922b
}: {
  commercialFeature?: CommercialFeature;
  premiumText?: string | JSX.Element;
  useTip?: boolean;
<<<<<<< HEAD
  noRightMargin?: boolean;
=======
  marginLeft?: string;
>>>>>>> f1d7922b
}) => {
  const { hasCommercialFeature, commercialFeatureLowestPlan } = useUser();
  const hasFeature = commercialFeature
    ? hasCommercialFeature(commercialFeature)
    : true;

  if (hasFeature) {
    return null;
  }

  const lowestPlanLevel = commercialFeature
    ? commercialFeatureLowestPlan?.[commercialFeature]
    : undefined;
  const planLevelText = `${
    lowestPlanLevel === "enterprise" ? "an" : "a"
  } ${planNameFromAccountPlan(lowestPlanLevel)}`;

  const tooltipText = premiumText ?? `This is ${planLevelText} feature`;
  const badgeColor =
    lowestPlanLevel === "pro" || lowestPlanLevel === "pro_sso"
      ? "gold"
      : "indigo";

  const badge = (
    <Badge
      label={
        lowestPlanLevel === "pro"
          ? "Pro"
          : lowestPlanLevel === "enterprise"
          ? "Enterprise"
          : "Paid"
      }
      color={badgeColor as RadixColor}
      variant="outline"
      radius="full"
<<<<<<< HEAD
      ml="2"
      mr={noRightMargin ? undefined : "2"}
=======
      ml={marginLeft}
      mr="2"
>>>>>>> f1d7922b
      style={{
        cursor: "default",
      }}
    />
  );

  if (!useTip) {
    return badge;
  }

  return (
    <Tooltip body={tooltipText} tipPosition="top">
      {badge}
    </Tooltip>
  );
};

export default PaidFeatureBadge;<|MERGE_RESOLUTION|>--- conflicted
+++ resolved
@@ -1,30 +1,24 @@
 import { CommercialFeature } from "shared/enterprise";
 import React from "react";
+import { MarginProps } from "@radix-ui/themes/dist/esm/props/margin.props.js";
 import Tooltip from "@/components/Tooltip/Tooltip";
 import { useUser } from "@/services/UserContext";
 import { planNameFromAccountPlan } from "@/services/utils";
 import { RadixColor } from "@/components/Radix/HelperText";
 import Badge from "@/components/Radix/Badge";
 
+export type Props = {
+  commercialFeature?: CommercialFeature;
+  premiumText?: string | JSX.Element;
+  useTip?: boolean;
+} & MarginProps;
+
 const PaidFeatureBadge = ({
   commercialFeature,
   premiumText,
   useTip = true,
-<<<<<<< HEAD
-  noRightMargin = false,
-=======
-  marginLeft = "2",
->>>>>>> f1d7922b
-}: {
-  commercialFeature?: CommercialFeature;
-  premiumText?: string | JSX.Element;
-  useTip?: boolean;
-<<<<<<< HEAD
-  noRightMargin?: boolean;
-=======
-  marginLeft?: string;
->>>>>>> f1d7922b
-}) => {
+  ...badgeProps
+}: Props) => {
   const { hasCommercialFeature, commercialFeatureLowestPlan } = useUser();
   const hasFeature = commercialFeature
     ? hasCommercialFeature(commercialFeature)
@@ -59,16 +53,10 @@
       color={badgeColor as RadixColor}
       variant="outline"
       radius="full"
-<<<<<<< HEAD
-      ml="2"
-      mr={noRightMargin ? undefined : "2"}
-=======
-      ml={marginLeft}
-      mr="2"
->>>>>>> f1d7922b
       style={{
         cursor: "default",
       }}
+      {...badgeProps}
     />
   );
 
