--- conflicted
+++ resolved
@@ -1,15 +1,11 @@
 import { FC, useMemo, useState } from "react";
 import { FaExternalLinkAlt } from "react-icons/fa";
-<<<<<<< HEAD
-import { useFeature } from "@growthbook/growthbook-react";
-import useApi from "@/hooks/useApi";
-=======
 import { VisualChangesetInterface } from "back-end/types/visual-changeset";
->>>>>>> da931558
 import { getApiHost } from "@/services/env";
 import track from "@/services/track";
 import { appendQueryParamsToURL } from "@/services/utils";
 import { AuthContextValue, useAuth } from "@/services/auth";
+import { growthbook } from "@/pages/_app";
 import Modal from "./Modal";
 import Button from "./Button";
 
@@ -43,20 +39,17 @@
   }
 
   const apiHost = getApiHost();
-<<<<<<< HEAD
-  const [showExtensionDialog, setShowExtensionDialog] = useState(false);
-  const [showEditorUrlDialog, setShowEditorUrlDialog] = useState(false);
-  const { data: aiFeatureMeta } = useApi<{ enabled: boolean }>(`/meta/ai`);
-  const hasAiEnabled =
-    (useFeature("visual-editor-ai-enabled").on && aiFeatureMeta?.enabled) ||
-    false;
-=======
+  const { enabled: aiFeatureMeta } = await apiCall<{ enabled: boolean }>(
+    `/meta/ai`
+  );
+  const isAiFeatureEnabled = growthbook.isOn("visual-editor-ai-enabled");
+
   url = appendQueryParamsToURL(url, {
     "vc-id": vc.id,
     "v-idx": 1,
     "exp-url": encodeURIComponent(window.location.href),
+    ...(aiFeatureMeta && isAiFeatureEnabled ? { "ai-enabled": "true" } : {}),
   });
->>>>>>> da931558
 
   if (!bypassChecks) {
     const ua = navigator.userAgent;
@@ -108,18 +101,6 @@
     }
   }
 
-<<<<<<< HEAD
-    url = appendQueryParamsToURL(url, {
-      "vc-id": id,
-      "v-idx": changeIndex,
-      "exp-url": encodeURIComponent(window.location.href),
-      "api-host": encodeURIComponent(apiHost),
-      ...(hasAiEnabled ? { "ai-enabled": "true" } : {}),
-    });
-
-    return url;
-  }, [visualEditorUrl, id, changeIndex, apiHost, hasAiEnabled]);
-=======
   track("Open visual editor", {
     source: "visual-editor-ui",
     status: "success",
@@ -134,7 +115,6 @@
 }> = ({ visualChangeset, openSettings }) => {
   const [showExtensionDialog, setShowExtensionDialog] = useState(false);
   const [showEditorUrlDialog, setShowEditorUrlDialog] = useState(false);
->>>>>>> da931558
 
   const { apiCall } = useAuth();
 
