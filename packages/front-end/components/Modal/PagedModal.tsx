--- conflicted
+++ resolved
@@ -10,12 +10,8 @@
   submitColor?: string;
   cta?: string;
   closeCta?: string;
-<<<<<<< HEAD
   size?: "md" | "lg" | "max" | "fill";
-=======
   docSection?: DocSection;
-  size?: "md" | "lg" | "max";
->>>>>>> aa1bc337
   navStyle?: "pills" | "underlined" | "tabs" | "default";
   navFill?: boolean;
   inline?: boolean;
@@ -92,7 +88,6 @@
       inline={inline}
       size={inline ? "fill" : "lg"}
       open={true}
-      secondaryCTA={secondaryCTA}
       {...passThrough}
       submit={async () => {
         await validateSteps(nextStep);
@@ -106,7 +101,9 @@
         }
       }}
       secondaryCTA={
-        backButton && prevStep !== null ? (
+        secondaryCTA ? (
+          secondaryCTA
+        ) : backButton && prevStep !== null ? (
           <button
             className={`btn btn-outline-primary mr-3`}
             onClick={(e) => {
