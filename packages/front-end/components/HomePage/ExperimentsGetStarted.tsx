import React from "react";
import Link from "next/link";
import { useDefinitions } from "../../services/DefinitionsContext";
import { ExperimentInterfaceStringDates } from "back-end/types/experiment";
import { useState } from "react";
import { useRouter } from "next/router";
import MetricForm from "../Metrics/MetricForm";
import { FaChevronRight, FaDatabase, FaQuestionCircle } from "react-icons/fa";
import Button from "../Button";
import Tooltip from "../Tooltip";
import { useAuth } from "../../services/auth";
import track from "../../services/track";
import { hasFileConfig } from "../../services/env";
import EditDataSourceSettingsForm from "../Settings/EditDataSourceSettingsForm";
import ImportExperimentModal from "../Experiment/ImportExperimentModal";
import GetStartedStep from "./GetStartedStep";
import DocumentationLinksSidebar from "./DocumentationLinksSidebar";
import useOrgSettings from "../../hooks/useOrgSettings";
import { useMemo } from "react";
import usePermissions from "../../hooks/usePermissions";
<<<<<<< HEAD
import NewDataSourceForm from "../Settings/NewDataSourceForm";
=======
import { DocLink } from "../DocLink";
>>>>>>> 84951209

const ExperimentsGetStarted = ({
  experiments,
  mutate,
}: {
  experiments: ExperimentInterfaceStringDates[];
  mutate: () => void;
}): React.ReactElement => {
  const { metrics, datasources, mutateDefinitions } = useDefinitions();
  const { apiCall } = useAuth();

  const { visualEditorEnabled } = useOrgSettings();
  const permissions = usePermissions();

  const [dataSourceOpen, setDataSourceOpen] = useState(false);
  const [metricsOpen, setMetricsOpen] = useState(false);
  const [experimentsOpen, setExperimentsOpen] = useState(false);
  const [dataSourceQueriesOpen, setDataSourceQueriesOpen] = useState(false);
  const router = useRouter();

  // If this is coming from a feature experiment rule
  const featureExperiment = useMemo(() => {
    if (!router?.query?.featureExperiment) {
      return null;
    }
    try {
      const initialExperiment: Partial<ExperimentInterfaceStringDates> = JSON.parse(
        router?.query?.featureExperiment as string
      );
      window.history.replaceState(null, null, window.location.pathname);
      return initialExperiment;
    } catch (e) {
      console.error(e);
      return null;
    }
  }, [router?.query?.featureExperiment]);

  const hasSampleExperiment = experiments.filter((m) =>
    m.id.match(/^exp_sample/)
  )[0];

  const hasDataSource = datasources.length > 0;
  const hasMetrics =
    metrics.filter((m) => !m.id.match(/^met_sample/)).length > 0;
  const hasExperiments =
    experiments.filter((m) => !m.id.match(/^exp_sample/)).length > 0;
  const currentStep = hasExperiments
    ? 4
    : hasMetrics
    ? 3
    : hasDataSource
    ? 2
    : 1;
  const allowImport = !(hasMetrics || hasExperiments) && !hasFileConfig();

  const importSampleData = (source: string) => async () => {
    const res = await apiCall<{
      experiment: string;
    }>(`/organization/sample-data`, {
      method: "POST",
    });
    await mutateDefinitions();
    await mutate();
    track("Add Sample Data", {
      source,
    });
    await router.push("/experiment/" + res.experiment);
  };

  return (
    <>
      <div>
        {dataSourceQueriesOpen &&
          datasources?.[0] &&
          datasources[0].properties?.hasSettings && (
            <EditDataSourceSettingsForm
              firstTime={true}
              data={datasources[0]}
              onCancel={() => setDataSourceQueriesOpen(false)}
              onSuccess={() => {
                setDataSourceQueriesOpen(false);
                mutateDefinitions();
              }}
              source="onboarding"
            />
          )}
        {dataSourceOpen && (
          <NewDataSourceForm
            data={{
              name: "My Datasource",
              settings: {},
            }}
            existing={false}
            source="get-started"
            onCancel={() => setDataSourceOpen(false)}
            onSuccess={async () => {
              await mutateDefinitions();
              setDataSourceOpen(false);
              setDataSourceQueriesOpen(true);
            }}
            importSampleData={
              !hasDataSource &&
              allowImport &&
              !hasSampleExperiment &&
              importSampleData("datasource-form")
            }
          />
        )}
        {metricsOpen && (
          <MetricForm
            current={{}}
            edit={false}
            source="get-started"
            onClose={(refresh) => {
              setMetricsOpen(false);
              if (refresh) {
                mutateDefinitions();
              }
            }}
          />
        )}
        {experimentsOpen && (
          <ImportExperimentModal
            onClose={() => setExperimentsOpen(false)}
            source={featureExperiment ? "feature-rule" : "get-started"}
            initialValue={featureExperiment}
            fromFeature={!!featureExperiment}
          />
        )}
        <div className="row">
          <div className="col-12 col-lg-8">
            {hasFileConfig() ? (
              <div className="alert alert-info">
                It looks like you have a <code>config.yml</code> file. Use that
                to define data sources and metrics.{" "}
                <DocLink docSection="config_yml">View Documentation</DocLink>
              </div>
            ) : featureExperiment ? (
              <div className="alert alert-info mb-3">
                First connect to your data source and define a metric. Then you
                can view results for your experiment.
              </div>
            ) : (
              allowImport &&
              (hasSampleExperiment || permissions.createAnalyses) && (
                <div className="alert alert-info mb-3 d-none d-md-block">
                  <div className="d-flex align-items-center">
                    <strong className="mr-2">Just here to explore?</strong>
                    <div style={{ flex: 1 }}>
                      We have some sample data you can use.
                    </div>
                    {hasSampleExperiment ? (
                      <Link href={`/experiment/${hasSampleExperiment.id}`}>
                        <a className="btn btn-sm btn-link ml-2">
                          View Sample Experiment <FaChevronRight />
                        </a>
                      </Link>
                    ) : (
                      <div>
                        <Button
                          color="info"
                          className="btn-sm ml-3 mr-2"
                          onClick={importSampleData("onboarding")}
                        >
                          <FaDatabase /> Import Sample Data
                        </Button>

                        <Tooltip body="Includes a sample experiment with results. Don't worry, it's easy to remove later.">
                          <FaQuestionCircle className="text-dark" />
                        </Tooltip>
                      </div>
                    )}
                  </div>
                </div>
              )
            )}
            <div className="row mb-3">
              <div className="col">
                <div className={`card gsbox`} style={{ overflow: "hidden" }}>
                  <GetStartedStep
                    current={currentStep === 1}
                    finished={hasDataSource}
                    image="/images/getstarted-step1.svg"
                    title="1. Connect to your data source(s)"
                    text={
                      <>
                        GrowthBook needs read access to where your experiment
                        and metric data lives. We support Mixpanel, Snowflake,
                        Redshift, BigQuery, Google Analytics, and more. If you
                        don&apos;t see yours,{" "}
                        <a
                          className={``}
                          href="https://www.growthbook.io/contact"
                          target="_blank"
                          rel="noreferrer"
                        >
                          let us know
                        </a>{" "}
                        or{" "}
                        <a
                          href="https://github.com/growthbook/growthbook/issues/new"
                          target="_blank"
                          rel="noreferrer"
                        >
                          open a GitHub issue
                        </a>
                        .
                      </>
                    }
                    hideCTA={hasFileConfig()}
                    permissionsError={
                      // If data sources are managed in the UI
                      // If there's already a data source, you only need edit access to be able to view it
                      // Otherwise, you need full create access
                      !hasFileConfig() &&
                      !(hasDataSource
                        ? permissions.editDatasourceSettings
                        : permissions.createDatasources)
                    }
                    cta="Add data source"
                    finishedCTA="View data sources"
                    imageLeft={true}
                    onClick={(finished) => {
                      if (finished) {
                        router.push("/datasources");
                      } else {
                        setDataSourceOpen(true);
                      }
                    }}
                  />
                  <GetStartedStep
                    current={currentStep === 2}
                    finished={hasMetrics}
                    className="border-top"
                    image="/images/getstarted-step2.svg"
                    title="2. Define metrics"
                    text="Create a library of metrics to experiment against. You
                    can always add more at any time, and even add them
                    retroactively to past experiments."
                    hideCTA={hasFileConfig()}
                    cta="Add metric"
                    finishedCTA="View metrics"
                    permissionsError={
                      !hasFileConfig() &&
                      !permissions.createMetrics &&
                      !hasMetrics
                    }
                    imageLeft={false}
                    onClick={(finished) => {
                      if (finished) {
                        router.push("/metrics");
                      } else {
                        setMetricsOpen(true);
                      }
                    }}
                  />
                  <GetStartedStep
                    current={currentStep === 3}
                    finished={hasExperiments}
                    className="border-top"
                    image="/images/getstarted-step3.svg"
                    title="3. Add an Experiment"
                    text={
                      featureExperiment
                        ? "Create a new experiment report to analyse the results of your feature."
                        : "Import an existing experiment from your data source or create a new draft from scratch."
                    }
                    hideCTA={false}
                    cta={
                      featureExperiment
                        ? "Add your experiment"
                        : "Add experiment"
                    }
                    finishedCTA="View experiments"
                    permissionsError={
                      !permissions.createAnalyses && !hasExperiments
                    }
                    imageLeft={true}
                    onClick={(finished) => {
                      if (finished) {
                        router.push("/experiments");
                      } else {
                        setExperimentsOpen(true);
                      }
                    }}
                  />
                </div>
              </div>
            </div>
          </div>
          <div className="col-12 col-lg-4">
            <DocumentationLinksSidebar
              showVisualEditor={!visualEditorEnabled}
            />
          </div>
        </div>
      </div>
    </>
  );
};

export default ExperimentsGetStarted;<|MERGE_RESOLUTION|>--- conflicted
+++ resolved
@@ -18,11 +18,8 @@
 import useOrgSettings from "../../hooks/useOrgSettings";
 import { useMemo } from "react";
 import usePermissions from "../../hooks/usePermissions";
-<<<<<<< HEAD
+import { DocLink } from "../DocLink";
 import NewDataSourceForm from "../Settings/NewDataSourceForm";
-=======
-import { DocLink } from "../DocLink";
->>>>>>> 84951209
 
 const ExperimentsGetStarted = ({
   experiments,
