--- conflicted
+++ resolved
@@ -4,27 +4,14 @@
 import WatchProvider from "../services/WatchProvider";
 import CreateOrganization from "./Auth/CreateOrganization";
 import track from "../services/track";
-<<<<<<< HEAD
-import { OrganizationSettings, LicenceData } from "back-end/types/organization";
-=======
-import {
-  OrganizationSettings,
-  Permissions,
-  MemberRole,
-  LicenseData,
-} from "back-end/types/organization";
->>>>>>> 40a7d987
+import { OrganizationSettings, LicenseData } from "back-end/types/organization";
 import { useGrowthBook } from "@growthbook/growthbook-react";
 import { useRouter } from "next/router";
 import { isCloud } from "../services/env";
 import InAppHelp from "./Auth/InAppHelp";
-<<<<<<< HEAD
-import Modal from "./Modal";
-import { Permissions } from "back-end/types/permissions";
-=======
 import Button from "./Button";
 import { ThemeToggler } from "./Layout/ThemeToggler";
->>>>>>> 40a7d987
+import { Permissions } from "back-end/types/permissions";
 
 type User = { id: string; email: string; name: string };
 
@@ -76,13 +63,8 @@
   organizationRequired: boolean;
   children: ReactNode;
 }> = ({ children, organizationRequired }) => {
-  const {
-    isAuthenticated,
-    apiCall,
-    orgId,
-    organizations,
-    setOrganizations,
-  } = useAuth();
+  const { isAuthenticated, apiCall, orgId, organizations, setOrganizations } =
+    useAuth();
 
   const [data, setData] = useState<UserResponse>(null);
   const [error, setError] = useState("");
