import { useEffect, useState } from "react";
import { useForm, UseFormReturn } from "react-hook-form";
import clsx from "clsx";
import {
  ExperimentMetricInterface,
  getAllMetricIdsFromExperiment,
  isBinomialMetric,
  quantileMetricType,
} from "shared/experiments";
import {
  config,
  isValidPowerCalculationParams,
  ensureAndReturnPowerCalculationParams,
  MetricParams,
  PartialMetricParams,
  FullModalPowerCalculationParams,
  PartialPowerCalculationParams,
  StatsEngineSettings,
} from "shared/power";
import { OrganizationSettings } from "back-end/types/organization";
import { MetricPriorSettings } from "back-end/types/fact-table";
import { PopulationDataInterface } from "back-end/types/population-data";
import {
  getSnapshotAnalysis,
  meanVarianceFromSums,
  ratioVarianceFromSums,
} from "shared/util";
import { ExperimentSnapshotInterface } from "back-end/types/experiment-snapshot";
import { EXPOSURE_DATE_DIMENSION_NAME } from "shared/constants";
import useOrgSettings from "@/hooks/useOrgSettings";
import Modal from "@/components/Modal";
import MultiSelectField from "@/components/Forms/MultiSelectField";
import Field from "@/components/Forms/Field";
import PercentField from "@/components/Forms/PercentField";
import Toggle from "@/components/Forms/Toggle";
import { useDefinitions } from "@/services/DefinitionsContext";
import Tooltip from "@/components/Tooltip/Tooltip";
import { ensureAndReturn } from "@/types/utils";
<<<<<<< HEAD
import { useAuth } from "@/services/auth";
import RunQueriesButton from "@/components/Queries/RunQueriesButton";
import SelectField from "@/components/Forms/SelectField";
import HelperText from "@/components/Radix/HelperText";
import ViewAsyncQueriesButton from "@/components/Queries/ViewAsyncQueriesButton";
import { useExperiments } from "@/hooks/useExperiments";
import RadioGroup from "@/components/Radix/RadioGroup";
import useApi from "@/hooks/useApi";
import MoreMenu from "@/components/Dropdown/MoreMenu";
import Callout from "@/components/Radix/Callout";
import {
  config,
  isValidPowerCalculationParams,
  ensureAndReturnPowerCalculationParams,
  MetricParams,
  PartialMetricParams,
  FullModalPowerCalculationParams,
  PartialPowerCalculationParams,
  StatsEngineSettings,
} from "./types";
=======
>>>>>>> 55957c04

export type Props = {
  close?: () => void;
  onSuccess: (_: FullModalPowerCalculationParams) => void;
  params: PartialPowerCalculationParams;
  statsEngineSettings: StatsEngineSettings;
};

type Form = UseFormReturn<PartialPowerCalculationParams>;

type Config =
  | {
      defaultSettingsValue?: (
        priorSettings: MetricPriorSettings | undefined,
        orgSettings: OrganizationSettings
      ) => number | undefined;
      defaultValue?: number;
    }
  | {
      defaultSettingsValue?: (
        priorSettings: MetricPriorSettings | undefined,
        orgSettings: OrganizationSettings
      ) => boolean | undefined;
      defaultValue?: boolean;
    };

const defaultValue = (
  { defaultSettingsValue, defaultValue }: Config,
  priorSettings: MetricPriorSettings | undefined,
  settings: OrganizationSettings
) => {
  const settingsDefault = defaultSettingsValue?.(priorSettings, settings);
  if (settingsDefault !== undefined) return settingsDefault;

  return defaultValue;
};

const SelectStep = ({
  form,
  close,
  onNext,
}: {
  form: Form;
  close?: () => void;
  onNext: () => void;
}) => {
  const {
    metrics: appMetrics,
    factMetrics: appFactMetrics,
    segments: appSegments,
    project,
    factTables: appFactTables,
    datasources,
  } = useDefinitions();

  // only load data on command when type is selected
  const { experiments: appExperiments } = useExperiments(
    project,
    false,
    "standard"
  );
  const settings = useOrgSettings();

  const selectedDatasource = form.watch("selectedDatasource");
  const [availableMetrics, setAvailableMetrics] = useState<string[] | null>(
    null
  );
  const [availablePopulations, setAvailablePopulations] = useState<
    { label: string; value: string }[]
  >([]);
  const [identifiers, setIdentifiers] = useState<string[]>([]);

  // only allow metrics from the same datasource in an analysis
  // combine both metrics and remove quantile metrics
  const allAppMetrics: ExperimentMetricInterface[] = [
    ...appMetrics,
    ...appFactMetrics,
  ].filter((m) => {
    const isQuantileMetric = quantileMetricType(m) !== "";
    let inList = true;
    if (availableMetrics !== null) {
      inList = availableMetrics.includes(m.id);
    }
    const inDatasource =
      !selectedDatasource || m.datasource === selectedDatasource;
    return !isQuantileMetric && inList && inDatasource;
  }); // identifier type joinable

  const metrics = form.watch("metrics");
  const selectedMetrics = Object.keys(metrics);

  const metricValuesSource = form.watch("metricValuesSource") ?? "factTable";
  const metricValuesSourceId = form.watch("metricValuesSourceId");
  console.log(metricValuesSourceId);

  const isNextDisabled = !selectedMetrics.length && metricValuesSourceId !== "";

  // TODO onNext validate that experiment has results
  const availableExperiments = appExperiments
    .map((exp) => {
      const datasource = datasources.find((d) => d.id === exp.datasource);
      const exposureQuery = datasource?.settings?.queries?.exposure?.find(
        (e) => e.id === exp.exposureQueryId
      );

      return {
        ...exp,
        exposureQueryUserIdType: exposureQuery?.userIdType,
        allMetrics: getAllMetricIdsFromExperiment(exp),
      };
    })
    .filter((e) => {
      if (
        e.status === "draft" ||
        !e.exposureQueryUserIdType ||
        e.allMetrics.length === 0
      )
        return false;
      return true;
    });
  const availableSegments = appSegments;
  const availableFactTables = appFactTables;

  useEffect(() => {
    switch (metricValuesSource) {
      case "factTable": {
        setAvailablePopulations(
          availableFactTables.map((p) => ({ label: p.name, value: p.id }))
        );
        const factTable = availableFactTables.find(
          (f) => f.id === metricValuesSourceId
        );
        setAvailableMetrics(null);
        if (factTable) {
          form.setValue("metricValuesSourceName", factTable.name);
          form.setValue("selectedDatasource", factTable.datasource);
          form.setValue("metricValuesIdentifierType", factTable.userIdTypes[0]);
          setIdentifiers(factTable.userIdTypes);
        }
        break;
      }
      case "segment": {
        setAvailablePopulations(
          availableSegments.map((p) => ({ label: p.name, value: p.id }))
        );
        const segment = availableSegments.find(
          (s) => s.id === metricValuesSourceId
        );
        setAvailableMetrics(null);
        if (segment) {
          form.setValue("metricValuesSourceName", segment.name);
          form.setValue("selectedDatasource", segment.datasource);
          form.setValue("metricValuesIdentifierType", segment.userIdType);
          setIdentifiers([segment.userIdType]);
        }
        break;
      }
      case "experiment": {
        setAvailablePopulations(
          availableExperiments.map((p) => ({ label: p.name, value: p.id }))
        );
        const experiment = availableExperiments.find(
          (e) => e.id === metricValuesSourceId
        );
        if (experiment) {
          form.setValue("metricValuesSourceName", experiment.name);
          form.setValue("selectedDatasource", experiment.datasource);
          form.setValue(
            "metricValuesIdentifierType",
            experiment.exposureQueryUserIdType
          );
          setAvailableMetrics(experiment.allMetrics);
          setIdentifiers(
            experiment.exposureQueryUserIdType
              ? [experiment.exposureQueryUserIdType]
              : []
          );
        }
        break;
      }
      default: {
        setAvailablePopulations([]);
        break;
      }
    }
    // eslint-disable-next-line react-hooks/exhaustive-deps
  }, [
    metricValuesSource,
    metricValuesSourceId,
    setAvailablePopulations,
    setAvailableMetrics,
  ]);

  const field = (
    key: keyof typeof config,
    metric: ExperimentMetricInterface
  ) => ({
    [key]: defaultValue(config[key], metric.priorSettings, settings),
  });

  return (
    <Modal
      trackingEventModalType=""
      open
      size="lg"
      header="New Power Calculation"
      close={close}
      includeCloseCta={false}
      cta="Next >"
      secondaryCTA={
        <button
          disabled={isNextDisabled}
          onClick={onNext}
          className="btn btn-primary"
        >
          Next &gt;
        </button>
      }
    >
      <>
        <p>
          Pick the population that best represents the users you are targeting
          with your experiment.
        </p>
        <label className="mr-auto font-weight-bold">
          Population Type{" "}
          <Tooltip
            body={
              "The power calculator uses a Fact Table, Segment, or Past Experiment to serve as the basis for estimating the power of your future experiment. It is used to estimate how many new users will enter your experiment each week, as well as the characteristics of your metric(s) that determine how big of an effect you can reliably detect."
            }
          />
        </label>
        <RadioGroup
          value={metricValuesSource}
          options={[
            { value: "factTable", label: "Fact Table" },
            { value: "segment", label: "Segment" },
            { value: "experiment", label: "Past Experiment" },
            //{ value: "manual", label: "Manual Entry" },
          ]}
          setValue={(value) => {
            if (value !== metricValuesSource) {
              form.setValue("metricValuesSourceId", undefined);
              form.setValue("metricValuesSourceName", undefined);
              form.setValue("metrics", {});
              form.setValue(
                "metricValuesSource",
                value as FullModalPowerCalculationParams["metricValuesSource"]
              );
              form.setValue("metricValuesIdentifierType", undefined);
            }
          }}
          mb="2"
        />
        <SelectField
          label={
            <>
              <span className="mr-auto font-weight-bold">
                {metricValuesSource === "factTable"
                  ? "Fact Table"
                  : metricValuesSource === "experiment"
                  ? "Experiment"
                  : "Segment"}
              </span>
            </>
          }
          value={metricValuesSourceId ?? ""}
          options={availablePopulations}
          onChange={(value) => form.setValue("metricValuesSourceId", value)}
          className="mb-2"
          forceUndefinedValueToNull={true}
        />
        <SelectField
          label={
            <>
              <span className="mr-auto font-weight-bold">Identifier Type</span>
            </>
          }
          disabled={identifiers.length <= 1}
          value={form.watch("metricValuesIdentifierType") ?? ""}
          options={identifiers.map((i) => ({ label: i, value: i }))}
          onChange={(value) =>
            form.setValue("metricValuesIdentifierType", value)
          }
          forceUndefinedValueToNull={true}
        />

        <hr />

        <p>Pick the key metrics for which you want to estimate power.</p>
        <MultiSelectField
          labelClassName="d-flex"
          label={
            <>
              <span className="mr-auto font-weight-bold">
                Select Metrics{" "}
                <Tooltip
                  body={
                    <>
                      {metricValuesSource === "experiment" ? (
                        <p>
                          Only metrics analyzed with this experiment can be
                          selected.
                        </p>
                      ) : (
                        <p>
                          Only metrics that are in the same datasource and share
                          an identifier type with your population can be
                          selected.
                        </p>
                      )}
                      <p>Quantile metrics cannot be selected.</p>
                    </>
                  }
                />
              </span>
            </>
          }
          sort={false}
          value={selectedMetrics}
          options={allAppMetrics.map(({ name: label, id: value }) => ({
            label,
            value,
          }))}
          isOptionDisabled={() => 5 <= selectedMetrics.length}
          disabled={!metricValuesSourceId}
          onChange={(value: string[]) => {
            form.setValue(
              "metrics",
              value.reduce((result, id) => {
                const metric = ensureAndReturn(
                  allAppMetrics.find((m) => m.id === id)
                );
                if (!selectedDatasource)
                  form.setValue("selectedDatasource", metric.datasource);

                return {
                  ...result,
                  [id]: metrics[id] || {
                    name: metric.name,
                    ...field("effectSize", metric),
                    ...(isBinomialMetric(metric)
                      ? { type: "binomial", ...field("conversionRate", metric) }
                      : {
                          type: "mean",
                          ...field("mean", metric),
                          ...field("standardDeviation", metric),
                          standardDeviation: undefined,
                        }),
                    ...field("overrideMetricLevelSettings", metric),
                    ...field("overrideProper", metric),
                    ...field("overridePriorLiftMean", metric),
                    ...field("overridePriorLiftStandardDeviation", metric),
                    ...field("metricProper", metric),
                    ...field("metricPriorLiftMean", metric),
                    ...field("metricPriorLiftStandardDeviation", metric),
                  },
                };
              }, {})
            );
          }}
        />
        {selectedMetrics.length === 5 && (
          <HelperText status="info" mb="3">
            Limit 5 metrics
          </HelperText>
        )}
      </>
    </Modal>
  );
};

const sortParams = (params: PartialMetricParams): PartialMetricParams => {
  const overridePrior = {
    overrideMetricLevelSettings: params.overrideMetricLevelSettings,
    overrideProper: params.overrideProper,
    overridePriorLiftMean: params.overridePriorLiftMean,
    overridePriorLiftStandardDeviation:
      params.overridePriorLiftStandardDeviation,
    metricProper: params.metricProper,
    metricPriorLiftMean: params.metricPriorLiftMean,
    metricPriorLiftStandardDeviation: params.metricPriorLiftStandardDeviation,
  };

  if (params.type === "binomial")
    return {
      name: params.name,
      type: params.type,
      effectSize: params.effectSize,
      conversionRate: params.conversionRate,
      ...overridePrior,
    };

  return {
    name: params.name,
    type: params.type,
    effectSize: params.effectSize,
    mean: params.mean,
    standardDeviation: params.standardDeviation,
    ...overridePrior,
  };
};

const displayedMetricParams = [
  "conversionRate",
  "mean",
  "standardDeviation",
  "effectSize",
] as const;

const displayedBayesianParams = [
  "overridePriorLiftMean",
  "overridePriorLiftStandardDeviation",
  "overrideProper",
] as const;

const InputField = ({
  entry,
  form,
  metricId,
  disabled = false,
  className = "",
}: {
  entry: keyof typeof config;
  form: Form;
  metricId: string;
  disabled?: boolean;
  className?: string;
}) => {
  const metrics = form.watch("metrics");
  const params = ensureAndReturn(metrics[metricId]);
  const entryValue = isNaN(params[entry]) ? undefined : params[entry];
  console.log(entryValue);
  const { title, tooltip, ...c } = config[entry];

  const isKeyInvalid = (() => {
    if (entryValue === undefined) return false;
    if (c.type === "boolean") return false;
    if (c.minValue !== undefined && entryValue <= c.minValue) return true;
    if (c.maxValue !== undefined && c.maxValue < entryValue) return true;
    return false;
  })();

  const helpText = (() => {
    if (c.type === "boolean") return;

    const min = c.minValue ? c.minValue * 100 : c.minValue;
    const max = c.maxValue ? c.maxValue * 100 : c.maxValue;

    if (min !== undefined && max !== undefined)
      return `Must be greater than ${min} and less than or equal to ${max}`;
    if (min !== undefined) return `Must be greater than ${min}`;
    if (max !== undefined) return `Must be less than ${max}`;
    return "Must be a number";
  })();

  const commonOptions = {
    label: (
      <>
        <span className="font-weight-bold mr-1">{title}</span>{" "}
        {tooltip && (
          <Tooltip
            popperClassName="text-left"
            body={tooltip}
            tipPosition="right"
          />
        )}
      </>
    ),
    ...(c.type !== "boolean" ? { min: c.minValue, max: c.maxValue } : {}),
    className: clsx("w-50", isKeyInvalid && "border border-danger"),
    helpText: isKeyInvalid ? (
      <div className="text-danger">{helpText}</div>
    ) : undefined,
  };

  return (
    <div className={`col-4 ${className}`}>
      {c.type === "percent" && (
        <PercentField
          {...commonOptions}
          value={entryValue}
          onChange={(v) => form.setValue(`metrics.${metricId}.${entry}`, v)}
          disabled={disabled}
        />
      )}
      {c.type === "number" && (
        <Field
          {...commonOptions}
          {...form.register(`metrics.${metricId}.${entry}`, {
            valueAsNumber: true,
          })}
          disabled={disabled}
        />
      )}
      {c.type === "boolean" && (
        <div className="form-group">
          <div className="row align-items-center mt-4 self-start">
            <div className="col-auto">
              <Toggle
                id={`input-value-${metricId}-${entry}`}
                value={entryValue}
                setValue={(v) => {
                  form.setValue(`metrics.${metricId}.${entry}`, v);
                }}
                disabled={disabled}
              />
            </div>
            <div>{title}</div>
          </div>
        </div>
      )}
    </div>
  );
};

const PopulationDataQueryInput = ({
  form,
  engineType,
}: {
  form: Form;
  engineType: "bayesian" | "frequentist";
}) => {
  const { apiCall } = useAuth();

  const [populationDataId, setPopulationDataId] = useState<string | null>(null);
  //const [data, setData] = useState<PopulationDataInterface | null>(null);
  const metrics = form.getValues("metrics");
  const metricIds = Object.keys(metrics);

  const metricValuesSourceId = form.watch("metricValuesSourceId");

  const { data, error, mutate } = useApi<{
    populationData: PopulationDataInterface | null;
  }>(
    populationDataId
      ? `/population-data/${populationDataId}`
      : `/population-data/source/${metricValuesSourceId}`
  );

  // todo reset data if refresh errors?
  const populationData = data?.populationData; // TODO
  const canRunPopulationQuery = true; // TODO

  // get datasource
  const datasourceId = form.watch("selectedDatasource");

  useEffect(() => {
    if (populationData?.status === "success") {
      const newMetrics = populationData.metrics.reduce((result, m) => {
        const oldMetric = metrics[m.metric];
        if (!oldMetric) return result;

        const isRatioMetric =
          m.data.denominator_sum ||
          m.data.denominator_sum_squares ||
          m.data.main_denominator_sum_product;

        if (isRatioMetric && m.type === "ratio") {
          const mean = m.data.main_sum / (m.data.denominator_sum ?? 0);
          const standardDeviation = ratioVarianceFromSums({
            numerator_sum: m.data.main_sum,
            numerator_sum_squares: m.data.main_sum_squares,
            denominator_sum: m.data.denominator_sum ?? 0,
            denominator_sum_squares: m.data.denominator_sum_squares ?? 0,
            numerator_denominator_sum_product:
              m.data.main_denominator_sum_product ?? 0,
            n: m.data.count,
          });
          return {
            ...result,
            [m.metric]: {
              ...oldMetric,
              ...{
                mean,
                standardDeviation,
              },
            },
          };
        } else if (m.type === "binomial") {
          const mean = m.data.main_sum / m.data.count;
          return {
            ...result,
            [m.metric]: {
              ...oldMetric,
              ...{
                conversionRate: mean,
              },
            },
          };
        } else {
          console.log(m.data);
          const mean = m.data.main_sum / m.data.count;
          const standardDeviation = meanVarianceFromSums(
            m.data.main_sum,
            m.data.main_sum_squares,
            m.data.count
          );
          return {
            ...result,
            [m.metric]: {
              ...oldMetric,
              ...{
                mean,
                standardDeviation,
              },
            },
          };
        }
      }, metrics);

      form.setValue("metrics", newMetrics);
      form.setValue("dataMetrics", newMetrics);

      form.setValue(
        "usersPerWeek",
        Math.round(
          populationData.units.reduce((r, u) => {
            return r + u.count;
          }, 0) / populationData.units.length
        )
      ); // change to 8
    } else if (populationData?.status === "error") {
      form.setValue("dataMetrics", {});
    }
    // eslint-disable-next-line react-hooks/exhaustive-deps
  }, [populationData]);

  if (!metricValuesSourceId) return null;

  // TODO add url sharing and save populationId + metric
  return (
    <>
      {" "}
      <div className="ml-2 row align-items-center">
        <div className="col-auto pl-0">
          Compute metric values using last 8 weeks of data from{" "}
          <strong>{form.watch("metricValuesSourceName")}</strong>.
        </div>
        <div style={{ flex: 1 }} />
        <div className="col-auto">
          {canRunPopulationQuery && (
            <form
              onSubmit={async (e) => {
                e.preventDefault();
                try {
                  // track("MetricAnalysis_Update", {
                  //   type: factMetric.metricType,
                  //   populationType: data.populationType,
                  //   days: data.lookbackDays,
                  // });
                  const sourceType =
                    form.watch("metricValuesSource") ?? "segment";

                  const idType =
                    form.watch("metricValuesIdentifierType") ?? "user_id";
                  const res = await apiCall<{
                    populationData: PopulationDataInterface;
                  }>(`/population-data`, {
                    method: "POST",
                    body: JSON.stringify({
                      metrics: metricIds,
                      datasourceId,
                      sourceType,
                      sourceId: metricValuesSourceId,
                      userIdType: idType,
                    }),
                  });

                  setPopulationDataId(res.populationData.id);
                  mutate();
                } catch (e) {
                  //setError(e.message);
                }
              }}
            >
              <RunQueriesButton
                icon="refresh"
                cta={
                  populationData?.status === "success"
                    ? "Refresh Data"
                    : "Compute Metric Values"
                }
                mutate={mutate}
                model={
                  populationData ?? {
                    queries: [],
                    runStarted: new Date(),
                  }
                }
                cancelEndpoint={`/population-data/${populationData?.id}/cancel`}
                color="outline-primary"
              />
            </form>
          )}
        </div>
        <div className="col-auto">
          <MoreMenu autoCloseOnClick={false}>
            <ViewAsyncQueriesButton
              queries={populationData?.queries?.map((q) => q.query) ?? []}
              error={populationData?.error}
              className="dropdown-item py-2"
            />
          </MoreMenu>
        </div>{" "}
      </div>
      {populationData?.status === "error" || error ? (
        <>
          {populationData?.status === "error" ? (
            <Callout status={"error"} mt={"2"}>
              Queries failed.{" "}
              <ViewAsyncQueriesButton
                queries={populationData?.queries?.map((q) => q.query) ?? []}
                error={populationData?.error}
                icon={null}
                hideQueryCount={true}
              />
              <br />
              You can manually enter values if you prefer.
            </Callout>
          ) : error ? (
            <Callout status={"error"} mt={"2"}>
              Error starting queries: {error.message}
              <br />
              You can manually enter values if you prefer.
            </Callout>
          ) : null}
          <hr />
          <DataInput
            form={form}
            engineType={engineType}
            hasPrefilledData={false}
          />
        </>
      ) : null}
      {populationData?.status === "success" && (
        <>
          <hr />
          <DataInput form={form} engineType={engineType} />
        </>
      )}
    </>
  );
};

const DataInput = ({
  form,
  engineType,
  hasPrefilledData = true,
}: {
  form: Form;
  engineType: "bayesian" | "frequentist";
  hasPrefilledData?: boolean;
}) => {
  const [metricsEditable, setMetricsEditable] = useState<boolean>(
    !hasPrefilledData
  );
  const metrics = form.getValues("metrics");
  const metricIds = Object.keys(metrics);

  return (
    <>
      <div className="ml-2 mt-4">
        {hasPrefilledData ? (
          <div className="mb-2">
            Metric values below pre-filled from{" "}
            {form.getValues("metricValuesSource") === "experiment" ? (
              <>
                from experiment:{" "}
                <strong>{form.getValues("metricValuesSourceName")}.</strong>
              </>
            ) : (
              "query data."
            )}
            {metricsEditable ? (
              <Tooltip
                body="Reset to query values"
                usePortal={true}
                tipPosition="top"
              >
                <a
                  role="button"
                  className="ml-1 mb-0"
                  onClick={() => {
                    const metricsReset = form.getValues("dataMetrics");
                    if (metricsReset) {
                      let dataMetrics = {};
                      for (const [id, m] of Object.entries(metrics)) {
                        const oldMetricValues = metricsReset[id];
                        if (oldMetricValues) {
                          dataMetrics = {
                            ...dataMetrics,
                            [id]: {
                              ...oldMetricValues,
                              // don't override effect size
                              effectSize: m.effectSize,
                              overrideMetricLevelSettings:
                                m.overrideMetricLevelSettings,
                              overridePriorLiftMean: m.overridePriorLiftMean,
                              overridePriorLiftStandardDeviation:
                                m.overridePriorLiftStandardDeviation,
                              overrideProper: m.overrideProper,
                            },
                          };
                        } else {
                          dataMetrics = {
                            ...dataMetrics,
                            [id]: m,
                          };
                        }
                      }
                      form.setValue("metrics", dataMetrics);
                      setMetricsEditable(false);
                    }
                  }}
                >
                  Reset to data values.
                </a>
              </Tooltip>
            ) : (
              <a
                role="button"
                className="ml-1 mb-0"
                onClick={() => {
                  setMetricsEditable(true);
                }}
              >
                Customize values.
              </a>
            )}
          </div>
        ) : null}
        <Field
          label={
            <div>
              <span className="font-weight-bold mr-1">
                Estimated Users Per Week
              </span>
              <Tooltip
                popperClassName="text-left"
                body="Total users across all variations"
                tipPosition="right"
              />
            </div>
          }
          type="number"
          {...form.register("usersPerWeek", {
            valueAsNumber: true,
          })}
          disabled={!metricsEditable}
        />
      </div>
      <div className="ml-2">
        {metricIds.map((metricId) => (
          <MetricParamsInput
            key={metricId}
            metricId={metricId}
            engineType={engineType}
            form={form}
            disableValue={!metricsEditable}
          />
        ))}
      </div>
    </>
  );
};

const MetricParamsInput = ({
  form,
  metricId,
  engineType,
  disableValue,
}: {
  form: Form;
  metricId: string;
  engineType: "bayesian" | "frequentist";
  disableValue: boolean;
}) => {
  const metrics = form.watch("metrics");
  // eslint-disable-next-line
  const { name, ...params } = sortParams(ensureAndReturn(metrics[metricId]));

  const isBayesianParamDisabled = (entity) => {
    if (params.overrideProper) return false;

    return [
      "overridePriorLiftMean",
      "overridePriorLiftStandardDeviation",
    ].includes(entity);
  };

  return (
    <div className="card gsbox mb-3 pt-3 pl-3 pr-3 pb-1 mb-2 power-analysis-params">
      <div className="card-title uppercase-title mb-3">{name}</div>
      <div className="row">
        {Object.keys(params)
          .filter((v) =>
            (displayedMetricParams as readonly string[]).includes(v)
          )
          .map((entry: keyof Omit<MetricParams, "name" | "type">) => (
            <InputField
              key={`${name}-${entry}-${disableValue}`}
              entry={entry}
              form={form}
              metricId={metricId}
              disabled={
                ["mean", "standardDeviation", "conversionRate"].includes(entry)
                  ? disableValue
                  : false
              }
            />
          ))}
      </div>
      {engineType === "bayesian" && (
        <>
          <div className="row align-items-center h-100 mb-2">
            <div className="col-auto">
              <input
                id={`input-value-${metricId}-overrideMetricLevelSettings`}
                type="checkbox"
                checked={params.overrideMetricLevelSettings}
                onChange={() =>
                  form.setValue(
                    `metrics.${metricId}.overrideMetricLevelSettings`,
                    !params.overrideMetricLevelSettings
                  )
                }
              />
            </div>
            <div>Override metric-level settings</div>
          </div>
          <div className="row">
            {params.overrideMetricLevelSettings &&
              Object.keys(params)
                .filter((v) =>
                  (displayedBayesianParams as readonly string[]).includes(v)
                )
                .map((entry: keyof Omit<MetricParams, "name" | "type">) => (
                  <InputField
                    key={`${name}-${entry}`}
                    entry={entry}
                    form={form}
                    metricId={metricId}
                    className={
                      isBayesianParamDisabled(entry) ? "invisible" : "visible"
                    }
                  />
                ))}
          </div>
        </>
      )}
    </div>
  );
};

const ManualDataInput = ({
  form,
  engineType,
}: {
  form: Form;
  engineType: "bayesian" | "frequentist";
}) => {
  const metrics = form.watch("metrics");
  const metricIds = Object.keys(metrics);

  const usersPerWeek = form.watch("usersPerWeek");
  const isUsersPerDayInvalid = usersPerWeek !== undefined && usersPerWeek <= 0;

  return (
    <>
      <div className="ml-2">
        <Field
          label={
            <div>
              <span className="font-weight-bold mr-1">
                Estimated Users Per Week
              </span>
              <Tooltip
                popperClassName="text-left"
                body="Total users across all variations"
                tipPosition="right"
              />
            </div>
          }
          type="number"
          {...form.register("usersPerWeek", {
            valueAsNumber: true,
          })}
          className={isUsersPerDayInvalid ? "border border-danger" : undefined}
          helpText={
            isUsersPerDayInvalid ? (
              <div className="text-danger">Must be greater than 0</div>
            ) : undefined
          }
        />
      </div>

      <div className="ml-2">
        <p>Customize metric details for calculating experiment duration.</p>

        {metricIds.map((metricId) => (
          <MetricParamsInput
            key={metricId}
            metricId={metricId}
            engineType={engineType}
            form={form}
            disableValue={false}
          />
        ))}
      </div>
    </>
  );
};

const SetParamsStep = ({
  form,
  close,
  onBack,
  onSubmit,
  engineType,
}: {
  form: Form;
  close?: () => void;
  onBack: () => void;
  onSubmit: (_: FullModalPowerCalculationParams) => void;
  engineType: "bayesian" | "frequentist";
}) => {
  return (
    <Modal
      trackingEventModalType=""
      open
      size="lg"
      header="New Calculation"
      close={close}
      includeCloseCta={false}
      cta="Submit"
      secondaryCTA={
        <button className="btn btn-link" onClick={onBack}>
          &lt; Back
        </button>
      }
      tertiaryCTA={
        <button
          disabled={
            !isValidPowerCalculationParams(engineType, form.getValues())
          }
          className="btn btn-primary"
          onClick={() =>
            onSubmit(
              ensureAndReturnPowerCalculationParams(
                engineType,
                form.getValues()
              )
            )
          }
        >
          Submit
        </button>
      }
    >
      {form.watch("metricValuesSource") === "segment" ||
      form.watch("metricValuesSource") === "factTable" ? (
        <PopulationDataQueryInput form={form} engineType={engineType} />
      ) : null}
      {form.watch("metricValuesSource") === "experiment" ? (
        <DataInput form={form} engineType={engineType} />
      ) : null}
      {form.watch("metricValuesSource") === "manual" ? (
        <ManualDataInput form={form} engineType={engineType} />
      ) : null}
    </Modal>
  );
};

export default function PowerCalculationSettingsModal({
  close,
  onSuccess,
  statsEngineSettings,
  params,
}: Props) {
  const [step, setStep] = useState<"source" | "select" | "set-params">(
    "select"
  );
  const settings = useOrgSettings();
  const { apiCall } = useAuth();

  const form = useForm<PartialPowerCalculationParams>({
    defaultValues: params,
  });

  const metrics = form.watch("metrics");
  const metricIds = Object.keys(metrics);
  const defaultValues = Object.keys(config).reduce(
    (defaultValues, key) =>
      config[key].metricType
        ? {
            ...defaultValues,
            [key]: {
              type: config[key].metricType,
              value: defaultValue(config[key], undefined, settings),
            },
          }
        : defaultValues,
    {}
  );

  useEffect(() => {
    form.setValue(
      "metrics",
      Object.keys(metrics).reduce(
        (m, id) => ({
          ...m,
          [id]: {
            ...Object.keys(defaultValues).reduce(
              (values, key) =>
                metrics[id].type === defaultValues[key].type ||
                defaultValues[key].type === "all"
                  ? { ...values, [key]: defaultValues[key].value }
                  : {},
              {}
            ),
            ...metrics[id],
          },
        }),
        {}
      )
    );
    // eslint-disable-next-line react-hooks/exhaustive-deps
  }, []);

  return (
    <>
      {step === "select" && (
        <SelectStep
          form={form}
          close={close}
          onNext={async () => {
            if (form.watch("metricValuesSource") === "experiment") {
              const experiment = form.watch("metricValuesSourceId");
              const { snapshot } = await apiCall<{
                snapshot: ExperimentSnapshotInterface;
              }>(`/experiment/${experiment}/snapshot/0/?type=standard`);
              if (snapshot) {
                const analysis = getSnapshotAnalysis(snapshot);
                // use control for mean and variance
                // use total traffic for traffic
                const units =
                  snapshot.health?.traffic.overall.variationUnits.reduce(
                    (result, v) => v + result,
                    0
                  ) ?? 0;
                // TODO get length from experiment
                const length =
                  (snapshot.health?.traffic.dimension?.[
                    EXPOSURE_DATE_DIMENSION_NAME
                  ]?.length ?? 7) / 7;
                let newMetrics = {};
                let totalUnits = 0;
                console.log(snapshot.health);
                analysis?.results?.[0]?.variations?.forEach((v, i) => {
                  console.log(v);
                  // use control only for metric mean and variance
                  if (i === 0) {
                    metricIds.forEach((metricId) => {
                      console.log(v.metrics[metricId]);
                      const mean = v.metrics[metricId].stats?.mean;
                      console.log(mean);
                      const standardDeviation =
                        v.metrics[metricId].stats?.stddev;
                      newMetrics = {
                        ...newMetrics,
                        [metricId]: {
                          ...metrics[metricId],
                          mean,
                          conversionRate: mean,
                          standardDeviation,
                        },
                      };
                    });
                  }
                  if (!units) {
                    totalUnits += v.users;
                  }
                });

                // must have units
                form.setValue("metrics", newMetrics);

                form.setValue(
                  "usersPerWeek",
                  Math.round((units || totalUnits) / length)
                );
              }
            }
            // throw error
            setStep("set-params");
          }}
        />
      )}
      {step === "set-params" && (
        <SetParamsStep
          form={form}
          close={close}
          engineType={statsEngineSettings.type}
          onBack={() => setStep("select")}
          onSubmit={onSuccess}
        />
      )}
    </>
  );
}<|MERGE_RESOLUTION|>--- conflicted
+++ resolved
@@ -36,7 +36,6 @@
 import { useDefinitions } from "@/services/DefinitionsContext";
 import Tooltip from "@/components/Tooltip/Tooltip";
 import { ensureAndReturn } from "@/types/utils";
-<<<<<<< HEAD
 import { useAuth } from "@/services/auth";
 import RunQueriesButton from "@/components/Queries/RunQueriesButton";
 import SelectField from "@/components/Forms/SelectField";
@@ -47,18 +46,6 @@
 import useApi from "@/hooks/useApi";
 import MoreMenu from "@/components/Dropdown/MoreMenu";
 import Callout from "@/components/Radix/Callout";
-import {
-  config,
-  isValidPowerCalculationParams,
-  ensureAndReturnPowerCalculationParams,
-  MetricParams,
-  PartialMetricParams,
-  FullModalPowerCalculationParams,
-  PartialPowerCalculationParams,
-  StatsEngineSettings,
-} from "./types";
-=======
->>>>>>> 55957c04
 
 export type Props = {
   close?: () => void;
