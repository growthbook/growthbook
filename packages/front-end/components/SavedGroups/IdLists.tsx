import { useMemo, useState } from "react";
import { ago } from "shared/dates";
<<<<<<< HEAD
import { getMatchingRules } from "shared/util";
import { useAuth } from "@front-end/services/auth";
import { useEnvironments, useFeaturesList } from "@front-end/services/features";
import { useSearch } from "@front-end/services/search";
import { getSavedGroupMessage } from "@front-end/pages/saved-groups";
import LoadingOverlay from "@front-end/components/LoadingOverlay";
import Button from "@front-end/components/Button";
import { GBAddCircle } from "@front-end/components/Icons";
import Field from "@front-end/components/Forms/Field";
import MoreMenu from "@front-end/components/Dropdown/MoreMenu";
import DeleteButton from "@front-end/components/DeleteButton/DeleteButton";
import { MultiValuesDisplay } from "@front-end/components/Features/ConditionDisplay";
import usePermissionsUtil from "@front-end/hooks/usePermissionsUtils";
=======
import {
  getMatchingRules,
  SMALL_GROUP_SIZE_LIMIT,
  truncateString,
} from "shared/util";
import Link from "next/link";
import { SavedGroupInterface } from "shared/src/types";
import { FaMagnifyingGlass } from "react-icons/fa6";
import { PiCellSignalFull, PiInfoFill } from "react-icons/pi";
import { useAuth } from "@/services/auth";
import { useEnvironments, useFeaturesList } from "@/services/features";
import { useSearch } from "@/services/search";
import { getSavedGroupMessage } from "@/pages/saved-groups";
import LoadingOverlay from "@/components/LoadingOverlay";
import Button from "@/components/Button";
import { GBAddCircle } from "@/components/Icons";
import Field from "@/components/Forms/Field";
import MoreMenu from "@/components/Dropdown/MoreMenu";
import DeleteButton from "@/components/DeleteButton/DeleteButton";
import usePermissionsUtil from "@/hooks/usePermissionsUtils";
import Tooltip from "@/components/Tooltip/Tooltip";
>>>>>>> 2bcdb716
import SavedGroupForm from "./SavedGroupForm";

export interface Props {
  groups: SavedGroupInterface[];
  mutate: () => void;
}

export default function IdLists({ groups, mutate }: Props) {
  const [
    savedGroupForm,
    setSavedGroupForm,
  ] = useState<null | Partial<SavedGroupInterface>>(null);
  const permissionsUtil = usePermissionsUtil();
  const canCreate = permissionsUtil.canCreateSavedGroup();
  const canUpdate = permissionsUtil.canUpdateSavedGroup();
  const canDelete = permissionsUtil.canDeleteSavedGroup();
  const { apiCall } = useAuth();

  const idLists = useMemo(() => {
    return groups.filter((g) => g.type === "list");
  }, [groups]);

  const { features } = useFeaturesList(false);

  const environments = useEnvironments();

  // Get a list of feature ids for every saved group
  // TODO: also get experiments
  const savedGroupFeatureIds = useMemo(() => {
    const map: Record<string, Set<string>> = {};

    features.forEach((feature) => {
      idLists.forEach((group) => {
        const matches = getMatchingRules(
          feature,
          (rule) =>
            rule.condition?.includes(group.id) ||
            rule.savedGroups?.some((g) => g.ids.includes(group.id)) ||
            false,
          environments.map((e) => e.id)
        );

        if (matches.length > 0) {
          map[group.id] = map[group.id] || new Set();
          map[group.id].add(feature.id);
        }
      });
    });
    return map;
  }, [idLists, environments, features]);

  const { items, searchInputProps, isFiltered, SortableTH } = useSearch({
    items: idLists,
    localStorageKey: "savedGroups",
    defaultSortField: "dateCreated",
    defaultSortDir: -1,
    searchFields: ["groupName^3", "attributeKey^2", "owner", "description^2"],
  });

  if (!idLists) return <LoadingOverlay />;

  return (
    <div className="mb-5 p-3 bg-white">
      {savedGroupForm && (
        <SavedGroupForm
          close={() => setSavedGroupForm(null)}
          current={savedGroupForm}
          type="list"
        />
      )}
      <div className="row align-items-center mb-1">
        <div className="col-auto">
          <h2 className="mb-0">ID Lists</h2>
        </div>
        <div className="flex-1"></div>
        {canCreate ? (
          <div className="col-auto">
            <Button
              color="primary"
              onClick={async () => {
                setSavedGroupForm({});
              }}
            >
              <GBAddCircle /> Add ID List
            </Button>
          </div>
        ) : null}
      </div>
      <p className="text-gray mb-1">
        Specify a list of values to include for an attribute.
      </p>
      <p className="text-gray">
        For example, create a &quot;Beta Testers&quot; group identified by a
        specific set of <code>device_id</code> values.
      </p>
      {idLists.some((list) => list.passByReferenceOnly) && (
        <p>
          <PiInfoFill /> Too many large lists will cause too large of a payload,
          and your server may not support it.
        </p>
      )}
      {idLists.length > 0 && (
        <>
          <div className="row mb-4 align-items-center">
            <div className="col-auto">
              <Field
                prepend={<FaMagnifyingGlass />}
                placeholder="Search..."
                type="search"
                {...searchInputProps}
              />
            </div>
          </div>
          <div className="row mb-0">
            <div className="col-12">
              <table className="table gbtable">
                <thead>
                  <tr>
                    <th></th>
                    <SortableTH field={"groupName"}>Name</SortableTH>
                    <SortableTH field="attributeKey">Attribute</SortableTH>
                    <th>Description</th>
                    <SortableTH field={"owner"}>Owner</SortableTH>
                    <SortableTH field={"dateUpdated"}>Date Updated</SortableTH>
                    {(canUpdate || canDelete) && <th></th>}
                  </tr>
                </thead>
                <tbody>
                  {items.map((s) => {
                    return (
                      <tr key={s.id}>
                        <td>
                          {s.passByReferenceOnly && (
                            <Tooltip
                              body={`Contains >${SMALL_GROUP_SIZE_LIMIT} items`}
                              tipPosition="top"
                            >
                              <PiCellSignalFull className="text-color-primary h2 mb-0" />
                            </Tooltip>
                          )}
                        </td>
                        <td>
                          <Link
                            className="text-color-primary"
                            key={s.id}
                            href={`/saved-groups/${s.id}`}
                          >
                            {s.groupName}
                          </Link>
                        </td>
                        <td>{s.attributeKey}</td>
                        <td>
                          <div className="d-flex flex-wrap">
                            {truncateString(s.description || "", 40)}
                          </div>
                        </td>
                        <td>{s.owner}</td>
                        <td>{ago(s.dateUpdated)}</td>
                        {canUpdate || canDelete ? (
                          <td style={{ width: 30 }}>
                            <MoreMenu>
                              {canUpdate ? (
                                <a
                                  href="#"
                                  className="dropdown-item"
                                  onClick={(e) => {
                                    e.preventDefault();
                                    setSavedGroupForm(s);
                                  }}
                                >
                                  Edit
                                </a>
                              ) : null}
                              {canDelete ? (
                                <DeleteButton
                                  displayName="Saved Group"
                                  className="dropdown-item text-danger"
                                  useIcon={false}
                                  text="Delete"
                                  title="Delete SavedGroup"
                                  onClick={async () => {
                                    await apiCall(`/saved-groups/${s.id}`, {
                                      method: "DELETE",
                                    });
                                    mutate();
                                  }}
                                  getConfirmationContent={getSavedGroupMessage(
                                    savedGroupFeatureIds[s.id]
                                  )}
                                  canDelete={
                                    (savedGroupFeatureIds[s.id]?.size || 0) ===
                                    0
                                  }
                                />
                              ) : null}
                            </MoreMenu>
                          </td>
                        ) : null}
                      </tr>
                    );
                  })}
                  {!items.length && isFiltered && (
                    <tr>
                      <td
                        colSpan={canUpdate || canDelete ? 6 : 5}
                        align={"center"}
                      >
                        No matching saved groups
                      </td>
                    </tr>
                  )}
                </tbody>
              </table>
            </div>
          </div>
        </>
      )}
    </div>
  );
}<|MERGE_RESOLUTION|>--- conflicted
+++ resolved
@@ -1,7 +1,14 @@
 import { useMemo, useState } from "react";
 import { ago } from "shared/dates";
-<<<<<<< HEAD
-import { getMatchingRules } from "shared/util";
+import {
+  getMatchingRules,
+  SMALL_GROUP_SIZE_LIMIT,
+  truncateString,
+} from "shared/util";
+import Link from "next/link";
+import { SavedGroupInterface } from "shared/src/types";
+import { FaMagnifyingGlass } from "react-icons/fa6";
+import { PiCellSignalFull, PiInfoFill } from "react-icons/pi";
 import { useAuth } from "@front-end/services/auth";
 import { useEnvironments, useFeaturesList } from "@front-end/services/features";
 import { useSearch } from "@front-end/services/search";
@@ -12,31 +19,8 @@
 import Field from "@front-end/components/Forms/Field";
 import MoreMenu from "@front-end/components/Dropdown/MoreMenu";
 import DeleteButton from "@front-end/components/DeleteButton/DeleteButton";
-import { MultiValuesDisplay } from "@front-end/components/Features/ConditionDisplay";
 import usePermissionsUtil from "@front-end/hooks/usePermissionsUtils";
-=======
-import {
-  getMatchingRules,
-  SMALL_GROUP_SIZE_LIMIT,
-  truncateString,
-} from "shared/util";
-import Link from "next/link";
-import { SavedGroupInterface } from "shared/src/types";
-import { FaMagnifyingGlass } from "react-icons/fa6";
-import { PiCellSignalFull, PiInfoFill } from "react-icons/pi";
-import { useAuth } from "@/services/auth";
-import { useEnvironments, useFeaturesList } from "@/services/features";
-import { useSearch } from "@/services/search";
-import { getSavedGroupMessage } from "@/pages/saved-groups";
-import LoadingOverlay from "@/components/LoadingOverlay";
-import Button from "@/components/Button";
-import { GBAddCircle } from "@/components/Icons";
-import Field from "@/components/Forms/Field";
-import MoreMenu from "@/components/Dropdown/MoreMenu";
-import DeleteButton from "@/components/DeleteButton/DeleteButton";
-import usePermissionsUtil from "@/hooks/usePermissionsUtils";
-import Tooltip from "@/components/Tooltip/Tooltip";
->>>>>>> 2bcdb716
+import Tooltip from "@front-end/components/Tooltip/Tooltip";
 import SavedGroupForm from "./SavedGroupForm";
 
 export interface Props {
