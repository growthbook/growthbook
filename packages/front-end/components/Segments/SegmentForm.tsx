--- conflicted
+++ resolved
@@ -1,25 +1,14 @@
-<<<<<<< HEAD
 import { FC, useMemo } from "react";
-import Modal from "../Modal";
-=======
-import { FC } from "react";
->>>>>>> 854b3000
 import { SegmentInterface } from "back-end/types/segment";
 import { useForm } from "react-hook-form";
-import { useAuth } from "@/services/auth";
-import { useDefinitions } from "@/services/DefinitionsContext";
-import CodeTextArea from "@/components/Forms/CodeTextArea";
-import useMembers from "@/hooks/useMembers";
-import { validateSQL } from "@/services/datasources";
+import Modal from "../Modal";
 import SelectField from "../Forms/SelectField";
-<<<<<<< HEAD
-import useMembers from "../../hooks/useMembers";
 import { validateSQL } from "../../services/datasources";
 import SQLInputField from "../SQLInputField";
-=======
 import Field from "../Forms/Field";
-import Modal from "../Modal";
->>>>>>> 854b3000
+import { useAuth } from "../../services/auth";
+import useMembers from "../../hooks/useMembers";
+import { useDefinitions } from "../../services/DefinitionsContext";
 
 const SegmentForm: FC<{
   close: () => void;
