import { FC, useRef, useEffect, useState, ReactElement } from "react";
import LoadingOverlay from "./LoadingOverlay";
import clsx from "clsx";
import Portal from "./Modal/Portal";
import { ReactNode } from "react";
import Tooltip from "./Tooltip";
import { DocLink, DocSection } from "./DocLink";

type ModalProps = {
  header?: "logo" | string | ReactElement | boolean;
  open: boolean;
  className?: string;
  submitColor?: string;
  cta?: string;
  closeCta?: string;
  ctaEnabled?: boolean;
  docSection?: DocSection;
  error?: string;
  size?: "md" | "lg" | "max" | "fill";
  inline?: boolean;
  overflowAuto?: boolean;
  autoFocusSelector?: string;
  autoCloseOnSubmit?: boolean;
  solidOverlay?: boolean;
  close?: () => void;
  submit?: () => Promise<void>;
  secondaryCTA?: ReactElement;
  successMessage?: string;
  children: ReactNode;
};
const Modal: FC<ModalProps> = ({
  header = "logo",
  children,
  close,
  submit,
  submitColor = "primary",
  open = true,
  cta = "Submit",
  ctaEnabled = true,
  closeCta = "Cancel",
<<<<<<< HEAD
  inline = false,
  size = inline ? "fill" : "md",
=======
  docSection,
  size = "md",
>>>>>>> aa1bc337
  className = "",
  autoCloseOnSubmit = true,
  overflowAuto = true,
  autoFocusSelector = "input:not(:disabled),textarea:not(:disabled),select:not(:disabled)",
  solidOverlay = false,
  error: externalError,
  secondaryCTA,
  successMessage,
}) => {
  const [loading, setLoading] = useState(false);
  const [error, setError] = useState<string | null>(null);
  const [isSuccess, setIsSuccess] = useState(false);

  useEffect(() => {
    setError(externalError);
  }, [externalError]);

  const bodyRef = useRef<HTMLDivElement>();
  useEffect(() => {
    setTimeout(() => {
      if (!autoFocusSelector) return;
      if (open && bodyRef.current) {
        const input = bodyRef.current.querySelector<
          HTMLInputElement | HTMLTextAreaElement
        >(autoFocusSelector);
        if (input) {
          input.focus();
          if (input.select) {
            input.select();
          }
        }
      }
    }, 70);
  }, [open, autoFocusSelector]);

  const contents = (
    <div
      className={`modal-content ${className}`}
      style={{ maxHeight: size === "fill" ? "" : "93vh" }}
    >
      {loading && <LoadingOverlay />}
      {header ? (
        <div className="modal-header">
          <h5 className="modal-title">
            {header === "logo" ? (
              <img
                alt="GrowthBook"
                src="/logo/growthbook-logo.png"
                style={{ height: 40 }}
              />
            ) : (
              header
            )}
          </h5>
          {docSection && (
            <DocLink docSection={docSection}>
              <Tooltip body="View Documentation" className="ml-1 w-4 h-4" />
            </DocLink>
          )}
          {close && (
            <button
              type="button"
              className="close"
              onClick={(e) => {
                e.preventDefault();
                close();
              }}
              aria-label="Close"
            >
              <span aria-hidden="true">×</span>
            </button>
          )}
        </div>
      ) : (
        <>
          {close && (
            <button
              type="button"
              className="close"
              onClick={(e) => {
                e.preventDefault();
                close();
              }}
              aria-label="Close"
            >
              <span aria-hidden="true">&times;</span>
            </button>
          )}
        </>
      )}
      <div
        className="modal-body"
        ref={bodyRef}
        style={overflowAuto ? { overflowY: "auto" } : {}}
      >
        {isSuccess ? (
          <div className="alert alert-success">{successMessage}</div>
        ) : (
          children
        )}
      </div>
      {submit || close ? (
        <div className="modal-footer">
          {error && (
            <div className="alert alert-danger mr-auto">
              {error
                .split("\n")
                .filter((v) => !!v.trim())
                .map((s, i) => (
                  <div key={i}>{s}</div>
                ))}
            </div>
          )}
          {secondaryCTA}
          {submit && !isSuccess ? (
            <button
              className={`btn btn-${ctaEnabled ? submitColor : "secondary"}`}
              type="submit"
              disabled={!ctaEnabled}
            >
              {cta}
            </button>
          ) : (
            ""
          )}
          {close && (
            <button
              className="btn btn-link"
              onClick={(e) => {
                e.preventDefault();
                close();
              }}
            >
              {isSuccess && successMessage ? "Close" : closeCta}
            </button>
          )}
        </div>
      ) : (
        ""
      )}
    </div>
  );

  const overlayStyle = solidOverlay
    ? {
        opacity: 1,
      }
    : null;

  const modalHtml = (
    <div
      className={clsx("modal", { show: open })}
      style={{
        display: open ? "block" : "none",
        position: inline ? "relative" : undefined,
        zIndex: inline ? 1 : undefined,
      }}
    >
      <div
        className={`modal-dialog modal-${size}`}
        style={
          size === "max"
            ? { width: "95vw", maxWidth: 1400, margin: "2vh auto" }
            : size === "fill"
            ? { width: "100%", maxWidth: "100%" }
            : null
        }
      >
        {submit && !isSuccess ? (
          <form
            onSubmit={async (e) => {
              e.preventDefault();
              if (loading) return;
              setError(null);
              setLoading(true);
              try {
                await submit();

                setLoading(false);
                if (successMessage) {
                  setIsSuccess(true);
                } else if (close && autoCloseOnSubmit) {
                  close();
                }
              } catch (e) {
                setError(e.message);
                setLoading(false);
              }
            }}
          >
            {contents}
          </form>
        ) : (
          contents
        )}
      </div>
    </div>
  );

  if (inline) {
    return modalHtml;
  }

  return (
    <Portal>
      <div
        className={clsx("modal-backdrop fade", {
          show: open,
          "d-none": !open,
          "bg-dark": solidOverlay,
        })}
        style={overlayStyle}
      />
      {modalHtml}
    </Portal>
  );
};

export default Modal;<|MERGE_RESOLUTION|>--- conflicted
+++ resolved
@@ -38,13 +38,9 @@
   cta = "Submit",
   ctaEnabled = true,
   closeCta = "Cancel",
-<<<<<<< HEAD
   inline = false,
   size = inline ? "fill" : "md",
-=======
   docSection,
-  size = "md",
->>>>>>> aa1bc337
   className = "",
   autoCloseOnSubmit = true,
   overflowAuto = true,
