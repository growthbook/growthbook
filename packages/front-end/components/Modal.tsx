--- conflicted
+++ resolved
@@ -86,13 +86,10 @@
   formRef,
   customValidation,
   increasedElevation,
-<<<<<<< HEAD
   stickyFooter = false,
-=======
   trackingEventModalType,
   trackingEventModalSource,
   allowlistedTrackingEventProps = {},
->>>>>>> 750f9fdf
 }) => {
   const [loading, setLoading] = useState(false);
   const [error, setError] = useState<string | null>(null);
