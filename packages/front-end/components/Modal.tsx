import { FC, useRef, useEffect, useState, ReactElement } from "react";
import LoadingOverlay from "./LoadingOverlay";
import clsx from "clsx";
import Portal from "./Modal/Portal";

type ModalProps = {
  header?: "logo" | string | ReactElement | boolean;
  open: boolean;
  className?: string;
  submitColor?: string;
  cta?: string;
  closeCta?: string;
  ctaEnabled?: boolean;
  error?: string;
  size?: "md" | "lg" | "max";
  inline?: boolean;
<<<<<<< HEAD
  overflowAuto?: boolean;
=======
  autoFocusSelector?: string;
>>>>>>> 04212c69
  autoCloseOnSubmit?: boolean;
  autoFocusInput?: boolean;
  solidOverlay?: boolean;
  close?: () => void;
  submit?: () => Promise<void>;
};
const Modal: FC<ModalProps> = ({
  header = "logo",
  children,
  close,
  submit,
  submitColor = "primary",
  open = true,
  cta = "Submit",
  ctaEnabled = true,
  closeCta = "Cancel",
  size = "md",
  className = "",
  autoCloseOnSubmit = true,
  autoFocusInput = true,
  inline = false,
<<<<<<< HEAD
  overflowAuto = true,
=======
  autoFocusSelector = "input,textarea,select",
>>>>>>> 04212c69
  solidOverlay = false,
  error: externalError,
}) => {
  const [loading, setLoading] = useState(false);
  const [error, setError] = useState<string | null>(null);

  useEffect(() => {
    setError(externalError);
  }, [externalError]);

  const bodyRef = useRef<HTMLDivElement>();
  useEffect(() => {
    setTimeout(() => {
      if (!autoFocusSelector) return;
      if (open && bodyRef.current) {
        const input = bodyRef.current.querySelector<
          HTMLInputElement | HTMLTextAreaElement
<<<<<<< HEAD
        >("input,textarea,select");
        if (input && autoFocusInput) {
=======
        >(autoFocusSelector);
        if (input) {
>>>>>>> 04212c69
          input.focus();
          if (input.select) {
            input.select();
          }
        }
      }
    }, 70);
  }, [open, autoFocusSelector]);

  const contents = (
    <div className={`modal-content ${className}`} style={{ maxHeight: "93vh" }}>
      {loading && <LoadingOverlay />}
      {header ? (
        <div className="modal-header">
          <h5 className="modal-title">
            {header === "logo" ? (
              <img
                alt="GrowthBook"
                src="/logo/growthbook-logo.png"
                style={{ height: 40 }}
              />
            ) : (
              header
            )}
          </h5>
          {close && (
            <button
              type="button"
              className="close"
              onClick={(e) => {
                e.preventDefault();
                close();
              }}
              aria-label="Close"
            >
              <span aria-hidden="true">×</span>
            </button>
          )}
        </div>
      ) : (
        <>
          {close && (
            <button
              type="button"
              className="close"
              onClick={(e) => {
                e.preventDefault();
                close();
              }}
              aria-label="Close"
            >
              <span aria-hidden="true">×</span>
            </button>
          )}
        </>
      )}
      <div
        className="modal-body"
        ref={bodyRef}
        style={overflowAuto ? { overflowY: "auto" } : {}}
      >
        {children}
      </div>
      {submit || close ? (
        <div className="modal-footer">
          {error && (
            <div className="alert alert-danger mr-auto">
              {error
                .split("\n")
                .filter((v) => !!v.trim())
                .map((s, i) => (
                  <div key={i}>{s}</div>
                ))}
            </div>
          )}
          {submit ? (
            <button
              className={`btn btn-${ctaEnabled ? submitColor : "secondary"}`}
              type="submit"
              disabled={!ctaEnabled}
            >
              {cta}
            </button>
          ) : (
            ""
          )}
          {close && (
            <button
              className="btn btn-link"
              onClick={(e) => {
                e.preventDefault();
                close();
              }}
            >
              {closeCta}
            </button>
          )}
        </div>
      ) : (
        ""
      )}
    </div>
  );

  const overlayStyle = solidOverlay
    ? {
        opacity: 1,
      }
    : null;

  return (
    <Portal>
      {!inline && (
        <div
          className={clsx("modal-backdrop fade", {
            show: open,
            "d-none": !open,
            "bg-dark": solidOverlay,
          })}
          style={overlayStyle}
        />
      )}
      <div
        className={clsx("modal", { show: open })}
        style={{
          display: open ? "block" : "none",
          position: inline ? "relative" : undefined,
          zIndex: inline ? 1 : undefined,
        }}
      >
        <div
          className={`modal-dialog modal-${size}`}
          style={
            size === "max"
              ? { width: "95vw", maxWidth: 1400, margin: "2vh auto" }
              : null
          }
        >
          {submit ? (
            <form
              onSubmit={async (e) => {
                e.preventDefault();
                if (loading) return;
                setError(null);
                setLoading(true);
                try {
                  await submit();
                  if (close && autoCloseOnSubmit) {
                    close();
                  } else {
                    setLoading(false);
                  }
                } catch (e) {
                  setError(e.message);
                  setLoading(false);
                }
              }}
            >
              {contents}
            </form>
          ) : (
            contents
          )}
        </div>
      </div>
    </Portal>
  );
};

export default Modal;<|MERGE_RESOLUTION|>--- conflicted
+++ resolved
@@ -14,13 +14,9 @@
   error?: string;
   size?: "md" | "lg" | "max";
   inline?: boolean;
-<<<<<<< HEAD
   overflowAuto?: boolean;
-=======
   autoFocusSelector?: string;
->>>>>>> 04212c69
   autoCloseOnSubmit?: boolean;
-  autoFocusInput?: boolean;
   solidOverlay?: boolean;
   close?: () => void;
   submit?: () => Promise<void>;
@@ -38,13 +34,9 @@
   size = "md",
   className = "",
   autoCloseOnSubmit = true,
-  autoFocusInput = true,
   inline = false,
-<<<<<<< HEAD
   overflowAuto = true,
-=======
   autoFocusSelector = "input,textarea,select",
->>>>>>> 04212c69
   solidOverlay = false,
   error: externalError,
 }) => {
@@ -62,13 +54,8 @@
       if (open && bodyRef.current) {
         const input = bodyRef.current.querySelector<
           HTMLInputElement | HTMLTextAreaElement
-<<<<<<< HEAD
-        >("input,textarea,select");
-        if (input && autoFocusInput) {
-=======
         >(autoFocusSelector);
         if (input) {
->>>>>>> 04212c69
           input.focus();
           if (input.select) {
             input.select();
