import {
  FC,
  useRef,
  useEffect,
  useState,
  ReactNode,
  CSSProperties,
  useCallback,
} from "react";
import clsx from "clsx";
import { truncateString } from "shared/util";
import track, { TrackEventProps } from "@/services/track";
import LoadingOverlay from "./LoadingOverlay";
import Portal from "./Modal/Portal";
import Tooltip from "./Tooltip/Tooltip";
import { DocLink, DocSection } from "./DocLink";

type ModalProps = {
  header?: "logo" | string | ReactNode | boolean;
  open: boolean;
  // An empty string will prevent firing a tracking event, but the prop is still required to encourage developers to add tracking
  trackingEventModalType: string;
  // The source (likely page or component) causing the modal to be shown
  trackingEventModalSource?: string;
  // Currently the allowlist for what event props are valid is controlled outside of the codebase.
  // Make sure you've checked that any props you pass here are in the list!
  allowlistedTrackingEventProps?: TrackEventProps;
  className?: string;
  submitColor?: string;
  cta?: string | ReactNode;
  ctaEnabled?: boolean;
  closeCta?: string | ReactNode;
  includeCloseCta?: boolean;
  onClickCloseCta?: () => Promise<void> | void;
  closeCtaClassName?: string;
  disabledMessage?: string;
  docSection?: DocSection;
  error?: string;
  loading?: boolean;
  size?: "md" | "lg" | "max" | "fill";
  sizeY?: "max" | "fill";
  inline?: boolean;
  overflowAuto?: boolean;
  autoFocusSelector?: string;
  autoCloseOnSubmit?: boolean;
  solidOverlay?: boolean;
  close?: () => void;
  submit?: () => void | Promise<void>;
  fullWidthSubmit?: boolean;
  secondaryCTA?: ReactNode;
  tertiaryCTA?: ReactNode;
  successMessage?: string;
  children: ReactNode;
  bodyClassName?: string;
  formRef?: React.RefObject<HTMLFormElement>;
  customValidation?: () => Promise<boolean> | boolean;
  increasedElevation?: boolean;
  stickyFooter?: boolean;
};
const Modal: FC<ModalProps> = ({
  header = "logo",
  children,
  close,
  submit,
  fullWidthSubmit = false,
  submitColor = "primary",
  open = true,
  cta = "Submit",
  ctaEnabled = true,
  closeCta = "Cancel",
  onClickCloseCta,
  closeCtaClassName = "btn btn-link",
  includeCloseCta = true,
  disabledMessage,
  inline = false,
  size = "md",
  sizeY,
  docSection,
  className = "",
  autoCloseOnSubmit = true,
  overflowAuto = true,
  autoFocusSelector = "input:not(:disabled),textarea:not(:disabled),select:not(:disabled)",
  solidOverlay = false,
  error: externalError,
  loading: externalLoading,
  secondaryCTA,
  tertiaryCTA,
  successMessage,
  bodyClassName = "",
  formRef,
  customValidation,
  increasedElevation,
  stickyFooter = false,
  trackingEventModalType,
  trackingEventModalSource,
  allowlistedTrackingEventProps = {},
}) => {
  const [loading, setLoading] = useState(false);
  const [error, setError] = useState<string | null>(null);
  const [isSuccess, setIsSuccess] = useState(false);

  if (inline) {
    size = "fill";
  }

  useEffect(() => {
    setError(externalError || null);
  }, [externalError]);

  useEffect(() => {
    setLoading(externalLoading || false);
  }, [externalLoading]);

  const bodyRef = useRef<HTMLDivElement>(null);
  useEffect(() => {
    setTimeout(() => {
      if (!autoFocusSelector) return;
      if (open && bodyRef.current) {
        const input = bodyRef.current.querySelector<
          HTMLInputElement | HTMLTextAreaElement
        >(autoFocusSelector);
        if (input) {
          input.focus();
          if (input.select) {
            input.select();
          }
        }
      }
    }, 70);
  }, [open, autoFocusSelector]);

  const contents = (
    <div
      className={`modal-content ${className}`}
      style={{
        height: sizeY === "max" ? "93vh" : "",
        maxHeight: sizeY ? "" : size === "fill" ? "" : "93vh",
      }}
    >
      {loading && <LoadingOverlay />}
      {header ? (
        <div className="modal-header">
          <h5 className="modal-title">
            {header === "logo" ? (
              <img
                alt="GrowthBook"
                src="/logo/growthbook-logo.png"
                style={{ height: 40 }}
              />
            ) : (
              header
            )}
          </h5>
          {docSection && (
            <DocLink docSection={docSection}>
              <Tooltip body="View Documentation" className="ml-1 w-4 h-4" />
            </DocLink>
          )}
          {close && (
            <button
              type="button"
              className="close"
              onClick={(e) => {
                e.preventDefault();
                close();
              }}
              aria-label="Close"
            >
              <span aria-hidden="true">×</span>
            </button>
          )}
        </div>
      ) : (
        <>
          {close && (
            <button
              type="button"
              className="close"
              onClick={(e) => {
                e.preventDefault();
                close();
              }}
              aria-label="Close"
            >
              <span aria-hidden="true">&times;</span>
            </button>
          )}
        </>
      )}
      <div
        className={`modal-body ${bodyClassName}`}
        ref={bodyRef}
        style={
          overflowAuto
            ? {
                overflowY: "auto",
                scrollBehavior: "smooth",
                marginBottom: stickyFooter ? "100px" : undefined,
              }
            : {}
        }
      >
        {isSuccess ? (
          <div className="alert alert-success">{successMessage}</div>
        ) : (
          children
        )}
      </div>
      {submit || secondaryCTA || (close && includeCloseCta) ? (
        <div
          className="modal-footer"
          style={
            stickyFooter
              ? {
                  position: "fixed",
                  left: "0",
                  bottom: "0",
                  width: "100%",
                  backgroundColor: "var(--surface-background-color-alt)",
                }
              : undefined
          }
        >
          {error && (
            <div className="alert alert-danger mr-auto">
              {error
                .split("\n")
                .filter((v) => !!v.trim())
                .map((s, i) => (
                  <div key={i}>{s}</div>
                ))}
            </div>
          )}
<<<<<<< HEAD
          {close && includeCloseCta ? (
            <button
              className={closeCtaClassName}
              onClick={async (e) => {
                e.preventDefault();
                await onClickCloseCta?.();
                close();
              }}
            >
              {isSuccess && successMessage ? "Close" : closeCta}
            </button>
          ) : null}
          {secondaryCTA}
          {submit && !isSuccess ? (
            <Tooltip
              body={disabledMessage || ""}
              shouldDisplay={!ctaEnabled && !!disabledMessage}
              tipPosition="top"
              className={fullWidthSubmit ? "w-100" : ""}
            >
=======
          <div
            className={
              stickyFooter ? "container pagecontents mx-auto text-right" : ""
            }
            style={stickyFooter ? { maxWidth: "1100px" } : undefined}
          >
            {secondaryCTA}
            {submit && !isSuccess ? (
              <Tooltip
                body={disabledMessage || ""}
                shouldDisplay={!ctaEnabled && !!disabledMessage}
                tipPosition="top"
                className={fullWidthSubmit ? "w-100" : ""}
              >
                <button
                  className={`btn btn-${submitColor} ${
                    fullWidthSubmit ? "w-100" : ""
                  } ${stickyFooter ? "ml-auto mr-5" : ""}`}
                  type="submit"
                  disabled={!ctaEnabled}
                >
                  {cta}
                </button>
              </Tooltip>
            ) : (
              ""
            )}
            {close && includeCloseCta ? (
>>>>>>> 59e21eec
              <button
                className="btn btn-link"
                onClick={(e) => {
                  e.preventDefault();
                  close();
                }}
              >
                {isSuccess && successMessage ? "Close" : closeCta}
              </button>
<<<<<<< HEAD
            </Tooltip>
          ) : (
            ""
          )}
          {tertiaryCTA}
=======
            ) : null}
            {tertiaryCTA}
          </div>
>>>>>>> 59e21eec
        </div>
      ) : null}
    </div>
  );

  const overlayStyle: CSSProperties = solidOverlay
    ? {
        opacity: 1,
      }
    : {};

  if (increasedElevation) {
    overlayStyle.zIndex = 1500;
  }

  const sendTrackingEvent = useCallback(
    (eventName: string, additionalProps?: Record<string, unknown>) => {
      if (trackingEventModalType === "") {
        return;
      }
      track(eventName, {
        type: trackingEventModalType,
        source: trackingEventModalSource,
        ...allowlistedTrackingEventProps,
        ...(additionalProps || {}),
      });
    },
    [
      trackingEventModalType,
      trackingEventModalSource,
      allowlistedTrackingEventProps,
    ]
  );

  useEffect(() => {
    if (open) {
      sendTrackingEvent("modal-open");
    }
  }, [open, sendTrackingEvent]);

  const modalHtml = (
    <div
      className={clsx("modal", { show: open })}
      style={{
        display: open ? "block" : "none",
        position: inline ? "relative" : undefined,
        zIndex: inline ? 1 : increasedElevation ? 1550 : undefined,
      }}
    >
      <div
        className={`modal-dialog modal-${size}`}
        style={
          size === "max"
            ? { width: "95vw", maxWidth: 1400, margin: "2vh auto" }
            : size === "fill"
            ? { width: "100%", maxWidth: "100%" }
            : {}
        }
      >
        {submit && !isSuccess ? (
          <form
            ref={formRef}
            onSubmit={async (e) => {
              e.preventDefault();
              e.stopPropagation();
              if (loading) return;
              setError(null);
              setLoading(true);
              if (customValidation) {
                const resp = await customValidation();
                if (resp === false) {
                  setLoading(false);
                  return;
                }
              }
              try {
                await submit();

                setLoading(false);
                if (successMessage) {
                  setIsSuccess(true);
                } else if (close && autoCloseOnSubmit) {
                  close();
                }
                sendTrackingEvent("modal-submit-success");
              } catch (e) {
                setError(e.message);
                setLoading(false);
                sendTrackingEvent("modal-submit-error", {
                  error: truncateString(e.message, 32),
                });
              }
            }}
          >
            {contents}
          </form>
        ) : (
          contents
        )}
      </div>
    </div>
  );

  if (inline) {
    return modalHtml;
  }

  return (
    <Portal>
      <div
        className={clsx("modal-backdrop fade", {
          show: open,
          "d-none": !open,
          "bg-dark": solidOverlay,
        })}
        style={overlayStyle}
      />
      {modalHtml}
    </Portal>
  );
};

export default Modal;<|MERGE_RESOLUTION|>--- conflicted
+++ resolved
@@ -231,34 +231,24 @@
                 ))}
             </div>
           )}
-<<<<<<< HEAD
-          {close && includeCloseCta ? (
-            <button
-              className={closeCtaClassName}
-              onClick={async (e) => {
-                e.preventDefault();
-                await onClickCloseCta?.();
-                close();
-              }}
-            >
-              {isSuccess && successMessage ? "Close" : closeCta}
-            </button>
-          ) : null}
-          {secondaryCTA}
-          {submit && !isSuccess ? (
-            <Tooltip
-              body={disabledMessage || ""}
-              shouldDisplay={!ctaEnabled && !!disabledMessage}
-              tipPosition="top"
-              className={fullWidthSubmit ? "w-100" : ""}
-            >
-=======
           <div
             className={
               stickyFooter ? "container pagecontents mx-auto text-right" : ""
             }
             style={stickyFooter ? { maxWidth: "1100px" } : undefined}
           >
+            {close && includeCloseCta ? (
+              <button
+                className={closeCtaClassName}
+                onClick={async (e) => {
+                  e.preventDefault();
+                  await onClickCloseCta?.();
+                  close();
+                }}
+              >
+                {isSuccess && successMessage ? "Close" : closeCta}
+              </button>
+            ) : null}
             {secondaryCTA}
             {submit && !isSuccess ? (
               <Tooltip
@@ -277,31 +267,9 @@
                   {cta}
                 </button>
               </Tooltip>
-            ) : (
-              ""
-            )}
-            {close && includeCloseCta ? (
->>>>>>> 59e21eec
-              <button
-                className="btn btn-link"
-                onClick={(e) => {
-                  e.preventDefault();
-                  close();
-                }}
-              >
-                {isSuccess && successMessage ? "Close" : closeCta}
-              </button>
-<<<<<<< HEAD
-            </Tooltip>
-          ) : (
-            ""
-          )}
-          {tertiaryCTA}
-=======
             ) : null}
             {tertiaryCTA}
           </div>
->>>>>>> 59e21eec
         </div>
       ) : null}
     </div>
