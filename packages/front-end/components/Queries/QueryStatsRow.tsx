--- conflicted
+++ resolved
@@ -34,28 +34,19 @@
 
   if (!queryStats.length) return null;
 
-<<<<<<< HEAD
   const usingPipelineMode = queries.some((q) => {
     if (q.queryType === "experimentUnits") return true;
     if (q.queryType?.includes("experimentIncrementalRefresh")) return true;
     return false;
   });
-
-  const factTableOptimizedMetrics = queries
-    .filter((q) => q.queryType === "experimentMultiMetric")
-    .map((q) => getNumberOfMetricsInQuery(q))
-    .reduce((sum, n) => sum + n, 0);
-=======
-  const usingPipelineMode = queries.some(
-    (q) => q.queryType === "experimentUnits",
-  );
+  
   const factTableOptimizedMetrics = !hasOptimizedQueries
     ? 0
     : queries
         .filter((q) => q.queryType === "experimentMultiMetric")
         .map((q) => getNumberOfMetricsInQuery(q))
         .reduce((sum, n) => sum + n, 0);
->>>>>>> 52ce833d
+
   const totalMetrics = queries
     .map((q) => getNumberOfMetricsInQuery(q))
     .reduce((sum, n) => sum + n, 0);
