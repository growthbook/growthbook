--- conflicted
+++ resolved
@@ -192,14 +192,8 @@
     lookbackDays: settings?.lookbackDays ?? 30,
     populationType: settings?.populationType ?? "factTable",
     populationId: settings?.populationId ?? null,
-<<<<<<< HEAD
-    additionalNumeratorFilters: settings?.additionalNumeratorFilters ?? null,
-    additionalDenominatorFilters:
-      settings?.additionalDenominatorFilters ?? null,
-=======
     additionalNumeratorFilters: settings?.additionalNumeratorFilters,
     additionalDenominatorFilters: settings?.additionalDenominatorFilters,
->>>>>>> 5ead7da5
   };
 }
 
@@ -211,13 +205,8 @@
 
   populationType: MetricAnalysisPopulationType;
   populationId: string | null;
-<<<<<<< HEAD
-  additionalNumeratorFilters: string[] | null;
-  additionalDenominatorFilters: string[] | null;
-=======
   additionalNumeratorFilters?: string[];
   additionalDenominatorFilters?: string[];
->>>>>>> 5ead7da5
 };
 
 interface MetricAnalysisProps {
