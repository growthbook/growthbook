import { FC, HTMLAttributes } from "react";
import { MdInfoOutline } from "react-icons/md";

// todo: add support for variable positioning instead of just bottom.

interface Props extends HTMLAttributes<HTMLDivElement> {
  text: string;
  tipMinWidth?: string;
<<<<<<< HEAD
  tipPosition?: "bottom" | "top" | "left" | "right";
=======
  tipPosition?: "bottom" | "top";
  innerClassName?: string;
>>>>>>> d4b1e8ed
}
const Tooltip: FC<Props> = ({
  text,
  children,
  className,
  tipMinWidth = "140px",
  tipPosition = "bottom",
  innerClassName = "",
  ...otherProps
}) => {
  if (!children) children = <MdInfoOutline style={{ color: "#029dd1" }} />;
  return (
    <>
      <div className={`tiptrigger ${className}`} {...otherProps}>
        {children}
        <div className={`tooltip bs-tooltip-${tipPosition}`} role="tooltip">
          <div className="arrow" />
          <div
            className={`tooltip-inner ${innerClassName}`}
            style={tipMinWidth ? { minWidth: tipMinWidth } : {}}
          >
            {text}
          </div>
        </div>
      </div>
    </>
  );
};
export default Tooltip;<|MERGE_RESOLUTION|>--- conflicted
+++ resolved
@@ -6,12 +6,8 @@
 interface Props extends HTMLAttributes<HTMLDivElement> {
   text: string;
   tipMinWidth?: string;
-<<<<<<< HEAD
   tipPosition?: "bottom" | "top" | "left" | "right";
-=======
-  tipPosition?: "bottom" | "top";
   innerClassName?: string;
->>>>>>> d4b1e8ed
 }
 const Tooltip: FC<Props> = ({
   text,
