--- conflicted
+++ resolved
@@ -143,11 +143,8 @@
   dataVizConfig: Partial<DataVizConfig>;
   chartId?: string;
 }) {
-<<<<<<< HEAD
   const anchorToZero = dataVizConfig.displaySettings?.anchorToZero ?? true;
-=======
   const chartsContext = useDashboardCharts();
->>>>>>> 609716cf
 
   const isConfigValid = useMemo(() => {
     const parsed = dataVizConfigValidator.safeParse(dataVizConfig);
