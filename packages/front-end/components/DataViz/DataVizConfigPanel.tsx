import { useMemo, useCallback, useEffect, useState } from "react";
import { Box, Flex, Separator, Text, TextField } from "@radix-ui/themes";
import {
  DataVizConfig,
  FilterConfiguration,
  xAxisDateAggregationUnit,
  yAxisAggregationType,
  BigValueFormat,
} from "back-end/src/validators/saved-queries";
import Collapsible from "react-collapsible";
import { FaAngleRight } from "react-icons/fa";
import { Select, SelectItem } from "@/components/Radix/Select";
<<<<<<< HEAD
import MultiSelectField from "@/components/Forms/MultiSelectField";

function inferFieldType(
  sampleRow: Record<string, unknown>,
  fieldName: string
): "string" | "number" | "date" {
  const value = sampleRow[fieldName];

  if (value == null) {
    return "string"; // Default to string if value is null or undefined
  }

  if (value instanceof Date) {
    return "date";
  }

  if (typeof value === "number") {
    return "number";
  }

  if (typeof value === "string") {
    const datePattern = /^(\d{4}-\d{2}-\d{2}(T.*)?|\d{2}\/\d{2}\/\d{4}|[A-Za-z]{3,9} \d{1,2}, \d{4})$/;
    if (datePattern.test(value)) {
      const date = new Date(value);
      if (!isNaN(date.getTime())) {
        return "date";
      }
    }

    const cleanValue = value.replace(/,|\./g, "");
    if (
      cleanValue &&
      !isNaN(Number(cleanValue)) &&
      isFinite(Number(cleanValue))
    ) {
      return "number";
    }
  }

  return "string";
}

const filterOptions = [
  // Date filters
  { value: "today", label: "Today", supportedTypes: ["date"] },
  { value: "last7Days", label: "Last 7 Days", supportedTypes: ["date"] },
  { value: "last30Days", label: "Last 30 Days", supportedTypes: ["date"] },
  { value: "dateRange", label: "Custom Date Range", supportedTypes: ["date"] },

  // Number filters
  { value: "numberRange", label: "Custom Range", supportedTypes: ["number"] },
  { value: "greaterThan", label: "Greater Than", supportedTypes: ["number"] },
  { value: "lessThan", label: "Less Than", supportedTypes: ["number"] },
  { value: "equals", label: "Equals", supportedTypes: ["number"] },

  // String filters
  { value: "includes", label: "Select Values", supportedTypes: ["string"] },
  { value: "contains", label: "Text Search", supportedTypes: ["string"] },
];

function getUniqueValuesFromColumn(
  rows: Record<string, unknown>[],
  columnName: string
): string[] {
  const uniqueValues = new Set<string>();

  rows.forEach((row) => {
    const value = row[columnName];
    if (value != null) {
      uniqueValues.add(String(value));
    }
  });

  return Array.from(uniqueValues).sort();
}

type ColumnFilterOption = {
  column: string;
  knownType?: "date" | "number" | "string";
};

function getColumnFilterOptions(
  dataVizConfig: Partial<DataVizConfig>,
  sampleRow: Record<string, unknown>
) {
  const filterableColumns: ColumnFilterOption[] = [];
  if (
    dataVizConfig.xAxis?.type === "date" ||
    dataVizConfig.xAxis?.type === "number"
  ) {
    filterableColumns.push({
      column: dataVizConfig.xAxis.fieldName,
      knownType: dataVizConfig.xAxis.type,
    });
  }
  if (
    dataVizConfig.yAxis?.[0]?.type === "date" ||
    dataVizConfig.yAxis?.[0]?.type === "number"
  ) {
    filterableColumns.push({
      column: dataVizConfig.yAxis[0].fieldName,
      knownType: dataVizConfig.yAxis[0].type,
    });
  }

  // Add all columns from sample data (including strings now)
  Object.keys(sampleRow).forEach((sampleRowColumn) => {
    if (
      !filterableColumns.some((column) => column.column === sampleRowColumn)
    ) {
      const inferredType = inferFieldType(sampleRow, sampleRowColumn);
      filterableColumns.push({
        column: sampleRowColumn,
        knownType: inferredType,
      });
    }
  });

  return filterableColumns;
}
=======
import { requiresXAxis, supportsDimension } from "@/services/dataVizTypeGuards";
>>>>>>> 2509cef9

export default function DataVizConfigPanel({
  sampleRow,
  rows,
  dataVizConfig,
  onDataVizConfigChange,
}: {
  sampleRow: Record<string, unknown>;
  rows?: Record<string, unknown>[];
  dataVizConfig: Partial<DataVizConfig>;
  onDataVizConfigChange: (dataVizConfig: Partial<DataVizConfig>) => void;
}) {
  console.log("sampleRow", sampleRow);
  const [columnFilterOptions, setColumnFilterOptions] = useState<
    ColumnFilterOption[]
  >(() => getColumnFilterOptions(dataVizConfig, sampleRow));

  const getInferredFieldType = useCallback(
    (fieldName: string): "string" | "number" | "date" => {
      return inferFieldType(sampleRow, fieldName);
    },
    [sampleRow]
  );

  const axisKeys = useMemo(() => {
    return Object.keys(sampleRow);
  }, [sampleRow]);

  useEffect(() => {
    if (requiresXAxis(dataVizConfig) && dataVizConfig.xAxis) {
      const type = dataVizConfig.xAxis.type;
      const currentSort = dataVizConfig.xAxis.sort;

      // Non-string axes should default to ascending sort
      if (type !== "string" && currentSort !== "asc") {
        onDataVizConfigChange({
          ...dataVizConfig,
          xAxis: { ...dataVizConfig.xAxis, sort: "asc" },
        });
      }
    }
  }, [dataVizConfig, onDataVizConfigChange]);

  useEffect(() => {
    const columnFilterOptions = getColumnFilterOptions(
      dataVizConfig,
      sampleRow
    );
    setColumnFilterOptions(columnFilterOptions);
  }, [dataVizConfig, sampleRow]);

  return (
    <Flex direction="column" gap="4">
      <Flex direction="column">
        <Text as="label" size="3" weight="medium">
          Title
        </Text>
        <TextField.Root
          size="3"
          placeholder=""
          defaultValue={dataVizConfig.title || ""}
          onBlur={(e) => {
            onDataVizConfigChange({
              ...dataVizConfig,
              title: e.target.value,
            });
          }}
          onKeyDown={(e) => {
            // Ignore enter
            if (e.key === "Enter") {
              e.stopPropagation();
              e.preventDefault();
              onDataVizConfigChange({
                ...dataVizConfig,
                title: e.target.value,
              });
            }
          }}
        />
      </Flex>
      <Select
        label="Graph type"
        value={dataVizConfig.chartType}
        placeholder="Select graph type"
        setValue={(v) => {
          if (v === "big-value") {
            // If graph type is big value - set defaults
            onDataVizConfigChange({
              ...dataVizConfig,
              chartType: "big-value",
              format: "shortNumber",
            });
            return;
          }
          onDataVizConfigChange({
            ...dataVizConfig,
            chartType: v as DataVizConfig["chartType"],
          });
        }}
      >
        <SelectItem value="bar">Bar</SelectItem>
        <SelectItem value="line">Line</SelectItem>
        <SelectItem value="area">Area</SelectItem>
        <SelectItem value="scatter">Scatter</SelectItem>
        <SelectItem value="big-value">Big Value</SelectItem>
      </Select>

      <Separator size="4" my={"2"} />

      {dataVizConfig.chartType === "big-value" ? (
        <>
          <Select
            label="Value Column"
            value={dataVizConfig.yAxis?.[0]?.fieldName ?? ""}
            setValue={(v) => {
              if (!v) return;
              const type = getInferredFieldType(v);
              onDataVizConfigChange({
                ...dataVizConfig,
                yAxis: [
                  {
                    fieldName: v,
                    type,
                    aggregation: "sum",
                  },
                ],
              });
            }}
            size="2"
            placeholder="Select Value Column"
          >
            {axisKeys
              .filter((key) => getInferredFieldType(key) === "number")
              .map((key) => (
                <SelectItem key={key} value={key}>
                  {key}
                </SelectItem>
              ))}
          </Select>
          <Select
            label="Format"
            size="2"
            value={dataVizConfig.format ?? "shortNumber"}
            setValue={(v) => {
              onDataVizConfigChange({
                ...dataVizConfig,
                format: v as BigValueFormat,
              });
            }}
          >
            <SelectItem value="shortNumber">Short Number</SelectItem>
            <SelectItem value="longNumber">Long Number</SelectItem>
            <SelectItem value="currency">Currency</SelectItem>
            <SelectItem value="percentage">Percentage</SelectItem>
            <SelectItem value="accounting">Accounting</SelectItem>
          </Select>
          <Select
            label="Aggregation"
            size="2"
            value={dataVizConfig.yAxis?.[0]?.aggregation ?? "sum"}
            setValue={(v) => {
              onDataVizConfigChange({
                ...dataVizConfig,
                yAxis: [
                  {
                    fieldName: dataVizConfig.yAxis?.[0]?.fieldName ?? "",
                    type: dataVizConfig.yAxis?.[0]?.type ?? "number",
                    aggregation: v as yAxisAggregationType,
                  },
                ],
              });
            }}
          >
            <SelectItem value="sum">Sum</SelectItem>
            <SelectItem value="average">Average</SelectItem>
            <SelectItem value="min">Min</SelectItem>
            <SelectItem value="max">Max</SelectItem>
            <SelectItem value="first">First</SelectItem>
            <SelectItem value="last">Last</SelectItem>
          </Select>
        </>
      ) : (
        <>
          <Select
            label="X Axis"
            value={
              requiresXAxis(dataVizConfig)
                ? dataVizConfig.xAxis?.fieldName ?? ""
                : ""
            }
            setValue={(v) => {
              if (!v) return;
              const type = getInferredFieldType(v);
              onDataVizConfigChange({
                ...dataVizConfig,
                xAxis: {
                  fieldName: v,
                  type,
                  sort:
                    type !== "string"
                      ? "asc"
                      : requiresXAxis(dataVizConfig) &&
                        dataVizConfig.xAxis?.sort
                      ? dataVizConfig.xAxis.sort
                      : "none",
                  // TODO: infer date aggregation unit based on data
                  dateAggregationUnit: "day",
                },
              });
            }}
            size="2"
            placeholder="Select X Axis"
          >
            {axisKeys.map((key) => (
              <SelectItem key={key} value={key}>
                {key}
              </SelectItem>
            ))}
          </Select>

          {requiresXAxis(dataVizConfig) && dataVizConfig.xAxis && (
            <Flex direction="column" gap="2">
              <Flex direction="row" justify="between" align="center">
                <Text as="label" size="2" mr="2" style={{ flex: 1 }}>
                  Type
                </Text>
                <Select
                  style={{ flex: 1 }}
                  value={dataVizConfig.xAxis.type}
                  setValue={(v) => {
                    if (
                      !v ||
                      !requiresXAxis(dataVizConfig) ||
                      !dataVizConfig.xAxis
                    )
                      return;
                    onDataVizConfigChange({
                      ...dataVizConfig,
                      xAxis: {
                        ...dataVizConfig.xAxis,
                        type: v as "string" | "number" | "date",
                      },
                    });
                  }}
                  size="2"
                  placeholder="Select type"
                >
                  <SelectItem value="string">String</SelectItem>
                  <SelectItem value="number">Number</SelectItem>
                  <SelectItem value="date">Date</SelectItem>
                </Select>
              </Flex>

              {dataVizConfig.xAxis.type === "date" && (
                <>
                  <Flex direction="row" align="center">
                    <Box flexGrow="1">
                      <Text as="label" size="2" mr="2">
                        Granularity
                      </Text>
                    </Box>
                    <Select
                      value={dataVizConfig.xAxis.dateAggregationUnit}
                      style={{ flex: 1 }}
                      setValue={(v) => {
                        if (
                          !requiresXAxis(dataVizConfig) ||
                          !dataVizConfig.xAxis
                        )
                          return;
                        onDataVizConfigChange({
                          ...dataVizConfig,
                          xAxis: {
                            ...dataVizConfig.xAxis,
                            dateAggregationUnit: v as xAxisDateAggregationUnit,
                          },
                        });
                      }}
                      size="2"
                      placeholder="Select granularity"
                    >
                      <SelectItem value="none">None</SelectItem>
                      <SelectItem value="second">Second</SelectItem>
                      <SelectItem value="minute">Minute</SelectItem>
                      <SelectItem value="hour">Hour</SelectItem>
                      <SelectItem value="day">Day</SelectItem>
                      <SelectItem value="week">Week</SelectItem>
                      <SelectItem value="month">Month</SelectItem>
                      <SelectItem value="year">Year</SelectItem>
                    </Select>
                  </Flex>
                </>
              )}

              {dataVizConfig.xAxis.type === "string" && (
                <Flex direction="row" justify="between" align="center">
                  <Text as="label" size="2" mr="2" style={{ flex: 1 }}>
                    Sort
                  </Text>
                  <Select
                    value={dataVizConfig.xAxis.sort}
                    style={{ flex: 1 }}
                    setValue={(v) => {
                      if (
                        !v ||
                        !requiresXAxis(dataVizConfig) ||
                        !dataVizConfig.xAxis
                      )
                        return;
                      onDataVizConfigChange({
                        ...dataVizConfig,
                        xAxis: {
                          ...dataVizConfig.xAxis,
                          sort: v as
                            | "none"
                            | "asc"
                            | "desc"
                            | "valueAsc"
                            | "valueDesc",
                        },
                      });
                    }}
                    size="2"
                    placeholder="Select sort"
                  >
                    <SelectItem value="none">None</SelectItem>
                    <SelectItem value="asc">A to Z</SelectItem>
                    <SelectItem value="desc">Z to A</SelectItem>
                    <SelectItem value="valueAsc">Small to Big</SelectItem>
                    <SelectItem value="valueDesc">Big to Small</SelectItem>
                  </Select>
                </Flex>
              )}
            </Flex>
          )}

          <Separator size="4" my={"2"} />

          <Select
            label="Y Axis"
            value={dataVizConfig.yAxis?.[0]?.fieldName ?? ""}
            setValue={(v) => {
              if (!v) return;
              const type = getInferredFieldType(v);
              const oldType = dataVizConfig.yAxis?.[0]?.type;

<<<<<<< HEAD
      <Collapsible
        trigger={
          <Flex direction="row" justify="between" align="center">
            <Text
              as="label"
              size="3"
              weight="medium"
              mr="2"
              mb="0"
              style={{ flex: 1 }}
            >
              Dimensions ({dataVizConfig.dimension?.length || 0})
            </Text>
            <FaAngleRight className="chevron ml-1" />
          </Flex>
        }
      >
        <Flex direction="column" gap="2" mt="2">
          <Select
            // label="Dimension"
            value={dataVizConfig.dimension?.[0]?.fieldName ?? ""}
            setValue={(v) => {
              const shouldRemove = !v || v === "remove-dimension";
              const display =
                dataVizConfig.chartType !== "bar"
                  ? "grouped"
                  : dataVizConfig.dimension?.[0]?.display || "grouped";
              onDataVizConfigChange({
                ...dataVizConfig,
                dimension: shouldRemove
                  ? undefined
                  : [
                      {
                        fieldName: v,
                        display,
                        maxValues: dataVizConfig.dimension?.[0]?.maxValues || 5,
                      },
                    ],
              });
            }}
            size="2"
            placeholder="Select a dimension"
          >
            {dataVizConfig.dimension?.[0]?.fieldName && (
              <SelectItem value="remove-dimension">
                - Remove dimension -
              </SelectItem>
            )}
=======
              onDataVizConfigChange({
                ...dataVizConfig,
                yAxis: [
                  {
                    fieldName: v,
                    type,
                    aggregation:
                      type === "string" || type === "date"
                        ? "count"
                        : oldType !== "number" && type === "number"
                        ? "sum"
                        : dataVizConfig.yAxis?.[0]?.aggregation || "sum",
                  },
                ],
              });
            }}
            size="2"
            placeholder="Select Y Axis"
          >
>>>>>>> 2509cef9
            {axisKeys.map((key) => (
              <SelectItem key={key} value={key}>
                {key}
              </SelectItem>
            ))}
          </Select>
<<<<<<< HEAD

          {dataVizConfig.dimension && (
            <>
              <Flex direction="column" gap="2">
                {(dataVizConfig.chartType === "bar" ||
                  dataVizConfig.chartType === "area") && (
                  <Flex direction="row" justify="between" align="center">
                    <Text as="label" size="2" mr="2" style={{ flex: 1 }}>
                      Display
                    </Text>
                    <Select
                      style={{ flex: 1 }}
                      value={dataVizConfig.dimension?.[0]?.display}
                      setValue={(v) => {
                        if (!dataVizConfig.dimension) return;
                        onDataVizConfigChange({
                          ...dataVizConfig,
                          dimension: [
                            {
                              ...dataVizConfig.dimension?.[0],
                              display: v as "grouped" | "stacked",
                            },
                          ],
                        });
                      }}
                      size="2"
                    >
                      <SelectItem value="grouped">Grouped</SelectItem>
                      <SelectItem value="stacked">Stacked</SelectItem>
                    </Select>
                  </Flex>
                )}
                <Flex direction="row" justify="between" align="center">
                  <Text as="label" size="2" mr="2" style={{ flex: 1 }}>
                    Max Values
                  </Text>
                  <TextField.Root
                    style={{ flex: 1 }}
                    size="2"
                    min="1"
                    max="10"
                    step="1"
                    type="number"
                    defaultValue={
                      dataVizConfig.dimension?.[0]?.maxValues?.toString() || "5"
                    }
                    onBlur={(e) => {
                      const maxValues = parseInt(e.target.value, 10);
                      if (isNaN(maxValues)) return;
                      if (!dataVizConfig.dimension) return;
                      onDataVizConfigChange({
                        ...dataVizConfig,
                        dimension: [
                          {
                            ...dataVizConfig.dimension?.[0],
                            maxValues,
                          },
                        ],
                      });
                    }}
                    onKeyDown={(e) => {
                      // Ignore enter
                      if (e.key === "Enter") {
                        e.stopPropagation();
                        e.preventDefault();

                        const maxValues = parseInt(e.target.value, 10);
                        if (isNaN(maxValues)) return;
                        if (!dataVizConfig.dimension) return;
                        onDataVizConfigChange({
                          ...dataVizConfig,
                          dimension: [
                            {
                              ...dataVizConfig.dimension?.[0],
                              maxValues,
                            },
                          ],
                        });
                      }
                    }}
                  />
                </Flex>
              </Flex>
            </>
          )}
        </Flex>
      </Collapsible>

      {/* MKTODO: This needs a refactor with the lastest changes */}
      {columnFilterOptions.length > 0 ? (
        <>
          <Separator size="4" my={"2"} />
          <Collapsible
            trigger={
              <Flex direction="row" justify="between" align="center">
                <Text
                  as="label"
                  size="3"
                  weight="medium"
                  mr="2"
                  mb="0"
                  style={{ flex: 1 }}
                >
                  Filters ({dataVizConfig.filter?.length || 0})
                </Text>
                <FaAngleRight className="chevron ml-1" />
              </Flex>
            }
          >
            <Flex direction="column" gap="2" mt="2">
              <Select
                // So the filter property on the dataVizConfig needs to be an array of filter objects. Needs: fieldName, operator, value
                // Does the filter need to be an array of arrays to handle range filters? E.g. if the user wants to filter by date range, it'd be [{filedName: "date", operator}]
                value={dataVizConfig.filter?.[0]?.column ?? ""}
                setValue={(v) => {
                  if (!v) return;
                  const shouldRemove = !v || v === "remove-filter";
                  // This is a hack - we'll need to handle adding/removing filters and replacing filters. But for now, we'll just support a single filter
                  onDataVizConfigChange({
                    ...dataVizConfig,
                    filter: shouldRemove
                      ? undefined
                      : [
                          {
                            column: v,
                            type:
                              //MKTODO: Is there not a better way to handle this - I don't like having to have a fallback
                              columnFilterOptions.find(
                                (option) => option.column === v
                              )?.knownType || getInferredFieldType(v),
                            filterType:
                              v === "date"
                                ? "today"
                                : v === "number"
                                ? "equals"
                                : "contains",
                          },
                        ],
                  });
                }}
                size="2"
                placeholder="Select a column to filter by"
              >
                {dataVizConfig.filter?.[0] && (
                  <SelectItem value="remove-filter">
                    - Remove filter -
                  </SelectItem>
                )}
                {columnFilterOptions.map((option, i) => (
                  <SelectItem
                    key={`${option.column}-${i}`}
                    value={option.column}
                  >
                    {option.column}
                  </SelectItem>
                ))}
              </Select>
              {dataVizConfig.filter?.[0] ? (
                <>
                  <Flex direction="column" gap="2">
                    <Flex direction="row" justify="between" align="center">
                      <Text as="label" size="2" mr="2" style={{ flex: 1 }}>
                        Type
                      </Text>
                      <Select
                        style={{ flex: 1 }}
                        value={dataVizConfig.filter[0].type}
                        setValue={(v) => {
                          if (!v || !dataVizConfig.filter?.[0]) return;

                          const currentFilter = dataVizConfig.filter[0];
                          onDataVizConfigChange({
                            ...dataVizConfig,
                            filter: [
                              {
                                ...currentFilter,
                                type: v as "string" | "number" | "date",
                                // Clear config and set appropriate default filterType when changing type
                                filterType:
                                  v === "date"
                                    ? "today"
                                    : v === "number"
                                    ? "equals"
                                    : "contains",
                                config: {},
                              },
                            ],
                          });
                        }}
                        size="2"
                        placeholder="Select type"
                      >
                        <SelectItem value="string">String</SelectItem>
                        <SelectItem value="number">Number</SelectItem>
                        <SelectItem value="date">Date</SelectItem>
                      </Select>
                    </Flex>
                    <Flex direction="row" justify="between" align="center">
                      {dataVizConfig.filter?.[0].type === "date" ? (
                        <>
                          <Text as="label" size="2" mr="2" style={{ flex: 1 }}>
                            Filter Options
                          </Text>
                          <Select
                            style={{ flex: 1 }}
                            size="2"
                            placeholder="Select Option"
                            value={dataVizConfig.filter?.[0]?.filterType || ""}
                            setValue={(v) => {
                              if (!v || !dataVizConfig.filter?.[0]) return;

                              const currentFilter = dataVizConfig.filter[0];
                              onDataVizConfigChange({
                                ...dataVizConfig,
                                filter: [
                                  {
                                    ...currentFilter,
                                    filterType: v as FilterConfiguration["filterType"],
                                    // Clear config when changing filter type
                                    config: {},
                                  },
                                ],
                              });
                            }}
                          >
                            {filterOptions
                              .filter(
                                (filterOption) =>
                                  dataVizConfig.filter?.[0]?.type &&
                                  filterOption.supportedTypes.includes(
                                    dataVizConfig.filter[0].type
                                  )
                              )
                              .map((filterOption) => (
                                <SelectItem
                                  key={filterOption.value}
                                  value={filterOption.value}
                                >
                                  {filterOption.label}
                                </SelectItem>
                              ))}
                          </Select>
                        </>
                      ) : dataVizConfig.filter?.[0].type === "number" ? (
                        <>
                          <Text as="label" size="2" mr="2" style={{ flex: 1 }}>
                            Filter Options
                          </Text>
                          <Select
                            style={{ flex: 1 }}
                            size="2"
                            placeholder="Select Option"
                            value={dataVizConfig.filter?.[0]?.filterType || ""}
                            setValue={(v) => {
                              if (!v || !dataVizConfig.filter?.[0]) return;

                              const currentFilter = dataVizConfig.filter[0];
                              onDataVizConfigChange({
                                ...dataVizConfig,
                                filter: [
                                  {
                                    ...currentFilter,
                                    filterType: v as FilterConfiguration["filterType"],
                                    // Clear config when changing filter type
                                    config: {},
                                  },
                                ],
                              });
                            }}
                          >
                            {filterOptions
                              .filter(
                                (filterOption) =>
                                  dataVizConfig.filter?.[0]?.type &&
                                  filterOption.supportedTypes.includes(
                                    dataVizConfig.filter[0].type
                                  )
                              )
                              .map((filterOption) => (
                                <SelectItem
                                  key={filterOption.value}
                                  value={filterOption.value}
                                >
                                  {filterOption.label}
                                </SelectItem>
                              ))}
                          </Select>
                        </>
                      ) : dataVizConfig.filter?.[0].type === "string" ? (
                        <>
                          <Text as="label" size="2" mr="2" style={{ flex: 1 }}>
                            Filter Options
                          </Text>
                          <Select
                            style={{ flex: 1 }}
                            size="2"
                            placeholder="Select Option"
                            value={dataVizConfig.filter?.[0]?.filterType || ""}
                            setValue={(v) => {
                              if (!v || !dataVizConfig.filter?.[0]) return;

                              const currentFilter = dataVizConfig.filter[0];
                              onDataVizConfigChange({
                                ...dataVizConfig,
                                filter: [
                                  {
                                    ...currentFilter,
                                    filterType: v as FilterConfiguration["filterType"],
                                    // Clear config when changing filter type
                                    config: {},
                                  },
                                ],
                              });
                            }}
                          >
                            {filterOptions
                              .filter(
                                (filterOption) =>
                                  dataVizConfig.filter?.[0]?.type &&
                                  filterOption.supportedTypes.includes(
                                    dataVizConfig.filter[0].type
                                  )
                              )
                              .map((filterOption) => (
                                <SelectItem
                                  key={filterOption.value}
                                  value={filterOption.value}
                                >
                                  {filterOption.label}
                                </SelectItem>
                              ))}
                          </Select>
                        </>
                      ) : null}
                    </Flex>

                    {/* Custom Date Range Inputs */}
                    {dataVizConfig.filter?.[0]?.filterType === "dateRange" && (
                      <>
                        <Flex direction="row" justify="between" align="center">
                          <Text as="label" size="2" mr="2" style={{ flex: 1 }}>
                            Start Date
                          </Text>
                          <TextField.Root
                            style={{ flex: 1 }}
                            size="2"
                            type="date"
                            value={String(
                              dataVizConfig.filter[0].config?.startDate || ""
                            )}
                            onChange={(e) => {
                              if (!dataVizConfig.filter?.[0]) return;

                              const currentFilter = dataVizConfig.filter[0];
                              onDataVizConfigChange({
                                ...dataVizConfig,
                                filter: [
                                  {
                                    ...currentFilter,
                                    config: {
                                      ...currentFilter.config,
                                      startDate: e.target.value,
                                    },
                                  },
                                ],
                              });
                            }}
                          />
                        </Flex>

                        <Flex direction="row" justify="between" align="center">
                          <Text as="label" size="2" mr="2" style={{ flex: 1 }}>
                            End Date
                          </Text>
                          <TextField.Root
                            style={{ flex: 1 }}
                            size="2"
                            type="date"
                            value={String(
                              dataVizConfig.filter[0].config?.endDate || ""
                            )}
                            onChange={(e) => {
                              if (!dataVizConfig.filter?.[0]) return;

                              const currentFilter = dataVizConfig.filter[0];
                              onDataVizConfigChange({
                                ...dataVizConfig,
                                filter: [
                                  {
                                    ...currentFilter,
                                    config: {
                                      ...currentFilter.config,
                                      endDate: e.target.value,
                                    },
                                  },
                                ],
                              });
                            }}
                          />
                        </Flex>
                      </>
                    )}

                    {/* Number Filter Inputs */}
                    {dataVizConfig.filter?.[0]?.type === "number" &&
                      dataVizConfig.filter?.[0]?.filterType ===
                        "numberRange" && (
                        <>
                          <Flex
                            direction="row"
                            justify="between"
                            align="center"
                          >
                            <Text
                              as="label"
                              size="2"
                              mr="2"
                              style={{ flex: 1 }}
                            >
                              Min Value
                            </Text>
                            <TextField.Root
                              style={{ flex: 1 }}
                              size="2"
                              type="number"
                              placeholder="Minimum"
                              value={
                                dataVizConfig.filter[0].config?.min?.toString() ||
                                ""
                              }
                              onChange={(e) => {
                                if (!dataVizConfig.filter?.[0]) return;

                                const currentFilter = dataVizConfig.filter[0];
                                const value = e.target.value
                                  ? Number(e.target.value)
                                  : undefined;

                                // Only update config with defined values
                                const newConfig = { ...currentFilter.config };
                                if (value !== undefined) {
                                  newConfig.min = value;
                                } else {
                                  delete newConfig.min;
                                }

                                onDataVizConfigChange({
                                  ...dataVizConfig,
                                  filter: [
                                    {
                                      ...currentFilter,
                                      config: newConfig,
                                    },
                                  ],
                                });
                              }}
                            />
                          </Flex>

                          <Flex
                            direction="row"
                            justify="between"
                            align="center"
                          >
                            <Text
                              as="label"
                              size="2"
                              mr="2"
                              style={{ flex: 1 }}
                            >
                              Max Value
                            </Text>
                            <TextField.Root
                              style={{ flex: 1 }}
                              size="2"
                              type="number"
                              placeholder="Maximum"
                              value={
                                dataVizConfig.filter[0].config?.max?.toString() ||
                                ""
                              }
                              onChange={(e) => {
                                if (!dataVizConfig.filter?.[0]) return;

                                const currentFilter = dataVizConfig.filter[0];
                                const value = e.target.value
                                  ? Number(e.target.value)
                                  : undefined;

                                // Only update config with defined values
                                const newConfig = { ...currentFilter.config };
                                if (value !== undefined) {
                                  newConfig.max = value;
                                } else {
                                  delete newConfig.max;
                                }

                                onDataVizConfigChange({
                                  ...dataVizConfig,
                                  filter: [
                                    {
                                      ...currentFilter,
                                      config: newConfig,
                                    },
                                  ],
                                });
                              }}
                            />
                          </Flex>
                        </>
                      )}

                    {/* Single Value Number Filters */}
                    {dataVizConfig.filter?.[0]?.type === "number" &&
                      (dataVizConfig.filter?.[0]?.filterType ===
                        "greaterThan" ||
                        dataVizConfig.filter?.[0]?.filterType === "lessThan" ||
                        dataVizConfig.filter?.[0]?.filterType === "equals") && (
                        <Flex direction="row" justify="between" align="center">
                          <Text as="label" size="2" mr="2" style={{ flex: 1 }}>
                            Value
                          </Text>
                          <TextField.Root
                            style={{ flex: 1 }}
                            size="2"
                            type="number"
                            placeholder="Enter value"
                            value={
                              dataVizConfig.filter[0].config?.value?.toString() ||
                              ""
                            }
                            onChange={(e) => {
                              if (!dataVizConfig.filter?.[0]) return;

                              const currentFilter = dataVizConfig.filter[0];
                              const value = e.target.value
                                ? Number(e.target.value)
                                : undefined;

                              // Only update config with defined values
                              const newConfig = { ...currentFilter.config };
                              if (value !== undefined) {
                                newConfig.value = value;
                              } else {
                                delete newConfig.value;
                              }

                              onDataVizConfigChange({
                                ...dataVizConfig,
                                filter: [
                                  {
                                    ...currentFilter,
                                    config: newConfig,
                                  },
                                ],
                              });
                            }}
                          />
                        </Flex>
                      )}

                    {/* String Filter Inputs */}
                    {dataVizConfig.filter?.[0]?.type === "string" &&
                      dataVizConfig.filter?.[0]?.filterType === "contains" && (
                        <Flex direction="row" justify="between" align="center">
                          <Text as="label" size="2" mr="2" style={{ flex: 1 }}>
                            Search Text
                          </Text>
                          <TextField.Root
                            style={{ flex: 1 }}
                            size="2"
                            type="text"
                            placeholder="Enter text to search for"
                            value={String(
                              dataVizConfig.filter[0].config?.value || ""
                            )}
                            onChange={(e) => {
                              if (!dataVizConfig.filter?.[0]) return;

                              const currentFilter = dataVizConfig.filter[0];
                              const value = e.target.value;

                              // Only update config with defined values
                              const newConfig = { ...currentFilter.config };
                              if (value) {
                                newConfig.value = value;
                              } else {
                                delete newConfig.value;
                              }

                              onDataVizConfigChange({
                                ...dataVizConfig,
                                filter: [
                                  {
                                    ...currentFilter,
                                    config: newConfig,
                                  },
                                ],
                              });
                            }}
                          />
                        </Flex>
                      )}

                    {/* String Multi-Select Filter */}
                    {dataVizConfig.filter?.[0]?.type === "string" &&
                      dataVizConfig.filter?.[0]?.filterType === "includes" &&
                      rows && (
                        <Flex direction="column" gap="2">
                          {(() => {
                            const columnName = dataVizConfig.filter[0].column;
                            const uniqueValues = getUniqueValuesFromColumn(
                              rows,
                              columnName
                            );
                            const selectedValues = Array.isArray(
                              dataVizConfig.filter[0].config?.values
                            )
                              ? (dataVizConfig.filter[0].config
                                  .values as string[])
                              : [];

                            return (
                              <>
                                <MultiSelectField
                                  label="Select Values"
                                  value={selectedValues}
                                  options={uniqueValues.map((value) => ({
                                    label: value,
                                    value,
                                  }))}
                                  onChange={(newValues) => {
                                    if (!dataVizConfig.filter?.[0]) return;

                                    const currentFilter =
                                      dataVizConfig.filter[0];
                                    const newConfig: Record<string, any> = {
                                      ...currentFilter.config,
                                    };

                                    if (newValues.length > 0) {
                                      newConfig.values = newValues;
                                    } else {
                                      delete newConfig.values;
                                    }

                                    onDataVizConfigChange({
                                      ...dataVizConfig,
                                      filter: [
                                        {
                                          ...currentFilter,
                                          config: newConfig,
                                        },
                                      ],
                                    });
                                  }}
                                  placeholder="Select values to filter by..."
                                  closeMenuOnSelect={false}
                                />

                                {/* Selection count */}
                                <Text size="1" color="gray">
                                  {selectedValues.length} of{" "}
                                  {uniqueValues.length} values selected
                                </Text>
                              </>
                            );
                          })()}
                        </Flex>
                      )}
                  </Flex>
                </>
              ) : null}
            </Flex>
          </Collapsible>
=======

          {dataVizConfig.yAxis?.[0] && (
            <Flex direction="column" gap="2">
              <Flex direction="row" justify="between" align="center">
                <Text as="label" size="2" mr="2" style={{ flex: 1 }}>
                  Type
                </Text>
                <Select
                  style={{ flex: 1 }}
                  value={dataVizConfig.yAxis?.[0]?.type}
                  setValue={(v) => {
                    if (!v || !dataVizConfig.yAxis?.[0]) return;
                    onDataVizConfigChange({
                      ...dataVizConfig,
                      yAxis: [
                        {
                          ...dataVizConfig.yAxis[0],
                          type: v as "string" | "number" | "date",
                        },
                      ],
                    });
                  }}
                  size="2"
                  placeholder="Select type"
                >
                  <SelectItem value="string">String</SelectItem>
                  <SelectItem value="number">Number</SelectItem>
                  <SelectItem value="date">Date</SelectItem>
                </Select>
              </Flex>
              <Flex direction="row" justify="between" align="center">
                <Text as="label" size="2" mr="2" style={{ flex: 1 }}>
                  Aggregation
                </Text>
                <Select
                  key={`aggregation-${dataVizConfig.yAxis?.[0]?.type}`}
                  value={dataVizConfig.yAxis?.[0]?.aggregation}
                  style={{ flex: 1 }}
                  setValue={(v) => {
                    if (!dataVizConfig.yAxis) return;
                    onDataVizConfigChange({
                      ...dataVizConfig,
                      yAxis: [
                        {
                          ...dataVizConfig.yAxis?.[0],
                          aggregation: v as yAxisAggregationType,
                        },
                      ],
                    });
                  }}
                  size="2"
                  placeholder="Select"
                >
                  {dataVizConfig.yAxis?.[0].type === "number" ? (
                    <>
                      {((requiresXAxis(dataVizConfig) &&
                        dataVizConfig.xAxis?.type !== "date") ||
                        (requiresXAxis(dataVizConfig) &&
                          dataVizConfig.xAxis?.dateAggregationUnit ===
                            "none")) && (
                        <SelectItem value="none">None</SelectItem>
                      )}
                      <SelectItem value="sum">Sum</SelectItem>
                      <SelectItem value="average">Average</SelectItem>
                      <SelectItem value="min">Min</SelectItem>
                      <SelectItem value="max">Max</SelectItem>
                      <SelectItem value="first">First</SelectItem>
                      <SelectItem value="last">Last</SelectItem>
                    </>
                  ) : null}
                  <SelectItem value="countDistinct">Count Distinct</SelectItem>
                  <SelectItem value="count">Count</SelectItem>
                </Select>
              </Flex>
            </Flex>
          )}

          <Separator size="4" my={"2"} />

          <Select
            label="Dimension"
            value={
              supportsDimension(dataVizConfig)
                ? dataVizConfig.dimension?.[0]?.fieldName ?? ""
                : ""
            }
            setValue={(v) => {
              const shouldRemove = !v || v === "remove-dimension";
              const display =
                dataVizConfig.chartType !== "bar"
                  ? "grouped"
                  : supportsDimension(dataVizConfig) &&
                    dataVizConfig.dimension?.[0]?.display
                  ? dataVizConfig.dimension[0].display
                  : "grouped";
              onDataVizConfigChange({
                ...dataVizConfig,
                dimension: shouldRemove
                  ? undefined
                  : [
                      {
                        fieldName: v,
                        display,
                        maxValues:
                          supportsDimension(dataVizConfig) &&
                          dataVizConfig.dimension?.[0]?.maxValues
                            ? dataVizConfig.dimension[0].maxValues
                            : 5,
                      },
                    ],
              });
            }}
            size="2"
            placeholder="Select a dimension"
          >
            {supportsDimension(dataVizConfig) &&
              dataVizConfig.dimension?.[0]?.fieldName && (
                <SelectItem value="remove-dimension">
                  - Remove dimension -
                </SelectItem>
              )}
            {axisKeys.map((key) => (
              <SelectItem key={key} value={key}>
                {key}
              </SelectItem>
            ))}
          </Select>

          {supportsDimension(dataVizConfig) && dataVizConfig.dimension && (
            <>
              <Flex direction="column" gap="2">
                {(dataVizConfig.chartType === "bar" ||
                  dataVizConfig.chartType === "area") && (
                  <Flex direction="row" justify="between" align="center">
                    <Text as="label" size="2" mr="2" style={{ flex: 1 }}>
                      Display
                    </Text>
                    <Select
                      style={{ flex: 1 }}
                      value={dataVizConfig.dimension?.[0]?.display}
                      setValue={(v) => {
                        if (
                          !supportsDimension(dataVizConfig) ||
                          !dataVizConfig.dimension
                        )
                          return;
                        onDataVizConfigChange({
                          ...dataVizConfig,
                          dimension: [
                            {
                              ...dataVizConfig.dimension?.[0],
                              display: v as "grouped" | "stacked",
                            },
                          ],
                        });
                      }}
                      size="2"
                    >
                      <SelectItem value="grouped">Grouped</SelectItem>
                      <SelectItem value="stacked">Stacked</SelectItem>
                    </Select>
                  </Flex>
                )}
                <Flex direction="row" justify="between" align="center">
                  <Text as="label" size="2" mr="2" style={{ flex: 1 }}>
                    Max Values
                  </Text>
                  <TextField.Root
                    style={{ flex: 1 }}
                    size="2"
                    min="1"
                    max="10"
                    step="1"
                    type="number"
                    defaultValue={
                      (supportsDimension(dataVizConfig) &&
                        dataVizConfig.dimension?.[0]?.maxValues?.toString()) ||
                      "5"
                    }
                    onBlur={(e) => {
                      const maxValues = parseInt(e.target.value, 10);
                      if (isNaN(maxValues)) return;
                      if (
                        !supportsDimension(dataVizConfig) ||
                        !dataVizConfig.dimension
                      )
                        return;
                      onDataVizConfigChange({
                        ...dataVizConfig,
                        dimension: [
                          {
                            ...dataVizConfig.dimension?.[0],
                            maxValues,
                          },
                        ],
                      });
                    }}
                    onKeyDown={(e) => {
                      // Ignore enter
                      if (e.key === "Enter") {
                        e.stopPropagation();
                        e.preventDefault();

                        const maxValues = parseInt(e.target.value, 10);
                        if (isNaN(maxValues)) return;
                        if (
                          !supportsDimension(dataVizConfig) ||
                          !dataVizConfig.dimension
                        )
                          return;
                        onDataVizConfigChange({
                          ...dataVizConfig,
                          dimension: [
                            {
                              ...dataVizConfig.dimension?.[0],
                              maxValues,
                            },
                          ],
                        });
                      }
                    }}
                  />
                </Flex>
              </Flex>
            </>
          )}
>>>>>>> 2509cef9
        </>
      ) : null}
    </Flex>
  );
}<|MERGE_RESOLUTION|>--- conflicted
+++ resolved
@@ -10,8 +10,8 @@
 import Collapsible from "react-collapsible";
 import { FaAngleRight } from "react-icons/fa";
 import { Select, SelectItem } from "@/components/Radix/Select";
-<<<<<<< HEAD
 import MultiSelectField from "@/components/Forms/MultiSelectField";
+import { requiresXAxis, supportsDimension } from "@/services/dataVizTypeGuards";
 
 function inferFieldType(
   sampleRow: Record<string, unknown>,
@@ -97,15 +97,18 @@
   sampleRow: Record<string, unknown>
 ) {
   const filterableColumns: ColumnFilterOption[] = [];
-  if (
-    dataVizConfig.xAxis?.type === "date" ||
-    dataVizConfig.xAxis?.type === "number"
-  ) {
-    filterableColumns.push({
-      column: dataVizConfig.xAxis.fieldName,
-      knownType: dataVizConfig.xAxis.type,
-    });
+  if (requiresXAxis(dataVizConfig) && dataVizConfig.xAxis) {
+    if (
+      dataVizConfig.xAxis?.type === "date" ||
+      dataVizConfig.xAxis?.type === "number"
+    ) {
+      filterableColumns.push({
+        column: dataVizConfig.xAxis.fieldName,
+        knownType: dataVizConfig.xAxis.type,
+      });
+    }
   }
+
   if (
     dataVizConfig.yAxis?.[0]?.type === "date" ||
     dataVizConfig.yAxis?.[0]?.type === "number"
@@ -131,9 +134,6 @@
 
   return filterableColumns;
 }
-=======
-import { requiresXAxis, supportsDimension } from "@/services/dataVizTypeGuards";
->>>>>>> 2509cef9
 
 export default function DataVizConfigPanel({
   sampleRow,
@@ -480,56 +480,6 @@
               const type = getInferredFieldType(v);
               const oldType = dataVizConfig.yAxis?.[0]?.type;
 
-<<<<<<< HEAD
-      <Collapsible
-        trigger={
-          <Flex direction="row" justify="between" align="center">
-            <Text
-              as="label"
-              size="3"
-              weight="medium"
-              mr="2"
-              mb="0"
-              style={{ flex: 1 }}
-            >
-              Dimensions ({dataVizConfig.dimension?.length || 0})
-            </Text>
-            <FaAngleRight className="chevron ml-1" />
-          </Flex>
-        }
-      >
-        <Flex direction="column" gap="2" mt="2">
-          <Select
-            // label="Dimension"
-            value={dataVizConfig.dimension?.[0]?.fieldName ?? ""}
-            setValue={(v) => {
-              const shouldRemove = !v || v === "remove-dimension";
-              const display =
-                dataVizConfig.chartType !== "bar"
-                  ? "grouped"
-                  : dataVizConfig.dimension?.[0]?.display || "grouped";
-              onDataVizConfigChange({
-                ...dataVizConfig,
-                dimension: shouldRemove
-                  ? undefined
-                  : [
-                      {
-                        fieldName: v,
-                        display,
-                        maxValues: dataVizConfig.dimension?.[0]?.maxValues || 5,
-                      },
-                    ],
-              });
-            }}
-            size="2"
-            placeholder="Select a dimension"
-          >
-            {dataVizConfig.dimension?.[0]?.fieldName && (
-              <SelectItem value="remove-dimension">
-                - Remove dimension -
-              </SelectItem>
-            )}
-=======
               onDataVizConfigChange({
                 ...dataVizConfig,
                 yAxis: [
@@ -549,690 +499,12 @@
             size="2"
             placeholder="Select Y Axis"
           >
->>>>>>> 2509cef9
             {axisKeys.map((key) => (
               <SelectItem key={key} value={key}>
                 {key}
               </SelectItem>
             ))}
           </Select>
-<<<<<<< HEAD
-
-          {dataVizConfig.dimension && (
-            <>
-              <Flex direction="column" gap="2">
-                {(dataVizConfig.chartType === "bar" ||
-                  dataVizConfig.chartType === "area") && (
-                  <Flex direction="row" justify="between" align="center">
-                    <Text as="label" size="2" mr="2" style={{ flex: 1 }}>
-                      Display
-                    </Text>
-                    <Select
-                      style={{ flex: 1 }}
-                      value={dataVizConfig.dimension?.[0]?.display}
-                      setValue={(v) => {
-                        if (!dataVizConfig.dimension) return;
-                        onDataVizConfigChange({
-                          ...dataVizConfig,
-                          dimension: [
-                            {
-                              ...dataVizConfig.dimension?.[0],
-                              display: v as "grouped" | "stacked",
-                            },
-                          ],
-                        });
-                      }}
-                      size="2"
-                    >
-                      <SelectItem value="grouped">Grouped</SelectItem>
-                      <SelectItem value="stacked">Stacked</SelectItem>
-                    </Select>
-                  </Flex>
-                )}
-                <Flex direction="row" justify="between" align="center">
-                  <Text as="label" size="2" mr="2" style={{ flex: 1 }}>
-                    Max Values
-                  </Text>
-                  <TextField.Root
-                    style={{ flex: 1 }}
-                    size="2"
-                    min="1"
-                    max="10"
-                    step="1"
-                    type="number"
-                    defaultValue={
-                      dataVizConfig.dimension?.[0]?.maxValues?.toString() || "5"
-                    }
-                    onBlur={(e) => {
-                      const maxValues = parseInt(e.target.value, 10);
-                      if (isNaN(maxValues)) return;
-                      if (!dataVizConfig.dimension) return;
-                      onDataVizConfigChange({
-                        ...dataVizConfig,
-                        dimension: [
-                          {
-                            ...dataVizConfig.dimension?.[0],
-                            maxValues,
-                          },
-                        ],
-                      });
-                    }}
-                    onKeyDown={(e) => {
-                      // Ignore enter
-                      if (e.key === "Enter") {
-                        e.stopPropagation();
-                        e.preventDefault();
-
-                        const maxValues = parseInt(e.target.value, 10);
-                        if (isNaN(maxValues)) return;
-                        if (!dataVizConfig.dimension) return;
-                        onDataVizConfigChange({
-                          ...dataVizConfig,
-                          dimension: [
-                            {
-                              ...dataVizConfig.dimension?.[0],
-                              maxValues,
-                            },
-                          ],
-                        });
-                      }
-                    }}
-                  />
-                </Flex>
-              </Flex>
-            </>
-          )}
-        </Flex>
-      </Collapsible>
-
-      {/* MKTODO: This needs a refactor with the lastest changes */}
-      {columnFilterOptions.length > 0 ? (
-        <>
-          <Separator size="4" my={"2"} />
-          <Collapsible
-            trigger={
-              <Flex direction="row" justify="between" align="center">
-                <Text
-                  as="label"
-                  size="3"
-                  weight="medium"
-                  mr="2"
-                  mb="0"
-                  style={{ flex: 1 }}
-                >
-                  Filters ({dataVizConfig.filter?.length || 0})
-                </Text>
-                <FaAngleRight className="chevron ml-1" />
-              </Flex>
-            }
-          >
-            <Flex direction="column" gap="2" mt="2">
-              <Select
-                // So the filter property on the dataVizConfig needs to be an array of filter objects. Needs: fieldName, operator, value
-                // Does the filter need to be an array of arrays to handle range filters? E.g. if the user wants to filter by date range, it'd be [{filedName: "date", operator}]
-                value={dataVizConfig.filter?.[0]?.column ?? ""}
-                setValue={(v) => {
-                  if (!v) return;
-                  const shouldRemove = !v || v === "remove-filter";
-                  // This is a hack - we'll need to handle adding/removing filters and replacing filters. But for now, we'll just support a single filter
-                  onDataVizConfigChange({
-                    ...dataVizConfig,
-                    filter: shouldRemove
-                      ? undefined
-                      : [
-                          {
-                            column: v,
-                            type:
-                              //MKTODO: Is there not a better way to handle this - I don't like having to have a fallback
-                              columnFilterOptions.find(
-                                (option) => option.column === v
-                              )?.knownType || getInferredFieldType(v),
-                            filterType:
-                              v === "date"
-                                ? "today"
-                                : v === "number"
-                                ? "equals"
-                                : "contains",
-                          },
-                        ],
-                  });
-                }}
-                size="2"
-                placeholder="Select a column to filter by"
-              >
-                {dataVizConfig.filter?.[0] && (
-                  <SelectItem value="remove-filter">
-                    - Remove filter -
-                  </SelectItem>
-                )}
-                {columnFilterOptions.map((option, i) => (
-                  <SelectItem
-                    key={`${option.column}-${i}`}
-                    value={option.column}
-                  >
-                    {option.column}
-                  </SelectItem>
-                ))}
-              </Select>
-              {dataVizConfig.filter?.[0] ? (
-                <>
-                  <Flex direction="column" gap="2">
-                    <Flex direction="row" justify="between" align="center">
-                      <Text as="label" size="2" mr="2" style={{ flex: 1 }}>
-                        Type
-                      </Text>
-                      <Select
-                        style={{ flex: 1 }}
-                        value={dataVizConfig.filter[0].type}
-                        setValue={(v) => {
-                          if (!v || !dataVizConfig.filter?.[0]) return;
-
-                          const currentFilter = dataVizConfig.filter[0];
-                          onDataVizConfigChange({
-                            ...dataVizConfig,
-                            filter: [
-                              {
-                                ...currentFilter,
-                                type: v as "string" | "number" | "date",
-                                // Clear config and set appropriate default filterType when changing type
-                                filterType:
-                                  v === "date"
-                                    ? "today"
-                                    : v === "number"
-                                    ? "equals"
-                                    : "contains",
-                                config: {},
-                              },
-                            ],
-                          });
-                        }}
-                        size="2"
-                        placeholder="Select type"
-                      >
-                        <SelectItem value="string">String</SelectItem>
-                        <SelectItem value="number">Number</SelectItem>
-                        <SelectItem value="date">Date</SelectItem>
-                      </Select>
-                    </Flex>
-                    <Flex direction="row" justify="between" align="center">
-                      {dataVizConfig.filter?.[0].type === "date" ? (
-                        <>
-                          <Text as="label" size="2" mr="2" style={{ flex: 1 }}>
-                            Filter Options
-                          </Text>
-                          <Select
-                            style={{ flex: 1 }}
-                            size="2"
-                            placeholder="Select Option"
-                            value={dataVizConfig.filter?.[0]?.filterType || ""}
-                            setValue={(v) => {
-                              if (!v || !dataVizConfig.filter?.[0]) return;
-
-                              const currentFilter = dataVizConfig.filter[0];
-                              onDataVizConfigChange({
-                                ...dataVizConfig,
-                                filter: [
-                                  {
-                                    ...currentFilter,
-                                    filterType: v as FilterConfiguration["filterType"],
-                                    // Clear config when changing filter type
-                                    config: {},
-                                  },
-                                ],
-                              });
-                            }}
-                          >
-                            {filterOptions
-                              .filter(
-                                (filterOption) =>
-                                  dataVizConfig.filter?.[0]?.type &&
-                                  filterOption.supportedTypes.includes(
-                                    dataVizConfig.filter[0].type
-                                  )
-                              )
-                              .map((filterOption) => (
-                                <SelectItem
-                                  key={filterOption.value}
-                                  value={filterOption.value}
-                                >
-                                  {filterOption.label}
-                                </SelectItem>
-                              ))}
-                          </Select>
-                        </>
-                      ) : dataVizConfig.filter?.[0].type === "number" ? (
-                        <>
-                          <Text as="label" size="2" mr="2" style={{ flex: 1 }}>
-                            Filter Options
-                          </Text>
-                          <Select
-                            style={{ flex: 1 }}
-                            size="2"
-                            placeholder="Select Option"
-                            value={dataVizConfig.filter?.[0]?.filterType || ""}
-                            setValue={(v) => {
-                              if (!v || !dataVizConfig.filter?.[0]) return;
-
-                              const currentFilter = dataVizConfig.filter[0];
-                              onDataVizConfigChange({
-                                ...dataVizConfig,
-                                filter: [
-                                  {
-                                    ...currentFilter,
-                                    filterType: v as FilterConfiguration["filterType"],
-                                    // Clear config when changing filter type
-                                    config: {},
-                                  },
-                                ],
-                              });
-                            }}
-                          >
-                            {filterOptions
-                              .filter(
-                                (filterOption) =>
-                                  dataVizConfig.filter?.[0]?.type &&
-                                  filterOption.supportedTypes.includes(
-                                    dataVizConfig.filter[0].type
-                                  )
-                              )
-                              .map((filterOption) => (
-                                <SelectItem
-                                  key={filterOption.value}
-                                  value={filterOption.value}
-                                >
-                                  {filterOption.label}
-                                </SelectItem>
-                              ))}
-                          </Select>
-                        </>
-                      ) : dataVizConfig.filter?.[0].type === "string" ? (
-                        <>
-                          <Text as="label" size="2" mr="2" style={{ flex: 1 }}>
-                            Filter Options
-                          </Text>
-                          <Select
-                            style={{ flex: 1 }}
-                            size="2"
-                            placeholder="Select Option"
-                            value={dataVizConfig.filter?.[0]?.filterType || ""}
-                            setValue={(v) => {
-                              if (!v || !dataVizConfig.filter?.[0]) return;
-
-                              const currentFilter = dataVizConfig.filter[0];
-                              onDataVizConfigChange({
-                                ...dataVizConfig,
-                                filter: [
-                                  {
-                                    ...currentFilter,
-                                    filterType: v as FilterConfiguration["filterType"],
-                                    // Clear config when changing filter type
-                                    config: {},
-                                  },
-                                ],
-                              });
-                            }}
-                          >
-                            {filterOptions
-                              .filter(
-                                (filterOption) =>
-                                  dataVizConfig.filter?.[0]?.type &&
-                                  filterOption.supportedTypes.includes(
-                                    dataVizConfig.filter[0].type
-                                  )
-                              )
-                              .map((filterOption) => (
-                                <SelectItem
-                                  key={filterOption.value}
-                                  value={filterOption.value}
-                                >
-                                  {filterOption.label}
-                                </SelectItem>
-                              ))}
-                          </Select>
-                        </>
-                      ) : null}
-                    </Flex>
-
-                    {/* Custom Date Range Inputs */}
-                    {dataVizConfig.filter?.[0]?.filterType === "dateRange" && (
-                      <>
-                        <Flex direction="row" justify="between" align="center">
-                          <Text as="label" size="2" mr="2" style={{ flex: 1 }}>
-                            Start Date
-                          </Text>
-                          <TextField.Root
-                            style={{ flex: 1 }}
-                            size="2"
-                            type="date"
-                            value={String(
-                              dataVizConfig.filter[0].config?.startDate || ""
-                            )}
-                            onChange={(e) => {
-                              if (!dataVizConfig.filter?.[0]) return;
-
-                              const currentFilter = dataVizConfig.filter[0];
-                              onDataVizConfigChange({
-                                ...dataVizConfig,
-                                filter: [
-                                  {
-                                    ...currentFilter,
-                                    config: {
-                                      ...currentFilter.config,
-                                      startDate: e.target.value,
-                                    },
-                                  },
-                                ],
-                              });
-                            }}
-                          />
-                        </Flex>
-
-                        <Flex direction="row" justify="between" align="center">
-                          <Text as="label" size="2" mr="2" style={{ flex: 1 }}>
-                            End Date
-                          </Text>
-                          <TextField.Root
-                            style={{ flex: 1 }}
-                            size="2"
-                            type="date"
-                            value={String(
-                              dataVizConfig.filter[0].config?.endDate || ""
-                            )}
-                            onChange={(e) => {
-                              if (!dataVizConfig.filter?.[0]) return;
-
-                              const currentFilter = dataVizConfig.filter[0];
-                              onDataVizConfigChange({
-                                ...dataVizConfig,
-                                filter: [
-                                  {
-                                    ...currentFilter,
-                                    config: {
-                                      ...currentFilter.config,
-                                      endDate: e.target.value,
-                                    },
-                                  },
-                                ],
-                              });
-                            }}
-                          />
-                        </Flex>
-                      </>
-                    )}
-
-                    {/* Number Filter Inputs */}
-                    {dataVizConfig.filter?.[0]?.type === "number" &&
-                      dataVizConfig.filter?.[0]?.filterType ===
-                        "numberRange" && (
-                        <>
-                          <Flex
-                            direction="row"
-                            justify="between"
-                            align="center"
-                          >
-                            <Text
-                              as="label"
-                              size="2"
-                              mr="2"
-                              style={{ flex: 1 }}
-                            >
-                              Min Value
-                            </Text>
-                            <TextField.Root
-                              style={{ flex: 1 }}
-                              size="2"
-                              type="number"
-                              placeholder="Minimum"
-                              value={
-                                dataVizConfig.filter[0].config?.min?.toString() ||
-                                ""
-                              }
-                              onChange={(e) => {
-                                if (!dataVizConfig.filter?.[0]) return;
-
-                                const currentFilter = dataVizConfig.filter[0];
-                                const value = e.target.value
-                                  ? Number(e.target.value)
-                                  : undefined;
-
-                                // Only update config with defined values
-                                const newConfig = { ...currentFilter.config };
-                                if (value !== undefined) {
-                                  newConfig.min = value;
-                                } else {
-                                  delete newConfig.min;
-                                }
-
-                                onDataVizConfigChange({
-                                  ...dataVizConfig,
-                                  filter: [
-                                    {
-                                      ...currentFilter,
-                                      config: newConfig,
-                                    },
-                                  ],
-                                });
-                              }}
-                            />
-                          </Flex>
-
-                          <Flex
-                            direction="row"
-                            justify="between"
-                            align="center"
-                          >
-                            <Text
-                              as="label"
-                              size="2"
-                              mr="2"
-                              style={{ flex: 1 }}
-                            >
-                              Max Value
-                            </Text>
-                            <TextField.Root
-                              style={{ flex: 1 }}
-                              size="2"
-                              type="number"
-                              placeholder="Maximum"
-                              value={
-                                dataVizConfig.filter[0].config?.max?.toString() ||
-                                ""
-                              }
-                              onChange={(e) => {
-                                if (!dataVizConfig.filter?.[0]) return;
-
-                                const currentFilter = dataVizConfig.filter[0];
-                                const value = e.target.value
-                                  ? Number(e.target.value)
-                                  : undefined;
-
-                                // Only update config with defined values
-                                const newConfig = { ...currentFilter.config };
-                                if (value !== undefined) {
-                                  newConfig.max = value;
-                                } else {
-                                  delete newConfig.max;
-                                }
-
-                                onDataVizConfigChange({
-                                  ...dataVizConfig,
-                                  filter: [
-                                    {
-                                      ...currentFilter,
-                                      config: newConfig,
-                                    },
-                                  ],
-                                });
-                              }}
-                            />
-                          </Flex>
-                        </>
-                      )}
-
-                    {/* Single Value Number Filters */}
-                    {dataVizConfig.filter?.[0]?.type === "number" &&
-                      (dataVizConfig.filter?.[0]?.filterType ===
-                        "greaterThan" ||
-                        dataVizConfig.filter?.[0]?.filterType === "lessThan" ||
-                        dataVizConfig.filter?.[0]?.filterType === "equals") && (
-                        <Flex direction="row" justify="between" align="center">
-                          <Text as="label" size="2" mr="2" style={{ flex: 1 }}>
-                            Value
-                          </Text>
-                          <TextField.Root
-                            style={{ flex: 1 }}
-                            size="2"
-                            type="number"
-                            placeholder="Enter value"
-                            value={
-                              dataVizConfig.filter[0].config?.value?.toString() ||
-                              ""
-                            }
-                            onChange={(e) => {
-                              if (!dataVizConfig.filter?.[0]) return;
-
-                              const currentFilter = dataVizConfig.filter[0];
-                              const value = e.target.value
-                                ? Number(e.target.value)
-                                : undefined;
-
-                              // Only update config with defined values
-                              const newConfig = { ...currentFilter.config };
-                              if (value !== undefined) {
-                                newConfig.value = value;
-                              } else {
-                                delete newConfig.value;
-                              }
-
-                              onDataVizConfigChange({
-                                ...dataVizConfig,
-                                filter: [
-                                  {
-                                    ...currentFilter,
-                                    config: newConfig,
-                                  },
-                                ],
-                              });
-                            }}
-                          />
-                        </Flex>
-                      )}
-
-                    {/* String Filter Inputs */}
-                    {dataVizConfig.filter?.[0]?.type === "string" &&
-                      dataVizConfig.filter?.[0]?.filterType === "contains" && (
-                        <Flex direction="row" justify="between" align="center">
-                          <Text as="label" size="2" mr="2" style={{ flex: 1 }}>
-                            Search Text
-                          </Text>
-                          <TextField.Root
-                            style={{ flex: 1 }}
-                            size="2"
-                            type="text"
-                            placeholder="Enter text to search for"
-                            value={String(
-                              dataVizConfig.filter[0].config?.value || ""
-                            )}
-                            onChange={(e) => {
-                              if (!dataVizConfig.filter?.[0]) return;
-
-                              const currentFilter = dataVizConfig.filter[0];
-                              const value = e.target.value;
-
-                              // Only update config with defined values
-                              const newConfig = { ...currentFilter.config };
-                              if (value) {
-                                newConfig.value = value;
-                              } else {
-                                delete newConfig.value;
-                              }
-
-                              onDataVizConfigChange({
-                                ...dataVizConfig,
-                                filter: [
-                                  {
-                                    ...currentFilter,
-                                    config: newConfig,
-                                  },
-                                ],
-                              });
-                            }}
-                          />
-                        </Flex>
-                      )}
-
-                    {/* String Multi-Select Filter */}
-                    {dataVizConfig.filter?.[0]?.type === "string" &&
-                      dataVizConfig.filter?.[0]?.filterType === "includes" &&
-                      rows && (
-                        <Flex direction="column" gap="2">
-                          {(() => {
-                            const columnName = dataVizConfig.filter[0].column;
-                            const uniqueValues = getUniqueValuesFromColumn(
-                              rows,
-                              columnName
-                            );
-                            const selectedValues = Array.isArray(
-                              dataVizConfig.filter[0].config?.values
-                            )
-                              ? (dataVizConfig.filter[0].config
-                                  .values as string[])
-                              : [];
-
-                            return (
-                              <>
-                                <MultiSelectField
-                                  label="Select Values"
-                                  value={selectedValues}
-                                  options={uniqueValues.map((value) => ({
-                                    label: value,
-                                    value,
-                                  }))}
-                                  onChange={(newValues) => {
-                                    if (!dataVizConfig.filter?.[0]) return;
-
-                                    const currentFilter =
-                                      dataVizConfig.filter[0];
-                                    const newConfig: Record<string, any> = {
-                                      ...currentFilter.config,
-                                    };
-
-                                    if (newValues.length > 0) {
-                                      newConfig.values = newValues;
-                                    } else {
-                                      delete newConfig.values;
-                                    }
-
-                                    onDataVizConfigChange({
-                                      ...dataVizConfig,
-                                      filter: [
-                                        {
-                                          ...currentFilter,
-                                          config: newConfig,
-                                        },
-                                      ],
-                                    });
-                                  }}
-                                  placeholder="Select values to filter by..."
-                                  closeMenuOnSelect={false}
-                                />
-
-                                {/* Selection count */}
-                                <Text size="1" color="gray">
-                                  {selectedValues.length} of{" "}
-                                  {uniqueValues.length} values selected
-                                </Text>
-                              </>
-                            );
-                          })()}
-                        </Flex>
-                      )}
-                  </Flex>
-                </>
-              ) : null}
-            </Flex>
-          </Collapsible>
-=======
 
           {dataVizConfig.yAxis?.[0] && (
             <Flex direction="column" gap="2">
@@ -1459,9 +731,8 @@
               </Flex>
             </>
           )}
->>>>>>> 2509cef9
         </>
-      ) : null}
+      )}
     </Flex>
   );
 }