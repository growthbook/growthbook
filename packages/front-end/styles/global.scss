@use "colors";
@import "theme";

// Bootstrap variable overrides must be loaded BEFORE Bootstrap
@import "bootstrap-variable-overrides";

@import "bootstrap/scss/bootstrap.scss";
@import "react-bootstrap-typeahead/css/Typeahead.scss";
@import url("https://fonts.googleapis.com/css2?family=Poppins:ital,wght@0,300;0,400;0,500;0,600;0,700;1,400&display=swap");

// Bootstrap theme overrides must be loaded AFTER Bootstrap
@import "_bootstrap-theme-overrides";

html,
body,
#__next,
main {
  height: 100%;
}

body {
  font-family: -apple-system, BlinkMacSystemFont, "Segoe UI", Helvetica, Arial,
    sans-serif, "Apple Color Emoji", "Segoe UI Emoji";
  -webkit-font-smoothing: antialiased;
  background-color: var(--background-color);
  color: var(--text-color-main);
}

.text-main {
  color: var(--text-color-main);
}

.text-secondary {
  color: var(--text-color-muted) !important;
}

.text-ellipsis {
  overflow: hidden;
  white-space: nowrap;
  text-overflow: ellipsis;
}

#block-menu-container {
  z-index: 990;
}

.main {
  padding-left: 240px;
  padding-top: 60px;

  &.present {
    padding: 0;
  }
  & > .container-fluid,
  & > .pagecontents {
    padding: 15px;
  }
}
.contents {
  padding: 15px;
}
.pagecontents {
  max-width: 1340px; /* add otherwise things start to look odd when very wide */
}
pre {
  font-size: 100%;
}
.text-blue {
  color: colors.$second-blue;
}
.text-purple {
  color: colors.$highlight-purple;
}
.text-indigo {
  color: colors.$indigo;
}
.text-gray {
  color: var(--text-color-th);
}
.text-light-gray {
  color: var(--border-color-300);
}

.font-weight-semibold {
  font-weight: 500;
}
.uppercase-title {
  color: var(--text-color-th);
  text-transform: uppercase;
  font-size: 11px;
  font-weight: 600;
}
// default bootstrap overrides:

.btn:focus {
  box-shadow: none;
}

.btn:focus-visible {
  box-shadow: 0 0 0 0.2rem rgb(0 123 255 / 25%);
}

.btn-primary {
  @include button-variant(
    colors.$highlight-purple,
    darken(colors.$highlight-purple, 7.5%),
    darken(colors.$highlight-purple, 10%),
    lighten(colors.$highlight-purple, 5%),
    lighten(colors.$highlight-purple, 10%),
    darken(colors.$highlight-purple, 30%)
  );
  white-space: nowrap;
  font-weight: 600;
}

.btn-premium {
  @include button-outline-variant(
    colors.$premium,
    #fff,
    colors.$premium,
    colors.$premium
  );
  font-weight: bold;
}

.btn-outline-primary {
  @include button-outline-variant(
    colors.$highlight-purple,
    #fff,
    lighten(colors.$highlight-purple, 0%),
    colors.$highlight-purple
  );
}
.btn-outline-primary:not(:disabled):not(.disabled).selected {
  background-color: rgba(124, 69, 234, 0.1);
  border: 2px solid #7c45ea;
}
.btn-outline-selected:not(:disabled):not(.disabled) {
  background-color: rgba(69, 196, 234, 0.1);
  border: 2px solid #00894f;
}
.btn-light-hover:hover {
  background-color: rgba(154, 110, 248, 0.2);
  color: inherit;
}
.badge {
  line-height: 1em;
  font-size: 85.72%; //12px
  margin-bottom: 2px;
  font-weight: 700;
  .badge {
    margin-bottom: 0;
  }
}
.badge-primary {
  @include badge-variant(#00ace5);
  border: 1px solid rgba(23, 18, 33, 0.1);
}
.badge-gray {
  @include badge-variant(#f6f7f9);
  border: 1px solid colors.$gray4;
}
<<<<<<< HEAD
.badge-ellipsis {
  max-width: 250px;
  overflow: hidden;
  white-space: nowrap;
  text-overflow: ellipsis;
  &.short {
    max-width: 120px;
  }
}
=======
.badge-purple {
  background-color: var(--form-multivalue-background-color);
  color: var(--form-multivalue-text-color);
}

>>>>>>> 6b2643af
.multi-select-container {
  z-index: 99999999;
}
.graybox {
  background-color: var(--surface-background-color-alt);
  padding: 15px 20px 20px;
  border-radius: 3px;
  border: 1px solid var(--border-color-300);
  label {
    font-weight: 600;
  }
}
.hover-highlight {
  transition: background-color 0.1s;
  &:hover {
    background-color: rgba(124, 69, 234, 0.06);
  }
}
.highlight {
  background-color: var(--table-row-highlight-background-color);
}

.hover-show {
  .show-target {
    transition: all 0.3s cubic-bezier(0.685, 0.0473, 0.346, 1);
    opacity: 0;
  }
  &:hover {
    .show-target {
      opacity: 1;
    }
  }
}
.fade-hover {
  opacity: 0.5;
  transition: all 0.3s cubic-bezier(0.685, 0.0473, 0.346, 1);
  &:hover {
    opacity: 1;
  }
}
.modal {
  .modal-header {
    background-color: var(--surface-background-color-alt);
  }
  .rbt-token {
    background-color: rgba(colors.$highlight-purple, 0.1);
    color: colors.$highlight-purple;
    font-weight: 600;
  }
}
.modal-dialog.modal-fill {
  margin: 0 auto;
}
.gbtable {
  background-color: var(--surface-background-color);
  margin-bottom: 0;

  thead {
    th {
      font-size: 11px;
      text-transform: uppercase;
      font-weight: 600;
      color: var(--text-color-th);
      white-space: nowrap;
      border-bottom-width: 1px;
      border-top: 0;

      .activesort,
      .inactivesort {
        font-size: 13px;
      }
    }
  }
  td {
    vertical-align: middle;
  }
}

@media only screen and (max-width: 760px),
  (min-device-width: 768px) and (max-device-width: 1024px) {
  .responsive-table {
    display: block;
    border: 0;
    background-color: unset;

    /* Force table to not be like tables anymore */
    table,
    thead,
    tbody,
    th,
    td,
    tr {
      display: block;
    }

    .nowrap {
      /* remove this so we can wrap */
      white-space: inherit;
    }

    /* Hide table headers (but not display: none;, for accessibility) */
    thead tr {
      position: absolute;
      top: -9999px;
      left: -9999px;
    }

    tr {
      border: 1px solid var(--border-color-300);
      margin-bottom: 1em;
      background-color: var(--surface-background-color);
    }

    td {
      /* Behave  like a "row" */
      border: none;
      position: relative;
      min-height: 42px;
      background-color: var(--surface-background-color);
    }
    tr td:not(:last-child) {
      border-bottom: 1px solid var(--border-color-300);
    }

    &.experiment-table {
      .testname {
        font-weight: 700;
      }
      .watching {
        display: none;
      }
    }

    td:before {
      /* Now like a table header */
      //position: absolute;
      /* Top/left values mimic padding */
      top: 12px;
      left: 6px;
      padding-right: 10px;
      white-space: nowrap;
      content: attr(data-title);
      color: var(--text-color-muted);
    }
  }
}

.pagination-area {
  border-top: 1px solid var(--border-color-300);
  padding: 10px;

  .pagination {
    .page-item {
      .page-link {
        line-height: 20px;
        padding: 5px 10px;
        text-align: center;
        border: 0;
        margin: 0 5px;
        font-weight: 600;
        color: var(--text-color-main);
      }
      .link-number {
        min-width: 30px;
        min-height: 30px;
        border-radius: 50%;
      }
      .link-text {
        svg {
          margin: 0 10px;
        }
      }
      &.active .page-link {
        color: var(--text-color-on-bright);
      }
      &.disabled .page-link {
        color: var(--text-color-muted);
      }
    }
    //.active .page-link
  }
}
.buttontabs {
  .nav-button-tabs {
    margin-bottom: 20px;
    border: 0;

    .form-control {
      margin-bottom: -1px;
      height: 38px;
    }
  }
  .nav-button-item {
    font-weight: 500;
    font-size: 15px;
    line-height: 22px;
    border: 1px solid var(--border-color-300);
    border-radius: 0;
    border-right: 0;
    padding: 6px 20px;
    background-color: var(--surface-background-color);
    color: var(--text-color-main);
    &:hover {
      background-color: rgba(colors.$highlight-purple, 0.08);
      border: 1px solid rgba(colors.$highlight-purple, 0.15);
      border-right: 0;
      color: colors.$highlight-purple;
    }
    &.active {
      color: colors.$highlight-purple;
      background-color: rgba(colors.$highlight-purple, 0.15);
      border: 1px solid rgba(colors.$highlight-purple, 0.15);
      font-weight: bold;
    }
    &:first-child {
      border-top-left-radius: 3px;
      border-bottom-left-radius: 3px;
    }
    &.last {
      border-right: 1px solid var(--border-color-300);
      border-top-right-radius: 3px;
      border-bottom-right-radius: 3px;
      &:hover {
        border-right: 1px solid rgba(colors.$highlight-purple, 0.15);
      }
      &.active {
        border-right: 1px solid rgba(colors.$highlight-purple, 0.15);
      }
    }
    .badge {
      margin-bottom: 1px;
    }
  }
  .tab-content {
    border-radius: 3px;
    border-color: var(--border-color-300);
  }
}
.paged-modal-default {
  justify-content: space-between;
  flex-wrap: wrap;
  font-size: 14px;
  font-weight: 600;
  padding: 0;
  a {
    color: var(--text-color-main);
  }
  .step {
    white-space: nowrap;
    width: 100%;

    .step-number {
      display: inline-block;
      color: colors.$highlight-purple;
      text-align: center;
      margin: 0 4px;
      background-color: rgba(colors.$highlight-purple, 0.15);
      width: 24px;
      height: 24px;
      line-height: 24px;
    }
    &.active {
      a {
        color: colors.$highlight-purple;
      }
      .step-number {
        background-color: colors.$highlight-purple;
        color: colors.$white;
      }
    }
    &.completed {
      .step-number {
        background-color: colors.$highlight-purple;
        color: colors.$white;
      }
    }
  }
}
@media only screen and (min-width: 502px) {
  .paged-modal-default {
    padding: 0 0;
    flex-wrap: inherit;
    .step {
      &:not(:last-of-type)::after {
        content: "";
        display: inline-block;
        width: 100%;
        border-bottom: 1px dashed colors.$purple-tint;
        height: 1px;
      }
      &:last-of-type {
        width: auto !important;
      }
    }
  }
}
@media only screen and (min-width: 992px) {
  .paged-modal-default {
    padding: 0 40px;
  }
}
.modal {
  label {
    color: var(--text-color-muted);
    font-weight: 500;
  }
}

.app-sidebar-header {
  .selected {
    background-color: colors.$purple;
  }
  .divider {
    margin-top: 9px;
    border-top: 1px solid rgba(0, 0, 0, 0.5);
    a {
      border-top: 1px solid rgba(255, 255, 255, 0.1);
    }
  }
}

.commalist {
  span:not(:last-child) {
    &:after {
      content: ", ";
    }
  }
}

.appbox {
  background-color: var(--surface-background-color);
  border: 1px solid var(--border-color-100);
  margin-bottom: 1em;
  border-radius: 5px;
  overflow-x: auto;

  td {
    vertical-align: middle;
  }

  &.tabbed {
    border-top: none;
    border-radius: 0 0 5px 5px;
  }

  .activesort {
    opacity: 1;
  }
  .inactivesort {
    opacity: 0.2;
    &:hover {
      opacity: 1;
    }
  }
}

.appbox--align-top {
  td {
    vertical-align: top;
  }
}

.flex-1 {
  flex: 1;
}
.diff-wrapper td {
  padding: 0 10px !important;
}
.expandable-container {
  overflow: hidden;
  max-height: 120px;
  cursor: pointer;
  transition: max-height 0.3s;
  position: relative;
}
.badge-used {
  opacity: 0.5;
}

.code-holder {
  margin: 0.5em 0;

  &.collapsible pre {
    transition: max-height 0.2s;
    max-height: 60em;
    overflow-y: scroll;
  }

  &.collapsed pre {
    max-height: 10em;
  }

  .action-buttons {
    .message {
      padding: 2px 6px;
      background: colors.$highlight-purple;
      color: #fff;
      position: relative;
      margin-right: 10px;
      display: inline-block;
      border-radius: 3px;
      margin-top: 2px;

      .arrow {
        position: absolute;
        left: 100%;
        top: 50%;
        margin-top: -6px;
        border: 6px solid transparent;
        border-left: 6px solid colors.$highlight-purple;
      }
    }
  }

  pre {
    margin: 0 !important;
  }
}

.gb-tooltip {
  border-radius: 5px;
  white-space: normal;
  font-size: 13px;
  text-transform: initial;
  font-weight: normal;

  .arrow {
    position: absolute;
    width: 8px;
    height: 8px;
    z-index: -1;

    &::before {
      content: "";
      transform: rotate(45deg);
      background-color: var(--surface-background-color);
      box-shadow: 0 1rem 3rem rgb(0 0 0 / 18%);
      position: absolute;
      width: 8px;
      height: 8px;
      z-index: -1;
    }
  }

  .body {
    background-color: var(--surface-background-color);
    color: var(--text-dark);
    padding: 15px;
    border-radius: 5px;
  }

  .premium {
    font-weight: bold;
    color: var(--text-color-premium);
  }

  &[data-popper-placement^="top"] > .arrow {
    bottom: -4px;
    margin-left: -4px;
  }

  &[data-popper-placement^="bottom"] > .arrow {
    top: -4px;
    margin-left: -4px;
  }

  &[data-popper-placement^="left"] > .arrow {
    right: -4px;
    margin-top: -4px;
  }

  &[data-popper-placement^="right"] > .arrow {
    left: -4px;
    margin-top: -4px;
  }
}

.nav-link {
  padding: 0.3rem 0.8rem;
}
.nav-underlined .nav-link.active,
.nav-underlined .show > .nav-link {
  border-bottom: 2px solid #029dd1;
  font-weight: bold;
}
.welcome {
  z-index: 1000;
  position: relative;
  min-height: 100vh;
  font-size: 1rem;
  font-family: Poppins, "Helvetica Neue", Arial, sans-serif;

  .h1 {
    font-size: 1.9rem;
  }
  .h2 {
    font-size: 1.6rem;
  }

  .intro-side {
    background-color: colors.$purple;
    background: radial-gradient(
      at 50% 100%,
      rgba(109, 18, 228, 0.75),
      rgb(15, 1, 94)
    );
    color: #fff;
    padding-bottom: 30px;
    vertical-align: middle;
    min-height: 100%;
  }
  .ghosted-logo {
    background: transparent url("/logo/growth-book-logomark-ghosted.png") 50%
      50%;
    background-size: contain;
    background-repeat: no-repeat;
    min-height: 100%;
    position: absolute;
    top: 0;
    bottom: 0;
    left: 10px;
    right: 10px;
    opacity: 0.5;
  }
  .logo {
    position: absolute;
    bottom: 10px;
    left: 0;
    right: 0;
    text-align: center;
  }
  .form-side {
    background-color: var(--surface-background-color);
    font-size: 0.875rem; //14px
    .formwrap {
      width: 100%;
      max-width: 500px;

      label {
        color: var(--form-input-group-color);
      }
    }
  }
  h1,
  h2,
  h3 {
    font-weight: 600;
  }
  .logout-link {
    position: absolute;
    top: 20px;
    right: 20px;
  }
  .tiptrigger {
    top: -1px;
  }
}
@media (min-width: 575px) {
  .welcome {
    .full-height {
      min-height: 100vh;
    }
    .intro-side {
      padding-bottom: 0;
    }
  }
}

.experiment-compact-holder {
  width: 100%;
  overflow-x: auto;
}

.experiment-tooltip {
  position: absolute;
  left: 50%;
  width: 300px;
  margin-left: -150px;
  text-align: center;
  bottom: 0;
  border-radius: 6px;
  font-size: 0.8em;
  background: rgba(255, 255, 255, 0.7);
  .tooltip-results {
    .ci-neg {
      color: colors.$dark-red;
    }
    .ci-pos {
      color: colors.$dark-green;
    }
    > div {
      padding: 0 8px;
    }
  }
  .tooltip-arrow {
    position: absolute;
    width: 16px;
    height: 16px;
    transform: rotate(45deg);
    right: -8px;
    top: 70%;
    background-color: var(--surface-background-color);
    box-shadow: rgba(6, 6, 6, 0.365) 0px 0px 1px;
    clip-path: polygon(0% 0%, 104% -4%, 100% 100%);
    border: 1px inset var(--border-color-300);
  }
}

.toggle-switch {
  display: inline-block;
  margin-right: 5px;
  vertical-align: middle;
  height: 25px;
  width: 50px;
  position: relative;

  input[type="checkbox"] {
    height: 0;
    width: 0;
    visibility: hidden;
  }

  label {
    position: absolute;
    top: 0;
    left: 0;
    cursor: pointer;
    text-indent: -9999px;
    width: 50px;
    height: 25px;
    background: var(--form-switch-background);
    display: block;
    border-radius: 100px;
    margin-bottom: 0;
    padding-bottom: 0;
  }

  label:after {
    content: "";
    position: absolute;
    top: 2px;
    left: 2px;
    width: 21px;
    height: 21px;
    background: var(--surface-background-color);
    border-radius: 90px;
    transition: 0.3s;
  }

  input:checked + label:after {
    left: calc(100% - 2px);
    transform: translateX(-100%);
  }

  input:checked + label {
    background: var(--form-switch-background-active);
  }
  &.toggle-featureValue input:checked + label {
    background: colors.$blue;
  }

  label:active:after {
    width: 30px;
  }

  &.disabled {
    label {
      cursor: not-allowed;
    }
    label:active:after {
      width: 21px;
    }
  }
}

// To make non-password fields look like password fields.
.password-presentation {
  -webkit-text-security: disc;
}

.experiment-compact {
  border-spacing: 0;
  border: 1px solid var(--border-color-100);

  td,
  th {
    border: 1px solid var(--border-color-100);
  }

  thead {
    th {
      background: var(--surface-background-color-alt);
      color: var(--text-color-muted);
      font-weight: 600;

      &.metric {
        border-bottom: 7px solid #999;
      }
      &.variation0,
      &.variation4 {
        border-bottom: 7px solid #772eff;
      }
      &.variation1,
      &.variation5 {
        border-bottom: 7px solid #039dd1;
      }
      &.variation2,
      &.variation6 {
        border-bottom: 7px solid #fd7e14;
      }
      &.variation3,
      &.variation7 {
        border-bottom: 7px solid #e83e8c;
      }
    }
  }
  .value {
    border-left: 3px solid var(--border-color-300);
  }

  thead tr:first-child th:first-child,
  tbody th:first-child {
    position: sticky;
    left: 0;
    width: auto;
    z-index: 890;
    border-right: 2px solid var(--border-color-300);
  }

  tbody {
    tr {
      border-bottom: 1px solid var(--border-color-300);

      &.all-dimension {
        border-bottom: 5px solid var(--border-color-300);
      }
    }
    td,
    th {
      vertical-align: middle;
    }
    th:first-child {
      background: var(--surface-background-color);
    }
  }

  td.variation:not(.value):not(.won):not(.lost):not(.warning):not(.draw) {
    opacity: 0.6;
  }

  .inverse-indicator {
    color: colors.$orange;
  }

  &.aligned-graph {
    td.variation:not(.value):not(.won):not(.lost):not(.warning):not(.draw) {
      opacity: 1;
      color: var(--text-color-muted);
    }
  }
  .aligned-graph-row {
    .experiment-tooltip {
      display: none;
    }
    &:hover .experiment-tooltip {
      display: block;
    }
  }

  .compact-graph {
    padding: 0;
    position: relative;
    .expectedwrap {
      line-height: 20px;
      padding-right: 10px;
      min-width: 120px;
      max-width: 120px;
      width: 120px;
      .expectedArrows {
        font-size: 0.7rem;
        position: relative;
        top: -2px;
      }
      .errorrange {
        font-size: 0.9rem;
      }
    }
  }
  .result-number {
    line-height: 1rem;
  }

  .change-container {
    display: flex;
    padding-bottom: 30px;
    color: var(--text-color-muted);
    font-size: 0.9em;
    .left-label {
      flex: 1;
      text-align: right;
    }
    .right-label {
      flex: 1;
    }
    .bar-holder {
      width: 150px;
      display: flex;
      margin: 0 8px;
      position: relative;
      .midline {
        position: absolute;
        top: 0;
        left: 50%;
        height: 100%;
        border-left: 2px dotted var(--text-color-main);
      }
      .expected {
        position: absolute;
        top: 100%;
        left: 50%;
        width: 100px;
        text-align: center;
        margin-left: -50px;
      }
      .win {
        background-color: var(--win-background);
      }
      .lose {
        background-color: var(--lose-background);
      }
    }
  }
  .chance {
    text-align: center;
  }

  td.won,
  td.lost,
  td.draw,
  td.warning {
    opacity: 1;
    .change-container {
      .bar-holder {
        .win {
          background: linear-gradient(to bottom, #30d395 0%, #a6edd1 100%);
        }
        .lose {
          background: linear-gradient(to bottom, #d33e31 0%, #edaca6 100%);
        }
      }
    }
    &.chance {
      font-weight: bold;
    }
  }

  td.won {
    background-color: var(--win-background);
    color: var(--alert-success-color);
    .expected {
      font-weight: bold;
    }
  }
  td.lost {
    background-color: var(--lose-background);
    color: var(--alert-danger-color);
  }
  td.warning {
    background-color: var(--warn-background);
    color: var(--alert-warn-color);
  }
  td.draw {
    background-color: var(--background-primary-light);
    color: var(--text-color-on-background-primary-light);
  }

  .metricname:hover {
    z-index: 1060;
  }
}

.bg-purple {
  background: colors.$highlight-purple;
}

.change-bar {
  align-items: center;
  .label {
    width: 80px;
  }
  .bar-holder {
    width: 120px;
    background: var(--background-color);
    border-radius: 4px;
    height: 1em;
    position: relative;
  }
  .bar {
    background: #aaa;
    position: absolute;
    top: 0;
    bottom: 0;
    &.bg-success.normal,
    &.bg-danger.inverse {
      border-top-right-radius: 4px;
      border-bottom-right-radius: 4px;
    }
    &.bg-danger.normal,
    &.bg-success.inverse {
      border-top-left-radius: 4px;
      border-bottom-left-radius: 4px;
    }
  }
  .zero {
    width: 1px;
    top: -8px;
    bottom: -8px;
    position: absolute;
    background: #333;
    opacity: 0.5;
  }
}
@media (min-width: 992px) {
  .bar-holder {
    width: 250px !important;
  }
  .multivariations {
    .bar-holder {
      width: 120px !important;
    }
  }
}
@media (min-width: 1300px) {
  .bar-holder {
    width: 300px !important;
  }
  .multivariations {
    .bar-holder {
      width: 150px !important;
    }
  }
}
@media (min-width: 1400px) {
  .bar-holder {
    width: 350px !important;
  }
  .multivariations {
    .bar-holder {
      width: 180px !important;
    }
  }
}

@media (min-width: 992px) {
  .tr-hover {
    visibility: hidden;
  }
  tr:hover .tr-hover {
    visibility: visible;
  }

  .card-hover {
    visibility: hidden;
  }
  .card:hover .card-hover {
    visibility: visible;
  }
}

.statuslabel {
  color: var(--text-color-muted);
  font-weight: normal;
}

/* layout overrides: */
li.metrics a span img {
  max-width: 28px !important;
}

.leftBar {
  background-color: var(--surface-background-color-alt);
  width: 330px;
  padding: 20px;
  flex-direction: column;
  display: flex;
  height: 100%;
  transition: all 0.5s cubic-bezier(0.685, 0.0473, 0.346, 1);
  position: fixed;
  overflow: hidden;
  border-right: 1px solid var(--border-color-300);
}

.watchaction {
  color: colors.$highlight-purple;
  text-decoration: none;
  &.notwatching {
    color: var(--text-color-muted);
  }
  &:hover {
    color: lighten(colors.$highlight-purple, 5%);
  }
  &.watch-icon {
    &.notwatching {
      color: var(--text-color-muted);
    }
  }
}

.glow {
  border: 2px solid rgb(94, 158, 214);
  box-shadow: 0 0 10px #9ecaed;
}

.dashboard {
  .simple-divider {
    margin-top: -0.7rem;
    li {
      padding-bottom: 0.7rem;
      padding-top: 0.7rem;
    }
    li:not(:last-child) {
      border-bottom: 1px solid var(--border-color-100);
    }
  }
  .semi-bold {
    font-weight: 500;
  }
  .speech-bubble {
    background-color: rgba(124, 69, 234, 0.08);
    padding: 4px 8px;
    border-radius: 3px;
  }
  .activity-box {
    background-color: var(--surface-background-color);
    border: 1px solid var(--border-color-100);
    padding: 20px;
    border-radius: 4px;
    h4 {
      margin-bottom: 1em;
    }
  }
  .purple-circle {
    background-color: rgba(124, 69, 234, 0.1);
    padding: 4px;
    font-weight: 500;
    color: colors.$highlight-purple;
    border-radius: 100px;
  }
  .no-link-color {
    color: var(--text-color-main);
    text-decoration: none;
  }

  @media (min-width: 720px) {
    .fixed-height {
      height: 320px;
    }
  }
}
.cursor-pointer {
  cursor: pointer;
}
.nowrap {
  white-space: nowrap;
}

.experiments {
  .experiment-table {
    h1,
    h2,
    h3,
    h4,
    h5 {
      margin-bottom: 0;
    }
    th {
      white-space: nowrap;
    }
    .experimentcol {
      min-width: 29%;
    }
    .metriccol {
      min-width: 10%;
    }
    .datecol {
      font-size: 0.9rem;
    }
    .btn {
      border-radius: 15px;
      padding: 0 0.6rem !important;
    }
    .filtericon {
      padding: 0 4px;
      line-height: 20px;
      vertical-align: top;
      color: var(--text-color-muted);
      cursor: pointer;
    }
    .submenu {
      font-weight: normal;
      position: absolute;
      background: var(--surface-background-color);
      padding: 10px;
      box-shadow: 1px 1px 3px 3px rgba(0, 0, 0, 0.1);
    }
    .submenu-closed {
      display: none;
    }
  }
  .testname {
    font-weight: 400;
    color: var(--text-color-main);
  }
  .hypothesis {
    font-size: 1em;
    margin-bottom: 0;
  }
  .sortable:after {
    content: " ";
    width: 17px;
    display: inline-block;
    height: 20px;
    margin-right: -17px;
    vertical-align: middle;
    color: var(--text-color-muted);
    background-size: contain;
    background: url("data:image/svg+xml;base64,PHN2ZyB4bWxucz0iaHR0cDovL3d3dy53My5vcmcvMjAwMC9zdmciIHhtbG5zOnhsaW5rPSJodHRwOi8vd3d3LnczLm9yZy8xOTk5L3hsaW5rIiB4PSIwcHgiIHk9IjBweCIKCSB3aWR0aD0iMC44ZW0iIGhlaWdodD0iMC44ZW0iIHZpZXdCb3g9IjAgMCA0MDEuOTk4IDQwMS45OTgiIHN0eWxlPSJlbmFibGUtYmFja2dyb3VuZDpuZXcgMCAwIDQwMS45OTggNDAxLjk5ODsiCgkgeG1sOnNwYWNlPSJwcmVzZXJ2ZSI+CiAgPGRlZnM+CiAgICA8c3R5bGU+CiAgICAgIC5jbHMtMSB7CiAgICAgICAgZmlsbDogIzk5OTsKICAgICAgICBmaWxsLXJ1bGU6IGV2ZW5vZGQ7CiAgICAgIH0KICAgIDwvc3R5bGU+CiAgPC9kZWZzPgo8Zz4KCTxnPgoJCTxwYXRoIGNsYXNzPSdjbHMtMScgZD0iTTczLjA5MiwxNjQuNDUyaDI1NS44MTNjNC45NDksMCw5LjIzMy0xLjgwNywxMi44NDgtNS40MjRjMy42MTMtMy42MTYsNS40MjctNy44OTgsNS40MjctMTIuODQ3CgkJCWMwLTQuOTQ5LTEuODEzLTkuMjI5LTUuNDI3LTEyLjg1TDIxMy44NDYsNS40MjRDMjEwLjIzMiwxLjgxMiwyMDUuOTUxLDAsMjAwLjk5OSwwcy05LjIzMywxLjgxMi0xMi44NSw1LjQyNEw2MC4yNDIsMTMzLjMzMQoJCQljLTMuNjE3LDMuNjE3LTUuNDI0LDcuOTAxLTUuNDI0LDEyLjg1YzAsNC45NDgsMS44MDcsOS4yMzEsNS40MjQsMTIuODQ3QzYzLjg2MywxNjIuNjQ1LDY4LjE0NCwxNjQuNDUyLDczLjA5MiwxNjQuNDUyeiIvPgoJCTxwYXRoIGNsYXNzPSdjbHMtMScgZD0iTTMyOC45MDUsMjM3LjU0OUg3My4wOTJjLTQuOTUyLDAtOS4yMzMsMS44MDgtMTIuODUsNS40MjFjLTMuNjE3LDMuNjE3LTUuNDI0LDcuODk4LTUuNDI0LDEyLjg0NwoJCQljMCw0Ljk0OSwxLjgwNyw5LjIzMyw1LjQyNCwxMi44NDhMMTg4LjE0OSwzOTYuNTdjMy42MjEsMy42MTcsNy45MDIsNS40MjgsMTIuODUsNS40MjhzOS4yMzMtMS44MTEsMTIuODQ3LTUuNDI4bDEyNy45MDctMTI3LjkwNgoJCQljMy42MTMtMy42MTQsNS40MjctNy44OTgsNS40MjctMTIuODQ4YzAtNC45NDgtMS44MTMtOS4yMjktNS40MjctMTIuODQ3QzMzOC4xMzksMjM5LjM1MywzMzMuODU0LDIzNy41NDksMzI4LjkwNSwyMzcuNTQ5eiIvPgoJPC9nPgo8L2c+Cjwvc3ZnPg==")
      no-repeat 99%;
  }
  .sorted:after {
    content: " ";
    width: 17px;
    display: inline-block;
    height: 20px;
    vertical-align: middle;
    background: url("data:image/svg+xml;base64,PHN2ZyB4bWxucz0iaHR0cDovL3d3dy53My5vcmcvMjAwMC9zdmciIHhtbG5zOnhsaW5rPSJodHRwOi8vd3d3LnczLm9yZy8xOTk5L3hsaW5rIiB4PSIwcHgiIHk9IjBweCIKCSB3aWR0aD0iMC44ZW0iIGhlaWdodD0iMC44ZW0iIHZpZXdCb3g9IjAgMCA0MDEuOTk4IDQwMS45OTgiIHN0eWxlPSJlbmFibGUtYmFja2dyb3VuZDpuZXcgMCAwIDQwMS45OTggNDAxLjk5ODsiCgkgeG1sOnNwYWNlPSJwcmVzZXJ2ZSI+CiAgPGRlZnM+CiAgICA8c3R5bGU+CiAgICAgIC5jbHMtMSB7CiAgICAgICAgZmlsbDogIzQ0NDsKICAgICAgICBmaWxsLXJ1bGU6IGV2ZW5vZGQ7CiAgICAgIH0KICAgIDwvc3R5bGU+CiAgPC9kZWZzPgo8Zz4KCTxnPgoJCTxwYXRoIGNsYXNzPSdjbHMtMScgZD0iTTczLjA5MiwxNjQuNDUyaDI1NS44MTNjNC45NDksMCw5LjIzMy0xLjgwNywxMi44NDgtNS40MjRjMy42MTMtMy42MTYsNS40MjctNy44OTgsNS40MjctMTIuODQ3CgkJCWMwLTQuOTQ5LTEuODEzLTkuMjI5LTUuNDI3LTEyLjg1TDIxMy44NDYsNS40MjRDMjEwLjIzMiwxLjgxMiwyMDUuOTUxLDAsMjAwLjk5OSwwcy05LjIzMywxLjgxMi0xMi44NSw1LjQyNEw2MC4yNDIsMTMzLjMzMQoJCQljLTMuNjE3LDMuNjE3LTUuNDI0LDcuOTAxLTUuNDI0LDEyLjg1YzAsNC45NDgsMS44MDcsOS4yMzEsNS40MjQsMTIuODQ3QzYzLjg2MywxNjIuNjQ1LDY4LjE0NCwxNjQuNDUyLDczLjA5MiwxNjQuNDUyeiIvPgoJPC9nPgo8L2c+Cjwvc3ZnPg==")
      no-repeat 99%;
  }
  .sorted.up:after {
    content: " ";
    width: 17px;
    display: inline-block;
    height: 20px;
    vertical-align: middle;
    background: url("data:image/svg+xml;base64,PHN2ZyB4bWxucz0iaHR0cDovL3d3dy53My5vcmcvMjAwMC9zdmciIHhtbG5zOnhsaW5rPSJodHRwOi8vd3d3LnczLm9yZy8xOTk5L3hsaW5rIiB4PSIwcHgiIHk9IjBweCIKCSB3aWR0aD0iMC44ZW0iIGhlaWdodD0iMC44ZW0iIHZpZXdCb3g9IjAgMCA0MDEuOTk4IDQwMS45OTgiIHN0eWxlPSJlbmFibGUtYmFja2dyb3VuZDpuZXcgMCAwIDQwMS45OTggNDAxLjk5ODsiCgkgeG1sOnNwYWNlPSJwcmVzZXJ2ZSI+CiAgPGRlZnM+CiAgICA8c3R5bGU+CiAgICAgIC5jbHMtMSB7CiAgICAgICAgZmlsbDogIzQ0NDsKICAgICAgICBmaWxsLXJ1bGU6IGV2ZW5vZGQ7CiAgICAgIH0KICAgIDwvc3R5bGU+CiAgPC9kZWZzPgo8Zz4KCTxnPgoJCTxwYXRoIGNsYXNzPSdjbHMtMScgZD0iTTMyOC45MDUsMjM3LjU0OUg3My4wOTJjLTQuOTUyLDAtOS4yMzMsMS44MDgtMTIuODUsNS40MjFjLTMuNjE3LDMuNjE3LTUuNDI0LDcuODk4LTUuNDI0LDEyLjg0NwoJCQljMCw0Ljk0OSwxLjgwNyw5LjIzMyw1LjQyNCwxMi44NDhMMTg4LjE0OSwzOTYuNTdjMy42MjEsMy42MTcsNy45MDIsNS40MjgsMTIuODUsNS40MjhzOS4yMzMtMS44MTEsMTIuODQ3LTUuNDI4bDEyNy45MDctMTI3LjkwNgoJCQljMy42MTMtMy42MTQsNS40MjctNy44OTgsNS40MjctMTIuODQ4YzAtNC45NDgtMS44MTMtOS4yMjktNS40MjctMTIuODQ3QzMzOC4xMzksMjM5LjM1MywzMzMuODU0LDIzNy41NDksMzI4LjkwNSwyMzcuNTQ5eiIvPgoJPC9nPgo8L2c+Cjwvc3ZnPg==")
      no-repeat 99%;
  }
  .needs-results {
    background-color: colors.$lighter-red;
  }
}

.purple-phase {
  .percent-traffic,
  .split {
    color: colors.$highlight-purple;
  }
}
.experiment-details,
.metric {
  .tab-content {
    background-color: var(--surface-background-color);
    padding: 1rem;
    border: 1px solid var(--border-color-300);
  }

  h5 {
    font-weight: bold;
  }

  .experiment-info {
    h1 {
      font-size: 1.5rem;
    }
    .hypothesis {
      .hypothesis-title {
        color: colors.$secondary;
        font-size: 13px;
      }
    }

    .tags {
      .tag {
        padding-left: 8px;
        padding-right: 8px;
        margin-right: 5px;
      }
    }
    .experiment-status {
      font-size: 14px;
      font-weight: bold;

      ul {
        list-style: none;
        padding: 0;

        li {
          padding-bottom: 10px;
        }
      }
    }
  }
  .contents {
    padding-left: 330px;
  }

  .vcard {
    padding: 10px 20px 10px 10px;
    overflow: hidden;

    .ribbon {
      margin: 0;
      padding: 0;
      font-size: 11px;
      background: colors.$purple;
      color: white;
      padding: 0.2em 0;
      position: absolute;
      opacity: 0.6;
      top: 0;
      left: 0;
      transform: translateX(00%) translateY(120%) rotate(-45deg);
      transform-origin: top left;
    }
    .ribbon:before,
    .ribbon:after {
      content: "";
      position: absolute;
      top: 0;

      width: 100%;
      height: 100%;
      background: colors.$purple;
    }
    .ribbon:before {
      right: 100%;
    }

    .ribbon:after {
      left: 100%;
    }

    .card-header {
      background-color: inherit;
      border-bottom: 0;
    }
    .upload-btn {
      font-size: 13px;
      padding: 20px 20px;
      border-color: var(--border-color-300);
      border-width: 2px;
      border-radius: 0.5rem;
      color: rgba(0, 0, 0, 0.5);
      svg {
        fill: rgba(0, 0, 0, 0.5);
        margin-bottom: 4px;
      }
    }
  }
  .winner {
    background-color: colors.$lighter-green;
    border-color: #a9d6b8;
    .card-header {
      padding-right: 30px;
      span::after {
        display: inline-block;
        position: absolute;
        right: 20px;
        width: 30px;
        height: 30px;
        content: "";
        background-size: contain;
        background-image: url("data:image/svg+xml,%3Csvg xmlns='http://www.w3.org/2000/svg' height='24' viewBox='0 0 24 24' width='24'%3E%3Cpath d='M0 0h24v24H0V0z' fill='none'/%3E%3Cpath fill='%231e6935' d='M12 2C6.48 2 2 6.48 2 12s4.48 10 10 10 10-4.48 10-10S17.52 2 12 2zm0 18c-4.41 0-8-3.59-8-8s3.59-8 8-8 8 3.59 8 8-3.59 8-8 8zm4.59-12.42L10 14.17l-2.59-2.58L6 13l4 4 8-8z'/%3E%3C/svg%3E");
      }
    }
    .upload-btn {
      border-color: #a9d6b8;
      color: #7fb892;
      svg {
        fill: #7fb892;
      }
    }
  }
  .loser {
    background-color: colors.$lighter-red;
    border-color: #f0d5ce;
  }
  .image-blank {
    background-size: contain;
    background: var(--surface-background-color-alt)
      url("/images/image-blank.png") no-repeat 50% 50%;
    min-height: 200px;
    border-top: 1px solid var(--border-color-300);
    border-bottom: 1px solid var(--border-color-300);
  }
  .experiment-image {
    height: 300px;
    width: 100%;
    object-fit: scale-down;
    object-position: 50% 50%;
    background: var(--form-switch-background);
    border-top: 1px solid var(--border-color-200);
    border-bottom: 1px solid var(--border-color-200);
  }
  .results-table {
    font-size: 14px;
    color: var(--text-color-muted);
    background-color: var(--surface-background-color);

    .datapoint {
      display: inline-block;
      margin: 0 10px;
      .dataname {
        display: block;
        font-size: 0.8rem;
        color: var(--text-color-muted);
      }
    }

    .notenoughdata {
      color: var(--text-color-muted);
    }
    .enoughdata {
      &.significant {
        font-weight: bold;
        .result-number {
          font-size: 1.2rem;
        }
      }

      &.losing {
        background-color: colors.$lighter-red;
        .vardata {
          color: colors.$red;
        }
      }
      &.winning {
        background-color: colors.$lighter-green;
        .vardata {
          color: colors.$dark-green;
        }
      }
    }
    .graph {
      background-color: rgba(255, 255, 255, 0.4);
      font-size: 0.8rem;
    }
    .ctbb-title {
      margin-left: 0.75rem;
      color: colors.$gray-500;
    }
    .numberResult {
      padding: 0;
      div {
        padding: 0.75rem;

        span {
          margin-right: 10px;
        }
      }
      .winner {
        color: colors.$dark-green;
        background-color: colors.$lighter-green;
      }
      .loser {
        color: colors.$dark-red;
        background-color: colors.$light-red;
      }
      .ctbb {
        span {
          font-size: 10px;
        }
      }
    }
  }
}

html {
  scroll-behavior: smooth;
}

.variationWrap {
  img {
    max-width: 200px;
  }
}
.idea {
  .idea-card {
    clear: both;
  }
}

.learnings,
.ideas {
  .edit,
  .delete {
    cursor: pointer;
    color: colors.$darker-blue;
    margin: 0 4px;
    svg {
      fill: colors.$blue;
    }
  }
  .lower-card-details {
    font-size: 0.9rem;
  }
  .filters {
    .sortby {
      line-height: 2.5rem;
      margin-right: 2rem;
    }
  }
}
.moremenu {
  svg {
    fill: var(--text-color-muted);
  }
}
.cursor-pointer {
  cursor: pointer;
}
.bg-impact {
  background-color: colors.$bg-impact;
}
.dropdownmenu {
  position: absolute;
  background-color: var(--surface-background-color);
  z-index: 1200;
  right: 10px;
  top: 2rem;
  width: 160px;
  border: var(--border-color-300);
  box-shadow: 1px 1px 4px var(--border-color-100);

  a {
    padding: 4px 10px;
    display: block;
    cursor: pointer;
  }
  a:hover {
    background-color: colors.$blue;
    color: #fff;
  }
  &.closed {
    display: none;
  }
}

#modal {
  position: relative;
  z-index: 999999;
}

.moremenucontents {
  position: absolute;
  background-color: var(--surface-background-color);
  z-index: 1200;
  right: 10px;
  top: 20px;
  padding: 10px;
  border: rgba(0, 0, 0, 0.3);
  box-shadow: 1px 1px 4px rgba(0, 0, 0, 0.2);

  &.closed {
    display: none;
  }
}

.edit-right {
  float: right;
}
.delete-right {
  float: right;
}
.flexwrap {
  flex-wrap: wrap;
}
.flexbreak,
.flex-break {
  flex-basis: 100%;
  height: 0;
}

.onboarding-modal {
  top: 30px;
  width: 95%;
  left: 2.5%;
  z-index: 130;

  .col a {
    height: 100%;
  }

  img {
    height: 120px;
  }

  @media (min-width: 850px) {
    top: 30px;
    width: 800px;
    left: 50%;
    margin-left: -400px;

    img {
      height: 180px;
    }
  }

  .onboarding-choice {
    transition: background-color 0.3s;
    &:hover {
      background: rgba(124, 69, 234, 0.1);
    }
  }
}

.getstarted {
  .gsbox {
    .card-body.extra-padding {
      padding: 2.25rem;
    }
    .active-step {
      border: 1px solid rgba(29, 99, 234, 0.76) !important;
    }
  }
  .boxlink {
    &:hover {
      text-decoration: none;
    }
    p {
      color: colors.$gray-900;
    }
  }
  .secondary-box {
    background: linear-gradient(
        0deg,
        rgba(124, 69, 234, 0.06),
        rgba(124, 69, 234, 0.06)
      ),
      #ffffff;
    box-shadow: 0px 1px 3px rgba(23, 18, 33, 0.08);
    border-radius: 3px;

    & > div {
      background-image: url("/images/getstarted-explore.svg");
      background-repeat: no-repeat;
      background-position: bottom right;
      min-height: 110px;
    }
  }
  .step-done {
    .checkmark {
      color: #089635;
      svg {
        background-color: rgba(89, 197, 123, 0.2);
        padding: 6px;
        border-radius: 15px;
        width: 26px;
        height: 26px;
      }
    }
    .complete {
      display: inline-block !important;
    }
  }
  .action-link {
    font-weight: 700;
  }
}

.new-share {
  .selected-area {
    background-color: rgba(27, 103, 235, 0.036);
  }
  .shared-exp-div {
    border: 1px solid var(--border-color-300);
    background-color: var(--surface-background-color);

    &:hover {
      .delete-exp {
        visibility: visible;
      }
    }
  }
  .drag-handle {
    color: rgb(194, 194, 194);
    svg path {
      stroke: #bbb;
    }
  }
  .checkmark {
    color: #fff;
    visibility: hidden;
  }
  .delete-exp {
    visibility: hidden;
  }
  tr {
    transition: all 0.5s cubic-bezier(0.685, 0.0473, 0.346, 1);
  }
  .selected {
    background-color: rgba(30, 181, 98, 0.139);
    .checkmark {
      color: rgb(30, 181, 98);
      visibility: visible;
    }
  }
}

.new-presentations {
  .metainfo {
    font-size: 0.8em;
  }
  .selectalble {
    width: calc(50% - 10px);
    margin-right: 10px;
    .selected-number {
      position: absolute;
      right: 0.8em;
      top: 0.3em;
      color: colors.$dark-green;
    }
  }
  .selected {
    border-color: colors.$dark-green;
    background-color: colors.$lighter-green;
  }
  .scrollarea {
    max-height: 300px;
    overflow-y: scroll;
  }
}
.presentationcol {
  .expimage {
    max-width: 100%;
    max-height: 350px;
  }
}
.presentation {
  .subtitle {
    text-align: center;
    margin: 0;
    padding: 6px;
    font-weight: 400;
  }
  .text {
    padding: 0;
    margin: 0;
    font-weight: 400;
  }
  .variation-result {
    font-weight: bold;
  }
}
.presentation-preview {
  width: 100%;
  height: 350px;
  > div {
    width: 200%;
    height: 700px;
    transform-origin: top left;
    transform: scale(0.5);
  }
}

@media (max-width: 850px) {
  .leftBar {
    background-color: var(--surface-background-color-alt);
    width: 100%;
    padding: 15px;
    flex-direction: column;
    display: flex;
    height: auto;
    transition: all 0.5s cubic-bezier(0.685, 0.0473, 0.346, 1);
    position: static;
    overflow: hidden;
    border-right: 1px solid var(--border-color-300);
  }
  .experiment-details .contents {
    padding: 15px;
  }
  .experiment-details .experiment-info .experiment-status ul li {
    padding-bottom: 4px;
  }
}
@media (max-width: 1180px) {
  .main {
    padding-left: 0;
    padding-top: 60px;
  }
  .sidebar.open {
    left: 0;
  }
}

@mixin clearfix() {
  &::after {
    display: block;
    content: "";
    clear: both;
  }
}

// React Textarea Autocomplete
.rta__autocomplete {
  margin-top: 25px;
  z-index: 998;
  box-shadow: 0 4px 8px 0 var(--border-color-300),
    0 6px 20px 0 var(--border-color-300);
}
.rta__list {
  list-style-type: none;
  border: 1px solid var(--border-color-300);
  margin: 0 0 0 0;
  padding: 0;
}
.rta__item {
  border-bottom: 1px solid var(--border-color-300);
  padding: 2px 5px;
  background: var(--surface-background-color);
}
.rta__item--selected {
  background: var(--surface-background-color-alt);
}

// Pricing page
.sliderwrap {
  margin: 3em 1em;
  .rangeslider.simple {
    cursor: pointer;
    height: 11px;

    .rangeslider__fill {
      background-color: colors.$primary;
    }

    .rangeslider__handle {
      width: 31px;
      height: 31px;
      box-shadow: 0 1px 3px var(--border-color-300);

      &:after {
        content: "";
        box-shadow: none;
        right: 5px;
        left: auto;
        width: 1px;
        height: 1px;
        background: transparent;
        border-radius: 0;
        border-left: 6px solid var(--border-color-300);
        border-top: 5px solid transparent;
        border-bottom: 5px solid transparent;
        top: 9px;
      }
      &:before {
        position: absolute;
        content: "";
        box-shadow: none;
        left: 5px;
        width: 1px;
        height: 1px;
        background: transparent;
        border-radius: 0;
        border-right: 6px solid var(--border-color-300);
        border-top: 5px solid transparent;
        border-bottom: 5px solid transparent;
        top: 9px;
      }
    }
  }
}
.pricing-page {
  .pricingwrap {
    position: relative;
    padding-top: 3em;
    margin-bottom: 2em;
    background: var(--surface-background-color);
    border-radius: 10px;
    box-shadow: 0 0 8px var(--border-color-300);
    margin-top: 3em;
    color: var(--text-color-th);
    h1 {
      margin-bottom: 0.7em;
    }
  }
  .pricingbox {
    border: 1px solid var(--border-color-300);
    padding: 3em 3em 3em;
    border-radius: 8px;
    box-shadow: 1px 1px 3px var(--border-color-300);
    margin-bottom: 2em;
    background: var(--surface-background-color);

    .boxtitle {
      font-size: 2em;
    }
    .below-slider {
      font-size: 18px;

      .dollarsign {
        font-size: 18px;
        padding: 0 0.2em;
        vertical-align: top;
        position: relative;
        top: 10px;
      }
      .costnumber {
        font-size: 38px;
      }
      .trial {
        font-weight: bold;
        font-size: 22px;
        position: relative;
        margin-bottom: 0;
      }
    }
  }
}

.bg-disabled {
  background: var(--disabled-background);
}

tr.disabled,
td.disabled {
  background: var(--disabled-background);
  font-style: italic;
}
.gb-select-wrapper.disabled {
  cursor: not-allowed;
}
.gb-select--is-disabled {
  .gb-select__control {
    background-color: var(--disabled-background) !important;
  }
  .gb-select__single-value {
    color: var(--text-color-muted) !important;
  }
}
.gb-select-wrapper.small {
  .gb-select__value-container {
    padding: 2px;
  }
  .gb-select__indicator {
    padding: 1px;
    svg {
      width: 15px;
      height: 15px;
    }
  }
}
.gb-select-wrapper.portal-overflow-ellipsis {
  .gb-select__menu-portal {
    .gb-select__menu {
      max-width: 100%;
      .gb-select__option {
        overflow: hidden;
        white-space: nowrap;
        text-overflow: ellipsis;
      }
    }
  }
}
.form-group.metric-override {
  .form-control::placeholder {
    font-style: italic;
    opacity: 0.75;
  }
}
.form-group.label-overflow-ellipsis {
  .gb-multi-select__multi-value__label {
    max-width: 200px;
    overflow: hidden;
    white-space: nowrap;
    text-overflow: ellipsis;
  }
}

.text-premium {
  color: var(--text-color-premium);
}
.alert-premium {
  background: radial-gradient(
    120% 150% at bottom right,
    var(--alert-premium-background-gradient-1),
    var(--alert-premium-background-gradient-2)
  );
  border-color: var(--border-color-100);

  .alert-link {
    color: var(--text-color-main);
  }
}

@import "./components/react-select.scss";<|MERGE_RESOLUTION|>--- conflicted
+++ resolved
@@ -160,7 +160,10 @@
   @include badge-variant(#f6f7f9);
   border: 1px solid colors.$gray4;
 }
-<<<<<<< HEAD
+.badge-purple {
+  background-color: var(--form-multivalue-background-color);
+  color: var(--form-multivalue-text-color);
+}
 .badge-ellipsis {
   max-width: 250px;
   overflow: hidden;
@@ -170,13 +173,7 @@
     max-width: 120px;
   }
 }
-=======
-.badge-purple {
-  background-color: var(--form-multivalue-background-color);
-  color: var(--form-multivalue-text-color);
-}
-
->>>>>>> 6b2643af
+
 .multi-select-container {
   z-index: 99999999;
 }
@@ -2041,6 +2038,7 @@
     }
   }
 }
+
 .form-group.metric-override {
   .form-control::placeholder {
     font-style: italic;
