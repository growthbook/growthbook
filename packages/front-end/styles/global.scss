--- conflicted
+++ resolved
@@ -585,12 +585,6 @@
       background-color: var(--surface-background-color);
       z-index: 800;
       box-shadow: 0 -1px 0 var(--text-link-hover-color) inset;
-<<<<<<< HEAD
-      @media (max-width: 900px) {
-        position: static;
-      }
-=======
->>>>>>> 72f5298e
 
       &.graph-cell {
         z-index: 801;
