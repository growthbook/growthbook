@use "colors";
@use "variables";
@import "theme";

// Bootstrap variable overrides must be loaded BEFORE Bootstrap
@import "bootstrap-variable-overrides";

@import "bootstrap/scss/bootstrap.scss";

// Bootstrap theme overrides must be loaded AFTER Bootstrap
@import "_bootstrap-theme-overrides";

main {
  padding-top: 56px;
}

body {
  -webkit-font-smoothing: antialiased;
  background-color: var(--background-color);
  color: var(--text-color-main);
}

.text-main {
  color: var(--text-color-main);
}

.text-secondary {
  color: var(--text-color-muted) !important;
}

.text-ellipsis {
  overflow: hidden;
  white-space: nowrap;
  text-overflow: ellipsis;
}
.wrap-code,
.wrap-code code {
  white-space: pre-wrap !important;
}

#block-menu-container {
  z-index: 990;
}

.main {
  padding-left: 240px;
  &.lite {
    padding-left: 0;
  }

  &.present {
    padding: 0;
  }

  &.setup {
    padding-left: 0;
  }

  & > .container-fluid,
  & > .pagecontents {
    padding: 15px;
  }
}
.contents {
  padding: 15px;
}
.pagecontents {
  max-width: 1340px; /* add otherwise things start to look odd when very wide */
}
pre {
  font-size: 100%;
}
.text-blue {
  color: colors.$second-blue;
}
.text-purple {
  color: var(--violet-a11);
}
.text-indigo {
  color: colors.$indigo;
}
.text-warning-orange {
  color: colors.$warning-orange;
}
.bg-warning-orange {
  background-color: colors.$warning-orange !important;
}
.text-warning-muted {
  color: var(--alert-warn-color);
}
.text-danger-muted {
  color: var(--alert-danger-color);
}
.text-success-green {
  color: colors.$success;
}
.text-gray {
  color: var(--text-color-th);
}
.text-light-gray {
  color: var(--border-color-300);
}

.font-weight-semibold {
  font-weight: 500;
}
.uppercase-title {
  color: var(--text-color-th);
  text-transform: uppercase;
  font-size: 11px;
  font-weight: 600;
  &.lg {
    font-size: 13px;
  }
}

.power-analysis-params {
  background-color: var(--background-primary-light);
}

.power-analysis-row {
  cursor: pointer;
  &.selected {
    background-color: var(--background-color);
  }
  &:hover {
    background-color: var(--background-primary-light);
  }
}

.power-analysis-cell-threshold {
  background-color: var(--alert-info-background);
  cursor: help;
}

.power-analysis-overall-header-threshold {
  border-top: 1px solid colors.$highlight-purple !important;
  border-left: 1px solid colors.$highlight-purple !important;
  border-right: 1px solid colors.$highlight-purple !important;
}

.power-analysis-overall-cell-threshold {
  border-left: 1px solid colors.$highlight-purple !important;
  border-right: 1px solid colors.$highlight-purple !important;
}

.power-analysis-overall-bottom-threshold {
  border-bottom: 1px solid colors.$highlight-purple !important;
}

.w-100px {
  width: 100px !important;
}
.w-150px {
  width: 150px !important;
}
.w-200px {
  width: 200px !important;
}
.mw-50 {
  max-width: 50% !important;
}
.mh-50 {
  max-height: 50% !important;
}
.mh-250px {
  max-height: 250px !important;
}
.mh-350px {
  max-height: 350px !important;
}

// default bootstrap overrides:
.btn:focus {
  box-shadow: none;
}
.btn:focus-visible {
  box-shadow: 0 0 0 0.2rem rgb(0 123 255 / 25%);
}

.btn-primary {
  @include button-variant(
    colors.$highlight-purple,
    darken(colors.$highlight-purple, 7.5%),
    darken(colors.$highlight-purple, 10%),
    lighten(colors.$highlight-purple, 5%),
    lighten(colors.$highlight-purple, 10%),
    darken(colors.$highlight-purple, 30%)
  );
  white-space: nowrap;
  font-weight: 600;
}

.btn-premium {
  @include button-outline-variant(
    colors.$premium,
    #fff,
    colors.$premium,
    colors.$premium
  );
  font-weight: bold;
}

.btn-outline-primary {
  @include button-outline-variant(
    colors.$highlight-purple,
    #fff,
    lighten(colors.$highlight-purple, 0%),
    colors.$highlight-purple
  );
}
.btn-outline-primary:not(:disabled):not(.disabled).selected {
  background-color: rgba(124, 69, 234, 0.1);
  border: 2px solid #7c45ea;
}
.dark .btn-outline-primary {
  @include button-outline-variant(
    colors.$highlight-purple-light,
    #fff,
    lighten(colors.$highlight-purple, 0%),
    colors.$highlight-purple
  );
}
.btn-teal {
  @include button-variant(
    colors.$teal,
    darken(colors.$teal, 7.5%),
    darken(colors.$teal, 10%),
    lighten(colors.$teal, 5%),
    lighten(colors.$teal, 10%),
    darken(colors.$teal, 30%)
  );
  white-space: nowrap;
  font-weight: 600;
}
.btn-outline-teal {
  @include button-outline-variant(
    transparent,
    colors.$teal,
    transparent,
    transparentize(colors.$teal, 0.5)
  );
  color: colors.$teal;
  &:active {
    color: darken(colors.$teal, 30%);
  }
}
.btn-outline-teal-off {
  @include button-outline-variant(
    transparent,
    #8fb3a8,
    transparent,
    transparentize(colors.$teal, 0.5)
  );
  color: #8fb3a8;
  &:active {
    color: darken(colors.$teal, 30%);
  }
}
.btn-outline-teal-disabled {
  @include button-outline-variant(
    transparent,
    #8fb3a8,
    #8080801a,
    transparentize(#8fb3a8, 0.75)
  );
  color: #8fb3a8;
  margin-left: 8px;
  cursor: not-allowed !important;
  .toggle-switch.teal + label {
    background: #cfe6de;
  }
  .toggle-switch.teal input:checked + label {
    background: #cfe6de;
  }
}
.btn-outline-selected:not(:disabled):not(.disabled) {
  background-color: rgba(69, 196, 234, 0.1);
  border: 2px solid #00894f;
}
.btn-light-hover:hover {
  background-color: rgba(154, 110, 248, 0.2);
  color: inherit;
}

.btn-link-filter-on {
  color: var(--text-color-primary);
  &:hover {
    color: var(--text-link-hover-color);
  }
}
.btn-link-filter-off {
  color: var(--text-color-muted);
  &:hover {
    color: var(--text-link-hover-color);
  }
}

.experiment-status-widget {
  background-color: var(--surface-background-color);
  border-radius: 20px !important;
  overflow: hidden;
}
.experiment-top-rows {
  @media (max-width: 1300px) {
    .row-break {
      flex-basis: 100%;
      height: 15px;
    }
    .experiment-dates {
      width: 100px;
    }
  }
}

.experiment-row-tooltip-wrapper {
  z-index: 820;
  &.tooltip-animate-appear .experiment-row-tooltip {
    opacity: 0;
    transform: scaleX(60%) scaleY(40%);
  }
  &.tooltip-animate-appear-done .experiment-row-tooltip {
    opacity: 1;
    transform: scaleX(1) scaleY(1);
  }
}
.experiment-row-tooltip {
  position: absolute;
  display: inline-block;
  background-color: var(--surface-background-color-alt);
  box-shadow: -1px 2px 4px rgba(0, 0, 0, 0.15);
  padding: 3px 8px;
  border: 1px solid var(--border-color-300);
  box-sizing: border-box;
  border-radius: 2px;
  font-size: 12px;
  color: var(--text-color-table);
  pointer-events: all;
  transition: 250ms all;

  .opacity50 {
    opacity: 0.5;
  }

  .arrow {
    position: absolute;
    width: 60px;
    margin-left: -30px;
    height: 30px;
    overflow: hidden;
    transform: scaleX(0.75);
    pointer-events: none;
    &::after {
      left: 20px;
      content: "";
      position: absolute;
      width: 20px;
      height: 20px;
      border-radius: 2px;
      background-color: var(--surface-background-color-alt);
      border: 1px solid var(--border-color-300);
      box-sizing: border-box;
      transform: rotate(45deg);
      box-shadow: -1px 2px 4px rgba(0, 0, 0, 0.15);
    }
    &.top::after {
      top: 27px;
    }
    &.bottom::after {
      bottom: 27px;
    }
  }

  .results-overview {
    background-color: #66666610;
    .label {
      color: var(--text-dark);
    }
    //&.draw {
    //  background-color: #8e51f11a;
    //}
    .results-status {
      top: 7px;
      right: 6px;
      border-radius: 20px;
      padding: 2px 8px;
      font-size: 14px;
      font-weight: bold;
      &.won {
        background-color: #09ac68;
        color: #fff;
      }
      &.lost {
        background-color: #d94032;
        color: #fff;
      }
      //&.draw {
      //  background-color: #8e51f1;
      //  color: #fff;
      //}
      &.draw,
      &.non-significant {
        border: 1px solid #7a7a7a66;
        box-sizing: border-box;
        color: #7a7a7a;
        font-weight: normal;
      }
    }
    .results-change {
      &.winning {
        .value {
          color: #09ac17;
        }
      }
      &.losing {
        .value {
          color: #d94032;
        }
      }
    }
    .results-chance,
    .results-ci {
      &.won {
        .value {
          color: #09ac17;
        }
      }
      &.lost {
        .value {
          color: #d94032;
        }
      }
      //&.draw {
      //  .value {
      //    color: #8e51f1;
      //  }
      //}
    }
    // make the colors more legible when bg is shaded
    &.won {
      background-color: #09ac171a;
      .results-change {
        &.winning {
          .value {
            color: var(--alert-success-color);
          }
        }
        &.losing {
          .value {
            color: var(--alert-danger-color);
          }
        }
      }
      .results-chance,
      .results-ci {
        &.won {
          .value {
            color: var(--alert-success-color);
          }
        }

        &.lost {
          .value {
            color: var(--alert-danger-color);
          }
        }
      }
    }
    &.lost {
      background-color: #d940321a;
    }
    .results-flagged-items {
      .flagged {
        .flag-icon {
          margin: 0 2px 0 -3px;
        }
      }
      .flagged-not-enough-data {
        .main-text {
          color: #17a2b8;
        }
        border-color: #17a2b888 !important;
      }
      .flagged-no-scaled-impact {
        .main-text {
          color: #17a2b8;
        }
        border-color: #17a2b888 !important;
      }
      .ok {
        color: #55ab95;
        border-color: #55ab9588 !important;
      }
      .warning {
        color: #d99132;
        border-color: #d9913288 !important;
      }
      .danger {
        color: #d94032;
        border-color: #d9403288 !important;
      }
      .non-significant {
        font-weight: normal;
      }
      .suspicious {
        color: #ef2bd5;
        border-color: #ef2bd588 !important;
      }
    }
    .results-prior {
      border-radius: 5px;
      font-size: 14px;
      border: 1px solid #7a7a7a66;
      box-sizing: border-box;
      align-items: center;
    }
  }
  .results-table {
    width: 100%;
    thead {
      text-align: center;
    }
    td,
    th {
      padding: 0.15rem 0.35rem;
    }
    thead {
      th {
        border-bottom: 1px solid var(--border-color-300);
        color: var(--text-color-muted);
        vertical-align: bottom !important;
        line-height: 14px;
      }
    }
    tbody {
      td {
        border-bottom: 1px solid var(--border-color-100);
        &:not(:first-child) {
          text-align: center;
          border-left: 1px solid var(--border-color-100);
        }
      }
      td:first-child {
        max-width: 120px;
      }
    }
  }
}

.main.experiment,
.main.bandit,
.main.holdout,
.public.experiment,
<<<<<<< HEAD
.public.bandit,
.public.holdout {
  .experiment-header {
    .border {
      border-bottom: 1px solid var(--border-color-200);
    }
  }
=======
.public.bandit {
>>>>>>> 8e85b7cc
  .experiment-tabs {
    background-color: var(--color-background);
    // NB: Keep top property in sync with TABS_HEADER_HEIGHT_PX in ExperimentHeader.tsx
    // also, make sure shared reports & shared experiments look good
    top: 55px;
    height: 40px;
    transition: 150ms all;
    .header-tabs {
      flex-wrap: nowrap;
      .date-dropdown {
        text-align: right;
        .dropdown-toggle {
          white-space: normal;
        }
        @media (max-width: 750px) {
          font-size: 10px;
          max-width: 140px;
        }
      }
      .users {
        text-align: right;
        @media (max-width: 500px) {
          margin-right: 0;
          padding: 0 !important;
        }
      }
      .experiment-date-range {
        position: absolute;
        right: 0;
        height: 100%;
        display: flex;
        align-items: center;
        text-align: right;
        font-size: 12px;
        @media (max-width: 750px) {
          max-width: 100px;
          font-size: 11px;
          line-height: 1.25;
          margin-right: 0 !important;
          padding: 0 !important;
        }
        @media (max-width: 500px) {
          display: none;
        }
      }
    }
    &.pinned {
      position: sticky;
      z-index: 930;
      // ensure no shadow bleeds above component, otherwise noticeable when scrolling quickly
      box-shadow:
        0 1px 2px rgba(0, 0, 0, 0.1),
        0 4px 4px rgba(0, 0, 0, 0.025);
      .header-tabs .tab-wrapper {
        overflow: hidden;
      }
      .rt-BaseTabList {
        box-shadow: none !important;
      }
    }
  }
  .analysis-settings-top {
    background-color: var(--color-panel-translucent);
  }
}
.tabwrap.sticky {
  position: sticky;
  z-index: 830;

  &.pinned {
    background-color: var(--color-surface-solid);
    // ensure no shadow bleeds above component, otherwise noticeable when scrolling quickly
    box-shadow:
      0 1px 2px rgba(0, 0, 0, 0.1),
      0 4px 4px rgba(0, 0, 0, 0.025);
    .header-tabs .tab-wrapper {
      overflow: hidden;
    }
    .rt-BaseTabList {
      box-shadow: none !important;
    }
  }
}
.analysis-settings-bar {
  .col,
  .col-auto {
    margin-bottom: 8px;
  }
}

.dimension-header-label {
  margin-top: 30px;
  padding: 0 10px;
}

.experiment-results-wrapper,
.bandit-summary-results-wrapper {
  @media (max-width: 900px) {
    overflow-x: auto;
  }
}

.experiment-results,
.bandit-summary-results {
  tbody {
    tr:not(.noborder) {
      box-shadow: rgba(102, 102, 102, 0.125) 0 -1px inset;

      &:last-of-type {
        box-shadow: rgba(102, 102, 102, 0.125) 0 -2px inset;
      }

      &:not(.results-label-row) {
        td:not(.graph-cell):not(:last-child) {
          box-shadow: rgba(102, 102, 102, 0.125) -1px 0 inset;
        }
      }
    }
  }

  table-layout: fixed;
  width: 100%;

  th,
  td {
    padding: 0 10px;
  }

  th {
    vertical-align: bottom;

    &.axis-col {
      &:not(.noStickyHeader) {
        position: sticky;
        top: 95px;
        @media (max-width: 900px) {
          position: static;
        }
      }
      background-color: var(--color-panel-solid);
      z-index: 800;
      box-shadow: 0 -1px 0 var(--slate-9) inset;

      &.graph-cell {
        z-index: 801;
      }

      &.header-label {
        padding-bottom: 5px;
        font-size: 16px;
      }

      &.label {
        color: var(--color-text-mid);
        font-size: 13px;
        padding-bottom: 5px;
      }
    }
  }
}
.experiment-results,
.bandit-summary-results,
.impact-results {
  .value,
  .chance,
  .change {
    font-size: 14px;
    line-height: 16px;
  }
  .graph-cell {
    padding: 0;
    svg {
      overflow: initial;
    }
  }
  .metric-label {
    font-size: 14px;
  }
  .variation {
    font-size: 14px;
  }
  .result-number-sub {
    font-size: 12px;
    //font-style: italic;
    line-height: 14px;
    margin-top: 3px;
  }
  .plusminus {
    font-size: 12px;
    font-style: italic;
    white-space: nowrap;
  }
  .chance {
    .ok {
      color: #55ab95;
    }
    .warning {
      color: #d99132;
    }
    .danger {
      color: #d94032;
    }
  }
  .results-change {
    font-size: 12px;
    .ci {
      font-weight: normal;
    }
  }
  .won {
    color: var(--jade-11);
    font-weight: bold;

    &.results-ctw,
    &.results-pval,
    &.results-mean {
      color: var(--alert-success-color);
      background: var(--jade-a3); //rgba(10, 159, 106, 0.19);
    }
  }
  .lost {
    color: var(--red-11); //#bb1f37;
    font-weight: bold;

    &.results-ctw,
    &.results-pval,
    &.results-mean {
      color: var(--alert-danger-color);
      background: var(--red-a3); //#ce372930;
    }
  }
  //&.draw {
  //  color: #8e51f1;
  //  &.hover {
  //    color: #7c2cfa;
  //  }
  //}
  .suspicious {
    color: #ef2bd5;
  }
  .hover {
    cursor: pointer;
    transition: 100ms all;
  }
  .visx-axis-left .visx-axis-line {
    // axis line has a 0.5 pixel offset. reverse it
    transform: translate(0.5px, -0.5px);
  }
}
main.main {
  &.report {
    .experiment-results th.axis-col {
      top: 55px;
    }
  }
  &.public.experiment {
    .experiment-results th.axis-col {
      top: 95px;
    }
  }
  .select-dropdown-underline {
    .gb-select__control {
      background-color: inherit !important;
    }
  }
}

.badge {
  line-height: 1em;
  font-size: 85.72%; //12px
  margin-bottom: 2px;
  font-weight: 700;
  .badge {
    margin-bottom: 0;
  }
}

.badge-red {
  @include badge-variant(colors.$red);
  border: 1px solid colors.$red;
}
.badge-green {
  @include badge-variant(colors.$green);
  border: 1px solid colors.$green;
}
.badge-primary {
  @include badge-variant(#00ace5);
  border: 1px solid rgba(23, 18, 33, 0.1);
}
.badge-gray {
  @include badge-variant(#f6f7f9);
  border: 1px solid colors.$gray4;
}
.badge-purple {
  background-color: var(--form-multivalue-background-color);
  color: var(--form-multivalue-text-color);
}
.badge-yellow {
  background-color: var(--alert-warn-background);
  color: var(--alert-warn-color);
}
.badge-muted-info {
  @include badge-variant(#66aaaa);
  color: var(--text-color-on-bright);
}
.badge-ellipsis {
  max-width: 250px;
  overflow: hidden;
  white-space: nowrap;
  text-overflow: ellipsis;
  &.short {
    max-width: 120px;
  }
}

.multi-select-container {
  z-index: 99999999;
}
.graybox {
  background-color: var(--surface-background-color-alt);
  padding: 15px 20px 20px;
  border-radius: 3px;
  border: 1px solid var(--border-color-300);
  label {
    font-weight: 600;
  }
}
.bg-highlight {
  background-color: var(--background-highlight);
}
.hover-highlight {
  transition: background-color 0.1s;
  &:hover {
    background-color: rgba(124, 69, 234, 0.06);
  }
}
.highlight {
  background-color: var(--table-row-highlight-background-color);
}

.webhook-filters .select-all .gb-multi-select__control {
  background-color: var(--table-row-highlight-background-color) !important;
}

.experiment-switch-page {
  opacity: 0.6;
  transition: opacity 0.2s;
  width: auto;
  margin: 0 auto;
  pointer-events: all;

  &:hover {
    opacity: 1;
  }

  @media (max-width: 980px) {
    .give-feedback {
      display: none;
    }
  }
  @media (max-width: 700px) {
    .switch-back .text {
      display: none;
    }
  }
}
.dark .bg-white textarea.form-control,
.dark .tab-content input.form-control {
  background-color: var(--black-a3);
}

.hover-show {
  .show-target {
    transition: all 0.3s cubic-bezier(0.685, 0.0473, 0.346, 1);
    opacity: 0;
  }
  &:hover {
    .show-target {
      opacity: 1;
    }
  }
}
.fade-hover {
  opacity: 0.5;
  transition: all 0.3s cubic-bezier(0.685, 0.0473, 0.346, 1);
  &:hover {
    opacity: 1;
  }
}
.hover-underline {
  &:hover {
    text-decoration: underline;
  }
}

.no-underline {
  &:hover {
    text-decoration: none !important;
  }
}
.underline {
  text-decoration: underline;
}

.link-purple {
  color: var(--violet-a11);
  text-decoration: none;
  &:hover {
    color: var(--violet-a10);
    text-decoration: underline;
  }
}

.modal {
  .modal-header {
    background-color: var(--slate-a2);
  }
  .rbt-token {
    background-color: rgba(colors.$highlight-purple, 0.1);
    color: colors.$highlight-purple;
    font-weight: 600;
  }
  .modal-footer.sticky-footer {
    position: fixed;
    left: 0;
    bottom: 0;
    width: 100%;
    background-color: var(--surface-background-color-alt);
  }
}
.modal-dialog.modal-fill {
  margin: 0 auto;
}
.gbtable {
  background-color: var(--color-panel-solid); //var(--surface-background-color);
  margin-bottom: 0;
  thead {
    th {
      font-size: 11px;
      text-transform: uppercase;
      font-weight: 600;
      color: var(--text-color-th);
      white-space: nowrap;
      border-bottom-width: 1px;
      border-bottom-color: var(--border-color-200);
      border-top: 0;
      background-color: rgba(colors.$gray4, 0.05);
      .activesort,
      .inactivesort {
        font-size: 13px;
      }
    }
    &.sticky-top th {
      background-color: #fdfefe;
    }
  }
  td {
    vertical-align: middle;
  }

  .dark &.decision-criteria-table {
    tbody {
      tr {
        background-color: #1b2339;
        td {
          color: var(--text-color-main);
        }
      }
    }
    .hover-highlight:hover {
      background-color: rgba(124, 69, 234, 0.06);
    }
  }
}
.dark .gbtable {
  thead {
    th {
      background-color: #262d42;
    }
  }
  td {
    vertical-align: middle;
  }
}

.query-table {
  thead {
    th {
      background-color: var(--slate-2);
    }
  }
}

.dark .query-table {
  thead {
    th {
      // hard coded to match slate-a2 on the background color
      // opaque to prevent table header from showing through
      background-color: rgba(36, 43, 61, 1);
    }
  }
}

@media only screen and (max-width: 760px),
  (min-device-width: 768px) and (max-device-width: 1024px) {
  .responsive-table {
    display: block;
    border: 0;
    background-color: unset;

    /* Force table to not be like tables anymore */
    table,
    thead,
    tbody,
    th,
    td,
    tr {
      display: block;
    }

    .nowrap {
      /* remove this so we can wrap */
      white-space: inherit;
    }

    /* Hide table headers (but not display: none;, for accessibility) */
    thead tr {
      position: absolute;
      top: -9999px;
      left: -9999px;
    }

    tr {
      border: 1px solid var(--border-color-300);
      margin-bottom: 1em;
      background-color: var(--surface-background-color);
    }

    td {
      /* Behave  like a "row" */
      border: none;
      position: relative;
      min-height: 42px;
      background-color: var(--surface-background-color);
    }
    tr td:not(:last-child) {
      border-bottom: 1px solid var(--border-color-300);
    }

    &.experiment-table {
      .testname {
        font-weight: 700;
      }
      .watching {
        display: none;
      }
    }

    td:before {
      /* Now like a table header */
      //position: absolute;
      /* Top/left values mimic padding */
      top: 12px;
      left: 6px;
      padding-right: 10px;
      white-space: nowrap;
      content: attr(data-title);
      color: var(--text-color-muted);
    }
  }
}

.pagination-area {
  border-top: 1px solid var(--border-color-300);
  padding: 10px;

  .pagination {
    .page-item {
      .page-link {
        line-height: 20px;
        padding: 5px 10px;
        text-align: center;
        border: 0;
        margin: 0 5px;
        font-weight: 600;
        color: var(--text-color-main);
      }
      .link-number {
        min-width: 30px;
        min-height: 30px;
        border-radius: 50%;
      }
      .link-text {
        svg {
          margin: 0 10px;
        }
      }
      &.active .page-link {
        color: var(--text-color-on-bright);
      }
      &.disabled .page-link {
        color: var(--text-color-muted);
      }
    }
    //.active .page-link
  }
}
.buttontabs {
  .nav-button-tabs {
    margin-bottom: 20px;
    border: 0;

    .form-control {
      margin-bottom: -1px;
      height: 38px;
    }
  }
  .nav-button-item {
    font-weight: 500;
    font-size: 15px;
    line-height: 22px;
    border: 1px solid var(--border-color-300);
    border-radius: 0;
    border-right: 0;
    padding: 6px 20px;
    background-color: var(--surface-background-color);
    color: var(--text-color-main);
    &:hover {
      background-color: rgba(colors.$highlight-purple, 0.08);
      border: 1px solid rgba(colors.$highlight-purple, 0.15);
      border-right: 0;
      color: colors.$highlight-purple;
    }
    &.active {
      color: colors.$highlight-purple;
      background-color: rgba(colors.$highlight-purple, 0.15);
      border: 1px solid rgba(colors.$highlight-purple, 0.15);
      font-weight: bold;
    }
    &:first-child {
      border-top-left-radius: 3px;
      border-bottom-left-radius: 3px;
    }
    &.last {
      border-right: 1px solid var(--border-color-300);
      border-top-right-radius: 3px;
      border-bottom-right-radius: 3px;
      &:hover {
        border-right: 1px solid rgba(colors.$highlight-purple, 0.15);
      }
      &.active {
        border-right: 1px solid rgba(colors.$highlight-purple, 0.15);
      }
    }
    .badge {
      margin-bottom: 1px;
    }
  }
  .tab-content:not(.noborder) {
    border-radius: 3px;
    border-color: var(--border-color-300);
  }
}
.dark .buttontabs {
  .nav-button-item {
    &.active {
      color: colors.$highlight-purple-light;
      background-color: rgba(colors.$highlight-purple, 0.35);
      border: 1px solid rgba(colors.$highlight-purple-light, 0.5);
      font-weight: bold;
    }
  }
}
.dropdown-circle {
  border-radius: 999px;
  background-color: rgba(255, 255, 255, 1);
  padding: 7px 9px;
}
.dark .dropdown-circle {
  background-color: rgba(255, 255, 255, 0.1);
}
.shiftdown-1 {
  position: relative;
  top: 1px;
}
.paged-modal-default {
  justify-content: space-between;
  flex-wrap: wrap;
  font-size: 14px;
  font-weight: 600;
  padding: 0;
  a {
    color: var(--text-color-main);
  }
  .step {
    white-space: nowrap;
    width: 100%;

    .step-number {
      display: inline-block;
      text-align: center;
      margin: 0 4px;
      background-color: rgba(colors.$highlight-purple, 0.15);
      width: 24px;
      height: 24px;
      line-height: 24px;
    }
    &.active {
      .step-number {
        background-color: var(--step-color);
        color: var(--text-color-on-bright);
      }
    }
    &.completed {
      .step-number {
        background-color: var(--step-completed-background);
        color: var(--step-completed-color);
      }
    }
  }
}
@media only screen and (min-width: 502px) {
  .paged-modal-default {
    padding: 0 0;
    flex-wrap: inherit;
    .step {
      &:not(:last-of-type)::after {
        content: "";
        display: inline-block;
        width: 100%;
        border-bottom: 1px dashed var(--step-color);
        height: 1px;
      }
      &.completed:not(:last-of-type)::after {
        border-bottom: 1px solid var(--step-color);
      }
      &:last-of-type {
        width: auto !important;
      }
    }
  }
}
.modal {
  label:not(.rt-Text) {
    color: var(--text-color-main);
    font-weight: 600;
    strong,
    b {
      font-weight: 800;
    }
  }
}

.app-sidebar-header {
  .selected {
    background-color: colors.$purple;
  }
  .divider {
    margin-top: 9px;
    border-top: 1px solid rgba(0, 0, 0, 0.5);
    a {
      border-top: 1px solid rgba(255, 255, 255, 0.1);
    }
  }
}

.commalist {
  span:not(:last-child) {
    &:after {
      content: ", ";
    }
  }
}

.box,
.appbox {
  background-color: var(--color-panel-solid);
  border: 1px solid var(--slate-a3);
  margin-bottom: 1em;
  border-radius: 5px;
  .appbox {
    overflow-x: auto;
    border: 1px solid var(--slate-a4);
  }

  &.nobg {
    background-color: initial;
    .appbox {
      background-color: var(--color-panel-solid);
    }
  }
  td {
    vertical-align: middle;
  }

  &.tabbed {
    border-top: none;
    border-radius: 0 0 5px 5px;
  }

  .activesort {
    opacity: 1;
  }
  .inactivesort {
    opacity: 0.2;
    &:hover {
      opacity: 1;
    }
  }
}
.dark .appbox:not(.nobg) .appbox,
.dark .box:not(.nobg) .appbox {
  background-color: var(--white-a1);
}

.appbox--align-top {
  td {
    vertical-align: top;
  }
}
.tabbed-content {
  border-top-left-radius: 0;
}

.flex-1 {
  flex: 1;
}
.diff-wrapper td {
  padding: 0 10px !important;
}
.expandable-container {
  overflow: hidden;
  max-height: 120px;
  cursor: pointer;
  transition: max-height 0.3s;
  position: relative;
}
.badge-used {
  opacity: 0.5;
}

.Collapsible__trigger {
  &:hover {
    cursor: pointer;
    //color: var(--text-link-color);
    .hover-label {
      color: var(--text-link-color) !important;
    }
  }
  .chevron {
    transition: transform 0.1s;
    transform: rotate(0deg);
  }
  &.is-open {
    .chevron {
      transform: rotate(90deg);
    }
  }
}

.code-holder {
  margin: 0.5em 0;

  &.collapsible pre {
    transition: max-height 0.2s;
    max-height: 60em;
    overflow-y: scroll;
  }

  &.collapsed pre {
    max-height: 10em;
  }

  .action-buttons {
    .message {
      padding: 2px 6px;
      background: colors.$highlight-purple;
      color: #fff;
      position: relative;
      margin-right: 10px;
      display: inline-block;
      border-radius: 3px;
      margin-top: 2px;

      .arrow {
        position: absolute;
        left: 100%;
        top: 50%;
        margin-top: -6px;
        border: 6px solid transparent;
        border-left: 6px solid colors.$highlight-purple;
      }
    }
  }

  pre {
    margin: 0 !important;
  }
}

.gb-tooltip {
  border-radius: 5px;
  white-space: normal;
  font-size: 13px;
  text-transform: initial;
  font-weight: normal;
  opacity: 0;
  transition:
    opacity 0.3s ease,
    visibility 0.3s ease;

  .arrow {
    position: absolute;
    width: 8px;
    height: 8px;
    z-index: -1;

    &::before {
      content: "";
      transform: rotate(45deg);
      background-color: var(--slate-1);
      box-shadow: 0 1rem 3rem rgb(0 0 0 / 18%);
      position: absolute;
      width: 8px;
      height: 8px;
      z-index: -1;
    }
  }

  .body {
    color: var(--slate-12);
    background-color: var(--slate-1);
    padding: 15px;
    border-radius: 5px;

    .text-muted {
      color: var(--slate-a11) !important;
    }
    *:last-child {
      margin-bottom: 0;
    }
    .gbtable {
      background-color: var(--surface-background-color);
    }
  }

  .premium {
    font-weight: bold;
    color: var(--text-color-premium);
  }

  &.tooltip-visible {
    opacity: 1;
    visibility: visible;
  }
  &.tooltip-hidden {
    opacity: 0;
    visibility: hidden;
  }
  &[data-popper-placement^="top"] > .arrow {
    bottom: -4px;
    margin-left: -4px;
  }

  &[data-popper-placement^="bottom"] > .arrow {
    top: -4px;
    margin-left: -4px;
  }

  &[data-popper-placement^="left"] > .arrow {
    right: -4px;
    margin-top: -4px;
  }

  &[data-popper-placement^="right"] > .arrow {
    left: -4px;
    margin-top: -4px;
  }
}

.nav-link {
  padding: 0.3rem 1.2rem;
  @media (max-width: 520px) {
    padding: 0.3rem 0.4rem;
  }
}
.nav-underlined .nav-link.active,
.nav-underlined .show > .nav-link {
  border-bottom: 2px solid #029dd1;
  font-weight: bold;
}
.welcome {
  z-index: 1100;
  position: relative;
  min-height: 100vh;
  font-size: 1rem;

  .welcomemodal {
    @media (max-width: 575px) {
      padding-top: 50px !important;
    }
  }

  .h1 {
    font-size: 1.9rem;
  }
  .h2 {
    font-size: 1.6rem;
  }

  .intro-side {
    background-color: colors.$purple;
    background: radial-gradient(
      at 50% 100%,
      rgba(109, 18, 228, 0.75),
      rgb(15, 1, 94)
    );
    color: #fff;
    padding-bottom: 30px;
    vertical-align: middle;
    min-height: 100%;
  }
  .ghosted-logo {
    background: transparent url("/logo/growth-book-logomark-ghosted.png") 50%
      50%;
    background-size: contain;
    background-repeat: no-repeat;
    min-height: 100%;
    position: absolute;
    top: 0;
    bottom: 0;
    left: 10px;
    right: 10px;
    opacity: 0.5;
  }
  .logo {
    position: absolute;
    bottom: 10px;
    left: 0;
    right: 0;
    text-align: center;
  }
  .form-side {
    background-color: var(--surface-background-color);
    font-size: 0.875rem; //14px
    .formwrap {
      width: 100%;
      max-width: 500px;

      label {
        color: var(--color-text-high);
      }
    }
  }
  h1,
  h2,
  h3 {
    font-weight: 600;
  }
  .logout-link {
    position: absolute;
    top: 20px;
    right: 20px;
  }
  .tiptrigger {
    top: -1px;
  }
}
@media (min-width: 575px) {
  .welcome {
    .full-height {
      min-height: 100vh;
    }
    .intro-side {
      padding-bottom: 0;
    }
  }
}

.experiment-compact-holder {
  width: 100%;
  overflow-x: auto;
}

.experiment-tooltip {
  position: absolute;
  left: 50%;
  width: 300px;
  margin-left: -150px;
  text-align: center;
  bottom: 0;
  border-radius: 6px;
  font-size: 0.8em;
  background: rgba(255, 255, 255, 0.7);
  .tooltip-results {
    .ci-neg {
      color: colors.$dark-red;
    }
    .ci-pos {
      color: colors.$dark-green;
    }
    > div {
      padding: 0 8px;
    }
  }
  .tooltip-arrow {
    position: absolute;
    width: 16px;
    height: 16px;
    transform: rotate(45deg);
    right: -8px;
    top: 70%;
    background-color: var(--surface-background-color);
    box-shadow: rgba(6, 6, 6, 0.365) 0px 0px 1px;
    clip-path: polygon(0% 0%, 104% -4%, 100% 100%);
    border: 1px inset var(--border-color-300);
  }
}

.toggle-switch {
  display: inline-block;
  margin-right: 5px;
  vertical-align: middle;
  height: 25px;
  width: 50px;
  position: relative;

  input[type="checkbox"] {
    height: 0;
    width: 0;
    visibility: hidden;
  }

  label {
    position: absolute;
    top: 0;
    left: 0;
    cursor: pointer;
    text-indent: -9999px;
    width: 50px;
    height: 25px;
    background: var(--form-switch-background);
    display: block;
    border-radius: 100px;
    margin-bottom: 0;
    padding-bottom: 0;
  }

  label:after {
    content: "";
    position: absolute;
    top: 2px;
    left: 2px;
    width: 21px;
    height: 21px;
    background: var(--surface-background-color);
    border-radius: 90px;
    transition: 0.3s;
  }

  input:checked + label:after {
    left: calc(100% - 2px);
    transform: translateX(-100%);
  }

  input:checked + label {
    background: var(--form-switch-background-active);
  }
  &.toggle-featureValue input:checked + label {
    background: colors.$blue;
  }

  label:active:after {
    width: 30px;
  }

  &.disabled {
    label {
      cursor: not-allowed;
    }
    label:active:after {
      width: 21px;
    }
  }

  &.teal {
    label {
      background: #cfe6de;
    }
    input:checked + label {
      background: colors.$teal;
    }
  }
}

// To make non-password fields look like password fields.
.password-presentation {
  -webkit-text-security: disc;
}

.experiment-compact {
  border-spacing: 0;
  border: 1px solid var(--border-color-100);

  td,
  th {
    border: 1px solid var(--border-color-100);
  }

  thead {
    tr:first-child {
      th {
        border-bottom: 0 transparent;
      }
    }
    th {
      background: var(--surface-background-color-alt);
      color: var(--text-color-muted);
      font-weight: 600;

      &.head-last-row {
        border-top: 0 transparent;
        border-bottom: 0 transparent;
      }

      &.head-bottom-border {
        border-top: 0 transparent;
        border-bottom: 0 transparent;
        background: #999;
        padding: 0;
        height: 7px;
        &:not(&:first-child) {
          border-left: 3px solid var(--border-color-300);
        }
      }
    }
  }

  .value {
    border-left: 3px solid var(--border-color-300);
    min-width: 80px;
  }

  thead tr:first-child th:first-child,
  tbody th:first-child,
  thead .sticky {
    position: sticky;
    left: 0;
    width: auto;
    z-index: 890;
    box-shadow: -1px 0 0 var(--border-color-300) inset;
  }

  tbody {
    tr {
      border-bottom: 1px solid var(--border-color-300);

      &.all-dimension {
        border-bottom: 5px solid var(--border-color-300);
      }
    }

    td,
    th {
      vertical-align: middle;
    }

    th:first-child {
      background: var(--surface-background-color);
    }
  }

  td.variation:not(.value):not(.won):not(.lost):not(.warning):not(.draw) {
    opacity: 0.6;
  }

  .inverse-indicator {
    color: colors.$orange;
  }

  &.aligned-graph {
    td.variation:not(.value):not(.won):not(.lost):not(.warning):not(.draw) {
      opacity: 1;
      color: var(--text-color-muted);
    }
  }

  .aligned-graph-row {
    .experiment-tooltip {
      display: none;
    }

    &:hover .experiment-tooltip {
      display: block;
    }
  }

  .compact-graph {
    padding: 0;
    position: relative;

    .expectedwrap {
      line-height: 20px;
      padding-right: 10px;
      min-width: 120px;
      max-width: 120px;
      width: 120px;

      .expectedArrows {
        font-size: 0.7rem;
        position: relative;
        top: -2px;
      }

      .errorrange {
        font-size: 0.9rem;
      }
    }
  }

  .result-number {
    line-height: 1rem;
  }

  .change-container {
    display: flex;
    padding-bottom: 30px;
    color: var(--text-color-muted);
    font-size: 0.9em;

    .left-label {
      flex: 1;
      text-align: right;
    }

    .right-label {
      flex: 1;
    }

    .bar-holder {
      width: 150px;
      display: flex;
      margin: 0 8px;
      position: relative;

      .midline {
        position: absolute;
        top: 0;
        left: 50%;
        height: 100%;
        border-left: 2px dotted var(--text-color-main);
      }

      .expected {
        position: absolute;
        top: 100%;
        left: 50%;
        width: 100px;
        text-align: center;
        margin-left: -50px;
      }

      .win {
        background-color: var(--win-background);
      }

      .lose {
        background-color: var(--lose-background);
      }
    }
  }

  .chance {
    text-align: center;
  }

  td.won,
  td.lost,
  td.draw,
  td.warning {
    opacity: 1;

    .change-container {
      .bar-holder {
        .win {
          background: linear-gradient(to bottom, #30d395 0%, #a6edd1 100%);
        }

        .lose {
          background: linear-gradient(to bottom, #d33e31 0%, #edaca6 100%);
        }
      }
    }

    &.chance {
      font-weight: bold;
    }
  }

  td.won {
    background-color: var(--win-background);
    color: var(--alert-success-color);

    .expected {
      font-weight: bold;
    }
  }

  td.lost {
    background-color: var(--lose-background);
    color: var(--alert-danger-color);
  }

  td.warning {
    background-color: var(--warn-background);
    color: var(--alert-warn-color);
  }

  td.draw {
    background-color: var(--background-primary-light);
    color: var(--text-color-on-background-primary-light);
  }

  .metricname {
    .metriclabel {
      display: inline-block;
      line-height: 1.15;
      font-weight: bold;
    }
    &:hover {
      z-index: 1060;
    }
  }

  &.small-padding {
    &.table {
      th,
      td {
        padding: 0.25rem 0.5rem;
      }
    }
  }
}

.table-tiny {
  th,
  td {
    font-size: 12px;
    padding: 0.15rem 0.5rem;
  }
}

.badge-success-light {
  background-color: var(--win-background);
}

.badge-danger-light {
  background-color: var(--lose-background);
}

.tooltip-experimentDateGraph {
  td.won {
    background-color: var(--win-background);
    color: var(--alert-success-color);
  }
  td.lost {
    background-color: var(--lose-background);
    color: var(--alert-danger-color);
  }
}

.fade-mask-1rem {
  mask-image: linear-gradient(
    to right,
    transparent 0%,
    black 1rem,
    black calc(100% - 1rem),
    transparent 100%
  );
}
.fade-mask-vertical-1rem {
  mask-image: linear-gradient(
    to top,
    transparent 0%,
    black 1rem,
    black calc(100% - 1rem),
    transparent 100%
  );
}
.w100-1rem {
  width: calc(100% - 2rem);
}
.mw100-1rem {
  max-width: calc(100% - 2rem);
}

.variation {
  $colors:
    colors.$variant-0, colors.$variant-1, colors.$variant-2, colors.$variant-3,
    colors.$variant-4, colors.$variant-5, colors.$variant-6, colors.$variant-7,
    colors.$variant-8;

  &.with-variation-label {
    .label {
      display: inline-flex;
      flex-shrink: 0;
      align-items: center;
      justify-content: center;
      width: 24px;
      height: 24px;
      line-height: 24px;
      color: var(--slate-11);
      font-weight: 600;
      border: 1.5px solid var(--slate-a11);
      border-radius: 20px;
      margin-right: var(--space-2);
    }

    .name {
      color: var(--slate-11);
      margin-right: 4px;
    }

    @for $i from 0 through 99 {
      $color-index: $i % length($colors);
      $color: nth($colors, $color-index + 1);
      &.variation#{$i} {
        .label {
          border-color: $color;
          color: $color;
        }

        .name {
          color: $color;
        }
      }
    }
  }

  &.with-variation-border-bottom {
    border-bottom: 7px solid var(--slate-11);

    @for $i from 0 through 99 {
      $color-index: $i % length($colors);
      $color: nth($colors, $color-index + 1);
      &.variation#{$i} {
        border-bottom: 7px solid $color;
      }
    }
  }
  &.with-small-border {
    border-top: 4px solid var(--slate-11);
    @for $i from 0 through 99 {
      $color-index: $i % length($colors);
      $color: nth($colors, $color-index + 1);
      &.variation#{$i} {
        border-top: 4px solid $color;
      }
    }
  }
  &.with-variation-color {
    background-color: var(--slate-11);

    @for $i from 0 through 99 {
      $color-index: $i % length($colors);
      $color: nth($colors, $color-index + 1);
      &.variation#{$i} {
        background-color: $color;
      }
    }
  }

  &.with-variation-right-shadow {
    box-shadow: -3px 0 0 var(--slate-11) inset;

    @for $i from 0 through 99 {
      $color-index: $i % length($colors);
      $color: nth($colors, $color-index + 1);
      &.variation#{$i} {
        box-shadow: -3px 0 0 $color inset;
      }
    }
  }
}

.bg-purple {
  background: colors.$highlight-purple;
}
.bg-purple-light {
  background: colors.$highlight-purple-light;
}
.bg-purple-light-2 {
  background: var(--form-multivalue-background-color);
}
.bg-muted-yellow {
  background: var(--bg-muted-yellow);
}
.bg-main-color {
  background: var(--background-color);
}

.change-bar {
  align-items: center;
  .label {
    width: 80px;
  }
  .bar-holder {
    width: 120px;
    background: var(--background-color);
    border-radius: 4px;
    height: 1em;
    position: relative;
  }
  .bar {
    background: #aaa;
    position: absolute;
    top: 0;
    bottom: 0;
    &.bg-success.normal,
    &.bg-danger.inverse {
      border-top-right-radius: 4px;
      border-bottom-right-radius: 4px;
    }
    &.bg-danger.normal,
    &.bg-success.inverse {
      border-top-left-radius: 4px;
      border-bottom-left-radius: 4px;
    }
  }
  .zero {
    width: 1px;
    top: -8px;
    bottom: -8px;
    position: absolute;
    background: #333;
    opacity: 0.5;
  }
}
@media (min-width: 992px) {
  .bar-holder {
    width: 250px !important;
  }
  .multivariations {
    .bar-holder {
      width: 120px !important;
    }
  }
}
@media (min-width: 1300px) {
  .bar-holder {
    width: 300px !important;
  }
  .multivariations {
    .bar-holder {
      width: 150px !important;
    }
  }
}
@media (min-width: 1400px) {
  .bar-holder {
    width: 350px !important;
  }
  .multivariations {
    .bar-holder {
      width: 180px !important;
    }
  }
}

@media (min-width: 992px) {
  .tr-hover {
    visibility: hidden;
  }
  tr:hover .tr-hover {
    visibility: visible;
  }

  .card-hover {
    visibility: hidden;
  }
  .card:hover .card-hover {
    visibility: visible;
  }
}

.statuslabel {
  color: var(--text-color-muted);
  font-weight: normal;
}

/* layout overrides: */
li.metrics a span img {
  max-width: 28px !important;
}

.leftBar {
  background-color: var(--surface-background-color-alt);
  width: 330px;
  padding: 20px;
  flex-direction: column;
  display: flex;
  height: 100%;
  transition: all 0.5s cubic-bezier(0.685, 0.0473, 0.346, 1);
  position: fixed;
  overflow: hidden;
  border-right: 1px solid var(--border-color-300);
}

.watchaction {
  color: colors.$highlight-purple;
  text-decoration: none;
  &.notwatching {
    color: var(--text-color-muted);
  }
  &:hover {
    color: lighten(colors.$highlight-purple, 5%);
  }
  &.watch-icon {
    &.notwatching {
      color: var(--text-color-muted);
    }
  }
}

.glow {
  border: 2px solid rgb(94, 158, 214);
  box-shadow: 0 0 10px #9ecaed;
}

.dashboard {
  .simple-divider {
    margin-top: -0.7rem;
    li {
      padding-bottom: 0.7rem;
      padding-top: 0.7rem;
    }
    li:not(:last-child) {
      border-bottom: 1px solid var(--border-color-100);
    }
  }
  .semi-bold {
    font-weight: 500;
  }
  .speech-bubble {
    background-color: rgba(124, 69, 234, 0.08);
    padding: 4px 8px;
    border-radius: 3px;
  }
  .activity-box {
    background-color: var(--surface-background-color);
    border: 1px solid var(--border-color-100);
    padding: 20px;
    border-radius: 4px;
    h4 {
      margin-bottom: 1em;
    }
  }
  .purple-circle {
    background-color: rgba(124, 69, 234, 0.1);
    padding: 4px;
    font-weight: 500;
    color: colors.$highlight-purple;
    border-radius: 100px;
  }
  .no-link-color {
    color: var(--text-color-main);
    text-decoration: none;
  }

  @media (min-width: 720px) {
    .fixed-height {
      height: 320px;
    }
  }
}
.cursor-pointer {
  cursor: pointer;
}
.nowrap {
  white-space: nowrap;
}

.experiments {
  .experiment-table {
    h1,
    h2,
    h3,
    h4,
    h5 {
      margin-bottom: 0;
    }
    th {
      white-space: nowrap;
    }
    .experimentcol {
      min-width: 29%;
    }
    .metriccol {
      min-width: 10%;
    }
    .datecol {
      font-size: 0.9rem;
    }
    .btn {
      border-radius: 15px;
      padding: 0 0.6rem !important;
    }
    .filtericon {
      padding: 0 4px;
      line-height: 20px;
      vertical-align: top;
      color: var(--text-color-muted);
      cursor: pointer;
    }
    .submenu {
      font-weight: normal;
      position: absolute;
      background: var(--surface-background-color);
      padding: 10px;
      box-shadow: 1px 1px 3px 3px rgba(0, 0, 0, 0.1);
    }
    .submenu-closed {
      display: none;
    }
  }
  .testname {
    font-weight: 400;
    color: var(--text-color-main);
    &:hover {
      text-decoration: none;
    }
  }
  .hypothesis {
    font-size: 1em;
    margin-bottom: 0;
  }
  .sortable:after {
    content: " ";
    width: 17px;
    display: inline-block;
    height: 20px;
    margin-right: -17px;
    vertical-align: middle;
    color: var(--text-color-muted);
    background-size: contain;
    background: url("data:image/svg+xml;base64,PHN2ZyB4bWxucz0iaHR0cDovL3d3dy53My5vcmcvMjAwMC9zdmciIHhtbG5zOnhsaW5rPSJodHRwOi8vd3d3LnczLm9yZy8xOTk5L3hsaW5rIiB4PSIwcHgiIHk9IjBweCIKCSB3aWR0aD0iMC44ZW0iIGhlaWdodD0iMC44ZW0iIHZpZXdCb3g9IjAgMCA0MDEuOTk4IDQwMS45OTgiIHN0eWxlPSJlbmFibGUtYmFja2dyb3VuZDpuZXcgMCAwIDQwMS45OTggNDAxLjk5ODsiCgkgeG1sOnNwYWNlPSJwcmVzZXJ2ZSI+CiAgPGRlZnM+CiAgICA8c3R5bGU+CiAgICAgIC5jbHMtMSB7CiAgICAgICAgZmlsbDogIzk5OTsKICAgICAgICBmaWxsLXJ1bGU6IGV2ZW5vZGQ7CiAgICAgIH0KICAgIDwvc3R5bGU+CiAgPC9kZWZzPgo8Zz4KCTxnPgoJCTxwYXRoIGNsYXNzPSdjbHMtMScgZD0iTTczLjA5MiwxNjQuNDUyaDI1NS44MTNjNC45NDksMCw5LjIzMy0xLjgwNywxMi44NDgtNS40MjRjMy42MTMtMy42MTYsNS40MjctNy44OTgsNS40MjctMTIuODQ3CgkJCWMwLTQuOTQ5LTEuODEzLTkuMjI5LTUuNDI3LTEyLjg1TDIxMy44NDYsNS40MjRDMjEwLjIzMiwxLjgxMiwyMDUuOTUxLDAsMjAwLjk5OSwwcy05LjIzMywxLjgxMi0xMi44NSw1LjQyNEw2MC4yNDIsMTMzLjMzMQoJCQljLTMuNjE3LDMuNjE3LTUuNDI0LDcuOTAxLTUuNDI0LDEyLjg1YzAsNC45NDgsMS44MDcsOS4yMzEsNS40MjQsMTIuODQ3QzYzLjg2MywxNjIuNjQ1LDY4LjE0NCwxNjQuNDUyLDczLjA5MiwxNjQuNDUyeiIvPgoJCTxwYXRoIGNsYXNzPSdjbHMtMScgZD0iTTMyOC45MDUsMjM3LjU0OUg3My4wOTJjLTQuOTUyLDAtOS4yMzMsMS44MDgtMTIuODUsNS40MjFjLTMuNjE3LDMuNjE3LTUuNDI0LDcuODk4LTUuNDI0LDEyLjg0NwoJCQljMCw0Ljk0OSwxLjgwNyw5LjIzMyw1LjQyNCwxMi44NDhMMTg4LjE0OSwzOTYuNTdjMy42MjEsMy42MTcsNy45MDIsNS40MjgsMTIuODUsNS40MjhzOS4yMzMtMS44MTEsMTIuODQ3LTUuNDI4bDEyNy45MDctMTI3LjkwNgoJCQljMy42MTMtMy42MTQsNS40MjctNy44OTgsNS40MjctMTIuODQ4YzAtNC45NDgtMS44MTMtOS4yMjktNS40MjctMTIuODQ3QzMzOC4xMzksMjM5LjM1MywzMzMuODU0LDIzNy41NDksMzI4LjkwNSwyMzcuNTQ5eiIvPgoJPC9nPgo8L2c+Cjwvc3ZnPg==")
      no-repeat 99%;
  }
  .sorted:after {
    content: " ";
    width: 17px;
    display: inline-block;
    height: 20px;
    vertical-align: middle;
    background: url("data:image/svg+xml;base64,PHN2ZyB4bWxucz0iaHR0cDovL3d3dy53My5vcmcvMjAwMC9zdmciIHhtbG5zOnhsaW5rPSJodHRwOi8vd3d3LnczLm9yZy8xOTk5L3hsaW5rIiB4PSIwcHgiIHk9IjBweCIKCSB3aWR0aD0iMC44ZW0iIGhlaWdodD0iMC44ZW0iIHZpZXdCb3g9IjAgMCA0MDEuOTk4IDQwMS45OTgiIHN0eWxlPSJlbmFibGUtYmFja2dyb3VuZDpuZXcgMCAwIDQwMS45OTggNDAxLjk5ODsiCgkgeG1sOnNwYWNlPSJwcmVzZXJ2ZSI+CiAgPGRlZnM+CiAgICA8c3R5bGU+CiAgICAgIC5jbHMtMSB7CiAgICAgICAgZmlsbDogIzQ0NDsKICAgICAgICBmaWxsLXJ1bGU6IGV2ZW5vZGQ7CiAgICAgIH0KICAgIDwvc3R5bGU+CiAgPC9kZWZzPgo8Zz4KCTxnPgoJCTxwYXRoIGNsYXNzPSdjbHMtMScgZD0iTTczLjA5MiwxNjQuNDUyaDI1NS44MTNjNC45NDksMCw5LjIzMy0xLjgwNywxMi44NDgtNS40MjRjMy42MTMtMy42MTYsNS40MjctNy44OTgsNS40MjctMTIuODQ3CgkJCWMwLTQuOTQ5LTEuODEzLTkuMjI5LTUuNDI3LTEyLjg1TDIxMy44NDYsNS40MjRDMjEwLjIzMiwxLjgxMiwyMDUuOTUxLDAsMjAwLjk5OSwwcy05LjIzMywxLjgxMi0xMi44NSw1LjQyNEw2MC4yNDIsMTMzLjMzMQoJCQljLTMuNjE3LDMuNjE3LTUuNDI0LDcuOTAxLTUuNDI0LDEyLjg1YzAsNC45NDgsMS44MDcsOS4yMzEsNS40MjQsMTIuODQ3QzYzLjg2MywxNjIuNjQ1LDY4LjE0NCwxNjQuNDUyLDczLjA5MiwxNjQuNDUyeiIvPgoJPC9nPgo8L2c+Cjwvc3ZnPg==")
      no-repeat 99%;
  }
  .sorted.up:after {
    content: " ";
    width: 17px;
    display: inline-block;
    height: 20px;
    vertical-align: middle;
    background: url("data:image/svg+xml;base64,PHN2ZyB4bWxucz0iaHR0cDovL3d3dy53My5vcmcvMjAwMC9zdmciIHhtbG5zOnhsaW5rPSJodHRwOi8vd3d3LnczLm9yZy8xOTk5L3hsaW5rIiB4PSIwcHgiIHk9IjBweCIKCSB3aWR0aD0iMC44ZW0iIGhlaWdodD0iMC44ZW0iIHZpZXdCb3g9IjAgMCA0MDEuOTk4IDQwMS45OTgiIHN0eWxlPSJlbmFibGUtYmFja2dyb3VuZDpuZXcgMCAwIDQwMS45OTggNDAxLjk5ODsiCgkgeG1sOnNwYWNlPSJwcmVzZXJ2ZSI+CiAgPGRlZnM+CiAgICA8c3R5bGU+CiAgICAgIC5jbHMtMSB7CiAgICAgICAgZmlsbDogIzQ0NDsKICAgICAgICBmaWxsLXJ1bGU6IGV2ZW5vZGQ7CiAgICAgIH0KICAgIDwvc3R5bGU+CiAgPC9kZWZzPgo8Zz4KCTxnPgoJCTxwYXRoIGNsYXNzPSdjbHMtMScgZD0iTTMyOC45MDUsMjM3LjU0OUg3My4wOTJjLTQuOTUyLDAtOS4yMzMsMS44MDgtMTIuODUsNS40MjFjLTMuNjE3LDMuNjE3LTUuNDI0LDcuODk4LTUuNDI0LDEyLjg0NwoJCQljMCw0Ljk0OSwxLjgwNyw5LjIzMyw1LjQyNCwxMi44NDhMMTg4LjE0OSwzOTYuNTdjMy42MjEsMy42MTcsNy45MDIsNS40MjgsMTIuODUsNS40MjhzOS4yMzMtMS44MTEsMTIuODQ3LTUuNDI4bDEyNy45MDctMTI3LjkwNgoJCQljMy42MTMtMy42MTQsNS40MjctNy44OTgsNS40MjctMTIuODQ4YzAtNC45NDgtMS44MTMtOS4yMjktNS40MjctMTIuODQ3QzMzOC4xMzksMjM5LjM1MywzMzMuODU0LDIzNy41NDksMzI4LjkwNSwyMzcuNTQ5eiIvPgoJPC9nPgo8L2c+Cjwvc3ZnPg==")
      no-repeat 99%;
  }
  .needs-results {
    background-color: colors.$lighter-red;
  }
}

.purple-phase {
  .percent-traffic,
  .split {
    color: colors.$highlight-purple;
  }
}
.experiment-details,
.metric {
  .tab-content {
    //background-color: var(--surface-background-color);
    padding: 1rem;
    &:not(.noborder) {
      border: 1px solid var(--border-color-200);
    }
  }

  h5 {
    font-weight: bold;
  }

  .experiment-info {
    h1 {
      font-size: 1.5rem;
    }
    .hypothesis {
      .hypothesis-title {
        color: colors.$secondary;
        font-size: 13px;
      }
    }

    .tags {
      .tag {
        padding-left: 8px;
        padding-right: 8px;
        margin-right: 5px;
      }
    }
    .experiment-status {
      font-size: 14px;
      font-weight: bold;

      ul {
        list-style: none;
        padding: 0;

        li {
          padding-bottom: 10px;
        }
      }
    }
  }
  .contents {
    padding-left: 330px;
  }

  .vcard {
    padding: 10px 20px 10px 10px;
    overflow: hidden;

    .ribbon {
      margin: 0;
      padding: 0;
      font-size: 11px;
      background: colors.$purple;
      color: white;
      padding: 0.2em 0;
      position: absolute;
      opacity: 0.6;
      top: 0;
      left: 0;
      transform: translateX(00%) translateY(120%) rotate(-45deg);
      transform-origin: top left;
    }
    .ribbon:before,
    .ribbon:after {
      content: "";
      position: absolute;
      top: 0;

      width: 100%;
      height: 100%;
      background: colors.$purple;
    }
    .ribbon:before {
      right: 100%;
    }

    .ribbon:after {
      left: 100%;
    }

    .card-header {
      background-color: inherit;
      border-bottom: 0;
    }
    .upload-btn {
      font-size: 13px;
      padding: 20px 20px;
      border-color: var(--border-color-300);
      border-width: 2px;
      border-radius: 0.5rem;
      color: rgba(0, 0, 0, 0.5);
      svg {
        fill: rgba(0, 0, 0, 0.5);
        margin-bottom: 4px;
      }
    }
  }
  .winner {
    background-color: colors.$lighter-green;
    border-color: #a9d6b8;
    .card-header {
      padding-right: 30px;
      span::after {
        display: inline-block;
        position: absolute;
        right: 20px;
        width: 30px;
        height: 30px;
        content: "";
        background-size: contain;
        background-image: url("data:image/svg+xml,%3Csvg xmlns='http://www.w3.org/2000/svg' height='24' viewBox='0 0 24 24' width='24'%3E%3Cpath d='M0 0h24v24H0V0z' fill='none'/%3E%3Cpath fill='%231e6935' d='M12 2C6.48 2 2 6.48 2 12s4.48 10 10 10 10-4.48 10-10S17.52 2 12 2zm0 18c-4.41 0-8-3.59-8-8s3.59-8 8-8 8 3.59 8 8-3.59 8-8 8zm4.59-12.42L10 14.17l-2.59-2.58L6 13l4 4 8-8z'/%3E%3C/svg%3E");
      }
    }
    .upload-btn {
      border-color: #a9d6b8;
      color: #7fb892;
      svg {
        fill: #7fb892;
      }
    }
  }
  .loser {
    background-color: colors.$lighter-red;
    border-color: #f0d5ce;
  }
  .image-blank {
    background-size: contain;
    background: var(--surface-background-color-alt)
      url("/images/image-blank.png") no-repeat 50% 50%;
    min-height: 200px;
    border-top: 1px solid var(--border-color-300);
    border-bottom: 1px solid var(--border-color-300);
  }
  .results-table {
    font-size: 14px;
    color: var(--text-color-muted);
    background-color: var(--surface-background-color);

    .datapoint {
      display: inline-block;
      margin: 0 10px;
      .dataname {
        display: block;
        font-size: 0.8rem;
        color: var(--text-color-muted);
      }
    }

    .notenoughdata {
      color: var(--text-color-muted);
    }
    .enoughdata {
      &.significant {
        font-weight: bold;
        .result-number {
          font-size: 1.2rem;
        }
      }

      &.losing {
        background-color: colors.$lighter-red;
        .vardata {
          color: colors.$red;
        }
      }
      &.winning {
        background-color: colors.$lighter-green;
        .vardata {
          color: colors.$dark-green;
        }
      }
    }
    .graph {
      background-color: rgba(255, 255, 255, 0.4);
      font-size: 0.8rem;
    }
    .ctbb-title {
      margin-left: 0.75rem;
      color: colors.$gray-500;
    }
    .numberResult {
      padding: 0;
      div {
        padding: 0.75rem;

        span {
          margin-right: 10px;
        }
      }
      .winner {
        color: colors.$dark-green;
        background-color: colors.$lighter-green;
      }
      .loser {
        color: colors.$dark-red;
        background-color: colors.$light-red;
      }
      .ctbb {
        span {
          font-size: 10px;
        }
      }
    }
  }
}
.experiment-image {
  height: 300px;
  width: 100%;
  object-fit: scale-down;
  object-position: 50% 50%;
}
.carousel {
  .carousel-control-next,
  .carousel-control-prev {
    background-color: transparent !important;
    opacity: 0.6;
  }
  .carousel-control-next-icon,
  .carousel-control-prev-icon {
    width: 30px;
    height: 30px;
    border-radius: 50px;
    background-size: 50%;
    background-color: colors.$gray-600;
  }
  .carousel-inner {
    overflow: visible;
    img {
      filter: drop-shadow(0px 4px 10px rgba(0, 0, 0, 0.08));
    }
  }
}

html {
  scroll-behavior: smooth;
}

.variationWrap {
  img {
    max-width: 200px;
  }
}
.idea {
  .idea-card {
    clear: both;
  }
}

.learnings,
.ideas {
  .edit,
  .delete {
    cursor: pointer;
    color: colors.$darker-blue;
    margin: 0 4px;
    svg {
      fill: colors.$blue;
    }
  }
  .lower-card-details {
    font-size: 0.9rem;
  }
  .filters {
    .sortby {
      line-height: 2.5rem;
      margin-right: 2rem;
    }
  }
}
.moremenu {
  svg {
    fill: var(--text-color-muted);
  }
}
.bg-impact {
  background-color: colors.$bg-impact;
}
.dropdown-underline {
  position: relative;
  border-radius: 0 !important;
  height: 24px;
  padding: 0 1px;
  border-bottom: 1px solid var(--border-color-300);
  top: 1px;
  cursor: pointer;
  span.hover {
    color: var(--text-dark);
  }
  &:hover {
    border-bottom: 1px solid var(--text-link-hover-color);
    span.hover {
      color: var(--text-link-hover-color);
    }
  }
  .sub {
    position: absolute;
    right: 1px;
    bottom: -13px;
    font-size: 10px;
  }
}
.dropdown-underline-disabled {
  position: relative;
  border-radius: 0 !important;
  height: 24px;
  border-bottom: 1px transparent;
  top: 1px;
  .sub {
    position: absolute;
    right: 0;
    bottom: -7px;
    font-size: 10px;
  }
}
.select-dropdown-underline,
.select-dropdown-no-underline {
  position: relative !important;
  top: 1px !important;

  .gb-select__control {
    border-radius: 0 !important;
    border: 0 transparent !important;
    border-bottom: 1px solid var(--border-color-300) !important;
    height: 24px !important;
    min-height: initial !important;
    cursor: pointer !important;
    background-color: inherit !important;
    .gb-select__value-container {
      position: relative !important;
      top: -1px !important;
      padding: 0 !important;
      &:after {
        position: absolute;
        right: 1px;
        top: 8px;
        display: inline-block;
        margin-left: 0.255em;
        vertical-align: 0.255em;
        content: "";
        border-top: 0.3em solid;
        border-right: 0.3em solid transparent;
        border-bottom: 0;
        border-left: 0.3em solid transparent;
        color: var(--text-color-main) !important;
      }
      .gb-select__input-container {
        margin: 0 !important;
        padding: 0 !important;
        max-width: 220px !important;
        .gb-select__input {
          max-width: 220px !important;
        }
      }
      .gb-select__single-value {
        margin: 0 10px 0 0 !important;
        padding: 0 1px !important;
        color: var(--text-dark) !important;
        max-width: 220px !important;
      }
    }
    .gb-select__indicators {
      display: none;
    }
    &:hover {
      border-bottom: 1px solid var(--text-link-hover-color) !important;
      .gb-select__value-container .gb-select__single-value {
        color: var(--text-link-hover-color) !important;
        &:after {
          color: var(--text-color-main) !important;
        }
      }
    }
    &.gb-select__control--is-focused {
      box-shadow: none !important;
    }
  }
  .gb-select-wrapper.disabled {
    cursor: text !important;
    .gb-select__control {
      border-bottom: 1px solid transparent !important;
      background-color: transparent !important;
      .gb-select__value-container:after {
        display: none !important;
      }
    }
  }
}
.select-dropdown-no-underline {
  .gb-select__control {
    border-bottom: 0 transparent !important;

    &:hover {
      border-bottom: 0 transparent !important;
    }
  }
}

.phase-selector {
  .gb-select__control {
    background-color: transparent !important;
  }
  .gb-select__single-value {
    .phase-selector-select-option {
      display: none;
    }
  }
  .gb-select__menu-portal {
    .phase-selector-with-tooltip {
      display: none;
    }
  }
  &.align-right {
    .gb-select__menu-portal {
      .gb-select__menu {
        right: 0;
      }
    }
  }
}
.select-unfixed {
  position: relative;
  .gb-select__menu-portal {
    position: absolute !important;
    top: auto;
    bottom: 0;
    left: 0;
  }
}
.multiselect-unfixed {
  position: relative;
  .gb-multi-select__menu-portal {
    position: absolute !important;
    top: -8px;
    left: 290px;
    @media (max-width: 520px) {
      top: auto;
      bottom: 0;
      left: 0;
    }
  }
}

#modal,
#portal-root {
  position: relative;
  z-index: 999999;
}

.moremenucontents {
  position: absolute;
  background-color: var(--surface-background-color);
  z-index: 1200;
  right: 10px;
  top: 20px;
  padding: 10px;
  border: rgba(0, 0, 0, 0.3);
  box-shadow: 1px 1px 4px rgba(0, 0, 0, 0.2);

  &.closed {
    display: none;
  }
}

.edit-right {
  float: right;
}
.delete-right {
  float: right;
}
.flexwrap {
  flex-wrap: wrap;
}
.flexbreak,
.flex-break {
  flex-basis: 100%;
  height: 0;
}

.onboarding-modal {
  top: 30px;
  width: 95%;
  left: 2.5%;
  z-index: 130;

  .col a {
    height: 100%;
  }

  img {
    height: 120px;
  }

  @media (min-width: 850px) {
    top: 30px;
    width: 800px;
    left: 50%;
    margin-left: -400px;

    img {
      height: 180px;
    }
  }

  .onboarding-choice {
    transition: background-color 0.3s;
    &:hover {
      background: rgba(124, 69, 234, 0.1);
    }
  }
}

.getstarted {
  .gsbox {
    .card-body.extra-padding {
      padding: 2.25rem;
    }
    .active-step {
      border: 1px solid rgba(29, 99, 234, 0.76) !important;
    }
  }
  .boxlink {
    &:hover {
      text-decoration: none;
    }
    p {
      color: colors.$gray-900;
    }
  }
  .secondary-box {
    background:
      linear-gradient(0deg, rgba(124, 69, 234, 0.06), rgba(124, 69, 234, 0.06)),
      #ffffff;
    box-shadow: 0px 1px 3px rgba(23, 18, 33, 0.08);
    border-radius: 3px;

    & > div {
      background-image: url("/images/getstarted-explore.svg");
      background-repeat: no-repeat;
      background-position: bottom right;
      min-height: 110px;
    }
  }
  .step-done {
    .checkmark {
      color: #089635;
      svg {
        background-color: rgba(89, 197, 123, 0.2);
        padding: 6px;
        border-radius: 15px;
        width: 26px;
        height: 26px;
      }
    }
    .complete {
      display: inline-block !important;
    }
  }
  .action-link {
    font-weight: 700;
  }
}

.new-share {
  .selected-area {
    background-color: rgba(27, 103, 235, 0.036);
  }
  .shared-exp-div {
    border: 1px solid var(--border-color-300);
    background-color: var(--surface-background-color);

    &:hover {
      .delete-exp {
        visibility: visible;
      }
    }
  }
  .drag-handle {
    color: rgb(194, 194, 194);
    svg path {
      stroke: #bbb;
    }
  }
  .checkmark {
    color: #fff;
    visibility: hidden;
  }
  .delete-exp {
    visibility: hidden;
  }
  tr {
    transition: all 0.5s cubic-bezier(0.685, 0.0473, 0.346, 1);
  }
  .selected {
    background-color: rgba(30, 181, 98, 0.139);
    .checkmark {
      color: rgb(30, 181, 98);
      visibility: visible;
    }
  }
}

.new-presentations {
  .metainfo {
    font-size: 0.8em;
  }
  .selectalble {
    width: calc(50% - 10px);
    margin-right: 10px;
    .selected-number {
      position: absolute;
      right: 0.8em;
      top: 0.3em;
      color: colors.$dark-green;
    }
  }
  .selected {
    border-color: colors.$dark-green;
    background-color: colors.$lighter-green;
  }
  .scrollarea {
    max-height: 300px;
    overflow-y: scroll;
  }
}
.presentationcol {
  .expimage {
    max-width: 100%;
    max-height: 350px;
  }
}
.presentation {
  .subtitle {
    text-align: center;
    margin: 0;
    padding: 6px;
    font-weight: 400;
  }
  .text {
    padding: 0;
    margin: 0;
    font-weight: 400;
  }
  .variation-result {
    font-weight: bold;
  }
}
.presentation-preview {
  width: 100%;
  height: 350px;
  > div {
    width: 200%;
    height: 700px;
    transform-origin: top left;
    transform: scale(0.5);
  }
}

@media (max-width: 850px) {
  .leftBar {
    background-color: var(--surface-background-color-alt);
    width: 100%;
    padding: 15px;
    flex-direction: column;
    display: flex;
    height: auto;
    transition: all 0.5s cubic-bezier(0.685, 0.0473, 0.346, 1);
    position: static;
    overflow: hidden;
    border-right: 1px solid var(--border-color-300);
  }
  .experiment-details .contents {
    padding: 15px;
  }
  .experiment-details .experiment-info .experiment-status ul li {
    padding-bottom: 4px;
  }
}
@media (max-width: 1180px) {
  .main {
    padding-left: 0;
    padding-top: 60px;
  }
  .sidebar.open {
    left: 0;
  }
}

@mixin clearfix() {
  &::after {
    display: block;
    content: "";
    clear: both;
  }
}

// React Textarea Autocomplete
.rta__autocomplete {
  margin-top: 25px;
  z-index: 998;
  box-shadow:
    0 4px 8px 0 var(--border-color-300),
    0 6px 20px 0 var(--border-color-300);
}
.rta__list {
  list-style-type: none;
  border: 1px solid var(--border-color-300);
  margin: 0 0 0 0;
  padding: 0;
}
.rta__item {
  border-bottom: 1px solid var(--border-color-300);
  padding: 2px 5px;
  background: var(--surface-background-color);
}
.rta__item--selected {
  background: var(--surface-background-color-alt);
}

// Pricing page
.sliderwrap {
  margin: 3em 1em;
  .rangeslider.simple {
    cursor: pointer;
    height: 11px;

    .rangeslider__fill {
      background-color: colors.$primary;
    }

    .rangeslider__handle {
      width: 31px;
      height: 31px;
      box-shadow: 0 1px 3px var(--border-color-300);

      &:after {
        content: "";
        box-shadow: none;
        right: 5px;
        left: auto;
        width: 1px;
        height: 1px;
        background: transparent;
        border-radius: 0;
        border-left: 6px solid var(--border-color-300);
        border-top: 5px solid transparent;
        border-bottom: 5px solid transparent;
        top: 9px;
      }
      &:before {
        position: absolute;
        content: "";
        box-shadow: none;
        left: 5px;
        width: 1px;
        height: 1px;
        background: transparent;
        border-radius: 0;
        border-right: 6px solid var(--border-color-300);
        border-top: 5px solid transparent;
        border-bottom: 5px solid transparent;
        top: 9px;
      }
    }
  }
}
.pricing-page {
  .pricingwrap {
    position: relative;
    padding-top: 3em;
    margin-bottom: 2em;
    background: var(--surface-background-color);
    border-radius: 10px;
    box-shadow: 0 0 8px var(--border-color-300);
    margin-top: 3em;
    color: var(--text-color-th);
    h1 {
      margin-bottom: 0.7em;
    }
  }
  .pricingbox {
    border: 1px solid var(--border-color-300);
    padding: 3em 3em 3em;
    border-radius: 8px;
    box-shadow: 1px 1px 3px var(--border-color-300);
    margin-bottom: 2em;
    background: var(--surface-background-color);

    .boxtitle {
      font-size: 2em;
    }
    .below-slider {
      font-size: 18px;

      .dollarsign {
        font-size: 18px;
        padding: 0 0.2em;
        vertical-align: top;
        position: relative;
        top: 10px;
      }
      .costnumber {
        font-size: 38px;
      }
      .trial {
        font-weight: bold;
        font-size: 22px;
        position: relative;
        margin-bottom: 0;
      }
    }
  }
}

.bg-disabled {
  background: var(--disabled-background);
}

tr.disabled,
td.disabled {
  background: var(--disabled-background);
  font-style: italic;
}
.cursor-disabled {
  cursor: not-allowed;
}
.cursor-default {
  cursor: default;
}
.gb-select-wrapper.disabled {
  cursor: not-allowed;
}
.gb-select-wrapper.error .gb-select__control,
.form-group.error .gb-multi-select__control,
.form-group.error input[type="text"] {
  border-color: colors.$danger !important;
}
.gb-select-wrapper.warning .gb-select__control {
  border-color: var(--amber-11) !important;
}

.gb-select--is-disabled,
.gb-multi-select--is-disabled {
  .gb-select__control,
  .gb-multi-select__control {
    background-color: var(--slate-a2) !important;
  }
  .gb-select__single-value,
  .gb-multi-select__single-value {
    color: var(--text-color-muted) !important;
  }
}
.gb-select-wrapper.small {
  .gb-select__value-container {
    padding: 2px;
  }
  .gb-select__indicator {
    padding: 1px;
    svg {
      width: 15px;
      height: 15px;
    }
  }
}
.gb-select-wrapper.portal-overflow-ellipsis {
  .gb-select__menu-portal {
    .gb-select__menu {
      max-width: 100%;
      .gb-select__option {
        overflow: hidden;
        white-space: nowrap;
        text-overflow: ellipsis;
      }
    }
  }
}
.form-control:focus {
  border-color: var(--border-color-200);
  box-shadow: 0px 0px 0px 1px var(--violet-8);
}
.form-control:disabled {
  cursor: not-allowed;
  color: var(--color-text-disabled) !important;
  background-color: var(--slate-a3) !important;
}
input:disabled {
  cursor: not-allowed;
}
.form-group.metric-override {
  .form-control::placeholder {
    font-style: italic;
    opacity: 0.75;
  }
}
.form-group.label-overflow-ellipsis {
  .gb-multi-select__multi-value__label {
    max-width: 200px;
    overflow: hidden;
    white-space: nowrap;
    text-overflow: ellipsis;
  }
}

.text-premium {
  color: var(--text-color-premium);
}
.alert-premium {
  background: radial-gradient(
    120% 150% at bottom right,
    var(--alert-premium-background-gradient-1),
    var(--alert-premium-background-gradient-2)
  );

  .alert-link {
    color: var(--text-color-main);
  }
}

.alert-cool-1 {
  border-radius: 5px;
  color: #4d7693;
  background: linear-gradient(to top, #c0d6e6, #d5ebf0);
  .btn-link {
    color: #007bff;
  }
}

.btn-group-card {
  .btn {
    color: var(--text-color-main);
    box-sizing: border-box;
    border-color: var(--border-color-100);
    background-color: var(--surface-background-color);
    &.active {
      border-color: var(--text-color-primary);
    }
    &:hover {
      background-color: rgba(154, 110, 248, 0.1);
    }
  }
}

.sdk-security-button-wrapper {
  justify-content: space-around;
  gap: 1rem;

  .check {
    position: relative;
    top: -2px;
    font-size: 18px;
  }

  .sdk-security-button {
    position: relative;
    box-sizing: border-box;
    flex: 1;
    padding: 24px 20px 18px;
    max-width: 300px;

    &.selected {
      color: var(--text-color-main);
      border-color: var(--border-color-100) !important;
    }
    &.active {
      box-shadow: 0 0 0 1px var(--text-color-primary);
    }

    .subtitle {
      font-size: 12px;
      line-height: 1rem;
      color: var(--text-dark);
      font-weight: normal;
      margin: 12px 5px 0;
    }
  }
}
.gb-webhook-table-container {
  max-height: 300px;
  overflow-y: auto;
}
.table-tags {
  min-width: 250px;
  width: 100%;
}
.tags-container {
  display: inline-flex;
  flex-direction: row;
  flex-wrap: wrap;
  align-items: flex-start;
  gap: 7px;
}
.feature-draft-copy {
  font-size: 14px;
  font-style: italic;
  font-weight: 400;
}

.callout {
  padding: 16px;
  border-radius: 4px;
  &.callout-color-gray {
    background-color: var(--callout-grey);
  }
  &.callout-color-amber {
    background: rgba(235, 166, 0, 0.17);
  }
}
.revision-log {
  .revision-log-header {
    background-color: var(--header-revision-log);
  }
}
.relativePositionOverlay {
  position: relative !important;
}
.relativePositionOverlayText {
  margin-top: 0 !important;
}
@import "./components/react-select.scss";
@import "./components/demo-datasource-banner";

.main.features {
  .featurename {
    font-weight: 400;
    color: var(--text-color-main);
  }
}
.approval-flow-accepted {
  background-color: var(--alert-success-background);
  border-color: var(--alert-success-border-color);
  color: var(--alert-success-text-color);
}
.approval-flow-changes-requested {
  background-color: var(--alert-danger-background);
  border-color: var(--alert-danger-border-color);
  color: var(--alert-danger-text-color);
}

.approval-flow-accepted-status {
  // background-color: var( --alert-success-background);
  // border-color: var(--alert-success-border-color);
  color: var(--alert-success-text-color);
}
.approval-flow-changes-requested-status {
  // background-color: var(--alert-danger-background);
  // border-color: var(--alert-danger-border-color);
  color: var(--alert-danger-text-color);
}
.approval-flow-pending-review-status {
  // background-color: var(--alert-danger-background);
  // border-color: var(--alert-danger-border-color);
  color: var(--alert-warning-text-color);
}
.gb-header-breadcrumb {
  .gb-header-breadcrumb-link {
    color: var(--text-color-primary);
  }
}
.enterprise-text-color {
  color: var(--text-color-enterprise);
}

.table-column-fit-width {
  width: 1px;
  white-space: nowrap;
}

.round-text-background {
  display: inline-block;
  background-color: var(--table-row-highlight-background-color);
  border-radius: 24px;
  height: 24px;
  line-height: 24px;
  min-width: 24px;
  text-align: center;
}

.text-color-primary {
  color: var(--text-color-primary);
}

.custom-file {
  height: 2.625rem;
}

.custom-file-input {
  height: 2.625rem;
}

.custom-file-label {
  background-color: var(--color-surface);
  display: flex;
  align-items: center;
  height: 2.625rem;
  border-color: var(--border-color-300);

  &::after {
    display: flex;
    height: calc(100% - 8px);
    align-items: center;
    background-color: var(--file-picker-browse);
    color: var(--text-color-on-bright);
    margin: 4px;
    border-radius: 4px;
    border: none;
  }

  &.remove-file {
    &::after {
      background: none;
      color: colors.$danger;
      font-size: 0.8rem;
    }
  }
}

.lh-full {
  line-height: 100%;
}

.disabled-opacity {
  opacity: 0.65;
}

// CSS style alternative to <TabsTrigger> for when a custom container is necessary
.tab-trigger-container {
  position: relative !important;
  &.active::before {
    box-sizing: border-box;
    content: "";
    height: 2px;
    position: absolute;
    bottom: 0;
    left: 0;
    right: 0;
    background-color: var(--accent-indicator);
  }
}

// Ace Editor theme overrides
.ace_editor {
  background-color: var(--color-background) !important;
}
.ace_editor .ace_gutter {
  background: var(--color-panel-solid) !important;
}
.ace_editor.ace_autocomplete {
  width: 500px !important;
  background-color: var(--color-surface-solid) !important;
}

/* Radix-style pagination for ReactPaginate */
.pagination-radix-container {
  display: flex;
  align-items: center;
  justify-content: center;
  gap: 4px;
  list-style: none !important;
  list-style-type: none !important;
  padding: 0;
  margin: 0;
  flex-direction: row;
}
.pagination-radix-container li {
  list-style: none !important;
  list-style-type: none !important;
  margin: 0;
  padding: 0;
}
.pagination-page {
  margin: 0;
}
.pagination-link {
  display: flex;
  align-items: center;
  justify-content: center;
  min-width: 32px;
  height: 32px;
  padding: 0 8px;
  border-radius: 6px;
  border: none;
  background: transparent;
  color: var(--gray-11);
  font-size: 14px;
  font-weight: 400;
  cursor: pointer;
  transition: all 0.2s ease;
  text-decoration: none;
}
.pagination-link:hover {
  background: var(--gray-4);
  color: var(--gray-12);
}
.pagination-active .pagination-link {
  background: var(--violet-9);
  color: white;
  font-weight: 600;
}
.pagination-active .pagination-link:hover {
  background: var(--violet-10);
}
.pagination-arrow-container {
  margin: 0;
}
.pagination-link-arrow {
  display: flex;
  align-items: left;
  justify-content: left;
  min-width: 32px;
  height: 32px;
  padding: 6px 8px;
  border-radius: 6px;
  border: none;
  background: transparent;
  color: var(--gray-11);
  cursor: pointer;
  transition: all 0.2s ease;
  text-decoration: none;
}
.pagination-link-arrow:hover {
  background: var(--gray-4);
  color: var(--gray-12);
}
.pagination-disabled .pagination-link-arrow {
  color: var(--gray-6);
  cursor: not-allowed;
}
.pagination-disabled .pagination-link-arrow:hover {
  background: transparent;
  color: var(--gray-6);
}
.pagination-break {
  display: flex;
  align-items: center;
  justify-content: center;
  min-width: 32px;
  height: 32px;
  padding: 0 8px;
  color: var(--gray-9);
  font-size: 14px;
}
.pagination-arrow {
  display: flex;
  align-items: center;
  justify-content: center;
}

.pagination-area-radix {
  min-height: 48px;
  display: flex;
  align-items: center;
  justify-content: center;
  padding: 10px 0;
}

.needs-attentions-table {
  thead th {
    font-weight: 600;
  }
  tbody td {
    font-weight: 400;
  }
}

.border-violet {
  border-color: var(--violet-a7);
}

.dashboard-disabled {
  opacity: 50%;
  pointer-events: none;
}

// For absolute or fixed containers that should position themselves after the sidebar
.sidebarLeft {
  left: variables.$sidebarwidth;
}
// Conditionally add these classes based on the SidebarOpenProvider
@media (max-width: 1180px) {
  .sidebarLeftOpen {
    left: variables.$sidebarwidth !important;
  }
  .sidebarLeftClosed {
    left: 0 !important;
  }
}<|MERGE_RESOLUTION|>--- conflicted
+++ resolved
@@ -551,7 +551,6 @@
 .main.bandit,
 .main.holdout,
 .public.experiment,
-<<<<<<< HEAD
 .public.bandit,
 .public.holdout {
   .experiment-header {
@@ -559,9 +558,6 @@
       border-bottom: 1px solid var(--border-color-200);
     }
   }
-=======
-.public.bandit {
->>>>>>> 8e85b7cc
   .experiment-tabs {
     background-color: var(--color-background);
     // NB: Keep top property in sync with TABS_HEADER_HEIGHT_PX in ExperimentHeader.tsx
