--- conflicted
+++ resolved
@@ -15,22 +15,16 @@
 .light-theme {
   --color-page-background: #f5f7fa;
   --color-background: #faf8ff;
-<<<<<<< HEAD
+  --color-panel-solid: #ffffff;
 
   --color-text-high: #1f2d5c;
   --color-text-mid: rgba(31, 45, 92, 0.85);
-=======
-  --color-panel-solid: #ffffff;
->>>>>>> 8f4b44c0
 }
 .dark,
 .dark-theme {
   --color-background: #10172e;
-<<<<<<< HEAD
+  --color-panel-solid: #1c2339;
 
-  --color-text-high: white;
+  --color-text-high: #ffffff;
   --color-text-mid: rgba(255, 255, 255, 0.85);
-=======
-  --color-panel-solid: #1c2339;
->>>>>>> 8f4b44c0
 }