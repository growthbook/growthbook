@use "colors";

@mixin light-theme {
  color-scheme: light;
  --text-color-enterprise: #{colors.$dark-blue};
  --background-color: #{colors.$main-background};
  --surface-background-color: #{colors.$white};
  --surface-background-color-alt: #{darken(colors.$white, 3%)};
  --background-primary-light: #f3eff7;
  --background-highlight: rgba(156, 117, 235, 0.06);
  --table-row-hover-background-color: rgba(0, 0, 0, 0.075); // default Bootstrap
  --table-row-highlight-background-color: #{rgba(124, 69, 234, 0.06)};

  --text-color-main: #{colors.$main-black};
  --text-color-table: #{colors.$gray-900};
  --text-color-th: #{colors.$gray1};
  --text-dark: #343a40; // default Bootstrap .text-dark
  --text-link-color: #007bff; // default Bootstrap
  --text-link-hover-color: #0056b3; // default Bootstrap
  --text-hover-color: #{colors.$black};
  --text-color-muted: #{colors.$gray-600};
  --text-color-on-bright: #{colors.$white};
  --text-color-primary: #{colors.$highlight-purple};
  --text-color-on-background-primary-light: #{colors.$dark-purple};
  --text-color-premium: #{colors.$premium};

  --form-input-group-background: #e9ecef;
  --form-input-group-color: #{colors.$gray-700};
  --form-multivalue-background-color: #f2ecfd;
  --form-multivalue-text-color: #7c45ea;
  --form-switch-background: #{colors.$gray-300};
  --form-switch-background-active: #{colors.$purple};

  --markdown-code-background: #f6f8fa;

  --alert-success-background: #d4edda;
  --alert-success-border-color: #c3e6cb;
  --alert-success-color: #155724;

  --alert-info-background: #d1ecf1;
  --alert-info-border-color: #bee5eb;
  --alert-info-color: #0c5460;

  --alert-info-purple-background: #7b45ea0d;
  --alert-info-purple-border-color: #7b45ea1a;
  --alert-info-purple-color: #7b45ea;

  --alert-warn-background: #fff3cd;
  --alert-warn-border-color: #ffeeba;
  --alert-warn-color: #856404;

  --alert-danger-background: rgba(248, 215, 218, 0.68);
  --alert-danger-border-color: #f5c6cb;
  --alert-danger-color: #721c24;

  --alert-premium-background-gradient-1: #fcf8ff;
  --alert-premium-background-gradient-2: #ece0ff;

  --get-started-background-inactive: #ede9fe;
  --get-started-background-gradient-1: #7b45eab2;
  --get-started-background-gradient-2: #7b45ea1a;
  --get-started-box-shadow: #05054920;
  --get-started-hover-text: #{colors.$white};

  --custom-markdown-border: #7b45ea40;

  --border-color-100: #e0e2eb;
  --border-color-200: #dee2e6;
  --border-color-300: #cacaca;

  --diff-removed-background: #ffeef0;
  --diff-removed-background-highlight: #fdb8c0;
  --diff-added-background: #e6ffed;
  --diff-added-background-highlight: #acf2bd;

  --win-background: #d4edda;
  --lose-background: #f8d7da;
  --warn-background: #fff3cd;

  --select-hover-background: #f2f7ff;

  --disabled-background: #eaeaea;
  --disabled-content: #b9bbc6;

  --bg-muted-yellow: #f5f2dc;

  --results-won: #{colors.$success};
  --results-lost: #{colors.$danger};
  --results-dnf: #{colors.$warning};
  --results-inconclusive: #{colors.$secondary};

  --status-running: #{colors.$info};
  --status-draft: #{colors.$warning};
  --status-stopped: #{colors.$secondary};

  --graph-color-1: #73d1f0;
  --graph-color-2: #7388f0;
  --graph-color-3: #ab73f0;
  --graph-color-4: #f073ee;
  --graph-color-5: #f08273;
  --graph-color-6: #dfbb6d;
  --graph-color-7: #a0e572;
  --graph-color-8: #72e1e5;
  --graph-color-9: #1637e6;
  --graph-color-10: #6216e6;
  --graph-color-11: #b916e6;
  --graph-color-12: #e616bc;
  --graph-color-13: #e6161d;
  --graph-color-14: #e67416;
  --graph-color-15: #e6ca16;
  --graph-color-16: #88e616;
  --graph-color-17: #16e6b5;
  --graph-color-18: #14b8ff;

  --header-revision-log: #ebe4ff;

  --callout-grey: #e8e8e8;

  --radio-button-fill: #6e56cf;
  --file-picker-browse: #{colors.$gray-600};

  --step-completed-background: #218358;
  --step-completed-color: #fbfefc;
  --step-color: #6550b9;

  // radix color-scheme;
<<<<<<< HEAD
  --color-text-high: #{colors.$radix-indigo-12};
  --color-text-mid: #{opacify(colors.$radix-indigo-12, 0.15)};
  --color-text-low: #{opacify(colors.$radix-indigo-12, 0.35)};
  --color-text-disabled: #{opacify(colors.$radix-indigo-12, 0.55)};
  --color-landmark: #{colors.$radix-indigo-12};
=======
  --color-text-high: #{colors.$radix-text-color-light};
  --color-text-mid: #{opacify(colors.$radix-text-color-light, 0.15)};

  --color-background: #faf8ff;
  --color-panel-solid: #ffffff;
>>>>>>> 00ad79de
}

@mixin dark-theme {
  color-scheme: dark;
  --text-color-enterprise: #{colors.$white};
  --background-color: #{colors.$main-background-dark};
  --surface-background-color: #{colors.$surface-background-dark};
  --surface-background-color-alt: #{lighten(colors.$surface-background-dark, 4%)};
  --table-row-hover-background-color: #{rgba(colors.$gray2, 0.15)};
  --table-row-highlight-background-color: #{lighten(
      colors.$surface-background-dark,
      10%
    )};
  --background-primary-light: #{darken(colors.$dark-purple, 13%)};
  --background-highlight: rgba(220, 204, 255, 0.04);

  --text-color-main: #{colors.$white};
  --text-color-table: #{lighten(colors.$gray2, 10%)};
  --text-color-th: #{colors.$gray6};
  --text-dark: #{colors.$gray6};
  --text-link-color: #{lighten(#007bff, 20%)};
  --text-link-hover-color: #{lighten(#007bff, 10%)};
  --text-hover-color: #{colors.$black};
  --text-color-muted: #{colors.$gray-500};
  --text-color-on-bright: #{colors.$black};
  --text-color-primary: #{colors.$highlight-purple-light};
  --text-color-on-background-primary-light: #{colors.$highlight-purple-light};
  --text-color-premium: #{lighten(colors.$premium, 15%)};

  --form-input-group-background: #{colors.$gray-800};
  --form-input-group-color: #{colors.$gray6};
  --form-multivalue-background-color: #{colors.$highlight-purple-light};
  --form-multivalue-text-color: #{colors.$black};
  --form-switch-background: #{colors.$gray-800};
  --form-switch-background-active: #{colors.$highlight-purple};

  --markdown-code-background: #05054920;

  --alert-success-background: #{darken(#155724, 8%)};
  --alert-success-border-color: #{darken(#155724, 0%)};
  --alert-success-color: #d4edda;

  --alert-info-background: #{darken(#0c5460, 8%)};
  --alert-info-border-color: #{darken(#0c5460, 0%)};
  --alert-info-color: #d1ecf1;

  --alert-info-purple-background: #7b45ea0d;
  --alert-info-purple-border-color: #7b45ea1a;
  --alert-info-purple-color: #7b45ea;

  --alert-warn-background: #{darken(#856404, 15%)};
  --alert-warn-border-color: #{darken(#856404, 8%)};
  --alert-warn-color: #fff3cd;

  --alert-danger-background: #{darken(#721c24, 8%)};
  --alert-danger-border-color: #{darken(#721c24, 0%)};
  --alert-danger-color: #f8d7da;

  --alert-premium-background-gradient-1: #5f5279;
  --alert-premium-background-gradient-2: #3e256e;

  --get-started-background-inactive: #2a2e31;
  --get-started-background-gradient-1: rgba(255, 255, 255, 0.2);
  --get-started-background-gradient-2: rgba(255, 255, 255, 0.2);
  --get-started-box-shadow: #05054920;
  --get-started-hover-text: #{colors.$white};

  --custom-markdown-border: #{colors.$highlight-purple-light};

  --border-color-100: #616161;
  --border-color-200: #424242;
  --border-color-300: #424242;

  --diff-removed-background: #{rgba(#721c24, 0.35)};
  --diff-removed-background-highlight: #721c24;
  --diff-added-background: #{rgba(#155724, 0.35)};
  --diff-added-background-highlight: #155724;

  --win-background: #0a4947;
  --lose-background: #4f1b1b;
  --warn-background: #505518;

  --select-hover-background: #{colors.$gray-800};

  --disabled-background: #3f3f3f;
  --disabled-content: #b9bbc6;

  --bg-muted-yellow: #4c4a44;

  --results-won: #{colors.$success};
  --results-lost: #{colors.$danger};
  --results-dnf: #{colors.$warning};
  --results-inconclusive: #{colors.$secondary};

  --status-running: #{colors.$info};
  --status-draft: #{colors.$warning};
  --status-stopped: #{colors.$secondary};

  --graph-color-1: #73d1f0;
  --graph-color-2: #7388f0;
  --graph-color-3: #ab73f0;
  --graph-color-4: #f073ee;
  --graph-color-5: #f08273;
  --graph-color-6: #dfbb6d;
  --graph-color-7: #a0e572;
  --graph-color-8: #72e1e5;
  --graph-color-9: #1637e6;
  --graph-color-10: #6216e6;
  --graph-color-11: #b916e6;
  --graph-color-12: #e616bc;
  --graph-color-13: #e6161d;
  --graph-color-14: #e67416;
  --graph-color-15: #e6ca16;
  --graph-color-16: #88e616;
  --graph-color-17: #16e6b5;
  --graph-color-18: #14b8ff;

  --header-revision-log: #33255b;

  --callout-grey: #2a2a2a;

  --radio-button-fill: #6e56cf;
  --file-picker-browse: #{colors.$gray-400};

  --step-completed-background: #3dd68c;
  --step-completed-color: #0e1512;
  --step-color: #baa7ff;

  // radix color-scheme;
  --color-text-high: #ffffff;
  --color-text-mid: #{opacify(#ffffff, 0.15)};
<<<<<<< HEAD
  --color-text-low: #{opacify(#ffffff, 0.35)};
  --color-text-disabled: #{opacify(#ffffff, 0.55)};
  --color-landmark: #0c1225;
=======

  --color-background: #10172e;
  --color-panel-solid: #1c2339;
>>>>>>> 00ad79de
}

.theme--light,
.light-theme {
  @include light-theme();
}

.theme--dark,
.dark-theme {
  @include dark-theme();
}

// OS default
:root:not(.theme--light):not(.theme--dark):not(.dark-theme):not(.light-theme) {
  @include light-theme();

  @media (prefers-color-scheme: light) {
    @include light-theme();
  }

  @media (prefers-color-scheme: dark) {
    @include dark-theme();
  }
}<|MERGE_RESOLUTION|>--- conflicted
+++ resolved
@@ -124,19 +124,16 @@
   --step-color: #6550b9;
 
   // radix color-scheme;
-<<<<<<< HEAD
   --color-text-high: #{colors.$radix-indigo-12};
   --color-text-mid: #{opacify(colors.$radix-indigo-12, 0.15)};
   --color-text-low: #{opacify(colors.$radix-indigo-12, 0.35)};
   --color-text-disabled: #{opacify(colors.$radix-indigo-12, 0.55)};
   --color-landmark: #{colors.$radix-indigo-12};
-=======
   --color-text-high: #{colors.$radix-text-color-light};
   --color-text-mid: #{opacify(colors.$radix-text-color-light, 0.15)};
 
   --color-background: #faf8ff;
   --color-panel-solid: #ffffff;
->>>>>>> 00ad79de
 }
 
 @mixin dark-theme {
@@ -268,15 +265,12 @@
   // radix color-scheme;
   --color-text-high: #ffffff;
   --color-text-mid: #{opacify(#ffffff, 0.15)};
-<<<<<<< HEAD
   --color-text-low: #{opacify(#ffffff, 0.35)};
   --color-text-disabled: #{opacify(#ffffff, 0.55)};
   --color-landmark: #0c1225;
-=======
 
   --color-background: #10172e;
   --color-panel-solid: #1c2339;
->>>>>>> 00ad79de
 }
 
 .theme--light,
