--- conflicted
+++ resolved
@@ -1,33 +1,19 @@
 import {
   getHealthSettings,
-<<<<<<< HEAD
   getExperimentResultStatus,
   PRESET_DECISION_CRITERIA,
   PRESET_DECISION_CRITERIAS,
-=======
-  DEFAULT_DECISION_CRITERIA,
   getStatusIndicatorData,
-  getPresetDecisionCriteriaForOrg,
->>>>>>> 991927f9
 } from "shared/enterprise";
 import {
+  DecisionCriteriaData,
+  DecisionCriteriaInterface,
   ExperimentDataForStatusStringDates,
-  DecisionCriteriaInterface,
+  ExperimentHealthSettings,
 } from "back-end/types/experiment";
 import useOrgSettings from "@/hooks/useOrgSettings";
 import { useUser } from "@/services/UserContext";
 import useApi from "@/hooks/useApi";
-
-<<<<<<< HEAD
-export type StatusIndicatorData = {
-  color: "amber" | "green" | "red" | "gold" | "indigo" | "gray" | "pink";
-  status: "Running" | "Stopped" | "Draft" | "Archived";
-  detailedStatus?: string;
-  needsAttention?: boolean;
-  tooltip?: string;
-  // Most actionable status have higher numbers
-  sortOrder: number;
-};
 
 export function useExperimentDecisionCriteria() {
   const settings = useOrgSettings();
@@ -36,17 +22,6 @@
     : PRESET_DECISION_CRITERIAS.find(
         (dc) => dc.id === settings.defaultDecisionCriteriaId
       );
-=======
-export function useExperimentStatusIndicator() {
-  const { hasCommercialFeature } = useUser();
-  const settings = useOrgSettings();
-  const healthSettings = getHealthSettings(
-    settings,
-    hasCommercialFeature("decision-framework")
-  );
-
-  const decisionCriteria = getPresetDecisionCriteriaForOrg(settings);
->>>>>>> 991927f9
   const { data } = useApi<{ decisionCriteria: DecisionCriteriaInterface }>(
     `/decision-criteria/${settings?.defaultDecisionCriteriaId}`,
     {
@@ -99,8 +74,8 @@
       healthSettings,
       decisionCriteria
     );
-<<<<<<< HEAD
 }
+
 function getRunningExperimentResultStatus({
   experimentData,
   healthSettings,
@@ -118,175 +93,4 @@
     healthSettings,
     decisionCriteria,
   });
-}
-
-function getDetailedRunningStatusIndicatorData(
-  decisionData: ExperimentResultStatusData
-): StatusIndicatorData {
-  switch (decisionData.status) {
-    case "rollback-now":
-      return {
-        color: "amber",
-        status: "Running",
-        detailedStatus: "Roll back now",
-        tooltip: decisionData.tooltip,
-        needsAttention: true,
-        sortOrder: 13,
-      };
-    case "ship-now":
-      return {
-        color: "amber",
-        status: "Running",
-        detailedStatus: "Ship now",
-        tooltip: decisionData.tooltip,
-        needsAttention: true,
-        sortOrder: 12,
-      };
-    case "ready-for-review":
-      return {
-        color: "amber",
-        status: "Running",
-        detailedStatus: "Ready for review",
-        tooltip: decisionData.tooltip,
-        needsAttention: true,
-        sortOrder: 11,
-      };
-    case "no-data":
-      return {
-        color: "amber",
-        status: "Running",
-        detailedStatus: "No data",
-        tooltip: decisionData.tooltip,
-        needsAttention: true,
-        sortOrder: 10,
-      };
-    case "unhealthy":
-      return {
-        color: "amber",
-        status: "Running",
-        detailedStatus: "Unhealthy",
-        tooltip: decisionData.tooltip,
-        needsAttention: true,
-        sortOrder: 9,
-      };
-    case "days-left": {
-      const cappedPowerAdditionalDaysNeeded = Math.min(
-        decisionData.daysLeft,
-        90
-      );
-
-      // Fewer days left = higher sortOrder
-      const sortOrderDecimal = 1 - cappedPowerAdditionalDaysNeeded / 90;
-
-      return {
-        color: "indigo",
-        status: "Running",
-        detailedStatus: `${
-          decisionData.daysLeft !== cappedPowerAdditionalDaysNeeded ? ">" : ""
-        }${cappedPowerAdditionalDaysNeeded} days left`,
-        tooltip: decisionData.tooltip
-          ? decisionData.tooltip
-          : `The experiment needs more data to reliably detect the target minimum detectable effect for all goal metrics. At recent traffic levels, the experiment will take ~${decisionData.daysLeft} more days to collect enough data.`,
-        sortOrder: 8 + sortOrderDecimal,
-      };
-    }
-    case "before-min-duration":
-      return {
-        color: "indigo",
-        status: "Running",
-        tooltip: decisionData.tooltip,
-        sortOrder: 7,
-      };
-  }
-}
-
-export function getStatusIndicatorData(
-  experimentData: ExperimentDataForStatusStringDates,
-  skipArchived: boolean,
-  healthSettings: ExperimentHealthSettings,
-  decisionCriteria: DecisionCriteriaData
-): StatusIndicatorData {
-  if (!skipArchived && experimentData.archived) {
-    return {
-      color: "gold",
-      status: "Archived",
-      sortOrder: 0,
-    };
-  }
-
-  if (experimentData.status === "draft") {
-    return {
-      color: "pink",
-      status: "Draft",
-      sortOrder: 6,
-    };
-  }
-
-  if (experimentData.status == "running") {
-    const runningStatusData = getExperimentResultStatus({
-      experimentData,
-      healthSettings,
-      decisionCriteria,
-    });
-    if (runningStatusData) {
-      return getDetailedRunningStatusIndicatorData(runningStatusData);
-    }
-
-    // 6. Otherwise, show running status
-    return {
-      color: "indigo",
-      status: "Running",
-      sortOrder: 7,
-    };
-  }
-
-  if (experimentData.status === "stopped") {
-    switch (experimentData.results) {
-      case "won":
-        return {
-          color: "green",
-          status: "Stopped",
-          detailedStatus: "Won",
-          sortOrder: 4,
-        };
-      case "lost":
-        return {
-          color: "red",
-          status: "Stopped",
-          detailedStatus: "Lost",
-          sortOrder: 3,
-          tooltip: "There are no real losers in A/B testing, only learnings.",
-        };
-      case "inconclusive":
-        return {
-          color: "gray",
-          status: "Stopped",
-          detailedStatus: "Inconclusive",
-          sortOrder: 2,
-        };
-      case "dnf":
-        return {
-          color: "gray",
-          status: "Stopped",
-          detailedStatus: "Didn't finish",
-          sortOrder: 1,
-        };
-      default:
-        return {
-          color: "amber",
-          status: "Stopped",
-          detailedStatus: "Awaiting decision",
-          needsAttention: true,
-          sortOrder: 5,
-        };
-    }
-  }
-
-  // TODO: Future statuses
-  // return ["indigo", "soft", "Scheduled"];
-
-  // FIXME: How can we make this rely on the typechecker instead of throwing an error?
-  throw new Error(`Unknown experiment status`);
-=======
->>>>>>> 991927f9
 }