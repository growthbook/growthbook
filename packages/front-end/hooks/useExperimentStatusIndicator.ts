import {
  getHealthSettings,
  getExperimentResultStatus,
<<<<<<< HEAD
=======
  DEFAULT_DECISION_CRITERIA,
  DEFAULT_DECISION_CRITERIAS,
>>>>>>> 41934c27
} from "shared/enterprise";
import {
  ExperimentHealthSettings,
  ExperimentDataForStatusStringDates,
  ExperimentResultStatusData,
  DecisionCriteriaData,
  DecisionCriteriaInterface,
} from "back-end/types/experiment";
import useOrgSettings from "@/hooks/useOrgSettings";
import { useUser } from "@/services/UserContext";
import useApi from "@/hooks/useApi";

export type StatusIndicatorData = {
  color: "amber" | "green" | "red" | "gold" | "indigo" | "gray" | "pink";
  status: "Running" | "Stopped" | "Draft" | "Archived";
  detailedStatus?: string;
  needsAttention?: boolean;
  tooltip?: string;
  // Most actionable status have higher numbers
  sortOrder: number;
};

export function useExperimentStatusIndicator() {
  const { hasCommercialFeature } = useUser();
  const settings = useOrgSettings();
  const healthSettings = getHealthSettings(
    settings,
    hasCommercialFeature("decision-framework")
  );

  const decisionCriteria = !settings?.defaultDecisionCriteriaId
    ? DEFAULT_DECISION_CRITERIA
    : DEFAULT_DECISION_CRITERIAS.find(
        (dc) => dc.id === settings.defaultDecisionCriteriaId
      );
  const { data } = useApi<{ decisionCriteria: DecisionCriteriaInterface }>(
    `/decision-criteria/${settings?.defaultDecisionCriteriaId}`,
    {
      shouldRun: () =>
        !!settings?.defaultDecisionCriteriaId && !decisionCriteria,
    }
  );

  return (
    experimentData: ExperimentDataForStatusStringDates,
    skipArchived: boolean = false
  ) =>
    getStatusIndicatorData(
      experimentData,
      skipArchived,
      healthSettings,
      decisionCriteria ?? data?.decisionCriteria ?? DEFAULT_DECISION_CRITERIA
    );
}

export function useRunningExperimentStatus() {
  const { hasCommercialFeature } = useUser();
  const settings = useOrgSettings();
  const healthSettings = getHealthSettings(
    settings,
    hasCommercialFeature("decision-framework")
  );

  return (
    experimentData: ExperimentDataForStatusStringDates
  ) => getRunningExperimentResultStatus({
    experimentData,
    healthSettings,
  });
}

function getRunningExperimentResultStatus({
  experimentData,
  healthSettings,
}: {
  experimentData: ExperimentDataForStatusStringDates;
  healthSettings: ExperimentHealthSettings;
}) {
  if (experimentData.status !== "running") {
    return undefined;
  }

  return getExperimentResultStatus({
    experimentData,
    healthSettings,
  });
}

function getDetailedRunningStatusIndicatorData(
  decisionData: ExperimentResultStatusData
): StatusIndicatorData {
  switch (decisionData.status) {
    case "rollback-now":
      return {
        color: "amber",
        status: "Running",
        detailedStatus: "Roll back now",
        tooltip: decisionData.tooltip,
        needsAttention: true,
        sortOrder: 13,
      };
    case "ship-now":
      return {
        color: "amber",
        status: "Running",
        detailedStatus: "Ship now",
        tooltip: decisionData.tooltip,
        needsAttention: true,
        sortOrder: 12,
      };
    case "ready-for-review":
      return {
        color: "amber",
        status: "Running",
        detailedStatus: "Ready for review",
        tooltip: decisionData.tooltip,
        needsAttention: true,
        sortOrder: 11,
      };
    case "no-data":
      return {
        color: "amber",
        status: "Running",
        detailedStatus: "No data",
        tooltip: decisionData.tooltip,
        needsAttention: true,
        sortOrder: 10,
      };
    case "unhealthy":
      return {
        color: "amber",
        status: "Running",
        detailedStatus: "Unhealthy",
        tooltip: decisionData.tooltip,
        needsAttention: true,
        sortOrder: 9,
      };
    case "days-left": {
      const cappedPowerAdditionalDaysNeeded = Math.min(
        decisionData.daysLeft,
        90
      );

      // Fewer days left = higher sortOrder
      const sortOrderDecimal = 1 - cappedPowerAdditionalDaysNeeded / 90;

      return {
        color: "indigo",
        status: "Running",
        detailedStatus: `${
          decisionData.daysLeft !== cappedPowerAdditionalDaysNeeded ? ">" : ""
        }${cappedPowerAdditionalDaysNeeded} days left`,
        tooltip: decisionData.tooltip
          ? decisionData.tooltip
          : `The experiment needs more data to reliably detect the target minimum detectable effect for all goal metrics. At recent traffic levels, the experiment will take ~${decisionData.daysLeft} more days to collect enough data.`,
        sortOrder: 8 + sortOrderDecimal,
      };
    }
    case "before-min-duration":
      return {
        color: "indigo",
        status: "Running",
        tooltip: decisionData.tooltip,
        sortOrder: 7,
      };
  }
}

export function getStatusIndicatorData(
  experimentData: ExperimentDataForStatusStringDates,
  skipArchived: boolean,
  healthSettings: ExperimentHealthSettings,
  decisionCriteria: DecisionCriteriaData
): StatusIndicatorData {
  if (!skipArchived && experimentData.archived) {
    return {
      color: "gold",
      status: "Archived",
      sortOrder: 0,
    };
  }

  if (experimentData.status === "draft") {
    return {
      color: "pink",
      status: "Draft",
      sortOrder: 6,
    };
  }

  if (experimentData.status == "running") {
    const runningStatusData = getExperimentResultStatus({
      experimentData,
      healthSettings,
      decisionCriteria,
    });
    if (runningStatusData) {
      return getDetailedRunningStatusIndicatorData(runningStatusData);
    }

    // 6. Otherwise, show running status
    return {
      color: "indigo",
      status: "Running",
      sortOrder: 7,
    };
  }

  if (experimentData.status === "stopped") {
    switch (experimentData.results) {
      case "won":
        return {
          color: "green",
          status: "Stopped",
          detailedStatus: "Won",
          sortOrder: 4,
        };
      case "lost":
        return {
          color: "red",
          status: "Stopped",
          detailedStatus: "Lost",
          sortOrder: 3,
          tooltip: "There are no real losers in A/B testing, only learnings.",
        };
      case "inconclusive":
        return {
          color: "gray",
          status: "Stopped",
          detailedStatus: "Inconclusive",
          sortOrder: 2,
        };
      case "dnf":
        return {
          color: "gray",
          status: "Stopped",
          detailedStatus: "Didn't finish",
          sortOrder: 1,
        };
      default:
        return {
          color: "amber",
          status: "Stopped",
          detailedStatus: "Awaiting decision",
          needsAttention: true,
          sortOrder: 5,
        };
    }
  }

  // TODO: Future statuses
  // return ["indigo", "soft", "Scheduled"];

  // FIXME: How can we make this rely on the typechecker instead of throwing an error?
  throw new Error(`Unknown experiment status`);
}<|MERGE_RESOLUTION|>--- conflicted
+++ resolved
@@ -1,11 +1,8 @@
 import {
   getHealthSettings,
   getExperimentResultStatus,
-<<<<<<< HEAD
-=======
   DEFAULT_DECISION_CRITERIA,
   DEFAULT_DECISION_CRITERIAS,
->>>>>>> 41934c27
 } from "shared/enterprise";
 import {
   ExperimentHealthSettings,
