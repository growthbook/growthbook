--- conflicted
+++ resolved
@@ -2,14 +2,9 @@
 import { SubscriptionQuote } from "back-end/types/organization";
 import { useEffect, useState } from "react";
 import { getValidDate } from "shared/dates";
-<<<<<<< HEAD
 import { useAuth } from "@front-end/services/auth";
+import { isCloud } from "@front-end/services/env";
 import { useUser } from "@front-end/services/UserContext";
-=======
-import { useAuth } from "@/services/auth";
-import { isCloud } from "@/services/env";
-import { useUser } from "@/services/UserContext";
->>>>>>> a49bfb5f
 import usePermissions from "./usePermissions";
 
 export default function useStripeSubscription() {
