import {
  ExperimentInterfaceStringDates,
  ExperimentType,
} from "back-end/types/experiment";
import { useMemo } from "react";
import { HoldoutInterface } from "back-end/src/routers/holdout/holdout.validators";
import useApi from "./useApi";

export function useExperiments(
  project?: string,
  includeArchived: boolean = false,
<<<<<<< HEAD
  type?: Omit<ExperimentType, "holdout">
=======
  type?: ExperimentType,
>>>>>>> 8e85b7cc
) {
  const { data, error, mutate } = useApi<{
    experiments: ExperimentInterfaceStringDates[];
    hasArchived: boolean;
    holdouts: HoldoutInterface[];
  }>(
    `/experiments?project=${project || ""}&includeArchived=${
      includeArchived ? "1" : ""
    }&type=${type || ""}`,
  );

  const experiments = useMemo(() => data?.experiments || [], [data]);

  const experimentsMap = useMemo(
    () => new Map(experiments.map((e) => [e.id, e])),
    [experiments],
  );

  const holdouts = useMemo(() => data?.holdouts || [], [data]);

  return {
    loading: !error && !data,
    experiments: experiments,
    experimentsMap,
    holdouts: holdouts,
    error: error,
    mutateExperiments: mutate,
    hasArchived: data?.hasArchived || false,
  };
}<|MERGE_RESOLUTION|>--- conflicted
+++ resolved
@@ -9,11 +9,7 @@
 export function useExperiments(
   project?: string,
   includeArchived: boolean = false,
-<<<<<<< HEAD
-  type?: Omit<ExperimentType, "holdout">
-=======
   type?: ExperimentType,
->>>>>>> 8e85b7cc
 ) {
   const { data, error, mutate } = useApi<{
     experiments: ExperimentInterfaceStringDates[];
