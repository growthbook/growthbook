import React from "react";
<<<<<<< HEAD
import { ExperimentInterfaceStringDates } from "back-end/types/experiment";
=======
import { useFeature } from "@growthbook/growthbook-react";
import { useExperiments } from "@/hooks/useExperiments";
>>>>>>> 1b28232c
import LoadingOverlay from "../components/LoadingOverlay";
import { useFeaturesList } from "../services/features";
import { useDefinitions } from "../services/DefinitionsContext";
import usePermissions from "../hooks/usePermissions";
import GuidedGetStarted from "../components/GuidedGetStarted/GuidedGetStarted";

const GetStartedPage = (): React.ReactElement => {
  const permissions = usePermissions();

  const { ready, error: definitionsError } = useDefinitions();

  const {
    experiments,
    error: experimentsError,
    mutateExperiments,
    loading: experimentsLoading,
  } = useExperiments();

  const { features, error: featuresError } = useFeaturesList();

  if (featuresError || experimentsError || definitionsError) {
    return (
      <div className="alert alert-danger">
        An error occurred:{" "}
        {featuresError?.message ||
          experimentsError?.message ||
          definitionsError}
      </div>
    );
  }

  if (experimentsLoading || !features || !ready) {
    return <LoadingOverlay />;
  }

  if (permissions.organizationSettings) {
    return (
      <>
        <div className="container pagecontents position-relative">
          <GuidedGetStarted
            experiments={experiments}
            features={features}
            mutate={mutateExperiments}
          />
        </div>
      </>
    );
  } else {
    return (
<<<<<<< HEAD
      <div className="container pagecontents">
        <div className="alert alert-danger">
          You do not have access to view this page.
=======
      <>
        <div className="container pagecontents position-relative">
          <GetStarted
            experiments={experiments}
            features={features}
            mutateExperiments={mutateExperiments}
            onboardingType={null}
          />
>>>>>>> 1b28232c
        </div>
      </div>
    );
  }
};

export default GetStartedPage;<|MERGE_RESOLUTION|>--- conflicted
+++ resolved
@@ -1,10 +1,5 @@
 import React from "react";
-<<<<<<< HEAD
-import { ExperimentInterfaceStringDates } from "back-end/types/experiment";
-=======
-import { useFeature } from "@growthbook/growthbook-react";
 import { useExperiments } from "@/hooks/useExperiments";
->>>>>>> 1b28232c
 import LoadingOverlay from "../components/LoadingOverlay";
 import { useFeaturesList } from "../services/features";
 import { useDefinitions } from "../services/DefinitionsContext";
@@ -54,20 +49,9 @@
     );
   } else {
     return (
-<<<<<<< HEAD
       <div className="container pagecontents">
         <div className="alert alert-danger">
           You do not have access to view this page.
-=======
-      <>
-        <div className="container pagecontents position-relative">
-          <GetStarted
-            experiments={experiments}
-            features={features}
-            mutateExperiments={mutateExperiments}
-            onboardingType={null}
-          />
->>>>>>> 1b28232c
         </div>
       </div>
     );
