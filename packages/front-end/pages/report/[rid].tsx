import { useRouter } from "next/router";
import { ExperimentReportArgs, ReportInterface } from "back-end/types/report";
import React, { useEffect, useState } from "react";
import Link from "next/link";
import { useForm } from "react-hook-form";
import { getValidDate, ago, datetime, date } from "shared/dates";
import { DEFAULT_STATS_ENGINE } from "shared/constants";
import { ExperimentInterfaceStringDates } from "back-end/types/experiment";
import { IdeaInterface } from "back-end/types/idea";
import { VisualChangesetInterface } from "back-end/types/visual-changeset";
import LoadingOverlay from "@/components/LoadingOverlay";
import Markdown from "@/components/Markdown/Markdown";
import useApi from "@/hooks/useApi";
import { useDefinitions } from "@/services/DefinitionsContext";
import RunQueriesButton, {
  getQueryStatus,
} from "@/components/Queries/RunQueriesButton";
import DateResults from "@/components/Experiment/DateResults";
import BreakDownResults from "@/components/Experiment/BreakDownResults";
import CompactResults_old from "@/components/Experiment/CompactResults_old";
import GuardrailResults from "@/components/Experiment/GuardrailResult_old";
import { useAuth } from "@/services/auth";
import ControlledTabs from "@/components/Tabs/ControlledTabs";
import Tab from "@/components/Tabs/Tab";
import {
  GBCircleArrowLeft,
  GBCuped,
  GBEdit,
  GBSequential,
} from "@/components/Icons";
import ConfigureReport from "@/components/Report/ConfigureReport";
import ResultMoreMenu from "@/components/Experiment/ResultMoreMenu";
import Toggle from "@/components/Forms/Toggle";
import Field from "@/components/Forms/Field";
import MarkdownInput from "@/components/Markdown/MarkdownInput";
import Modal from "@/components/Modal";
import Tooltip from "@/components/Tooltip/Tooltip";
import { useUser } from "@/services/UserContext";
import VariationIdWarning from "@/components/Experiment/VariationIdWarning";
import DeleteButton from "@/components/DeleteButton/DeleteButton";
import PValueGuardrailResults_old from "@/components/Experiment/PValueGuardrailResults_old";
import useOrgSettings from "@/hooks/useOrgSettings";
import track, { trackReport } from "@/services/track";
import CompactResults from "@/components/Experiment/CompactResults";
import { useLocalStorage } from "@/hooks/useLocalStorage";

export default function ReportPage() {
  const [newUi, setNewUi] = useLocalStorage<boolean>(
    "experiment-results-new-ui-v1",
    true
  );

  const router = useRouter();
  const { rid } = router.query;

  const [advancedResults, setAdvancedResults] = useLocalStorage<boolean>(
    `report-page__${rid}__advanced-results`,
    false
  );

  const [editModalOpen, setEditModalOpen] = useState(false);

  const { getMetricById, getDatasourceById } = useDefinitions();
  const { data, error, mutate } = useApi<{ report: ReportInterface }>(
    `/report/${rid}`
  );
  const { data: experimentData } = useApi<{
    experiment: ExperimentInterfaceStringDates;
    idea?: IdeaInterface;
    visualChangesets: VisualChangesetInterface[];
  }>(
    data?.report?.experimentId
      ? `/experiment/${data.report.experimentId}`
      : null
  );

  const {
    permissions,
    userId,
    getUserDisplay,
    hasCommercialFeature,
  } = useUser();
  const [active, setActive] = useState<string | null>("Results");
  const [refreshError, setRefreshError] = useState("");

  const { apiCall } = useAuth();

  // todo: move to report args
  const orgSettings = useOrgSettings();
  const pValueCorrection = orgSettings?.pValueCorrection;

  const hasRegressionAdjustmentFeature = hasCommercialFeature(
    "regression-adjustment"
  );
  const hasSequentialTestingFeature = hasCommercialFeature(
    "sequential-testing"
  );

  const form = useForm({
    defaultValues: {
      title: data?.report.title || "",
      description: data?.report.description || "",
      status: data?.report?.status ? data.report.status : "private",
    },
  });

  useEffect(() => {
    if (data?.report) {
      const newVal = {
        ...form.getValues(),
        title: data?.report.title,
        description: data?.report.description,
        status: data?.report?.status ? data.report.status : "private",
      };
      form.reset(newVal);
    }
  }, [data?.report]);

  if (error) {
    return <div className="alert alert-danger">{error.message}</div>;
  }
  if (!data) {
    return <LoadingOverlay />;
  }

  const report = data.report;
  if (!report) {
    return null;
  }

  const variations = report.args.variations;

  const datasource = getDatasourceById(report.args.datasource);

  const status = getQueryStatus(report.queries || [], report.error);

  // @ts-expect-error TS(2532) If you come across this, please fix it!: Object is possibly 'undefined'.
  const hasData = report.results?.dimensions?.[0]?.variations?.length > 0;

  const phaseAgeMinutes =
    (Date.now() - getValidDate(report.args.startDate).getTime()) / (1000 * 60);

  const statsEngine = data?.report?.args?.statsEngine || DEFAULT_STATS_ENGINE;
  const regressionAdjustmentAvailable =
    hasRegressionAdjustmentFeature && statsEngine === "frequentist";
  const regressionAdjustmentEnabled =
    hasRegressionAdjustmentFeature &&
    regressionAdjustmentAvailable &&
    !!report.args.regressionAdjustmentEnabled;

  const sequentialTestingEnabled =
    hasSequentialTestingFeature && !!report.args.sequentialTestingEnabled;

  return (
    <>
      <div
        className="alert-secondary p-2 mb-2 text-center"
        style={{ marginTop: -5 }}
      >
        You are using the {newUi ? "new" : "old"} experiment results view.{" "}
        <a
          role="button"
          className="a"
          onClick={() => {
            track("Switched Experiment Results UI", {
              switchTo: newUi ? "old" : "new",
            });
            setNewUi(!newUi);
          }}
        >
          {newUi
            ? "Switch back to the old view?"
            : "Try the new experiment results view?"}
        </a>
      </div>
      <div className="container-fluid pagecontents experiment-details">
        {editModalOpen && (
          <Modal
            open={true}
            submit={form.handleSubmit(async (value) => {
              await apiCall(`/report/${report.id}`, {
                method: "PUT",
                body: JSON.stringify(value),
              });
              mutate();
            })}
            close={() => {
              setEditModalOpen(false);
            }}
            header="Edit Report"
            overflowAuto={false}
          >
            <Field label="Title" {...form.register("title")} />
            <div className="form-group">
              <label>Description</label>
              <MarkdownInput
                setValue={(value) => {
                  form.setValue("description", value);
                }}
                value={form.watch("description")}
              />
            </div>
            Publish:{" "}
            <Toggle
              id="toggle-status"
              value={form.watch("status") === "published"}
              label="published"
              setValue={(value) => {
                const newStatus = value ? "published" : "private";
                form.setValue("status", newStatus);
              }}
            />
            <Tooltip
              body={
                "A published report will be visible to other users of your team"
              }
            />
          </Modal>
        )}
        <div className="mb-3">
          {report?.experimentId && (
            <Link href={`/experiment/${report.experimentId}#results`}>
              <a>
                <GBCircleArrowLeft /> Go to experiment results
              </a>
            </Link>
          )}
          {permissions.check("createAnalyses", "") &&
            (userId === report?.userId || !report?.userId) && (
              <DeleteButton
                displayName="Custom Report"
                link={false}
                className="float-right btn-sm"
                text="delete"
                useIcon={true}
                onClick={async () => {
                  await apiCall<{ status: number; message?: string }>(
                    `/report/${report.id}`,
                    {
                      method: "DELETE",
                    }
                  );
                  trackReport(
                    "delete",
                    "DeleteButton",
                    datasource?.type || null,
                    report
                  );
                  router.push(`/experiment/${report.experimentId}#results`);
                }}
              />
            )}
          <h1 className="mb-0 mt-2">
            {report.title}{" "}
            {permissions.check("createAnalyses", "") &&
              (userId === report?.userId || !report?.userId) && (
                <a
                  className="ml-2 cursor-pointer"
                  onClick={() => setEditModalOpen(true)}
                >
                  <GBEdit />
                </a>
              )}
          </h1>
          <div className="mb-1">
            <small className="text-muted">
              Created{" "}
              {report?.userId && <>by {getUserDisplay(report.userId)} </>} on{" "}
              {date(report.dateCreated)} -{" "}
              <span className="badge badge-secondary">
                {form.watch("status") === "published" ? "Published" : "Private"}
              </span>
            </small>
          </div>
          {report.description && (
            <div className="mb-3">
              <Markdown>{report.description}</Markdown>
            </div>
          )}
        </div>

        <ControlledTabs
          active={active}
          setActive={setActive}
          newStyle={true}
          navClassName={permissions.check("createAnalyses", "") ? "" : "d-none"}
        >
          <Tab key="results" anchor="results" display="Results" padding={false}>
            <div className="p-3">
              <div className="row align-items-center mb-2">
                <div className="col">
                  <h2>Results</h2>
                </div>
                <div className="flex-1"></div>
                {newUi ? (
                  <div className="col-auto">
                    <label
                      htmlFor={"toggle-show-advanced"}
                      className={`d-flex btn my-0 pl-2 pr-1 py-1 form-inline align-items-center`}
                    >
                      <div
                        className="text-right"
                        style={{ fontSize: "11px", lineHeight: "12px" }}
                      >
                        show
                        <br />
                        advanced
                      </div>
                      <Toggle
                        id="toggle-show-advanced"
                        value={advancedResults}
                        setValue={(value) => {
                          setAdvancedResults?.(value);
                        }}
                        className={`m-0`}
                        style={{ transform: "scale(0.8)" }}
                      />
                    </label>
                  </div>
                ) : null}
                <div className="col-auto">
                  {hasData && report.runStarted && status !== "running" ? (
                    <div
                      className="text-muted text-right"
                      style={{ width: 100, fontSize: "0.8em" }}
                      title={datetime(report.runStarted)}
                    >
                      <div
                        className="font-weight-bold"
                        style={{ lineHeight: 1.2 }}
                      >
                        updated
                      </div>
                      <div className="d-inline-block" style={{ lineHeight: 1 }}>
                        {ago(report.runStarted)}
                      </div>
                    </div>
<<<<<<< HEAD
                  ) : (
                    ""
                  )}
                </div>
                <div className="col-auto">
                  {permissions.check("runQueries", "") && (
                    <form
                      onSubmit={async (e) => {
                        e.preventDefault();
                        try {
                          const res = await apiCall<{
                            report: ReportInterface;
                          }>(`/report/${report.id}/refresh`, {
                            method: "POST",
                          });
                          trackReport(
                            "update",
                            "RefreshData",
                            datasource?.type || null,
                            res.report
                          );
                          mutate();
                          setRefreshError("");
                        } catch (e) {
                          setRefreshError(e.message);
                        }
                      }}
                    >
                      <RunQueriesButton
                        icon="refresh"
                        cta="Refresh Data"
                        mutate={mutate}
                        model={report}
                        cancelEndpoint={`/report/${report.id}/cancel`}
                        color="outline-primary"
                      />
                    </form>
                  )}
                </div>
                <div className="col-auto">
                  <ResultMoreMenu
                    id={report.id}
                    hasData={hasData}
                    forceRefresh={async () => {
=======
                  </div>
                ) : (
                  ""
                )}
              </div>
              <div className="col-auto">
                {permissions.check(
                  "runQueries",
                  experimentData?.experiment.project || ""
                ) && (
                  <form
                    onSubmit={async (e) => {
                      e.preventDefault();
>>>>>>> dd32a4ae
                      try {
                        const res = await apiCall<{ report: ReportInterface }>(
                          `/report/${report.id}/refresh?force=true`,
                          {
                            method: "POST",
                          }
                        );
                        trackReport(
                          "update",
                          "ForceRefreshData",
                          datasource?.type || null,
                          res.report
                        );
                        mutate();
                      } catch (e) {
                        console.error(e);
                      }
                    }}
                    supportsNotebooks={!!datasource?.settings?.notebookRunQuery}
                    // @ts-expect-error TS(2322) If you come across this, please fix it!: Type '(() => void) | null' is not assignable to ty... Remove this comment to see the full error message
                    configure={
                      permissions.check("createAnalyses", "")
                        ? () => setActive("Configuration")
                        : null
                    }
                    // @ts-expect-error TS(2322) If you come across this, please fix it!: Type '(() => void) | null' is not assignable to ty... Remove this comment to see the full error message
                    editMetrics={
                      permissions.check("createAnalyses", "")
                        ? () => setActive("Configuration")
                        : null
                    }
                    generateReport={false}
                    notebookUrl={`/report/${report.id}/notebook`}
                    notebookFilename={report.title}
                    queries={report.queries}
                    queryError={report.error}
                    // @ts-expect-error TS(2532) If you come across this, please fix it!: Object is possibly 'undefined'.
                    results={report.results.dimensions}
                    variations={variations}
                    metrics={report.args.metrics}
                    trackingKey={report.title}
                  />
                </div>
              </div>
              {report.error ? (
                <div className="alert alert-danger">
                  <strong>Error generating the report: </strong> {report.error}
                </div>
              ) : null}
              {refreshError && (
                <div className="alert alert-danger">
                  <strong>Error refreshing data: </strong> {refreshError}
                </div>
              )}
              {report.args.metrics.length === 0 && (
                <div className="alert alert-info">
<<<<<<< HEAD
                  Add at least 1 metric to view results.
=======
                  No data yet.{" "}
                  {report.results &&
                    phaseAgeMinutes >= 120 &&
                    "Make sure your experiment is tracking properly."}
                  {report.results &&
                    phaseAgeMinutes < 120 &&
                    "It was just started " +
                      ago(report.args.startDate) +
                      ". Give it a little longer and click the 'Refresh' button to check again."}
                  {!report.results &&
                    permissions.check(
                      "runQueries",
                      experimentData?.experiment.project || ""
                    ) &&
                    `Click the "Refresh" button.`}
>>>>>>> dd32a4ae
                </div>
              )}
              {!hasData &&
                // @ts-expect-error TS(2532) If you come across this, please fix it!: Object is possibly 'undefined'.
                !report.results.unknownVariations?.length &&
                status !== "running" &&
                report.args.metrics.length > 0 && (
                  <div className="alert alert-info">
                    No data yet.{" "}
                    {report.results &&
                      phaseAgeMinutes >= 120 &&
                      "Make sure your experiment is tracking properly."}
                    {report.results &&
                      phaseAgeMinutes < 120 &&
                      "It was just started " +
                        ago(report.args.startDate) +
                        ". Give it a little longer and click the 'Refresh' button to check again."}
                    {!report.results &&
                      permissions.check("runQueries", "") &&
                      `Click the "Refresh" button.`}
                  </div>
                )}
            </div>
            {hasData &&
              report.args.dimension &&
              (report.args.dimension.substring(0, 8) === "pre:date" ? (
                <DateResults
                  metrics={report.args.metrics}
                  guardrails={report.args.guardrails}
                  // @ts-expect-error TS(2532) If you come across this, please fix it!: Object is possibly 'undefined'.
                  results={report.results.dimensions}
                  seriestype={report.args.dimension}
                  variations={variations}
                  statsEngine={report.args.statsEngine}
                />
              ) : (
                <BreakDownResults
                  isLatestPhase={true}
                  metrics={report.args.metrics}
                  // @ts-expect-error TS(2322) If you come across this, please fix it!: Type 'MetricOverride[] | undefined' is not assigna... Remove this comment to see the full error message
                  metricOverrides={report.args.metricOverrides}
                  reportDate={report.dateCreated}
                  results={report.results?.dimensions || []}
                  status={"stopped"}
                  startDate={getValidDate(report.args.startDate).toISOString()}
                  dimensionId={report.args.dimension}
                  activationMetric={report.args.activationMetric}
                  guardrails={report.args.guardrails}
                  variations={variations}
                  key={report.args.dimension}
                  statsEngine={report.args.statsEngine}
                  pValueCorrection={pValueCorrection}
                  regressionAdjustmentEnabled={regressionAdjustmentEnabled}
                  metricRegressionAdjustmentStatuses={
                    report.args.metricRegressionAdjustmentStatuses
                  }
                  sequentialTestingEnabled={sequentialTestingEnabled}
                />
              ))}
            {report.results && !report.args.dimension && (
              <VariationIdWarning
                unknownVariations={report.results?.unknownVariations || []}
                isUpdating={status === "running"}
                setVariationIds={async (ids) => {
                  const args: ExperimentReportArgs = {
                    ...report.args,
                    variations: report.args.variations.map((v, i) => {
                      return {
                        ...v,
                        id: ids[i] ?? v.id,
                      };
                    }),
                  };

                  const res = await apiCall<{ updatedReport: ReportInterface }>(
                    `/report/${report.id}`,
                    {
                      method: "PUT",
                      body: JSON.stringify({
                        args,
                      }),
                    }
                  );
                  trackReport(
                    "update",
                    "VariationIdWarning",
                    datasource?.type || null,
                    res.updatedReport
                  );
                  mutate();
                }}
                variations={variations}
                results={report.results?.dimensions?.[0]}
              />
            )}
            {hasData &&
              !report.args.dimension &&
              report.results?.dimensions?.[0] !== undefined && (
                <>
                  {newUi ? (
                    <div className="mx-3 mt-0 mb-3">
                      <CompactResults
                        variations={variations}
                        multipleExposures={
                          report.results?.multipleExposures || 0
                        }
                        results={report.results?.dimensions?.[0]}
                        reportDate={report.dateCreated}
                        startDate={getValidDate(
                          report.args.startDate
                        ).toISOString()}
                        isLatestPhase={true}
                        status={"stopped"}
                        metrics={report.args.metrics}
                        metricOverrides={report.args.metricOverrides ?? []}
                        guardrails={report.args.guardrails}
                        id={report.id}
                        statsEngine={
                          report.args.statsEngine ?? DEFAULT_STATS_ENGINE
                        }
                        pValueCorrection={pValueCorrection}
                        regressionAdjustmentEnabled={
                          regressionAdjustmentEnabled
                        }
                        metricRegressionAdjustmentStatuses={
                          report.args.metricRegressionAdjustmentStatuses
                        }
                        sequentialTestingEnabled={sequentialTestingEnabled}
                        showAdvanced={advancedResults}
                      />
                    </div>
                  ) : (
                    <>
                      <CompactResults_old
                        id={report.id}
                        isLatestPhase={true}
                        metrics={report.args.metrics}
                        // @ts-expect-error TS(2322) If you come across this, please fix it!: Type 'MetricOverride[] | undefined' is not assigna... Remove this comment to see the full error message
                        metricOverrides={report.args.metricOverrides}
                        reportDate={report.dateCreated}
                        results={report.results?.dimensions?.[0]}
                        status={"stopped"}
                        startDate={getValidDate(
                          report.args.startDate
                        ).toISOString()}
                        multipleExposures={
                          report.results?.multipleExposures || 0
                        }
                        variations={variations}
                        statsEngine={report.args.statsEngine}
                        pValueCorrection={pValueCorrection}
                        regressionAdjustmentEnabled={
                          regressionAdjustmentEnabled
                        }
                        metricRegressionAdjustmentStatuses={
                          report.args.metricRegressionAdjustmentStatuses
                        }
                        sequentialTestingEnabled={sequentialTestingEnabled}
                      />
                      {/* @ts-expect-error TS(2532) If you come across this, please fix it!: Object is possibly 'undefined'. */}
                      {report.args.guardrails?.length > 0 && (
                        <div className="mt-1 px-3">
                          <h3 className="mb-3">Guardrails</h3>
                          <div className="row">
                            {/* @ts-expect-error TS(2532) If you come across this, please fix it!: Object is possibly 'undefined'. */}
                            {report.args.guardrails.map((g) => {
                              const metric = getMetricById(g);
                              if (!metric) return "";

                              const data =
                                report.results?.dimensions?.[0]?.variations;
                              if (!data) return "";

                              return (
                                <div
                                  className="col-12 col-xl-4 col-lg-6 mb-3"
                                  key={g}
                                >
                                  {report.args.statsEngine === "frequentist" ? (
                                    <PValueGuardrailResults_old
                                      data={data}
                                      variations={variations}
                                      metric={metric}
                                    />
                                  ) : (
                                    <GuardrailResults
                                      data={data}
                                      variations={variations}
                                      metric={metric}
                                    />
                                  )}
                                </div>
                              );
                            })}
                          </div>
                        </div>
                      )}
                    </>
                  )}
                </>
              )}
            {hasData && (
              <div className="row align-items-center mx-2 my-3">
                <div className="col-auto small" style={{ lineHeight: 1.2 }}>
                  <div className="text-muted mb-1">
                    The above results were computed with:
                  </div>
                  <div>
                    <span className="text-muted">Engine:</span>{" "}
                    <span>
                      {report.args?.statsEngine === "frequentist"
                        ? "Frequentist"
                        : "Bayesian"}
                    </span>
                  </div>
                  {report.args?.statsEngine === "frequentist" && (
                    <>
                      <div>
                        <span className="text-muted">
                          <GBCuped size={13} /> CUPED:
                        </span>{" "}
                        <span>
                          {report.args?.regressionAdjustmentEnabled
                            ? "Enabled"
                            : "Disabled"}
                        </span>
                      </div>
                      <div>
                        <span className="text-muted">
                          <GBSequential size={13} /> Sequential:
                        </span>{" "}
                        <span>
                          {report.args?.sequentialTestingEnabled
                            ? "Enabled"
                            : "Disabled"}
                        </span>
                      </div>
                    </>
                  )}
                  <div>
                    <span className="text-muted">Run date:</span>{" "}
                    <span>
                      {getValidDate(report.runStarted).toLocaleString([], {
                        year: "numeric",
                        month: "numeric",
                        day: "numeric",
                        hour: "numeric",
                        minute: "2-digit",
                      })}
                    </span>
                  </div>
                </div>
              </div>
            )}
          </Tab>
          {permissions.check("createAnalyses", "") && (
            <Tab
              key="configuration"
              anchor="configuration"
              display="Configuration"
              visible={permissions.check("createAnalyses", "")}
              forceRenderOnFocus={true}
            >
              <h2>Configuration</h2>
              <ConfigureReport
                mutate={mutate}
                report={report}
                viewResults={() => setActive("Results")}
              />
            </Tab>
          )}
        </ControlledTabs>
      </div>
    </>
  );
}<|MERGE_RESOLUTION|>--- conflicted
+++ resolved
@@ -335,13 +335,15 @@
                         {ago(report.runStarted)}
                       </div>
                     </div>
-<<<<<<< HEAD
                   ) : (
                     ""
                   )}
                 </div>
                 <div className="col-auto">
-                  {permissions.check("runQueries", "") && (
+                  {permissions.check(
+                    "runQueries",
+                    experimentData?.experiment.project || ""
+                  ) && (
                     <form
                       onSubmit={async (e) => {
                         e.preventDefault();
@@ -380,21 +382,6 @@
                     id={report.id}
                     hasData={hasData}
                     forceRefresh={async () => {
-=======
-                  </div>
-                ) : (
-                  ""
-                )}
-              </div>
-              <div className="col-auto">
-                {permissions.check(
-                  "runQueries",
-                  experimentData?.experiment.project || ""
-                ) && (
-                  <form
-                    onSubmit={async (e) => {
-                      e.preventDefault();
->>>>>>> dd32a4ae
                       try {
                         const res = await apiCall<{ report: ReportInterface }>(
                           `/report/${report.id}/refresh?force=true`,
@@ -451,25 +438,7 @@
               )}
               {report.args.metrics.length === 0 && (
                 <div className="alert alert-info">
-<<<<<<< HEAD
                   Add at least 1 metric to view results.
-=======
-                  No data yet.{" "}
-                  {report.results &&
-                    phaseAgeMinutes >= 120 &&
-                    "Make sure your experiment is tracking properly."}
-                  {report.results &&
-                    phaseAgeMinutes < 120 &&
-                    "It was just started " +
-                      ago(report.args.startDate) +
-                      ". Give it a little longer and click the 'Refresh' button to check again."}
-                  {!report.results &&
-                    permissions.check(
-                      "runQueries",
-                      experimentData?.experiment.project || ""
-                    ) &&
-                    `Click the "Refresh" button.`}
->>>>>>> dd32a4ae
                 </div>
               )}
               {!hasData &&
@@ -488,7 +457,10 @@
                         ago(report.args.startDate) +
                         ". Give it a little longer and click the 'Refresh' button to check again."}
                     {!report.results &&
-                      permissions.check("runQueries", "") &&
+                      permissions.check(
+                        "runQueries",
+                        experimentData?.experiment.project || ""
+                      ) &&
                       `Click the "Refresh" button.`}
                   </div>
                 )}
