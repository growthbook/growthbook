import { FC, useEffect, useState } from "react";
import { LicenseInterface } from "enterprise";
import SubscriptionInfo from "@/components/Settings/SubscriptionInfo";
import UpgradeModal from "@/components/Settings/UpgradeModal";
import { useUser } from "@/services/UserContext";
import { useAuth } from "@/services/auth";
import usePermissionsUtil from "@/hooks/usePermissionsUtils";
import PaymentInfo from "@/components/Billing/PaymentInfo";

const BillingPage: FC = () => {
  const [upgradeModal, setUpgradeModal] = useState(false);

  const permissionsUtil = usePermissionsUtil();

  const { accountPlan, subscription, canSubscribe } = useUser();

  const { apiCall } = useAuth();
  const { refreshOrganization } = useUser();

  useEffect(() => {
    const refreshLicense = async () => {
      const res = await apiCall<{
        status: number;
        license: LicenseInterface;
      }>(`/license`, {
        method: "GET",
      });

      if (res.status !== 200) {
        throw new Error("There was an error fetching the license");
      }
      refreshOrganization();
    };

    if (typeof window !== "undefined") {
      const urlParams = new URLSearchParams(window.location.search);
      // TODO: Get rid of the "org" route, once all license data has been moved off the orgs
      if (urlParams.get("refreshLicense") || urlParams.get("org")) {
        refreshLicense();
      }
    }
  }, [apiCall, refreshOrganization]);

  if (accountPlan === "enterprise") {
    return (
      <div className="container pagecontents">
        <div className="alert alert-info">
          This page is not available for enterprise customers. Please contact
          your account rep for any billing questions or changes.
        </div>
      </div>
    );
  }

  if (!permissionsUtil.canManageBilling()) {
    return (
      <div className="container pagecontents">
        <div className="alert alert-danger">
          You do not have access to view this page.
        </div>
      </div>
    );
  }

  return (
    <div className="container-fluid pagecontents">
      {upgradeModal && (
        <UpgradeModal
          close={() => setUpgradeModal(false)}
          reason=""
          source="billing-free"
        />
      )}
      <h1>Billing Settings</h1>
<<<<<<< HEAD
      <div className="p-3 border">
=======
      <div className="appbox p-3 border">
>>>>>>> 3efd205e
        {subscription?.status ? (
          <>
            <PaymentInfo />
            <SubscriptionInfo />
          </>
        ) : canSubscribe ? (
          <div className="bg-white p-3">
            <div className="alert alert-warning mb-0">
              <div className="d-flex align-items-center">
                <div>
                  You are currently on the <strong>Starter Plan</strong>.
                </div>
                <button
                  className="btn btn-primary ml-auto"
                  onClick={(e) => {
                    e.preventDefault();
                    setUpgradeModal(true);
                  }}
                >
                  Upgrade Now
                </button>
              </div>
            </div>
          </div>
        ) : (
          <p>
            Contact <a href="mailto:sales@growthbook.io">sales@growthbook.io</a>{" "}
            to make changes to your subscription plan.
          </p>
        )}
      </div>
    </div>
  );
};
export default BillingPage;<|MERGE_RESOLUTION|>--- conflicted
+++ resolved
@@ -72,11 +72,7 @@
         />
       )}
       <h1>Billing Settings</h1>
-<<<<<<< HEAD
-      <div className="p-3 border">
-=======
       <div className="appbox p-3 border">
->>>>>>> 3efd205e
         {subscription?.status ? (
           <>
             <PaymentInfo />
