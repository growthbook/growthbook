import React, { useEffect, useState } from "react";
import {
  FaExclamationCircle,
  FaExclamationTriangle,
  FaPencilAlt,
  FaQuestionCircle,
  FaUpload,
} from "react-icons/fa";
import { useForm } from "react-hook-form";
import isEqual from "lodash/isEqual";
import cronstrue from "cronstrue";
import { AttributionModel } from "back-end/types/experiment";
import { PValueCorrection } from "back-end/types/stats";
import {
  DEFAULT_P_VALUE_THRESHOLD,
  DEFAULT_REGRESSION_ADJUSTMENT_DAYS,
  DEFAULT_REGRESSION_ADJUSTMENT_ENABLED,
  DEFAULT_SEQUENTIAL_TESTING_TUNING_PARAMETER,
  DEFAULT_STATS_ENGINE,
} from "shared/constants";
import { OrganizationSettings } from "@/../back-end/types/organization";
import Link from "next/link";
import { useFeatureIsOn, useGrowthBook } from "@growthbook/growthbook-react";
import { useAuth } from "@/services/auth";
import EditOrganizationModal from "@/components/Settings/EditOrganizationModal";
import BackupConfigYamlButton from "@/components/Settings/BackupConfigYamlButton";
import RestoreConfigYamlButton from "@/components/Settings/RestoreConfigYamlButton";
import { hasFileConfig, isCloud, isMultiOrg } from "@/services/env";
import Field from "@/components/Forms/Field";
import MetricsSelector from "@/components/Experiment/MetricsSelector";
import TempMessage from "@/components/TempMessage";
import Button from "@/components/Button";
import { DocLink } from "@/components/DocLink";
import {
  OrganizationSettingsWithMetricDefaults,
  useOrganizationMetricDefaults,
} from "@/hooks/useOrganizationMetricDefaults";
import { useUser } from "@/services/UserContext";
import usePermissions from "@/hooks/usePermissions";
import { GBCuped, GBPremiumBadge, GBSequential } from "@/components/Icons";
import UpgradeModal from "@/components/Settings/UpgradeModal";
import EditLicenseModal from "@/components/Settings/EditLicenseModal";
import Toggle from "@/components/Forms/Toggle";
import PremiumTooltip from "@/components/Marketing/PremiumTooltip";
import SelectField from "@/components/Forms/SelectField";
import { AttributionModelTooltip } from "@/components/Experiment/AttributionModelTooltip";
import Tab from "@/components/Tabs/Tab";
import ControlledTabs from "@/components/Tabs/ControlledTabs";
import StatsEngineSelect from "@/components/Settings/forms/StatsEngineSelect";
import { useCurrency } from "@/hooks/useCurrency";
import { AppFeatures } from "@/types/app-features";
import { useDefinitions } from "@/services/DefinitionsContext";
import ExperimentCheckListModal from "@/components/Settings/ExperimentCheckListModal";

export const supportedCurrencies = {
  AED: "UAE Dirham (AED)",
  AFN: "Afghani (AFN)",
  ALL: "Lek (ALL)",
  AMD: "Armenian Dram (AMD)",
  ANG: "Netherlands Antillean Guilder (ANG)",
  AOA: "Kwanza (AOA)",
  ARS: "Argentine Peso (ARS)",
  AUD: "Australian Dollar (AUD)",
  AWG: "Aruban Florin (AWG)",
  AZN: "Azerbaijan Manat (AZN)",
  BAM: "Convertible Mark (BAM)",
  BBD: "Barbados Dollar (BBD)",
  BDT: "Taka (BDT)",
  BGN: "Bulgarian Lev (BGN)",
  BHD: "Bahraini Dinar (BHD)",
  BIF: "Burundi Franc (BIF)",
  BMD: "Bermudian Dollar (BMD)",
  BND: "Brunei Dollar (BND)",
  BOB: "Boliviano (BOB)",
  BOV: "Mvdol (BOV)",
  BRL: "Brazilian Real (BRL)",
  BSD: "Bahamian Dollar (BSD)",
  BTN: "Ngultrum (BTN)",
  BWP: "Pula (BWP)",
  BYN: "Belarusian Ruble (BYN)",
  BZD: "Belize Dollar (BZD)",
  CAD: "Canadian Dollar (CAD)",
  CDF: "Congolese Franc (CDF)",
  CHE: "WIR Euro (CHE)",
  CHF: "Swiss Franc (CHF)",
  CHW: "WIR Franc (CHW)",
  CLF: "Unidad de Fomento (CLF)",
  CLP: "Chilean Peso (CLP)",
  CNY: "Yuan Renminbi (CNY)",
  COP: "Colombian Peso (COP)",
  COU: "Unidad de Valor Real (COU)",
  CRC: "Costa Rican Colon (CRC)",
  CUC: "Peso Convertible (CUC)",
  CUP: "Cuban Peso (CUP)",
  CVE: "Cabo Verde Escudo (CVE)",
  CZK: "Czech Koruna (CZK)",
  DJF: "Djibouti Franc (DJF)",
  DKK: "Danish Krone (DKK)",
  DOP: "Dominican Peso (DOP)",
  DZD: "Algerian Dinar (DZD)",
  EGP: "Egyptian Pound (EGP)",
  ERN: "Nakfa (ERN)",
  ETB: "Ethiopian Birr (ETB)",
  EUR: "Euro (EUR)",
  FJD: "Fiji Dollar (FJD)",
  FKP: "Falkland Islands Pound (FKP)",
  GBP: "Pound Sterling (GBP)",
  GEL: "Lari (GEL)",
  GHS: "Ghana Cedi (GHS)",
  GIP: "Gibraltar Pound (GIP)",
  GMD: "Dalasi (GMD)",
  GNF: "Guinean Franc (GNF)",
  GTQ: "Quetzal (GTQ)",
  GYD: "Guyana Dollar (GYD)",
  HKD: "Hong Kong Dollar (HKD)",
  HNL: "Lempira (HNL)",
  HTG: "Gourde (HTG)",
  HUF: "Forint (HUF)",
  IDR: "Rupiah (IDR)",
  ILS: "New Israeli Sheqel (ILS)",
  INR: "Indian Rupee (INR)",
  IQD: "Iraqi Dinar (IQD)",
  IRR: "Iranian Rial (IRR)",
  ISK: "Iceland Krona (ISK)",
  JMD: "Jamaican Dollar (JMD)",
  JOD: "Jordanian Dinar (JOD)",
  JPY: "Yen (JPY)",
  KES: "Kenyan Shilling (KES)",
  KGS: "Som (KGS)",
  KHR: "Riel (KHR)",
  KMF: "Comorian Franc (KMF)",
  KPW: "North Korean Won (KPW)",
  KRW: "Won (KRW)",
  KWD: "Kuwaiti Dinar (KWD)",
  KYD: "Cayman Islands Dollar (KYD)",
  KZT: "Tenge (KZT)",
  LAK: "Lao Kip (LAK)",
  LBP: "Lebanese Pound (LBP)",
  LKR: "Sri Lanka Rupee (LKR)",
  LRD: "Liberian Dollar (LRD)",
  LSL: "Loti (LSL)",
  LYD: "Libyan Dinar (LYD)",
  MAD: "Moroccan Dirham (MAD)",
  MDL: "Moldovan Leu (MDL)",
  MGA: "Malagasy Ariary (MGA)",
  MKD: "Denar (MKD)",
  MMK: "Kyat (MMK)",
  MNT: "Tugrik (MNT)",
  MOP: "Pataca (MOP)",
  MRU: "Ouguiya (MRU)",
  MUR: "Mauritius Rupee (MUR)",
  MVR: "Rufiyaa (MVR)",
  MWK: "Malawi Kwacha (MWK)",
  MXN: "Mexican Peso (MXN)",
  MXV: "Mexican Unidad de Inversion (UDI) (MXV)",
  MYR: "Malaysian Ringgit (MYR)",
  MZN: "Mozambique Metical (MZN)",
  NAD: "Namibia Dollar (NAD)",
  NGN: "Naira (NGN)",
  NIO: "Cordoba Oro (NIO)",
  NOK: "Norwegian Krone (NOK)",
  NPR: "Nepalese Rupee (NPR)",
  NZD: "New Zealand Dollar (NZD)",
  OMR: "Rial Omani (OMR)",
  PAB: "Balboa (PAB)",
  PEN: "Sol (PEN)",
  PGK: "Kina (PGK)",
  PHP: "Philippine Peso (PHP)",
  PKR: "Pakistan Rupee (PKR)",
  PLN: "Zloty (PLN)",
  PYG: "Guarani (PYG)",
  QAR: "Qatari Rial (QAR)",
  RON: "Romanian Leu (RON)",
  RSD: "Serbian Dinar (RSD)",
  RUB: "Russian Ruble (RUB)",
  RWF: "Rwanda Franc (RWF)",
  SAR: "Saudi Riyal (SAR)",
  SBD: "Solomon Islands Dollar (SBD)",
  SCR: "Seychelles Rupee (SCR)",
  SDG: "Sudanese Pound (SDG)",
  SEK: "Swedish Krona (SEK)",
  SGD: "Singapore Dollar (SGD)",
  SHP: "Saint Helena Pound (SHP)",
  SLE: "Leone (SLE)",
  SLL: "Leone (SLL)",
  SOS: "Somali Shilling (SOS)",
  SRD: "Surinam Dollar (SRD)",
  SSP: "South Sudanese Pound (SSP)",
  STN: "Dobra (STN)",
  SVC: "El Salvador Colon (SVC)",
  SYP: "Syrian Pound (SYP)",
  SZL: "Lilangeni (SZL)",
  THB: "Baht (THB)",
  TJS: "Somoni (TJS)",
  TMT: "Turkmenistan New Manat (TMT)",
  TND: "Tunisian Dinar (TND)",
  TOP: "Pa’anga (TOP)",
  TRY: "Turkish Lira (TRY)",
  TTD: "Trinidad and Tobago Dollar (TTD)",
  TWD: "New Taiwan Dollar (TWD)",
  TZS: "Tanzanian Shilling (TZS)",
  UAH: "Hryvnia (UAH)",
  UGX: "Uganda Shilling (UGX)",
  USD: "US Dollar (USD)",
  UYI: "Uruguay Peso en Unidades Indexadas (UI) (UYI)",
  UYU: "Peso Uruguayo (UYU)",
  UYW: "Unidad Previsional (UYW)",
  UZS: "Uzbekistan Sum (UZS)",
  VED: "Bolívar Soberano (VED)",
  VES: "Bolívar Soberano (VES)",
  VND: "Dong (VND)",
  VUV: "Vatu (VUV)",
  WST: "Tala (WST)",
  XAF: "CFA Franc BEAC (XAF)",
  XCD: "East Caribbean Dollar (XCD)",
  XDR: "SDR (Special Drawing Right) (XDR)",
  XOF: "CFA Franc BCEAO (XOF)",
  XPF: "CFP Franc (XPF)",
  XSU: "Sucre (XSU)",
  XUA: "ADB Unit of Account (XUA)",
  YER: "Yemeni Rial (YER)",
  ZAR: "Rand (ZAR)",
  ZMW: "Zambian Kwacha (ZMW)",
  ZWL: "Zimbabwe Dollar (ZWL)",
};

export const DEFAULT_SRM_THRESHOLD = 0.001;

function hasChanges(
  value: OrganizationSettings,
  existing: OrganizationSettings
) {
  if (!existing) return true;

  return !isEqual(value, existing);
}

const GeneralSettingsPage = (): React.ReactElement => {
  const {
    refreshOrganization,
    settings,
    organization,
    accountPlan,
    license,
    hasCommercialFeature,
  } = useUser();
  const [editOpen, setEditOpen] = useState(false);
  const [editLicenseOpen, setEditLicenseOpen] = useState(false);
  const [saveMsg, setSaveMsg] = useState(false);
  const [originalValue, setOriginalValue] = useState<OrganizationSettings>({});
  const [statsEngineTab, setStatsEngineTab] = useState<string>(
    settings.statsEngine || DEFAULT_STATS_ENGINE
  );
  const displayCurrency = useCurrency();
  const growthbook = useGrowthBook<AppFeatures>();
  const { datasources } = useDefinitions();
  const healthTabSettingsEnabled = useFeatureIsOn<AppFeatures>("health-tab");

  const currencyOptions = Object.entries(
    supportedCurrencies
  ).map(([value, label]) => ({ value, label }));

  const permissions = usePermissions();
  const hasRegressionAdjustmentFeature = hasCommercialFeature(
    "regression-adjustment"
  );
  const hasSequentialTestingFeature = hasCommercialFeature(
    "sequential-testing"
  );
  const hasSecureAttributesFeature = hasCommercialFeature(
    "hash-secure-attributes"
  );

  const hasCustomChecklistFeature = hasCommercialFeature(
    "custom-launch-checklist"
  );

  const { metricDefaults } = useOrganizationMetricDefaults();

  const [upgradeModal, setUpgradeModal] = useState(false);
  const [editChecklistOpen, setEditChecklistOpen] = useState(false);
  const showUpgradeButton = ["oss", "starter"].includes(accountPlan || "");
  const licensePlanText =
    (accountPlan === "enterprise"
      ? "Enterprise"
      : accountPlan === "pro"
      ? "Pro"
      : accountPlan === "pro_sso"
      ? "Pro + SSO"
      : "Starter") + (license && license.isTrial ? " (trial)" : "");

  const form = useForm<OrganizationSettingsWithMetricDefaults>({
    defaultValues: {
      visualEditorEnabled: false,
      pastExperimentsMinLength: 6,
      metricAnalysisDays: 90,
      // customization:
      customized: false,
      logoPath: "",
      primaryColor: "#391c6d",
      secondaryColor: "#50279a",
      northStar: {
        //enabled: false,
        title: "",
        metricIds: [],
        //target: [],
        //window: "",
        //resolution?: string;
        //startDate?: Date;
      },
      metricDefaults: {
        minimumSampleSize: metricDefaults.minimumSampleSize,
        maxPercentageChange: metricDefaults.maxPercentageChange * 100,
        minPercentageChange: metricDefaults.minPercentageChange * 100,
      },
      updateSchedule: {
        type: "stale",
        hours: 6,
        cron: "0 */6 * * *",
      },
      runHealthTrafficQuery: true,
      srmThreshold: DEFAULT_SRM_THRESHOLD,
      multipleExposureMinPercent: 0.01,
      confidenceLevel: 0.95,
      pValueThreshold: DEFAULT_P_VALUE_THRESHOLD,
      pValueCorrection: null,
      statsEngine: DEFAULT_STATS_ENGINE,
      regressionAdjustmentEnabled: DEFAULT_REGRESSION_ADJUSTMENT_ENABLED,
      regressionAdjustmentDays: DEFAULT_REGRESSION_ADJUSTMENT_DAYS,
      sequentialTestingEnabled: false,
      sequentialTestingTuningParameter: DEFAULT_SEQUENTIAL_TESTING_TUNING_PARAMETER,
      attributionModel: "firstExposure",
      displayCurrency,
      secureAttributeSalt: "",
      killswitchConfirmation: false,
      defaultDataSource: settings.defaultDataSource || "",
    },
  });
  const { apiCall } = useAuth();

  const value = {
    visualEditorEnabled: form.watch("visualEditorEnabled"),
    pastExperimentsMinLength: form.watch("pastExperimentsMinLength"),
    metricAnalysisDays: form.watch("metricAnalysisDays"),
    metricDefaults: {
      minimumSampleSize: form.watch("metricDefaults.minimumSampleSize"),
      maxPercentageChange: form.watch("metricDefaults.maxPercentageChange"),
      minPercentageChange: form.watch("metricDefaults.minPercentageChange"),
    },
    // customization:
    customized: form.watch("customized"),
    logoPath: form.watch("logoPath"),
    primaryColor: form.watch("primaryColor"),
    secondaryColor: form.watch("secondaryColor"),
    northStar: form.watch("northStar"),
    updateSchedule: form.watch("updateSchedule"),
    runHealthTrafficQuery: form.watch("runHealthTrafficQuery"),
    srmThreshold: form.watch("srmThreshold"),
    multipleExposureMinPercent: form.watch("multipleExposureMinPercent"),
    statsEngine: form.watch("statsEngine"),
    confidenceLevel: form.watch("confidenceLevel"),
    pValueThreshold: form.watch("pValueThreshold"),
    pValueCorrection: form.watch("pValueCorrection"),
    regressionAdjustmentEnabled: form.watch("regressionAdjustmentEnabled"),
    regressionAdjustmentDays: form.watch("regressionAdjustmentDays"),
    sequentialTestingEnabled: form.watch("sequentialTestingEnabled"),
    sequentialTestingTuningParameter: form.watch(
      "sequentialTestingTuningParameter"
    ),
    attributionModel: form.watch("attributionModel"),
    displayCurrency: form.watch("displayCurrency"),
    secureAttributeSalt: form.watch("secureAttributeSalt"),
    killswitchConfirmation: form.watch("killswitchConfirmation"),
    defaultDataSource: form.watch("defaultDataSource"),
  };

  const [cronString, setCronString] = useState("");

  function updateCronString(cron?: string) {
    cron = cron || value.updateSchedule?.cron || "";

    if (!cron) {
      setCronString("");
    }
    setCronString(
      `${cronstrue.toString(cron, {
        throwExceptionOnParseError: false,
        verbose: true,
      })} (UTC time)`
    );
  }

  useEffect(() => {
    if (settings) {
      const newVal = { ...form.getValues() };
      Object.keys(newVal).forEach((k) => {
        const hasExistingMetrics = typeof settings?.[k] !== "undefined";
        newVal[k] = settings?.[k] || newVal[k];

        // Existing values are stored as a multiplier, e.g. 50% on the UI is stored as 0.5
        // Transform these values from the UI format
        if (k === "metricDefaults" && hasExistingMetrics) {
          newVal.metricDefaults = {
            ...newVal.metricDefaults,
            maxPercentageChange:
              newVal.metricDefaults.maxPercentageChange * 100,
            minPercentageChange:
              newVal.metricDefaults.minPercentageChange * 100,
          };
        }
        // @ts-expect-error TS(2532) If you come across this, please fix it!: Object is possibly 'undefined'.
        if (k === "confidenceLevel" && newVal?.confidenceLevel <= 1) {
          // @ts-expect-error TS(2532) If you come across this, please fix it!: Object is possibly 'undefined'.
          newVal.confidenceLevel = newVal.confidenceLevel * 100;
        }
      });
      form.reset(newVal);
      setOriginalValue(newVal);
      updateCronString(newVal.updateSchedule?.cron || "");
    }
  }, [settings]);

  const ctaEnabled = hasChanges(value, originalValue);

  const saveSettings = form.handleSubmit(async (value) => {
    const transformedOrgSettings = {
      ...value,
      metricDefaults: {
        ...value.metricDefaults,
        maxPercentageChange: value.metricDefaults.maxPercentageChange / 100,
        minPercentageChange: value.metricDefaults.minPercentageChange / 100,
      },
      // @ts-expect-error TS(2532) If you come across this, please fix it!: Object is possibly 'undefined'.
      confidenceLevel: value.confidenceLevel / 100,
    };

    await apiCall(`/organization`, {
      method: "PUT",
      body: JSON.stringify({
        settings: transformedOrgSettings,
      }),
    });
    refreshOrganization();

    // show the user that the settings have saved:
    setSaveMsg(true);
  });

  const highlightColor =
    // @ts-expect-error TS(2532) If you come across this, please fix it!: Object is possibly 'undefined'.
    value.confidenceLevel < 70
      ? "#c73333"
      : // @ts-expect-error TS(2532) If you come across this, please fix it!: Object is possibly 'undefined'.
      value.confidenceLevel < 80
      ? "#e27202"
      : // @ts-expect-error TS(2532) If you come across this, please fix it!: Object is possibly 'undefined'.
      value.confidenceLevel < 90
      ? "#B39F01"
      : "";

  const pHighlightColor =
    // @ts-expect-error TS(2532) If you come across this, please fix it!: Object is possibly 'undefined'.
    value.pValueThreshold > 0.3
      ? "#c73333"
      : // @ts-expect-error TS(2532) If you come across this, please fix it!: Object is possibly 'undefined'.
      value.pValueThreshold > 0.2
      ? "#e27202"
      : // @ts-expect-error TS(2532) If you come across this, please fix it!: Object is possibly 'undefined'.
      value.pValueThreshold > 0.1
      ? "#B39F01"
      : "";

  const srmHighlightColor =
    value.srmThreshold &&
    (value.srmThreshold > 0.01 || value.srmThreshold < 0.001)
      ? "#B39F01"
      : "";

  const regressionAdjustmentDaysHighlightColor =
    // @ts-expect-error TS(2532) If you come across this, please fix it!: Object is possibly 'undefined'.
    value.regressionAdjustmentDays > 28 || value.regressionAdjustmentDays < 7
      ? "#e27202"
      : "";

  const warningMsg =
    value.confidenceLevel === 70
      ? "This is as low as it goes"
      : // @ts-expect-error TS(2532) If you come across this, please fix it!: Object is possibly 'undefined'.
      value.confidenceLevel < 75
      ? "Confidence thresholds this low are not recommended"
      : // @ts-expect-error TS(2532) If you come across this, please fix it!: Object is possibly 'undefined'.
      value.confidenceLevel < 80
      ? "Confidence thresholds this low are not recommended"
      : // @ts-expect-error TS(2532) If you come across this, please fix it!: Object is possibly 'undefined'.
      value.confidenceLevel < 90
      ? "Use caution with values below 90%"
      : // @ts-expect-error TS(2532) If you come across this, please fix it!: Object is possibly 'undefined'.
      value.confidenceLevel >= 99
      ? "Confidence levels 99% and higher can take lots of data to achieve"
      : "";

  const pWarningMsg =
    value.pValueThreshold === 0.5
      ? "This is as high as it goes"
      : // @ts-expect-error TS(2532) If you come across this, please fix it!: Object is possibly 'undefined'.
      value.pValueThreshold > 0.25
      ? "P-value thresholds this high are not recommended"
      : // @ts-expect-error TS(2532) If you come across this, please fix it!: Object is possibly 'undefined'.
      value.pValueThreshold > 0.2
      ? "P-value thresholds this high are not recommended"
      : // @ts-expect-error TS(2532) If you come across this, please fix it!: Object is possibly 'undefined'.
      value.pValueThreshold > 0.1
      ? "Use caution with values above 0.1"
      : // @ts-expect-error TS(2532) If you come across this, please fix it!: Object is possibly 'undefined'.
      value.pValueThreshold <= 0.01
      ? "Threshold values of 0.01 and lower can take lots of data to achieve"
      : "";

  const srmWarningMsg =
    value.srmThreshold && value.srmThreshold > 0.01
      ? "Thresholds above 0.01 may lead to many false positives, especially if you refresh results regularly."
      : value.srmThreshold && value.srmThreshold < 0.001
      ? "Thresholds below 0.001 may make it hard to detect imbalances without lots of traffic."
      : "";

  const regressionAdjustmentDaysWarningMsg =
    // @ts-expect-error TS(2532) If you come across this, please fix it!: Object is possibly 'undefined'.
    value.regressionAdjustmentDays > 28
      ? "Longer lookback periods can sometimes be useful, but also will reduce query performance and may incorporate less useful data"
      : // @ts-expect-error TS(2532) If you come across this, please fix it!: Object is possibly 'undefined'.
      value.regressionAdjustmentDays < 7
      ? "Lookback periods under 7 days tend not to capture enough metric data to reduce variance and may be subject to weekly seasonality"
      : "";

  const metricAnalysisDaysWarningMsg =
    value.metricAnalysisDays && value.metricAnalysisDays > 365
      ? "Using more historical data will slow down metric analysis queries"
      : "";

  if (!permissions.organizationSettings) {
    return (
      <div className="container pagecontents">
        <div className="alert alert-danger">
          You do not have access to view this page.
        </div>
      </div>
    );
  }

  return (
    <>
      {upgradeModal && (
        <UpgradeModal
          close={() => setUpgradeModal(false)}
          reason=""
          source="settings"
        />
      )}

      {editChecklistOpen ? (
        <ExperimentCheckListModal close={() => setEditChecklistOpen(false)} />
      ) : null}

      <div className="container-fluid pagecontents">
        {editOpen && (
          <EditOrganizationModal
            name={organization.name || ""}
            close={() => setEditOpen(false)}
            mutate={refreshOrganization}
          />
        )}
        {editLicenseOpen && (
          <EditLicenseModal
            close={() => setEditLicenseOpen(false)}
            mutate={refreshOrganization}
          />
        )}
        <h1>General Settings</h1>

        <div className="mb-1">
          <div className=" bg-white p-3 border">
            <div className="row mb-0">
              <div className="col-sm-3">
                <h4>Organization</h4>
              </div>
              <div className="col-sm-9">
                <div className="form-group row">
                  <div className="col-sm-12">
                    <strong>Name: </strong> {organization.name}{" "}
                    <a
                      href="#"
                      className="pl-1"
                      onClick={(e) => {
                        e.preventDefault();
                        setEditOpen(true);
                      }}
                    >
                      <FaPencilAlt />
                    </a>
                  </div>
                </div>
                <div className="form-group row">
                  <div className="col-sm-12">
                    <strong>Owner:</strong> {organization.ownerEmail}
                  </div>
                </div>
              </div>
            </div>
            {(isCloud() || !isMultiOrg()) && (
              <div>
                <div className="divider border-bottom mb-3 mt-3" />
                <div className="row">
                  <div className="col-sm-3">
                    <h4>License</h4>
                  </div>
                  <div className="col-sm-9">
                    <div className="form-group row mb-2">
                      <div className="col-sm-12">
                        <strong>Plan type: </strong> {licensePlanText}{" "}
                      </div>
                    </div>
<<<<<<< HEAD
                    {license && (
                      <>
                        <div className="col-sm-2">
                          <div>Issued:</div>
                          <span className="text-muted">
                            {license.dateCreated}
                          </span>
                        </div>
                        <div className="col-sm-2">
                          <div>Expires:</div>
                          <span className="text-muted">
                            {license.dateExpires}
                          </span>
                        </div>
                        <div className="col-sm-2">
                          <div>Seats:</div>
                          <span className="text-muted">{license.seats}</span>
=======
                    {showUpgradeButton && (
                      <div className="form-group row mb-1">
                        <div className="col-sm-12">
                          <button
                            className="btn btn-premium font-weight-normal"
                            onClick={() => setUpgradeModal(true)}
                          >
                            {accountPlan === "oss" ? (
                              <>
                                Try Enterprise <GBPremiumBadge />
                              </>
                            ) : (
                              <>
                                Try Pro <GBPremiumBadge />
                              </>
                            )}
                          </button>
                        </div>
                      </div>
                    )}
                    {!isCloud() && permissions.manageBilling && (
                      <div className="form-group row mt-3 mb-0">
                        <div className="col-sm-4">
                          <div>
                            <strong>License Key: </strong>
                          </div>
                          <div
                            className="d-inline-block mt-1 mb-2 text-center text-muted"
                            style={{
                              width: 100,
                              borderBottom: "1px solid #cccccc",
                              pointerEvents: "none",
                              overflow: "hidden",
                              verticalAlign: "top",
                            }}
                          >
                            {license ? "***************" : "(none)"}
                          </div>{" "}
                          <a
                            href="#"
                            className="pl-1"
                            onClick={(e) => {
                              e.preventDefault();
                              setEditLicenseOpen(true);
                            }}
                          >
                            <FaPencilAlt />
                          </a>
>>>>>>> 30b849cf
                        </div>
                        {license && (
                          <>
                            <div className="col-sm-2">
                              <div>Issued:</div>
                              <span className="text-muted">{license.iat}</span>
                            </div>
                            <div className="col-sm-2">
                              <div>Expires:</div>
                              <span className="text-muted">{license.exp}</span>
                            </div>
                            <div className="col-sm-2">
                              <div>Seats:</div>
                              <span className="text-muted">{license.qty}</span>
                            </div>
                          </>
                        )}
                      </div>
                    )}
                  </div>
                </div>
              </div>
            )}
          </div>

          <div className="my-3 bg-white p-3 border">
            <div className="row">
              <div className="col-sm-3">
                <h4>North Star Metrics</h4>
              </div>
              <div className="col-sm-9">
                <p>
                  North stars are metrics your team is focused on improving.
                  These metrics are shown on the home page with the experiments
                  that have the metric as a goal.
                </p>
                <div className={"form-group"}>
                  <div className="my-3">
                    <div className="form-group">
                      <label>Metric(s)</label>
                      <MetricsSelector
                        selected={form.watch("northStar.metricIds")}
                        onChange={(metrics) =>
                          form.setValue("northStar.metricIds", metrics)
                        }
                      />
                    </div>
                    <Field
                      label="Title"
                      {...form.register("northStar.title")}
                    />
                  </div>
                </div>
              </div>
            </div>
          </div>

          {hasFileConfig() && (
            <div className="alert alert-info my-3">
              The below settings are controlled through your{" "}
              <code>config.yml</code> file and cannot be changed through the web
              UI.{" "}
              <DocLink
                docSection="config_organization_settings"
                className="font-weight-bold"
              >
                View Documentation
              </DocLink>
              .
            </div>
          )}
          {!hasFileConfig() && (
            <div className="alert alert-info my-3">
              <h3>Import/Export config.yml</h3>
              <p>
                {isCloud()
                  ? "GrowthBook Cloud stores"
                  : "You are currently storing"}{" "}
                all organization settings, data sources, metrics, and dimensions
                in a database.
              </p>
              <p>
                You can import/export these settings to a{" "}
                <code>config.yml</code> file to more easily move between
                GrowthBook Cloud accounts and/or self-hosted environments.{" "}
                <DocLink docSection="config_yml" className="font-weight-bold">
                  Learn More
                </DocLink>
              </p>
              <div className="row mb-3">
                <div className="col-auto">
                  <BackupConfigYamlButton settings={settings} />
                </div>
                <div className="col-auto">
                  <RestoreConfigYamlButton
                    settings={settings}
                    mutate={refreshOrganization}
                  />
                </div>
              </div>
              <div className="text-muted">
                <strong>Note:</strong> For security reasons, the exported file
                does not include data source connection secrets such as
                passwords. You must edit the file and add these yourself.
              </div>
            </div>
          )}

          {growthbook?.getFeatureValue("import-from-x", false) && (
            <div className="bg-white p-3 border position-relative my-3">
              <h3>Import from another service</h3>
              <p>
                Import your data from another feature flag and/or
                experimentation service.
              </p>
              <Link href="/importing">
                <a className="btn btn-primary">
                  <FaUpload /> Import from another service
                </a>
              </Link>
            </div>
          )}

          <div className="bg-white p-3 border position-relative">
            <div className="row">
              <div className="col-sm-3">
                <h4>Experiment Settings</h4>
              </div>

              <div className="col-sm-9">
                <div className="form-inline flex-column align-items-start mb-4">
                  <Field
                    label="Minimum experiment length (in days) when importing past
                  experiments"
                    type="number"
                    className="ml-2"
                    containerClassName="mb-3"
                    append="days"
                    step="1"
                    min="0"
                    max="31"
                    disabled={hasFileConfig()}
                    {...form.register("pastExperimentsMinLength", {
                      valueAsNumber: true,
                      min: 0,
                      max: 31,
                    })}
                  />

                  <Field
                    label="Warn when this percent of experiment users are in multiple variations"
                    type="number"
                    step="any"
                    min="0"
                    max="1"
                    className="ml-2"
                    containerClassName="mb-3"
                    append="%"
                    style={{
                      width: "80px",
                    }}
                    disabled={hasFileConfig()}
                    helpText={<span className="ml-2">from 0 to 1</span>}
                    {...form.register("multipleExposureMinPercent", {
                      valueAsNumber: true,
                      min: 0,
                      max: 1,
                    })}
                  />

                  <div className="mb-3 form-group flex-column align-items-start">
                    <SelectField
                      label={
                        <AttributionModelTooltip>
                          Default Attribution Model <FaQuestionCircle />
                        </AttributionModelTooltip>
                      }
                      className="ml-2"
                      // @ts-expect-error TS(2322) If you come across this, please fix it!: Type 'string | undefined' is not assignable to typ... Remove this comment to see the full error message
                      value={form.watch("attributionModel")}
                      onChange={(value) => {
                        form.setValue(
                          "attributionModel",
                          value as AttributionModel
                        );
                      }}
                      options={[
                        {
                          label: "First Exposure",
                          value: "firstExposure",
                        },
                        {
                          label: "Experiment Duration",
                          value: "experimentDuration",
                        },
                      ]}
                    />
                  </div>

                  <div className="mb-3 form-group flex-column align-items-start">
                    <Field
                      label="Experiment Auto-Update Frequency"
                      className="ml-2"
                      containerClassName="mb-2 mr-2"
                      disabled={hasFileConfig()}
                      options={[
                        {
                          display: "When results are X hours old",
                          value: "stale",
                        },
                        {
                          display: "Cron Schedule",
                          value: "cron",
                        },
                        {
                          display: "Never",
                          value: "never",
                        },
                      ]}
                      {...form.register("updateSchedule.type")}
                    />
                    {value.updateSchedule?.type === "stale" && (
                      <div className="bg-light p-3 border">
                        <Field
                          label="Refresh when"
                          append="hours old"
                          type="number"
                          step={1}
                          min={1}
                          max={168}
                          className="ml-2"
                          disabled={hasFileConfig()}
                          {...form.register("updateSchedule.hours", {
                            valueAsNumber: true,
                            min: 1,
                            max: 168,
                          })}
                        />
                      </div>
                    )}
                    {value.updateSchedule?.type === "cron" && (
                      <div className="bg-light p-3 border">
                        <Field
                          label="Cron String"
                          className="ml-2"
                          disabled={hasFileConfig()}
                          {...form.register("updateSchedule.cron")}
                          placeholder="0 */6 * * *"
                          onFocus={(e) => {
                            updateCronString(e.target.value);
                          }}
                          onBlur={(e) => {
                            updateCronString(e.target.value);
                          }}
                          helpText={<span className="ml-2">{cronString}</span>}
                        />
                      </div>
                    )}
                  </div>
                  {healthTabSettingsEnabled && (
                    <>
                      <div>
                        <label
                          className="mr-1"
                          htmlFor="toggle-runHealthTrafficQuery"
                        >
                          Run traffic query by default
                        </label>
                      </div>
                      <div>
                        <Toggle
                          id={"toggle-runHealthTrafficQuery"}
                          value={!!form.watch("runHealthTrafficQuery")}
                          setValue={(value) => {
                            form.setValue("runHealthTrafficQuery", value);
                          }}
                        />
                      </div>

                      <Field
                        label="SRM threshold"
                        type="number"
                        step="0.001"
                        style={{
                          borderColor: srmHighlightColor,
                          backgroundColor: srmHighlightColor
                            ? srmHighlightColor + "15"
                            : "",
                        }}
                        max="0.1"
                        min="0.00001"
                        className={`ml-2`}
                        containerClassName="mb-3"
                        append=""
                        disabled={hasFileConfig()}
                        helpText={
                          <>
                            <span className="ml-2">(0.001 is default)</span>
                            <div
                              className="ml-2"
                              style={{
                                color: srmHighlightColor,
                                flexBasis: "100%",
                              }}
                            >
                              {srmWarningMsg}
                            </div>
                          </>
                        }
                        {...form.register("srmThreshold", {
                          valueAsNumber: true,
                          min: 0,
                          max: 1,
                        })}
                      />
                    </>
                  )}

                  <StatsEngineSelect
                    label="Default Statistics Engine"
                    allowUndefined={false}
                    value={form.watch("statsEngine")}
                    onChange={(value) => {
                      setStatsEngineTab(value);
                      form.setValue("statsEngine", value);
                    }}
                  />
                </div>

                <div className="mb-3 form-group flex-column align-items-start">
                  <h4>Stats Engine Settings</h4>

                  <ControlledTabs
                    newStyle={true}
                    className="mt-3"
                    buttonsClassName="px-5"
                    tabContentsClassName="border"
                    // @ts-expect-error TS(2322) If you come across this, please fix it!: Type 'Dispatch<SetStateAction<string>>' is not ass... Remove this comment to see the full error message
                    setActive={setStatsEngineTab}
                    active={statsEngineTab}
                  >
                    <Tab id="bayesian" display="Bayesian">
                      <h4 className="mb-4 text-purple">Bayesian Settings</h4>

                      <div className="form-group mb-2 mr-2 form-inline">
                        <Field
                          label="Chance to win threshold"
                          type="number"
                          step="any"
                          min="70"
                          max="99"
                          style={{
                            width: "80px",
                            borderColor: highlightColor,
                            backgroundColor: highlightColor
                              ? highlightColor + "15"
                              : "",
                          }}
                          className={`ml-2`}
                          containerClassName="mb-3"
                          append="%"
                          disabled={hasFileConfig()}
                          helpText={
                            <>
                              <span className="ml-2">(95% is default)</span>
                              <div
                                className="ml-2"
                                style={{
                                  color: highlightColor,
                                  flexBasis: "100%",
                                }}
                              >
                                {warningMsg}
                              </div>
                            </>
                          }
                          {...form.register("confidenceLevel", {
                            valueAsNumber: true,
                            min: 50,
                            max: 100,
                          })}
                        />
                      </div>
                    </Tab>

                    <Tab id="frequentist" display="Frequentist">
                      <h4 className="mb-4 text-purple">Frequentist Settings</h4>

                      <div className="form-group mb-2 mr-2 form-inline">
                        <Field
                          label="P-value threshold"
                          type="number"
                          step="0.001"
                          max="0.5"
                          min="0.001"
                          style={{
                            borderColor: pHighlightColor,
                            backgroundColor: pHighlightColor
                              ? pHighlightColor + "15"
                              : "",
                          }}
                          className={`ml-2`}
                          containerClassName="mb-3"
                          append=""
                          disabled={hasFileConfig()}
                          helpText={
                            <>
                              <span className="ml-2">(0.05 is default)</span>
                              <div
                                className="ml-2"
                                style={{
                                  color: pHighlightColor,
                                  flexBasis: "100%",
                                }}
                              >
                                {pWarningMsg}
                              </div>
                            </>
                          }
                          {...form.register("pValueThreshold", {
                            valueAsNumber: true,
                            min: 0,
                            max: 1,
                          })}
                        />
                      </div>
                      <div className="mb-3  form-inline flex-column align-items-start">
                        <SelectField
                          label={"Multiple comparisons correction to use: "}
                          className="ml-2"
                          // @ts-expect-error TS(2322) If you come across this, please fix it!: Type 'string | null' is not assignable to type 'st... Remove this comment to see the full error message
                          value={form.watch("pValueCorrection") ?? null}
                          onChange={(value) =>
                            form.setValue(
                              "pValueCorrection",
                              value as PValueCorrection
                            )
                          }
                          sort={false}
                          options={[
                            {
                              label: "None",
                              // @ts-expect-error TS(2322) If you come across this, please fix it!: Type 'null' is not assignable to type 'string'.
                              value: null,
                            },
                            {
                              label: "Holm-Bonferroni (Control FWER)",
                              value: "holm-bonferroni",
                            },
                            {
                              label: "Benjamini-Hochberg (Control FDR)",
                              value: "benjamini-hochberg",
                            },
                          ]}
                        />
                      </div>
                      <div className="p-3 my-3 border rounded">
                        <h5 className="font-weight-bold mb-4">
                          <PremiumTooltip commercialFeature="regression-adjustment">
                            <GBCuped /> Regression Adjustment (CUPED)
                          </PremiumTooltip>
                        </h5>
                        <div className="form-group mb-0 mr-2">
                          <div className="d-flex">
                            <label
                              className="mr-1"
                              htmlFor="toggle-regressionAdjustmentEnabled"
                            >
                              Apply regression adjustment by default
                            </label>
                            <Toggle
                              id={"toggle-regressionAdjustmentEnabled"}
                              value={
                                !!form.watch("regressionAdjustmentEnabled")
                              }
                              setValue={(value) => {
                                form.setValue(
                                  "regressionAdjustmentEnabled",
                                  value
                                );
                              }}
                              disabled={
                                !hasRegressionAdjustmentFeature ||
                                hasFileConfig()
                              }
                            />
                          </div>
                          {form.watch("regressionAdjustmentEnabled") &&
                            form.watch("statsEngine") === "bayesian" && (
                              <div className="d-flex">
                                <small className="mb-1 text-warning-orange">
                                  <FaExclamationTriangle /> Your organization
                                  uses Bayesian statistics by default and
                                  regression adjustment is not implemented for
                                  the Bayesian engine.
                                </small>
                              </div>
                            )}
                        </div>
                        <div
                          className="form-group mt-3 mb-0 mr-2 form-inline"
                          style={{
                            opacity: form.watch("regressionAdjustmentEnabled")
                              ? "1"
                              : "0.5",
                          }}
                        >
                          <Field
                            label="Pre-exposure lookback period (days)"
                            type="number"
                            style={{
                              borderColor: regressionAdjustmentDaysHighlightColor,
                              backgroundColor: regressionAdjustmentDaysHighlightColor
                                ? regressionAdjustmentDaysHighlightColor + "15"
                                : "",
                            }}
                            className={`ml-2`}
                            containerClassName="mb-0"
                            append="days"
                            min="0"
                            max="100"
                            disabled={
                              !hasRegressionAdjustmentFeature || hasFileConfig()
                            }
                            helpText={
                              <>
                                <span className="ml-2">
                                  ({DEFAULT_REGRESSION_ADJUSTMENT_DAYS} is
                                  default)
                                </span>
                              </>
                            }
                            {...form.register("regressionAdjustmentDays", {
                              valueAsNumber: true,
                              validate: (v) => {
                                // @ts-expect-error TS(2532) If you come across this, please fix it!: Object is possibly 'undefined'.
                                return !(v <= 0 || v > 100);
                              },
                            })}
                          />
                          {regressionAdjustmentDaysWarningMsg && (
                            <small
                              style={{
                                color: regressionAdjustmentDaysHighlightColor,
                              }}
                            >
                              {regressionAdjustmentDaysWarningMsg}
                            </small>
                          )}
                        </div>
                      </div>

                      <div className="p-3 my-3 border rounded">
                        <h5 className="font-weight-bold mb-4">
                          <PremiumTooltip commercialFeature="sequential-testing">
                            <GBSequential /> Sequential Testing
                          </PremiumTooltip>
                        </h5>
                        <div className="form-group mb-0 mr-2">
                          <div className="d-flex">
                            <label
                              className="mr-1"
                              htmlFor="toggle-sequentialTestingEnabled"
                            >
                              Apply sequential testing by default
                            </label>
                            <Toggle
                              id={"toggle-sequentialTestingEnabled"}
                              value={!!form.watch("sequentialTestingEnabled")}
                              setValue={(value) => {
                                form.setValue(
                                  "sequentialTestingEnabled",
                                  value
                                );
                              }}
                              disabled={
                                !hasSequentialTestingFeature || hasFileConfig()
                              }
                            />
                          </div>
                          {form.watch("sequentialTestingEnabled") &&
                            form.watch("statsEngine") === "bayesian" && (
                              <div className="d-flex">
                                <small className="mb-1 text-warning-orange">
                                  <FaExclamationTriangle /> Your organization
                                  uses Bayesian statistics by default and
                                  sequential testing is not implemented for the
                                  Bayesian engine.
                                </small>
                              </div>
                            )}
                        </div>
                        <div
                          className="form-group mt-3 mb-0 mr-2 form-inline"
                          style={{
                            opacity: form.watch("sequentialTestingEnabled")
                              ? "1"
                              : "0.5",
                          }}
                        >
                          <Field
                            label="Tuning parameter"
                            type="number"
                            className={`ml-2`}
                            containerClassName="mb-0"
                            min="0"
                            disabled={
                              !hasSequentialTestingFeature || hasFileConfig()
                            }
                            helpText={
                              <>
                                <span className="ml-2">
                                  ({DEFAULT_SEQUENTIAL_TESTING_TUNING_PARAMETER}{" "}
                                  is default)
                                </span>
                              </>
                            }
                            {...form.register(
                              "sequentialTestingTuningParameter",
                              {
                                valueAsNumber: true,
                                validate: (v) => {
                                  // @ts-expect-error TS(2532) If you come across this, please fix it!: Object is possibly 'undefined'.
                                  return !(v <= 0);
                                },
                              }
                            )}
                          />
                        </div>
                      </div>
                    </Tab>
                  </ControlledTabs>
                </div>
                <div className="mb-3 form-group flex-column align-items-start">
                  <PremiumTooltip
                    className="d-flex align-items-center"
                    commercialFeature="custom-launch-checklist"
                    body="Custom pre-launch checklists are available to Enterprise customers"
                  >
                    <h4 className="mb-0 pl-1">
                      Experiment Pre-Launch Checklist
                    </h4>
                  </PremiumTooltip>
                  <p className="pt-2">
                    Configure required steps that need to be completed before an
                    experiment can be launched.
                  </p>
                  <Button
                    disabled={!hasCustomChecklistFeature}
                    onClick={async () => {
                      setEditChecklistOpen(true);
                    }}
                  >
                    Edit Checklist
                  </Button>
                </div>
              </div>
            </div>

            <div className="divider border-bottom mb-3 mt-3" />

            <div className="row">
              <div className="col-sm-3">
                <h4>Metrics Settings</h4>
              </div>
              <div className="col-sm-9">
                <div className="form-inline">
                  <Field
                    label="Amount of historical data to use on metric analysis page"
                    type="number"
                    append="days"
                    className="ml-2"
                    containerClassName="mb-0"
                    disabled={hasFileConfig()}
                    {...form.register("metricAnalysisDays", {
                      valueAsNumber: true,
                    })}
                  />
                  {metricAnalysisDaysWarningMsg && (
                    <small className="text-danger">
                      {metricAnalysisDaysWarningMsg}
                    </small>
                  )}
                </div>

                {/* region Metrics Behavior Defaults */}
                <>
                  <h5 className="mt-4">Metrics Behavior Defaults</h5>
                  <p>
                    These are the pre-configured default values that will be
                    used when configuring metrics. You can always change these
                    values on a per-metric basis.
                  </p>

                  {/* region Minimum Sample Size */}
                  <div>
                    <div className="form-inline">
                      <Field
                        label="Minimum Sample Size"
                        type="number"
                        min={0}
                        className="ml-2"
                        containerClassName="mt-2"
                        disabled={hasFileConfig()}
                        {...form.register("metricDefaults.minimumSampleSize", {
                          valueAsNumber: true,
                          min: 0,
                        })}
                      />
                    </div>
                    <p>
                      <small className="text-muted mb-3">
                        The total count required in an experiment variation
                        before showing results
                      </small>
                    </p>
                  </div>
                  {/* endregion Minimum Sample Size */}

                  {/* region Maximum Percentage Change */}
                  <div>
                    <div className="form-inline">
                      <Field
                        label="Maximum Percentage Change"
                        type="number"
                        min={0}
                        append="%"
                        className="ml-2"
                        containerClassName="mt-2"
                        disabled={hasFileConfig()}
                        {...form.register(
                          "metricDefaults.maxPercentageChange",
                          {
                            valueAsNumber: true,
                            min: 0,
                          }
                        )}
                      />
                    </div>
                    <p>
                      <small className="text-muted mb-3">
                        An experiment that changes the metric by more than this
                        percent will be flagged as suspicious
                      </small>
                    </p>
                  </div>
                  {/* endregion Maximum Percentage Change */}

                  {/* region Minimum Percentage Change */}
                  <div>
                    <div className="form-inline">
                      <Field
                        label="Minimum Percentage Change"
                        type="number"
                        min={0}
                        append="%"
                        className="ml-2"
                        containerClassName="mt-2"
                        disabled={hasFileConfig()}
                        {...form.register(
                          "metricDefaults.minPercentageChange",
                          {
                            valueAsNumber: true,
                            min: 0,
                          }
                        )}
                      />
                    </div>
                    <p>
                      <small className="text-muted mb-3">
                        An experiment that changes the metric by less than this
                        percent will be considered a draw
                      </small>
                    </p>
                  </div>
                  {/* endregion Minimum Percentage Change */}
                </>
                {/* endregion Metrics Behavior Defaults */}
                <>
                  <SelectField
                    label="Display Currency"
                    value={form.watch("displayCurrency") || "USD"}
                    options={currencyOptions}
                    onChange={(v: string) =>
                      form.setValue("displayCurrency", v)
                    }
                    required
                    placeholder="Select currency..."
                    helpText="This should match what is stored in the data source and controls what currency symbol is displayed."
                  />
                </>
              </div>
            </div>

            <div className="divider border-bottom mb-3 mt-3" />

            <div className="row">
              <div className="col-sm-3">
                <h4>Features Settings</h4>
              </div>
              <div className="col-sm-9">
                <div className="form-inline">
                  <Field
                    label={
                      <PremiumTooltip
                        commercialFeature={"hash-secure-attributes"}
                        body={
                          <>
                            <p>
                              Feature targeting conditions referencing{" "}
                              <code>secureString</code> attributes will be
                              anonymized via SHA-256 hashing. When evaluating
                              feature flags in a public or insecure environment
                              (such as a browser), hashing provides an
                              additional layer of security through obfuscation.
                              This allows you to target users based on sensitive
                              attributes.
                            </p>
                            <p>
                              You must enable this feature in your SDK
                              Connection for it to take effect.
                            </p>
                            <p>
                              You may add a cryptographic salt string (a random
                              string of your choosing) to the hashing algorithm,
                              which helps defend against hash lookup
                              vulnerabilities.
                            </p>
                            <p className="mb-0 text-warning-orange small">
                              <FaExclamationCircle /> When using an insecure
                              environment, do not rely exclusively on hashing as
                              a means of securing highly sensitive data. Hashing
                              is an obfuscation technique that makes it very
                              difficult, but not impossible, to extract
                              sensitive data.
                            </p>
                          </>
                        }
                      >
                        Salt string for secure attributes <FaQuestionCircle />
                      </PremiumTooltip>
                    }
                    disabled={!hasSecureAttributesFeature}
                    className="ml-2"
                    containerClassName="mb-3"
                    type="string"
                    {...form.register("secureAttributeSalt")}
                  />
                </div>

                <div>
                  <label
                    className="mr-1"
                    htmlFor="toggle-killswitchConfirmation"
                  >
                    Require confirmation when changing an environment kill
                    switch
                  </label>
                </div>
                <div>
                  <Toggle
                    id={"toggle-killswitchConfirmation"}
                    value={!!form.watch("killswitchConfirmation")}
                    setValue={(value) => {
                      form.setValue("killswitchConfirmation", value);
                    }}
                  />
                </div>
              </div>
            </div>
            <div className="divider border-bottom mb-3 mt-3" />
            <div className="row">
              <div className="col-sm-3">
                <h4>Data Source Settings</h4>
              </div>
              <div className="col-sm-9">
                <>
                  <SelectField
                    label="Default Data Source (Optional)"
                    value={form.watch("defaultDataSource") || ""}
                    options={datasources.map((d) => ({
                      label: d.name,
                      value: d.id,
                    }))}
                    onChange={(v: string) =>
                      form.setValue("defaultDataSource", v)
                    }
                    isClearable={true}
                    placeholder="Select a data source..."
                    helpText="The default data source is the default data source selected when creating metrics and experiments."
                  />
                </>
              </div>
            </div>
          </div>
        </div>
      </div>

      <div
        className="bg-main-color position-sticky w-100 py-3 border-top"
        style={{ bottom: 0, height: 70 }}
      >
        <div className="container-fluid pagecontents d-flex">
          <div className="flex-grow-1 mr-4">
            {saveMsg && (
              <TempMessage
                className="mb-0 py-2"
                close={() => {
                  setSaveMsg(false);
                }}
              >
                Settings saved
              </TempMessage>
            )}
          </div>
          <div>
            <Button
              style={{ marginRight: "4rem" }}
              color={"primary"}
              disabled={!ctaEnabled}
              onClick={async () => {
                if (!ctaEnabled) return;
                await saveSettings();
              }}
            >
              Save
            </Button>
          </div>
        </div>
      </div>
    </>
  );
};

export default GeneralSettingsPage;<|MERGE_RESOLUTION|>--- conflicted
+++ resolved
@@ -619,25 +619,6 @@
                         <strong>Plan type: </strong> {licensePlanText}{" "}
                       </div>
                     </div>
-<<<<<<< HEAD
-                    {license && (
-                      <>
-                        <div className="col-sm-2">
-                          <div>Issued:</div>
-                          <span className="text-muted">
-                            {license.dateCreated}
-                          </span>
-                        </div>
-                        <div className="col-sm-2">
-                          <div>Expires:</div>
-                          <span className="text-muted">
-                            {license.dateExpires}
-                          </span>
-                        </div>
-                        <div className="col-sm-2">
-                          <div>Seats:</div>
-                          <span className="text-muted">{license.seats}</span>
-=======
                     {showUpgradeButton && (
                       <div className="form-group row mb-1">
                         <div className="col-sm-12">
@@ -686,21 +667,26 @@
                           >
                             <FaPencilAlt />
                           </a>
->>>>>>> 30b849cf
                         </div>
                         {license && (
                           <>
                             <div className="col-sm-2">
                               <div>Issued:</div>
-                              <span className="text-muted">{license.iat}</span>
+                              <span className="text-muted">
+                                {license.dateCreated}
+                              </span>
                             </div>
                             <div className="col-sm-2">
                               <div>Expires:</div>
-                              <span className="text-muted">{license.exp}</span>
+                              <span className="text-muted">
+                                {license.dateExpires}
+                              </span>
                             </div>
                             <div className="col-sm-2">
                               <div>Seats:</div>
-                              <span className="text-muted">{license.qty}</span>
+                              <span className="text-muted">
+                                {license.seats}
+                              </span>
                             </div>
                           </>
                         )}
