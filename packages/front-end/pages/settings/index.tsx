import React, { useEffect, useState } from "react";
import useApi from "../../hooks/useApi";
import LoadingOverlay from "../../components/LoadingOverlay";
import { useAuth } from "../../services/auth";
import { FaPencilAlt } from "react-icons/fa";
import EditOrganizationForm from "../../components/Settings/EditOrganizationForm";
import { useForm } from "react-hook-form";
import VisualEditorInstructions from "../../components/Settings/VisualEditorInstructions";
import track from "../../services/track";
import BackupConfigYamlButton from "../../components/Settings/BackupConfigYamlButton";
import RestoreConfigYamlButton from "../../components/Settings/RestoreConfigYamlButton";
import { hasFileConfig, isCloud } from "../../services/env";
import {
  OrganizationInterface,
  OrganizationSettings,
} from "back-end/types/organization";
import isEqual from "lodash/isEqual";
import Field from "../../components/Forms/Field";
import MetricsSelector from "../../components/Experiment/MetricsSelector";
import cronstrue from "cronstrue";
import TempMessage from "../../components/TempMessage";
import Button from "../../components/Button";
<<<<<<< HEAD
import { DocLink } from "../../components/DocLink";

export type SettingsApiResponse = {
  status: number;
  apiKeys: ApiKeyInterface[];
  organization?: {
    invites: {
      email: string;
      key: string;
      role: MemberRole;
      dateCreated: string;
    }[];
    ownerEmail: string;
    name: string;
    url: string;
    members: {
      id: string;
      email: string;
      name: string;
      role: MemberRole;
    }[];
    subscription?: {
      id: string;
      qty: number;
      trialEnd: Date;
      status:
        | "incomplete"
        | "incomplete_expired"
        | "trialing"
        | "active"
        | "past_due"
        | "canceled"
        | "unpaid";
    };
    slackTeam?: string;
    settings?: OrganizationSettings;
  };
};
=======
import { ApiKeyInterface } from "back-end/types/apikey";
>>>>>>> 46b1c141

function hasChanges(
  value: OrganizationSettings,
  existing: OrganizationSettings
) {
  if (!existing) return true;

  return !isEqual(value, existing);
}

const GeneralSettingsPage = (): React.ReactElement => {
  const { data, error, mutate } = useApi<{
    organization: OrganizationInterface;
    apiKeys: ApiKeyInterface[];
  }>(`/organization`);

  const [editOpen, setEditOpen] = useState(false);
  const [saveMsg, setSaveMsg] = useState(false);
  const [originalValue, setOriginalValue] = useState<OrganizationSettings>({});

  // eslint-disable-next-line
  const form = useForm<OrganizationSettings>({
    defaultValues: {
      visualEditorEnabled: false,
      pastExperimentsMinLength: 6,
      metricAnalysisDays: 90,
      // customization:
      customized: false,
      logoPath: "",
      primaryColor: "#391c6d",
      secondaryColor: "#50279a",
      northStar: {
        //enabled: false,
        title: "",
        metricIds: [],
        //target: [],
        //window: "",
        //resolution?: string;
        //startDate?: Date;
      },
      updateSchedule: {
        type: "stale",
        hours: 6,
        cron: "0 */6 * * *",
      },
      multipleExposureMinPercent: 0.01,
    },
  });
  const { apiCall, organizations, setOrganizations, orgId } = useAuth();

  const value = {
    visualEditorEnabled: form.watch("visualEditorEnabled"),
    pastExperimentsMinLength: form.watch("pastExperimentsMinLength"),
    metricAnalysisDays: form.watch("metricAnalysisDays"),
    // customization:
    customized: form.watch("customized"),
    logoPath: form.watch("logoPath"),
    primaryColor: form.watch("primaryColor"),
    secondaryColor: form.watch("secondaryColor"),
    northStar: form.watch("northStar"),
    updateSchedule: form.watch("updateSchedule"),
    multipleExposureMinPercent: form.watch("multipleExposureMinPercent"),
  };

  const [cronString, setCronString] = useState("");

  function updateCronString(cron?: string) {
    cron = cron || value.updateSchedule?.cron || "";

    if (!cron) {
      setCronString("");
    }
    setCronString(
      cronstrue.toString(cron, {
        throwExceptionOnParseError: false,
      })
    );
  }

  useEffect(() => {
    if (data?.organization?.settings) {
      const newVal = { ...form.getValues() };
      Object.keys(newVal).forEach((k) => {
        newVal[k] = data.organization.settings?.[k] || newVal[k];
      });
      form.reset(newVal);
      setOriginalValue(newVal);
      updateCronString(newVal.updateSchedule?.cron || "");
    }
  }, [data?.organization?.settings]);

  if (error) {
    return (
      <div className="alert alert-danger">
        An error occurred: {error.message}
      </div>
    );
  }
  if (!data) {
    return <LoadingOverlay />;
  }

  const ctaEnabled = hasChanges(value, originalValue);

  const saveSettings = async () => {
    const enabledVisualEditor =
      !data?.organization?.settings?.visualEditorEnabled &&
      value.visualEditorEnabled;

    await apiCall(`/organization`, {
      method: "PUT",
      body: JSON.stringify({
        settings: value,
      }),
    });
    await mutate();
    organizations.forEach((org) => {
      if (org.id === orgId) {
        org.settings = value;
      }
    });
    setOrganizations(organizations);

    // Track usage of the Visual Editor
    if (enabledVisualEditor) {
      track("Enable Visual Editor");
    }

    // show the user that the settings have saved:
    setSaveMsg(true);
  };

  return (
    <div className="container-fluid pagecontents">
      {saveMsg && (
        <TempMessage
          close={() => {
            setSaveMsg(false);
          }}
        >
          Settings saved
        </TempMessage>
      )}
      {editOpen && (
        <EditOrganizationForm
          name={data.organization.name}
          close={() => setEditOpen(false)}
          mutate={mutate}
        />
      )}
      <h1>General Settings</h1>
      <div className="mb-1">
        <div className=" bg-white p-3 border">
          <div className="row">
            <div className="col-sm-3">
              <h4>Organization</h4>
            </div>
            <div className="col-sm-9">
              <div className="form-group row">
                <div className="col-sm-12">
                  <strong>Name: </strong> {data.organization.name}{" "}
                  <a
                    href="#"
                    className="pl-1"
                    onClick={(e) => {
                      e.preventDefault();
                      setEditOpen(true);
                    }}
                  >
                    <FaPencilAlt />
                  </a>
                </div>
              </div>
              <div className="form-group row">
                <div className="col-sm-12">
                  <strong>Owner:</strong> {data.organization.ownerEmail}
                </div>
              </div>
            </div>
          </div>
        </div>
        <div className="my-3 bg-white p-3 border">
          <div className="row">
            <div className="col-sm-3">
              <h4>North Star Metrics</h4>
            </div>
            <div className="col-sm-9">
              <p>
                North stars are metrics your team is focused on improving. These
                metrics are shown on the home page with the experiments that
                have the metric as a goal.
              </p>
              <div className={"form-group"}>
                <div className="my-3">
                  <div className="form-group">
                    <label>Metric(s)</label>
                    <MetricsSelector
                      selected={form.watch("northStar.metricIds")}
                      onChange={(metrics) =>
                        form.setValue("northStar.metricIds", metrics)
                      }
                    />
                  </div>
                  <Field label="Title" {...form.register("northStar.title")} />
                </div>
              </div>
            </div>
          </div>
        </div>
        {hasFileConfig() && (
          <div className="alert alert-info my-3">
            The below settings are controlled through your{" "}
            <code>config.yml</code> file and cannot be changed through the web
            UI.{" "}
            <DocLink
              docSection="config_organization_settings"
              className="font-weight-bold"
            >
              View Documentation
            </DocLink>
            .
          </div>
        )}
        {!hasFileConfig() && (
          <div className="alert alert-info my-3">
            <h3>Import/Export config.yml</h3>
            <p>
              {isCloud()
                ? "GrowthBook Cloud stores"
                : "You are currently storing"}{" "}
              all organization settings, data sources, metrics, and dimensions
              in a database.
            </p>
            <p>
              You can import/export these settings to a <code>config.yml</code>{" "}
              file to more easily move between GrowthBook Cloud accounts and/or
              self-hosted environments.{" "}
              <DocLink docSection="config_yml" className="font-weight-bold">
                Learn More
              </DocLink>
            </p>
            <div className="row mb-3">
              <div className="col-auto">
                <BackupConfigYamlButton
                  settings={data?.organization?.settings}
                />
              </div>
              <div className="col-auto">
                <RestoreConfigYamlButton
                  settings={data?.organization?.settings}
                  mutate={mutate}
                />
              </div>
            </div>
            <div className="text-muted">
              <strong>Note:</strong> For security reasons, the exported file
              does not include data source connection secrets such as passwords.
              You must edit the file and add these yourself.
            </div>
          </div>
        )}
        <div className="bg-white p-3 border">
          <div className="row">
            <div className="col-sm-3">
              <h4>
                Visual Editor <span className="badge badge-warning">beta</span>
              </h4>
            </div>
            <div className="col-sm-9 pb-3">
              <p>
                {`The Visual Editor allows non-technical users to create and start
                experiments in production without writing any code. `}
                <DocLink docSection="visual_editor">View Documentation</DocLink>
              </p>
              <div>
                <div className="form-check">
                  <input
                    type="checkbox"
                    disabled={hasFileConfig()}
                    className="form-check-input "
                    {...form.register("visualEditorEnabled")}
                    id="checkbox-visualeditor"
                  />

                  <label
                    htmlFor="checkbox-visualeditor"
                    className="form-check-label"
                  >
                    Enable Visual Editor
                  </label>
                </div>
              </div>
              {value.visualEditorEnabled &&
                data.organization.settings?.visualEditorEnabled && (
                  <div className="bg-light p-3 my-3 border rounded">
                    <h5 className="font-weight-bold">Setup Instructions</h5>
                    <VisualEditorInstructions
                      apiKeys={data.apiKeys}
                      mutate={mutate}
                    />
                  </div>
                )}
            </div>
          </div>
          <div className="divider border-bottom mb-3 mt-3"></div>
          <div className="row">
            <div className="col-sm-3">
              <h4>Other Settings</h4>
            </div>
            <div className="col-sm-9 form-inline">
              <Field
                label="Minimum experiment length (in days) when importing past
                experiments"
                type="number"
                className="ml-2"
                containerClassName="mb-3"
                append="days"
                step="1"
                min="0"
                max="31"
                disabled={hasFileConfig()}
                {...form.register("pastExperimentsMinLength", {
                  valueAsNumber: true,
                })}
              />
              <Field
                label="Amount of historical data to include when analyzing metrics"
                append="days"
                className="ml-2"
                containerClassName="mb-3"
                disabled={hasFileConfig()}
                options={[7, 14, 30, 90, 180, 365]}
                {...form.register("metricAnalysisDays", {
                  valueAsNumber: true,
                })}
              />
              <Field
                label="Warn when this percent of experiment users are in multiple variations"
                type="number"
                step="any"
                min="0"
                max="1"
                className="ml-2"
                containerClassName="mb-3"
                disabled={hasFileConfig()}
                helpText={<span className="ml-2">from 0 to 1</span>}
                {...form.register("multipleExposureMinPercent", {
                  valueAsNumber: true,
                })}
              />
              <div className="mb-3">
                <Field
                  label="Experiment Auto-Update Frequency"
                  className="ml-2"
                  containerClassName="mb-2 mr-2"
                  disabled={hasFileConfig()}
                  options={[
                    {
                      display: "When results are X hours old",
                      value: "stale",
                    },
                    {
                      display: "Cron Schedule",
                      value: "cron",
                    },
                    {
                      display: "Never",
                      value: "never",
                    },
                  ]}
                  {...form.register("updateSchedule.type")}
                />
                {value.updateSchedule?.type === "stale" && (
                  <div className="bg-light p-3 border">
                    <Field
                      label="Refresh when"
                      append="hours old"
                      type="number"
                      step={1}
                      min={1}
                      max={168}
                      className="ml-2"
                      disabled={hasFileConfig()}
                      {...form.register("updateSchedule.hours", {
                        valueAsNumber: true,
                      })}
                    />
                  </div>
                )}
                {value.updateSchedule?.type === "cron" && (
                  <div className="bg-light p-3 border">
                    <Field
                      label="Cron String"
                      className="ml-2"
                      disabled={hasFileConfig()}
                      {...form.register("updateSchedule.cron")}
                      placeholder="0 */6 * * *"
                      onFocus={(e) => {
                        updateCronString(e.target.value);
                      }}
                      onBlur={(e) => {
                        updateCronString(e.target.value);
                      }}
                      helpText={<span className="ml-2">{cronString}</span>}
                    />
                  </div>
                )}
              </div>
            </div>
          </div>
          <div className="divider border-bottom mb-3 mt-3"></div>

          <div className="row">
            <div className="col-12">
              <div className=" d-flex flex-row-reverse">
                <Button
                  color={"primary"}
                  disabled={!ctaEnabled}
                  onClick={async () => {
                    if (!ctaEnabled) return;
                    await saveSettings();
                  }}
                >
                  Save
                </Button>
              </div>
            </div>
          </div>
        </div>
      </div>
    </div>
  );
};

export default GeneralSettingsPage;<|MERGE_RESOLUTION|>--- conflicted
+++ resolved
@@ -20,48 +20,8 @@
 import cronstrue from "cronstrue";
 import TempMessage from "../../components/TempMessage";
 import Button from "../../components/Button";
-<<<<<<< HEAD
+import { ApiKeyInterface } from "back-end/types/apikey";
 import { DocLink } from "../../components/DocLink";
-
-export type SettingsApiResponse = {
-  status: number;
-  apiKeys: ApiKeyInterface[];
-  organization?: {
-    invites: {
-      email: string;
-      key: string;
-      role: MemberRole;
-      dateCreated: string;
-    }[];
-    ownerEmail: string;
-    name: string;
-    url: string;
-    members: {
-      id: string;
-      email: string;
-      name: string;
-      role: MemberRole;
-    }[];
-    subscription?: {
-      id: string;
-      qty: number;
-      trialEnd: Date;
-      status:
-        | "incomplete"
-        | "incomplete_expired"
-        | "trialing"
-        | "active"
-        | "past_due"
-        | "canceled"
-        | "unpaid";
-    };
-    slackTeam?: string;
-    settings?: OrganizationSettings;
-  };
-};
-=======
-import { ApiKeyInterface } from "back-end/types/apikey";
->>>>>>> 46b1c141
 
 function hasChanges(
   value: OrganizationSettings,
