--- conflicted
+++ resolved
@@ -92,11 +92,8 @@
         hours: 6,
         cron: "0 */6 * * *",
       },
-<<<<<<< HEAD
       attributeSchema: [],
-=======
       multipleExposureMinPercent: 0.01,
->>>>>>> 9e2722f1
     },
   });
   const { apiCall, organizations, setOrganizations, orgId } = useAuth();
@@ -112,11 +109,8 @@
     secondaryColor: form.watch("secondaryColor"),
     northStar: form.watch("northStar"),
     updateSchedule: form.watch("updateSchedule"),
-<<<<<<< HEAD
     attributeSchema: form.watch("attributeSchema"),
-=======
     multipleExposureMinPercent: form.watch("multipleExposureMinPercent"),
->>>>>>> 9e2722f1
   };
 
   const attributeSchema = useFieldArray({
