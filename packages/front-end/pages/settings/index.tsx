import cronstrue from "cronstrue";
import React, { useEffect, useState } from "react";
import { FormProvider, useForm, useFormContext } from "react-hook-form";
import isEqual from "lodash/isEqual";
import {
  DEFAULT_P_VALUE_THRESHOLD,
  DEFAULT_REGRESSION_ADJUSTMENT_DAYS,
  DEFAULT_REGRESSION_ADJUSTMENT_ENABLED,
  DEFAULT_SEQUENTIAL_TESTING_TUNING_PARAMETER,
  DEFAULT_STATS_ENGINE,
} from "shared/constants";
import { OrganizationSettings } from "@back-end/types/organization";
import { useAuth } from "@/services/auth";
import { hasFileConfig, isCloud } from "@/services/env";
import TempMessage from "@/components/TempMessage";
import Button from "@/components/Button";
import {
  OrganizationSettingsWithMetricDefaults,
  useOrganizationMetricDefaults,
} from "@/hooks/useOrganizationMetricDefaults";
import { useUser } from "@/services/UserContext";
import SelectField from "@/components/Forms/SelectField";
import { useCurrency } from "@/hooks/useCurrency";
import { useDefinitions } from "@/services/DefinitionsContext";
import OrganizationAndLicenseSettings from "@/components/GeneralSettings/OrganizationAndLicenseSettings";
import ImportSettings from "@/components/GeneralSettings/ImportSettings";
import NorthStarMetricSettings from "@/components/GeneralSettings/NorthStarMetricSettings";
import ExperimentSettings from "@/components/GeneralSettings/ExperimentSettings";
import MetricsSettings from "@/components/GeneralSettings/MetricsSettings";
import FeaturesSettings from "@/components/GeneralSettings/FeaturesSettings";

export const DEFAULT_SRM_THRESHOLD = 0.001;

export const ConnectSettingsForm = ({ children }) => {
  const methods = useFormContext();
  return children({ ...methods });
};

function hasChanges(
  value: OrganizationSettings,
  existing: OrganizationSettings
) {
  if (!existing) return true;

  return !isEqual(value, existing);
}

const GeneralSettingsPage = (): React.ReactElement => {
  const {
    refreshOrganization,
    settings,
    organization,
    hasCommercialFeature,
  } = useUser();
  const [saveMsg, setSaveMsg] = useState(false);
  const [originalValue, setOriginalValue] = useState<OrganizationSettings>({});
<<<<<<< HEAD
  const [statsEngineTab, setStatsEngineTab] = useState<string>(
    settings.statsEngine || DEFAULT_STATS_ENGINE
  );

=======
  const [cronString, setCronString] = useState("");
  const [
    codeRefsBranchesToFilterStr,
    setCodeRefsBranchesToFilterStr,
  ] = useState<string>("");
>>>>>>> e63bedbe
  const displayCurrency = useCurrency();
  const { datasources } = useDefinitions();

  const hasStickyBucketFeature = hasCommercialFeature("sticky-bucketing");

<<<<<<< HEAD
  const hasCustomChecklistFeature = hasCommercialFeature(
    "custom-launch-checklist"
  );
  const canEditOwner = permissions.check("organizationSettings");

  const { data: sdkConnectionsData } = useSDKConnections();
  const hasSDKWithStickyBucketing = getConnectionsSDKCapabilities(
    sdkConnectionsData?.connections || []
  ).includes("stickyBucketing");

=======
>>>>>>> e63bedbe
  const { metricDefaults } = useOrganizationMetricDefaults();
  const form = useForm<OrganizationSettingsWithMetricDefaults>({
    defaultValues: {
      visualEditorEnabled: false,
      pastExperimentsMinLength: 6,
      metricAnalysisDays: 90,
      // customization:
      customized: false,
      logoPath: "",
      primaryColor: "#391c6d",
      secondaryColor: "#50279a",
      northStar: {
        //enabled: false,
        title: "",
        metricIds: [],
        //target: [],
        //window: "",
        //resolution?: string;
        //startDate?: Date;
      },
      metricDefaults: {
        priorSettings: metricDefaults.priorSettings,
        minimumSampleSize: metricDefaults.minimumSampleSize,
        maxPercentageChange: metricDefaults.maxPercentageChange * 100,
        minPercentageChange: metricDefaults.minPercentageChange * 100,
      },
      updateSchedule: {
        type: "stale",
        hours: 6,
        cron: "0 */6 * * *",
      },
      runHealthTrafficQuery: false,
      srmThreshold: DEFAULT_SRM_THRESHOLD,
      multipleExposureMinPercent: 0.01,
      confidenceLevel: 0.95,
      pValueThreshold: DEFAULT_P_VALUE_THRESHOLD,
      pValueCorrection: null,
      statsEngine: DEFAULT_STATS_ENGINE,
      regressionAdjustmentEnabled: DEFAULT_REGRESSION_ADJUSTMENT_ENABLED,
      regressionAdjustmentDays: DEFAULT_REGRESSION_ADJUSTMENT_DAYS,
      sequentialTestingEnabled: false,
      sequentialTestingTuningParameter: DEFAULT_SEQUENTIAL_TESTING_TUNING_PARAMETER,
      powerCalculatorEnabled: false,
      attributionModel: "firstExposure",
      displayCurrency,
      secureAttributeSalt: "",
      killswitchConfirmation: false,
      requireReviews: [
        {
          requireReviewOn: false,
          resetReviewOnChange: false,
          environments: [],
          projects: [],
        },
      ],
      defaultDataSource: settings.defaultDataSource || "",
      useStickyBucketing: false,
      useFallbackAttributes: false,
      codeReferencesEnabled: false,
      codeRefsBranchesToFilter: [],
      codeRefsPlatformUrl: "",
      featureKeyExample: "",
      featureRegexValidator: "",
    },
  });
  const { apiCall } = useAuth();
  const value: OrganizationSettingsWithMetricDefaults = {
    visualEditorEnabled: form.watch("visualEditorEnabled"),
    pastExperimentsMinLength: form.watch("pastExperimentsMinLength"),
    metricAnalysisDays: form.watch("metricAnalysisDays"),
    metricDefaults: {
      priorSettings: form.watch("metricDefaults.priorSettings"),
      minimumSampleSize: form.watch("metricDefaults.minimumSampleSize"),
      maxPercentageChange: form.watch("metricDefaults.maxPercentageChange"),
      minPercentageChange: form.watch("metricDefaults.minPercentageChange"),
    },
    // customization:
    customized: form.watch("customized"),
    logoPath: form.watch("logoPath"),
    primaryColor: form.watch("primaryColor"),
    secondaryColor: form.watch("secondaryColor"),
    northStar: form.watch("northStar"),
    updateSchedule: form.watch("updateSchedule"),
    runHealthTrafficQuery: form.watch("runHealthTrafficQuery"),
    srmThreshold: form.watch("srmThreshold"),
    multipleExposureMinPercent: form.watch("multipleExposureMinPercent"),
    statsEngine: form.watch("statsEngine"),
    confidenceLevel: form.watch("confidenceLevel"),
    pValueThreshold: form.watch("pValueThreshold"),
    pValueCorrection: form.watch("pValueCorrection"),
    regressionAdjustmentEnabled: form.watch("regressionAdjustmentEnabled"),
    regressionAdjustmentDays: form.watch("regressionAdjustmentDays"),
    powerCalculatorEnabled: form.watch("powerCalculatorEnabled"),
    sequentialTestingEnabled: form.watch("sequentialTestingEnabled"),
    sequentialTestingTuningParameter: form.watch(
      "sequentialTestingTuningParameter"
    ),
    attributionModel: form.watch("attributionModel"),
    displayCurrency: form.watch("displayCurrency"),
    secureAttributeSalt: form.watch("secureAttributeSalt"),
    killswitchConfirmation: form.watch("killswitchConfirmation"),
    defaultDataSource: form.watch("defaultDataSource"),
    useStickyBucketing: form.watch("useStickyBucketing"),
    useFallbackAttributes: form.watch("useFallbackAttributes"),
    codeReferencesEnabled: form.watch("codeReferencesEnabled"),
    codeRefsBranchesToFilter: form.watch("codeRefsBranchesToFilter"),
    codeRefsPlatformUrl: form.watch("codeRefsPlatformUrl"),
  };
  function updateCronString(cron?: string) {
    cron = cron || value.updateSchedule?.cron || "";

    if (!cron) {
      setCronString("");
    }
    setCronString(
      `${cronstrue.toString(cron, {
        throwExceptionOnParseError: false,
        verbose: true,
      })} (UTC time)`
    );
  }

  useEffect(() => {
    if (settings) {
      const newVal = { ...form.getValues() };
      Object.keys(newVal).forEach((k) => {
        if (k === "metricDefaults") {
          // Metric defaults are nested, so take existing metric defaults only if
          // they exist and are not empty
          const existingMaxChange = settings?.[k]?.maxPercentageChange;
          const existingMinChange = settings?.[k]?.minPercentageChange;
          newVal[k] = {
            ...newVal[k],
            ...settings?.[k],
            // Existing values are stored as a multiplier, e.g. 50% on the UI is stored as 0.5
            // Transform these values from the UI format
            ...(existingMaxChange !== undefined
              ? {
                  maxPercentageChange: existingMaxChange * 100,
                }
              : {}),
            ...(existingMinChange !== undefined
              ? {
                  minPercentageChange: existingMinChange * 100,
                }
              : {}),
          };
        } else {
          newVal[k] = settings?.[k] || newVal[k];
        }

        if (k === "confidenceLevel" && (newVal?.confidenceLevel ?? 0.95) <= 1) {
          newVal.confidenceLevel = (newVal.confidenceLevel ?? 0.95) * 100;
        }
        if (
          k === "multipleExposureMinPercent" &&
          (newVal?.multipleExposureMinPercent ?? 0.01) <= 1
        ) {
          newVal.multipleExposureMinPercent =
            (newVal.multipleExposureMinPercent ?? 0.01) * 100;
        }

        if (k === "useStickyBucketing") {
          newVal.useStickyBucketing = hasStickyBucketFeature
            ? newVal.useStickyBucketing
            : false;
        }
      });
      form.reset(newVal);
      setOriginalValue(newVal);
      updateCronString(newVal.updateSchedule?.cron || "");
      if (newVal.codeRefsBranchesToFilter) {
        setCodeRefsBranchesToFilterStr(
          newVal.codeRefsBranchesToFilter.join(", ")
        );
      }
    }
  }, [settings]);

  useEffect(() => {
    form.setValue(
      "codeRefsBranchesToFilter",
      codeRefsBranchesToFilterStr
        .split(",")
        .map((s) => s.trim())
        .filter(Boolean)
    );
  }, [codeRefsBranchesToFilterStr]);

  const ctaEnabled = hasChanges(value, originalValue);

  const saveSettings = form.handleSubmit(async (value) => {
    const transformedOrgSettings = {
      ...value,
      metricDefaults: {
        ...value.metricDefaults,
        maxPercentageChange: value.metricDefaults.maxPercentageChange / 100,
        minPercentageChange: value.metricDefaults.minPercentageChange / 100,
      },
      confidenceLevel: (value.confidenceLevel ?? 0.95) / 100,
      multipleExposureMinPercent:
        (value.multipleExposureMinPercent ?? 0.01) / 100,
    };

    // Make sure the feature key example is valid
    if (
      transformedOrgSettings.featureKeyExample &&
      !transformedOrgSettings.featureKeyExample.match(/^[a-zA-Z0-9_.:|-]+$/)
    ) {
      throw new Error(
        "Feature key examples can only include letters, numbers, hyphens, and underscores."
      );
    }

    // If the regex validator exists, then the feature key example must match the regex and be valid.
    if (transformedOrgSettings.featureRegexValidator) {
      if (
        !transformedOrgSettings.featureKeyExample ||
        !transformedOrgSettings.featureRegexValidator
      ) {
        throw new Error(
          "Feature key example must not be empty when a regex validator is defined."
        );
      }

      const regexValidator = transformedOrgSettings.featureRegexValidator;
      if (
        !new RegExp(regexValidator).test(
          transformedOrgSettings.featureKeyExample
        )
      ) {
        throw new Error(
          `Feature key example does not match the regex validator. '${transformedOrgSettings.featureRegexValidator}' Example: '${transformedOrgSettings.featureKeyExample}'`
        );
      }
    }

    await apiCall(`/organization`, {
      method: "PUT",
      body: JSON.stringify({
        settings: transformedOrgSettings,
      }),
    });
    refreshOrganization();

    // show the user that the settings have saved:
    setSaveMsg(true);
  });

  return (
    <FormProvider {...form}>
      <div className="container-fluid pagecontents">
<<<<<<< HEAD
        {editOpen && (
          <EditOrganizationModal
            name={organization.name || ""}
            ownerEmail={organization.ownerEmail || ""}
            close={() => setEditOpen(false)}
            mutate={refreshOrganization}
          />
        )}
        <h1>General Settings</h1>

        <div className="mb-1">
          <div className=" bg-white p-3 border">
            <div className="row mb-0">
              <div className="col-sm-3">
                <h4>Organization</h4>
              </div>
              <div className="col-sm-9">
                <div className="form-group row">
                  <div className="col-sm-12">
                    <strong>Name: </strong> {organization.name}{" "}
                    <a
                      href="#"
                      className="pl-1"
                      onClick={(e) => {
                        e.preventDefault();
                        setEditOpen(true);
                      }}
                    >
                      <FaPencilAlt />
                    </a>
                  </div>
                </div>
                <div className="form-group row">
                  <div className="col-sm-12">
                    <strong>Owner:</strong> {organization.ownerEmail}
                    {canEditOwner && (
                      <a
                        href="#"
                        className="pl-2"
                        onClick={(e) => {
                          e.preventDefault();
                          setEditOpen(true);
                        }}
                      >
                        <FaPencilAlt />
                      </a>
                    )}
                  </div>
                </div>
              </div>
            </div>
            {(isCloud() || !isMultiOrg()) && <ShowLicenseInfo />}
          </div>

          {hasFileConfig() && (
            <div className="alert alert-info my-3">
              The below settings are controlled through your{" "}
              <code>config.yml</code> file and cannot be changed through the web
              UI.{" "}
              <DocLink
                docSection="config_organization_settings"
                className="font-weight-bold"
              >
                View Documentation
              </DocLink>
              .
            </div>
          )}

          {!hasFileConfig() && (
            <div className="alert alert-info my-3">
              <h3>Import/Export config.yml</h3>
              <p>
                {isCloud()
                  ? "GrowthBook Cloud stores"
                  : "You are currently storing"}{" "}
                all organization settings, data sources, metrics, and dimensions
                in a database.
              </p>
              <p>
                You can import/export these settings to a{" "}
                <code>config.yml</code> file to more easily move between
                GrowthBook Cloud accounts and/or self-hosted environments.{" "}
                <DocLink docSection="config_yml" className="font-weight-bold">
                  Learn More
                </DocLink>
              </p>
              <div className="row mb-3">
                <div className="col-auto">
                  <BackupConfigYamlButton settings={settings} />
                </div>
                <div className="col-auto">
                  <RestoreConfigYamlButton
                    settings={settings}
                    mutate={refreshOrganization}
                  />
                </div>
              </div>
              <div className="text-muted">
                <strong>Note:</strong> For security reasons, the exported file
                does not include data source connection secrets such as
                passwords. You must edit the file and add these yourself.
              </div>
            </div>
          )}
=======
        <h1>General Settings</h1>

        <div className="mb-1">
          <OrganizationAndLicenseSettings
            org={organization}
            refreshOrg={refreshOrganization}
          />
>>>>>>> e63bedbe

          <ImportSettings
            hasFileConfig={hasFileConfig()}
            isCloud={isCloud()}
            settings={settings}
            refreshOrg={refreshOrganization}
          />

          <NorthStarMetricSettings />

          <div className="bg-white p-3 border position-relative">
            <ExperimentSettings
              cronString={cronString}
              updateCronString={updateCronString}
              hasCommercialFeature={hasCommercialFeature}
            />

            <div className="divider border-bottom mb-3 mt-3" />

            <MetricsSettings />

            <div className="divider border-bottom mb-3 mt-3" />

            <FeaturesSettings />

            <div className="divider border-bottom mb-3 mt-3" />

            <div className="row">
              <div className="col-sm-3">
                <h4>Data Source Settings</h4>
              </div>
              <div className="col-sm-9">
                <>
                  <SelectField
                    label="Default Data Source (Optional)"
                    value={form.watch("defaultDataSource") || ""}
                    options={datasources.map((d) => ({
                      label: d.name,
                      value: d.id,
                    }))}
                    onChange={(v: string) =>
                      form.setValue("defaultDataSource", v)
                    }
                    isClearable={true}
                    placeholder="Select a data source..."
                    helpText="The default data source is the default data source selected when creating metrics and experiments."
                  />
                </>
              </div>
            </div>
          </div>
        </div>
      </div>

      <div
        className="bg-main-color position-sticky w-100 py-3 border-top"
        style={{ bottom: 0, height: 70 }}
      >
        <div className="container-fluid pagecontents d-flex">
          <div className="flex-grow-1 mr-4">
            {saveMsg && (
              <TempMessage
                className="mb-0 py-2"
                close={() => {
                  setSaveMsg(false);
                }}
              >
                Settings saved
              </TempMessage>
            )}
          </div>
          <div>
            <Button
              style={{ marginRight: "4rem" }}
              color={"primary"}
              disabled={!ctaEnabled}
              onClick={async () => {
                if (!ctaEnabled) return;
                await saveSettings();
              }}
            >
              Save
            </Button>
          </div>
        </div>
      </div>
    </FormProvider>
  );
};

export default GeneralSettingsPage;<|MERGE_RESOLUTION|>--- conflicted
+++ resolved
@@ -54,36 +54,16 @@
   } = useUser();
   const [saveMsg, setSaveMsg] = useState(false);
   const [originalValue, setOriginalValue] = useState<OrganizationSettings>({});
-<<<<<<< HEAD
-  const [statsEngineTab, setStatsEngineTab] = useState<string>(
-    settings.statsEngine || DEFAULT_STATS_ENGINE
-  );
-
-=======
   const [cronString, setCronString] = useState("");
   const [
     codeRefsBranchesToFilterStr,
     setCodeRefsBranchesToFilterStr,
   ] = useState<string>("");
->>>>>>> e63bedbe
   const displayCurrency = useCurrency();
   const { datasources } = useDefinitions();
 
   const hasStickyBucketFeature = hasCommercialFeature("sticky-bucketing");
 
-<<<<<<< HEAD
-  const hasCustomChecklistFeature = hasCommercialFeature(
-    "custom-launch-checklist"
-  );
-  const canEditOwner = permissions.check("organizationSettings");
-
-  const { data: sdkConnectionsData } = useSDKConnections();
-  const hasSDKWithStickyBucketing = getConnectionsSDKCapabilities(
-    sdkConnectionsData?.connections || []
-  ).includes("stickyBucketing");
-
-=======
->>>>>>> e63bedbe
   const { metricDefaults } = useOrganizationMetricDefaults();
   const form = useForm<OrganizationSettingsWithMetricDefaults>({
     defaultValues: {
@@ -336,113 +316,6 @@
   return (
     <FormProvider {...form}>
       <div className="container-fluid pagecontents">
-<<<<<<< HEAD
-        {editOpen && (
-          <EditOrganizationModal
-            name={organization.name || ""}
-            ownerEmail={organization.ownerEmail || ""}
-            close={() => setEditOpen(false)}
-            mutate={refreshOrganization}
-          />
-        )}
-        <h1>General Settings</h1>
-
-        <div className="mb-1">
-          <div className=" bg-white p-3 border">
-            <div className="row mb-0">
-              <div className="col-sm-3">
-                <h4>Organization</h4>
-              </div>
-              <div className="col-sm-9">
-                <div className="form-group row">
-                  <div className="col-sm-12">
-                    <strong>Name: </strong> {organization.name}{" "}
-                    <a
-                      href="#"
-                      className="pl-1"
-                      onClick={(e) => {
-                        e.preventDefault();
-                        setEditOpen(true);
-                      }}
-                    >
-                      <FaPencilAlt />
-                    </a>
-                  </div>
-                </div>
-                <div className="form-group row">
-                  <div className="col-sm-12">
-                    <strong>Owner:</strong> {organization.ownerEmail}
-                    {canEditOwner && (
-                      <a
-                        href="#"
-                        className="pl-2"
-                        onClick={(e) => {
-                          e.preventDefault();
-                          setEditOpen(true);
-                        }}
-                      >
-                        <FaPencilAlt />
-                      </a>
-                    )}
-                  </div>
-                </div>
-              </div>
-            </div>
-            {(isCloud() || !isMultiOrg()) && <ShowLicenseInfo />}
-          </div>
-
-          {hasFileConfig() && (
-            <div className="alert alert-info my-3">
-              The below settings are controlled through your{" "}
-              <code>config.yml</code> file and cannot be changed through the web
-              UI.{" "}
-              <DocLink
-                docSection="config_organization_settings"
-                className="font-weight-bold"
-              >
-                View Documentation
-              </DocLink>
-              .
-            </div>
-          )}
-
-          {!hasFileConfig() && (
-            <div className="alert alert-info my-3">
-              <h3>Import/Export config.yml</h3>
-              <p>
-                {isCloud()
-                  ? "GrowthBook Cloud stores"
-                  : "You are currently storing"}{" "}
-                all organization settings, data sources, metrics, and dimensions
-                in a database.
-              </p>
-              <p>
-                You can import/export these settings to a{" "}
-                <code>config.yml</code> file to more easily move between
-                GrowthBook Cloud accounts and/or self-hosted environments.{" "}
-                <DocLink docSection="config_yml" className="font-weight-bold">
-                  Learn More
-                </DocLink>
-              </p>
-              <div className="row mb-3">
-                <div className="col-auto">
-                  <BackupConfigYamlButton settings={settings} />
-                </div>
-                <div className="col-auto">
-                  <RestoreConfigYamlButton
-                    settings={settings}
-                    mutate={refreshOrganization}
-                  />
-                </div>
-              </div>
-              <div className="text-muted">
-                <strong>Note:</strong> For security reasons, the exported file
-                does not include data source connection secrets such as
-                passwords. You must edit the file and add these yourself.
-              </div>
-            </div>
-          )}
-=======
         <h1>General Settings</h1>
 
         <div className="mb-1">
@@ -450,7 +323,6 @@
             org={organization}
             refreshOrg={refreshOrganization}
           />
->>>>>>> e63bedbe
 
           <ImportSettings
             hasFileConfig={hasFileConfig()}
