import cronstrue from "cronstrue";
import React, { useEffect, useState } from "react";
import { FormProvider, useForm, useFormContext } from "react-hook-form";
import isEqual from "lodash/isEqual";
import {
  DEFAULT_P_VALUE_THRESHOLD,
  DEFAULT_REGRESSION_ADJUSTMENT_DAYS,
  DEFAULT_REGRESSION_ADJUSTMENT_ENABLED,
  DEFAULT_SEQUENTIAL_TESTING_TUNING_PARAMETER,
  DEFAULT_STATS_ENGINE,
  DEFAULT_TEST_QUERY_DAYS,
  DEFAULT_SRM_THRESHOLD,
  DEFAULT_EXPERIMENT_MIN_LENGTH_DAYS,
  DEFAULT_EXPERIMENT_MAX_LENGTH_DAYS,
  DEFAULT_DECISION_FRAMEWORK_ENABLED,
  DEFAULT_REQUIRE_PROJECT_FOR_FEATURES,
} from "shared/constants";
import { OrganizationSettings } from "back-end/types/organization";
import Link from "next/link";
import { useGrowthBook } from "@growthbook/growthbook-react";
import { Box, Flex, Heading } from "@radix-ui/themes";
import { PRESET_DECISION_CRITERIA } from "shared/enterprise";
import { useAuth } from "@/services/auth";
import { hasFileConfig, isCloud } from "@/services/env";
import TempMessage from "@/components/TempMessage";
import Button from "@/components/Radix/Button";
import {
  OrganizationSettingsWithMetricDefaults,
  useOrganizationMetricDefaults,
} from "@/hooks/useOrganizationMetricDefaults";
import { useUser } from "@/services/UserContext";
import { useCurrency } from "@/hooks/useCurrency";
import OrganizationAndLicenseSettings from "@/components/GeneralSettings/OrganizationAndLicenseSettings";
import ImportSettings from "@/components/GeneralSettings/ImportSettings";
import NorthStarMetricSettings from "@/components/GeneralSettings/NorthStarMetricSettings";
import ExperimentSettings from "@/components/GeneralSettings/ExperimentSettings";
import MetricsSettings from "@/components/GeneralSettings/MetricsSettings";
import FeaturesSettings from "@/components/GeneralSettings/FeaturesSettings";
import PremiumTooltip from "@/components/Marketing/PremiumTooltip";
import DatasourceSettings from "@/components/GeneralSettings/DatasourceSettings";
import BanditSettings from "@/components/GeneralSettings/BanditSettings";
import HelperText from "@/components/Radix/HelperText";
import { AppFeatures } from "@/types/app-features";
import {
  StickyTabsList,
  Tabs,
  TabsContent,
  TabsTrigger,
} from "@/components/Radix/Tabs";
import Frame from "@/components/Radix/Frame";

export const ConnectSettingsForm = ({ children }) => {
  const methods = useFormContext();
  return children({ ...methods });
};

function hasChanges(
  value: OrganizationSettings,
  existing: OrganizationSettings
) {
  if (!existing) return true;

  return !isEqual(value, existing);
}

const GeneralSettingsPage = (): React.ReactElement => {
  const growthbook = useGrowthBook<AppFeatures>();

  const {
    refreshOrganization,
    settings,
    organization,
    hasCommercialFeature,
  } = useUser();
  const [saveMsg, setSaveMsg] = useState(false);
  const [submitError, setSubmitError] = useState<string | null>(null);
  const [originalValue, setOriginalValue] = useState<OrganizationSettings>({});
  const [cronString, setCronString] = useState("");
  const [
    codeRefsBranchesToFilterStr,
    setCodeRefsBranchesToFilterStr,
  ] = useState<string>("");
  const displayCurrency = useCurrency();

  const hasStickyBucketFeature = hasCommercialFeature("sticky-bucketing");

  const { metricDefaults } = useOrganizationMetricDefaults();
  const form = useForm<OrganizationSettingsWithMetricDefaults>({
    defaultValues: {
      visualEditorEnabled: false,
      pastExperimentsMinLength: 6,
      metricAnalysisDays: 90,
      // customization:
      customized: false,
      logoPath: "",
      primaryColor: "#391c6d",
      secondaryColor: "#50279a",
      northStar: {
        //enabled: false,
        title: "",
        metricIds: [],
        //target: [],
        //window: "",
        //resolution?: string;
        //startDate?: Date;
      },
      metricDefaults: {
        priorSettings: metricDefaults.priorSettings,
        minimumSampleSize: metricDefaults.minimumSampleSize,
        maxPercentageChange: metricDefaults.maxPercentageChange * 100,
        minPercentageChange: metricDefaults.minPercentageChange * 100,
        targetMDE: metricDefaults.targetMDE * 100,
      },
      updateSchedule: {
        type: "stale",
        hours: 6,
        cron: "0 */6 * * *",
      },
      runHealthTrafficQuery: false,
      srmThreshold: DEFAULT_SRM_THRESHOLD,
      multipleExposureMinPercent: 0.01,
      confidenceLevel: 0.95,
      pValueThreshold: DEFAULT_P_VALUE_THRESHOLD,
      pValueCorrection: null,
      statsEngine: DEFAULT_STATS_ENGINE,
      regressionAdjustmentEnabled: DEFAULT_REGRESSION_ADJUSTMENT_ENABLED,
      regressionAdjustmentDays: DEFAULT_REGRESSION_ADJUSTMENT_DAYS,
      sequentialTestingEnabled: false,
      sequentialTestingTuningParameter: DEFAULT_SEQUENTIAL_TESTING_TUNING_PARAMETER,
      attributionModel: "firstExposure",
      displayCurrency,
      secureAttributeSalt: "",
      killswitchConfirmation: false,
      requireReviews: [
        {
          requireReviewOn: false,
          resetReviewOnChange: false,
          environments: [],
          projects: [],
        },
      ],
      defaultDataSource: settings.defaultDataSource || "",
      testQueryDays: DEFAULT_TEST_QUERY_DAYS,
      disableMultiMetricQueries: false,
      useStickyBucketing: false,
      useFallbackAttributes: false,
      codeReferencesEnabled: false,
      codeRefsBranchesToFilter: [],
      codeRefsPlatformUrl: "",
      featureKeyExample: "",
      featureRegexValidator: "",
      featureListMarkdown: settings.featureListMarkdown || "",
      featurePageMarkdown: settings.featurePageMarkdown || "",
      experimentListMarkdown: settings.experimentListMarkdown || "",
      metricListMarkdown: settings.metricListMarkdown || "",
      metricPageMarkdown: settings.metricPageMarkdown || "",
      banditScheduleValue: settings.banditScheduleValue ?? 1,
      banditScheduleUnit: settings.banditScheduleUnit ?? "days",
      banditBurnInValue: settings.banditBurnInValue ?? 1,
      banditBurnInUnit: settings.banditBurnInUnit ?? "days",
      requireExperimentTemplates: settings.requireExperimentTemplates ?? false,
      experimentMinLengthDays:
        settings.experimentMinLengthDays ?? DEFAULT_EXPERIMENT_MIN_LENGTH_DAYS,
      experimentMaxLengthDays:
        settings.experimentMaxLengthDays ?? DEFAULT_EXPERIMENT_MAX_LENGTH_DAYS,
      decisionFrameworkEnabled:
        settings.decisionFrameworkEnabled ?? DEFAULT_DECISION_FRAMEWORK_ENABLED,
      defaultDecisionCriteriaId:
        settings.defaultDecisionCriteriaId ?? PRESET_DECISION_CRITERIA.id,
<<<<<<< HEAD
=======
      requireProjectForFeatures:
        settings.requireProjectForFeatures ??
        DEFAULT_REQUIRE_PROJECT_FOR_FEATURES,
>>>>>>> 09a80ffa
    },
  });
  const { apiCall } = useAuth();
  const value: OrganizationSettingsWithMetricDefaults = {
    visualEditorEnabled: form.watch("visualEditorEnabled"),
    pastExperimentsMinLength: form.watch("pastExperimentsMinLength"),
    metricAnalysisDays: form.watch("metricAnalysisDays"),
    metricDefaults: {
      priorSettings: form.watch("metricDefaults.priorSettings"),
      minimumSampleSize: form.watch("metricDefaults.minimumSampleSize"),
      maxPercentageChange: form.watch("metricDefaults.maxPercentageChange"),
      minPercentageChange: form.watch("metricDefaults.minPercentageChange"),
      targetMDE: form.watch("metricDefaults.targetMDE"),
    },
    // customization:
    customized: form.watch("customized"),
    logoPath: form.watch("logoPath"),
    primaryColor: form.watch("primaryColor"),
    secondaryColor: form.watch("secondaryColor"),
    northStar: form.watch("northStar"),
    updateSchedule: form.watch("updateSchedule"),
    runHealthTrafficQuery: form.watch("runHealthTrafficQuery"),
    srmThreshold: form.watch("srmThreshold"),
    multipleExposureMinPercent: form.watch("multipleExposureMinPercent"),
    statsEngine: form.watch("statsEngine"),
    confidenceLevel: form.watch("confidenceLevel"),
    pValueThreshold: form.watch("pValueThreshold"),
    pValueCorrection: form.watch("pValueCorrection"),
    regressionAdjustmentEnabled: form.watch("regressionAdjustmentEnabled"),
    regressionAdjustmentDays: form.watch("regressionAdjustmentDays"),
    sequentialTestingEnabled: form.watch("sequentialTestingEnabled"),
    sequentialTestingTuningParameter: form.watch(
      "sequentialTestingTuningParameter"
    ),
    attributionModel: form.watch("attributionModel"),
    displayCurrency: form.watch("displayCurrency"),
    secureAttributeSalt: form.watch("secureAttributeSalt"),
    killswitchConfirmation: form.watch("killswitchConfirmation"),
    defaultDataSource: form.watch("defaultDataSource"),
    useStickyBucketing: form.watch("useStickyBucketing"),
    useFallbackAttributes: form.watch("useFallbackAttributes"),
    codeReferencesEnabled: form.watch("codeReferencesEnabled"),
    codeRefsBranchesToFilter: form.watch("codeRefsBranchesToFilter"),
    codeRefsPlatformUrl: form.watch("codeRefsPlatformUrl"),
  };
  function updateCronString(cron?: string) {
    cron = cron || value.updateSchedule?.cron || "";

    if (!cron) {
      setCronString("");
    }
    setCronString(
      `${cronstrue.toString(cron, {
        throwExceptionOnParseError: false,
        verbose: true,
      })} (UTC time)`
    );
  }

  useEffect(() => {
    if (settings) {
      const newVal = { ...form.getValues() };
      Object.keys(newVal).forEach((k) => {
        if (k === "metricDefaults") {
          // Metric defaults are nested, so take existing metric defaults only if
          // they exist and are not empty
          const existingMaxChange = settings?.[k]?.maxPercentageChange;
          const existingMinChange = settings?.[k]?.minPercentageChange;
          const existingTargetMDE = settings?.[k]?.targetMDE;
          newVal[k] = {
            ...newVal[k],
            ...settings?.[k],
            // Existing values are stored as a multiplier, e.g. 50% on the UI is stored as 0.5
            // Transform these values from the UI format
            ...(existingMaxChange !== undefined
              ? {
                  maxPercentageChange: existingMaxChange * 100,
                }
              : {}),
            ...(existingMinChange !== undefined
              ? {
                  minPercentageChange: existingMinChange * 100,
                }
              : {}),
            ...(existingTargetMDE !== undefined
              ? {
                  targetMDE: existingTargetMDE * 100,
                }
              : {}),
          };
        } else {
          newVal[k] = settings?.[k] || newVal[k];
        }

        if (k === "confidenceLevel" && (newVal?.confidenceLevel ?? 0.95) <= 1) {
          newVal.confidenceLevel = (newVal.confidenceLevel ?? 0.95) * 100;
        }
        if (
          k === "multipleExposureMinPercent" &&
          (newVal?.multipleExposureMinPercent ?? 0.01) <= 1
        ) {
          newVal.multipleExposureMinPercent =
            (newVal.multipleExposureMinPercent ?? 0.01) * 100;
        }

        if (k === "useStickyBucketing") {
          newVal.useStickyBucketing = hasStickyBucketFeature
            ? newVal.useStickyBucketing
            : false;
        }
      });
      form.reset(newVal);
      setOriginalValue(newVal);
      updateCronString(newVal.updateSchedule?.cron || "");
      if (newVal.codeRefsBranchesToFilter) {
        setCodeRefsBranchesToFilterStr(
          newVal.codeRefsBranchesToFilter.join(", ")
        );
      }
    }
  }, [settings]);

  useEffect(() => {
    form.setValue(
      "codeRefsBranchesToFilter",
      codeRefsBranchesToFilterStr
        .split(",")
        .map((s) => s.trim())
        .filter(Boolean)
    );
  }, [codeRefsBranchesToFilterStr]);

  const ctaEnabled = hasChanges(value, originalValue);

  const saveSettings = form.handleSubmit(async (value) => {
    const transformedOrgSettings = {
      ...value,
      metricDefaults: {
        ...value.metricDefaults,
        maxPercentageChange: value.metricDefaults.maxPercentageChange / 100,
        minPercentageChange: value.metricDefaults.minPercentageChange / 100,
        targetMDE: value.metricDefaults.targetMDE / 100,
      },
      confidenceLevel: (value.confidenceLevel ?? 0.95) / 100,
      multipleExposureMinPercent:
        (value.multipleExposureMinPercent ?? 0.01) / 100,
    };

    // Make sure the feature key example is valid
    if (
      transformedOrgSettings.featureKeyExample &&
      !transformedOrgSettings.featureKeyExample.match(/^[a-zA-Z0-9_.:|-]+$/)
    ) {
      throw new Error(
        "Feature key examples can only include letters, numbers, hyphens, and underscores."
      );
    }

    // If the regex validator exists, then the feature key example must match the regex and be valid.
    if (transformedOrgSettings.featureRegexValidator) {
      if (
        !transformedOrgSettings.featureKeyExample ||
        !transformedOrgSettings.featureRegexValidator
      ) {
        throw new Error(
          "Feature key example must not be empty when a regex validator is defined."
        );
      }

      const regexValidator = transformedOrgSettings.featureRegexValidator;
      if (
        !new RegExp(regexValidator).test(
          transformedOrgSettings.featureKeyExample
        )
      ) {
        throw new Error(
          `Feature key example does not match the regex validator. '${transformedOrgSettings.featureRegexValidator}' Example: '${transformedOrgSettings.featureKeyExample}'`
        );
      }
    }

    await apiCall(`/organization`, {
      method: "PUT",
      body: JSON.stringify({
        settings: transformedOrgSettings,
      }),
    });
    refreshOrganization();

    // show the user that the settings have saved:
    setSaveMsg(true);
  });

  return (
    <FormProvider {...form}>
      <Box className="container-fluid pagecontents" mb="4">
        <Heading as="h1" size="5" mb="3">
          General Settings
        </Heading>
        <Box mb="5">
          <OrganizationAndLicenseSettings
            org={organization}
            refreshOrg={refreshOrganization}
          />
        </Box>

        <Tabs defaultValue="experiment" persistInURL={true}>
          <StickyTabsList>
            <TabsTrigger value="experiment">Experiment Settings</TabsTrigger>
            <TabsTrigger value="feature">Feature Settings</TabsTrigger>
            <TabsTrigger value="metrics">Metrics &amp; Data</TabsTrigger>
            <TabsTrigger value="import">Import &amp; Export</TabsTrigger>
            <TabsTrigger value="custom">
              <PremiumTooltip commercialFeature="custom-markdown">
                Custom Markdown
              </PremiumTooltip>
            </TabsTrigger>
          </StickyTabsList>
          <Box mt="4">
            <TabsContent value="experiment">
              <ExperimentSettings
                cronString={cronString}
                updateCronString={updateCronString}
              />
              {growthbook.isOn("bandits") && (
                <Frame mb="4">
                  <BanditSettings page="org-settings" />
                </Frame>
              )}
            </TabsContent>

            <TabsContent value="feature">
              <FeaturesSettings />
            </TabsContent>

            <TabsContent value="metrics">
              <>
                <MetricsSettings />
                <DatasourceSettings />
                <NorthStarMetricSettings />
              </>
            </TabsContent>

            <TabsContent value="import">
              <ImportSettings
                hasFileConfig={hasFileConfig()}
                isCloud={isCloud()}
                settings={settings}
                refreshOrg={refreshOrganization}
              />
            </TabsContent>

            <TabsContent value="custom">
              <Frame>
                <Flex>
                  <Box width="300px">
                    <PremiumTooltip commercialFeature="custom-markdown">
                      Custom Markdown
                    </PremiumTooltip>
                  </Box>
                  <Box>
                    {hasCommercialFeature("custom-markdown") ? (
                      <Link href="/settings/custom-markdown">
                        View Custom Markdown Settings
                      </Link>
                    ) : (
                      <span className="text-muted">
                        View Custom Markdown Settings
                      </span>
                    )}
                  </Box>
                </Flex>
              </Frame>
            </TabsContent>
          </Box>
        </Tabs>
      </Box>

      <Box
        className="bg-main-color position-sticky w-100 py-3 border-top"
        style={{ bottom: 0, height: 70, zIndex: 840 }}
      >
        <Box className="container-fluid pagecontents d-flex">
          <Flex flexGrow="1" gap="3" align="end">
            {submitError && (
              <Box>
                <HelperText status="error">{submitError}</HelperText>
              </Box>
            )}
            {saveMsg && (
              <TempMessage
                className="mb-0 py-2"
                close={() => {
                  setSaveMsg(false);
                }}
              >
                Settings saved
              </TempMessage>
            )}
          </Flex>
          <Box style={{ marginRight: "85px" }}>
            <Button
              disabled={!ctaEnabled}
              onClick={async () => {
                setSubmitError(null);
                if (!ctaEnabled) return;
                await saveSettings();
              }}
              setError={setSubmitError}
            >
              Save All
            </Button>
          </Box>
        </Box>
      </Box>
    </FormProvider>
  );
};

export default GeneralSettingsPage;<|MERGE_RESOLUTION|>--- conflicted
+++ resolved
@@ -167,12 +167,9 @@
         settings.decisionFrameworkEnabled ?? DEFAULT_DECISION_FRAMEWORK_ENABLED,
       defaultDecisionCriteriaId:
         settings.defaultDecisionCriteriaId ?? PRESET_DECISION_CRITERIA.id,
-<<<<<<< HEAD
-=======
       requireProjectForFeatures:
         settings.requireProjectForFeatures ??
         DEFAULT_REQUIRE_PROJECT_FOR_FEATURES,
->>>>>>> 09a80ffa
     },
   });
   const { apiCall } = useAuth();
