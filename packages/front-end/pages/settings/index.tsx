import React, { useEffect, useState } from "react";
import { FaExclamationTriangle, FaPencilAlt } from "react-icons/fa";
import { useForm } from "react-hook-form";
import { OrganizationSettings } from "back-end/types/organization";
import isEqual from "lodash/isEqual";
import cronstrue from "cronstrue";
import { useAuth } from "@/services/auth";
import EditOrganizationModal from "@/components/Settings/EditOrganizationModal";
import BackupConfigYamlButton from "@/components/Settings/BackupConfigYamlButton";
import RestoreConfigYamlButton from "@/components/Settings/RestoreConfigYamlButton";
import { hasFileConfig, isCloud } from "@/services/env";
import Field from "@/components/Forms/Field";
import MetricsSelector from "@/components/Experiment/MetricsSelector";
import TempMessage from "@/components/TempMessage";
import Button from "@/components/Button";
import { DocLink } from "@/components/DocLink";
import { useOrganizationMetricDefaults } from "@/hooks/useOrganizationMetricDefaults";
import { useUser } from "@/services/UserContext";
import usePermissions from "@/hooks/usePermissions";
import { GBPremiumBadge } from "@/components/Icons";
import UpgradeModal from "@/components/Settings/UpgradeModal";
import EditLicenseModal from "@/components/Settings/EditLicenseModal";
import Toggle from "@/components/Forms/Toggle";
import PremiumTooltip from "@/components/Marketing/PremiumTooltip";

function hasChanges(
  value: OrganizationSettings,
  existing: OrganizationSettings
) {
  if (!existing) return true;

  return !isEqual(value, existing);
}

const GeneralSettingsPage = (): React.ReactElement => {
  const {
    refreshOrganization,
    settings,
    organization,
    accountPlan,
    license,
    hasCommercialFeature,
  } = useUser();
  const [editOpen, setEditOpen] = useState(false);
  const [editLicenseOpen, setEditLicenseOpen] = useState(false);
  const [saveMsg, setSaveMsg] = useState(false);
  const [originalValue, setOriginalValue] = useState<OrganizationSettings>({});

  const permissions = usePermissions();
  const hasRegressionAdjustmentFeature = hasCommercialFeature(
    "regression-adjustment"
  );

  const { metricDefaults } = useOrganizationMetricDefaults();

  const [upgradeModal, setUpgradeModal] = useState(false);
  const showUpgradeButton = ["oss", "starter"].includes(accountPlan);
  const licensePlanText =
    (accountPlan === "enterprise"
      ? "Enterprise"
      : accountPlan === "pro"
      ? "Pro"
      : accountPlan === "pro_sso"
      ? "Pro + SSO"
      : "Starter") + (license && license.trial ? " (trial)" : "");

  const form = useForm<OrganizationSettings>({
    defaultValues: {
      visualEditorEnabled: false,
      pastExperimentsMinLength: 6,
      metricAnalysisDays: 90,
      // customization:
      customized: false,
      logoPath: "",
      primaryColor: "#391c6d",
      secondaryColor: "#50279a",
      northStar: {
        //enabled: false,
        title: "",
        metricIds: [],
        //target: [],
        //window: "",
        //resolution?: string;
        //startDate?: Date;
      },
      metricDefaults: {
        minimumSampleSize: metricDefaults.minimumSampleSize,
        maxPercentageChange: metricDefaults.maxPercentageChange * 100,
        minPercentageChange: metricDefaults.minPercentageChange * 100,
      },
      updateSchedule: {
        type: "stale",
        hours: 6,
        cron: "0 */6 * * *",
      },
      multipleExposureMinPercent: 0.01,
      confidenceLevel: 0.95,
      pValueThreshold: 0.05,
      statsEngine: "bayesian",
      regressionAdjustmentEnabled: false,
      regressionAdjustmentDays: 14,
    },
  });
  const { apiCall } = useAuth();

  const value = {
    visualEditorEnabled: form.watch("visualEditorEnabled"),
    pastExperimentsMinLength: form.watch("pastExperimentsMinLength"),
    metricAnalysisDays: form.watch("metricAnalysisDays"),
    metricDefaults: {
      minimumSampleSize: form.watch("metricDefaults.minimumSampleSize"),
      maxPercentageChange: form.watch("metricDefaults.maxPercentageChange"),
      minPercentageChange: form.watch("metricDefaults.minPercentageChange"),
    },
    // customization:
    customized: form.watch("customized"),
    logoPath: form.watch("logoPath"),
    primaryColor: form.watch("primaryColor"),
    secondaryColor: form.watch("secondaryColor"),
    northStar: form.watch("northStar"),
    updateSchedule: form.watch("updateSchedule"),
    multipleExposureMinPercent: form.watch("multipleExposureMinPercent"),
    statsEngine: form.watch("statsEngine"),
    confidenceLevel: form.watch("confidenceLevel"),
    pValueThreshold: form.watch("pValueThreshold"),
    regressionAdjustmentEnabled: form.watch("regressionAdjustmentEnabled"),
    regressionAdjustmentDays: form.watch("regressionAdjustmentDays"),
  };

  const [cronString, setCronString] = useState("");
  const [showAdvancedOptions, setShowAdvancedOptions] = useState(
    (settings?.confidenceLevel && settings?.confidenceLevel !== 0.95) ||
      (settings?.pValueThreshold && settings?.pValueThreshold !== 0.05)
  );

  function updateCronString(cron?: string) {
    cron = cron || value.updateSchedule?.cron || "";

    if (!cron) {
      setCronString("");
    }
    setCronString(
      `${cronstrue.toString(cron, {
        throwExceptionOnParseError: false,
        verbose: true,
      })} (UTC time)`
    );
  }

  useEffect(() => {
    if (settings) {
      const newVal = { ...form.getValues() };
      Object.keys(newVal).forEach((k) => {
        const hasExistingMetrics = typeof settings?.[k] !== "undefined";
        newVal[k] = settings?.[k] || newVal[k];

        // Existing values are stored as a multiplier, e.g. 50% on the UI is stored as 0.5
        // Transform these values from the UI format
        if (k === "metricDefaults" && hasExistingMetrics) {
          newVal.metricDefaults = {
            ...newVal.metricDefaults,
            maxPercentageChange:
              newVal.metricDefaults.maxPercentageChange * 100,
            minPercentageChange:
              newVal.metricDefaults.minPercentageChange * 100,
          };
        }
        if (k === "confidenceLevel" && newVal?.confidenceLevel <= 1) {
          newVal.confidenceLevel = newVal.confidenceLevel * 100;
        }
      });
      form.reset(newVal);
      setOriginalValue(newVal);
      updateCronString(newVal.updateSchedule?.cron || "");
    }
  }, [settings]);

  const ctaEnabled = hasChanges(value, originalValue);

<<<<<<< HEAD
  const saveSettings = async () => {
=======
  const saveSettings = form.handleSubmit(async (value) => {
    const enabledVisualEditor =
      !settings?.visualEditorEnabled && value.visualEditorEnabled;

>>>>>>> 0440c423
    const transformedOrgSettings = {
      ...value,
      metricDefaults: {
        ...value.metricDefaults,
        maxPercentageChange: value.metricDefaults.maxPercentageChange / 100,
        minPercentageChange: value.metricDefaults.minPercentageChange / 100,
      },
      confidenceLevel: value.confidenceLevel / 100,
    };

    await apiCall(`/organization`, {
      method: "PUT",
      body: JSON.stringify({
        settings: transformedOrgSettings,
      }),
    });
    refreshOrganization();

    // show the user that the settings have saved:
    setSaveMsg(true);
  });

  // const saveSettings = async () => {
  //   const enabledVisualEditor =
  //     !settings?.visualEditorEnabled && value.visualEditorEnabled;
  //
  //   const transformedOrgSettings = {
  //     ...value,
  //     metricDefaults: {
  //       ...value.metricDefaults,
  //       maxPercentageChange: value.metricDefaults.maxPercentageChange / 100,
  //       minPercentageChange: value.metricDefaults.minPercentageChange / 100,
  //     },
  //     confidenceLevel: value.confidenceLevel / 100,
  //   };
  //
  //   await apiCall(`/organization`, {
  //     method: "PUT",
  //     body: JSON.stringify({
  //       settings: transformedOrgSettings,
  //     }),
  //   });
  //   refreshOrganization();
  //
  //   // Track usage of the Visual Editor
  //   if (enabledVisualEditor) {
  //     track("Enable Visual Editor");
  //   }
  //
  //   // show the user that the settings have saved:
  //   setSaveMsg(true);
  // };

  const highlightColor =
    value.confidenceLevel < 70
      ? "#c73333"
      : value.confidenceLevel < 80
      ? "#e27202"
      : value.confidenceLevel < 90
      ? "#B39F01"
      : "";

  const pHighlightColor =
    value.pValueThreshold > 0.3
      ? "#c73333"
      : value.pValueThreshold > 0.2
      ? "#e27202"
      : value.pValueThreshold > 0.1
      ? "#B39F01"
      : "";

  const regressionAdjustmentDaysHighlightColor =
    value.regressionAdjustmentDays > 28 || value.regressionAdjustmentDays < 7
      ? "#e27202"
      : "";

  const warningMsg =
    value.confidenceLevel === 70
      ? "This is as low as it goes"
      : value.confidenceLevel < 75
      ? "Confidence thresholds this low are not recommended"
      : value.confidenceLevel < 80
      ? "Confidence thresholds this low are not recommended"
      : value.confidenceLevel < 90
      ? "Use caution with values below 90%"
      : value.confidenceLevel >= 99
      ? "Confidence levels 99% and higher can take lots of data to achieve"
      : "";

  const pWarningMsg =
    value.pValueThreshold === 0.5
      ? "This is as high as it goes"
      : value.pValueThreshold > 0.25
      ? "P-value thresholds this high are not recommended"
      : value.pValueThreshold > 0.2
      ? "P-value thresholds this high are not recommended"
      : value.pValueThreshold > 0.1
      ? "Use caution with values above 0.1"
      : value.pValueThreshold <= 0.01
      ? "Threshold values of 0.01 and lower can take lots of data to achieve"
      : "";

  const regressionAdjustmentDaysWarningMsg =
    value.regressionAdjustmentDays > 28
      ? "Longer lookback periods can sometimes be useful, but also will reduce query performance and may incorporate less useful data"
      : value.regressionAdjustmentDays < 7
      ? "Lookback periods under 7 days tend not to capture enough metric data to reduce variance and may be subject to weekly seasonality"
      : "";

  if (!permissions.organizationSettings) {
    return (
      <div className="container pagecontents">
        <div className="alert alert-danger">
          You do not have access to view this page.
        </div>
      </div>
    );
  }

  return (
    <>
      {upgradeModal && (
        <UpgradeModal
          close={() => setUpgradeModal(false)}
          reason=""
          source="settings"
        />
      )}

      <div className="container-fluid pagecontents">
        {saveMsg && (
          <TempMessage
            close={() => {
              setSaveMsg(false);
            }}
          >
            Settings saved
          </TempMessage>
        )}
        {editOpen && (
          <EditOrganizationModal
            name={organization.name}
            close={() => setEditOpen(false)}
            mutate={refreshOrganization}
          />
        )}
        {editLicenseOpen && (
          <EditLicenseModal
            close={() => setEditLicenseOpen(false)}
            mutate={refreshOrganization}
          />
        )}
        <h1>General Settings</h1>

        <div className="mb-1">
          <div className=" bg-white p-3 border">
            <div className="row mb-0">
              <div className="col-sm-3">
                <h4>Organization</h4>
              </div>
              <div className="col-sm-9">
                <div className="form-group row">
                  <div className="col-sm-12">
                    <strong>Name: </strong> {organization.name}{" "}
                    <a
                      href="#"
                      className="pl-1"
                      onClick={(e) => {
                        e.preventDefault();
                        setEditOpen(true);
                      }}
                    >
                      <FaPencilAlt />
                    </a>
                  </div>
                </div>
                <div className="form-group row">
                  <div className="col-sm-12">
                    <strong>Owner:</strong> {organization.ownerEmail}
                  </div>
                </div>
              </div>
            </div>
            <div className="divider border-bottom mb-3 mt-3" />
            <div className="row">
              <div className="col-sm-3">
                <h4>License</h4>
              </div>
              <div className="col-sm-9">
                <div className="form-group row mb-2">
                  <div className="col-sm-12">
                    <strong>Plan type: </strong> {licensePlanText}{" "}
                  </div>
                </div>
                {showUpgradeButton && (
                  <div className="form-group row mb-1">
                    <div className="col-sm-12">
                      <button
                        className="btn btn-premium font-weight-normal"
                        onClick={() => setUpgradeModal(true)}
                      >
                        {accountPlan === "oss" ? (
                          <>
                            Try Enterprise <GBPremiumBadge />
                          </>
                        ) : (
                          <>
                            Upgrade to Pro <GBPremiumBadge />
                          </>
                        )}
                      </button>
                    </div>
                  </div>
                )}
                {!isCloud() && permissions.manageBilling && (
                  <div className="form-group row mt-3 mb-0">
                    <div className="col-sm-4">
                      <div>
                        <strong>License Key: </strong>
                      </div>
                      <div
                        className="d-inline-block mt-1 mb-2 text-center text-muted"
                        style={{
                          width: 100,
                          borderBottom: "1px solid #cccccc",
                          pointerEvents: "none",
                          overflow: "hidden",
                          verticalAlign: "top",
                        }}
                      >
                        {license ? "***************" : "(none)"}
                      </div>{" "}
                      <a
                        href="#"
                        className="pl-1"
                        onClick={(e) => {
                          e.preventDefault();
                          setEditLicenseOpen(true);
                        }}
                      >
                        <FaPencilAlt />
                      </a>
                    </div>
                    {license && (
                      <>
                        <div className="col-sm-2">
                          <div>Issued:</div>
                          <span className="text-muted">{license.iat}</span>
                        </div>
                        <div className="col-sm-2">
                          <div>Expires:</div>
                          <span className="text-muted">{license.exp}</span>
                        </div>
                        <div className="col-sm-2">
                          <div>Seats:</div>
                          <span className="text-muted">{license.qty}</span>
                        </div>
                      </>
                    )}
                  </div>
                )}
              </div>
            </div>
          </div>

          <div className="my-3 bg-white p-3 border">
            <div className="row">
              <div className="col-sm-3">
                <h4>North Star Metrics</h4>
              </div>
              <div className="col-sm-9">
                <p>
                  North stars are metrics your team is focused on improving.
                  These metrics are shown on the home page with the experiments
                  that have the metric as a goal.
                </p>
                <div className={"form-group"}>
                  <div className="my-3">
                    <div className="form-group">
                      <label>Metric(s)</label>
                      <MetricsSelector
                        selected={form.watch("northStar.metricIds")}
                        onChange={(metrics) =>
                          form.setValue("northStar.metricIds", metrics)
                        }
                      />
                    </div>
                    <Field
                      label="Title"
                      {...form.register("northStar.title")}
                    />
                  </div>
                </div>
              </div>
            </div>
          </div>

          {hasFileConfig() && (
            <div className="alert alert-info my-3">
              The below settings are controlled through your{" "}
              <code>config.yml</code> file and cannot be changed through the web
              UI.{" "}
              <DocLink
                docSection="config_organization_settings"
                className="font-weight-bold"
              >
                View Documentation
              </DocLink>
              .
            </div>
          )}
          {!hasFileConfig() && (
            <div className="alert alert-info my-3">
              <h3>Import/Export config.yml</h3>
              <p>
                {isCloud()
                  ? "GrowthBook Cloud stores"
                  : "You are currently storing"}{" "}
                all organization settings, data sources, metrics, and dimensions
                in a database.
              </p>
              <p>
                You can import/export these settings to a{" "}
                <code>config.yml</code> file to more easily move between
                GrowthBook Cloud accounts and/or self-hosted environments.{" "}
                <DocLink docSection="config_yml" className="font-weight-bold">
                  Learn More
                </DocLink>
              </p>
              <div className="row mb-3">
                <div className="col-auto">
                  <BackupConfigYamlButton settings={settings} />
                </div>
                <div className="col-auto">
                  <RestoreConfigYamlButton
                    settings={settings}
                    mutate={refreshOrganization}
                  />
                </div>
              </div>
              <div className="text-muted">
                <strong>Note:</strong> For security reasons, the exported file
                does not include data source connection secrets such as
                passwords. You must edit the file and add these yourself.
              </div>
            </div>
          )}

          <div className="bg-white p-3 border position-relative">
            <div className="row">
              <div className="col-sm-3">
                <h4>Experiment Settings</h4>
              </div>

              <div className="col-sm-9">
                <div className="form-inline flex-column align-items-start">
                  <Field
                    label="Minimum experiment length (in days) when importing past
                  experiments"
                    type="number"
                    className="ml-2"
                    containerClassName="mb-3"
                    append="days"
                    step="1"
                    min="0"
                    max="31"
                    disabled={hasFileConfig()}
                    {...form.register("pastExperimentsMinLength", {
                      valueAsNumber: true,
                    })}
                  />

                  <Field
                    label="Warn when this percent of experiment users are in multiple variations"
                    type="number"
                    step="any"
                    min="0"
                    max="1"
                    className="ml-2"
                    containerClassName="mb-3"
                    disabled={hasFileConfig()}
                    helpText={<span className="ml-2">from 0 to 1</span>}
                    {...form.register("multipleExposureMinPercent", {
                      valueAsNumber: true,
                    })}
                  />

                  <div className="mb-3 form-group flex-column align-items-start">
                    <Field
                      label="Experiment Auto-Update Frequency"
                      className="ml-2"
                      containerClassName="mb-2 mr-2"
                      disabled={hasFileConfig()}
                      options={[
                        {
                          display: "When results are X hours old",
                          value: "stale",
                        },
                        {
                          display: "Cron Schedule",
                          value: "cron",
                        },
                        {
                          display: "Never",
                          value: "never",
                        },
                      ]}
                      {...form.register("updateSchedule.type")}
                    />
                    {value.updateSchedule?.type === "stale" && (
                      <div className="bg-light p-3 border">
                        <Field
                          label="Refresh when"
                          append="hours old"
                          type="number"
                          step={1}
                          min={1}
                          max={168}
                          className="ml-2"
                          disabled={hasFileConfig()}
                          {...form.register("updateSchedule.hours", {
                            valueAsNumber: true,
                          })}
                        />
                      </div>
                    )}
                    {value.updateSchedule?.type === "cron" && (
                      <div className="bg-light p-3 border">
                        <Field
                          label="Cron String"
                          className="ml-2"
                          disabled={hasFileConfig()}
                          {...form.register("updateSchedule.cron")}
                          placeholder="0 */6 * * *"
                          onFocus={(e) => {
                            updateCronString(e.target.value);
                          }}
                          onBlur={(e) => {
                            updateCronString(e.target.value);
                          }}
                          helpText={<span className="ml-2">{cronString}</span>}
                        />
                      </div>
                    )}
                  </div>
                  <div className="form-group">
                    <div className="form-group mb-2 mr-2">
                      <Field
                        label="Statistics Engine"
                        className="ml-2"
                        options={[
                          {
                            display: "Bayesian",
                            value: "bayesian",
                          },
                          {
                            display: "Frequentist",
                            value: "frequentist",
                          },
                        ]}
                        {...form.register("statsEngine")}
                      />
                    </div>
                  </div>
                </div>

                <div className="p-3 my-3 border rounded">
                  <h5 className="font-weight-bold mb-1">
                    <PremiumTooltip commercialFeature="regression-adjustment">
                      Regression Adjustment (CUPED)
                    </PremiumTooltip>
                  </h5>
                  <div className="mb-3">
                    <small className="d-inline-block mb-2 text-muted">
                      Only applicable to frequentist analyses
                    </small>
                  </div>
                  <div className="form-group mb-0 mr-2">
                    <div className="d-flex">
                      <label
                        className="mr-1"
                        htmlFor="toggle-regressionAdjustmentEnabled"
                      >
                        Apply regression adjustment by default
                      </label>
                      <Toggle
                        id={"toggle-regressionAdjustmentEnabled"}
                        value={!!form.watch("regressionAdjustmentEnabled")}
                        setValue={(value) => {
                          form.setValue("regressionAdjustmentEnabled", value);
                        }}
                        disabled={
                          !hasRegressionAdjustmentFeature || hasFileConfig()
                        }
                      />
                    </div>
                    {form.watch("regressionAdjustmentEnabled") &&
                      form.watch("statsEngine") === "bayesian" && (
                        <div className="d-flex">
                          <small className="mb-1 text-warning-orange">
                            <FaExclamationTriangle /> Your organization uses
                            Bayesian statistics by default and regression
                            adjustment is not implemented for the Bayesian
                            engine.
                          </small>
                        </div>
                      )}
                  </div>
                  <div
                    className="form-group mt-3 mb-0 mr-2 form-inline"
                    style={{
                      opacity: form.watch("regressionAdjustmentEnabled")
                        ? "1"
                        : "0.5",
                    }}
                  >
                    <Field
                      label="Pre-exposure lookback period (days)"
                      type="number"
                      style={{
                        borderColor: regressionAdjustmentDaysHighlightColor,
                        backgroundColor: regressionAdjustmentDaysHighlightColor
                          ? regressionAdjustmentDaysHighlightColor + "15"
                          : "",
                      }}
                      className={`ml-2`}
                      containerClassName="mb-0"
                      append="days"
                      min="0"
                      max="100"
                      disabled={
                        !hasRegressionAdjustmentFeature || hasFileConfig()
                      }
                      helpText={
                        <>
                          <span className="ml-2">(14 is default)</span>
                        </>
                      }
                      {...form.register("regressionAdjustmentDays", {
                        valueAsNumber: true,
                        validate: (v) => {
                          return !(v <= 0 || v > 100);
                        },
                      })}
                    />
                    {regressionAdjustmentDaysWarningMsg && (
                      <small
                        style={{
                          color: regressionAdjustmentDaysHighlightColor,
                        }}
                      >
                        {regressionAdjustmentDaysWarningMsg}
                      </small>
                    )}
                  </div>
                </div>

                <div className="form-check mb-2 mt-2">
                  <input
                    type="checkbox"
                    className="form-check-input"
                    name="advanced-options"
                    checked={showAdvancedOptions}
                    onChange={(e) => {
                      setShowAdvancedOptions(!!e.target?.checked);
                    }}
                    id="checkbox-advanced"
                  />

                  <label
                    htmlFor="checkbox-advanced"
                    className="form-check-label"
                  >
                    Show Advanced Options
                  </label>
                </div>
                {showAdvancedOptions && (
                  <div className="bg-light p-3 my-3 border rounded">
                    <div>
                      <h5 className="font-weight-bold mb-4">
                        Advanced Options - use caution
                      </h5>
                    </div>
                    <div>
                      <div className="form-group mb-2 mr-2 form-inline flex-wrap">
                        <Field
                          label="Bayesian chance to win threshold"
                          type="number"
                          step="any"
                          min="70"
                          max="99"
                          style={{
                            width: "80px",
                            borderColor: highlightColor,
                            backgroundColor: highlightColor
                              ? highlightColor + "15"
                              : "",
                          }}
                          className={`ml-2`}
                          containerClassName="mb-3"
                          append="%"
                          disabled={hasFileConfig()}
                          helpText={
                            <>
                              <span className="ml-2">(95% is default)</span>
                              <div
                                className="ml-2"
                                style={{
                                  color: highlightColor,
                                  flexBasis: "100%",
                                }}
                              >
                                {warningMsg}
                              </div>
                            </>
                          }
                          {...form.register("confidenceLevel", {
                            valueAsNumber: true,
                          })}
                        />
                      </div>
                      <div className="form-group mb-2 mr-2 form-inline">
                        <Field
                          label="Frequentist p-value threshold"
                          type="number"
                          step="0.001"
                          max="0.5"
                          min="0.001"
                          style={{
                            borderColor: pHighlightColor,
                            backgroundColor: pHighlightColor
                              ? pHighlightColor + "15"
                              : "",
                          }}
                          className={`ml-2`}
                          containerClassName="mb-3"
                          append=""
                          disabled={hasFileConfig()}
                          helpText={
                            <>
                              <span className="ml-2">(0.05 is default)</span>
                              <div
                                className="ml-2"
                                style={{
                                  color: pHighlightColor,
                                  flexBasis: "100%",
                                }}
                              >
                                {pWarningMsg}
                              </div>
                            </>
                          }
                          {...form.register("pValueThreshold", {
                            valueAsNumber: true,
                          })}
                        />
                      </div>
                    </div>
                  </div>
                )}
              </div>
            </div>

            <div className="divider border-bottom mb-3 mt-3" />

            <div className="row">
              <div className="col-sm-3">
                <h4>Metrics Settings</h4>
              </div>
              <div className="col-sm-9">
                <div className="form-inline">
                  <Field
                    label="Amount of historical data to include when analyzing metrics"
                    append="days"
                    className="ml-2"
                    containerClassName="mb-3"
                    disabled={hasFileConfig()}
                    options={[7, 14, 30, 90, 180, 365]}
                    {...form.register("metricAnalysisDays", {
                      valueAsNumber: true,
                    })}
                  />
                </div>

                {/* region Metrics Behavior Defaults */}
                <>
                  <h5 className="mt-3">Metrics Behavior Defaults</h5>
                  <p>
                    These are the pre-configured default values that will be
                    used when configuring metrics. You can always change these
                    values on a per-metric basis.
                  </p>

                  {/* region Minimum Sample Size */}
                  <div>
                    <div className="form-inline">
                      <Field
                        label="Minimum Sample Size"
                        type="number"
                        className="ml-2"
                        containerClassName="mt-2"
                        disabled={hasFileConfig()}
                        {...form.register("metricDefaults.minimumSampleSize", {
                          valueAsNumber: true,
                        })}
                      />
                    </div>
                    <p>
                      <small className="text-muted mb-3">
                        The total count required in an experiment variation
                        before showing results
                      </small>
                    </p>
                  </div>
                  {/* endregion Minimum Sample Size */}

                  {/* region Maximum Percentage Change */}
                  <div>
                    <div className="form-inline">
                      <Field
                        label="Maximum Percentage Change"
                        type="number"
                        append="%"
                        className="ml-2"
                        containerClassName="mt-2"
                        disabled={hasFileConfig()}
                        {...form.register(
                          "metricDefaults.maxPercentageChange",
                          {
                            valueAsNumber: true,
                          }
                        )}
                      />
                    </div>
                    <p>
                      <small className="text-muted mb-3">
                        An experiment that changes the metric by more than this
                        percent will be flagged as suspicious
                      </small>
                    </p>
                  </div>
                  {/* endregion Maximum Percentage Change */}

                  {/* region Minimum Percentage Change */}
                  <div>
                    <div className="form-inline">
                      <Field
                        label="Minimum Percentage Change"
                        type="number"
                        append="%"
                        className="ml-2"
                        containerClassName="mt-2"
                        disabled={hasFileConfig()}
                        {...form.register(
                          "metricDefaults.minPercentageChange",
                          {
                            valueAsNumber: true,
                          }
                        )}
                      />
                    </div>
                    <p>
                      <small className="text-muted mb-3">
                        An experiment that changes the metric by less than this
                        percent will be considered a draw
                      </small>
                    </p>
                  </div>
                  {/* endregion Minimum Percentage Change */}
                </>
                {/* endregion Metrics Behavior Defaults */}
              </div>
            </div>
            <div className="divider border-bottom mb-5 mt-3" />

            <div
              className="row position-sticky p-4 bg-white"
              style={{ bottom: 0 }}
            >
              <div className="col-12">
                <div className="d-flex flex-row-reverse pr-4">
                  <Button
                    color={"primary"}
                    disabled={!ctaEnabled}
                    onClick={async () => {
                      if (!ctaEnabled) return;
                      await saveSettings();
                    }}
                  >
                    Save
                  </Button>
                </div>
              </div>
            </div>
          </div>
        </div>
      </div>
    </>
  );
};

export default GeneralSettingsPage;<|MERGE_RESOLUTION|>--- conflicted
+++ resolved
@@ -177,14 +177,7 @@
 
   const ctaEnabled = hasChanges(value, originalValue);
 
-<<<<<<< HEAD
-  const saveSettings = async () => {
-=======
   const saveSettings = form.handleSubmit(async (value) => {
-    const enabledVisualEditor =
-      !settings?.visualEditorEnabled && value.visualEditorEnabled;
-
->>>>>>> 0440c423
     const transformedOrgSettings = {
       ...value,
       metricDefaults: {
@@ -206,37 +199,6 @@
     // show the user that the settings have saved:
     setSaveMsg(true);
   });
-
-  // const saveSettings = async () => {
-  //   const enabledVisualEditor =
-  //     !settings?.visualEditorEnabled && value.visualEditorEnabled;
-  //
-  //   const transformedOrgSettings = {
-  //     ...value,
-  //     metricDefaults: {
-  //       ...value.metricDefaults,
-  //       maxPercentageChange: value.metricDefaults.maxPercentageChange / 100,
-  //       minPercentageChange: value.metricDefaults.minPercentageChange / 100,
-  //     },
-  //     confidenceLevel: value.confidenceLevel / 100,
-  //   };
-  //
-  //   await apiCall(`/organization`, {
-  //     method: "PUT",
-  //     body: JSON.stringify({
-  //       settings: transformedOrgSettings,
-  //     }),
-  //   });
-  //   refreshOrganization();
-  //
-  //   // Track usage of the Visual Editor
-  //   if (enabledVisualEditor) {
-  //     track("Enable Visual Editor");
-  //   }
-  //
-  //   // show the user that the settings have saved:
-  //   setSaveMsg(true);
-  // };
 
   const highlightColor =
     value.confidenceLevel < 70
