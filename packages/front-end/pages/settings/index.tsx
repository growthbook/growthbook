import cronstrue from "cronstrue";
import React, { useEffect, useState } from "react";
import { FormProvider, useForm, useFormContext } from "react-hook-form";
import isEqual from "lodash/isEqual";
import {
  DEFAULT_P_VALUE_THRESHOLD,
  DEFAULT_REGRESSION_ADJUSTMENT_DAYS,
  DEFAULT_REGRESSION_ADJUSTMENT_ENABLED,
  DEFAULT_SEQUENTIAL_TESTING_TUNING_PARAMETER,
  DEFAULT_STATS_ENGINE,
} from "shared/constants";
import { OrganizationSettings } from "@back-end/types/organization";
import { useAuth } from "@/services/auth";
import { hasFileConfig, isCloud } from "@/services/env";
import TempMessage from "@/components/TempMessage";
import Button from "@/components/Button";
import {
  OrganizationSettingsWithMetricDefaults,
  useOrganizationMetricDefaults,
} from "@/hooks/useOrganizationMetricDefaults";
import { useUser } from "@/services/UserContext";
import SelectField from "@/components/Forms/SelectField";
import { useCurrency } from "@/hooks/useCurrency";
import { useDefinitions } from "@/services/DefinitionsContext";
import OrganizationAndLicenseSettings from "@/components/GeneralSettings/OrganizationAndLicenseSettings";
import ImportSettings from "@/components/GeneralSettings/ImportSettings";
import NorthStarMetricSettings from "@/components/GeneralSettings/NorthStarMetricSettings";
import ExperimentSettings from "@/components/GeneralSettings/ExperimentSettings";
import MetricsSettings from "@/components/GeneralSettings/MetricsSettings";
import FeaturesSettings from "@/components/GeneralSettings/FeaturesSettings";

export const DEFAULT_SRM_THRESHOLD = 0.001;

export const ConnectSettingsForm = ({ children }) => {
  const methods = useFormContext();
  return children({ ...methods });
};

function hasChanges(
  value: OrganizationSettings,
  existing: OrganizationSettings
) {
  if (!existing) return true;

  return !isEqual(value, existing);
}

const GeneralSettingsPage = (): React.ReactElement => {
  const {
    refreshOrganization,
    settings,
    organization,
    hasCommercialFeature,
  } = useUser();
  const [saveMsg, setSaveMsg] = useState(false);
  const [originalValue, setOriginalValue] = useState<OrganizationSettings>({});
  const [cronString, setCronString] = useState("");
  const [
    codeRefsBranchesToFilterStr,
    setCodeRefsBranchesToFilterStr,
  ] = useState<string>("");
  const displayCurrency = useCurrency();
  const { datasources } = useDefinitions();

  const hasStickyBucketFeature = hasCommercialFeature("sticky-bucketing");

<<<<<<< HEAD
  const hasCustomChecklistFeature = hasCommercialFeature(
    "custom-launch-checklist"
  );
  const hasRequireApprovals = hasCommercialFeature("require-approvals");
  const hasCodeReferencesFeature = hasCommercialFeature("code-references");

  const { data: sdkConnectionsData } = useSDKConnections();
  const hasSDKWithStickyBucketing = getConnectionsSDKCapabilities({
    connections: sdkConnectionsData?.connections ?? [],
  }).includes("stickyBucketing");

=======
>>>>>>> 49424037
  const { metricDefaults } = useOrganizationMetricDefaults();

  const form = useForm<OrganizationSettingsWithMetricDefaults>({
    defaultValues: {
      visualEditorEnabled: false,
      pastExperimentsMinLength: 6,
      metricAnalysisDays: 90,
      // customization:
      customized: false,
      logoPath: "",
      primaryColor: "#391c6d",
      secondaryColor: "#50279a",
      northStar: {
        //enabled: false,
        title: "",
        metricIds: [],
        //target: [],
        //window: "",
        //resolution?: string;
        //startDate?: Date;
      },
      metricDefaults: {
        minimumSampleSize: metricDefaults.minimumSampleSize,
        maxPercentageChange: metricDefaults.maxPercentageChange * 100,
        minPercentageChange: metricDefaults.minPercentageChange * 100,
      },
      updateSchedule: {
        type: "stale",
        hours: 6,
        cron: "0 */6 * * *",
      },
      runHealthTrafficQuery: false,
      srmThreshold: DEFAULT_SRM_THRESHOLD,
      multipleExposureMinPercent: 0.01,
      confidenceLevel: 0.95,
      pValueThreshold: DEFAULT_P_VALUE_THRESHOLD,
      pValueCorrection: null,
      statsEngine: DEFAULT_STATS_ENGINE,
      regressionAdjustmentEnabled: DEFAULT_REGRESSION_ADJUSTMENT_ENABLED,
      regressionAdjustmentDays: DEFAULT_REGRESSION_ADJUSTMENT_DAYS,
      sequentialTestingEnabled: false,
      sequentialTestingTuningParameter: DEFAULT_SEQUENTIAL_TESTING_TUNING_PARAMETER,
      attributionModel: "firstExposure",
      displayCurrency,
      secureAttributeSalt: "",
      killswitchConfirmation: false,
      requireReviews: false,
      defaultDataSource: settings.defaultDataSource || "",
      useStickyBucketing: false,
      useFallbackAttributes: false,
      codeReferencesEnabled: false,
      codeRefsBranchesToFilter: [],
      codeRefsPlatformUrl: "",
    },
  });
  const { apiCall } = useAuth();

  const value = {
    visualEditorEnabled: form.watch("visualEditorEnabled"),
    pastExperimentsMinLength: form.watch("pastExperimentsMinLength"),
    metricAnalysisDays: form.watch("metricAnalysisDays"),
    metricDefaults: {
      minimumSampleSize: form.watch("metricDefaults.minimumSampleSize"),
      maxPercentageChange: form.watch("metricDefaults.maxPercentageChange"),
      minPercentageChange: form.watch("metricDefaults.minPercentageChange"),
    },
    // customization:
    customized: form.watch("customized"),
    logoPath: form.watch("logoPath"),
    primaryColor: form.watch("primaryColor"),
    secondaryColor: form.watch("secondaryColor"),
    northStar: form.watch("northStar"),
    updateSchedule: form.watch("updateSchedule"),
    runHealthTrafficQuery: form.watch("runHealthTrafficQuery"),
    srmThreshold: form.watch("srmThreshold"),
    multipleExposureMinPercent: form.watch("multipleExposureMinPercent"),
    statsEngine: form.watch("statsEngine"),
    confidenceLevel: form.watch("confidenceLevel"),
    pValueThreshold: form.watch("pValueThreshold"),
    pValueCorrection: form.watch("pValueCorrection"),
    regressionAdjustmentEnabled: form.watch("regressionAdjustmentEnabled"),
    regressionAdjustmentDays: form.watch("regressionAdjustmentDays"),
    sequentialTestingEnabled: form.watch("sequentialTestingEnabled"),
    sequentialTestingTuningParameter: form.watch(
      "sequentialTestingTuningParameter"
    ),
    attributionModel: form.watch("attributionModel"),
    displayCurrency: form.watch("displayCurrency"),
    secureAttributeSalt: form.watch("secureAttributeSalt"),
    killswitchConfirmation: form.watch("killswitchConfirmation"),
    defaultDataSource: form.watch("defaultDataSource"),
    useStickyBucketing: form.watch("useStickyBucketing"),
    useFallbackAttributes: form.watch("useFallbackAttributes"),
    codeReferencesEnabled: form.watch("codeReferencesEnabled"),
    codeRefsBranchesToFilter: form.watch("codeRefsBranchesToFilter"),
    codeRefsPlatformUrl: form.watch("codeRefsPlatformUrl"),
  };
  function updateCronString(cron?: string) {
    cron = cron || value.updateSchedule?.cron || "";

    if (!cron) {
      setCronString("");
    }
    setCronString(
      `${cronstrue.toString(cron, {
        throwExceptionOnParseError: false,
        verbose: true,
      })} (UTC time)`
    );
  }

  useEffect(() => {
    if (settings) {
      const newVal = { ...form.getValues() };
      Object.keys(newVal).forEach((k) => {
        const hasExistingMetrics = typeof settings?.[k] !== "undefined";
        newVal[k] = settings?.[k] || newVal[k];

        // Existing values are stored as a multiplier, e.g. 50% on the UI is stored as 0.5
        // Transform these values from the UI format
        if (k === "metricDefaults" && hasExistingMetrics) {
          newVal.metricDefaults = {
            ...newVal.metricDefaults,
            maxPercentageChange:
              newVal.metricDefaults.maxPercentageChange * 100,
            minPercentageChange:
              newVal.metricDefaults.minPercentageChange * 100,
          };
        }
        if (k === "confidenceLevel" && (newVal?.confidenceLevel ?? 0.95) <= 1) {
          newVal.confidenceLevel = (newVal.confidenceLevel ?? 0.95) * 100;
        }
        if (
          k === "multipleExposureMinPercent" &&
          (newVal?.multipleExposureMinPercent ?? 0.01) <= 1
        ) {
          newVal.multipleExposureMinPercent =
            (newVal.multipleExposureMinPercent ?? 0.01) * 100;
        }

        if (k === "useStickyBucketing") {
          newVal.useStickyBucketing = hasStickyBucketFeature
            ? newVal.useStickyBucketing
            : false;
        }
      });
      form.reset(newVal);
      setOriginalValue(newVal);
      updateCronString(newVal.updateSchedule?.cron || "");
      if (newVal.codeRefsBranchesToFilter) {
        setCodeRefsBranchesToFilterStr(
          newVal.codeRefsBranchesToFilter.join(", ")
        );
      }
    }
  }, [settings]);

  useEffect(() => {
    form.setValue(
      "codeRefsBranchesToFilter",
      codeRefsBranchesToFilterStr
        .split(",")
        .map((s) => s.trim())
        .filter(Boolean)
    );
  }, [codeRefsBranchesToFilterStr]);

  const ctaEnabled = hasChanges(value, originalValue);

  const saveSettings = form.handleSubmit(async (value) => {
    const transformedOrgSettings = {
      ...value,
      metricDefaults: {
        ...value.metricDefaults,
        maxPercentageChange: value.metricDefaults.maxPercentageChange / 100,
        minPercentageChange: value.metricDefaults.minPercentageChange / 100,
      },
      confidenceLevel: (value.confidenceLevel ?? 0.95) / 100,
      multipleExposureMinPercent:
        (value.multipleExposureMinPercent ?? 0.01) / 100,
    };

    await apiCall(`/organization`, {
      method: "PUT",
      body: JSON.stringify({
        settings: transformedOrgSettings,
      }),
    });
    refreshOrganization();

    // show the user that the settings have saved:
    setSaveMsg(true);
  });

  return (
    <FormProvider {...form}>
      <div className="container-fluid pagecontents">
        <h1>General Settings</h1>

        <div className="mb-1">
          <OrganizationAndLicenseSettings
            org={organization}
            refreshOrg={refreshOrganization}
          />

          <ImportSettings
            hasFileConfig={hasFileConfig()}
            isCloud={isCloud()}
            settings={settings}
            refreshOrg={refreshOrganization}
          />

          <NorthStarMetricSettings />

          <div className="bg-white p-3 border position-relative">
            <ExperimentSettings
              cronString={cronString}
              updateCronString={updateCronString}
              hasCommercialFeature={hasCommercialFeature}
            />

            <div className="divider border-bottom mb-3 mt-3" />

            <MetricsSettings />

            <div className="divider border-bottom mb-3 mt-3" />

<<<<<<< HEAD
            <div className="row">
              <div className="col-sm-3">
                <h4>Features Settings</h4>
              </div>
              <div className="col-sm-9">
                <div className="form-inline">
                  <Field
                    label={
                      <PremiumTooltip
                        commercialFeature="hash-secure-attributes"
                        body={
                          <>
                            <p>
                              Feature targeting conditions referencing{" "}
                              <code>secureString</code> attributes will be
                              anonymized via SHA-256 hashing. When evaluating
                              feature flags in a public or insecure environment
                              (such as a browser), hashing provides an
                              additional layer of security through obfuscation.
                              This allows you to target users based on sensitive
                              attributes.
                            </p>
                            <p>
                              You must enable this feature in your SDK
                              Connection for it to take effect.
                            </p>
                            <p>
                              You may add a cryptographic salt string (a random
                              string of your choosing) to the hashing algorithm,
                              which helps defend against hash lookup
                              vulnerabilities.
                            </p>
                            <p className="mb-0 text-warning-orange small">
                              <FaExclamationCircle /> When using an insecure
                              environment, do not rely exclusively on hashing as
                              a means of securing highly sensitive data. Hashing
                              is an obfuscation technique that makes it very
                              difficult, but not impossible, to extract
                              sensitive data.
                            </p>
                          </>
                        }
                      >
                        Salt string for secure attributes <FaQuestionCircle />
                      </PremiumTooltip>
                    }
                    disabled={!hasSecureAttributesFeature}
                    className="ml-2"
                    containerClassName="mb-3"
                    type="string"
                    {...form.register("secureAttributeSalt")}
                  />
                </div>

                <div>
                  <label
                    className="mr-1"
                    htmlFor="toggle-killswitchConfirmation"
                  >
                    Require confirmation when changing an environment kill
                    switch
                  </label>
                </div>
                <div>
                  <Toggle
                    id={"toggle-killswitchConfirmation"}
                    value={!!form.watch("killswitchConfirmation")}
                    setValue={(value) => {
                      form.setValue("killswitchConfirmation", value);
                    }}
                  />
                </div>
                {hasRequireApprovals && (
                  <>
                    <div>
                      <label className="mr-1" htmlFor="toggle-require-reviews">
                        Require approval to publish changes:
                      </label>
                    </div>
                    <div>
                      <Toggle
                        id={"toggle-require-reviews"}
                        value={!!form.watch("requireReviews")}
                        setValue={(value) => {
                          form.setValue("requireReviews", value);
                        }}
                      />
                    </div>
                  </>
                )}
                <div className="my-3">
                  <PremiumTooltip commercialFeature={"code-references"}>
                    <div
                      className="d-inline-block h4 mt-4 mb-0"
                      id="configure-code-refs"
                    >
                      Configure Code References
                    </div>
                  </PremiumTooltip>
                  <div>
                    <label className="mr-1" htmlFor="toggle-codeReferences">
                      Enable displaying code references for feature flags in the
                      GrowthBook UI
                    </label>
                  </div>
                  <div className="my-2">
                    <Toggle
                      id={"toggle-codeReferences"}
                      value={!!form.watch("codeReferencesEnabled")}
                      setValue={(value) => {
                        form.setValue("codeReferencesEnabled", value);
                      }}
                      disabled={!hasCodeReferencesFeature}
                    />
                  </div>
                  {form.watch("codeReferencesEnabled") ? (
                    <>
                      <div className="my-4">
                        <h4>Code References Setup</h4>
                        <div className="appbox my-4 p-3">
                          <div className="row">
                            <div className="col-sm-9">
                              <strong>For GitHub Users</strong>
                              <p className="my-2">
                                Use our all-in-one GitHub Action to integrate
                                GrowthBook into your CI workflow.
                              </p>
                            </div>
                            <div className="col-sm-3 text-right">
                              <a
                                href="https://github.com/marketplace/actions/growthbook-code-references"
                                target="_blank"
                                rel="noreferrer"
                              >
                                Setup
                              </a>
                            </div>
                          </div>
                        </div>

                        <div className="appbox my-4 p-3">
                          <div className="row">
                            <div className="col-sm-9">
                              <strong>For Non-GitHub Users</strong>
                              <p className="my-2">
                                Use our CLI utility that takes in a list of
                                feature keys and scans your codebase to provide
                                a JSON output of code references, which you can
                                supply to our code references{" "}
                                <a
                                  href="https://docs.growthbook.io/api#tag/code-references"
                                  target="_blank"
                                  rel="noreferrer"
                                >
                                  REST API endpoint
                                </a>
                                .
                              </p>
                            </div>
                            <div className="col-sm-3 text-right">
                              <a
                                href="https://github.com/growthbook/gb-find-code-refs"
                                target="_blank"
                                rel="noreferrer"
                              >
                                CLI Utility
                              </a>{" "}
                              |{" "}
                              <a
                                href="https://hub.docker.com/repository/docker/growthbook/gb-find-code-refs/general"
                                target="_blank"
                                rel="noreferrer"
                              >
                                Docker Image
                              </a>
                            </div>
                          </div>
                        </div>
                      </div>
                      <div className="my-4">
                        <strong>
                          Only show code refs from the following branches
                          (comma-separated, optional):
                        </strong>
                        <Field
                          className="my-2"
                          type="text"
                          placeholder="main, qa, dev"
                          value={codeRefsBranchesToFilterStr}
                          onChange={(v) => {
                            const branches = v.currentTarget.value;
                            setCodeRefsBranchesToFilterStr(branches);
                          }}
                        />
                      </div>
=======
            <FeaturesSettings />
>>>>>>> 49424037

            <div className="divider border-bottom mb-3 mt-3" />

            <div className="row">
              <div className="col-sm-3">
                <h4>Data Source Settings</h4>
              </div>
              <div className="col-sm-9">
                <>
                  <SelectField
                    label="Default Data Source (Optional)"
                    value={form.watch("defaultDataSource") || ""}
                    options={datasources.map((d) => ({
                      label: d.name,
                      value: d.id,
                    }))}
                    onChange={(v: string) =>
                      form.setValue("defaultDataSource", v)
                    }
                    isClearable={true}
                    placeholder="Select a data source..."
                    helpText="The default data source is the default data source selected when creating metrics and experiments."
                  />
                </>
              </div>
            </div>
          </div>
        </div>
      </div>

      <div
        className="bg-main-color position-sticky w-100 py-3 border-top"
        style={{ bottom: 0, height: 70 }}
      >
        <div className="container-fluid pagecontents d-flex">
          <div className="flex-grow-1 mr-4">
            {saveMsg && (
              <TempMessage
                className="mb-0 py-2"
                close={() => {
                  setSaveMsg(false);
                }}
              >
                Settings saved
              </TempMessage>
            )}
          </div>
          <div>
            <Button
              style={{ marginRight: "4rem" }}
              color={"primary"}
              disabled={!ctaEnabled}
              onClick={async () => {
                if (!ctaEnabled) return;
                await saveSettings();
              }}
            >
              Save
            </Button>
          </div>
        </div>
      </div>
    </FormProvider>
  );
};

export default GeneralSettingsPage;<|MERGE_RESOLUTION|>--- conflicted
+++ resolved
@@ -64,20 +64,6 @@
 
   const hasStickyBucketFeature = hasCommercialFeature("sticky-bucketing");
 
-<<<<<<< HEAD
-  const hasCustomChecklistFeature = hasCommercialFeature(
-    "custom-launch-checklist"
-  );
-  const hasRequireApprovals = hasCommercialFeature("require-approvals");
-  const hasCodeReferencesFeature = hasCommercialFeature("code-references");
-
-  const { data: sdkConnectionsData } = useSDKConnections();
-  const hasSDKWithStickyBucketing = getConnectionsSDKCapabilities({
-    connections: sdkConnectionsData?.connections ?? [],
-  }).includes("stickyBucketing");
-
-=======
->>>>>>> 49424037
   const { metricDefaults } = useOrganizationMetricDefaults();
 
   const form = useForm<OrganizationSettingsWithMetricDefaults>({
@@ -305,205 +291,7 @@
 
             <div className="divider border-bottom mb-3 mt-3" />
 
-<<<<<<< HEAD
-            <div className="row">
-              <div className="col-sm-3">
-                <h4>Features Settings</h4>
-              </div>
-              <div className="col-sm-9">
-                <div className="form-inline">
-                  <Field
-                    label={
-                      <PremiumTooltip
-                        commercialFeature="hash-secure-attributes"
-                        body={
-                          <>
-                            <p>
-                              Feature targeting conditions referencing{" "}
-                              <code>secureString</code> attributes will be
-                              anonymized via SHA-256 hashing. When evaluating
-                              feature flags in a public or insecure environment
-                              (such as a browser), hashing provides an
-                              additional layer of security through obfuscation.
-                              This allows you to target users based on sensitive
-                              attributes.
-                            </p>
-                            <p>
-                              You must enable this feature in your SDK
-                              Connection for it to take effect.
-                            </p>
-                            <p>
-                              You may add a cryptographic salt string (a random
-                              string of your choosing) to the hashing algorithm,
-                              which helps defend against hash lookup
-                              vulnerabilities.
-                            </p>
-                            <p className="mb-0 text-warning-orange small">
-                              <FaExclamationCircle /> When using an insecure
-                              environment, do not rely exclusively on hashing as
-                              a means of securing highly sensitive data. Hashing
-                              is an obfuscation technique that makes it very
-                              difficult, but not impossible, to extract
-                              sensitive data.
-                            </p>
-                          </>
-                        }
-                      >
-                        Salt string for secure attributes <FaQuestionCircle />
-                      </PremiumTooltip>
-                    }
-                    disabled={!hasSecureAttributesFeature}
-                    className="ml-2"
-                    containerClassName="mb-3"
-                    type="string"
-                    {...form.register("secureAttributeSalt")}
-                  />
-                </div>
-
-                <div>
-                  <label
-                    className="mr-1"
-                    htmlFor="toggle-killswitchConfirmation"
-                  >
-                    Require confirmation when changing an environment kill
-                    switch
-                  </label>
-                </div>
-                <div>
-                  <Toggle
-                    id={"toggle-killswitchConfirmation"}
-                    value={!!form.watch("killswitchConfirmation")}
-                    setValue={(value) => {
-                      form.setValue("killswitchConfirmation", value);
-                    }}
-                  />
-                </div>
-                {hasRequireApprovals && (
-                  <>
-                    <div>
-                      <label className="mr-1" htmlFor="toggle-require-reviews">
-                        Require approval to publish changes:
-                      </label>
-                    </div>
-                    <div>
-                      <Toggle
-                        id={"toggle-require-reviews"}
-                        value={!!form.watch("requireReviews")}
-                        setValue={(value) => {
-                          form.setValue("requireReviews", value);
-                        }}
-                      />
-                    </div>
-                  </>
-                )}
-                <div className="my-3">
-                  <PremiumTooltip commercialFeature={"code-references"}>
-                    <div
-                      className="d-inline-block h4 mt-4 mb-0"
-                      id="configure-code-refs"
-                    >
-                      Configure Code References
-                    </div>
-                  </PremiumTooltip>
-                  <div>
-                    <label className="mr-1" htmlFor="toggle-codeReferences">
-                      Enable displaying code references for feature flags in the
-                      GrowthBook UI
-                    </label>
-                  </div>
-                  <div className="my-2">
-                    <Toggle
-                      id={"toggle-codeReferences"}
-                      value={!!form.watch("codeReferencesEnabled")}
-                      setValue={(value) => {
-                        form.setValue("codeReferencesEnabled", value);
-                      }}
-                      disabled={!hasCodeReferencesFeature}
-                    />
-                  </div>
-                  {form.watch("codeReferencesEnabled") ? (
-                    <>
-                      <div className="my-4">
-                        <h4>Code References Setup</h4>
-                        <div className="appbox my-4 p-3">
-                          <div className="row">
-                            <div className="col-sm-9">
-                              <strong>For GitHub Users</strong>
-                              <p className="my-2">
-                                Use our all-in-one GitHub Action to integrate
-                                GrowthBook into your CI workflow.
-                              </p>
-                            </div>
-                            <div className="col-sm-3 text-right">
-                              <a
-                                href="https://github.com/marketplace/actions/growthbook-code-references"
-                                target="_blank"
-                                rel="noreferrer"
-                              >
-                                Setup
-                              </a>
-                            </div>
-                          </div>
-                        </div>
-
-                        <div className="appbox my-4 p-3">
-                          <div className="row">
-                            <div className="col-sm-9">
-                              <strong>For Non-GitHub Users</strong>
-                              <p className="my-2">
-                                Use our CLI utility that takes in a list of
-                                feature keys and scans your codebase to provide
-                                a JSON output of code references, which you can
-                                supply to our code references{" "}
-                                <a
-                                  href="https://docs.growthbook.io/api#tag/code-references"
-                                  target="_blank"
-                                  rel="noreferrer"
-                                >
-                                  REST API endpoint
-                                </a>
-                                .
-                              </p>
-                            </div>
-                            <div className="col-sm-3 text-right">
-                              <a
-                                href="https://github.com/growthbook/gb-find-code-refs"
-                                target="_blank"
-                                rel="noreferrer"
-                              >
-                                CLI Utility
-                              </a>{" "}
-                              |{" "}
-                              <a
-                                href="https://hub.docker.com/repository/docker/growthbook/gb-find-code-refs/general"
-                                target="_blank"
-                                rel="noreferrer"
-                              >
-                                Docker Image
-                              </a>
-                            </div>
-                          </div>
-                        </div>
-                      </div>
-                      <div className="my-4">
-                        <strong>
-                          Only show code refs from the following branches
-                          (comma-separated, optional):
-                        </strong>
-                        <Field
-                          className="my-2"
-                          type="text"
-                          placeholder="main, qa, dev"
-                          value={codeRefsBranchesToFilterStr}
-                          onChange={(v) => {
-                            const branches = v.currentTarget.value;
-                            setCodeRefsBranchesToFilterStr(branches);
-                          }}
-                        />
-                      </div>
-=======
             <FeaturesSettings />
->>>>>>> 49424037
 
             <div className="divider border-bottom mb-3 mt-3" />
 
