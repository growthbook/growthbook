--- conflicted
+++ resolved
@@ -146,13 +146,10 @@
       banditScheduleUnit: settings.banditScheduleUnit ?? "days",
       banditBurnInValue: settings.banditBurnInValue ?? 1,
       banditBurnInUnit: settings.banditBurnInUnit ?? "days",
-<<<<<<< HEAD
+      requireExperimentTemplates: settings.requireExperimentTemplates ?? false,
       experimentMinLengthDays: settings.experimentMinLengthDays ?? 7,
       experimentMaxLengthDays: settings.experimentMaxLengthDays ?? 42,
       // before merge: Can we consolidate these with genDefaultSettings / shared package?
-=======
-      requireExperimentTemplates: settings.requireExperimentTemplates ?? false,
->>>>>>> e8c5cff5
     },
   });
   const { apiCall } = useAuth();
