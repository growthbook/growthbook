--- conflicted
+++ resolved
@@ -68,71 +68,10 @@
                 />
               </div>
             </div>
-<<<<<<< HEAD
-          </div>
-          <table className="table appbox gbtable table-hover">
-            <thead>
-              <tr>
-                <SortableTH field="label">Tag name</SortableTH>
-                <SortableTH field="description">Description</SortableTH>
-                <th>Preview</th>
-                <th style={{ width: 140 }}></th>
-              </tr>
-            </thead>
-            <tbody>
-              {items?.map((t, i) => {
-                return (
-                  <tr key={i}>
-                    <td
-                      onClick={(e) => {
-                        e.preventDefault();
-                        setModalOpen(t);
-                      }}
-                      className="cursor-pointer"
-                    >
-                      {t.label}
-                    </td>
-                    <td>{t.description}</td>
-                    <td>
-                      <Tag tag={t.id} skipMargin={true} />
-                    </td>
-                    <td>
-                      {permissionsUtil.canCreateAndUpdateTag() ? (
-                        <button
-                          className="btn btn-outline-primary tr-hover mr-2"
-                          onClick={(e) => {
-                            e.preventDefault();
-                            setModalOpen(t);
-                          }}
-                        >
-                          <FaPencilAlt />
-                        </button>
-                      ) : null}
-                      {permissionsUtil.canDeleteTag() ? (
-                        <DeleteButton
-                          deleteMessage="Are you sure? Deleting a tag will remove it from all features, metrics, and experiments."
-                          className="tr-hover"
-                          displayName="Tag"
-                          onClick={async () => {
-                            await apiCall(`/tag/`, {
-                              method: "DELETE",
-                              body: JSON.stringify({ id: t.id }),
-                            });
-                            mutateDefinitions();
-                          }}
-                        />
-                      ) : null}
-                    </td>
-                  </tr>
-                );
-              })}
-              {!items.length && isFiltered && (
-=======
             <table className="table appbox gbtable table-hover">
               <thead>
->>>>>>> 886a6825
                 <tr>
-                  <SortableTH field="id">Tag name</SortableTH>
+                  <SortableTH field="label">Tag name</SortableTH>
                   <SortableTH field="description">Description</SortableTH>
                   <th>Preview</th>
                   <th style={{ width: 140 }}></th>
@@ -149,7 +88,7 @@
                         }}
                         className="cursor-pointer"
                       >
-                        {t.id}
+                        {t.label}
                       </td>
                       <td>{t.description}</td>
                       <td>
