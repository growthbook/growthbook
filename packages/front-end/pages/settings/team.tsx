--- conflicted
+++ resolved
@@ -123,21 +123,13 @@
             project={currentProject}
           />
         )}
-
-<<<<<<< HEAD
-      <OrphanedUsersList
-        mutateUsers={refreshOrganization}
-        numUsersInAccount={organization.members?.length || 0}
-      />
-      {accountPlan === "enterprise" ? <UpdateDefaultRoleForm /> : null}
-=======
       {!isMultiOrg() && (
         <OrphanedUsersList
           mutateUsers={refreshOrganization}
           numUsersInAccount={organization.members?.length || 0}
         />
       )}
->>>>>>> 03ad82e5
+      {accountPlan === "enterprise" ? <UpdateDefaultRoleForm /> : null}
     </div>
   );
 };
