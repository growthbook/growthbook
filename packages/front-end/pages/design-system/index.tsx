--- conflicted
+++ resolved
@@ -1,12 +1,7 @@
-<<<<<<< HEAD
 import { Flex, Slider } from "@radix-ui/themes";
-import { useState } from "react";
-=======
-import { Flex } from "@radix-ui/themes";
 import React, { useState } from "react";
 import { FaDownload } from "react-icons/fa";
 import { BsArrowRepeat } from "react-icons/bs";
->>>>>>> 87fa9690
 import { PiInfoFill } from "react-icons/pi";
 import HelperText from "@/components/Radix/HelperText";
 import Checkbox from "@/components/Radix/Checkbox";
@@ -284,16 +279,6 @@
           />
         </Flex>
       </div>
-<<<<<<< HEAD
-      <div className="appbox p-3">
-        <h3>HelperText</h3>
-        <Flex direction="column" gap="3">
-          <HelperText status="info">This is an info message</HelperText>
-          <HelperText status="warning">This is a warning message</HelperText>
-          <HelperText status="error">This is an error message</HelperText>
-          <HelperText status="success">This is a success message</HelperText>
-        </Flex>
-      </div>
       <div className="appbox p-3">
         <h3>Slider</h3>
         <Flex direction="column" gap="3" maxWidth="300px">
@@ -330,8 +315,6 @@
           </div>
         </Flex>
       </div>
-=======
->>>>>>> 87fa9690
     </div>
   );
 }
