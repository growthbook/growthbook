--- conflicted
+++ resolved
@@ -15,12 +15,9 @@
 
 export default function DesignSystemPage() {
   const [checked, setChecked] = useState(false);
-<<<<<<< HEAD
   const [size, setSize] = useState<Size>("md");
   const [buttonLoadError, setButtonLoadError] = useState<string | null>(null);
-=======
   const [radioSelected, setRadioSelected] = useState("k1");
->>>>>>> b8674762
 
   return (
     <div className="pagecontents container-fluid">
@@ -218,6 +215,17 @@
           />
         </Flex>
       </div>
+
+      <div className="appbox p-3">
+        <h3>HelperText</h3>
+        <Flex direction="column" gap="3">
+          <HelperText status="info">This is an info message</HelperText>
+          <HelperText status="warning">This is a warning message</HelperText>
+          <HelperText status="error">This is an error message</HelperText>
+          <HelperText status="success">This is a success message</HelperText>
+        </Flex>
+      </div>
+
       <div className="appbox p-3">
         <h3>Radio Group</h3>
         <Flex direction="column" gap="3">
@@ -270,15 +278,6 @@
           />
         </Flex>
       </div>
-      <div className="appbox p-3">
-        <h3>HelperText</h3>
-        <Flex direction="column" gap="3">
-          <HelperText status="info">This is an info message</HelperText>
-          <HelperText status="warning">This is a warning message</HelperText>
-          <HelperText status="error">This is an error message</HelperText>
-          <HelperText status="success">This is a success message</HelperText>
-        </Flex>
-      </div>
     </div>
   );
 }
