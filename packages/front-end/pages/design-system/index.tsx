<<<<<<< HEAD
import { Button, Flex } from "@radix-ui/themes";
import { useState } from "react";
import HelperText from "@/components/Radix/HelperText";
import Checkbox from "@/components/Radix/Checkbox";
import {
  Dropdown,
  DropdownMenuItem,
  DropdownMenuLabel,
  DropdownMenuSeparator,
  DropdownSubMenu,
} from "@/components/Radix/Dropdown";
=======
import { Flex } from "@radix-ui/themes";
import React, { useState } from "react";
import { FaDownload } from "react-icons/fa";
import { BsArrowRepeat } from "react-icons/bs";
import { PiInfoFill } from "react-icons/pi";
import HelperText from "@/components/Radix/HelperText";
import Checkbox from "@/components/Radix/Checkbox";
import RadioGroup from "@/components/Radix/RadioGroup";
import Badge from "@/components/Radix/Badge";
import Button, { Size } from "@/components/Radix/Button";
import Callout from "@/components/Radix/Callout";
import SelectField from "@/components/Forms/SelectField";
import LinkButton from "@/components/Radix/LinkButton";
import Avatar from "@/components/Radix/Avatar";
import Field from "@/components/Forms/Field";
>>>>>>> 16663229

export default function DesignSystemPage() {
  const [checked, setChecked] = useState(false);
  const [size, setSize] = useState<Size>("md");
  const [buttonLoadError, setButtonLoadError] = useState<string | null>(null);
  const [radioSelected, setRadioSelected] = useState("k1");

  return (
    <div className="pagecontents container-fluid">
      <h1>GrowthBook Design System</h1>
      <p>
        This page is a work in progress to document the GrowthBook design
        system.
      </p>

      <h2>Components</h2>

      <div className="appbox p-3">
        <h3>Avatar</h3>
        <Flex direction="row" gap="3">
          <Avatar>BF</Avatar>
          <Avatar color="green">
            <PiInfoFill size={25} />
          </Avatar>
          <Avatar size="lg" radius="small">
            <img src="https://app.growthbook.io/logo/growth-book-logomark-white.svg" />
          </Avatar>
          <Avatar color="orange" variant="soft" size="sm">
            sm
          </Avatar>
        </Flex>
      </div>

      <div className="appbox p-3">
        <h3>Badge</h3>
        <Flex direction="column" gap="3">
          <Flex>
            <Badge label="Label" />
          </Flex>
          <Flex>
            <Badge color="indigo" label="Label" />
          </Flex>
          <Flex>
            <Badge color="cyan" label="Label" />
          </Flex>
          <Flex>
            <Badge color="orange" label="Label" />
          </Flex>
          <Flex>
            <Badge color="crimson" label="Label" />
          </Flex>
          <Flex>
            <Badge variant="solid" label="Label" />
          </Flex>
        </Flex>
      </div>

      <div className="appbox p-3">
        <h3>Button</h3>
        <div className="mb-2 w-200px">
          <SelectField
            value={size}
            options={[
              { label: "extra sm", value: "xs" },
              { label: "small", value: "sm" },
              { label: "medium", value: "md" },
              { label: "large", value: "lg" },
            ]}
            sort={false}
            onChange={(v: Size) => setSize(v)}
          />
        </div>
        <Flex direction="row" gap="3" className="my-3">
          <Button size={size}>Primary</Button>
          <Button size={size} aria-label="Aria">
            Aria
          </Button>
          <Button size={size} color="red">
            Danger
          </Button>
          <Button size={size} variant="soft">
            Primary soft
          </Button>
          <Button size={size} color="red" variant="outline">
            Danger outline
          </Button>
          <Button size={size} variant="ghost">
            Primary ghost
          </Button>
          <Button size={size} icon={<FaDownload />}>
            Download
          </Button>
        </Flex>
        <Flex direction="row" gap="3" className="my-3">
          <Button
            size={size}
            icon={<BsArrowRepeat />}
            onClick={async () =>
              await new Promise((resolve) => setTimeout(resolve, 1000))
            }
          >
            Click to load...
          </Button>
          <div>
            <Button
              size={size}
              color="red"
              variant="outline"
              mb="2"
              icon={<BsArrowRepeat />}
              onClick={async () =>
                await new Promise((resolve, reject) =>
                  setTimeout(() => {
                    if (Math.random() < 0.5) {
                      resolve();
                    } else {
                      reject(new Error("Something went wrong."));
                    }
                  }, 1000)
                )
              }
              setError={setButtonLoadError}
            >
              This might fail...
            </Button>
            {!!buttonLoadError && (
              <HelperText status="error">{buttonLoadError}</HelperText>
            )}
          </div>
        </Flex>
        <b>LinkButton</b>
        <Flex direction="row" gap="3" className="my-3">
          <LinkButton size={size} variant="ghost" href="https://growthbook.io">
            A button link
          </LinkButton>
          <LinkButton
            size={size}
            disabled
            variant="ghost"
            color="red"
            href="https://growthbook.io"
          >
            A disabled link
          </LinkButton>
        </Flex>
      </div>

      <div className="appbox p-3">
        <h3>Callout</h3>
        <Flex direction="column" gap="3">
          <Callout status="info">This is an informational callout.</Callout>
          <Callout status="warning">This is a warning callout.</Callout>
          <Callout status="error">This is an error callout.</Callout>
          <Callout status="success">This is a success callout.</Callout>
        </Flex>
      </div>

      <div className="appbox p-3">
        <h3>Checkbox</h3>
        <Flex direction="column" gap="3">
          <Checkbox
            label="Checkbox Label"
            value={checked}
            setValue={(v) => {
              setChecked(v);
            }}
          />
          <Checkbox
            label="Checkbox With Description"
            value={checked}
            setValue={(v) => {
              setChecked(v);
            }}
            description="This is a description"
          />
          <Checkbox
            label="Checkbox With Warning (and description)"
            value={checked}
            setValue={(v) => {
              setChecked(v);
            }}
            description="This is a description"
            error="This is a warning message"
            errorLevel="warning"
          />
          <Checkbox
            label="Checkbox With Error"
            value={checked}
            setValue={(v) => {
              setChecked(v);
            }}
            error="This is an error message"
          />
          <Checkbox
            label="Disabled"
            value={checked}
            setValue={(v) => {
              setChecked(v);
            }}
            disabled
          />
        </Flex>
      </div>
<<<<<<< HEAD
      <div className="appbox p-3">
        <h3>Dropdown</h3>
        <Dropdown trigger={<Button variant="outline">Dropdown Trigger</Button>}>
          <DropdownMenuLabel>Menu Label</DropdownMenuLabel>
          <DropdownSubMenu trigger="Item 1">
            <DropdownMenuItem>Item 1.1</DropdownMenuItem>
          </DropdownSubMenu>
          <DropdownMenuItem
            onClick={function (): void {
              alert("Item 2");
            }}
          >
            Item 2
          </DropdownMenuItem>
          <DropdownMenuSeparator />
          <DropdownMenuItem>Item 3</DropdownMenuItem>
          <DropdownMenuItem> Item 4</DropdownMenuItem>
          <DropdownMenuItem color="red">Item 5</DropdownMenuItem>
        </Dropdown>
=======

      <div className="appbox p-3">
        <h3>HelperText</h3>
        <Flex direction="column" gap="3">
          <HelperText status="info">This is an info message</HelperText>
          <HelperText status="warning">This is a warning message</HelperText>
          <HelperText status="error">This is an error message</HelperText>
          <HelperText status="success">This is a success message</HelperText>
        </Flex>
      </div>

      <div className="appbox p-3">
        <h3>Radio Group</h3>
        <RadioGroup
          value={radioSelected}
          setValue={(v) => {
            setRadioSelected(v);
          }}
          options={[
            {
              value: "k1",
              label: "Radio 1",
            },
            {
              value: "k2",
              label: "Radio 2",
            },
            {
              value: "k3",
              label: "Radio 3, with description",
              description: "This is a description",
            },
            {
              value: "k4",
              label: "Progressive disclosure",
              description: "Click to render element",
              renderOnSelect: <Field label="Another field" />,
            },
            {
              value: "k5",
              label: "Radio 4, with error",
              error: "This is an error",
              errorLevel: "error",
            },
            {
              value: "k6",
              label: "Radio 5, with warning",
              error:
                "When making multiple changes at the same time, it can be difficult to control for the impact of each change." +
                "              The risk of introducing experimental bias increases. Proceed with caution.",
              errorLevel: "warning",
            },
            {
              value: "k7",
              label: "Radio 6, disabled",
              description: "This is a description",
              disabled: true,
            },
            {
              value: "k8",
              label: "Radio 7, disabled with error",
              description: "This is a description",
              disabled: true,
              error: "This is an error",
              errorLevel: "error",
            },
          ]}
        />
>>>>>>> 16663229
      </div>
    </div>
  );
}
DesignSystemPage.preAuth = true;
DesignSystemPage.preAuthTopNav = true;<|MERGE_RESOLUTION|>--- conflicted
+++ resolved
@@ -1,16 +1,3 @@
-<<<<<<< HEAD
-import { Button, Flex } from "@radix-ui/themes";
-import { useState } from "react";
-import HelperText from "@/components/Radix/HelperText";
-import Checkbox from "@/components/Radix/Checkbox";
-import {
-  Dropdown,
-  DropdownMenuItem,
-  DropdownMenuLabel,
-  DropdownMenuSeparator,
-  DropdownSubMenu,
-} from "@/components/Radix/Dropdown";
-=======
 import { Flex } from "@radix-ui/themes";
 import React, { useState } from "react";
 import { FaDownload } from "react-icons/fa";
@@ -26,8 +13,13 @@
 import LinkButton from "@/components/Radix/LinkButton";
 import Avatar from "@/components/Radix/Avatar";
 import Field from "@/components/Forms/Field";
->>>>>>> 16663229
-
+import {
+  Dropdown,
+  DropdownMenuItem,
+  DropdownMenuLabel,
+  DropdownMenuSeparator,
+  DropdownSubMenu,
+} from "@/components/Radix/Dropdown";
 export default function DesignSystemPage() {
   const [checked, setChecked] = useState(false);
   const [size, setSize] = useState<Size>("md");
@@ -230,7 +222,17 @@
           />
         </Flex>
       </div>
-<<<<<<< HEAD
+
+      <div className="appbox p-3">
+        <h3>HelperText</h3>
+        <Flex direction="column" gap="3">
+          <HelperText status="info">This is an info message</HelperText>
+          <HelperText status="warning">This is a warning message</HelperText>
+          <HelperText status="error">This is an error message</HelperText>
+          <HelperText status="success">This is a success message</HelperText>
+        </Flex>
+      </div>
+
       <div className="appbox p-3">
         <h3>Dropdown</h3>
         <Dropdown trigger={<Button variant="outline">Dropdown Trigger</Button>}>
@@ -250,16 +252,6 @@
           <DropdownMenuItem> Item 4</DropdownMenuItem>
           <DropdownMenuItem color="red">Item 5</DropdownMenuItem>
         </Dropdown>
-=======
-
-      <div className="appbox p-3">
-        <h3>HelperText</h3>
-        <Flex direction="column" gap="3">
-          <HelperText status="info">This is an info message</HelperText>
-          <HelperText status="warning">This is a warning message</HelperText>
-          <HelperText status="error">This is an error message</HelperText>
-          <HelperText status="success">This is a success message</HelperText>
-        </Flex>
       </div>
 
       <div className="appbox p-3">
@@ -319,7 +311,6 @@
             },
           ]}
         />
->>>>>>> 16663229
       </div>
     </div>
   );
