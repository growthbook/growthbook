import { Flex } from "@radix-ui/themes";
import { useState } from "react";
import HelperText from "@/components/Radix/HelperText";
import Checkbox from "@/components/Radix/Checkbox";
<<<<<<< HEAD
import Badge from "@/components/Radix/Badge";
=======
import Callout from "@/components/Radix/Callout";
>>>>>>> 9e3ff9e5

export default function DesignSystemPage() {
  const [checked, setChecked] = useState(false);

  return (
    <div className="pagecontents container-fluid">
      <h1>GrowthBook Design System</h1>
      <p>
        This page is a work in progress to document the GrowthBook design
        system.
      </p>

      <h2>Components</h2>
      <div className="appbox p-3">
        <h3>Callout</h3>
        <Flex direction="column" gap="3">
          <Callout status="info">This is an informational callout.</Callout>
          <Callout status="warning">This is a warning callout.</Callout>
          <Callout status="error">This is an error callout.</Callout>
          <Callout status="success">This is a success callout.</Callout>
        </Flex>
      </div>
      <div className="appbox p-3">
        <h3>Badge</h3>
        <Flex direction="column" gap="3">
          <Flex>
            <Badge label="Label" />
          </Flex>
          <Flex>
            <Badge color="indigo" label="Label" />
          </Flex>
          <Flex>
            <Badge color="cyan" label="Label" />
          </Flex>
          <Flex>
            <Badge color="orange" label="Label" />
          </Flex>
          <Flex>
            <Badge color="crimson" label="Label" />
          </Flex>
          <Flex>
            <Badge variant="solid" label="Label" />
          </Flex>
        </Flex>
      </div>
      <div className="appbox p-3">
        <h3>Checkbox</h3>
        <Flex direction="column" gap="3">
          <Checkbox
            label="Checkbox Label"
            value={checked}
            setValue={(v) => {
              setChecked(v);
            }}
          />
          <Checkbox
            label="Checkbox With Description"
            value={checked}
            setValue={(v) => {
              setChecked(v);
            }}
            description="This is a description"
          />
          <Checkbox
            label="Checkbox With Warning (and description)"
            value={checked}
            setValue={(v) => {
              setChecked(v);
            }}
            description="This is a description"
            error="This is a warning message"
            errorLevel="warning"
          />
          <Checkbox
            label="Checkbox With Error"
            value={checked}
            setValue={(v) => {
              setChecked(v);
            }}
            error="This is an error message"
          />
          <Checkbox
            label="Disabled"
            value={checked}
            setValue={(v) => {
              setChecked(v);
            }}
            disabled
          />
        </Flex>
      </div>
      <div className="appbox p-3">
        <h3>HelperText</h3>
        <Flex direction="column" gap="3">
          <HelperText status="info">This is an info message</HelperText>
          <HelperText status="warning">This is a warning message</HelperText>
          <HelperText status="error">This is an error message</HelperText>
          <HelperText status="success">This is a success message</HelperText>
        </Flex>
      </div>
    </div>
  );
}
DesignSystemPage.preAuth = true;
DesignSystemPage.preAuthTopNav = true;<|MERGE_RESOLUTION|>--- conflicted
+++ resolved
@@ -2,11 +2,8 @@
 import { useState } from "react";
 import HelperText from "@/components/Radix/HelperText";
 import Checkbox from "@/components/Radix/Checkbox";
-<<<<<<< HEAD
 import Badge from "@/components/Radix/Badge";
-=======
 import Callout from "@/components/Radix/Callout";
->>>>>>> 9e3ff9e5
 
 export default function DesignSystemPage() {
   const [checked, setChecked] = useState(false);
