--- conflicted
+++ resolved
@@ -1,10 +1,5 @@
-<<<<<<< HEAD
 import { Box, Card, Flex, Slider } from "@radix-ui/themes";
-import React, { useState } from "react";
-=======
-import { Box, Flex, Slider } from "@radix-ui/themes";
 import React, { useEffect, useState } from "react";
->>>>>>> f2290ab5
 import { FaDownload, FaExternalLinkAlt } from "react-icons/fa";
 import { BsArrowRepeat } from "react-icons/bs";
 import { PiHourglassMedium, PiInfoFill } from "react-icons/pi";
@@ -661,7 +656,6 @@
               { label: "Step 3", enabled: true },
             ]}
           />
-<<<<<<< HEAD
         </Card>
         <Card>
           <h3>Metadata</h3>
@@ -670,278 +664,58 @@
             <Metadata label="Title1" value="Data1" />
           </Flex>
         </Card>
+
+        <Card>
+          <h3>Tabs</h3>
+          <Flex direction="column" gap="3">
+            <Box>
+              Uncontrolled tabs with persistance in the URL
+              <Tabs defaultValue="tab1">
+                <TabsList>
+                  <TabsTrigger value="tab1">
+                    <PiHourglassMedium style={{ color: "var(--accent-10)" }} />{" "}
+                    Tab 1
+                  </TabsTrigger>
+                  <TabsTrigger value="tab2">Tab 2</TabsTrigger>
+                </TabsList>
+
+                <Box p="4">
+                  <TabsContent value="tab1">Tab 1 content</TabsContent>
+                  <TabsContent value="tab2">Tab 2 content</TabsContent>
+                </Box>
+              </Tabs>
+            </Box>
+
+            <Box>
+              Tabs are lazy loaded by default, but you can use forceMount to
+              disable this behavior (see console for output).
+              <Tabs
+                value={activeControlledTab}
+                onValueChange={(tab) => setActiveControlledTab(tab)}
+              >
+                <TabsList>
+                  <TabsTrigger value="tab1">Tab 1</TabsTrigger>
+                  <TabsTrigger value="tab2">Tab 2</TabsTrigger>
+                  <TabsTrigger value="tab3">
+                    Tab 3 (forcibly mounted)
+                  </TabsTrigger>
+                </TabsList>
+                <Box p="4">
+                  <TabsContent value="tab1">
+                    <TabContentExample number={1} />
+                  </TabsContent>
+                  <TabsContent value="tab2">
+                    <TabContentExample number={2} />
+                  </TabsContent>
+                  <TabsContent value="tab3" forceMount>
+                    <TabContentExample number={3} />
+                  </TabsContent>
+                </Box>
+              </Tabs>
+            </Box>
+          </Flex>
+        </Card>
       </Flex>
-=======
-        </div>
-        <RadioCards
-          columns={radioCardColumns}
-          width={radioCardColumns === "1" ? "400px" : undefined}
-          value={radioCardSelected}
-          setValue={(v) => {
-            setRadioCardSelected(v);
-          }}
-          options={[
-            {
-              value: "k1",
-              label: "Radio Card 1",
-            },
-            {
-              value: "k2",
-              label: "Radio Card 2 with avatar",
-              avatar: <Avatar radius="small">BF</Avatar>,
-            },
-            {
-              value: "k3",
-              label: "Radio Card 3, with description",
-              description: "This is a description",
-              avatar: (
-                <Avatar radius="small">
-                  <img src="https://app.growthbook.io/logo/growth-book-logomark-white.svg" />
-                </Avatar>
-              ),
-            },
-            {
-              value: "k4",
-              label: "Radio Card 4, disabled",
-              description: "This is a description",
-              disabled: true,
-            },
-            {
-              value: "k5",
-              label: "Radio Card 5, long title, long description",
-              description:
-                "This is a description. It is very long. It should wrap around without changing the width of the parent container.",
-            },
-            {
-              value: "k6",
-              label: (
-                <PremiumTooltip
-                  // @ts-expect-error - fake feature that nobody has
-                  commercialFeature="unobtanium"
-                  body="This is an expensive popup message"
-                  usePortal={true}
-                >
-                  Premium Card 6
-                </PremiumTooltip>
-              ),
-              description: "You can't afford this",
-            },
-          ]}
-        />
-      </div>
-
-      <div className="appbox p-3">
-        <h3>Radio Group</h3>
-        <RadioGroup
-          value={radioSelected}
-          setValue={(v) => {
-            setRadioSelected(v);
-          }}
-          options={[
-            {
-              value: "k1",
-              label: "Radio 1",
-            },
-            {
-              value: "k2",
-              label: "Radio 2",
-            },
-            {
-              value: "k3",
-              label: "Radio 3, with description",
-              description: "This is a description",
-            },
-            {
-              value: "k4",
-              label: "Progressive disclosure",
-              description: "Click to render element",
-              renderOnSelect: <Field label="Another field" />,
-            },
-            {
-              value: "k5",
-              label: "Radio 4, with error",
-              error: "This is an error",
-              errorLevel: "error",
-            },
-            {
-              value: "k6",
-              label: "Radio 5, with warning",
-              error:
-                "When making multiple changes at the same time, it can be difficult to control for the impact of each change." +
-                "              The risk of introducing experimental bias increases. Proceed with caution.",
-              errorLevel: "warning",
-            },
-            {
-              value: "k7",
-              label: "Radio 6, disabled",
-              description: "This is a description",
-              disabled: true,
-            },
-            {
-              value: "k8",
-              label: "Radio 7, disabled with error",
-              description: "This is a description",
-              disabled: true,
-              error: "This is an error",
-              errorLevel: "error",
-            },
-          ]}
-        />
-      </div>
-
-      <div className="appbox p-3">
-        <h3>Select</h3>
-        <Flex direction="column" gap="3" maxWidth="300px">
-          <Select
-            label="Select"
-            defaultValue="carrot"
-            value={selectValue}
-            setValue={setSelectValue}
-          >
-            <SelectItem value="apple">Apple</SelectItem>
-            <SelectItem value="carrot">Carrot</SelectItem>
-            <SelectSeparator />
-            <SelectItem value="apple-pie" disabled>
-              Apple Pie (disabled)
-            </SelectItem>
-            <SelectItem value="carrot-cake">Carrot Cake</SelectItem>
-          </Select>
-          <Select
-            label="Select with an error"
-            defaultValue="carrot"
-            value={selectValue}
-            setValue={setSelectValue}
-            error="This is an error message"
-          >
-            <SelectItem value="apple">Apple</SelectItem>
-            <SelectItem value="carrot">Carrot</SelectItem>
-            <SelectSeparator />
-            <SelectItem value="apple-pie">Apple Pie</SelectItem>
-            <SelectItem value="carrot-cake">Carrot Cake</SelectItem>
-          </Select>
-          <Select
-            label="Disabled Select"
-            defaultValue="carrot"
-            value={selectValue}
-            setValue={setSelectValue}
-            disabled
-          >
-            <SelectItem value="apple">Apple</SelectItem>
-            <SelectItem value="carrot">Carrot</SelectItem>
-            <SelectSeparator />
-            <SelectItem value="apple-pie">Apple Pie</SelectItem>
-            <SelectItem value="carrot-cake">Carrot Cake</SelectItem>
-          </Select>
-        </Flex>
-      </div>
-
-      <div className="appbox p-3">
-        <h3>Slider</h3>
-        <Flex direction="column" gap="3" maxWidth="300px">
-          <div>
-            <label>Slider</label>
-            <Slider
-              value={[sliderVal]}
-              min={0}
-              max={100}
-              step={1}
-              onValueChange={(e) => {
-                setSliderVal(e[0]);
-              }}
-            />
-            <span className="col-auto" style={{ fontSize: "1.3em" }}>
-              {sliderVal}%
-            </span>
-          </div>
-          <div>
-            <label>Slider in cyan (high contrast) </label>
-            <Slider defaultValue={[35]} color="cyan" highContrast />
-          </div>
-          <div>
-            <label>Slider with no Radius</label>
-            <Slider defaultValue={[75]} radius="none" />
-          </div>
-          <div>
-            <label>Range Slider with Soft visual style</label>
-            <Slider defaultValue={[25, 75]} variant="soft" />
-          </div>
-          <div>
-            <label>Large Slider Disabled</label>
-            <Slider defaultValue={[25]} size="3" disabled={true} />
-          </div>
-        </Flex>
-      </div>
-
-      <div className="appbox p-3">
-        <h3>Stepper</h3>
-        <Stepper
-          step={stepperStep}
-          setStep={setStepperStep}
-          setError={() => {}}
-          steps={[
-            { label: "Step 1", enabled: true },
-            { label: "Step 2", enabled: true },
-            { label: "Step 3", enabled: true },
-          ]}
-        />
-      </div>
-      <div className="appbox p-3">
-        <h3>Metadata</h3>
-        <Flex gap="3">
-          <Metadata label="Title" value="Data" />
-          <Metadata label="Title1" value="Data1" />
-        </Flex>
-      </div>
-
-      <div className="appbox p-3">
-        <h3>Tabs</h3>
-        <Flex direction="column" gap="3">
-          <Box>
-            Uncontrolled tabs with persistance in the URL
-            <Tabs defaultValue="tab1">
-              <TabsList>
-                <TabsTrigger value="tab1">
-                  <PiHourglassMedium style={{ color: "var(--accent-10)" }} />{" "}
-                  Tab 1
-                </TabsTrigger>
-                <TabsTrigger value="tab2">Tab 2</TabsTrigger>
-              </TabsList>
-
-              <Box p="4">
-                <TabsContent value="tab1">Tab 1 content</TabsContent>
-                <TabsContent value="tab2">Tab 2 content</TabsContent>
-              </Box>
-            </Tabs>
-          </Box>
-
-          <Box>
-            Tabs are lazy loaded by default, but you can use forceMount to
-            disable this behavior (see console for output).
-            <Tabs
-              value={activeControlledTab}
-              onValueChange={(tab) => setActiveControlledTab(tab)}
-            >
-              <TabsList>
-                <TabsTrigger value="tab1">Tab 1</TabsTrigger>
-                <TabsTrigger value="tab2">Tab 2</TabsTrigger>
-                <TabsTrigger value="tab3">Tab 3 (forcibly mounted)</TabsTrigger>
-              </TabsList>
-              <Box p="4">
-                <TabsContent value="tab1">
-                  <TabContentExample number={1} />
-                </TabsContent>
-                <TabsContent value="tab2">
-                  <TabContentExample number={2} />
-                </TabsContent>
-                <TabsContent value="tab3" forceMount>
-                  <TabContentExample number={3} />
-                </TabsContent>
-              </Box>
-            </Tabs>
-          </Box>
-        </Flex>
-      </div>
->>>>>>> f2290ab5
     </div>
   );
 }
