--- conflicted
+++ resolved
@@ -21,15 +21,12 @@
 } from "../../services/features";
 import Tooltip from "../../components/Tooltip";
 import Pagination from "../../components/Pagination";
-<<<<<<< HEAD
 import Tag from "../../components/Tag";
-=======
 import TagsFilter, {
   filterByTags,
   useTagsFilter,
 } from "../../components/Metrics/TagsFilter";
 import { useEnvironments } from "../../services/features";
->>>>>>> dd21176c
 
 const NUM_PER_PAGE = 20;
 
