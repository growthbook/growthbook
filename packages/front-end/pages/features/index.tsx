--- conflicted
+++ resolved
@@ -2,16 +2,12 @@
 import React, { useCallback, useEffect, useMemo, useState } from "react";
 import { useRouter } from "next/router";
 import { useFeature } from "@growthbook/growthbook-react";
-<<<<<<< HEAD
+import { Box } from "@radix-ui/themes";
 import {
   ComputedFeatureInterface,
   FeatureInterface,
   FeatureRule,
 } from "back-end/types/feature";
-=======
-import { Box } from "@radix-ui/themes";
-import { FeatureInterface, FeatureRule } from "back-end/types/feature";
->>>>>>> 0bcf61be
 import { date, datetime } from "shared/dates";
 import {
   featureHasEnvironment,
@@ -606,18 +602,11 @@
               Test what values these features will return for your users from
               the <Link href="/archetypes#simulate">Simulate</Link> page.
             </Callout>
-<<<<<<< HEAD
-          </Tab>
-          <Tab id="drafts" display="Drafts" padding={false} lazy={true}>
+          </TabsContent>
+
+          <TabsContent value="drafts">
             <FeaturesDraftTable features={allFeatures} />
-          </Tab>
-=======
           </TabsContent>
-
-          <TabsContent value="drafts">
-            <FeaturesDraftTable features={features} />
-          </TabsContent>
->>>>>>> 0bcf61be
         </Tabs>
       )}
     </div>
