import LoadingOverlay from "../../components/LoadingOverlay";
import { ago, datetime } from "../../services/dates";
import Link from "next/link";
import React, { useEffect, useState } from "react";
import { GBAddCircle } from "../../components/Icons";
import FeatureModal from "../../components/Features/FeatureModal";
import ValueDisplay from "../../components/Features/ValueDisplay";
import { useRouter } from "next/router";
import track from "../../services/track";
import FeaturesGetStarted from "../../components/HomePage/FeaturesGetStarted";
import useOrgSettings from "../../hooks/useOrgSettings";
import { useFeatureSearch, useSort } from "../../services/search";
import Field from "../../components/Forms/Field";
import EnvironmentToggle from "../../components/Features/EnvironmentToggle";
import RealTimeFeatureGraph from "../../components/Features/RealTimeFeatureGraph";
import { useFeature } from "@growthbook/growthbook-react";
import {
  getFeatureDefaultValue,
  getRules,
  useFeaturesList,
  useRealtimeData,
} from "../../services/features";
import Tooltip from "../../components/Tooltip";
import Pagination from "../../components/Pagination";
import TagsFilter, {
  filterByTags,
  useTagsFilter,
} from "../../components/Tags/TagsFilter";
import { useEnvironments } from "../../services/features";
import SortedTags from "../../components/Tags/SortedTags";
import { FaExclamationTriangle } from "react-icons/fa";
import Toggle from "../../components/Forms/Toggle";
import usePermissions from "../../hooks/usePermissions";
import WatchButton from "../../components/WatchButton";

const NUM_PER_PAGE = 20;

export default function FeaturesPage() {
  const [modalOpen, setModalOpen] = useState(false);
  const router = useRouter();
  const [currentPage, setCurrentPage] = useState(1);
  const permissions = usePermissions();

  const start = (currentPage - 1) * NUM_PER_PAGE;
  const end = start + NUM_PER_PAGE;

  const { features, loading, error, mutate } = useFeaturesList();

  const showGraphs = useFeature("feature-list-realtime-graphs").on;
  const { usage, usageDomain } = useRealtimeData(
    features,
    !!router?.query?.mockdata,
    showGraphs
  );

  const settings = useOrgSettings();
  const [showSteps, setShowSteps] = useState(false);
  const tagsFilter = useTagsFilter("features");

  const stepsRequired =
    !settings?.sdkInstructionsViewed || (!loading && !features.length);

  const environments = useEnvironments();

  const { list, searchInputProps } = useFeatureSearch(features || [], [
    "id",
    "description",
    "tags",
  ]);

  const filtered = filterByTags(list, tagsFilter);

  let showArchivedToggle = false;
  for (const everyFeature of filtered) {
    if (everyFeature && everyFeature.archived) {
      showArchivedToggle = true;
      break;
    }
  }

  const { sorted, SortableTH } = useSort(filtered, "id", 1, "features");
  const [showArchived, setShowArchived] = useState(false);

  // Reset to page 1 when a filter is applied
  useEffect(() => {
    setCurrentPage(1);
  }, [sorted.length]);

  if (error) {
    return (
      <div className="alert alert-danger">
        An error occurred: {error.message}
      </div>
    );
  }
  if (loading) {
    return <LoadingOverlay />;
  }

  const toggleEnvs = environments.filter((en) => en.toggleOnList);

  return (
    <div className="contents container pagecontents">
      {modalOpen && (
        <FeatureModal
          close={() => setModalOpen(false)}
          onSuccess={async (feature) => {
            const url = `/features/${feature.id}${
              features.length > 0 ? "" : "?first"
            }`;
            router.push(url);
            mutate({
              features: [...features, feature],
            });
          }}
        />
      )}
      <div className="row mb-3">
        <div className="col">
          <h1>Features</h1>
        </div>
        {features.length > 0 && permissions.createFeatures && (
          <div className="col-auto">
            <button
              className="btn btn-primary float-right"
              onClick={() => {
                setModalOpen(true);
                track("Viewed Feature Modal", {
                  source: "feature-list",
                });
              }}
              type="button"
            >
              <span className="h4 pr-2 m-0 d-inline-block align-top">
                <GBAddCircle />
              </span>
              Add Feature
            </button>
          </div>
        )}
      </div>
      <p>
        Features enable you to change your app&apos;s behavior from within the
        GrowthBook UI. For example, turn on/off a sales banner or change the
        title of your pricing page.{" "}
      </p>
      {stepsRequired || showSteps ? (
        <div className="mb-3">
          <h4>
            Setup Steps
            {!stepsRequired && (
              <a
                href="#"
                onClick={(e) => {
                  e.preventDefault();
                  setShowSteps(false);
                }}
                style={{ fontSize: "0.8em" }}
                className="ml-3"
              >
                hide
              </a>
            )}
          </h4>
          <FeaturesGetStarted features={features} />
          {!stepsRequired && <h4 className="mt-3">All Features</h4>}
        </div>
      ) : (
        <div className="mb-3">
          <a
            href="#"
            onClick={(e) => {
              e.preventDefault();
              setShowSteps(true);
            }}
          >
            Show Setup Steps
          </a>
        </div>
      )}

      {features.length > 0 && (
        <div>
          <div className="row mb-2 align-items-center">
            <div className="col-auto">
              <Field placeholder="Search..." {...searchInputProps} />
            </div>
            <div className="col-auto">
              <TagsFilter filter={tagsFilter} items={sorted} />
            </div>
            {showArchivedToggle && (
              <div className="col">
                <Toggle
                  value={showArchived}
                  id="archived"
                  setValue={setShowArchived}
                ></Toggle>
                Show Archived
              </div>
            )}
          </div>

          <table className="table gbtable table-hover">
            <thead>
              <tr>
                <th></th>
                <SortableTH field="id">Feature Key</SortableTH>
                <th>Tags</th>
                {toggleEnvs.map((en) => (
                  <th key={en.id}>{en.id}</th>
                ))}
                <th>Value When Enabled</th>
                <th>Overrides Rules</th>
                <th>Version</th>
                <SortableTH field="dateUpdated">Last Updated</SortableTH>
                {showGraphs && (
                  <th>
                    Recent Usage{" "}
                    <Tooltip text="Client-side feature evaluations for the past 30 minutes. Blue means the feature was 'on', Gray means it was 'off'." />
                  </th>
                )}
              </tr>
            </thead>
            <tbody>
              {sorted
                .filter((f) => !f.archived || showArchived)
                .slice(start, end)
                .map((feature) => {
                  let rules = [];
                  environments.forEach(
                    (e) => (rules = rules.concat(getRules(feature, e.id)))
                  );

                  // When showing a summary of rules, prefer experiments to rollouts to force rules
                  const orderedRules = [
                    ...rules.filter((r) => r.type === "experiment"),
                    ...rules.filter((r) => r.type === "rollout"),
                    ...rules.filter((r) => r.type === "force"),
                  ];

                  const firstRule = orderedRules[0];
                  const totalRules = rules.length || 0;

                  const isDraft = !!feature.draft?.active;
                  let version = feature.revision?.version || 1;
                  if (isDraft) version++;

<<<<<<< HEAD
                return (
                  <tr key={feature.id} className="hover-highlight">
                    <td data-title="Watching status:" className="watching">
                      <WatchButton
                        item={feature.id}
                        itemType="feature"
                        type="icon"
                      />
                    </td>
                    <td>
                      <Link href={`/features/${feature.id}`}>
                        <a>{feature.id}</a>
                      </Link>
                    </td>
                    <td>
                      <SortedTags tags={feature?.tags || []} />
                    </td>
                    {toggleEnvs.map((en) => (
                      <td key={en.id} className="position-relative">
                        <EnvironmentToggle
                          feature={feature}
                          environment={en.id}
                          mutate={mutate}
                        />
=======
                  return (
                    <tr
                      key={feature.id}
                      className={feature.archived ? "text-muted" : ""}
                    >
                      <td>
                        <Link href={`/features/${feature.id}`}>
                          <a className={feature.archived ? "text-muted" : null}>
                            {feature.id}
                          </a>
                        </Link>
>>>>>>> ea66e7ef
                      </td>
                      <td>
                        <SortedTags tags={feature?.tags || []} />
                      </td>
                      {toggleEnvs.map((en) => (
                        <td key={en.id} className="position-relative">
                          <EnvironmentToggle
                            feature={feature}
                            environment={en.id}
                            mutate={mutate}
                          />
                        </td>
                      ))}
                      <td>
                        <ValueDisplay
                          value={getFeatureDefaultValue(feature)}
                          type={feature.valueType}
                          full={false}
                        />
                      </td>
                      <td>
                        {firstRule && (
                          <span className="text-dark">{firstRule.type}</span>
                        )}
                        {totalRules > 1 && (
                          <small className="text-muted ml-1">
                            +{totalRules - 1} more
                          </small>
                        )}
                      </td>
                      <td style={{ textAlign: "center" }}>
                        {version}{" "}
                        {isDraft && (
                          <Tooltip text="This is a draft version and is not visible to users">
                            <FaExclamationTriangle className="text-warning" />
                          </Tooltip>
                        )}
                      </td>
                      <td title={datetime(feature.dateUpdated)}>
                        {ago(feature.dateUpdated)}
                      </td>
                      {showGraphs && (
                        <td style={{ width: 170 }}>
                          <RealTimeFeatureGraph
                            data={usage?.[feature.id]?.realtime || []}
                            yDomain={usageDomain}
                          />
                        </td>
                      )}
                    </tr>
                  );
                })}
              {!sorted.length && (
                <tr>
                  <td colSpan={showGraphs ? 7 : 6}>No matching features</td>
                </tr>
              )}
            </tbody>
          </table>
          {Math.ceil(sorted.length / NUM_PER_PAGE) > 1 && (
            <Pagination
              numItemsTotal={sorted.length}
              currentPage={currentPage}
              perPage={NUM_PER_PAGE}
              onPageChange={(d) => {
                setCurrentPage(d);
              }}
            />
          )}
        </div>
      )}
    </div>
  );
}<|MERGE_RESOLUTION|>--- conflicted
+++ resolved
@@ -245,9 +245,8 @@
                   let version = feature.revision?.version || 1;
                   if (isDraft) version++;
 
-<<<<<<< HEAD
                 return (
-                  <tr key={feature.id} className="hover-highlight">
+                  <tr key={feature.id} className={feature.archived ? "text-muted" : ""}>
                     <td data-title="Watching status:" className="watching">
                       <WatchButton
                         item={feature.id}
@@ -257,7 +256,9 @@
                     </td>
                     <td>
                       <Link href={`/features/${feature.id}`}>
-                        <a>{feature.id}</a>
+                        <a className={feature.archived ? "text-muted" : null}>
+                            {feature.id}
+                        </a>
                       </Link>
                     </td>
                     <td>
@@ -270,31 +271,7 @@
                           environment={en.id}
                           mutate={mutate}
                         />
-=======
-                  return (
-                    <tr
-                      key={feature.id}
-                      className={feature.archived ? "text-muted" : ""}
-                    >
-                      <td>
-                        <Link href={`/features/${feature.id}`}>
-                          <a className={feature.archived ? "text-muted" : null}>
-                            {feature.id}
-                          </a>
-                        </Link>
->>>>>>> ea66e7ef
-                      </td>
-                      <td>
-                        <SortedTags tags={feature?.tags || []} />
-                      </td>
-                      {toggleEnvs.map((en) => (
-                        <td key={en.id} className="position-relative">
-                          <EnvironmentToggle
-                            feature={feature}
-                            environment={en.id}
-                            mutate={mutate}
-                          />
-                        </td>
+                      </td>
                       ))}
                       <td>
                         <ValueDisplay
