import Link from "next/link";
import React, { useCallback, useEffect, useMemo, useState } from "react";
import { useRouter } from "next/router";
import { useFeature } from "@growthbook/growthbook-react";
import { FeatureInterface, FeatureRule } from "back-end/types/feature";
import { date, datetime } from "shared/dates";
import {
  featureHasEnvironment,
  filterEnvironmentsByFeature,
  isFeatureStale,
  StaleFeatureReason,
} from "shared/util";
import { FaTriangleExclamation } from "react-icons/fa6";
import { ComputedFeatureInterface } from "@back-end/src/validators/features";
import LoadingOverlay from "@/components/LoadingOverlay";
import { GBAddCircle } from "@/components/Icons";
import FeatureModal from "@/components/Features/FeatureModal";
import ValueDisplay from "@/components/Features/ValueDisplay";
import track from "@/services/track";
import EnvironmentToggle from "@/components/Features/EnvironmentToggle";
import RealTimeFeatureGraph from "@/components/Features/RealTimeFeatureGraph";
import {
  getFeatureDefaultValue,
  getRules,
  useFeaturesList,
  useRealtimeData,
  useEnvironments,
  useFeatureSearch,
} from "@/services/features";
import MoreMenu from "@/components/Dropdown/MoreMenu";
import Tooltip from "@/components/Tooltip/Tooltip";
import Pagination from "@/components/Pagination";
import TagsFilter, {
  filterByTags,
  useTagsFilter,
} from "@/components/Tags/TagsFilter";
import SortedTags from "@/components/Tags/SortedTags";
import Toggle from "@/components/Forms/Toggle";
import WatchButton from "@/components/WatchButton";
import { useDefinitions } from "@/services/DefinitionsContext";
import Field from "@/components/Forms/Field";
import StaleFeatureIcon from "@/components/StaleFeatureIcon";
import StaleDetectionModal from "@/components/Features/StaleDetectionModal";
import Tab from "@/components/Tabs/Tab";
import Tabs from "@/components/Tabs/Tabs";
import usePermissionsUtil from "@/hooks/usePermissionsUtils";
import CustomMarkdown from "@/components/Markdown/CustomMarkdown";
import FeaturesDraftTable from "./FeaturesDraftTable";

const NUM_PER_PAGE = 20;

export default function FeaturesPage() {
  const router = useRouter();
  const [modalOpen, setModalOpen] = useState(false);
  const [currentPage, setCurrentPage] = useState(1);
  const [showArchived, setShowArchived] = useState(false);
  const [
    featureToDuplicate,
    setFeatureToDuplicate,
  ] = useState<FeatureInterface | null>(null);
  const [
    featureToToggleStaleDetection,
    setFeatureToToggleStaleDetection,
  ] = useState<FeatureInterface | null>(null);

  const showGraphs = useFeature("feature-list-realtime-graphs").on;

  const permissionsUtil = usePermissionsUtil();
  const { project } = useDefinitions();
  const environments = useEnvironments();
  const {
    features: allFeatures,
    experiments,
    loading,
    error,
    mutate,
    hasArchived,
  } = useFeaturesList(true, showArchived);

  const { usage, usageDomain } = useRealtimeData(
    allFeatures,
    !!router?.query?.mockdata,
    showGraphs
  );

  const staleFeatures = useMemo(() => {
    const staleFeatures: Record<
      string,
      { stale: boolean; reason?: StaleFeatureReason }
    > = {};
    allFeatures.forEach((feature) => {
      const featureEnvironments = filterEnvironmentsByFeature(
        environments,
        feature
      );
      const envs = featureEnvironments.map((e) => e.id);
      staleFeatures[feature.id] = isFeatureStale({
        feature,
        features: allFeatures,
        experiments,
        environments: envs,
      });
    });
    return staleFeatures;
  }, [allFeatures, experiments, environments]);

  // Searching
  const tagsFilter = useTagsFilter("features");
  const filterResults = useCallback(
    (items: typeof allFeatures) => {
      if (!showArchived) {
        items = items.filter((f) => !f.archived);
      }

      items = filterByTags(items, tagsFilter.tags);
      return items;
    },
    [showArchived, tagsFilter.tags]
  );

  const renderFeaturesTable = () => {
    return (
      allFeatures.length > 0 && (
        <div>
          <div className="row mb-2 align-items-center">
            <div className="col-auto">
              <Field
                placeholder="Search..."
                type="search"
                {...searchInputProps}
              />
            </div>
            <div className="col-auto">
              <TagsFilter filter={tagsFilter} items={items} />
            </div>
            {showArchivedToggle && (
              <div className="col">
                <Toggle
                  value={showArchived}
                  id="archived"
                  setValue={setShowArchived}
                ></Toggle>
                Show Archived
              </div>
            )}
            <div className="col-auto">
              <Link
                href="https://docs.growthbook.io/using/growthbook-best-practices#syntax-search"
                target="_blank"
              >
                <Tooltip body={searchTermFilterExplainations}></Tooltip>
              </Link>
            </div>
          </div>

          <table className="table gbtable table-hover appbox">
            <thead
              className="sticky-top bg-white shadow-sm"
              style={{ top: "56px", zIndex: 900 }}
            >
              <tr>
                <th></th>
                <SortableTH field="id">Feature Key</SortableTH>
                {showProjectColumn && <th>Project</th>}
                <SortableTH field="tags">Tags</SortableTH>
                {toggleEnvs.map((en) => (
                  <th key={en.id} className="text-center">
                    {en.id}
                  </th>
                ))}
                <th>Prerequisites</th>
                <th>
                  Default
                  <br />
                  Value
                </th>
                <th>
                  Overrides
                  <br />
                  Rules
                </th>
                <th>Version</th>
                <SortableTH field="dateUpdated">Last Updated</SortableTH>
                {showGraphs && (
                  <th>
                    Recent Usage{" "}
                    <Tooltip body="Client-side feature evaluations for the past 30 minutes. Blue means the feature was 'on', Gray means it was 'off'." />
                  </th>
                )}
                <th>Stale</th>
                <th style={{ width: 30 }}></th>
              </tr>
            </thead>
            <tbody>
              {featureItems.map((feature: ComputedFeatureInterface) => {
                let rules: FeatureRule[] = [];
                environments.forEach(
                  (e) => (rules = rules.concat(getRules(feature, e.id)))
                );

                // When showing a summary of rules, prefer experiments to rollouts to force rules
                const orderedRules = [
                  ...rules.filter((r) => r.type === "experiment"),
                  ...rules.filter((r) => r.type === "rollout"),
                  ...rules.filter((r) => r.type === "force"),
                ];

                const firstRule = orderedRules[0];
                const totalRules = rules.length || 0;

                const version = feature.version;

                const { stale, reason: staleReason } = staleFeatures?.[
                  feature.id
                ] || { stale: false };
                const topLevelPrerequisites =
                  feature.prerequisites?.length || 0;
                const prerequisiteRules = rules.reduce(
                  (acc, rule) => acc + (rule.prerequisites?.length || 0),
                  0
                );
                const totalPrerequisites =
                  topLevelPrerequisites + prerequisiteRules;

                return (
                  <tr
                    key={feature.id}
                    className={feature.archived ? "text-muted" : ""}
                  >
                    <td data-title="Watching status:" className="watching">
                      <WatchButton
                        item={feature.id}
                        itemType="feature"
                        type="icon"
                      />
                    </td>
                    <td>
                      <Link
                        href={`/features/${feature.id}`}
                        className={feature.archived ? "text-muted" : ""}
                      >
                        {feature.id}
                      </Link>
                    </td>
                    {showProjectColumn && (
                      <td>
                        {feature.projectIsDeReferenced ? (
                          <Tooltip
                            body={
                              <>
                                Project <code>{feature.project}</code> not found
                              </>
                            }
                          >
                            <span className="text-danger">Invalid project</span>
                          </Tooltip>
                        ) : (
                          feature.projectName ?? <em>None</em>
                        )}
                      </td>
                    )}
                    <td>
                      <SortedTags tags={feature?.tags || []} />
                    </td>
                    {toggleEnvs.map((en) => (
                      <td key={en.id} className="position-relative text-center">
                        {featureHasEnvironment(feature, en) && (
                          <EnvironmentToggle
                            feature={feature}
                            environment={en.id}
                            mutate={mutate}
                          />
                        )}
                      </td>
                    ))}
                    <td>
                      {totalPrerequisites > 0 && (
                        <div style={{ lineHeight: "16px" }}>
                          <div className="text-dark">
                            {totalPrerequisites} total
                          </div>
                          <div className="nowrap text-muted">
                            <small>
                              {topLevelPrerequisites > 0 && (
                                <>{topLevelPrerequisites} top level</>
                              )}
                              {prerequisiteRules > 0 && (
                                <>
                                  <>
                                    {topLevelPrerequisites > 0 && ", "}
                                    {prerequisiteRules} rules
                                  </>
                                </>
                              )}
                            </small>
                          </div>
                        </div>
                      )}
                    </td>
                    <td style={{ minWidth: 90 }}>
                      <ValueDisplay
                        value={getFeatureDefaultValue(feature) || ""}
                        type={feature.valueType}
                        full={false}
                        additionalStyle={{ maxWidth: 120, fontSize: "11px" }}
                      />
                    </td>
                    <td>
                      <div style={{ lineHeight: "16px" }}>
                        {firstRule && (
                          <span className="text-dark">{firstRule.type}</span>
                        )}
                        {totalRules > 1 && (
                          <small className="text-muted ml-1">
                            +{totalRules - 1} more
                          </small>
                        )}
                      </div>
                    </td>
                    <td style={{ textAlign: "center" }}>
                      {version}
                      {feature?.hasDrafts ? (
                        <Tooltip body="This feature has an active draft that has not been published yet">
                          <FaTriangleExclamation
                            className="text-warning ml-1"
                            style={{ marginTop: -3 }}
                          />
                        </Tooltip>
                      ) : null}
                    </td>
                    <td title={datetime(feature.dateUpdated)}>
                      {date(feature.dateUpdated)}
                    </td>
                    {showGraphs && (
                      <td style={{ width: 170 }}>
                        <RealTimeFeatureGraph
                          data={usage?.[feature.id]?.realtime || []}
                          yDomain={usageDomain}
                        />
                      </td>
                    )}
                    <td style={{ textAlign: "center" }}>
                      {stale && (
                        <StaleFeatureIcon
                          staleReason={staleReason}
                          onClick={() => {
                            if (
                              permissionsUtil.canViewFeatureModal(
                                feature.project
                              )
                            )
                              setFeatureToToggleStaleDetection(feature);
                          }}
                        />
                      )}
                    </td>
                    <td>
                      <MoreMenu>
                        {permissionsUtil.canCreateFeature(feature) &&
                        permissionsUtil.canManageFeatureDrafts({
                          project: feature.projectId,
                        }) ? (
                          <button
                            className="dropdown-item"
                            onClick={() => {
                              setFeatureToDuplicate(feature);
                              setModalOpen(true);
                            }}
                          >
                            Duplicate
                          </button>
                        ) : null}
                      </MoreMenu>
                    </td>
                  </tr>
                );
              })}
              {!items.length && (
                <tr>
                  <td colSpan={showGraphs ? 7 : 6}>No matching features</td>
                </tr>
              )}
            </tbody>
          </table>
          {Math.ceil(items.length / NUM_PER_PAGE) > 1 && (
            <Pagination
              numItemsTotal={items.length}
              currentPage={currentPage}
              perPage={NUM_PER_PAGE}
              onPageChange={(d) => {
                setCurrentPage(d);
              }}
            />
          )}
        </div>
      )
    );
  };

<<<<<<< HEAD
  const { searchInputProps, items, SortableTH } = useFeatureSearch({
    allFeatures,
    filterResults,
    environments,
=======
  const searchTermFilterExplainations = (
    <>
      <p>This search field supports advanced syntax search, including:</p>
      <ul>
        <li>
          <strong>key</strong>: The feature&apos;s key (name)
        </li>
        <li>
          <strong>owner</strong>: The creator of the feature (eg: owner:abby)
        </li>
        <li>
          <strong>rules</strong>: Matches based on the number of rules (eg:
          rules:&gt;2)
        </li>
        <li>
          <strong>tag</strong>: Features tagged with this tag
        </li>
        <li>
          <strong>project</strong>: The feature&apos;s project
        </li>
        <li>
          <strong>version</strong>: The feature&apos;s revision number
        </li>
        <li>
          <strong>experiment</strong>: The feature is linked to the specified
          experiment
        </li>
        <li>
          <strong>created</strong>:The feature&apos;s creation date, in UTC.
          Date entered is parsed so supports most formats.
        </li>
        <li>
          <strong>on</strong>: Shows features that are on for a specific
          environment (on:production)
        </li>
        <li>
          <strong>off</strong>: Shows features that are off for a specific
          environment (off:dev)
        </li>
      </ul>
      <p>Click to see all syntax fields supported in our docs.</p>
    </>
  );

  const { searchInputProps, items, SortableTH } = useSearch({
    items: features,
    defaultSortField: "id",
    searchFields: ["id^3", "description", "tags^2", "defaultValue"],
    filterResults,
    updateSearchQueryOnChange: true,
    localStorageKey: "features",
    searchTermFilters: {
      is: (item) => {
        const is: string[] = [item.valueType];
        if (item.archived) is.push("archived");
        if (item.hasDrafts) is.push("draft");
        if (item.stale) is.push("stale");
        return is;
      },
      has: (item) => {
        const has: string[] = [];
        if (item.project) has.push("project");
        if (item.hasDrafts) has.push("draft", "drafts");
        if (item.prerequisites?.length) has.push("prerequisites", "prereqs");

        if (item.valueType === "json" && item.jsonSchema?.enabled) {
          has.push("validation", "schema", "jsonSchema");
        }

        const rules = getMatchingRules(
          item,
          () => true,
          environments.map((e) => e.id)
        );

        if (rules.length) has.push("rule", "rules");
        if (
          rules.some((r) =>
            ["experiment", "experiment-ref"].includes(r.rule.type)
          )
        ) {
          has.push("experiment", "experiments");
        }
        if (rules.some((r) => r.rule.type === "rollout")) {
          has.push("rollout", "percent");
        }
        if (rules.some((r) => r.rule.type === "force")) {
          has.push("force", "targeting");
        }

        return has;
      },
      key: (item) => item.id,
      project: (item) => [item.project, item.projectName],
      created: (item) => new Date(item.dateCreated),
      updated: (item) => new Date(item.dateUpdated),
      experiment: (item) => item.linkedExperiments || [],
      version: (item) => item.version,
      revision: (item) => item.version,
      owner: (item) => item.owner,
      tag: (item) => item.tags,
      rules: (item) => {
        const rules = getMatchingRules(
          item,
          () => true,
          environments.map((e) => e.id)
        );
        return rules.length;
      },
      on: (item) => {
        const on: string[] = [];
        environments.forEach((e) => {
          if (
            featureHasEnvironment(item, e) &&
            item.environmentSettings?.[e.id]?.enabled
          ) {
            on.push(e.id);
          }
        });
        return on;
      },
      off: (item) => {
        const off: string[] = [];
        environments.forEach((e) => {
          if (
            featureHasEnvironment(item, e) &&
            !item.environmentSettings?.[e.id]?.enabled
          ) {
            off.push(e.id);
          }
        });
        return off;
      },
    },
>>>>>>> ac4f4346
  });

  const start = (currentPage - 1) * NUM_PER_PAGE;
  const end = start + NUM_PER_PAGE;
  const featureItems = items.slice(start, end);

  // Reset to page 1 when a filter is applied
  useEffect(() => {
    setCurrentPage(1);
  }, [items.length]);

  // Reset featureToDuplicate when modal is closed
  useEffect(() => {
    if (modalOpen) return;
    setFeatureToDuplicate(null);
  }, [modalOpen]);

  if (error) {
    return (
      <div className="alert alert-danger">
        An error occurred: {error.message}
      </div>
    );
  }
  if (loading) {
    return <LoadingOverlay />;
  }

  // If "All Projects" is selected is selected and some experiments are in a project, show the project column
  const showProjectColumn = !project && allFeatures.some((f) => f.project);

  // Ignore the demo datasource
  const hasFeatures = allFeatures.length > 0;

  const toggleEnvs = environments.filter((en) => en.toggleOnList);
  const showArchivedToggle = hasArchived;

  const canCreateFeatures = permissionsUtil.canManageFeatureDrafts({
    project,
  });

  return (
    <div className="contents container pagecontents">
      {modalOpen && (
        <FeatureModal
          cta={featureToDuplicate ? "Duplicate" : "Create"}
          close={() => setModalOpen(false)}
          onSuccess={async (feature) => {
            const url = `/features/${feature.id}${hasFeatures ? "" : "?first"}`;
            router.push(url);
            mutate({
              features: [...allFeatures, feature],
              linkedExperiments: experiments,
              hasArchived,
            });
          }}
          featureToDuplicate={featureToDuplicate || undefined}
        />
      )}
      {featureToToggleStaleDetection && (
        <StaleDetectionModal
          close={() => setFeatureToToggleStaleDetection(null)}
          feature={featureToToggleStaleDetection}
          mutate={mutate}
        />
      )}
      <div className="row mb-3">
        <div className="col">
          <h1>Features</h1>
        </div>
        {allFeatures.length > 0 &&
          permissionsUtil.canViewFeatureModal(project) &&
          canCreateFeatures && (
            <div className="col-auto">
              <button
                className="btn btn-primary float-right"
                onClick={() => {
                  setModalOpen(true);
                  track("Viewed Feature Modal", {
                    source: "feature-list",
                  });
                }}
                type="button"
              >
                <span className="h4 pr-2 m-0 d-inline-block align-top">
                  <GBAddCircle />
                </span>
                Add Feature
              </button>
            </div>
          )}
      </div>
      <p>
        Features enable you to change your app&apos;s behavior from within the
        GrowthBook UI. For example, turn on/off a sales banner or change the
        title of your pricing page.{" "}
      </p>
      <div className="mt-3">
        <CustomMarkdown page={"featureList"} />
      </div>
      {!hasFeatures ? (
        <>
          <div
            className="appbox d-flex flex-column align-items-center"
            style={{ padding: "70px 305px 60px 305px" }}
          >
            <h1>Change your App&apos;s Behavior</h1>
            <p style={{ fontSize: "17px" }}>
              Use Feature Flags to change your app&apos;s behavior. For example,
              turn a sales banner on or off, or enable a new feature for Beta
              users only.
            </p>
            <div className="row">
              <Link href="/getstarted/feature-flag-guide">
                {" "}
                <button className="btn btn-outline-primary mr-2">
                  Setup Instructions
                </button>
              </Link>

              {permissionsUtil.canViewFeatureModal(project) &&
                canCreateFeatures && (
                  <button
                    className="btn btn-primary float-right"
                    onClick={() => {
                      setModalOpen(true);
                      track("Viewed Feature Modal", {
                        source: "feature-list",
                      });
                    }}
                    type="button"
                  >
                    <span className="h4 pr-2 m-0 d-inline-block align-top">
                      <GBAddCircle />
                    </span>
                    Add Feature
                  </button>
                )}
            </div>
          </div>
        </>
      ) : (
        <Tabs newStyle={true} defaultTab="all-features">
          <Tab id="all-features" display="All Features" padding={false}>
            {renderFeaturesTable()}
            <div className="alert-info mt-5 p-3">
              Test what values these features will return for your users from
              the <Link href="/archetypes#simulate">Simulate</Link> page.
            </div>
          </Tab>
          <Tab id="drafts" display="Drafts" padding={false} lazy={true}>
            <FeaturesDraftTable features={allFeatures} />
          </Tab>
        </Tabs>
      )}
    </div>
  );
}<|MERGE_RESOLUTION|>--- conflicted
+++ resolved
@@ -11,7 +11,6 @@
   StaleFeatureReason,
 } from "shared/util";
 import { FaTriangleExclamation } from "react-icons/fa6";
-import { ComputedFeatureInterface } from "@back-end/src/validators/features";
 import LoadingOverlay from "@/components/LoadingOverlay";
 import { GBAddCircle } from "@/components/Icons";
 import FeatureModal from "@/components/Features/FeatureModal";
@@ -192,7 +191,7 @@
               </tr>
             </thead>
             <tbody>
-              {featureItems.map((feature: ComputedFeatureInterface) => {
+              {featureItems.map((feature) => {
                 let rules: FeatureRule[] = [];
                 environments.forEach(
                   (e) => (rules = rules.concat(getRules(feature, e.id)))
@@ -397,12 +396,12 @@
     );
   };
 
-<<<<<<< HEAD
   const { searchInputProps, items, SortableTH } = useFeatureSearch({
     allFeatures,
     filterResults,
     environments,
-=======
+  });
+
   const searchTermFilterExplainations = (
     <>
       <p>This search field supports advanced syntax search, including:</p>
@@ -446,99 +445,6 @@
       <p>Click to see all syntax fields supported in our docs.</p>
     </>
   );
-
-  const { searchInputProps, items, SortableTH } = useSearch({
-    items: features,
-    defaultSortField: "id",
-    searchFields: ["id^3", "description", "tags^2", "defaultValue"],
-    filterResults,
-    updateSearchQueryOnChange: true,
-    localStorageKey: "features",
-    searchTermFilters: {
-      is: (item) => {
-        const is: string[] = [item.valueType];
-        if (item.archived) is.push("archived");
-        if (item.hasDrafts) is.push("draft");
-        if (item.stale) is.push("stale");
-        return is;
-      },
-      has: (item) => {
-        const has: string[] = [];
-        if (item.project) has.push("project");
-        if (item.hasDrafts) has.push("draft", "drafts");
-        if (item.prerequisites?.length) has.push("prerequisites", "prereqs");
-
-        if (item.valueType === "json" && item.jsonSchema?.enabled) {
-          has.push("validation", "schema", "jsonSchema");
-        }
-
-        const rules = getMatchingRules(
-          item,
-          () => true,
-          environments.map((e) => e.id)
-        );
-
-        if (rules.length) has.push("rule", "rules");
-        if (
-          rules.some((r) =>
-            ["experiment", "experiment-ref"].includes(r.rule.type)
-          )
-        ) {
-          has.push("experiment", "experiments");
-        }
-        if (rules.some((r) => r.rule.type === "rollout")) {
-          has.push("rollout", "percent");
-        }
-        if (rules.some((r) => r.rule.type === "force")) {
-          has.push("force", "targeting");
-        }
-
-        return has;
-      },
-      key: (item) => item.id,
-      project: (item) => [item.project, item.projectName],
-      created: (item) => new Date(item.dateCreated),
-      updated: (item) => new Date(item.dateUpdated),
-      experiment: (item) => item.linkedExperiments || [],
-      version: (item) => item.version,
-      revision: (item) => item.version,
-      owner: (item) => item.owner,
-      tag: (item) => item.tags,
-      rules: (item) => {
-        const rules = getMatchingRules(
-          item,
-          () => true,
-          environments.map((e) => e.id)
-        );
-        return rules.length;
-      },
-      on: (item) => {
-        const on: string[] = [];
-        environments.forEach((e) => {
-          if (
-            featureHasEnvironment(item, e) &&
-            item.environmentSettings?.[e.id]?.enabled
-          ) {
-            on.push(e.id);
-          }
-        });
-        return on;
-      },
-      off: (item) => {
-        const off: string[] = [];
-        environments.forEach((e) => {
-          if (
-            featureHasEnvironment(item, e) &&
-            !item.environmentSettings?.[e.id]?.enabled
-          ) {
-            off.push(e.id);
-          }
-        });
-        return off;
-      },
-    },
->>>>>>> ac4f4346
-  });
 
   const start = (currentPage - 1) * NUM_PER_PAGE;
   const end = start + NUM_PER_PAGE;
