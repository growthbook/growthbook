--- conflicted
+++ resolved
@@ -131,7 +131,6 @@
               </div>
             )}
           </div>
-
           <table className="table gbtable table-hover appbox">
             <thead
               className="sticky-top bg-white shadow-sm"
@@ -200,8 +199,6 @@
                     feature.linkedExperiments?.includes(e.id)
                   )
                 );
-<<<<<<< HEAD
-=======
                 const topLevelPrerequisites =
                   feature.prerequisites?.length || 0;
                 const prerequisiteRules = rules.reduce(
@@ -211,7 +208,6 @@
                 const totalPrerequisites =
                   topLevelPrerequisites + prerequisiteRules;
 
->>>>>>> 1c9a11d8
                 return (
                   <tr
                     key={feature.id}
