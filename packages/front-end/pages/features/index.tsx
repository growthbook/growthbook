import Link from "next/link";
import React, { useCallback, useEffect, useState } from "react";
import { useRouter } from "next/router";
import { useFeature } from "@growthbook/growthbook-react";
import { FaExclamationTriangle } from "react-icons/fa";
import { FeatureInterface, FeatureRule } from "back-end/types/feature";
import { ago, datetime } from "shared/dates";
import LoadingOverlay from "@/components/LoadingOverlay";
import { GBAddCircle } from "@/components/Icons";
import FeatureModal from "@/components/Features/FeatureModal";
import ValueDisplay from "@/components/Features/ValueDisplay";
import track from "@/services/track";
import FeaturesGetStarted from "@/components/HomePage/FeaturesGetStarted";
import useOrgSettings from "@/hooks/useOrgSettings";
import {
  filterFeaturesByEnvironment,
  removeEnvFromSearchTerm,
  useSearch,
} from "@/services/search";
import EnvironmentToggle from "@/components/Features/EnvironmentToggle";
import RealTimeFeatureGraph from "@/components/Features/RealTimeFeatureGraph";
import {
  getFeatureDefaultValue,
  getRules,
  useFeaturesList,
  useRealtimeData,
  useEnvironments,
} from "@/services/features";
import MoreMenu from "@/components/Dropdown/MoreMenu";
import Tooltip from "@/components/Tooltip/Tooltip";
import Pagination from "@/components/Pagination";
import TagsFilter, {
  filterByTags,
  useTagsFilter,
} from "@/components/Tags/TagsFilter";
import SortedTags from "@/components/Tags/SortedTags";
import Toggle from "@/components/Forms/Toggle";
import usePermissions from "@/hooks/usePermissions";
import WatchButton from "@/components/WatchButton";
import { useDefinitions } from "@/services/DefinitionsContext";
import Field from "@/components/Forms/Field";

const NUM_PER_PAGE = 20;

export default function FeaturesPage() {
  const router = useRouter();

  const [modalOpen, setModalOpen] = useState(false);
  const [currentPage, setCurrentPage] = useState(1);
  const [showArchived, setShowArchived] = useState(false);
  const [showSteps, setShowSteps] = useState(false);
  const [
    featureToDuplicate,
    setFeatureToDuplicate,
  ] = useState<FeatureInterface | null>(null);

  const showGraphs = useFeature("feature-list-realtime-graphs").on;

  const permissions = usePermissions();
  const { project, getProjectById } = useDefinitions();
  const settings = useOrgSettings();
  const environments = useEnvironments();
  const { features, loading, error, mutate } = useFeaturesList();

  const { usage, usageDomain } = useRealtimeData(
    features,
    !!router?.query?.mockdata,
    showGraphs
  );

  // Searching
  const tagsFilter = useTagsFilter("features");
  const filterResults = useCallback(
    (items: FeatureInterface[], originalQuery: string) => {
      if (!showArchived) {
        items = items.filter((f) => !f.archived);
      }
      items = filterFeaturesByEnvironment(
        items,
        originalQuery,
        environments.map((e) => e.id)
      );
      items = filterByTags(items, tagsFilter.tags);
      return items;
    },
    [showArchived, tagsFilter.tags, environments]
  );
  const { searchInputProps, items, SortableTH } = useSearch({
    items: features,
    defaultSortField: "id",
    searchFields: ["id^3", "description", "tags^2", "defaultValue"],
    transformQuery: removeEnvFromSearchTerm,
    filterResults,
    localStorageKey: "features",
  });

  // Reset to page 1 when a filter is applied
  useEffect(() => {
    setCurrentPage(1);
  }, [items.length]);

  // Reset featureToDuplicate when modal is closed
  useEffect(() => {
    if (modalOpen) return;
    setFeatureToDuplicate(null);
  }, [modalOpen]);

  if (error) {
    return (
      <div className="alert alert-danger">
        An error occurred: {error.message}
      </div>
    );
  }
  if (loading) {
    return <LoadingOverlay />;
  }

  const start = (currentPage - 1) * NUM_PER_PAGE;
  const end = start + NUM_PER_PAGE;

  // If "All Projects" is selected is selected and some experiments are in a project, show the project column
  const showProjectColumn = !project && features.some((f) => f.project);

  const toggleEnvs = environments.filter((en) => en.toggleOnList);
  const showArchivedToggle = features.some((f) => f.archived);
  const stepsRequired =
    !settings?.sdkInstructionsViewed || (!loading && !features.length);

  return (
    <div className="contents container pagecontents">
      {modalOpen && (
        <FeatureModal
          cta={featureToDuplicate ? "Duplicate" : "Create"}
          close={() => setModalOpen(false)}
          onSuccess={async (feature) => {
            const url = `/features/${feature.id}${
              features.length > 0 ? "" : "?first"
            }`;
            router.push(url);
            mutate({
              features: [...features, feature],
            });
          }}
          featureToDuplicate={featureToDuplicate || undefined}
        />
      )}
      <div className="row mb-3">
        <div className="col">
          <h1>Features</h1>
        </div>
        {features.length > 0 &&
          permissions.check("manageFeatures", project) &&
          permissions.check("createFeatureDrafts", project) && (
            <div className="col-auto">
              <button
                className="btn btn-primary float-right"
                onClick={() => {
                  setModalOpen(true);
                  track("Viewed Feature Modal", {
                    source: "feature-list",
                  });
                }}
                type="button"
              >
                <span className="h4 pr-2 m-0 d-inline-block align-top">
                  <GBAddCircle />
                </span>
                Add Feature
              </button>
            </div>
          )}
      </div>
      <p>
        Features enable you to change your app&apos;s behavior from within the
        GrowthBook UI. For example, turn on/off a sales banner or change the
        title of your pricing page.{" "}
      </p>
      {stepsRequired || showSteps ? (
        <div className="mb-3">
          <h4>
            Setup Steps
            {!stepsRequired && (
              <a
                href="#"
                onClick={(e) => {
                  e.preventDefault();
                  setShowSteps(false);
                }}
                style={{ fontSize: "0.8em" }}
                className="ml-3"
              >
                hide
              </a>
            )}
          </h4>
          <FeaturesGetStarted features={features} />
          {!stepsRequired && <h4 className="mt-3">All Features</h4>}
        </div>
      ) : (
        <div className="mb-3">
          <a
            href="#"
            onClick={(e) => {
              e.preventDefault();
              setShowSteps(true);
            }}
          >
            Show Setup Steps
          </a>
        </div>
      )}

      {features.length > 0 && (
        <div>
          <div className="row mb-2 align-items-center">
            <div className="col-auto">
              <Field
                placeholder="Search..."
                type="search"
                {...searchInputProps}
              />
            </div>
            <div className="col-auto">
              <TagsFilter filter={tagsFilter} items={items} />
            </div>
            {showArchivedToggle && (
              <div className="col">
                <Toggle
                  value={showArchived}
                  id="archived"
                  setValue={setShowArchived}
                ></Toggle>
                Show Archived
              </div>
            )}
          </div>

          <table className="table gbtable table-hover appbox">
            <thead>
              <tr>
                <th></th>
                <SortableTH field="id">Feature Key</SortableTH>
                {showProjectColumn && <th>Project</th>}
                <SortableTH field="tags">Tags</SortableTH>
                {toggleEnvs.map((en) => (
                  <th key={en.id}>{en.id}</th>
                ))}
                <th>Value When Enabled</th>
                <th>Overrides Rules</th>
                <th>Version</th>
                <SortableTH field="dateUpdated">Last Updated</SortableTH>
                {showGraphs && (
                  <th>
                    Recent Usage{" "}
                    <Tooltip body="Client-side feature evaluations for the past 30 minutes. Blue means the feature was 'on', Gray means it was 'off'." />
                  </th>
                )}
                <th style={{ width: 30 }}></th>
              </tr>
            </thead>
            <tbody>
              {items.slice(start, end).map((feature) => {
                let rules: FeatureRule[] = [];
                environments.forEach(
                  (e) => (rules = rules.concat(getRules(feature, e.id)))
                );

                // When showing a summary of rules, prefer experiments to rollouts to force rules
                const orderedRules = [
                  ...rules.filter((r) => r.type === "experiment"),
                  ...rules.filter((r) => r.type === "rollout"),
                  ...rules.filter((r) => r.type === "force"),
                ];

                const firstRule = orderedRules[0];
                const totalRules = rules.length || 0;

                const isDraft = !!feature.draft?.active;
                let version = feature.revision?.version || 1;
                if (isDraft) version++;

                const projectId = feature.project;
                const projectName = projectId
                  ? getProjectById(projectId)?.name || null
                  : null;
                const projectIsDeReferenced = projectId && !projectName;

                return (
                  <tr
                    key={feature.id}
                    className={feature.archived ? "text-muted" : ""}
                  >
                    <td data-title="Watching status:" className="watching">
                      <WatchButton
                        item={feature.id}
                        itemType="feature"
                        type="icon"
                      />
                    </td>
                    <td>
                      <Link href={`/features/${feature.id}`}>
                        <a className={feature.archived ? "text-muted" : ""}>
                          {feature.id}
                        </a>
                      </Link>
                    </td>
                    {showProjectColumn && (
                      <td>
                        {projectIsDeReferenced ? (
                          <Tooltip
                            body={
                              <>
                                Project <code>{feature.project}</code> not found
                              </>
                            }
                          >
                            <span className="text-danger">Invalid project</span>
                          </Tooltip>
                        ) : (
                          projectName ?? <em>All Projects</em>
                        )}
                      </td>
                    )}
                    <td>
                      <SortedTags tags={feature?.tags || []} />
                    </td>
                    {toggleEnvs.map((en) => (
                      <td key={en.id} className="position-relative">
                        <EnvironmentToggle
                          feature={feature}
                          environment={en.id}
                          mutate={mutate}
                        />
                      </td>
                    ))}
                    <td>
                      <ValueDisplay
<<<<<<< HEAD
                        value={getFeatureDefaultValue(feature)}
=======
                        value={getFeatureDefaultValue(feature) || ""}
>>>>>>> d7231a2b
                        type={feature.valueType}
                        full={false}
                      />
                    </td>
                    <td>
                      {firstRule && (
                        <span className="text-dark">{firstRule.type}</span>
                      )}
                      {totalRules > 1 && (
                        <small className="text-muted ml-1">
                          +{totalRules - 1} more
                        </small>
                      )}
                    </td>
                    <td style={{ textAlign: "center" }}>
                      {version}{" "}
                      {isDraft && (
                        <Tooltip body="This is a draft version and is not visible to users">
                          <FaExclamationTriangle className="text-warning" />
                        </Tooltip>
                      )}
                    </td>
                    <td title={datetime(feature.dateUpdated)}>
                      {ago(feature.dateUpdated)}
                    </td>
                    {showGraphs && (
                      <td style={{ width: 170 }}>
                        <RealTimeFeatureGraph
                          data={usage?.[feature.id]?.realtime || []}
                          yDomain={usageDomain}
                        />
                      </td>
                    )}
                    <td>
                      <MoreMenu>
                        <button
                          className="dropdown-item"
                          onClick={() => {
                            setFeatureToDuplicate(feature);
                            setModalOpen(true);
                          }}
                        >
                          Duplicate
                        </button>
                      </MoreMenu>
                    </td>
                  </tr>
                );
              })}
              {!items.length && (
                <tr>
                  <td colSpan={showGraphs ? 7 : 6}>No matching features</td>
                </tr>
              )}
            </tbody>
          </table>
          {Math.ceil(items.length / NUM_PER_PAGE) > 1 && (
            <Pagination
              numItemsTotal={items.length}
              currentPage={currentPage}
              perPage={NUM_PER_PAGE}
              onPageChange={(d) => {
                setCurrentPage(d);
              }}
            />
          )}
        </div>
      )}
    </div>
  );
}<|MERGE_RESOLUTION|>--- conflicted
+++ resolved
@@ -336,11 +336,7 @@
                     ))}
                     <td>
                       <ValueDisplay
-<<<<<<< HEAD
-                        value={getFeatureDefaultValue(feature)}
-=======
                         value={getFeatureDefaultValue(feature) || ""}
->>>>>>> d7231a2b
                         type={feature.valueType}
                         full={false}
                       />
