import LoadingOverlay from "../../components/LoadingOverlay";
import { ago, datetime } from "../../services/dates";
import Link from "next/link";
import React, { useEffect, useState } from "react";
import { GBAddCircle } from "../../components/Icons";
import FeatureModal from "../../components/Features/FeatureModal";
import ValueDisplay from "../../components/Features/ValueDisplay";
import { useRouter } from "next/router";
import track from "../../services/track";
import FeaturesGetStarted from "../../components/HomePage/FeaturesGetStarted";
import useOrgSettings from "../../hooks/useOrgSettings";
import { useSearch, useSort } from "../../services/search";
import Field from "../../components/Forms/Field";
import EnvironmentToggle from "../../components/Features/EnvironmentToggle";
import RealTimeFeatureGraph from "../../components/Features/RealTimeFeatureGraph";
import { useFeature } from "@growthbook/growthbook-react";
import {
  getRules,
  useFeaturesList,
  useRealtimeData,
} from "../../services/features";
import Tooltip from "../../components/Tooltip";
import Pagination from "../../components/Pagination";
<<<<<<< HEAD
import TagsFilter, {
  filterByTags,
  useTagsFilter,
} from "../../components/Metrics/TagsFilter";
=======
import { useEnvironments } from "../../services/features";
>>>>>>> fc44e5fe

const NUM_PER_PAGE = 20;

export default function FeaturesPage() {
  const [modalOpen, setModalOpen] = useState(false);
  const router = useRouter();
  const [currentPage, setCurrentPage] = useState(1);

  const start = (currentPage - 1) * NUM_PER_PAGE;
  const end = start + NUM_PER_PAGE;

  const { features, loading, error, mutate } = useFeaturesList();

  const showGraphs = useFeature("feature-list-realtime-graphs").on;
  const { usage, usageDomain } = useRealtimeData(
    features,
    !!router?.query?.mockdata,
    showGraphs
  );

  const settings = useOrgSettings();
  const [showSteps, setShowSteps] = useState(false);
  const tagsFilter = useTagsFilter();

  const stepsRequired =
    !settings?.sdkInstructionsViewed || (!loading && !features.length);

  const environments = useEnvironments();

  const { list, searchInputProps } = useSearch(features || [], [
    "id",
    "description",
    "tags",
  ]);

  const filtered = filterByTags(list, tagsFilter);

  const { sorted, SortableTH } = useSort(filtered, "id", 1);

  // Reset to page 1 when a filter is applied
  useEffect(() => {
    setCurrentPage(1);
  }, [sorted.length]);

  if (error) {
    return (
      <div className="alert alert-danger">
        An error occurred: {error.message}
      </div>
    );
  }
  if (loading) {
    return <LoadingOverlay />;
  }

  const toggleEnvs = environments.filter((en) => en.toggleOnList);

  return (
    <div className="contents container pagecontents">
      {modalOpen && (
        <FeatureModal
          close={() => setModalOpen(false)}
          onSuccess={async (feature) => {
            const url = `/features/${feature.id}${
              features.length > 0 ? "" : "?first"
            }`;
            router.push(url);
            mutate({
              features: [...features, feature],
            });
          }}
        />
      )}
      <div className="row mb-3">
        <div className="col">
          <h1>Features</h1>
        </div>
        {features.length > 0 && (
          <div className="col-auto">
            <button
              className="btn btn-primary float-right"
              onClick={() => {
                setModalOpen(true);
                track("Viewed Feature Modal", {
                  source: "feature-list",
                });
              }}
              type="button"
            >
              <span className="h4 pr-2 m-0 d-inline-block align-top">
                <GBAddCircle />
              </span>
              Add Feature
            </button>
          </div>
        )}
      </div>
      <p>
        Features enable you to change your app&apos;s behavior from within the
        GrowthBook UI. For example, turn on/off a sales banner or change the
        title of your pricing page.{" "}
      </p>
      {stepsRequired || showSteps ? (
        <div className="mb-3">
          <h4>
            Setup Steps
            {!stepsRequired && (
              <a
                href="#"
                onClick={(e) => {
                  e.preventDefault();
                  setShowSteps(false);
                }}
                style={{ fontSize: "0.8em" }}
                className="ml-3"
              >
                hide
              </a>
            )}
          </h4>
          <FeaturesGetStarted features={features} />
          {!stepsRequired && <h4 className="mt-3">All Features</h4>}
        </div>
      ) : (
        <div className="mb-3">
          <a
            href="#"
            onClick={(e) => {
              e.preventDefault();
              setShowSteps(true);
            }}
          >
            Show Setup Steps
          </a>
        </div>
      )}

      {features.length > 0 && (
        <div>
          <div className="row mb-2 align-items-center">
            <div className="col-auto">
              <Field placeholder="Search..." {...searchInputProps} />
            </div>
            <div className="col-auto">
              <TagsFilter filter={tagsFilter} items={sorted} />
            </div>
          </div>
          <table className="table gbtable table-hover">
            <thead>
              <tr>
                <SortableTH field="id">Feature Key</SortableTH>
                <th>Tags</th>
                {toggleEnvs.map((en) => (
                  <th key={en.id}>{en.id}</th>
                ))}
                <th>Value When Enabled</th>
                <th>Overrides Rules</th>
                <SortableTH field="dateUpdated">Last Updated</SortableTH>
                {showGraphs && (
                  <th>
                    Recent Usage{" "}
                    <Tooltip text="Client-side feature evaluations for the past 30 minutes. Blue means the feature was 'on', Gray means it was 'off'." />
                  </th>
                )}
              </tr>
            </thead>
            <tbody>
              {sorted.slice(start, end).map((feature) => {
                let rules = [];
                environments.forEach(
                  (e) => (rules = rules.concat(getRules(feature, e.id)))
                );

                // When showing a summary of rules, prefer experiments to rollouts to force rules
                const orderedRules = [
                  ...rules.filter((r) => r.type === "experiment"),
                  ...rules.filter((r) => r.type === "rollout"),
                  ...rules.filter((r) => r.type === "force"),
                ];

                const firstRule = orderedRules[0];
                const totalRules = rules.length || 0;

                return (
                  <tr key={feature.id}>
                    <td>
                      <Link href={`/features/${feature.id}`}>
                        <a>{feature.id}</a>
                      </Link>
                    </td>
                    <td>
                      {feature?.tags?.map((tag, i) => {
                        return (
                          <span className={`badge badge-primary mr-2`} key={i}>
                            {tag}
                          </span>
                        );
                      })}
                    </td>
                    {toggleEnvs.map((en) => (
                      <td key={en.id} className="position-relative">
                        <EnvironmentToggle
                          feature={feature}
                          environment={en.id}
                          mutate={mutate}
                        />
                      </td>
                    ))}
                    <td>
                      <ValueDisplay
                        value={feature.defaultValue}
                        type={feature.valueType}
                        full={false}
                      />
                    </td>
                    <td>
                      {firstRule && (
                        <span className="text-dark">{firstRule.type}</span>
                      )}
                      {totalRules > 1 && (
                        <small className="text-muted ml-1">
                          +{totalRules - 1} more
                        </small>
                      )}
                    </td>
                    <td title={datetime(feature.dateUpdated)}>
                      {ago(feature.dateUpdated)}
                    </td>
                    {showGraphs && (
                      <td style={{ width: 170 }}>
                        <RealTimeFeatureGraph
                          data={usage?.[feature.id]?.realtime || []}
                          yDomain={usageDomain}
                        />
                      </td>
                    )}
                  </tr>
                );
              })}
              {!sorted.length && (
                <tr>
                  <td colSpan={showGraphs ? 7 : 6}>No matching features</td>
                </tr>
              )}
            </tbody>
          </table>
          {Math.ceil(sorted.length / NUM_PER_PAGE) > 1 && (
            <Pagination
              numItemsTotal={sorted.length}
              currentPage={currentPage}
              perPage={NUM_PER_PAGE}
              onPageChange={(d) => {
                setCurrentPage(d);
              }}
            />
          )}
        </div>
      )}
    </div>
  );
}<|MERGE_RESOLUTION|>--- conflicted
+++ resolved
@@ -21,14 +21,11 @@
 } from "../../services/features";
 import Tooltip from "../../components/Tooltip";
 import Pagination from "../../components/Pagination";
-<<<<<<< HEAD
 import TagsFilter, {
   filterByTags,
   useTagsFilter,
 } from "../../components/Metrics/TagsFilter";
-=======
 import { useEnvironments } from "../../services/features";
->>>>>>> fc44e5fe
 
 const NUM_PER_PAGE = 20;
 
