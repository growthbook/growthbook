import Link from "next/link";
import React, { useCallback, useEffect, useMemo, useState } from "react";
import { useRouter } from "next/router";
import { useFeature } from "@growthbook/growthbook-react";
import { FeatureInterface, FeatureRule } from "back-end/types/feature";
import { ago, datetime } from "shared/dates";
import {
  featureHasEnvironment,
  filterEnvironmentsByFeature,
  getMatchingRules,
  isFeatureStale,
  StaleFeatureReason,
} from "shared/util";
import { FaTriangleExclamation } from "react-icons/fa6";
import LoadingOverlay from "@/components/LoadingOverlay";
import { GBAddCircle } from "@/components/Icons";
import FeatureModal from "@/components/Features/FeatureModal";
import ValueDisplay from "@/components/Features/ValueDisplay";
import track from "@/services/track";
<<<<<<< HEAD
import FeaturesGetStarted from "@/components/HomePage/FeaturesGetStarted";
import useOrgSettings from "@/hooks/useOrgSettings";
import { useAddComputedFields, useSearch } from "@/services/search";
=======
import {
  filterFeaturesByEnvironment,
  removeEnvFromSearchTerm,
  useSearch,
} from "@/services/search";
>>>>>>> 315ecd8e
import EnvironmentToggle from "@/components/Features/EnvironmentToggle";
import RealTimeFeatureGraph from "@/components/Features/RealTimeFeatureGraph";
import {
  getFeatureDefaultValue,
  getRules,
  useFeaturesList,
  useRealtimeData,
  useEnvironments,
} from "@/services/features";
import MoreMenu from "@/components/Dropdown/MoreMenu";
import Tooltip from "@/components/Tooltip/Tooltip";
import Pagination from "@/components/Pagination";
import TagsFilter, {
  filterByTags,
  useTagsFilter,
} from "@/components/Tags/TagsFilter";
import SortedTags from "@/components/Tags/SortedTags";
import Toggle from "@/components/Forms/Toggle";
import WatchButton from "@/components/WatchButton";
import { useDefinitions } from "@/services/DefinitionsContext";
import Field from "@/components/Forms/Field";
import StaleFeatureIcon from "@/components/StaleFeatureIcon";
import StaleDetectionModal from "@/components/Features/StaleDetectionModal";
import Tab from "@/components/Tabs/Tab";
import Tabs from "@/components/Tabs/Tabs";
import usePermissionsUtil from "@/hooks/usePermissionsUtils";
import FeaturesDraftTable from "./FeaturesDraftTable";

const NUM_PER_PAGE = 20;

export default function FeaturesPage() {
  const router = useRouter();
  const [modalOpen, setModalOpen] = useState(false);
  const [currentPage, setCurrentPage] = useState(1);
  const [showArchived, setShowArchived] = useState(false);
  const [
    featureToDuplicate,
    setFeatureToDuplicate,
  ] = useState<FeatureInterface | null>(null);
  const [
    featureToToggleStaleDetection,
    setFeatureToToggleStaleDetection,
  ] = useState<FeatureInterface | null>(null);

  const showGraphs = useFeature("feature-list-realtime-graphs").on;

<<<<<<< HEAD
  const { organization, getUserDisplay } = useUser();

=======
>>>>>>> 315ecd8e
  const permissionsUtil = usePermissionsUtil();
  const { project, getProjectById } = useDefinitions();
  const environments = useEnvironments();
  const {
    features: allFeatures,
    experiments,
    loading,
    error,
    mutate,
  } = useFeaturesList();

  const { usage, usageDomain } = useRealtimeData(
    allFeatures,
    !!router?.query?.mockdata,
    showGraphs
  );

<<<<<<< HEAD
  // Show steps if coming from get started page
  useEffect(() => {
    if (router.asPath.match(/getstarted/)) {
      setShowSteps(true);
    }
  }, [router]);

  const staleFeatures = useMemo(() => {
    const staleFeatures: Record<
      string,
      { stale: boolean; reason?: StaleFeatureReason }
    > = {};
    allFeatures.forEach((feature) => {
      const featureEnvironments = filterEnvironmentsByFeature(
        environments,
        feature
      );
      const envs = featureEnvironments.map((e) => e.id);
      staleFeatures[feature.id] = isFeatureStale({
        feature,
        features: allFeatures,
        experiments,
        environments: envs,
      });
    });
    return staleFeatures;
  }, [allFeatures, experiments, environments]);

  const features = useAddComputedFields(
    allFeatures,
    (f) => {
      const projectId = f.project;
      const projectName = projectId ? getProjectById(projectId)?.name : "";
      const projectIsDeReferenced = projectId && !projectName;

      const { stale, reason: staleReason } = staleFeatures?.[f.id] || {
        stale: false,
      };

      return {
        ...f,
        projectId,
        projectName,
        projectIsDeReferenced,
        stale,
        staleReason,
        ownerName: getUserDisplay(f.owner, false) || "",
      };
    },
    [staleFeatures, getProjectById]
  );

=======
>>>>>>> 315ecd8e
  // Searching
  const tagsFilter = useTagsFilter("features");
  const filterResults = useCallback(
    (items: typeof features) => {
      if (!showArchived) {
        items = items.filter((f) => !f.archived);
      }

      items = filterByTags(items, tagsFilter.tags);
      return items;
    },
    [showArchived, tagsFilter.tags]
  );

  const renderFeaturesTable = () => {
    return (
      features.length > 0 && (
        <div>
          <div className="row mb-2 align-items-center">
            <div className="col-auto">
              <Field
                placeholder="Search..."
                type="search"
                {...searchInputProps}
              />
            </div>
            <div className="col-auto">
              <TagsFilter filter={tagsFilter} items={items} />
            </div>
            {showArchivedToggle && (
              <div className="col">
                <Toggle
                  value={showArchived}
                  id="archived"
                  setValue={setShowArchived}
                ></Toggle>
                Show Archived
              </div>
            )}
          </div>

          <table className="table gbtable table-hover appbox">
            <thead
              className="sticky-top bg-white shadow-sm"
              style={{ top: "56px", zIndex: 900 }}
            >
              <tr>
                <th></th>
                <SortableTH field="id">Feature Key</SortableTH>
                {showProjectColumn && <th>Project</th>}
                <SortableTH field="tags">Tags</SortableTH>
                {toggleEnvs.map((en) => (
                  <th key={en.id} className="text-center">
                    {en.id}
                  </th>
                ))}
                <th>Prerequisites</th>
                <th>
                  Default
                  <br />
                  Value
                </th>
                <th>
                  Overrides
                  <br />
                  Rules
                </th>
                <th>Version</th>
                <SortableTH field="dateUpdated">Last Updated</SortableTH>
                {showGraphs && (
                  <th>
                    Recent Usage{" "}
                    <Tooltip body="Client-side feature evaluations for the past 30 minutes. Blue means the feature was 'on', Gray means it was 'off'." />
                  </th>
                )}
                <th>Stale</th>
                <th style={{ width: 30 }}></th>
              </tr>
            </thead>
            <tbody>
              {featureItems.map((feature) => {
                let rules: FeatureRule[] = [];
                environments.forEach(
                  (e) => (rules = rules.concat(getRules(feature, e.id)))
                );

                // When showing a summary of rules, prefer experiments to rollouts to force rules
                const orderedRules = [
                  ...rules.filter((r) => r.type === "experiment"),
                  ...rules.filter((r) => r.type === "rollout"),
                  ...rules.filter((r) => r.type === "force"),
                ];

                const firstRule = orderedRules[0];
                const totalRules = rules.length || 0;

                const version = feature.version;

                const { stale, reason: staleReason } = staleFeatures?.[
                  feature.id
                ] || { stale: false };
                const topLevelPrerequisites =
                  feature.prerequisites?.length || 0;
                const prerequisiteRules = rules.reduce(
                  (acc, rule) => acc + (rule.prerequisites?.length || 0),
                  0
                );
                const totalPrerequisites =
                  topLevelPrerequisites + prerequisiteRules;

                return (
                  <tr
                    key={feature.id}
                    className={feature.archived ? "text-muted" : ""}
                  >
                    <td data-title="Watching status:" className="watching">
                      <WatchButton
                        item={feature.id}
                        itemType="feature"
                        type="icon"
                      />
                    </td>
                    <td>
                      <Link
                        href={`/features/${feature.id}`}
                        className={feature.archived ? "text-muted" : ""}
                      >
                        {feature.id}
                      </Link>
                    </td>
                    {showProjectColumn && (
                      <td>
                        {feature.projectIsDeReferenced ? (
                          <Tooltip
                            body={
                              <>
                                Project <code>{feature.project}</code> not found
                              </>
                            }
                          >
                            <span className="text-danger">Invalid project</span>
                          </Tooltip>
                        ) : (
                          feature.projectName ?? <em>None</em>
                        )}
                      </td>
                    )}
                    <td>
                      <SortedTags tags={feature?.tags || []} />
                    </td>
                    {toggleEnvs.map((en) => (
                      <td key={en.id} className="position-relative text-center">
                        {featureHasEnvironment(feature, en) && (
                          <EnvironmentToggle
                            feature={feature}
                            environment={en.id}
                            mutate={mutate}
                          />
                        )}
                      </td>
                    ))}
                    <td>
                      {totalPrerequisites > 0 && (
                        <div style={{ lineHeight: "16px" }}>
                          <div className="text-dark">
                            {totalPrerequisites} total
                          </div>
                          <div className="nowrap text-muted">
                            <small>
                              {topLevelPrerequisites > 0 && (
                                <>{topLevelPrerequisites} top level</>
                              )}
                              {prerequisiteRules > 0 && (
                                <>
                                  <>
                                    {topLevelPrerequisites > 0 && ", "}
                                    {prerequisiteRules} rules
                                  </>
                                </>
                              )}
                            </small>
                          </div>
                        </div>
                      )}
                    </td>
                    <td style={{ minWidth: 90 }}>
                      <ValueDisplay
                        value={getFeatureDefaultValue(feature) || ""}
                        type={feature.valueType}
                        full={false}
                        additionalStyle={{ maxWidth: 120, fontSize: "11px" }}
                      />
                    </td>
                    <td>
                      <div style={{ lineHeight: "16px" }}>
                        {firstRule && (
                          <span className="text-dark">{firstRule.type}</span>
                        )}
                        {totalRules > 1 && (
                          <small className="text-muted ml-1">
                            +{totalRules - 1} more
                          </small>
                        )}
                      </div>
                    </td>
                    <td style={{ textAlign: "center" }}>
                      {version}
                      {feature?.hasDrafts ? (
                        <Tooltip body="This feature has an active draft that has not been published yet">
                          <FaTriangleExclamation
                            className="text-warning ml-1"
                            style={{ marginTop: -3 }}
                          />
                        </Tooltip>
                      ) : null}
                    </td>
                    <td title={datetime(feature.dateUpdated)}>
                      {ago(feature.dateUpdated)}
                    </td>
                    {showGraphs && (
                      <td style={{ width: 170 }}>
                        <RealTimeFeatureGraph
                          data={usage?.[feature.id]?.realtime || []}
                          yDomain={usageDomain}
                        />
                      </td>
                    )}
                    <td style={{ textAlign: "center" }}>
                      {stale && (
                        <StaleFeatureIcon
                          staleReason={staleReason}
                          onClick={() => {
                            if (
                              permissionsUtil.canViewFeatureModal(
                                feature.project
                              )
                            )
                              setFeatureToToggleStaleDetection(feature);
                          }}
                        />
                      )}
                    </td>
                    <td>
                      <MoreMenu>
                        {permissionsUtil.canCreateFeature(feature) &&
                        permissionsUtil.canManageFeatureDrafts({
                          project: feature.projectId,
                        }) ? (
                          <button
                            className="dropdown-item"
                            onClick={() => {
                              setFeatureToDuplicate(feature);
                              setModalOpen(true);
                            }}
                          >
                            Duplicate
                          </button>
                        ) : null}
                      </MoreMenu>
                    </td>
                  </tr>
                );
              })}
              {!items.length && (
                <tr>
                  <td colSpan={showGraphs ? 7 : 6}>No matching features</td>
                </tr>
              )}
            </tbody>
          </table>
          {Math.ceil(items.length / NUM_PER_PAGE) > 1 && (
            <Pagination
              numItemsTotal={items.length}
              currentPage={currentPage}
              perPage={NUM_PER_PAGE}
              onPageChange={(d) => {
                setCurrentPage(d);
              }}
            />
          )}
        </div>
      )
    );
  };

  const { searchInputProps, items, SortableTH } = useSearch({
    items: features,
    defaultSortField: "id",
    searchFields: ["id^3", "description", "tags^2", "defaultValue"],
    filterResults,
    localStorageKey: "features",
    searchTermFilters: {
      is: (item) => {
        const is: string[] = [item.valueType];
        if (item.archived) is.push("archived");
        if (item.hasDrafts) is.push("draft");
        if (item.stale) is.push("stale");
        return is;
      },
      has: (item) => {
        const has: string[] = [];
        if (item.project) has.push("project");
        if (item.hasDrafts) has.push("draft", "drafts");
        if (item.prerequisites?.length) has.push("prerequisites", "prereqs");

        if (item.valueType === "json" && item.jsonSchema?.enabled) {
          has.push("validation", "schema", "jsonSchema");
        }

        const rules = getMatchingRules(
          item,
          () => true,
          environments.map((e) => e.id)
        );

        if (rules.length) has.push("rule", "rules");
        if (
          rules.some((r) =>
            ["experiment", "experiment-ref"].includes(r.rule.type)
          )
        ) {
          has.push("experiment", "experiments");
        }
        if (rules.some((r) => r.rule.type === "rollout")) {
          has.push("rollout", "percent");
        }
        if (rules.some((r) => r.rule.type === "force")) {
          has.push("force", "targeting");
        }

        return has;
      },
      key: (item) => item.id,
      project: (item) => [item.project, item.projectName],
      created: (item) => item.dateCreated,
      updated: (item) => item.dateUpdated,
      experiment: (item) => item.linkedExperiments || [],
      version: (item) => item.version,
      revision: (item) => item.version,
      owner: (item) => item.owner,
      tag: (item) => item.tags,
      rules: (item) => {
        const rules = getMatchingRules(
          item,
          () => true,
          environments.map((e) => e.id)
        );
        return rules.length;
      },
      on: (item) => {
        const on: string[] = [];
        environments.forEach((e) => {
          if (
            featureHasEnvironment(item, e) &&
            item.environmentSettings?.[e.id]?.enabled
          ) {
            on.push(e.id);
          }
        });
        return on;
      },
      off: (item) => {
        const off: string[] = [];
        environments.forEach((e) => {
          if (
            featureHasEnvironment(item, e) &&
            !item.environmentSettings?.[e.id]?.enabled
          ) {
            off.push(e.id);
          }
        });
        return off;
      },
    },
  });
  const start = (currentPage - 1) * NUM_PER_PAGE;
  const end = start + NUM_PER_PAGE;
  const featureItems = items.slice(start, end);

  // Reset to page 1 when a filter is applied
  useEffect(() => {
    setCurrentPage(1);
  }, [items.length]);

  // Reset featureToDuplicate when modal is closed
  useEffect(() => {
    if (modalOpen) return;
    setFeatureToDuplicate(null);
  }, [modalOpen]);

  if (error) {
    return (
      <div className="alert alert-danger">
        An error occurred: {error.message}
      </div>
    );
  }
  if (loading) {
    return <LoadingOverlay />;
  }

  // If "All Projects" is selected is selected and some experiments are in a project, show the project column
  const showProjectColumn = !project && features.some((f) => f.project);

  // Ignore the demo datasource
  const hasFeatures = features.length > 0;

  const toggleEnvs = environments.filter((en) => en.toggleOnList);
  const showArchivedToggle = features.some((f) => f.archived);

  const canCreateFeatures = permissionsUtil.canManageFeatureDrafts({
    project,
  });

  return (
    <div className="contents container pagecontents">
      {modalOpen && (
        <FeatureModal
          cta={featureToDuplicate ? "Duplicate" : "Create"}
          close={() => setModalOpen(false)}
          onSuccess={async (feature) => {
            const url = `/features/${feature.id}${hasFeatures ? "" : "?first"}`;
            router.push(url);
            mutate({
              features: [...features, feature],
              linkedExperiments: experiments,
            });
          }}
          featureToDuplicate={featureToDuplicate || undefined}
        />
      )}
      {featureToToggleStaleDetection && (
        <StaleDetectionModal
          close={() => setFeatureToToggleStaleDetection(null)}
          feature={featureToToggleStaleDetection}
          mutate={mutate}
        />
      )}
      <div className="row mb-3">
        <div className="col">
          <h1>Features</h1>
        </div>
        {features.length > 0 &&
          permissionsUtil.canViewFeatureModal(project) &&
          canCreateFeatures && (
            <div className="col-auto">
              <button
                className="btn btn-primary float-right"
                onClick={() => {
                  setModalOpen(true);
                  track("Viewed Feature Modal", {
                    source: "feature-list",
                  });
                }}
                type="button"
              >
                <span className="h4 pr-2 m-0 d-inline-block align-top">
                  <GBAddCircle />
                </span>
                Add Feature
              </button>
            </div>
          )}
      </div>
      <p>
        Features enable you to change your app&apos;s behavior from within the
        GrowthBook UI. For example, turn on/off a sales banner or change the
        title of your pricing page.{" "}
      </p>
      {!hasFeatures ? (
        <>
          <div
            className="appbox d-flex flex-column align-items-center"
            style={{ padding: "70px 305px 60px 305px" }}
          >
            <h1>Change your App&apos;s Behavior</h1>
            <p style={{ fontSize: "17px" }}>
              Use Feature Flags to change your app&apos;s behavior. For example,
              turn a sales banner on or off, or enable a new feature for Beta
              users only.
            </p>
            <div className="row">
              <Link href="/getstarted/feature-flag-guide">
                {" "}
                <button className="btn btn-outline-primary mr-2">
                  Setup Instructions
                </button>
              </Link>

              {permissionsUtil.canViewFeatureModal(project) &&
                canCreateFeatures && (
                  <button
                    className="btn btn-primary float-right"
                    onClick={() => {
                      setModalOpen(true);
                      track("Viewed Feature Modal", {
                        source: "feature-list",
                      });
                    }}
                    type="button"
                  >
                    <span className="h4 pr-2 m-0 d-inline-block align-top">
                      <GBAddCircle />
                    </span>
                    Add Feature
                  </button>
                )}
            </div>
          </div>
        </>
      ) : (
        <Tabs newStyle={true} defaultTab="all-features">
          <Tab id="all-features" display="All Features" padding={false}>
            {renderFeaturesTable()}
            <div className="alert alert-info mt-5">
              Looking for <strong>Attributes</strong>,{" "}
              <strong>Namespaces</strong>, <strong>Environments</strong>, or{" "}
              <strong>Saved Groups</strong>? They have moved to the{" "}
              <Link href="/sdks">SDK Configuration</Link> tab.
            </div>
          </Tab>
          <Tab id="drafts" display="Drafts" padding={false} lazy={true}>
            <FeaturesDraftTable features={features} />
          </Tab>
        </Tabs>
      )}
    </div>
  );
}<|MERGE_RESOLUTION|>--- conflicted
+++ resolved
@@ -17,17 +17,7 @@
 import FeatureModal from "@/components/Features/FeatureModal";
 import ValueDisplay from "@/components/Features/ValueDisplay";
 import track from "@/services/track";
-<<<<<<< HEAD
-import FeaturesGetStarted from "@/components/HomePage/FeaturesGetStarted";
-import useOrgSettings from "@/hooks/useOrgSettings";
 import { useAddComputedFields, useSearch } from "@/services/search";
-=======
-import {
-  filterFeaturesByEnvironment,
-  removeEnvFromSearchTerm,
-  useSearch,
-} from "@/services/search";
->>>>>>> 315ecd8e
 import EnvironmentToggle from "@/components/Features/EnvironmentToggle";
 import RealTimeFeatureGraph from "@/components/Features/RealTimeFeatureGraph";
 import {
@@ -54,6 +44,7 @@
 import Tab from "@/components/Tabs/Tab";
 import Tabs from "@/components/Tabs/Tabs";
 import usePermissionsUtil from "@/hooks/usePermissionsUtils";
+import { useUser } from "@/services/UserContext";
 import FeaturesDraftTable from "./FeaturesDraftTable";
 
 const NUM_PER_PAGE = 20;
@@ -74,11 +65,8 @@
 
   const showGraphs = useFeature("feature-list-realtime-graphs").on;
 
-<<<<<<< HEAD
-  const { organization, getUserDisplay } = useUser();
-
-=======
->>>>>>> 315ecd8e
+  const { getUserDisplay } = useUser();
+
   const permissionsUtil = usePermissionsUtil();
   const { project, getProjectById } = useDefinitions();
   const environments = useEnvironments();
@@ -95,14 +83,6 @@
     !!router?.query?.mockdata,
     showGraphs
   );
-
-<<<<<<< HEAD
-  // Show steps if coming from get started page
-  useEffect(() => {
-    if (router.asPath.match(/getstarted/)) {
-      setShowSteps(true);
-    }
-  }, [router]);
 
   const staleFeatures = useMemo(() => {
     const staleFeatures: Record<
@@ -149,8 +129,6 @@
     [staleFeatures, getProjectById]
   );
 
-=======
->>>>>>> 315ecd8e
   // Searching
   const tagsFilter = useTagsFilter("features");
   const filterResults = useCallback(
