import Link from "next/link";
import { useRouter } from "next/router";
import { ExperimentInterfaceStringDates } from "back-end/types/experiment";
import { FeatureInterface } from "back-end/types/feature";
import { FeatureRevisionInterface } from "back-end/types/feature-revision";
import React, { useState } from "react";
import {
  FaCheckCircle,
  FaChevronRight,
  FaExclamationTriangle,
} from "react-icons/fa";
import { BsLightningFill } from "react-icons/bs";
import { datetime } from "shared";
import MoreMenu from "@/components/Dropdown/MoreMenu";
import { GBAddCircle, GBCircleArrowLeft, GBEdit } from "@/components/Icons";
import LoadingOverlay from "@/components/LoadingOverlay";
import useApi from "@/hooks/useApi";
import DeleteButton from "@/components/DeleteButton/DeleteButton";
import { useAuth } from "@/services/auth";
import RuleModal from "@/components/Features/RuleModal";
import ForceSummary from "@/components/Features/ForceSummary";
import RuleList from "@/components/Features/RuleList";
import track from "@/services/track";
import EditDefaultValueModal from "@/components/Features/EditDefaultValueModal";
import MarkdownInlineEdit from "@/components/Markdown/MarkdownInlineEdit";
import EnvironmentToggle from "@/components/Features/EnvironmentToggle";
import { useDefinitions } from "@/services/DefinitionsContext";
import EditProjectForm from "@/components/Experiment/EditProjectForm";
import EditTagsForm from "@/components/Tags/EditTagsForm";
import ControlledTabs from "@/components/Tabs/ControlledTabs";
import WatchButton from "@/components/WatchButton";
import {
  getFeatureDefaultValue,
  getRules,
  useEnvironmentState,
  useEnvironments,
  getEnabledEnvironments,
  getAffectedEnvs,
  getValidation,
} from "@/services/features";
import Tab from "@/components/Tabs/Tab";
import FeatureImplementationModal from "@/components/Features/FeatureImplementationModal";
import SortedTags from "@/components/Tags/SortedTags";
import Modal from "@/components/Modal";
import HistoryTable from "@/components/HistoryTable";
import DraftModal from "@/components/Features/DraftModal";
import ConfirmButton from "@/components/Modal/ConfirmButton";
import RevisionDropdown from "@/components/Features/RevisionDropdown";
import usePermissions from "@/hooks/usePermissions";
import DiscussionThread from "@/components/DiscussionThread";
import EditOwnerModal from "@/components/Owner/EditOwnerModal";
import FeatureModal from "@/components/Features/FeatureModal";
import { isCloud } from "@/services/env";
import TempMessage from "@/components/TempMessage";
import useSDKConnections from "@/hooks/useSDKConnections";
import Tooltip from "@/components/Tooltip/Tooltip";
import EditSchemaModal from "@/components/Features/EditSchemaModal";
import Code from "@/components/SyntaxHighlighting/Code";

export default function FeaturePage() {
  const router = useRouter();
  const { fid } = router.query;

  const [edit, setEdit] = useState(false);
  const [editValidator, setEditValidator] = useState(false);
  const [showSchema, setShowSchema] = useState(false);
  const [auditModal, setAuditModal] = useState(false);
  const [draftModal, setDraftModal] = useState(false);
  const [duplicateModal, setDuplicateModal] = useState(false);
  const permissions = usePermissions();

  const [env, setEnv] = useEnvironmentState();

  const [ruleModal, setRuleModal] = useState<{
    i: number;
    environment: string;
    defaultType?: string;
  } | null>(null);
  const [editProjectModal, setEditProjectModal] = useState(false);
  const [editTagsModal, setEditTagsModal] = useState(false);
  const [editOwnerModal, setEditOwnerModal] = useState(false);
  const [publishedMessage, setPublishedMessage] = useState(false);
  const onPublish = () => {
    if (!publishedMessage) {
      setPublishedMessage(true);
    } else {
      setPublishedMessage(false);
      setTimeout(() => {
        setPublishedMessage(true);
      }, 150);
    }
  };

  const { getProjectById, projects } = useDefinitions();

  const { apiCall } = useAuth();

  const { data, error, mutate } = useApi<{
    feature: FeatureInterface;
    experiments: { [key: string]: ExperimentInterfaceStringDates };
    revisions: FeatureRevisionInterface[];
  }>(`/feature/${fid}`);
  const firstFeature = router?.query && "first" in router.query;
  const [showImplementation, setShowImplementation] = useState(firstFeature);
  const environments = useEnvironments();

  const { data: sdkConnectionsData } = useSDKConnections();

  if (error) {
    return (
      <div className="alert alert-danger">
        An error occurred: {error.message}
      </div>
    );
  }
  if (!data) {
    return <LoadingOverlay />;
  }

  const { jsonSchema, validationEnabled } = getValidation(data.feature);

  const isDraft = !!data.feature.draft?.active;
  const isArchived = data.feature.archived;

  const enabledEnvs = getEnabledEnvironments(data.feature);

  const projectId = data.feature.project;
  const project = getProjectById(projectId || "");
  const projectName = project?.name || null;
  const projectIsDeReferenced = projectId && !projectName;

  const hasDraftPublishPermission =
    isDraft &&
    permissions.check(
      "publishFeatures",
      projectId,
      "defaultValue" in (data?.feature?.draft || {})
        ? getEnabledEnvironments(data.feature)
        : getAffectedEnvs(
            data.feature,
            Object.keys(data.feature.draft?.rules || {})
          )
    );

  const sdkConnections = sdkConnectionsData?.connections;
  const hasProxiedConnections = sdkConnections?.some((c) => {
    return !isCloud() ? c.proxy.enabled && c.proxy.host : c.sseEnabled;
  });
  const hasUnproxiedConnections =
    sdkConnections?.some((c) => {
      return !(!isCloud() ? c.proxy.enabled && c.proxy.host : c.sseEnabled);
    }) || sdkConnections?.length === 0;

  const rolloutDelayNotice = (
    <div className="text-left">
      <p className="font-weight-bolder mb-2">
        <FaCheckCircle /> Changes published
      </p>
      <div className="mb-2">
        {hasProxiedConnections ? (
          <>
            <p className="mb-1">
              You currently have{" "}
              {isCloud() ? "Streaming Updates" : "GrowthBook Proxy"} enabled on{" "}
              {hasUnproxiedConnections ? "some" : "all"} of your SDK
              Connections. For these connections, feature updates will be
              deployed instantly to subscribed SDKs.
            </p>
            {hasUnproxiedConnections ? (
              <p className="mb-1">
                For your other connections, feature updates may take up to 60
                seconds to deploy, and additional delays may occur for cached
                SDK instances.
              </p>
            ) : null}
          </>
        ) : (
          <p className="mb-1">
            Feature updates may take up to 60 seconds to deploy. Additional
            delays may occur for cached SDK instances.
          </p>
        )}
      </div>
      {isCloud() ? (
        <div className="mt-0">
          To use instant feature deployments, enable{" "}
          <strong>
            <BsLightningFill className="text-warning-orange" />
            Streaming Updates
          </strong>{" "}
          in your <Link href="/sdks">SDK Connections</Link>.
        </div>
      ) : (
        <div className="mt-0">
          To use instant feature deployments, you may configure{" "}
          <strong>
            <BsLightningFill className="text-warning-orange" />
            GrowthBook Proxy
          </strong>{" "}
          for self-hosted users. See the{" "}
          <Link href="https://docs.growthbook.io/self-host/proxy">
            GrowthBook Proxy documentation
          </Link>
          .
        </div>
      )}
    </div>
  );

  return (
    <div className="contents container-fluid pagecontents">
      {edit && (
        <EditDefaultValueModal
          close={() => setEdit(false)}
          feature={data.feature}
          mutate={mutate}
        />
      )}
      {editOwnerModal && (
        <EditOwnerModal
          cancel={() => setEditOwnerModal(false)}
          owner={data.feature.owner}
          save={async (owner) => {
            await apiCall(`/feature/${data.feature.id}`, {
              method: "PUT",
              body: JSON.stringify({ owner }),
            });
            mutate();
          }}
        />
      )}
      {editValidator && (
        <EditSchemaModal
          close={() => setEditValidator(false)}
          feature={data.feature}
          mutate={mutate}
        />
      )}
      {ruleModal !== null && (
        <RuleModal
          feature={data.feature}
          close={() => setRuleModal(null)}
          i={ruleModal.i}
          environment={ruleModal.environment}
          mutate={mutate}
          defaultType={ruleModal.defaultType || ""}
        />
      )}
      {auditModal && (
        <Modal
          open={true}
          header="Audit Log"
          close={() => setAuditModal(false)}
          size="max"
          closeCta="Close"
        >
          <HistoryTable type="feature" id={data.feature.id} />
        </Modal>
      )}
      {editProjectModal && (
        <EditProjectForm
          apiEndpoint={`/feature/${data.feature.id}`}
          cancel={() => setEditProjectModal(false)}
          mutate={mutate}
          method="PUT"
          current={data.feature.project}
        />
      )}
      {editTagsModal && (
        <EditTagsForm
          tags={data.feature?.tags || []}
          save={async (tags) => {
            await apiCall(`/feature/${data.feature.id}`, {
              method: "PUT",
              body: JSON.stringify({ tags }),
            });
          }}
          cancel={() => setEditTagsModal(false)}
          mutate={mutate}
        />
      )}
      {showImplementation && (
        <FeatureImplementationModal
          feature={data.feature}
          first={firstFeature}
          close={() => {
            setShowImplementation(false);
          }}
        />
      )}
      {draftModal && (
        <DraftModal
          feature={data.feature}
          close={() => setDraftModal(false)}
          mutate={mutate}
          onPublish={onPublish}
        />
      )}
      {duplicateModal && (
        <FeatureModal
          cta={"Duplicate"}
          close={() => setDuplicateModal(false)}
          onSuccess={async (feature) => {
            const url = `/features/${feature.id}`;
            router.push(url);
          }}
          featureToDuplicate={data.feature}
        />
      )}

      {isDraft && (
        <div
          className="alert alert-warning mb-3 text-center shadow-sm"
          style={{ top: 65, position: "sticky", zIndex: 900 }}
        >
          <FaExclamationTriangle className="text-warning" /> This feature has
          unpublished changes.
          <button
            className="btn btn-primary ml-3 btn-sm"
            onClick={(e) => {
              e.preventDefault();
              setDraftModal(true);
            }}
          >
            Review{hasDraftPublishPermission && " and Publish"}
          </button>
        </div>
      )}

      {publishedMessage && (
        <TempMessage
          close={() => setPublishedMessage(false)}
          delay={null}
          top={65}
          showClose={true}
        >
          {rolloutDelayNotice}
        </TempMessage>
      )}

      <div className="row align-items-center mb-2">
        <div className="col-auto">
          <Link href="/features">
            <a>
              <GBCircleArrowLeft /> Back to all features
            </a>
          </Link>
        </div>
        <div style={{ flex: 1 }} />
        <div className="col-auto">
          <RevisionDropdown
            feature={data.feature}
            revisions={data.revisions || []}
            publish={() => {
              setDraftModal(true);
            }}
            mutate={mutate}
          />
        </div>
        <div className="col-auto">
          <MoreMenu>
            <a
              className="dropdown-item"
              href="#"
              onClick={(e) => {
                e.preventDefault();
                setShowImplementation(true);
              }}
            >
              Show implementation
            </a>
            {permissions.check("manageFeatures", projectId) &&
              permissions.check("publishFeatures", projectId, enabledEnvs) && (
                <a
                  className="dropdown-item"
                  href="#"
                  onClick={(e) => {
                    e.preventDefault();
                    setDuplicateModal(true);
                  }}
                >
                  Duplicate feature
                </a>
              )}
            {permissions.check("manageFeatures", projectId) &&
              permissions.check("publishFeatures", projectId, enabledEnvs) && (
                <DeleteButton
                  useIcon={false}
                  displayName="Feature"
                  onClick={async () => {
                    await apiCall(`/feature/${data.feature.id}`, {
                      method: "DELETE",
                    });
                    router.push("/features");
                  }}
                  className="dropdown-item"
                  text="Delete feature"
                />
              )}
            {permissions.check("manageFeatures", projectId) &&
              permissions.check("publishFeatures", projectId, enabledEnvs) && (
                <ConfirmButton
                  onClick={async () => {
                    await apiCall(`/feature/${data.feature.id}/archive`, {
                      method: "POST",
                    });
                    mutate();
                  }}
                  modalHeader={
                    isArchived ? "Unarchive Feature" : "Archive Feature"
                  }
                  confirmationText={
                    isArchived ? (
                      <>
                        <p>
                          Are you sure you want to continue? This will make the
                          current feature active again.
                        </p>
                      </>
                    ) : (
                      <>
                        <p>
                          Are you sure you want to continue? This will make the
                          current feature inactive. It will not be included in
                          API responses or Webhook payloads.
                        </p>
                      </>
                    )
                  }
                  cta={isArchived ? "Unarchive" : "Archive"}
                  ctaColor="danger"
                >
                  <button className="dropdown-item">
                    {isArchived ? "Unarchive" : "Archive"} feature
                  </button>
                </ConfirmButton>
              )}
          </MoreMenu>
        </div>
      </div>

      <div>
        {isArchived && (
          <div className="alert alert-secondary mb-2">
            <strong>This feature is archived.</strong> It will not be included
            in SDK Endpoints or Webhook payloads.
          </div>
        )}
      </div>

      <div className="row align-items-center mb-2">
        <h1 className="col-auto mb-0">{fid}</h1>
      </div>

      <div className="mb-2 row">
        {(projects.length > 0 || projectIsDeReferenced) && (
          <div className="col-auto">
            Project:{" "}
            {projectIsDeReferenced ? (
              <Tooltip
                body={
                  <>
                    Project <code>{projectId}</code> not found
                  </>
                }
              >
                <span className="text-danger">
                  <FaExclamationTriangle /> Invalid project
                </span>
              </Tooltip>
            ) : projectId ? (
              <strong>{projectName}</strong>
            ) : (
              <em className="text-muted">None</em>
            )}
            {permissions.check("manageFeatures", projectId) &&
              permissions.check("publishFeatures", projectId, enabledEnvs) && (
                <a
                  className="ml-2 cursor-pointer"
                  onClick={() => setEditProjectModal(true)}
                >
                  <GBEdit />
                </a>
              )}
          </div>
        )}

        <div className="col-auto">
          Tags: <SortedTags tags={data.feature?.tags || []} />
          {permissions.check("manageFeatures", projectId) && (
            <a
              className="ml-1 cursor-pointer"
              onClick={() => setEditTagsModal(true)}
            >
              <GBEdit />
            </a>
          )}
        </div>

        <div className="col-auto">
          Type: {data.feature.valueType || "unknown"}
        </div>

        <div className="col-auto">
          Owner: {data.feature.owner ? data.feature.owner : "None"}
          {permissions.check("manageFeatures", projectId) && (
            <a
              className="ml-1 cursor-pointer"
              onClick={() => setEditOwnerModal(true)}
            >
              <GBEdit />
            </a>
          )}
        </div>

        <div className="col-auto ml-auto">
          <a
            href="#"
            onClick={(e) => {
              e.preventDefault();
              setAuditModal(true);
            }}
          >
            View Audit Log
          </a>
        </div>
        <div className="col-auto">
          <WatchButton item={data.feature.id} itemType="feature" type="link" />
        </div>
      </div>

      <div className="mb-3">
        <div className={data.feature.description ? "appbox mb-4 p-3" : ""}>
          <MarkdownInlineEdit
            value={data.feature.description || ""}
            canEdit={permissions.check("manageFeatures", projectId)}
            canCreate={permissions.check("manageFeatures", projectId)}
            save={async (description) => {
              await apiCall(`/feature/${data.feature.id}`, {
                method: "PUT",
                body: JSON.stringify({
                  description,
                }),
              });
              track("Update Feature Description");
              mutate();
            }}
          />
        </div>
      </div>

      <h3>Enabled Environments</h3>
      <div className="appbox mb-4 p-3">
        <div className="row mb-2">
          {environments.map((en) => (
            <div className="col-auto" key={en.id}>
              <label
                className="font-weight-bold mr-2"
                htmlFor={`${en.id}_toggle`}
              >
                {en.id}:{" "}
              </label>
              <EnvironmentToggle
                feature={data.feature}
                environment={en.id}
                mutate={() => {
                  mutate();
                  onPublish();
                }}
                id={`${en.id}_toggle`}
              />
            </div>
          ))}
        </div>
        <div>
          In a disabled environment, the feature will always evaluate to{" "}
          <code>null</code>. The default value and override rules will be
          ignored.
        </div>
      </div>

      <h3>
        Default Value
        {permissions.check("createFeatureDrafts", projectId) && (
          <a className="ml-2 cursor-pointer" onClick={() => setEdit(true)}>
            <GBEdit />
          </a>
        )}
      </h3>
      <div className="appbox mb-4 p-3">
        <ForceSummary
<<<<<<< HEAD
          value={getFeatureDefaultValue(data.feature)}
          feature={data.feature}
=======
          type={type}
          value={getFeatureDefaultValue(data.feature) || ""}
>>>>>>> d7231a2b
        />
      </div>

      {data.feature.valueType === "json" && (
        <div>
          <h3>
            Json Schema{" "}
            <Tooltip
              body={
                "Adding a json schema will allow you to validate json objects inputted here."
              }
            />
            {permissions.check("createFeatureDrafts", projectId) && (
              <>
                <a
                  className="ml-2 cursor-pointer"
                  onClick={() => setEditValidator(true)}
                >
                  <GBEdit />
                </a>
              </>
            )}
          </h3>
          <div className="appbox mb-4 p-3 card">
            {jsonSchema ? (
              <>
                <div className="d-flex justify-content-between">
                  {/* region Title Bar */}

                  <div className="d-flex align-items-center">
                    {validationEnabled ? (
                      <strong className="text-success">Enabled</strong>
                    ) : (
                      <>
                        <strong className="text-warning">Disabled</strong>
                      </>
                    )}
                    {jsonSchema && "properties" in jsonSchema && (
                      <>
                        , Describes:
                        <strong className="ml-1">
                          {Object.keys(jsonSchema.properties).join(", ")}
                        </strong>
                      </>
                    )}
                    {jsonSchema && "required" in jsonSchema && (
                      <>
                        , Requires:{" "}
                        <strong className="ml-1">
                          {jsonSchema.required.join(", ")}
                        </strong>
                      </>
                    )}
                    , Date updated: {datetime(jsonSchema.date)}
                  </div>

                  <div className="d-flex align-items-center">
                    <button
                      className="btn ml-3 text-dark"
                      onClick={() => setShowSchema(!showSchema)}
                    >
                      <FaChevronRight
                        style={{
                          transform: `rotate(${showSchema ? "90deg" : "0deg"})`,
                        }}
                      />
                    </button>
                  </div>
                </div>
                {showSchema && (
                  <>
                    <Code
                      language="json"
                      code={data.feature?.jsonSchema?.schema || "{}"}
                      className="disabled"
                    />
                  </>
                )}
              </>
            ) : (
              "No schema defined"
            )}
          </div>
        </div>
      )}

      <h3>Override Rules</h3>
      <p>
        Add powerful logic on top of your feature. The first matching rule
        applies and overrides the default value.
      </p>

      <ControlledTabs
        setActive={(v) => {
          setEnv(v || "");
        }}
        active={env}
        showActiveCount={true}
        newStyle={false}
        buttonsClassName="px-3 py-2 h4"
      >
        {environments.map((e) => {
          const rules = getRules(data.feature, e.id);
          return (
            <Tab
              key={e.id}
              id={e.id}
              display={e.id}
              count={rules.length}
              padding={false}
            >
              <div className="border mb-4 border-top-0">
                {rules.length > 0 ? (
                  <RuleList
                    environment={e.id}
                    feature={data.feature}
                    experiments={data.experiments || {}}
                    mutate={mutate}
                    setRuleModal={setRuleModal}
                  />
                ) : (
                  <div className="p-3 bg-white">
                    <em>No override rules for this environment yet</em>
                  </div>
                )}
              </div>
            </Tab>
          );
        })}
      </ControlledTabs>

      {permissions.check("createFeatureDrafts", projectId) && (
        <div className="row">
          <div className="col mb-3">
            <div
              className="bg-white border p-3 d-flex flex-column"
              style={{ height: "100%" }}
            >
              <h4>Forced Value</h4>
              <p>Target groups of users and give them all the same value.</p>
              <div style={{ flex: 1 }} />
              <div>
                <button
                  className="btn btn-primary"
                  onClick={() => {
                    setRuleModal({
                      environment: env,
                      i: getRules(data.feature, env).length,
                      defaultType: "force",
                    });
                    track("Viewed Rule Modal", {
                      source: "add-rule",
                      type: "force",
                    });
                  }}
                >
                  <span className="h4 pr-2 m-0 d-inline-block align-top">
                    <GBAddCircle />
                  </span>
                  Add Forced Rule
                </button>
              </div>
            </div>
          </div>
          <div className="col mb-3">
            <div
              className="bg-white border p-3 d-flex flex-column"
              style={{ height: "100%" }}
            >
              <h4>Percentage Rollout</h4>
              <p>Release to a small percent of users while you monitor logs.</p>
              <div style={{ flex: 1 }} />
              <div>
                <button
                  className="btn btn-primary"
                  onClick={() => {
                    setRuleModal({
                      environment: env,
                      i: getRules(data.feature, env).length,
                      defaultType: "rollout",
                    });
                    track("Viewed Rule Modal", {
                      source: "add-rule",
                      type: "rollout",
                    });
                  }}
                >
                  <span className="h4 pr-2 m-0 d-inline-block align-top">
                    <GBAddCircle />
                  </span>
                  Add Rollout Rule
                </button>
              </div>
            </div>
          </div>
          <div className="col mb-3">
            <div
              className="bg-white border p-3 d-flex flex-column"
              style={{ height: "100%" }}
            >
              <h4>A/B Experiment</h4>
              <p>Measure the impact of this feature on your key metrics.</p>
              <div style={{ flex: 1 }} />
              <div>
                <button
                  className="btn btn-primary"
                  onClick={() => {
                    setRuleModal({
                      environment: env,
                      i: getRules(data.feature, env).length,
                      defaultType: "experiment",
                    });
                    track("Viewed Rule Modal", {
                      source: "add-rule",
                      type: "experiment",
                    });
                  }}
                >
                  <span className="h4 pr-2 m-0 d-inline-block align-top">
                    <GBAddCircle />
                  </span>
                  Add Experiment Rule
                </button>
              </div>
            </div>
          </div>
        </div>
      )}

      <div className="mb-4">
        <h3>Comments</h3>
        <DiscussionThread
          type="feature"
          id={data.feature.id}
          project={data.feature.project}
        />
      </div>
    </div>
  );
}<|MERGE_RESOLUTION|>--- conflicted
+++ resolved
@@ -10,7 +10,7 @@
   FaExclamationTriangle,
 } from "react-icons/fa";
 import { BsLightningFill } from "react-icons/bs";
-import { datetime } from "shared";
+import { datetime } from "shared/dates";
 import MoreMenu from "@/components/Dropdown/MoreMenu";
 import { GBAddCircle, GBCircleArrowLeft, GBEdit } from "@/components/Icons";
 import LoadingOverlay from "@/components/LoadingOverlay";
@@ -117,7 +117,9 @@
     return <LoadingOverlay />;
   }
 
-  const { jsonSchema, validationEnabled } = getValidation(data.feature);
+  const { jsonSchema, validationEnabled, schemaDateUpdated } = getValidation(
+    data.feature
+  );
 
   const isDraft = !!data.feature.draft?.active;
   const isArchived = data.feature.archived;
@@ -128,6 +130,23 @@
   const project = getProjectById(projectId || "");
   const projectName = project?.name || null;
   const projectIsDeReferenced = projectId && !projectName;
+
+  const schemaDescription = new Map();
+  if (jsonSchema && "properties" in jsonSchema) {
+    Object.keys(jsonSchema.properties).map((key) => {
+      schemaDescription.set(key, { required: false, describes: true });
+    });
+  }
+  if (jsonSchema && "required" in jsonSchema) {
+    Object.values(jsonSchema.required).map((key) => {
+      if (schemaDescription.has(key)) {
+        schemaDescription.set(key, { required: true, describes: true });
+      } else {
+        schemaDescription.set(key, { required: true, describes: false });
+      }
+    });
+  }
+  const schemaDescriptionItems = [...schemaDescription.keys()];
 
   const hasDraftPublishPermission =
     isDraft &&
@@ -579,33 +598,13 @@
         </div>
       </div>
 
-      <h3>
-        Default Value
-        {permissions.check("createFeatureDrafts", projectId) && (
-          <a className="ml-2 cursor-pointer" onClick={() => setEdit(true)}>
-            <GBEdit />
-          </a>
-        )}
-      </h3>
-      <div className="appbox mb-4 p-3">
-        <ForceSummary
-<<<<<<< HEAD
-          value={getFeatureDefaultValue(data.feature)}
-          feature={data.feature}
-=======
-          type={type}
-          value={getFeatureDefaultValue(data.feature) || ""}
->>>>>>> d7231a2b
-        />
-      </div>
-
       {data.feature.valueType === "json" && (
         <div>
           <h3>
             Json Schema{" "}
             <Tooltip
               body={
-                "Adding a json schema will allow you to validate json objects inputted here."
+                "Adding a json schema will allow you to validate json objects used in this feature."
               }
             />
             {permissions.check("createFeatureDrafts", projectId) && (
@@ -625,31 +624,48 @@
                 <div className="d-flex justify-content-between">
                   {/* region Title Bar */}
 
-                  <div className="d-flex align-items-center">
-                    {validationEnabled ? (
-                      <strong className="text-success">Enabled</strong>
-                    ) : (
-                      <>
-                        <strong className="text-warning">Disabled</strong>
-                      </>
+                  <div className="d-flex align-items-left flex-column">
+                    <div>
+                      {validationEnabled ? (
+                        <strong className="text-success">Enabled</strong>
+                      ) : (
+                        <>
+                          <strong className="text-warning">Disabled</strong>
+                        </>
+                      )}
+                      {schemaDescription && schemaDescriptionItems && (
+                        <>
+                          {" "}
+                          Describes:
+                          {schemaDescriptionItems.map((v, i) => {
+                            const required = schemaDescription.has(v)
+                              ? schemaDescription.get(v).required
+                              : false;
+                            return (
+                              <strong
+                                className="ml-1"
+                                key={i}
+                                title={required ? "This field is required" : ""}
+                              >
+                                {v}
+                                {required && (
+                                  <span className="text-danger text-su">*</span>
+                                )}
+                                {i < schemaDescriptionItems.length - 1 && (
+                                  <span>, </span>
+                                )}
+                              </strong>
+                            );
+                          })}
+                        </>
+                      )}
+                    </div>
+                    {schemaDateUpdated && (
+                      <div className="text-muted">
+                        Date updated:{" "}
+                        {schemaDateUpdated ? datetime(schemaDateUpdated) : ""}
+                      </div>
                     )}
-                    {jsonSchema && "properties" in jsonSchema && (
-                      <>
-                        , Describes:
-                        <strong className="ml-1">
-                          {Object.keys(jsonSchema.properties).join(", ")}
-                        </strong>
-                      </>
-                    )}
-                    {jsonSchema && "required" in jsonSchema && (
-                      <>
-                        , Requires:{" "}
-                        <strong className="ml-1">
-                          {jsonSchema.required.join(", ")}
-                        </strong>
-                      </>
-                    )}
-                    , Date updated: {datetime(jsonSchema.date)}
                   </div>
 
                   <div className="d-flex align-items-center">
@@ -681,6 +697,21 @@
           </div>
         </div>
       )}
+
+      <h3>
+        Default Value
+        {permissions.check("createFeatureDrafts", projectId) && (
+          <a className="ml-2 cursor-pointer" onClick={() => setEdit(true)}>
+            <GBEdit />
+          </a>
+        )}
+      </h3>
+      <div className="appbox mb-4 p-3">
+        <ForceSummary
+          value={getFeatureDefaultValue(data.feature)}
+          feature={data.feature}
+        />
+      </div>
 
       <h3>Override Rules</h3>
       <p>
