--- conflicted
+++ resolved
@@ -13,18 +13,6 @@
 import LoadingOverlay from "@/components/LoadingOverlay";
 import useApi from "@/hooks/useApi";
 import PageHead from "@/components/Layout/PageHead";
-<<<<<<< HEAD
-import AuditUser from "@/components/Avatar/AuditUser";
-import RevertModal from "@/components/Features/RevertModal";
-import EditRevisionCommentModal from "@/components/Features/EditRevisionCommentModal";
-import FixConflictsModal from "@/components/Features/FixConflictsModal";
-import Revisionlog from "@/components/Features/RevisionLog";
-import { useCopyToClipboard } from "@/hooks/useCopyToClipboard";
-import { SimpleTooltip } from "@/components/SimpleTooltip/SimpleTooltip";
-import StaleFeatureIcon from "@/components/StaleFeatureIcon";
-import StaleDetectionModal from "@/components/Features/StaleDetectionModal";
-import CustomFieldDisplay from "@/components/CustomFields/CustomFieldDisplay";
-=======
 import FeaturesHeader from "@/components/Features/FeaturesHeader";
 import { useLocalStorage } from "@/hooks/useLocalStorage";
 import FeaturesOverview from "@/components/Features/FeaturesOverview";
@@ -34,7 +22,6 @@
 
 const featureTabs = ["overview", "stats"] as const;
 export type FeatureTab = typeof featureTabs[number];
->>>>>>> f458d29c
 
 export default function FeaturePage() {
   const router = useRouter();
@@ -202,361 +189,6 @@
           { display: feature.id },
         ]}
       />
-
-<<<<<<< HEAD
-      {projectId ===
-        getDemoDatasourceProjectIdForOrganization(organization.id) && (
-        <div className="alert alert-info mb-3 d-flex align-items-center">
-          <div className="flex-1">
-            This feature is part of our sample dataset and shows how Feature
-            Flags and Experiments can be linked together. You can delete this
-            once you are done exploring.
-          </div>
-          <div style={{ width: 180 }} className="ml-2">
-            <DeleteDemoDatasourceButton
-              onDelete={() => router.push("/features")}
-              source="feature"
-            />
-          </div>
-        </div>
-      )}
-
-      <div className="row align-items-center mb-2">
-        <div className="col-auto d-flex align-items-center">
-          <h1 className="mb-0">{fid}</h1>
-          {stale && (
-            <div className="ml-2">
-              <StaleFeatureIcon
-                staleReason={reason}
-                onClick={() => setStaleFFModal(true)}
-              />
-            </div>
-          )}
-        </div>
-        <div style={{ flex: 1 }} />
-        <div className="col-auto">
-          <MoreMenu>
-            <a
-              className="dropdown-item"
-              href="#"
-              onClick={(e) => {
-                e.preventDefault();
-                setShowImplementation(true);
-              }}
-            >
-              Show implementation
-            </a>
-            {canEdit &&
-              permissions.check("publishFeatures", projectId, enabledEnvs) && (
-                <a
-                  className="dropdown-item"
-                  href="#"
-                  onClick={(e) => {
-                    e.preventDefault();
-                    setDuplicateModal(true);
-                  }}
-                >
-                  Duplicate feature
-                </a>
-              )}
-            {canEdit &&
-              permissions.check("publishFeatures", projectId, enabledEnvs) && (
-                <DeleteButton
-                  useIcon={false}
-                  displayName="Feature"
-                  onClick={async () => {
-                    await apiCall(`/feature/${feature.id}`, {
-                      method: "DELETE",
-                    });
-                    router.push("/features");
-                  }}
-                  className="dropdown-item"
-                  text="Delete feature"
-                />
-              )}
-            {canEdit &&
-              permissions.check("publishFeatures", projectId, enabledEnvs) && (
-                <ConfirmButton
-                  onClick={async () => {
-                    await apiCall(`/feature/${feature.id}/archive`, {
-                      method: "POST",
-                    });
-                    mutate();
-                  }}
-                  modalHeader={
-                    isArchived ? "Unarchive Feature" : "Archive Feature"
-                  }
-                  confirmationText={
-                    isArchived ? (
-                      <>
-                        <p>
-                          Are you sure you want to continue? This will make the
-                          current feature active again.
-                        </p>
-                      </>
-                    ) : (
-                      <>
-                        <p>
-                          Are you sure you want to continue? This will make the
-                          current feature inactive. It will not be included in
-                          API responses or Webhook payloads.
-                        </p>
-                      </>
-                    )
-                  }
-                  cta={isArchived ? "Unarchive" : "Archive"}
-                  ctaColor="danger"
-                >
-                  <button className="dropdown-item">
-                    {isArchived ? "Unarchive" : "Archive"} feature
-                  </button>
-                </ConfirmButton>
-              )}
-            {canEdit && (
-              <a
-                className="dropdown-item"
-                href="#"
-                onClick={(e) => {
-                  e.preventDefault();
-                  setStaleFFModal(true);
-                }}
-              >
-                {feature.neverStale
-                  ? "Enable stale detection"
-                  : "Disable stale detection"}
-              </a>
-            )}
-          </MoreMenu>
-        </div>
-      </div>
-
-      <div>
-        {isArchived && (
-          <div className="alert alert-secondary mb-2">
-            <strong>This feature is archived.</strong> It will not be included
-            in SDK Endpoints or Webhook payloads.
-          </div>
-        )}
-      </div>
-
-      <div className="mb-2 row">
-        {(projects.length > 0 || projectIsDeReferenced) && (
-          <div className="col-auto">
-            Project:{" "}
-            {projectIsDeReferenced ? (
-              <Tooltip
-                body={
-                  <>
-                    Project <code>{projectId}</code> not found
-                  </>
-                }
-              >
-                <span className="text-danger">
-                  <FaExclamationTriangle /> Invalid project
-                </span>
-              </Tooltip>
-            ) : currentProject && currentProject !== feature.project ? (
-              <Tooltip body={<>This feature is not in your current project.</>}>
-                {projectId ? (
-                  <strong>{projectName}</strong>
-                ) : (
-                  <em className="text-muted">None</em>
-                )}{" "}
-                <FaExclamationTriangle className="text-warning" />
-              </Tooltip>
-            ) : projectId ? (
-              <strong>{projectName}</strong>
-            ) : (
-              <em className="text-muted">None</em>
-            )}
-            {canEdit &&
-              permissions.check("publishFeatures", projectId, enabledEnvs) && (
-                <a
-                  className="ml-2 cursor-pointer"
-                  onClick={() => setEditProjectModal(true)}
-                >
-                  <GBEdit />
-                </a>
-              )}
-          </div>
-        )}
-
-        <div className="col-auto">
-          Tags: <SortedTags tags={feature.tags || []} />
-          {canEdit && (
-            <a
-              className="ml-1 cursor-pointer"
-              onClick={() => setEditTagsModal(true)}
-            >
-              <GBEdit />
-            </a>
-          )}
-        </div>
-
-        <div className="col-auto">Type: {feature.valueType || "unknown"}</div>
-
-        <div className="col-auto">
-          Owner: {feature.owner ? feature.owner : "None"}
-          {canEdit && (
-            <a
-              className="ml-1 cursor-pointer"
-              onClick={() => setEditOwnerModal(true)}
-            >
-              <GBEdit />
-            </a>
-          )}
-        </div>
-
-        <div className="col-auto ml-auto">
-          <a
-            href="#"
-            onClick={(e) => {
-              e.preventDefault();
-              setAuditModal(true);
-            }}
-          >
-            View Audit Log
-          </a>
-        </div>
-        <div className="col-auto">
-          <WatchButton item={feature.id} itemType="feature" type="link" />
-        </div>
-      </div>
-
-      <div className="mb-3">
-        <div className={feature.description ? "appbox mb-4 p-3" : ""}>
-          <MarkdownInlineEdit
-            value={feature.description || ""}
-            canEdit={canEdit}
-            canCreate={canEdit}
-            save={async (description) => {
-              await apiCall(`/feature/${feature.id}`, {
-                method: "PUT",
-                body: JSON.stringify({
-                  description,
-                }),
-              });
-              track("Update Feature Description");
-              mutate();
-            }}
-          />
-        </div>
-      </div>
-      <div>
-        <CustomFieldDisplay
-          target={data.feature}
-          canEdit={permissions.check("manageFeatures", projectId)}
-          mutate={mutate}
-          section={"feature"}
-        />
-      </div>
-
-      <h3>Enabled Environments</h3>
-      <div className="mb-1">
-        In disabled environments, the feature will always evaluate to{" "}
-        <code>null</code>. The default value and override rules will be ignored.
-      </div>
-      <div className="appbox mb-4 p-3">
-        <div className="row">
-          {environments.map((en) => (
-            <div className="col-auto" key={en.id}>
-              <label
-                className="font-weight-bold mr-2 mb-0"
-                htmlFor={`${en.id}_toggle`}
-              >
-                {en.id}:{" "}
-              </label>
-              <EnvironmentToggle
-                feature={feature}
-                environment={en.id}
-                mutate={() => {
-                  mutate();
-                }}
-                id={`${en.id}_toggle`}
-              />
-            </div>
-          ))}
-        </div>
-      </div>
-
-      {feature.valueType === "json" && (
-        <div>
-          <h3 className={hasJsonValidator ? "" : "mb-4"}>
-            <PremiumTooltip commercialFeature="json-validation">
-              {" "}
-              Json Schema{" "}
-            </PremiumTooltip>
-            <Tooltip
-              body={
-                "Adding a json schema will allow you to validate json objects used in this feature."
-              }
-            />
-            {hasJsonValidator && canEdit && (
-              <>
-                <a
-                  className="ml-2 cursor-pointer"
-                  onClick={() => setEditValidator(true)}
-                >
-                  <GBEdit />
-                </a>
-              </>
-            )}
-          </h3>
-          {hasJsonValidator && (
-            <div className="appbox mb-4 p-3 card">
-              {jsonSchema ? (
-                <>
-                  <div className="d-flex justify-content-between">
-                    {/* region Title Bar */}
-
-                    <div className="d-flex align-items-left flex-column">
-                      <div>
-                        {validationEnabled ? (
-                          <strong className="text-success">Enabled</strong>
-                        ) : (
-                          <>
-                            <strong className="text-warning">Disabled</strong>
-                          </>
-                        )}
-                        {schemaDescription && schemaDescriptionItems && (
-                          <>
-                            {" "}
-                            Describes:
-                            {schemaDescriptionItems.map((v, i) => {
-                              const required = schemaDescription.has(v)
-                                ? schemaDescription.get(v).required
-                                : false;
-                              return (
-                                <strong
-                                  className="ml-1"
-                                  key={i}
-                                  title={
-                                    required ? "This field is required" : ""
-                                  }
-                                >
-                                  {v}
-                                  {required && (
-                                    <span className="text-danger text-su">
-                                      *
-                                    </span>
-                                  )}
-                                  {i < schemaDescriptionItems.length - 1 && (
-                                    <span>, </span>
-                                  )}
-                                </strong>
-                              );
-                            })}
-                          </>
-                        )}
-                      </div>
-                      {schemaDateUpdated && (
-                        <div className="text-muted">
-                          Date updated:{" "}
-                          {schemaDateUpdated ? datetime(schemaDateUpdated) : ""}
-                        </div>
-                      )}
-                    </div>
-=======
       <FeaturesHeader
         feature={feature}
         features={features}
@@ -569,7 +201,6 @@
         setEditOwnerModal={setEditOwnerModal}
         dependents={dependents}
       />
->>>>>>> f458d29c
 
       {tab === "overview" && (
         <FeaturesOverview
