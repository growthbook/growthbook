--- conflicted
+++ resolved
@@ -142,14 +142,11 @@
     feature: FeatureInterface;
     revisions: FeatureRevisionInterface[];
     experiments: ExperimentInterfaceStringDates[];
-<<<<<<< HEAD
-  }>(`/feature/${fid}`);
-  const { features } = useFeaturesList();
-=======
   }>(`/feature/${fid}${extraQueryString}`);
->>>>>>> 691cdea9
   const firstFeature = router?.query && "first" in router.query;
   const [showImplementation, setShowImplementation] = useState(firstFeature);
+
+  const { features } = useFeaturesList();
   const environments = useEnvironments();
 
   const { performCopy, copySuccess, copySupported } = useCopyToClipboard({
