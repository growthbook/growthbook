--- conflicted
+++ resolved
@@ -51,11 +51,8 @@
 import PremiumTooltip from "@/components/Marketing/PremiumTooltip";
 import { useUser } from "@/services/UserContext";
 import { DeleteDemoDatasourceButton } from "@/components/DemoDataSourcePage/DemoDataSourcePage";
-<<<<<<< HEAD
+import PageHead from "@/components/Layout/PageHead";
 import { FeatureDraftsDropDownContainer } from "@/components/FeatureDraftsDropDown/FeatureDraftsDropDown";
-=======
-import PageHead from "@/components/Layout/PageHead";
->>>>>>> 4b389fe1
 
 export default function FeaturePage() {
   const router = useRouter();
@@ -93,7 +90,6 @@
     feature: FeatureInterface;
     experiments: { [key: string]: ExperimentInterfaceStringDates };
     revisions: FeatureRevisionInterface[];
-    drafts: FeatureRevisionInterface[];
   }>(`/feature/${fid}`);
   const firstFeature = router?.query && "first" in router.query;
   const [showImplementation, setShowImplementation] = useState(firstFeature);
@@ -114,7 +110,6 @@
     data.feature
   );
 
-  // todo: update these draft references based on the new drafts
   const isDraft = !!data.feature.draft?.active;
   const isArchived = data.feature.archived;
 
@@ -148,7 +143,6 @@
     permissions.check(
       "publishFeatures",
       projectId,
-      // todo: update these draft references based on the new drafts
       "defaultValue" in (data?.feature?.draft || {})
         ? getEnabledEnvironments(data.feature)
         : getAffectedEnvs(
