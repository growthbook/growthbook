--- conflicted
+++ resolved
@@ -205,8 +205,7 @@
             >
               Show implementation
             </a>
-<<<<<<< HEAD
-            <DeleteButton
+        {permissions.createFeatures && (<DeleteButton
               useIcon={false}
               displayName="Feature"
               onClick={async () => {
@@ -217,8 +216,8 @@
               }}
               className="dropdown-item"
               text="Delete feature"
-            />
-            {isArchived ? (
+            />) }
+            {(isArchived && permissions.createFeatures) ? (
               <ConfirmButton
                 onClick={async () => {
                   await apiCall(`/feature/${data.feature.id}/archive`, {
@@ -262,21 +261,6 @@
               >
                 <button className="dropdown-item">Archive Feature</button>
               </ConfirmButton>
-=======
-            {permissions.createFeatures && (
-              <DeleteButton
-                useIcon={false}
-                displayName="Feature"
-                onClick={async () => {
-                  await apiCall(`/feature/${data.feature.id}`, {
-                    method: "DELETE",
-                  });
-                  router.push("/features");
-                }}
-                className="dropdown-item"
-                text="Delete feature"
-              />
->>>>>>> 06411f77
             )}
           </MoreMenu>
         </div>
