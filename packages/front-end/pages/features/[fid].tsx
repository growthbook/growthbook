--- conflicted
+++ resolved
@@ -34,7 +34,6 @@
   useEnvironments,
   useEnvironmentState,
 } from "@/services/features";
-import AssignmentTester from "@/components/Archetype/AssignmentTester";
 import Tab from "@/components/Tabs/Tab";
 import FeatureImplementationModal from "@/components/Features/FeatureImplementationModal";
 import SortedTags from "@/components/Tags/SortedTags";
@@ -60,6 +59,7 @@
   transformDraftsForView,
 } from "@/components/FeatureDraftsDropDown/FeatureDraftsDropdown.utils";
 import useMembers from "../../hooks/useMembers";
+import AssignmentTester from "../../components/Archetype/AssignmentTester";
 
 export default function FeaturePage() {
   const router = useRouter();
@@ -839,140 +839,6 @@
         applies and overrides the default value.
       </p>
 
-<<<<<<< HEAD
-      <ControlledTabs
-        setActive={(v) => {
-          setEnv(v || "");
-        }}
-        active={env}
-        showActiveCount={true}
-        newStyle={false}
-        buttonsClassName="px-3 py-2 h4"
-      >
-        {environments.map((e) => {
-          const rules = getRules(displayFeature, e.id, activeRevision);
-          return (
-            <Tab
-              key={e.id}
-              id={e.id}
-              display={e.id}
-              count={rules.length}
-              padding={false}
-            >
-              <div className="border mb-4 border-top-0">
-                {rules.length > 0 ? (
-                  <RuleList
-                    environment={e.id}
-                    revision={activeRevision}
-                    feature={displayFeature}
-                    experiments={featureExperiments}
-                    mutate={mutate}
-                    setRuleModal={setRuleModal}
-                  />
-                ) : (
-                  <div className="p-3 bg-white">
-                    <em>No override rules for this environment yet</em>
-                  </div>
-                )}
-              </div>
-            </Tab>
-          );
-        })}
-      </ControlledTabs>
-
-      {permissions.check("createFeatureDrafts", projectId) && (
-        <div className="row">
-          <div className="col mb-3">
-            <div
-              className="bg-white border p-3 d-flex flex-column"
-              style={{ height: "100%" }}
-            >
-              <h4>Forced Value</h4>
-              <p>Target groups of users and give them all the same value.</p>
-              <div style={{ flex: 1 }} />
-              <div>
-                <button
-                  className="btn btn-primary"
-                  onClick={() => {
-                    setRuleModal({
-                      environment: env,
-                      i: getRules(displayFeature, env, activeRevision).length,
-                      defaultType: "force",
-                    });
-                    track("Viewed Rule Modal", {
-                      source: "add-rule",
-                      type: "force",
-                    });
-                  }}
-                >
-                  <span className="h4 pr-2 m-0 d-inline-block align-top">
-                    <GBAddCircle />
-                  </span>
-                  Add Forced Rule
-                </button>
-              </div>
-            </div>
-          </div>
-          <div className="col mb-3">
-            <div
-              className="bg-white border p-3 d-flex flex-column"
-              style={{ height: "100%" }}
-            >
-              <h4>Percentage Rollout</h4>
-              <p>Release to a small percent of users while you monitor logs.</p>
-              <div style={{ flex: 1 }} />
-              <div>
-                <button
-                  className="btn btn-primary"
-                  onClick={() => {
-                    setRuleModal({
-                      environment: env,
-                      i: getRules(displayFeature, env, activeRevision).length,
-                      defaultType: "rollout",
-                    });
-                    track("Viewed Rule Modal", {
-                      source: "add-rule",
-                      type: "rollout",
-                    });
-                  }}
-                >
-                  <span className="h4 pr-2 m-0 d-inline-block align-top">
-                    <GBAddCircle />
-                  </span>
-                  Add Rollout Rule
-                </button>
-              </div>
-            </div>
-          </div>
-          <div className="col mb-3">
-            <div
-              className="bg-white border p-3 d-flex flex-column"
-              style={{ height: "100%" }}
-            >
-              <h4>A/B Experiment</h4>
-              <p>Measure the impact of this feature on your key metrics.</p>
-              <div style={{ flex: 1 }} />
-              <div>
-                <button
-                  className="btn btn-primary"
-                  onClick={() => {
-                    setRuleModal({
-                      environment: env,
-                      i: getRules(displayFeature, env, activeRevision).length,
-                      defaultType: "experiment-ref-new",
-                    });
-                    track("Viewed Rule Modal", {
-                      source: "add-rule",
-                      type: "experiment",
-                    });
-                  }}
-                >
-                  <span className="h4 pr-2 m-0 d-inline-block align-top">
-                    <GBAddCircle />
-                  </span>
-                  Add Experiment Rule
-                </button>
-=======
       <div className="mb-4">
         <ControlledTabs
           setActive={(v) => {
@@ -984,7 +850,7 @@
           buttonsClassName="px-3 py-2 h4"
         >
           {environments.map((e) => {
-            const rules = getRules(data.feature, e.id);
+            const rules = getRules(displayFeature, e.id, activeRevision);
             return (
               <Tab
                 key={e.id}
@@ -997,8 +863,9 @@
                   {rules.length > 0 ? (
                     <RuleList
                       environment={e.id}
-                      feature={data.feature}
-                      experiments={data.experiments || {}}
+                      revision={activeRevision}
+                      feature={displayFeature}
+                      experiments={featureExperiments}
                       mutate={mutate}
                       setRuleModal={setRuleModal}
                     />
@@ -1029,7 +896,7 @@
                     onClick={() => {
                       setRuleModal({
                         environment: env,
-                        i: getRules(data.feature, env).length,
+                        i: getRules(displayFeature, env, activeRevision).length,
                         defaultType: "force",
                       });
                       track("Viewed Rule Modal", {
@@ -1062,7 +929,7 @@
                     onClick={() => {
                       setRuleModal({
                         environment: env,
-                        i: getRules(data.feature, env).length,
+                        i: getRules(displayFeature, env, activeRevision).length,
                         defaultType: "rollout",
                       });
                       track("Viewed Rule Modal", {
@@ -1093,7 +960,7 @@
                     onClick={() => {
                       setRuleModal({
                         environment: env,
-                        i: getRules(data.feature, env).length,
+                        i: getRules(displayFeature, env, activeRevision).length,
                         defaultType: "experiment-ref-new",
                       });
                       track("Viewed Rule Modal", {
@@ -1108,7 +975,6 @@
                     Add Experiment Rule
                   </button>
                 </div>
->>>>>>> a1bb9ad8
               </div>
             </div>
           </div>
@@ -1117,7 +983,7 @@
 
       <div className="mb-4">
         <h3>Test Feature Rules</h3>
-        <AssignmentTester feature={data.feature} />
+        <AssignmentTester feature={displayFeature} />
       </div>
 
       <div className="mb-4">
