--- conflicted
+++ resolved
@@ -11,11 +11,8 @@
   FaList,
   FaLock,
   FaTimes,
-<<<<<<< HEAD
   FaGithub,
   FaExternalLinkAlt,
-=======
->>>>>>> 2bcc9c9c
 } from "react-icons/fa";
 import { ago, date, datetime } from "shared/dates";
 import {
@@ -776,7 +773,6 @@
         </div>
       </div>
 
-<<<<<<< HEAD
       {codeRefs.length > 0 && (
         <>
           <h3>Code References</h3>
@@ -820,8 +816,6 @@
         </>
       )}
 
-=======
->>>>>>> 2bcc9c9c
       {feature.valueType === "json" && (
         <div>
           <h3 className={hasJsonValidator ? "" : "mb-4"}>
