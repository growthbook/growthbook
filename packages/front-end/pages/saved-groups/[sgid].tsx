--- conflicted
+++ resolved
@@ -1,22 +1,10 @@
 import React, { useCallback, useMemo, useState } from "react";
 import { useRouter } from "next/router";
-<<<<<<< HEAD
-import { getMatchingRules } from "shared/util";
 import { SavedGroupInterface } from "shared/src/types";
 import { ago } from "shared/dates";
 import { FaPlusCircle } from "react-icons/fa";
-import { PiArrowsDownUp } from "react-icons/pi";
-=======
-import {
-  getMatchingRules,
-  isIdListSupportedDatatype,
-  SMALL_GROUP_SIZE_LIMIT,
-} from "shared/util";
-import { SavedGroupInterface } from "shared/src/types";
-import { ago } from "shared/dates";
-import { FaPlusCircle } from "react-icons/fa";
-import { PiArrowsDownUp, PiInfoFill, PiWarningFill } from "react-icons/pi";
->>>>>>> 64b655b6
+import { PiArrowsDownUp, PiWarningFill } from "react-icons/pi";
+import { getMatchingRules, isIdListSupportedDatatype } from "shared/util";
 import Link from "next/link";
 import Field from "@/components/Forms/Field";
 import PageHead from "@/components/Layout/PageHead";
@@ -32,14 +20,10 @@
 import LoadingOverlay from "@/components/LoadingOverlay";
 import { IdListItemInput } from "@/components/SavedGroups/IdListItemInput";
 import UpgradeModal from "@/components/Settings/UpgradeModal";
-<<<<<<< HEAD
 import LargeSavedGroupPerformanceWarning, {
   useLargeSavedGroupSupport,
 } from "@/components/SavedGroups/LargeSavedGroupSupportWarning";
-=======
-import { DocLink } from "@/components/DocLink";
 import useOrgSettings from "@/hooks/useOrgSettings";
->>>>>>> 64b655b6
 
 const NUM_PER_PAGE = 10;
 
@@ -125,18 +109,11 @@
     return getSavedGroupMessage(featuresReferencingSavedGroup);
   }, [featuresReferencingSavedGroup]);
 
-<<<<<<< HEAD
-=======
-  const legacyLargeSavedGroup =
-    (savedGroup?.values || []).length > SMALL_GROUP_SIZE_LIMIT &&
-    !savedGroup?.passByReferenceOnly;
-
   const attr = (attributeSchema || []).find(
     (attr) => attr.property === savedGroup?.attributeKey
   );
   const dataType = attr?.datatype;
 
->>>>>>> 64b655b6
   if (!data || !savedGroup) {
     return <LoadingOverlay />;
   }
@@ -302,17 +279,6 @@
           </div>
         </div>
         <div>{savedGroup.description}</div>
-<<<<<<< HEAD
-=======
-        {legacyLargeSavedGroup && (
-          <div className="alert alert-info">
-            <PiInfoFill style={{ marginTop: "-2px" }} />
-            We&apos;ve added new restrictions on how large ID lists (over{" "}
-            {SMALL_GROUP_SIZE_LIMIT} items) can be used. This ID list has been
-            grandfathered in, and is not subject to these restrictions.{" "}
-            <DocLink docSection="savedGroups">Learn more</DocLink>
-          </div>
-        )}
         {!isIdListSupportedDatatype(dataType) && (
           <div className="alert alert-danger">
             <PiWarningFill style={{ marginTop: "-2px" }} />
@@ -325,7 +291,6 @@
             instead
           </div>
         )}
->>>>>>> 64b655b6
         <hr />
         <LargeSavedGroupPerformanceWarning
           style="banner"
