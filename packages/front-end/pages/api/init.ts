--- conflicted
+++ resolved
@@ -1,11 +1,8 @@
 import path from "path";
 import fs from "fs";
 import { NextApiRequest, NextApiResponse } from "next";
-<<<<<<< HEAD
 import { getLicense, licenseInit } from "enterprise";
-=======
 import { stringToBoolean } from "shared/util";
->>>>>>> 7bb5d479
 
 export interface EnvironmentInitValue {
   telemetry: "debug" | "enable" | "disable";
