import path from "path";
import fs from "fs";
import { NextApiRequest, NextApiResponse } from "next";
import { stringToBoolean } from "shared/util";

export interface EnvironmentInitValue {
  telemetry: "debug" | "enable" | "disable" | "enable-with-debug";
  cloud: boolean;
  isMultiOrg?: boolean;
  allowSelfOrgCreation: boolean;
  showMultiOrgSelfSelector: boolean;
  appOrigin: string;
  apiHost: string;
  s3domain: string;
  gcsDomain: string;
  cdnHost: string;
  config: "file" | "db";
  defaultConversionWindowHours: number;
  environment: string;
  build?: {
    sha: string;
    date: string;
    lastVersion: string;
  };
  sentryDSN: string;
  usingSSO: boolean;
  storeSegmentsInMongo: boolean;
  allowCreateMetrics: boolean;
  usingFileProxy: boolean;
  superadminDefaultRole: string;
  ingestorOverride: string;
  stripePublishableKey: string;
<<<<<<< HEAD
  hasOpenAIKey?: boolean;
=======
  experimentRefreshFrequency: number;
>>>>>>> 373fdd3a
}

// Get env variables at runtime on the front-end while still using SSG
export default function handler(req: NextApiRequest, res: NextApiResponse) {
  const {
    APP_ORIGIN,
    API_HOST,
    S3_DOMAIN,
    S3_BUCKET,
    GCS_DOMAIN,
    GCS_BUCKET_NAME,
    CDN_HOST,
    IS_CLOUD,
    IS_MULTI_ORG,
    INGESTOR_HOST,
    ALLOW_SELF_ORG_CREATION,
    SHOW_MULTI_ORG_SELF_SELECTOR,
    DISABLE_TELEMETRY,
    DEFAULT_CONVERSION_WINDOW_HOURS,
    NEXT_PUBLIC_SENTRY_DSN,
    NODE_ENV,
    SSO_CONFIG,
    STORE_SEGMENTS_IN_MONGO,
    ALLOW_CREATE_METRICS,
    USE_FILE_PROXY: USING_FILE_PROXY,
    SUPERADMIN_DEFAULT_ROLE,
    NEXT_PUBLIC_STRIPE_PUBLISHABLE_KEY,
<<<<<<< HEAD
    OPENAI_API_KEY,
=======
    EXPERIMENT_REFRESH_FREQUENCY,
>>>>>>> 373fdd3a
  } = process.env;

  const rootPath = path.join(__dirname, "..", "..", "..", "..", "..", "..");

  const hasConfigFile = fs.existsSync(
    path.join(rootPath, "config", "config.yml")
  );

  const build = {
    sha: "",
    date: "",
    lastVersion: "",
  };
  if (fs.existsSync(path.join(rootPath, "buildinfo", "SHA"))) {
    build.sha = fs
      .readFileSync(path.join(rootPath, "buildinfo", "SHA"))
      .toString();
  }
  if (fs.existsSync(path.join(rootPath, "buildinfo", "DATE"))) {
    build.date = fs
      .readFileSync(path.join(rootPath, "buildinfo", "DATE"))
      .toString();
  }

  // Read version from package.json
  try {
    const packageJSONPath = path.join(rootPath, "package.json");
    if (fs.existsSync(packageJSONPath)) {
      const json = JSON.parse(fs.readFileSync(packageJSONPath).toString());
      build.lastVersion = json.version;
    }
  } catch (e) {
    // Ignore errors here, not important
  }

  const body: EnvironmentInitValue = {
    appOrigin: APP_ORIGIN || "http://localhost:3000",
    apiHost: API_HOST || "http://localhost:3100",
    s3domain:
      S3_DOMAIN || (S3_BUCKET ? `https://${S3_BUCKET}.s3.amazonaws.com/` : ""),
    gcsDomain:
      GCS_DOMAIN ||
      (GCS_BUCKET_NAME
        ? `https://storage.googleapis.com/${GCS_BUCKET_NAME}/`
        : ""),
    cdnHost: CDN_HOST || "",
    cloud: stringToBoolean(IS_CLOUD),
    isMultiOrg: stringToBoolean(IS_MULTI_ORG),
    allowSelfOrgCreation: stringToBoolean(ALLOW_SELF_ORG_CREATION),
    showMultiOrgSelfSelector: stringToBoolean(
      SHOW_MULTI_ORG_SELF_SELECTOR,
      true
    ),
    config: hasConfigFile ? "file" : "db",
    allowCreateMetrics: !hasConfigFile || stringToBoolean(ALLOW_CREATE_METRICS),
    build,
    environment: NODE_ENV || "development",
    defaultConversionWindowHours: DEFAULT_CONVERSION_WINDOW_HOURS
      ? parseInt(DEFAULT_CONVERSION_WINDOW_HOURS)
      : 72,
    telemetry:
      DISABLE_TELEMETRY === "debug"
        ? "debug"
        : DISABLE_TELEMETRY === "enable-with-debug"
        ? "enable-with-debug"
        : DISABLE_TELEMETRY
        ? "disable"
        : "enable",
    sentryDSN: NEXT_PUBLIC_SENTRY_DSN || "",
    usingSSO: !!SSO_CONFIG, // No matter what SSO_CONFIG is set to we want it to count as using it.
    storeSegmentsInMongo: stringToBoolean(STORE_SEGMENTS_IN_MONGO),
    usingFileProxy: stringToBoolean(USING_FILE_PROXY),
    superadminDefaultRole: SUPERADMIN_DEFAULT_ROLE || "readonly",
    ingestorOverride: INGESTOR_HOST || "",
    stripePublishableKey: NEXT_PUBLIC_STRIPE_PUBLISHABLE_KEY || "",
<<<<<<< HEAD
    hasOpenAIKey: !!OPENAI_API_KEY || false,
=======
    experimentRefreshFrequency: EXPERIMENT_REFRESH_FREQUENCY
      ? parseInt(EXPERIMENT_REFRESH_FREQUENCY)
      : 6,
>>>>>>> 373fdd3a
  };

  res.setHeader("Cache-Control", "max-age=3600").status(200).json(body);
}<|MERGE_RESOLUTION|>--- conflicted
+++ resolved
@@ -30,11 +30,8 @@
   superadminDefaultRole: string;
   ingestorOverride: string;
   stripePublishableKey: string;
-<<<<<<< HEAD
+  experimentRefreshFrequency: number;
   hasOpenAIKey?: boolean;
-=======
-  experimentRefreshFrequency: number;
->>>>>>> 373fdd3a
 }
 
 // Get env variables at runtime on the front-end while still using SSG
@@ -62,11 +59,8 @@
     USE_FILE_PROXY: USING_FILE_PROXY,
     SUPERADMIN_DEFAULT_ROLE,
     NEXT_PUBLIC_STRIPE_PUBLISHABLE_KEY,
-<<<<<<< HEAD
+    EXPERIMENT_REFRESH_FREQUENCY,
     OPENAI_API_KEY,
-=======
-    EXPERIMENT_REFRESH_FREQUENCY,
->>>>>>> 373fdd3a
   } = process.env;
 
   const rootPath = path.join(__dirname, "..", "..", "..", "..", "..", "..");
@@ -142,13 +136,10 @@
     superadminDefaultRole: SUPERADMIN_DEFAULT_ROLE || "readonly",
     ingestorOverride: INGESTOR_HOST || "",
     stripePublishableKey: NEXT_PUBLIC_STRIPE_PUBLISHABLE_KEY || "",
-<<<<<<< HEAD
-    hasOpenAIKey: !!OPENAI_API_KEY || false,
-=======
     experimentRefreshFrequency: EXPERIMENT_REFRESH_FREQUENCY
       ? parseInt(EXPERIMENT_REFRESH_FREQUENCY)
       : 6,
->>>>>>> 373fdd3a
+    hasOpenAIKey: !!OPENAI_API_KEY || false,
   };
 
   res.setHeader("Cache-Control", "max-age=3600").status(200).json(body);
