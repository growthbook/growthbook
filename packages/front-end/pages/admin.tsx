import { FC, useCallback, useEffect, useState } from "react";
import {
  ExpandedMember,
  OrganizationInterface,
} from "back-end/types/organization";
import clsx from "clsx";
import { Box } from "@radix-ui/themes";
import {
  FaAngleDown,
  FaAngleRight,
  FaPencilAlt,
  FaPlus,
  FaSearch,
  FaSpinner,
  FaDatabase,
} from "react-icons/fa";
import { date } from "shared/dates";
import stringify from "json-stringify-pretty-compact";
import Collapsible from "react-collapsible";
<<<<<<< HEAD
import { LicenseInterface } from "shared/enterprise";
=======
import { LicenseInterface } from "enterprise";
import { DataSourceInterface } from "back-end/types/datasource";
>>>>>>> 7dc2f956
import Field from "@/components/Forms/Field";
import Pagination from "@/components/Pagination";
import { useUser } from "@/services/UserContext";
import Code from "@/components/SyntaxHighlighting/Code";
import OrphanedUsersList from "@/components/Settings/Team/OrphanedUsersList";
import { isCloud, isMultiOrg } from "@/services/env";
import EditOrganization from "@/components/Admin/EditOrganization";
import LoadingOverlay from "@/components/LoadingOverlay";
import CreateOrganization from "@/components/Admin/CreateOrganization";
import ShowLicenseInfo from "@/components/License/ShowLicenseInfo";
import { useAuth } from "@/services/auth";
import {
  Tabs,
  TabsContent,
  TabsList,
  TabsTrigger,
} from "@/components/Radix/Tabs";
import Modal from "@/components/Modal";
import Toggle from "@/components/Forms/Toggle";
import LoadingSpinner from "@/components/LoadingSpinner";
import Tooltip from "@/components/Tooltip/Tooltip";

interface memberOrgProps {
  id: string;
  name: string;
  members: number;
  role: string;
}
interface ssoInfoProps {
  id: string;
  emailDomains: string[];
  organization: string;
}
const numberFormatter = new Intl.NumberFormat();

function OrganizationRow({
  organization,
  current,
  switchTo,
  showExternalId,
  showVerfiedDomain,
  onEdit,
  ssoInfo,
  datasources,
}: {
  organization: OrganizationInterface;
  switchTo: (organization: OrganizationInterface) => void;
  current: boolean;
  showExternalId: boolean;
  showVerfiedDomain: boolean;
  onEdit: () => void;
  ssoInfo: ssoInfoProps | undefined;
  datasources: DataSourceInterface[];
}) {
  const [expanded, setExpanded] = useState(false);
  const [editOrgModalOpen, setEditOrgModalOpen] = useState(false);
  const [orgMembers, setOrgMembers] = useState<Map<
    string,
    ExpandedMember
  > | null>(null);
  const { settings, members, ...otherAttributes } = organization;
  const [license, setLicense] = useState<LicenseInterface | null>(null);
  const [licenseLoading, setLicenseLoading] = useState(false);
  const { apiCall } = useAuth();
  const [clickhouseModalOpen, setClickhouseModalOpen] = useState(false);
  const [hasGrowthbookClickhouse, setHasGrowthbookClickhouse] = useState(
    datasources.find((ds) => ds.type === "growthbook_clickhouse") ? true : false
  );

  useEffect(() => {
    if (isCloud() && expanded && !license) {
      const fetchLicense = async () => {
        setLicenseLoading(true);
        const res = await apiCall<{
          status: number;
          licenseData: LicenseInterface;
        }>(`/license`, {
          method: "GET",
          headers: { "X-Organization": organization.id },
        });

        setLicenseLoading(false);
        if (res.status !== 200) {
          throw new Error("There was an error fetching the license");
        }

        setLicense(res.licenseData);
      };

      fetchLicense();
    }
  }, [expanded, apiCall, license, organization]);

  useEffect(() => {
    if (expanded && !orgMembers) {
      const fetchOrgMembers = async () => {
        const res = await apiCall<{
          members: ExpandedMember[];
        }>(`/admin/organization/${organization.id}/members`);

        const memberMap = new Map();
        if (res.members.length > 0) {
          res.members.forEach((member) => {
            memberMap.set(member.id, member);
          });
        }
        setOrgMembers(memberMap);
      };

      fetchOrgMembers();
    }
  }, [expanded, apiCall, orgMembers, organization]);

  const createClickhouseDatasource = async () => {
    await apiCall(`/datasource/create-inbuilt`, {
      method: "POST",
      headers: { "X-Organization": organization.id },
    });
    setClickhouseModalOpen(false);
    setHasGrowthbookClickhouse(true);
  };

  return (
    <>
      {editOrgModalOpen && (
        <EditOrganization
          id={organization.id}
          disablable={!current}
          currentOrg={organization}
          onEdit={onEdit}
          close={() => setEditOrgModalOpen(false)}
        />
      )}
      {clickhouseModalOpen && (
        <Modal
          open={true}
          header="Create Clickhouse Data Source"
          close={() => setClickhouseModalOpen(false)}
          submit={createClickhouseDatasource}
          cta="Yes"
          trackingEventModalType=""
        >
          Are you sure you want to create an inbuilt Clickhouse data source for
          this organization?
        </Modal>
      )}
      <tr
        className={clsx({
          "table-warning": current,
          "table-danger": organization.disabled,
        })}
      >
        <td>
          <a
            className={clsx("mb-1 h5")}
            href="#"
            onClick={(e) => {
              e.preventDefault();
              switchTo(organization);
            }}
          >
            {organization.name}
          </a>
        </td>
        <td>{organization.ownerEmail}</td>
        <td>{date(organization.dateCreated)}</td>
        <td>
          <small>{organization.id}</small>
        </td>
        {showVerfiedDomain && (
          <td>
            <small>{organization.verifiedDomain}</small>
          </td>
        )}
        {showExternalId && (
          <td>
            <small>{organization.externalId}</small>
          </td>
        )}
        <td>{organization.members.length ?? 0}</td>
        <td className="p-0 text-center">
          <a
            href="#"
            className="d-block w-100 h-100"
            onClick={(e) => {
              e.preventDefault();
              setEditOrgModalOpen(true);
            }}
            style={{ lineHeight: "40px" }}
          >
            <FaPencilAlt />
          </a>
        </td>
        {isCloud() && (
          <td className="p-0 text-center">
            <Tooltip
              body={
                hasGrowthbookClickhouse
                  ? "Already has an Inbuilt Growthbook Datasource"
                  : "Create Inbuilt Growthbook Clickhouse DataSource"
              }
            >
              <a
                href="#"
                className={clsx("d-block w-100 h-100", {
                  "text-muted": hasGrowthbookClickhouse,
                })}
                onClick={(e) => {
                  e.preventDefault();
                  if (!hasGrowthbookClickhouse) {
                    setClickhouseModalOpen(true);
                  }
                }}
                style={{
                  lineHeight: "40px",
                  pointerEvents: hasGrowthbookClickhouse ? "none" : "auto",
                }}
                title={"Create Clickhouse Data Source"}
              >
                <FaDatabase />
              </a>
            </Tooltip>
          </td>
        )}
        <td style={{ width: 40 }} className="p-0 text-center">
          <a
            href="#"
            className="d-block w-100 h-100"
            onClick={(e) => {
              e.preventDefault();
              setExpanded(!expanded);
            }}
            style={{ fontSize: "1.2em", lineHeight: "40px" }}
          >
            {expanded ? <FaAngleDown /> : <FaAngleRight />}
          </a>
        </td>
      </tr>
      {expanded && (
        <tr>
          <td colSpan={isCloud() ? 9 : 8} className="bg-light">
            <h3>Summary</h3>
            <div
              className="mb-3 bg-white border p-3"
              style={{ border: "1px solid var(--border-color-200)" }}
            >
              <div className="row">
                <div className="col-2 text-right">Name:</div>
                <div className="col-auto font-weight-bold">
                  {organization.name}
                </div>
              </div>
              <div className="row">
                <div className="col-2 text-right">ID:</div>
                <div className="col-auto font-weight-bold">
                  {organization.id}
                </div>
              </div>
              <div className="row">
                <div className="col-2 text-right">Verified Domain:</div>
                <div className="col-auto font-weight-bold">
                  {organization.verifiedDomain}
                </div>
              </div>
              <div className="row">
                <div className="col-2 text-right">Auto Approve Members:</div>
                <div className="col-auto font-weight-bold">
                  {organization.autoApproveMembers ? "on" : "off"}
                </div>
              </div>
              <div className="row">
                <div className="col-2 text-right">SSO Enabled:</div>
                <div className="col-auto font-weight-bold">
                  {ssoInfo
                    ? `yes (${
                        ssoInfo.id
                      } for domains: ${ssoInfo.emailDomains.join(", ")})`
                    : "no"}
                </div>
              </div>
              <div className="row">
                <div className="col-2 text-right">Restrict Login Method:</div>
                <div className="col-auto font-weight-bold">
                  {organization?.restrictLoginMethod ? "yes" : "no"}
                </div>
              </div>
              <div className="row">
                <div className="col-2 text-right">Num Members:</div>
                <div className="col-auto font-weight-bold">
                  {organization.members.length}
                </div>
              </div>
              <div className="row">
                <div className="col-2 text-right">Num Invited:</div>
                <div className="col-auto font-weight-bold">
                  {organization.invites.length}
                </div>
              </div>
              {isCloud() && (
                <>
                  <div className="row">
                    <div className="col-2 text-right">
                      Subscription (legacy):
                    </div>
                    <div className="col-auto font-weight-bold">
                      {organization?.subscription?.planNickname
                        ? organization?.subscription?.planNickname +
                          " (" +
                          organization?.subscription?.status +
                          ")"
                        : "none"}
                    </div>
                  </div>
                  <div className="row">
                    <div className="col-2 text-right">Enterprise (legacy):</div>
                    <div className="col-auto font-weight-bold">
                      {organization?.enterprise ? "yes" : "no"}
                    </div>
                  </div>
                  <div className="row">
                    <div className="col-2 text-right">License Key:</div>
                    <div className="col-auto font-weight-bold">
                      {organization?.licenseKey ? organization.licenseKey : "-"}
                    </div>
                  </div>
                  {((license ||
                    licenseLoading ||
                    organization?.subscription?.status === "active") && (
                    <div className="row">
                      <div className="col-2 text-right">Seats</div>
                      <div className="col-auto font-weight-bold">
                        {licenseLoading && <LoadingSpinner />}
                        {license && license.seats}
                        {!licenseLoading && !license && (
                          <>
                            {organization?.subscription?.qty &&
                            organization?.subscription?.status === "active"
                              ? organization.subscription.qty
                              : ""}
                          </>
                        )}
                      </div>
                    </div>
                  )) || // Only show free seats if they are on a free plan, ie. there is no license, no subscription, nor are they on a legacy enterprise
                    (!organization?.enterprise && (
                      <div className="row">
                        <div className="col-2 text-right">Free Seats:</div>
                        <div className="col-auto font-weight-bold">
                          {organization?.freeSeats ?? 3}
                        </div>
                      </div>
                    ))}
                </>
              )}
            </div>
            <div className="mb-3">
              <Collapsible
                trigger={
                  <h3>
                    Other Attributes <FaAngleRight className="chevron" />
                  </h3>
                }
                transitionTime={150}
              >
                <Code language="json" code={stringify(otherAttributes)} />
              </Collapsible>
            </div>
            <div className="mb-3">
              <Collapsible
                trigger={
                  <h3>
                    Settings <FaAngleRight className="chevron" />
                  </h3>
                }
                transitionTime={150}
              >
                <Code language="json" code={stringify(settings)} />
              </Collapsible>
            </div>
            <Collapsible
              trigger={
                <h3>
                  Members <FaAngleRight className="chevron" />
                </h3>
              }
              transitionTime={150}
            >
              <Code
                language="json"
                code={stringify(
                  members.map((m) => {
                    const mInfo = orgMembers?.get(m.id) ?? null;
                    return {
                      name: mInfo?.name ?? "-",
                      email: mInfo?.email ?? "-",
                      ...m,
                    };
                  })
                )}
              />
            </Collapsible>
            {isCloud() && (
              <div className="mt-3">
                <Collapsible
                  trigger={
                    <h3>
                      License <FaAngleRight className="chevron" />
                    </h3>
                  }
                  transitionTime={150}
                >
                  {licenseLoading && <FaSpinner />}
                  {(license && (
                    <Code language="json" code={stringify(license)} />
                  )) ||
                    "No license found for this organization."}
                </Collapsible>
              </div>
            )}
          </td>
        </tr>
      )}
    </>
  );
}

function MemberRow({
  member,
  current,
  memberOrgs,
  onEdit,
}: {
  member: ExpandedMember;
  current: boolean;
  memberOrgs: memberOrgProps[];
  onEdit: () => void;
}) {
  const [expanded, setExpanded] = useState(false);
  const [editMemberModalOpen, setEditMemberModalOpen] = useState(false);

  return (
    <>
      {editMemberModalOpen && (
        <EditMember
          member={member}
          onEdit={onEdit}
          close={() => setEditMemberModalOpen(false)}
        />
      )}
      <tr
        className={clsx({
          "table-warning": current,
        })}
      >
        <td>{member.name}</td>
        <td>{member.email}</td>
        <td>{member.id}</td>
        <td>{member.dateCreated ? date(member.dateCreated) : "-"}</td>
        <td>{member.verified ? "Yes" : "No"}</td>
        <td>
          {memberOrgs.length ? memberOrgs.map((mo) => mo.name).join(", ") : "-"}
        </td>
        <td className="p-0 text-center">
          <a
            href="#"
            className="d-block w-100 h-100"
            onClick={(e) => {
              e.preventDefault();
              setEditMemberModalOpen(true);
            }}
            style={{ lineHeight: "40px" }}
          >
            <FaPencilAlt />
          </a>
        </td>
        <td style={{ width: 40 }} className="p-0 text-center">
          <a
            href="#"
            className="d-block w-100 h-100"
            onClick={(e) => {
              e.preventDefault();
              setExpanded(!expanded);
            }}
            style={{ fontSize: "1.2em", lineHeight: "40px" }}
          >
            {expanded ? <FaAngleDown /> : <FaAngleRight />}
          </a>
        </td>
      </tr>
      {expanded && (
        <tr>
          <td colSpan={isCloud() ? 9 : 8} className="bg-light">
            <div className="mb-3">
              <h4>Organization Info</h4>
              <div className="row">
                {memberOrgs.length === 0 && (
                  <div className="col">No organizations found</div>
                )}
                {memberOrgs.map((o) => (
                  <div
                    className="mb-2 mx-2 col-3 border bg-white p-3 rounded-lg"
                    key={o.id + member.id}
                  >
                    <div>
                      <span className="font-weight-bold">Name:</span> {o.name}
                    </div>
                    <div>
                      <span className="font-weight-bold">Org Id:</span> {o.id}
                    </div>
                    <div>
                      <span className="font-weight-bold">Members:</span>{" "}
                      {o.members}
                    </div>
                    <div>
                      <span className="font-weight-bold">Role:</span> {o.role}
                    </div>
                  </div>
                ))}
              </div>
            </div>
          </td>
        </tr>
      )}
    </>
  );
}

const Admin: FC = () => {
  const [page, setPage] = useState(1);
  const [search, setSearch] = useState("");

  const [memberPage, setMemberPage] = useState(1);
  const [memberSearch, setMemberSearch] = useState("");

  const { orgId, setOrgId, setSpecialOrg, apiCall } = useAuth();

  const { license, superAdmin } = useUser();
  const [orgs, setOrgs] = useState<OrganizationInterface[]>([]);
  const [ssoConnections, setSsoConnections] = useState<ssoInfoProps[]>([]);
  const [datasources, setDatasources] = useState<DataSourceInterface[]>([]);
  const [total, setTotal] = useState(0);
  const [members, setMembers] = useState<ExpandedMember[]>([]);
  const [memberOrgs, setMemberOrgs] = useState<{
    string?: memberOrgProps[];
  }>({});
  const [totalMembers, setTotalMembers] = useState(0);
  const [error, setError] = useState("");
  const [memberError, setMemberError] = useState("");
  const [loading, setLoading] = useState(false);
  const [memberLoading, setMemberLoading] = useState(false);

  const loadOrgs = useCallback(
    async (page: number, search: string) => {
      setLoading(true);
      const params = new URLSearchParams();

      params.append("page", page + "");
      params.append("search", search);

      try {
        const res = await apiCall<{
          organizations: OrganizationInterface[];
          ssoConnections: ssoInfoProps[];
          datasources: DataSourceInterface[];
          total: number;
        }>(`/admin/organizations?${params.toString()}`);
        setOrgs(res.organizations);
        setTotal(res.total);
        setSsoConnections(res.ssoConnections);
        setDatasources(res.datasources);
        setError("");
      } catch (e) {
        setError(e.message);
      }

      setLoading(false);
    },
    [apiCall]
  );

  const loadMembers = useCallback(
    async (page: number, search: string) => {
      setMemberLoading(true);
      const params = new URLSearchParams();

      params.append("page", page + "");
      params.append("search", search);

      try {
        const res = await apiCall<{
          members: ExpandedMember[];
          total: number;
          memberOrgs: { string: memberOrgProps[] };
        }>(`/admin/members?${params.toString()}`);
        setMembers(res.members);
        setMemberOrgs(res.memberOrgs);
        setTotalMembers(res.total);
        setMemberError("");
      } catch (e) {
        setError(e.message);
      }

      setMemberLoading(false);
    },
    [apiCall]
  );

  useEffect(() => {
    if (!superAdmin) return;

    loadOrgs(page, search);
    loadMembers(memberPage, memberSearch);
    // eslint-disable-next-line
  }, [superAdmin]);

  const [orgModalOpen, setOrgModalOpen] = useState(false);

  if (!superAdmin) {
    return (
      <div className="alert alert-danger">
        Only super admins can view this page
      </div>
    );
  }
  if (!isCloud() && license?.plan != "enterprise") {
    return (
      <div className="alert alert-danger">
        You must be on an enterprise license to view this page
      </div>
    );
  }

  return (
    <div className="container-fluid p-3 pagecontents">
      {orgModalOpen && (
        <CreateOrganization
          showExternalId={!isCloud()}
          onCreate={() => {
            loadOrgs(page, search);
          }}
          close={() => setOrgModalOpen(false)}
        />
      )}
      <h1>GrowthBook Admin</h1>
      {!isCloud() && (
        <>
          <div
            className="p-3 bg-white"
            style={{ border: "1px solid var(--border-color-200)" }}
          >
            <ShowLicenseInfo showInput={false} />{" "}
          </div>
          <div className="divider border-bottom mb-3 mt-3" />
        </>
      )}
      <Tabs defaultValue="organizations" persistInURL={true}>
        <Box mb="3">
          <TabsList>
            <TabsTrigger value="organizations">Organizations</TabsTrigger>
            <TabsTrigger value="members">Members</TabsTrigger>
          </TabsList>
        </Box>

        <TabsContent value="organizations">
          <button
            className="btn btn-primary float-right"
            onClick={(e) => {
              e.preventDefault();
              setOrgModalOpen(true);
            }}
          >
            <FaPlus /> New Organization
          </button>
          <div className="mb-2 row align-items-center">
            <div className="col-auto">
              <form
                className="d-flex form form-inline"
                onSubmit={(e) => {
                  e.preventDefault();
                  setPage(1);
                  loadOrgs(1, search);
                }}
              >
                <Field
                  label="Search:"
                  labelClassName="mr-2"
                  value={search}
                  onChange={(e) => setSearch(e.target.value)}
                  type="search"
                />
                <div>
                  <button type="submit" className="btn btn-primary ml-2">
                    <FaSearch />
                  </button>
                </div>
              </form>
            </div>
            <div className="col-auto">
              <span className="text-muted">
                {numberFormatter.format(total)} matching organization
                {total === 1 ? "" : "s"}
              </span>
            </div>
          </div>
          {error && <div className="alert alert-danger">{error}</div>}
          <div className="position-relative">
            {loading && <LoadingOverlay />}
            <table className="table appbox" style={{ tableLayout: "fixed" }}>
              <thead>
                <tr>
                  <th>Name</th>
                  <th style={{ width: "260px" }}>Owner</th>
                  <th>Created</th>
                  <th>Id</th>
                  {isCloud() && <th>Verified Domain</th>}
                  {!isCloud() && <th>External Id</th>}
                  <th style={{ width: "120px" }}>Members</th>
                  <th style={{ width: "14px" }}></th>
                  {isCloud() && <th style={{ width: "14px" }}></th>}
                  <th style={{ width: "40px" }}></th>
                </tr>
              </thead>
              <tbody>
                {orgs.map((o) => (
                  <OrganizationRow
                    organization={o}
                    ssoInfo={ssoConnections.find(
                      (sso) => sso.organization === o.id
                    )}
                    datasources={datasources.filter(
                      (ds) => ds.organization === o.id
                    )}
                    showExternalId={!isCloud()}
                    showVerfiedDomain={isCloud()}
                    key={o.id}
                    current={o.id === orgId}
                    onEdit={() => {
                      loadOrgs(page, search);
                    }}
                    switchTo={(org) => {
                      if (setOrgId) {
                        setOrgId(org.id);
                      }
                      try {
                        localStorage.setItem(
                          "gb-last-picked-org",
                          `"${org.id}"`
                        );
                      } catch (e) {
                        console.warn("Cannot set gb-last-picked-org");
                      }
                      if (setSpecialOrg) {
                        setSpecialOrg(org);
                      }
                    }}
                  />
                ))}
              </tbody>
            </table>
            <Pagination
              currentPage={page}
              numItemsTotal={total}
              perPage={50}
              onPageChange={(page) => {
                setPage(page);
                loadOrgs(page, search);
              }}
            />
          </div>
          {!isCloud() && isMultiOrg() && (
            <div className="divider border-top mt-3">
              <OrphanedUsersList
                mutateUsers={() => {
                  loadOrgs(page, search);
                }}
                numUsersInAccount={0}
                enableAdd={false}
              />
            </div>
          )}
        </TabsContent>

        <TabsContent value="members">
          <div className="mb-2 row align-items-center">
            <div className="col-auto">
              <form
                className="d-flex form form-inline"
                onSubmit={(e) => {
                  e.preventDefault();
                  setMemberPage(1);
                  loadMembers(1, memberSearch);
                }}
              >
                <Field
                  label="Search:"
                  labelClassName="mr-2"
                  value={memberSearch}
                  onChange={(e) => setMemberSearch(e.target.value)}
                  type="search"
                />
                <div>
                  <button type="submit" className="btn btn-primary ml-2">
                    <FaSearch />
                  </button>
                </div>
              </form>
            </div>
            <div className="col-auto">
              <span className="text-muted">
                {numberFormatter.format(totalMembers)}{" "}
                {memberSearch ? "matching" : ""} member
                {totalMembers === 1 ? "" : "s"}
              </span>
            </div>
          </div>
          {memberError && (
            <div className="alert alert-danger">{memberError}</div>
          )}
          <div className="position-relative">
            {memberLoading && <LoadingOverlay />}
            <table className="table appbox" style={{ tableLayout: "fixed" }}>
              <thead>
                <tr>
                  <th>Name</th>
                  <th>email</th>
                  <th>Id</th>
                  <th>Created</th>
                  <th title="Verified Email">Verified</th>
                  <th>Orgs</th>
                  <th style={{ width: 40 }}></th>
                  <th style={{ width: 40 }}></th>
                </tr>
              </thead>
              <tbody>
                {members.map((m) => (
                  <MemberRow
                    member={m}
                    memberOrgs={memberOrgs[m.id] ?? []}
                    key={m.id}
                    current={m.id === orgId}
                    onEdit={() => {
                      loadMembers(memberPage, memberSearch);
                    }}
                  />
                ))}
              </tbody>
            </table>
            <Pagination
              currentPage={memberPage}
              numItemsTotal={totalMembers}
              perPage={50}
              onPageChange={(page) => {
                setMemberPage(page);
                loadMembers(memberPage, memberSearch);
              }}
            />
          </div>
        </TabsContent>
      </Tabs>
    </div>
  );
};

const EditMember: FC<{
  onEdit: () => void;
  close?: () => void;
  member: ExpandedMember;
}> = ({ onEdit, close, member }) => {
  const [verified, setVerified] = useState(member.verified);
  const [name, setName] = useState(member.name);
  const [email, setEmail] = useState(member.email);

  const { apiCall } = useAuth();

  const handleSubmit = async () => {
    await apiCall<{
      status: number;
      message?: string;
    }>("/admin/member", {
      method: "PUT",
      body: JSON.stringify({
        userId: member.id,
        verified: verified,
        email: email,
        name: name,
      }),
    });
    onEdit();
  };

  return (
    <Modal
      trackingEventModalType=""
      submit={handleSubmit}
      open={true}
      header={"Edit Member"}
      cta={"Update"}
      close={close}
      inline={!close}
    >
      <div className="form-group">
        Name
        <input
          type="text"
          className="form-control"
          value={name}
          required
          minLength={3}
          onChange={(e) => setName(e.target.value)}
        />
        <div className="mt-3">
          Email
          <input
            type="email"
            className="form-control"
            value={email}
            required
            onChange={(e) => setEmail(e.target.value)}
          />
        </div>
        <div className="mt-4">
          <label>Verified Email </label>
          <Toggle
            label="Verified"
            id="verified"
            className=" ml-2"
            value={verified}
            setValue={(e) => setVerified(e)}
          />
        </div>
      </div>
    </Modal>
  );
};

export default Admin;<|MERGE_RESOLUTION|>--- conflicted
+++ resolved
@@ -17,12 +17,8 @@
 import { date } from "shared/dates";
 import stringify from "json-stringify-pretty-compact";
 import Collapsible from "react-collapsible";
-<<<<<<< HEAD
-import { LicenseInterface } from "shared/enterprise";
-=======
 import { LicenseInterface } from "enterprise";
 import { DataSourceInterface } from "back-end/types/datasource";
->>>>>>> 7dc2f956
 import Field from "@/components/Forms/Field";
 import Pagination from "@/components/Pagination";
 import { useUser } from "@/services/UserContext";
