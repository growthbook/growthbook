--- conflicted
+++ resolved
@@ -669,6 +669,14 @@
                       if (setOrgId) {
                         setOrgId(org.id);
                       }
+                      try {
+                        localStorage.setItem(
+                          "gb-last-picked-org",
+                          `"${org.id}"`
+                        );
+                      } catch (e) {
+                        console.warn("Cannot set gb-last-picked-org");
+                      }
                       if (setSpecialOrg) {
                         setSpecialOrg(org);
                       }
@@ -693,25 +701,8 @@
                 mutateUsers={() => {
                   loadOrgs(page, search);
                 }}
-<<<<<<< HEAD
-                switchTo={(org) => {
-                  if (setOrgId) {
-                    setOrgId(org.id);
-                  }
-
-                  try {
-                    localStorage.setItem("gb-last-picked-org", `"${o.id}"`);
-                  } catch (e) {
-                    console.warn("Cannot set gb-last-picked-org");
-                  }
-                  if (setSpecialOrg) {
-                    setSpecialOrg(org);
-                  }
-                }}
-=======
                 numUsersInAccount={0}
                 enableAdd={false}
->>>>>>> 6cda1a73
               />
             </div>
           )}
