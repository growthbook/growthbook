import { FC, useState } from "react";
import { FaExternalLinkAlt } from "react-icons/fa";
import { DataSourceInterfaceWithParams } from "back-end/types/datasource";
import { isProjectListValidForProject } from "shared/util";
import { useRouter } from "next/router";
import { PiCursor, PiCursorClick } from "react-icons/pi";
<<<<<<< HEAD
import { Box, Flex, Separator, Text } from "@radix-ui/themes";
=======
import { Flex } from "@radix-ui/themes";
>>>>>>> 93974309
import { useGrowthBook } from "@growthbook/growthbook-react";
import { DocLink } from "@/components/DocLink";
import DataSources from "@/components/Settings/DataSources";
import { useDemoDataSourceProject } from "@/hooks/useDemoDataSourceProject";
import track from "@/services/track";
import { useAuth } from "@/services/auth";
import { useDefinitions } from "@/services/DefinitionsContext";
import Button from "@/components/Radix/Button";
import { hasFileConfig, isCloud } from "@/services/env";
import usePermissionsUtil from "@/hooks/usePermissionsUtils";
import Callout from "@/components/Radix/Callout";
import { dataSourceConnections } from "@/services/eventSchema";
import NewDataSourceForm from "@/components/Settings/NewDataSourceForm";
import LinkButton from "@/components/Radix/LinkButton";
import DataSourceDiagram from "@/components/InitialSetup/DataSourceDiagram";
import DataSourceTypeSelector from "@/components/Settings/DataSourceTypeSelector";
import Badge from "@/components/Radix/Badge";
import { useUser } from "@/services/UserContext";
import PaidFeatureBadge from "@/components/GetStarted/PaidFeatureBadge";
<<<<<<< HEAD
import UpgradeModal from "@/components/Settings/UpgradeModal";
import Modal from "@/components/Modal";
import SelectField from "@/components/Forms/SelectField";
import useOrgSettings from "@/hooks/useOrgSettings";
import { useOrganizationMetricDefaults } from "@/hooks/useOrganizationMetricDefaults";
import Checkbox from "@/components/Radix/Checkbox";
import {
  createInitialResources,
  getInitialDatasourceResources,
} from "@/services/initial-resources";

function ManagedWarehouseForm({ close }: { close: () => void }) {
  const { apiCall } = useAuth();
  const { mutateDefinitions } = useDefinitions();
  const router = useRouter();

  const { hasCommercialFeature } = useUser();
  const hasAccess = hasCommercialFeature("managed-warehouse");
  const [agree, setAgree] = useState(false);
  const [upgradeOpen, setUpgradeOpen] = useState(false);

  const settings = useOrgSettings();
  const { metricDefaults } = useOrganizationMetricDefaults();

  // Progress for the resource creation screen (final screen)
  const [resourceProgress, setResourceProgress] = useState(0);
  const [creatingResources, setCreatingResources] = useState(false);

  if (upgradeOpen) {
    return (
      <UpgradeModal
        close={() => setUpgradeOpen(false)}
        commercialFeature="managed-warehouse"
        source="datasource-list"
      />
    );
  }

  const createResources = (ds: DataSourceInterfaceWithParams) => {
    if (!ds) {
      return;
    }

    const resources = getInitialDatasourceResources({ datasource: ds });
    if (!resources.factTables.length) {
      setCreatingResources(false);
      return;
    }

    setCreatingResources(true);
    return createInitialResources({
      datasource: ds,
      onProgress: (progress) => {
        setResourceProgress(progress);
      },
      apiCall,
      metricDefaults,
      settings,
      resources,
    })
      .then(() => {
        track("Creating Datasource Resources", {
          source: "managed-warehouse",
          type: ds.type,
          schema: ds.settings?.schemaFormat,
        });
      })
      .catch((e) => {
        console.error(e);
      })
      .finally(async () => {
        await mutateDefinitions();
        setCreatingResources(false);
      });
  };

  return (
    <Modal
      open={true}
      header={
        <>
          Managed Warehouse <Badge label="New!" color="violet" variant="soft" />
        </>
      }
      trackingEventModalType="managed-warehouse"
      close={close}
      submit={async () => {
        if (!hasAccess) {
          throw new Error("You must upgrade to use this feature");
        }
        if (!agree) {
          throw new Error("You must agree to the terms and conditions");
        }

        const res = await apiCall<{
          status: number;
          id: string;
          datasource: DataSourceInterfaceWithParams;
        }>("/datasources/managed-warehouse", {
          method: "POST",
        });

        if (res.id) {
          await createResources(res.datasource);
          await router.push(`/datasources/${res.id}`);
        }
      }}
      cta="Create"
      ctaEnabled={hasAccess}
    >
      <p>
        GrowthBook Cloud offers a fully-managed version of ClickHouse, an
        open-source database optimized for fast analytics.
      </p>

      <div className="mb-3">
        <h3>How it Works</h3>
        <ol>
          <li className="mb-2">
            You send analytics events to our scalable ingestion API.
          </li>
          <li className="mb-2">
            We enrich and store them in ClickHouse within seconds.
          </li>
          <li>
            You can query the data with SQL, define metrics, and analyze
            experiment results with our powerful stats engine.
          </li>
        </ol>
      </div>

      <SelectField
        label="Data Region"
        value="us-east-1"
        onChange={() => {}}
        options={[{ label: "AWS us-east-1", value: "us-east-1" }]}
        disabled
        helpText="This is the only region available for now."
      />

      <div className="mb-3">
        <div className="mb-1">
          <strong>Pricing</strong>
        </div>
        <p>
          2 million events included per month, then <strong>$0.03</strong> per
          1K events
        </p>
      </div>

      {hasAccess ? (
        <>
          <Separator size="4" my="4" />
          <Box>
            <Checkbox
              value={agree}
              setValue={setAgree}
              label={
                <>
                  I agree to the{" "}
                  <a
                    href="https://www.growthbook.io/legal"
                    target="_blank"
                    rel="noreferrer"
                  >
                    terms and conditions
                  </a>
                </>
              }
              required
            />
            <Box mt="2">
              <Text size="1" mb="2">
                Do not include any sensitive or regulated personal data in your
                analytics events unless it is properly de-identified in
                accordance with applicable legal standards.
              </Text>
            </Box>
          </Box>
        </>
      ) : (
        <div className="appbox bg-light p-3 text-center">
          <Text>You must upgrade to Pro to access this feature.</Text>
          <Button variant="solid" mt="3" onClick={() => setUpgradeOpen(true)}>
            Upgrade to Pro
          </Button>
        </div>
      )}
      {creatingResources ? (
        <div className="mt-2">
          <p>Creating some metrics to get you started.</p>
          <div className="progress">
            <div
              className="progress-bar"
              role="progressbar"
              style={{ width: `${Math.floor(resourceProgress * 100)}%` }}
              aria-valuenow={resourceProgress}
              aria-valuemin={0}
              aria-valuemax={100}
            />
          </div>
        </div>
      ) : null}
    </Modal>
  );
}
=======
import ManagedWarehouseModal from "@/components/InitialSetup/ManagedWarehouseModal";
>>>>>>> 93974309

function ManagedWarehouseDriver() {
  const { hasCommercialFeature } = useUser();
  const [open, setOpen] = useState(false);
  const hasAccess = hasCommercialFeature("managed-warehouse");

  const cursors: {
    top: number;
    left: number;
    rotation: number;
    click?: boolean;
  }[] = [
    { top: 176.06, left: 860.05, rotation: 73.49 },
    { top: 188, left: 869, rotation: 0 },
    { top: 219.83, left: 840, rotation: 21.58 },
    { top: 188.22, left: 830.55, rotation: 34.75 },
    { top: 197.96, left: 809.66, rotation: -6.44 },
    { top: 189.35, left: 785, rotation: 46.3 },
    { top: 212.61, left: 779, rotation: 6.24 },
    { top: 199.35, left: 747, rotation: 28.23 },
    { top: 222.79, left: 728, rotation: 29.42 },
    { top: 211.12, left: 705, rotation: 61.65 },
    { top: 201.21, left: 671.42, rotation: 4.29 },
    { top: 203.94, left: 628, rotation: 29.82 },
    { top: 211.82, left: 615.2, rotation: -31.06 },
    { top: 178.32, left: 602.44, rotation: -17.25 },
    { top: 202.61, left: 573.22, rotation: 10.53 },
    { top: 170.79, left: 562.44, rotation: 8.03, click: true },
  ];
  const minTop = 170.79;
  const minLeft = 562.44;

  return (
    <>
<<<<<<< HEAD
      {open ? <ManagedWarehouseForm close={() => setOpen(false)} /> : null}
=======
      {open ? <ManagedWarehouseModal close={() => setOpen(false)} /> : null}
>>>>>>> 93974309
      <Flex
        style={{
          position: "relative",
          height: 225,
          maxWidth: 800,
          margin: "auto",
          overflow: "hidden",
          background: "linear-gradient(var(--violet-2), var(--violet-4))",
        }}
        className="border rounded"
        align="center"
        justify="center"
        direction="column"
      >
        <div
          style={{
            position: "absolute",
            bottom: 0,
            right: 0,
            width: 324,
            height: 76,
            overflow: "hidden",
            color: "var(--violet-a4)",
            pointerEvents: "none",
          }}
        >
          {cursors.map(({ top, left, rotation, click }, i) => {
            const Component = click ? PiCursorClick : PiCursor;
            return (
              <Component
                style={{
                  position: "absolute",
                  left: left - minLeft,
                  top: top - minTop + 18,
                  transformOrigin: "top left",
                  transform: `rotate(${-1 * rotation}deg)`,
                }}
                size={24}
                key={i}
              />
            );
          })}
        </div>
        <div className="text-center">
          {hasAccess ? (
            <Badge label="New!" color="violet" variant="soft" />
          ) : (
            <PaidFeatureBadge commercialFeature="managed-warehouse" />
          )}
          <h3 className="mb-3 mt-2">
            Use GrowthBook Cloud&apos;s fully-managed warehouse to get started
            quickly
          </h3>
          <Button variant="solid" onClick={() => setOpen(true)}>
            Try Now
          </Button>
        </div>
      </Flex>
    </>
  );
}

const DataSourcesPage: FC = () => {
  const {
    exists: demoDataSourceExists,
    projectId: demoProjectId,
    demoDataSourceId,
    currentProjectIsDemo,
  } = useDemoDataSourceProject();
  const { apiCall } = useAuth();
  const {
    mutateDefinitions,
    setProject,
    project,
    datasources,
  } = useDefinitions();

  const gb = useGrowthBook();

  const router = useRouter();

  const filteredDatasources = (project
    ? datasources.filter((ds) =>
        isProjectListValidForProject(ds.projects, project)
      )
    : datasources
  ).filter((ds) => !ds.projects?.includes(demoProjectId || ""));

  const [
    newModalData,
    setNewModalData,
  ] = useState<null | Partial<DataSourceInterfaceWithParams>>(null);

  const permissionsUtil = usePermissionsUtil();
  const { hasCommercialFeature, license } = useUser();

<<<<<<< HEAD
  // Cloud, no data sources yet, has permissions, and is either free OR on a usage-based paid plan
=======
  // Cloud, no data sources yet, has permissions, and is either free OR on a usage-based paid plan, or is on a trial
>>>>>>> 93974309
  const showManagedWarehouse =
    isCloud() &&
    filteredDatasources.length === 0 &&
    permissionsUtil.canViewCreateDataSourceModal(project) &&
    (!hasCommercialFeature("managed-warehouse") ||
<<<<<<< HEAD
=======
      license?.isTrial ||
>>>>>>> 93974309
      !!license?.orbSubscription) &&
    gb.isOn("inbuilt-data-warehouse");

  return (
    <div className="container-fluid pagecontents">
      {newModalData && (
        <NewDataSourceForm
          initial={newModalData || undefined}
          source="datasource-list"
          onSuccess={async (id) => {
            await mutateDefinitions({});
            await router.push(`/datasources/${id}`);
          }}
          onCancel={() => {
            setNewModalData(null);
          }}
          showImportSampleData={false}
        />
      )}
      <div className="d-flex align-items-center mb-3">
        <h1>Data Sources</h1>
        <div className="ml-auto" />
        {!hasFileConfig() && !demoDataSourceExists && (
          <Button
            onClick={async () => {
              try {
                await apiCall("/demo-datasource-project", {
                  method: "POST",
                });
                track("Create Sample Project", {
                  source: "sample-project-page",
                });
                if (demoProjectId) {
                  setProject(demoProjectId);
                }
                await mutateDefinitions();
              } catch (e: unknown) {
                console.error(e);
              }
            }}
            variant="soft"
          >
            View Sample Data Source
          </Button>
        )}
        {demoDataSourceExists && demoProjectId && demoDataSourceId ? (
          <LinkButton href={`/datasources/${demoDataSourceId}`} variant="soft">
            View Sample Data Source
          </LinkButton>
        ) : null}
        {!hasFileConfig() &&
          permissionsUtil.canViewCreateDataSourceModal(project) && (
            <Button
              disabled={currentProjectIsDemo}
              title={
                currentProjectIsDemo
                  ? "You cannot create a datasource under the demo project"
                  : ""
              }
              onClick={() => setNewModalData({})}
              ml="2"
            >
              Add Data Source
            </Button>
          )}
      </div>
      {filteredDatasources.length > 0 ? (
        <DataSources />
      ) : (
        <div className="appbox p-5 mb-3">
          <div className="text-center mt-3">
            <h2 className="h1 mb-2">
              Automatically Fetch Experiment Results &amp; Metric Values
            </h2>
            <p className="mb-4">
              GrowthBook is Warehouse Native, which means we can sit on top of
              any SQL data without storing our own copy.
              <br />
              This approach is cheaper, more secure, and more flexible.
            </p>
          </div>
          {showManagedWarehouse ? <ManagedWarehouseDriver /> : null}

          <hr className="my-4" />
          <div className="mb-3 d-flex flex-column align-items-center justify-content-center w-100">
            <div className="mb-3">
              <h3>
                {showManagedWarehouse ? "Or connect" : "Connect"} to your
                existing data warehouse:
              </h3>
            </div>

            <DataSourceTypeSelector
              value=""
              setValue={(value) => {
                const option = dataSourceConnections.find(
                  (o) => o.type === value
                );
                if (!option) return;

                setNewModalData({
                  type: option.type,
                  params: option.default,
                } as Partial<DataSourceInterfaceWithParams>);

                track("Data Source Type Selected", {
                  type: value,
                  newDatasourceForm: true,
                });
              }}
            />

            {!showManagedWarehouse ? (
              <Callout status="info" mt="5">
                Don&apos;t have a data warehouse yet? We recommend using
                BigQuery with Google Analytics.{" "}
                <DocLink docSection="ga4BigQuery">
                  Learn more <FaExternalLinkAlt />
                </DocLink>
              </Callout>
            ) : null}
          </div>
          <hr className="my-5" />
          <div className="d-flex align-items-center justify-content-center w-100">
            <DataSourceDiagram />
          </div>
        </div>
      )}
    </div>
  );
};
export default DataSourcesPage;<|MERGE_RESOLUTION|>--- conflicted
+++ resolved
@@ -4,11 +4,7 @@
 import { isProjectListValidForProject } from "shared/util";
 import { useRouter } from "next/router";
 import { PiCursor, PiCursorClick } from "react-icons/pi";
-<<<<<<< HEAD
-import { Box, Flex, Separator, Text } from "@radix-ui/themes";
-=======
 import { Flex } from "@radix-ui/themes";
->>>>>>> 93974309
 import { useGrowthBook } from "@growthbook/growthbook-react";
 import { DocLink } from "@/components/DocLink";
 import DataSources from "@/components/Settings/DataSources";
@@ -28,216 +24,7 @@
 import Badge from "@/components/Radix/Badge";
 import { useUser } from "@/services/UserContext";
 import PaidFeatureBadge from "@/components/GetStarted/PaidFeatureBadge";
-<<<<<<< HEAD
-import UpgradeModal from "@/components/Settings/UpgradeModal";
-import Modal from "@/components/Modal";
-import SelectField from "@/components/Forms/SelectField";
-import useOrgSettings from "@/hooks/useOrgSettings";
-import { useOrganizationMetricDefaults } from "@/hooks/useOrganizationMetricDefaults";
-import Checkbox from "@/components/Radix/Checkbox";
-import {
-  createInitialResources,
-  getInitialDatasourceResources,
-} from "@/services/initial-resources";
-
-function ManagedWarehouseForm({ close }: { close: () => void }) {
-  const { apiCall } = useAuth();
-  const { mutateDefinitions } = useDefinitions();
-  const router = useRouter();
-
-  const { hasCommercialFeature } = useUser();
-  const hasAccess = hasCommercialFeature("managed-warehouse");
-  const [agree, setAgree] = useState(false);
-  const [upgradeOpen, setUpgradeOpen] = useState(false);
-
-  const settings = useOrgSettings();
-  const { metricDefaults } = useOrganizationMetricDefaults();
-
-  // Progress for the resource creation screen (final screen)
-  const [resourceProgress, setResourceProgress] = useState(0);
-  const [creatingResources, setCreatingResources] = useState(false);
-
-  if (upgradeOpen) {
-    return (
-      <UpgradeModal
-        close={() => setUpgradeOpen(false)}
-        commercialFeature="managed-warehouse"
-        source="datasource-list"
-      />
-    );
-  }
-
-  const createResources = (ds: DataSourceInterfaceWithParams) => {
-    if (!ds) {
-      return;
-    }
-
-    const resources = getInitialDatasourceResources({ datasource: ds });
-    if (!resources.factTables.length) {
-      setCreatingResources(false);
-      return;
-    }
-
-    setCreatingResources(true);
-    return createInitialResources({
-      datasource: ds,
-      onProgress: (progress) => {
-        setResourceProgress(progress);
-      },
-      apiCall,
-      metricDefaults,
-      settings,
-      resources,
-    })
-      .then(() => {
-        track("Creating Datasource Resources", {
-          source: "managed-warehouse",
-          type: ds.type,
-          schema: ds.settings?.schemaFormat,
-        });
-      })
-      .catch((e) => {
-        console.error(e);
-      })
-      .finally(async () => {
-        await mutateDefinitions();
-        setCreatingResources(false);
-      });
-  };
-
-  return (
-    <Modal
-      open={true}
-      header={
-        <>
-          Managed Warehouse <Badge label="New!" color="violet" variant="soft" />
-        </>
-      }
-      trackingEventModalType="managed-warehouse"
-      close={close}
-      submit={async () => {
-        if (!hasAccess) {
-          throw new Error("You must upgrade to use this feature");
-        }
-        if (!agree) {
-          throw new Error("You must agree to the terms and conditions");
-        }
-
-        const res = await apiCall<{
-          status: number;
-          id: string;
-          datasource: DataSourceInterfaceWithParams;
-        }>("/datasources/managed-warehouse", {
-          method: "POST",
-        });
-
-        if (res.id) {
-          await createResources(res.datasource);
-          await router.push(`/datasources/${res.id}`);
-        }
-      }}
-      cta="Create"
-      ctaEnabled={hasAccess}
-    >
-      <p>
-        GrowthBook Cloud offers a fully-managed version of ClickHouse, an
-        open-source database optimized for fast analytics.
-      </p>
-
-      <div className="mb-3">
-        <h3>How it Works</h3>
-        <ol>
-          <li className="mb-2">
-            You send analytics events to our scalable ingestion API.
-          </li>
-          <li className="mb-2">
-            We enrich and store them in ClickHouse within seconds.
-          </li>
-          <li>
-            You can query the data with SQL, define metrics, and analyze
-            experiment results with our powerful stats engine.
-          </li>
-        </ol>
-      </div>
-
-      <SelectField
-        label="Data Region"
-        value="us-east-1"
-        onChange={() => {}}
-        options={[{ label: "AWS us-east-1", value: "us-east-1" }]}
-        disabled
-        helpText="This is the only region available for now."
-      />
-
-      <div className="mb-3">
-        <div className="mb-1">
-          <strong>Pricing</strong>
-        </div>
-        <p>
-          2 million events included per month, then <strong>$0.03</strong> per
-          1K events
-        </p>
-      </div>
-
-      {hasAccess ? (
-        <>
-          <Separator size="4" my="4" />
-          <Box>
-            <Checkbox
-              value={agree}
-              setValue={setAgree}
-              label={
-                <>
-                  I agree to the{" "}
-                  <a
-                    href="https://www.growthbook.io/legal"
-                    target="_blank"
-                    rel="noreferrer"
-                  >
-                    terms and conditions
-                  </a>
-                </>
-              }
-              required
-            />
-            <Box mt="2">
-              <Text size="1" mb="2">
-                Do not include any sensitive or regulated personal data in your
-                analytics events unless it is properly de-identified in
-                accordance with applicable legal standards.
-              </Text>
-            </Box>
-          </Box>
-        </>
-      ) : (
-        <div className="appbox bg-light p-3 text-center">
-          <Text>You must upgrade to Pro to access this feature.</Text>
-          <Button variant="solid" mt="3" onClick={() => setUpgradeOpen(true)}>
-            Upgrade to Pro
-          </Button>
-        </div>
-      )}
-      {creatingResources ? (
-        <div className="mt-2">
-          <p>Creating some metrics to get you started.</p>
-          <div className="progress">
-            <div
-              className="progress-bar"
-              role="progressbar"
-              style={{ width: `${Math.floor(resourceProgress * 100)}%` }}
-              aria-valuenow={resourceProgress}
-              aria-valuemin={0}
-              aria-valuemax={100}
-            />
-          </div>
-        </div>
-      ) : null}
-    </Modal>
-  );
-}
-=======
 import ManagedWarehouseModal from "@/components/InitialSetup/ManagedWarehouseModal";
->>>>>>> 93974309
 
 function ManagedWarehouseDriver() {
   const { hasCommercialFeature } = useUser();
@@ -272,11 +59,7 @@
 
   return (
     <>
-<<<<<<< HEAD
-      {open ? <ManagedWarehouseForm close={() => setOpen(false)} /> : null}
-=======
       {open ? <ManagedWarehouseModal close={() => setOpen(false)} /> : null}
->>>>>>> 93974309
       <Flex
         style={{
           position: "relative",
@@ -373,20 +156,13 @@
   const permissionsUtil = usePermissionsUtil();
   const { hasCommercialFeature, license } = useUser();
 
-<<<<<<< HEAD
-  // Cloud, no data sources yet, has permissions, and is either free OR on a usage-based paid plan
-=======
   // Cloud, no data sources yet, has permissions, and is either free OR on a usage-based paid plan, or is on a trial
->>>>>>> 93974309
   const showManagedWarehouse =
     isCloud() &&
     filteredDatasources.length === 0 &&
     permissionsUtil.canViewCreateDataSourceModal(project) &&
     (!hasCommercialFeature("managed-warehouse") ||
-<<<<<<< HEAD
-=======
       license?.isTrial ||
->>>>>>> 93974309
       !!license?.orbSubscription) &&
     gb.isOn("inbuilt-data-warehouse");
 
