// NB: Order matters
import "@radix-ui/themes/styles.css";
<<<<<<< HEAD
=======
import "@/styles/radix-config.css";
import "@/styles/global-radix-overrides.scss";
import "@/styles/global.scss";

import { AppProps } from "next/app";
>>>>>>> fcb0edfa
import Head from "next/head";
import { useEffect, useState } from "react";
import { GrowthBookProvider } from "@growthbook/growthbook-react";
import { Inter } from "next/font/google";
import { OrganizationMessagesContainer } from "@/components/OrganizationMessages/OrganizationMessages";
import { DemoDataSourceGlobalBannerContainer } from "@/components/DemoDataSourceGlobalBanner/DemoDataSourceGlobalBanner";
import { PageHeadProvider } from "@/components/Layout/PageHead";
import { RadixTheme } from "@/services/RadixTheme";
import { AuthProvider } from "@/services/auth";
import ProtectedPage from "@/components/ProtectedPage";
import {
  DefinitionsGuard,
  DefinitionsProvider,
} from "@/services/DefinitionsContext";
import { initEnv, isTelemetryEnabled } from "@/services/env";
import LoadingOverlay from "@/components/LoadingOverlay";
import "diff2html/bundles/css/diff2html.min.css";
import Layout from "@/components/Layout/Layout";
import { AppearanceUIThemeProvider } from "@/services/AppearanceUIThemeProvider";
import TopNavLite from "@/components/Layout/TopNavLite";
import GetStartedProvider from "@/services/GetStartedProvider";
import GuidedGetStartedBar from "@/components/Layout/GuidedGetStartedBar";
import LayoutLite from "@/components/Layout/LayoutLite";
import { growthbook, gbContext } from "@/services/utils";

// If loading a variable font, you don't need to specify the font weight
const inter = Inter({ subsets: ["latin"] });

type ModAppProps = AppProps & {
  Component: {
    noOrganization?: boolean;
    preAuth?: boolean;
    liteLayout?: boolean;
    preAuthTopNav?: boolean;
  };
};

function App({
  Component,
  pageProps,
  router,
}: ModAppProps): React.ReactElement {
  const [ready, setReady] = useState(false);
  const [error, setError] = useState("");

  // hacky:
  const parts = router.route.substr(1).split("/");

  const organizationRequired = !Component.noOrganization;
  const preAuth = Component.preAuth || false;
  const preAuthTopNav = Component.preAuthTopNav || false;
  const liteLayout = Component.liteLayout || false;

  useEffect(() => {
    initEnv()
      .then(() => {
        setReady(true);
      })
      .catch((e) => {
        setError(e.message);
      });
  }, []);

  useEffect(() => {
    if (!ready) return;
    if (isTelemetryEnabled()) {
      let _rtQueue: { key: string; on: boolean }[] = [];
      let _rtTimer = 0;
      gbContext.onFeatureUsage = (key, res) => {
        _rtQueue.push({
          key,
          on: res.on,
        });
        if (!_rtTimer) {
          _rtTimer = window.setTimeout(() => {
            // Reset the queue
            _rtTimer = 0;
            const q = [_rtQueue];
            _rtQueue = [];

            window
              .fetch(
                `https://rt.growthbook.io/?key=key_prod_cb40dfcb0eb98e44&events=${encodeURIComponent(
                  JSON.stringify(q)
                )}`,

                {
                  cache: "no-cache",
                  mode: "no-cors",
                }
              )
              .catch(() => {
                // TODO: retry in case of network errors?
              });
          }, 2000);
        }
      };
    }
  }, [ready]);

  useEffect(() => {
    // Load feature definitions JSON from GrowthBook API
    growthbook.init({ streaming: true }).catch(() => {
      console.log("Failed to fetch GrowthBook feature definitions");
    });
  }, []);

  const renderPreAuth = () => {
    if (preAuthTopNav) {
      return (
        <>
          <TopNavLite />
          <main className="container mt-5">
            <Component {...pageProps} />
          </main>
        </>
      );
    }
    return <Component {...pageProps} />;
  };

  return (
    <>
      <style jsx global>{`
        html {
          font-family: var(--default-font-family);
          --default-font-family: ${inter.style.fontFamily};
        }
        body {
          font-family: var(--default-font-family);
        }
        .radix-themes {
          --default-font-family: ${inter.style.fontFamily};
        }
      `}</style>
      <Head>
        <title>GrowthBook</title>
        <meta name="robots" content="noindex, nofollow" />
      </Head>
      {ready ? (
        <AppearanceUIThemeProvider>
          <RadixTheme>
            <div id="portal-root" />
            {preAuth ? (
              renderPreAuth()
            ) : (
              <PageHeadProvider>
                <AuthProvider>
                  <GrowthBookProvider growthbook={growthbook}>
                    <ProtectedPage organizationRequired={organizationRequired}>
                      {organizationRequired ? (
                        <GetStartedProvider>
                          <DefinitionsProvider>
                            {liteLayout ? <LayoutLite /> : <Layout />}
                            <main className={`main ${parts[0]}`}>
                              <GuidedGetStartedBar />
                              <OrganizationMessagesContainer />
                              <DemoDataSourceGlobalBannerContainer />
                              <DefinitionsGuard>
                                <Component {...pageProps} />
                              </DefinitionsGuard>
                            </main>
                          </DefinitionsProvider>
                        </GetStartedProvider>
                      ) : (
                        <div>
                          <TopNavLite />
                          <main className="container mt-5">
                            <Component {...pageProps} />
                          </main>
                        </div>
                      )}
                    </ProtectedPage>
                  </GrowthBookProvider>
                </AuthProvider>
              </PageHeadProvider>
            )}
          </RadixTheme>
        </AppearanceUIThemeProvider>
      ) : error ? (
        <div className="container mt-3">
          <div className="alert alert-danger">
            Error Initializing GrowthBook: {error}
          </div>
        </div>
      ) : (
        <LoadingOverlay />
      )}
    </>
  );
}

export default App;<|MERGE_RESOLUTION|>--- conflicted
+++ resolved
@@ -1,13 +1,10 @@
 // NB: Order matters
 import "@radix-ui/themes/styles.css";
-<<<<<<< HEAD
-=======
 import "@/styles/radix-config.css";
 import "@/styles/global-radix-overrides.scss";
 import "@/styles/global.scss";
 
 import { AppProps } from "next/app";
->>>>>>> fcb0edfa
 import Head from "next/head";
 import { useEffect, useState } from "react";
 import { GrowthBookProvider } from "@growthbook/growthbook-react";
