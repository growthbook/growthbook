import { AppProps } from "next/app";
import "../styles/global.scss";
import { AuthProvider } from "../services/auth";
import ProtectedPage from "../components/ProtectedPage";
import Head from "next/head";
import { DefinitionsProvider } from "../services/DefinitionsContext";
import { useEffect } from "react";
import track from "../services/track";
import { initEnv } from "../services/env";
import { useState } from "react";
import LoadingOverlay from "../components/LoadingOverlay";
import "diff2html/bundles/css/diff2html.min.css";
import { GrowthBook, GrowthBookProvider } from "@growthbook/growthbook-react";
import Layout from "../components/Layout/Layout";

type ModAppProps = AppProps & {
  Component: {
    noOrganization?: boolean;
    preAuth?: boolean;
    liteLayout?: boolean;
  };
};

const growthbook = new GrowthBook({
  realtimeKey: "key_prod_cb40dfcb0eb98e44",
  trackingCallback: (experiment, result) => {
    track("Experiment Viewed", {
      experimentId: experiment.key,
      variationId: result.variationId,
    });
  },
});

function App({
  Component,
  pageProps,
  router,
}: ModAppProps): React.ReactElement {
  const [ready, setReady] = useState(false);
  const [error, setError] = useState("");

  // hacky:
  const parts = router.route.substr(1).split("/");

  const organizationRequired = !Component.noOrganization;
  const preAuth = Component.preAuth || false;

  const liteLayout = Component.liteLayout || false;

  useEffect(() => {
    initEnv()
      .then(() => {
        setReady(true);
      })
      .catch((e) => {
        setError(e.message);
      });
  }, []);

  useEffect(() => {
    if (!ready) return;
    track("App Load");
  }, [ready]);

  useEffect(() => {
    // Load feature definitions JSON from GrowthBook API
    fetch("https://cdn.growthbook.io/api/features/key_prod_cb40dfcb0eb98e44")
      .then((res) => res.json())
      .then((json) => {
        growthbook.setFeatures(json.features);
      })
      .catch(() => {
        console.log("Failed to fetch GrowthBook feature definitions");
      });
  }, [router.pathname]);

  return (
    <>
      <Head>
        <title>GrowthBook</title>
        <meta name="robots" content="noindex, nofollow" />
      </Head>
      {ready ? (
<<<<<<< HEAD
        preAuth ? (
          <Component {...pageProps} />
        ) : (
          <AuthProvider>
            <GrowthBookProvider growthbook={growthbook}>
              <ProtectedPage organizationRequired={organizationRequired}>
                {organizationRequired ? (
                  <DefinitionsProvider>
                    <Layout />
                    <main className={`main ${parts[0]}`}>
                      <Component {...pageProps} />
                    </main>
                  </DefinitionsProvider>
                ) : (
                  <Component {...pageProps} />
                )}
              </ProtectedPage>
            </GrowthBookProvider>
          </AuthProvider>
        )
=======
        <AuthProvider>
          <GrowthBookProvider growthbook={growthbook}>
            <ProtectedPage
              organizationRequired={organizationRequired}
              preAuth={preAuth}
            >
              {organizationRequired && !preAuth ? (
                <DefinitionsProvider>
                  {!liteLayout && <Layout />}
                  <main className={`main ${parts[0]}`}>
                    <Component {...pageProps} />
                  </main>
                </DefinitionsProvider>
              ) : (
                <Component {...pageProps} />
              )}
            </ProtectedPage>
          </GrowthBookProvider>
        </AuthProvider>
>>>>>>> 00e36e7d
      ) : error ? (
        <div className="container mt-3">
          <div className="alert alert-danger">
            Error Initializing GrowthBook: {error}
          </div>
        </div>
      ) : (
        <LoadingOverlay />
      )}
    </>
  );
}

export default App;<|MERGE_RESOLUTION|>--- conflicted
+++ resolved
@@ -81,7 +81,6 @@
         <meta name="robots" content="noindex, nofollow" />
       </Head>
       {ready ? (
-<<<<<<< HEAD
         preAuth ? (
           <Component {...pageProps} />
         ) : (
@@ -90,7 +89,7 @@
               <ProtectedPage organizationRequired={organizationRequired}>
                 {organizationRequired ? (
                   <DefinitionsProvider>
-                    <Layout />
+                    {!liteLayout && <Layout />}
                     <main className={`main ${parts[0]}`}>
                       <Component {...pageProps} />
                     </main>
@@ -102,27 +101,6 @@
             </GrowthBookProvider>
           </AuthProvider>
         )
-=======
-        <AuthProvider>
-          <GrowthBookProvider growthbook={growthbook}>
-            <ProtectedPage
-              organizationRequired={organizationRequired}
-              preAuth={preAuth}
-            >
-              {organizationRequired && !preAuth ? (
-                <DefinitionsProvider>
-                  {!liteLayout && <Layout />}
-                  <main className={`main ${parts[0]}`}>
-                    <Component {...pageProps} />
-                  </main>
-                </DefinitionsProvider>
-              ) : (
-                <Component {...pageProps} />
-              )}
-            </ProtectedPage>
-          </GrowthBookProvider>
-        </AuthProvider>
->>>>>>> 00e36e7d
       ) : error ? (
         <div className="container mt-3">
           <div className="alert alert-danger">
