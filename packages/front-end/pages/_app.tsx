--- conflicted
+++ resolved
@@ -6,18 +6,8 @@
 
 import { AppProps } from "next/app";
 import Head from "next/head";
-<<<<<<< HEAD
 import React, { useEffect, useState } from "react";
-import {
-  Context,
-  GrowthBook,
-  GrowthBookProvider,
-  BrowserCookieStickyBucketService,
-} from "@growthbook/growthbook-react";
-=======
-import { useEffect, useState } from "react";
 import { GrowthBookProvider } from "@growthbook/growthbook-react";
->>>>>>> be286356
 import { Inter } from "next/font/google";
 import { OrganizationMessagesContainer } from "@/components/OrganizationMessages/OrganizationMessages";
 import { DemoDataSourceGlobalBannerContainer } from "@/components/DemoDataSourceGlobalBanner/DemoDataSourceGlobalBanner";
@@ -38,15 +28,11 @@
 import GetStartedProvider from "@/services/GetStartedProvider";
 import GuidedGetStartedBar from "@/components/Layout/GuidedGetStartedBar";
 import LayoutLite from "@/components/Layout/LayoutLite";
-<<<<<<< HEAD
-import { GB_SDK_ID } from "@/services/utils";
 import { UserContextProvider } from "@/services/UserContext";
+import { growthbook, gbContext } from "@/services/utils";
 
 // Make useLayoutEffect isomorphic (for SSR)
 if (typeof window === "undefined") React.useLayoutEffect = React.useEffect;
-=======
-import { growthbook, gbContext } from "@/services/utils";
->>>>>>> be286356
 
 // If loading a variable font, you don't need to specify the font weight
 const inter = Inter({ subsets: ["latin"] });
