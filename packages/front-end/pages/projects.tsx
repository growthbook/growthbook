--- conflicted
+++ resolved
@@ -11,11 +11,7 @@
 import ProjectModal from "@/components/Projects/ProjectModal";
 import { useAuth } from "@/services/auth";
 import { useDefinitions } from "@/services/DefinitionsContext";
-<<<<<<< HEAD
-import { date } from "@/services/dates";
 import useSDKConnections from "@/hooks/useSDKConnections";
-=======
->>>>>>> df37ff22
 
 const ProjectsPage: FC = () => {
   const permissions = usePermissions();
