--- conflicted
+++ resolved
@@ -56,14 +56,10 @@
   DropdownMenuItem,
   DropdownMenuSeparator,
 } from "@/ui/DropdownMenu";
-<<<<<<< HEAD
-import OfficialResourceModal from "@/components/OfficialResourceModal";
-import { useUser } from "@/services/UserContext";
-=======
 import { useUser } from "@/services/UserContext";
 import PaidFeatureBadge from "@/components/GetStarted/PaidFeatureBadge";
 import track from "@/services/track";
->>>>>>> 1da66c59
+import OfficialResourceModal from "@/components/OfficialResourceModal";
 
 function FactTableLink({ id }: { id?: string }) {
   const { getFactTableById } = useDefinitions();
@@ -175,8 +171,6 @@
     "analysis",
   );
   const { apiCall } = useAuth();
-
-  const { hasCommercialFeature } = useUser();
 
   const permissionsUtil = usePermissionsUtil();
 
