import React, { useEffect } from "react";
import { useRouter } from "next/router";
import { getDemoDatasourceProjectIdForOrganization } from "shared/demo-datasource";
import { useGrowthBook } from "@growthbook/growthbook-react";
import { useExperiments } from "@/hooks/useExperiments";
import { useUser } from "@/services/UserContext";
import { useFeaturesList } from "@/services/features";
import GetStartedAndHomePage from "@/components/GetStarted";

export default function Home(): React.ReactElement {
  const router = useRouter();
  const {
    experiments,
    loading: experimentsLoading,
    error: experimentsError,
  } = useExperiments();

  const {
    features,
    loading: featuresLoading,
    error: featuresError,
  } = useFeaturesList(false);

  const { organization } = useUser();

  const gb = useGrowthBook();

  useEffect(() => {
    if (!organization) return;
    if (featuresLoading || experimentsLoading) {
      return;
    }

    const demoProjectId = getDemoDatasourceProjectIdForOrganization(
      organization.id || ""
    );

    // has features and experiments that are not demo projects
    const hasFeatures = features.some((f) => f.project !== demoProjectId);
    const hasExperiments = experiments.some((e) => e.project !== demoProjectId);
<<<<<<< HEAD
    const hasFeatureAndExperiment = hasFeatures && hasExperiments;
    if (gb.isOn("use-new-setup-flow-2") && !hasFeatureAndExperiment) {
      router.replace("/setup");
    } else if (!hasFeatureAndExperiment) {
      router.replace("/getstarted");
=======

    if (hasFeatures) {
      router.replace("/features");
    } else if (hasExperiments) {
      router.replace("/experiments");
    } else {
      if (
        gb.isOn("use-new-setup-flow-2") &&
        !organization.isVercelIntegration
      ) {
        router.replace("/setup");
      } else {
        router.replace("/getstarted");
      }
>>>>>>> 93974309
    }
  }, [
    organization,
    features.length,
    experiments.length,
    featuresLoading,
    experimentsLoading,
  ]);

  if (experimentsError || featuresError) {
    return (
      <div className="alert alert-danger">
        {experimentsError?.message ||
          featuresError?.message ||
          "An error occurred"}
      </div>
    );
  }

  return <GetStartedAndHomePage />;
}<|MERGE_RESOLUTION|>--- conflicted
+++ resolved
@@ -38,28 +38,15 @@
     // has features and experiments that are not demo projects
     const hasFeatures = features.some((f) => f.project !== demoProjectId);
     const hasExperiments = experiments.some((e) => e.project !== demoProjectId);
-<<<<<<< HEAD
     const hasFeatureAndExperiment = hasFeatures && hasExperiments;
-    if (gb.isOn("use-new-setup-flow-2") && !hasFeatureAndExperiment) {
+    if (
+      gb.isOn("use-new-setup-flow-2") &&
+      !hasFeatureAndExperiment &&
+      !organization.isVercelIntegration
+    ) {
       router.replace("/setup");
     } else if (!hasFeatureAndExperiment) {
       router.replace("/getstarted");
-=======
-
-    if (hasFeatures) {
-      router.replace("/features");
-    } else if (hasExperiments) {
-      router.replace("/experiments");
-    } else {
-      if (
-        gb.isOn("use-new-setup-flow-2") &&
-        !organization.isVercelIntegration
-      ) {
-        router.replace("/setup");
-      } else {
-        router.replace("/getstarted");
-      }
->>>>>>> 93974309
     }
   }, [
     organization,
