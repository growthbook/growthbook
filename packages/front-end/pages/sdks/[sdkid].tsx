import { SDKConnectionInterface } from "back-end/types/sdk-connection";
import { useRouter } from "next/router";
import Link from "next/link";
import { ReactElement, ReactNode, useState } from "react";
import {
  FaCheckCircle,
  FaExclamationTriangle,
  FaInfoCircle,
  FaLock,
  FaQuestionCircle,
} from "react-icons/fa";
import { BsArrowRepeat, BsLightningFill } from "react-icons/bs";
import { useGrowthBook } from "@growthbook/growthbook-react";
import LoadingOverlay from "@/components/LoadingOverlay";
import { GBCircleArrowLeft, GBEdit, GBHashLock } from "@/components/Icons";
import DeleteButton from "@/components/DeleteButton/DeleteButton";
import MoreMenu from "@/components/Dropdown/MoreMenu";
import { useAuth } from "@/services/auth";
import { useDefinitions } from "@/services/DefinitionsContext";
import usePermissions from "@/hooks/usePermissions";
import SDKConnectionForm from "@/components/Features/SDKConnections/SDKConnectionForm";
import CodeSnippetModal, {
  getApiBaseUrl,
} from "@/components/Features/CodeSnippetModal";
import SDKLanguageLogo from "@/components/Features/SDKConnections/SDKLanguageLogo";
import ProxyTestButton from "@/components/Features/SDKConnections/ProxyTestButton";
import Button from "@/components/Button";
import useSDKConnections from "@/hooks/useSDKConnections";
import { isCloud } from "@/services/env";
import Tooltip from "@/components/Tooltip/Tooltip";
import { AppFeatures } from "@/types/app-features";

function ConnectionDot({ left }: { left: boolean }) {
  return (
    <div
      style={{
        position: "absolute",
        [left ? "right" : "left"]: "100%",
        top: "50%",
        marginTop: -7,
        [left ? "marginRight" : "marginLeft"]: -8,
        width: 16,
        height: 16,
        borderRadius: 20,
        border: "3px solid var(--text-color-primary)",
        background: "#fff",
      }}
    />
  );
}
function ConnectionNode({
  children,
  title,
  first,
  last,
}: {
  children: ReactElement;
  title: ReactNode;
  first?: boolean;
  last?: boolean;
}) {
  return (
    <div
      className={`appbox p-3 ${
        first ? "mr" : last ? "ml" : "mx"
      }-3 text-center position-relative`}
      style={{
        zIndex: 10,
        overflow: "visible",
      }}
    >
      {!first && <ConnectionDot left={true} />}
      {!last && <ConnectionDot left={false} />}
      <h3>{title}</h3>
      {children}
    </div>
  );
}
function ConnectionStatus({
  connected,
  error,
  refresh,
  canRefresh,
}: {
  connected: boolean;
  error?: boolean;
  refresh?: ReactElement;
  canRefresh: boolean;
}) {
  return (
    <div
      className="mx-3 text-center"
      style={{ zIndex: 10, marginTop: -8, whiteSpace: "nowrap" }}
    >
      {connected ? (
        <>
          <span className="text-success">
            <FaCheckCircle /> connected
          </span>
        </>
      ) : (
        <>
          {error ? (
            <span className="text-danger">
              <FaExclamationTriangle /> error
            </span>
          ) : (
            <span className="text-secondary">
              <FaQuestionCircle /> not connected
            </span>
          )}
        </>
      )}
      <div style={{ marginTop: 10, textAlign: "center" }}>
        {canRefresh && refresh ? refresh : <>&nbsp;</>}
      </div>
    </div>
  );
}

export default function SDKConnectionPage() {
  const growthbook = useGrowthBook<AppFeatures>();

  const router = useRouter();
  const { sdkid } = router.query;

  const { data, mutate, error } = useSDKConnections();

  const { apiCall } = useAuth();
  const [modalState, setModalState] = useState<{
    mode: "edit" | "create" | "closed";
    initialValue?: SDKConnectionInterface;
  }>({ mode: "closed" });

  const { getProjectById, projects } = useDefinitions();

  const permissions = usePermissions();

  if (error) {
    return <div className="alert alert-danger">{error.message}</div>;
  }
  if (!data) {
    return <LoadingOverlay />;
  }

  const connection: SDKConnectionInterface | undefined = data.connections.find(
    (conn) => conn.id === sdkid
  );

  if (!connection) {
    return <div className="alert alert-danger">Invalid SDK Connection id</div>;
  }

  const hasPermission = permissions.check(
    "manageEnvironments",
    connection.project,
    [connection.environment]
  );

<<<<<<< HEAD
  const hasProxy =
    !isCloud() && connection.proxy.enabled && connection.proxy.host;
  const hasCloudProxyForSSE = isCloud() && growthbook?.isOn("proxy-cloud-sse");
=======
  const hasProxy = connection.proxy.enabled && connection.proxy.host;
  const hasCloudProxyForSSE = isCloud() && connection.sseEnabled;
>>>>>>> 1e7dedb4

  const projectId = connection.project;
  const projectName = getProjectById(projectId)?.name || null;
  const projectIsDeReferenced = projectId && !projectName;

  return (
    <div className="contents container pagecontents">
      {modalState.mode !== "closed" && (
        <SDKConnectionForm
          close={() => setModalState({ mode: "closed" })}
          mutate={mutate}
          initialValue={modalState.initialValue}
          edit={modalState.mode === "edit"}
        />
      )}
      <div className="row align-items-center mb-2">
        <div className="col-auto">
          <Link href="/sdks">
            <a>
              <GBCircleArrowLeft /> Back to all SDK connections
            </a>
          </Link>
        </div>
      </div>

      <div className="row align-items-center mb-2">
        <h1 className="col-auto mb-0">{connection.name}</h1>
        {hasPermission && (
          <>
            <div className="col-auto ml-auto">
              <a
                href="#"
                className="btn btn-outline-primary"
                onClick={(e) => {
                  e.preventDefault();
                  setModalState({
                    mode: "edit",
                    initialValue: connection,
                  });
                }}
              >
                <GBEdit /> Edit
              </a>
            </div>
            <div className="col-auto">
              <MoreMenu>
                <button
                  className="dropdown-item"
                  onClick={(e) => {
                    e.preventDefault();
                    setModalState({
                      mode: "create",
                      initialValue: connection,
                    });
                  }}
                >
                  Duplicate
                </button>
                <DeleteButton
                  className="dropdown-item"
                  displayName="SDK Connection"
                  text="Delete"
                  useIcon={false}
                  onClick={async () => {
                    await apiCall(`/sdk-connections/${connection.id}`, {
                      method: "DELETE",
                    });
                    mutate();
                    router.push(`/sdks`);
                  }}
                />
              </MoreMenu>
            </div>
          </>
        )}
      </div>

      <div className="mb-4 row">
        <div className="col-auto">
          Environment: <strong>{connection.environment}</strong>
        </div>

        {(projects.length > 0 || projectIsDeReferenced) && (
          <div className="col-auto">
            Project:{" "}
            {projectIsDeReferenced ? (
              <Tooltip
                body={
                  <>
                    Project <code>{projectId}</code> not found
                  </>
                }
              >
                <span className="text-danger">
                  <FaExclamationTriangle /> Invalid project
                </span>
              </Tooltip>
            ) : projectId ? (
              <strong>{projectName}</strong>
            ) : (
              <em className="text-muted">All Projects</em>
            )}
          </div>
        )}

        {connection.hashSecureAttributes && (
          <div className="col-auto">
            Secure Attribute Hashing:{" "}
            <strong>
              <GBHashLock className="text-blue" /> yes
            </strong>
          </div>
        )}
        {connection.encryptPayload && (
          <div className="col-auto">
            Encrypted:{" "}
            <strong>
              <FaLock className="text-purple" /> yes
            </strong>
          </div>
        )}
      </div>

      {projectIsDeReferenced && (
        <div className="alert alert-danger">
          This SDK connection is scoped to a project that no longer exists. This
          connection will no longer work until either a valid project or
          &quot;All Projects&quot; is selected.
        </div>
      )}

      <div className="row mb-2 align-items-center">
        <div className="col-auto">
          <h2 className="mb-0">Connection</h2>
        </div>
      </div>
      <div
        className="d-flex align-items-center position-relative"
        style={{
          justifyContent: "space-between",
        }}
      >
        <div
          style={{
            position: "absolute",
            top: "50%",
            left: 10,
            right: 10,
            height: 6,
            marginTop: -9,
            backgroundColor: "var(--text-color-primary)",
          }}
        />
        <ConnectionNode first title="Your App">
          <div
            className="d-flex flex-wrap justify-content-center"
            style={{ maxWidth: 325 }}
          >
            {connection.languages.map((language) => (
              <div className="mx-1" key={language}>
                <SDKLanguageLogo showLabel={true} language={language} />
              </div>
            ))}
          </div>
        </ConnectionNode>

        <ConnectionStatus
          connected={connection.connected}
          canRefresh={hasPermission && !connection.connected}
          refresh={
            <Button
              color="link"
              className="btn-sm"
              onClick={async () => {
                await mutate();
              }}
            >
              <BsArrowRepeat /> re-check
            </Button>
          }
        />
        {hasProxy && (
          <>
            <ConnectionNode
              title={
                <>
                  <BsLightningFill className="text-warning" /> GB Proxy
                </>
              }
            >
              <code className="text-muted">
                {connection.proxy.host || connection.proxy.hostExternal}
              </code>
            </ConnectionNode>

            <ConnectionStatus
              connected={connection.proxy.connected}
              canRefresh={hasPermission}
              error={!connection.proxy.connected}
              refresh={
                <ProxyTestButton
                  host={connection.proxy.host}
                  id={connection.id}
                  mutate={mutate}
                  showButton={true}
                />
              }
            />
          </>
        )}
        <ConnectionNode
          title={
            <>
              <img
                src="/logo/growthbook-logo.png"
                style={{ width: 130 }}
                alt="GrowthBook"
              />
              <span style={{ verticalAlign: "sub", marginLeft: 3 }}>API</span>
            </>
          }
          last
        >
          <code className="text-muted">{getApiBaseUrl()}</code>
        </ConnectionNode>
      </div>

      {hasProxy || isCloud() ? (
        <div className="row mb-5 align-items-center">
          <div className="flex-1"></div>
          <div className="col-auto">
            <Tooltip
              body={
                <div style={{ lineHeight: 1.5 }}>
                  <p className="mb-0">
                    <BsLightningFill className="text-warning" />
                    <strong>Streaming Updates</strong> allow you to instantly
                    update any subscribed SDKs when you make any feature changes
                    in GrowthBook. For front-end SDKs, active users will see the
                    changes immediately without having to refresh the page.
                  </p>
<<<<<<< HEAD
=======
                  <p>
                    Streaming updates are currently{" "}
                    <strong>
                      {hasCloudProxyForSSE || hasProxy ? "enabled" : "disabled"}
                    </strong>{" "}
                    for this connection. You may{" "}
                    {hasCloudProxyForSSE || hasProxy ? "disable" : "enable"}{" "}
                    Streaming Updates by editing this connection.
                  </p>

                  <div className="mt-4" style={{ lineHeight: 1.2 }}>
                    <p className="mb-1">
                      <span className="badge badge-purple text-uppercase mr-2">
                        Beta
                      </span>
                      <span className="text-purple">
                        This is an opt-in beta feature.
                      </span>
                    </p>
                    <p className="text-muted small mb-0">
                      While in beta, we cannot guarantee 100% reliability of
                      streaming updates. However, using this feature poses no
                      risk to any other SDK functionality.
                    </p>
                  </div>
>>>>>>> 1e7dedb4
                </div>
              }
            >
              <BsLightningFill className="text-warning" />
              Streaming Updates:{" "}
              <strong>
                {hasCloudProxyForSSE || hasProxy ? "Enabled" : "Disabled"}
              </strong>
              <div
                className="text-right text-muted"
                style={{ fontSize: "0.75rem" }}
              >
                What is this? <FaInfoCircle />
              </div>
            </Tooltip>
          </div>
        </div>
      ) : null}

      <div className="mt-4">
        <CodeSnippetModal
          connections={data.connections}
          mutateConnections={mutate}
          sdkConnection={connection}
          inline={true}
        />
      </div>
    </div>
  );
}<|MERGE_RESOLUTION|>--- conflicted
+++ resolved
@@ -10,7 +10,6 @@
   FaQuestionCircle,
 } from "react-icons/fa";
 import { BsArrowRepeat, BsLightningFill } from "react-icons/bs";
-import { useGrowthBook } from "@growthbook/growthbook-react";
 import LoadingOverlay from "@/components/LoadingOverlay";
 import { GBCircleArrowLeft, GBEdit, GBHashLock } from "@/components/Icons";
 import DeleteButton from "@/components/DeleteButton/DeleteButton";
@@ -28,7 +27,6 @@
 import useSDKConnections from "@/hooks/useSDKConnections";
 import { isCloud } from "@/services/env";
 import Tooltip from "@/components/Tooltip/Tooltip";
-import { AppFeatures } from "@/types/app-features";
 
 function ConnectionDot({ left }: { left: boolean }) {
   return (
@@ -119,8 +117,6 @@
 }
 
 export default function SDKConnectionPage() {
-  const growthbook = useGrowthBook<AppFeatures>();
-
   const router = useRouter();
   const { sdkid } = router.query;
 
@@ -157,14 +153,8 @@
     [connection.environment]
   );
 
-<<<<<<< HEAD
-  const hasProxy =
-    !isCloud() && connection.proxy.enabled && connection.proxy.host;
-  const hasCloudProxyForSSE = isCloud() && growthbook?.isOn("proxy-cloud-sse");
-=======
   const hasProxy = connection.proxy.enabled && connection.proxy.host;
-  const hasCloudProxyForSSE = isCloud() && connection.sseEnabled;
->>>>>>> 1e7dedb4
+  const hasCloudProxyForSSE = isCloud();
 
   const projectId = connection.project;
   const projectName = getProjectById(projectId)?.name || null;
@@ -406,34 +396,6 @@
                     in GrowthBook. For front-end SDKs, active users will see the
                     changes immediately without having to refresh the page.
                   </p>
-<<<<<<< HEAD
-=======
-                  <p>
-                    Streaming updates are currently{" "}
-                    <strong>
-                      {hasCloudProxyForSSE || hasProxy ? "enabled" : "disabled"}
-                    </strong>{" "}
-                    for this connection. You may{" "}
-                    {hasCloudProxyForSSE || hasProxy ? "disable" : "enable"}{" "}
-                    Streaming Updates by editing this connection.
-                  </p>
-
-                  <div className="mt-4" style={{ lineHeight: 1.2 }}>
-                    <p className="mb-1">
-                      <span className="badge badge-purple text-uppercase mr-2">
-                        Beta
-                      </span>
-                      <span className="text-purple">
-                        This is an opt-in beta feature.
-                      </span>
-                    </p>
-                    <p className="text-muted small mb-0">
-                      While in beta, we cannot guarantee 100% reliability of
-                      streaming updates. However, using this feature poses no
-                      risk to any other SDK functionality.
-                    </p>
-                  </div>
->>>>>>> 1e7dedb4
                 </div>
               }
             >
