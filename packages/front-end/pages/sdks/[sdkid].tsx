--- conflicted
+++ resolved
@@ -1,7 +1,7 @@
 import { SDKConnectionInterface } from "back-end/types/sdk-connection";
 import { useRouter } from "next/router";
 import Link from "next/link";
-import React, { ReactElement, ReactNode, useState } from "react";
+import { ReactElement, ReactNode, useState } from "react";
 import {
   FaCheckCircle,
   FaExclamationTriangle,
@@ -25,12 +25,9 @@
 import ProxyTestButton from "@/components/Features/SDKConnections/ProxyTestButton";
 import Button from "@/components/Button";
 import useSDKConnections from "@/hooks/useSDKConnections";
-<<<<<<< HEAD
 import { isCloud } from "@/services/env";
 import PremiumTooltip from "@/components/Marketing/PremiumTooltip";
-=======
 import Tooltip from "@/components/Tooltip/Tooltip";
->>>>>>> ee6ad2f9
 
 function ConnectionDot({ left }: { left: boolean }) {
   return (
