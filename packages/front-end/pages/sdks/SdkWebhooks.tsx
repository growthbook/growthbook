--- conflicted
+++ resolved
@@ -77,30 +77,11 @@
             <em>never fired</em>
           )}
         </td>
-<<<<<<< HEAD
-        {hasWebhookPermissions && (
-          <td>
-            <Button
-              color="outline-primary"
-              className="btn-sm"
-              style={{ width: 120 }}
-              onClick={async () => {
-                await apiCall(`/webhook/test/${webhook.id}`, {
-                  method: "get",
-                });
-                mutate();
-              }}
-            >
-              <BsArrowRepeat /> Test Webhook
-            </Button>
-          </td>
-        )}
-=======
->>>>>>> f0146972
         <td>
           <Button
-            color="link"
+            color="outline-primary"
             className="btn-sm"
+            style={{ width: 120 }}
             disabled={!canUpdateWebhook}
             onClick={async () => {
               await apiCall(`/webhook/test/${webhook.id}`, {
@@ -200,23 +181,13 @@
         <table className="table appbox gbtable mb-0">
           <thead>
             <tr>
-<<<<<<< HEAD
               <th>Webhook</th>
               <th>Endpoint</th>
               <th>Send Payload</th>
               <th>Shared Secret</th>
               <th>Last Success</th>
-              {hasWebhookPermissions && <th />}
               <th />
-=======
-              <td>WEBHOOK</td>
-              <td>ENDPOINT</td>
-              <td>SEND PAYLOAD</td>
-              <td>SHARED SECRET</td>
-              <td>LAST SUCCESS</td>
-              <td>TEST WEBHOOK</td>
-              <td>EDIT</td>
->>>>>>> f0146972
+              <th />
             </tr>
           </thead>
           <tbody>{renderTableRows()}</tbody>
