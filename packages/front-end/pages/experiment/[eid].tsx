import { useRouter } from "next/router";
import {
  ExperimentInterfaceStringDates,
  LinkedFeatureInfo,
} from "back-end/types/experiment";
import { VisualChangesetInterface } from "back-end/types/visual-changeset";
import React, { ReactElement, useState } from "react";
import { IdeaInterface } from "back-end/types/idea";
import {
  getAffectedEnvsForExperiment,
  includeExperimentInPayload,
} from "shared/util";
import useApi from "@/hooks/useApi";
import LoadingOverlay from "@/components/LoadingOverlay";
import useSwitchOrg from "@/services/useSwitchOrg";
import EditMetricsForm from "@/components/Experiment/EditMetricsForm";
import StopExperimentForm from "@/components/Experiment/StopExperimentForm";
import usePermissions from "@/hooks/usePermissions";
import EditVariationsForm from "@/components/Experiment/EditVariationsForm";
import NewExperimentForm from "@/components/Experiment/NewExperimentForm";
import EditTagsForm from "@/components/Tags/EditTagsForm";
import EditProjectForm from "@/components/Experiment/EditProjectForm";
import { useAuth } from "@/services/auth";
import SnapshotProvider from "@/components/Experiment/SnapshotProvider";
import NewPhaseForm from "@/components/Experiment/NewPhaseForm";
import EditPhasesModal from "@/components/Experiment/EditPhasesModal";
import EditPhaseModal from "@/components/Experiment/EditPhaseModal";
import EditTargetingModal from "@/components/Experiment/EditTargetingModal";
import TabbedPage from "@/components/Experiment/TabbedPage";
import PageHead from "@/components/Layout/PageHead";

const ExperimentPage = (): ReactElement => {
  const permissions = usePermissions();
  const router = useRouter();
  const { eid } = router.query;

  const [stopModalOpen, setStopModalOpen] = useState(false);
  const [metricsModalOpen, setMetricsModalOpen] = useState(false);
  const [variationsModalOpen, setVariationsModalOpen] = useState(false);
  const [duplicateModalOpen, setDuplicateModalOpen] = useState(false);
  const [tagsModalOpen, setTagsModalOpen] = useState(false);
  const [projectModalOpen, setProjectModalOpen] = useState(false);
  const [phaseModalOpen, setPhaseModalOpen] = useState(false);
  const [editPhasesOpen, setEditPhasesOpen] = useState(false);
  const [editPhaseId, setEditPhaseId] = useState<number | null>(null);
  const [targetingModalOpen, setTargetingModalOpen] = useState(false);
  const [checklistItemsRemaining, setChecklistItemsRemaining] = useState<
    number | null
  >(null);

  const { data, error, mutate } = useApi<{
    experiment: ExperimentInterfaceStringDates;
    idea?: IdeaInterface;
    visualChangesets: VisualChangesetInterface[];
    linkedFeatures: LinkedFeatureInfo[];
  }>(`/experiment/${eid}`);

  useSwitchOrg(data?.experiment?.organization ?? null);

  const { apiCall } = useAuth();

  if (error) {
    return <div>There was a problem loading the experiment</div>;
  }
  if (!data) {
    return <LoadingOverlay />;
  }

  const { experiment, visualChangesets = [], linkedFeatures = [] } = data;

  const canEditExperiment =
    permissions.check("createAnalyses", experiment.project) &&
    !experiment.archived;

  let canRunExperiment = !experiment.archived;
  const envs = getAffectedEnvsForExperiment({ experiment });
  if (envs.length > 0) {
    if (!permissions.check("runExperiments", experiment.project, envs)) {
      canRunExperiment = false;
    }
  }

  const editMetrics = canEditExperiment
    ? () => setMetricsModalOpen(true)
    : null;
  const editResult = canRunExperiment ? () => setStopModalOpen(true) : null;
  const editVariations = canRunExperiment
    ? () => setVariationsModalOpen(true)
    : null;
  const duplicate = canEditExperiment
    ? () => setDuplicateModalOpen(true)
    : null;
  const editTags = canEditExperiment ? () => setTagsModalOpen(true) : null;
  const editProject = canRunExperiment ? () => setProjectModalOpen(true) : null;
  const newPhase = canRunExperiment ? () => setPhaseModalOpen(true) : null;
  const editPhases = canRunExperiment ? () => setEditPhasesOpen(true) : null;
  const editPhase = canRunExperiment
    ? (i: number | null) => setEditPhaseId(i)
    : null;
  const editTargeting = canRunExperiment
    ? () => setTargetingModalOpen(true)
    : null;

  const safeToEdit =
    experiment.status !== "running" ||
    !includeExperimentInPayload(
      experiment,
      linkedFeatures.map((f) => f.feature)
    );

  return (
    <div>
      {metricsModalOpen && (
        <EditMetricsForm
          experiment={experiment}
          cancel={() => setMetricsModalOpen(false)}
          mutate={mutate}
        />
      )}
      {stopModalOpen && (
        <StopExperimentForm
          close={() => setStopModalOpen(false)}
          mutate={mutate}
          experiment={experiment}
        />
      )}
      {variationsModalOpen && (
        <EditVariationsForm
          experiment={experiment}
          cancel={() => setVariationsModalOpen(false)}
          mutate={mutate}
        />
      )}
      {duplicateModalOpen && (
        <NewExperimentForm
          onClose={() => setDuplicateModalOpen(false)}
          initialValue={{
            ...experiment,
            name: experiment.name + " (Copy)",
            trackingKey: "",
          }}
          source="duplicate"
        />
      )}
      {tagsModalOpen && (
        <EditTagsForm
          tags={experiment.tags}
          save={async (tags) => {
            await apiCall(`/experiment/${experiment.id}`, {
              method: "POST",
              body: JSON.stringify({ tags }),
            });
          }}
          cancel={() => setTagsModalOpen(false)}
          mutate={mutate}
        />
      )}
      {projectModalOpen && (
        <EditProjectForm
          cancel={() => setProjectModalOpen(false)}
          mutate={mutate}
          current={experiment.project}
          apiEndpoint={`/experiment/${experiment.id}`}
          additionalMessage={
            experiment.status !== "draft" &&
            (experiment.linkedFeatures?.length ||
              experiment.hasVisualChangesets) ? (
              <div className="alert alert-danger">
                Changing the project may prevent your linked Feature Flags and
                Visual Changes from being sent to users.
              </div>
            ) : null
          }
        />
      )}
      {phaseModalOpen && (
        <NewPhaseForm
          close={() => setPhaseModalOpen(false)}
          mutate={mutate}
          experiment={experiment}
        />
      )}
      {editPhaseId !== null && (
        <EditPhaseModal
          close={() => setEditPhaseId(null)}
          experiment={experiment}
          mutate={mutate}
          i={editPhaseId}
          editTargeting={editTargeting}
        />
      )}
      {editPhasesOpen && (
        <EditPhasesModal
          close={() => setEditPhasesOpen(false)}
          mutateExperiment={mutate}
          experiment={experiment}
          editTargeting={editTargeting}
        />
      )}
      {targetingModalOpen && (
        <EditTargetingModal
          close={() => setTargetingModalOpen(false)}
          mutate={mutate}
          experiment={experiment}
          safeToEdit={safeToEdit}
        />
      )}

      <PageHead
        breadcrumb={[
          {
            display: "Experiments",
            href: `/experiments`,
          },
          { display: experiment.name },
        ]}
      />

      <div className="container-fluid">
        <SnapshotProvider experiment={experiment}>
<<<<<<< HEAD
          {newUi ? (
            <TabbedPage
              experiment={experiment}
              linkedFeatures={linkedFeatures}
              mutate={mutate}
              visualChangesets={visualChangesets}
              editMetrics={editMetrics}
              editResult={editResult}
              editVariations={editVariations}
              duplicate={duplicate}
              editProject={editProject}
              editTags={editTags}
              newPhase={newPhase}
              editPhases={editPhases}
              editPhase={editPhase}
              editTargeting={editTargeting}
              checklistItemsRemaining={checklistItemsRemaining}
              setChecklistItemsRemaining={setChecklistItemsRemaining}
            />
          ) : (
            <SinglePage
              experiment={experiment}
              linkedFeatures={linkedFeatures}
              idea={idea}
              visualChangesets={visualChangesets}
              mutate={mutate}
              editMetrics={editMetrics}
              editResult={editResult}
              editVariations={editVariations}
              duplicate={duplicate}
              editProject={editProject}
              editTags={editTags}
              newPhase={newPhase}
              editPhases={editPhases}
              editPhase={editPhase}
              editTargeting={editTargeting}
              checklistItemsRemaining={checklistItemsRemaining}
              setChecklistItemsRemaining={setChecklistItemsRemaining}
            />
          )}
=======
          <TabbedPage
            experiment={experiment}
            linkedFeatures={linkedFeatures}
            mutate={mutate}
            visualChangesets={visualChangesets}
            editMetrics={editMetrics}
            editResult={editResult}
            editVariations={editVariations}
            duplicate={duplicate}
            editProject={editProject}
            editTags={editTags}
            newPhase={newPhase}
            editPhases={editPhases}
            editPhase={editPhase}
            editTargeting={editTargeting}
          />
>>>>>>> aee44c52
        </SnapshotProvider>
      </div>
    </div>
  );
};

export default ExperimentPage;<|MERGE_RESOLUTION|>--- conflicted
+++ resolved
@@ -218,48 +218,6 @@
 
       <div className="container-fluid">
         <SnapshotProvider experiment={experiment}>
-<<<<<<< HEAD
-          {newUi ? (
-            <TabbedPage
-              experiment={experiment}
-              linkedFeatures={linkedFeatures}
-              mutate={mutate}
-              visualChangesets={visualChangesets}
-              editMetrics={editMetrics}
-              editResult={editResult}
-              editVariations={editVariations}
-              duplicate={duplicate}
-              editProject={editProject}
-              editTags={editTags}
-              newPhase={newPhase}
-              editPhases={editPhases}
-              editPhase={editPhase}
-              editTargeting={editTargeting}
-              checklistItemsRemaining={checklistItemsRemaining}
-              setChecklistItemsRemaining={setChecklistItemsRemaining}
-            />
-          ) : (
-            <SinglePage
-              experiment={experiment}
-              linkedFeatures={linkedFeatures}
-              idea={idea}
-              visualChangesets={visualChangesets}
-              mutate={mutate}
-              editMetrics={editMetrics}
-              editResult={editResult}
-              editVariations={editVariations}
-              duplicate={duplicate}
-              editProject={editProject}
-              editTags={editTags}
-              newPhase={newPhase}
-              editPhases={editPhases}
-              editPhase={editPhase}
-              editTargeting={editTargeting}
-              checklistItemsRemaining={checklistItemsRemaining}
-              setChecklistItemsRemaining={setChecklistItemsRemaining}
-            />
-          )}
-=======
           <TabbedPage
             experiment={experiment}
             linkedFeatures={linkedFeatures}
@@ -275,8 +233,9 @@
             editPhases={editPhases}
             editPhase={editPhase}
             editTargeting={editTargeting}
+            checklistItemsRemaining={checklistItemsRemaining}
+            setChecklistItemsRemaining={setChecklistItemsRemaining}
           />
->>>>>>> aee44c52
         </SnapshotProvider>
       </div>
     </div>
