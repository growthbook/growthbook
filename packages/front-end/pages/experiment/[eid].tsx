import { useRouter } from "next/router";
import { ExperimentInterfaceStringDates } from "back-end/types/experiment";
import { VisualChangesetInterface } from "back-end/types/visual-changeset";
import React, { ReactElement, useState } from "react";
import { IdeaInterface } from "back-end/types/idea";
import { getAffectedEnvsForExperiment } from "shared/util";
import useApi from "@/hooks/useApi";
import LoadingOverlay from "@/components/LoadingOverlay";
import useSwitchOrg from "@/services/useSwitchOrg";
import SinglePage from "@/components/Experiment/SinglePage";
import EditMetricsForm from "@/components/Experiment/EditMetricsForm";
import StopExperimentForm from "@/components/Experiment/StopExperimentForm";
import usePermissions from "@/hooks/usePermissions";
import EditVariationsForm from "@/components/Experiment/EditVariationsForm";
import NewExperimentForm from "@/components/Experiment/NewExperimentForm";
import EditTagsForm from "@/components/Tags/EditTagsForm";
import EditProjectForm from "@/components/Experiment/EditProjectForm";
import { useAuth } from "@/services/auth";
import SnapshotProvider from "@/components/Experiment/SnapshotProvider";
import NewPhaseForm from "@/components/Experiment/NewPhaseForm";
import EditPhasesModal from "@/components/Experiment/EditPhasesModal";
import EditPhaseModal from "@/components/Experiment/EditPhaseModal";
<<<<<<< HEAD
import track from "@/services/track";
import EditTargetingModal from "@/components/Experiment/EditTargetingModal";
=======
>>>>>>> 6e5b5568

const ExperimentPage = (): ReactElement => {
  const permissions = usePermissions();
  const router = useRouter();
  const { eid } = router.query;

  const [stopModalOpen, setStopModalOpen] = useState(false);
  const [metricsModalOpen, setMetricsModalOpen] = useState(false);
  const [variationsModalOpen, setVariationsModalOpen] = useState(false);
  const [duplicateModalOpen, setDuplicateModalOpen] = useState(false);
  const [tagsModalOpen, setTagsModalOpen] = useState(false);
  const [projectModalOpen, setProjectModalOpen] = useState(false);
  const [phaseModalOpen, setPhaseModalOpen] = useState(false);
  const [editPhasesOpen, setEditPhasesOpen] = useState(false);
  const [editPhaseId, setEditPhaseId] = useState<number | null>(null);
  const [targetingModalOpen, setTargetingModalOpen] = useState(false);

  const { data, error, mutate } = useApi<{
    experiment: ExperimentInterfaceStringDates;
    idea?: IdeaInterface;
    visualChangesets: VisualChangesetInterface[];
  }>(`/experiment/${eid}`);

  useSwitchOrg(data?.experiment?.organization ?? null);

  const { apiCall } = useAuth();

  if (error) {
    return <div>There was a problem loading the experiment</div>;
  }
  if (!data) {
    return <LoadingOverlay />;
  }

  const { experiment, idea, visualChangesets = [] } = data;

  const canEditExperiment =
    permissions.check("createAnalyses", experiment.project) &&
    !experiment.archived;

  let canRunExperiment = !experiment.archived;
  const envs = getAffectedEnvsForExperiment({ experiment });
  if (envs.length > 0) {
    if (!permissions.check("runExperiments", experiment.project, envs)) {
      canRunExperiment = false;
    }
  }

  const editMetrics = canEditExperiment
    ? () => setMetricsModalOpen(true)
    : null;
  const editResult = canRunExperiment ? () => setStopModalOpen(true) : null;
  const editVariations = canRunExperiment
    ? () => setVariationsModalOpen(true)
    : null;
  const duplicate = canEditExperiment
    ? () => setDuplicateModalOpen(true)
    : null;
  const editTags = canEditExperiment ? () => setTagsModalOpen(true) : null;
  const editProject = canRunExperiment ? () => setProjectModalOpen(true) : null;
  const newPhase = canRunExperiment ? () => setPhaseModalOpen(true) : null;
  const editPhases = canRunExperiment ? () => setEditPhasesOpen(true) : null;
  const editPhase = canRunExperiment
    ? (i: number | null) => setEditPhaseId(i)
    : null;
  const editTargeting = canRunExperiment
    ? () => setTargetingModalOpen(true)
    : null;

  return (
    <div>
<<<<<<< HEAD
      <div
        className="bg-light border-bottom text-dark p-2 mb-2 text-center"
        style={{ marginTop: -5 }}
      >
        This is the {newUi ? "new" : "old"} experiment page.{" "}
        <a
          role="button"
          className="a"
          onClick={() => {
            track("Switched Experiment Page UI", {
              to: newUi ? "old" : "new",
            });
            setNewUi(!newUi);
          }}
        >
          {newUi
            ? "Switch back to the old page?"
            : "Try the new experiment page?"}
        </a>
      </div>
=======
>>>>>>> 6e5b5568
      {metricsModalOpen && (
        <EditMetricsForm
          experiment={experiment}
          cancel={() => setMetricsModalOpen(false)}
          mutate={mutate}
        />
      )}
      {stopModalOpen && (
        <StopExperimentForm
          close={() => setStopModalOpen(false)}
          mutate={mutate}
          experiment={experiment}
        />
      )}
      {variationsModalOpen && (
        <EditVariationsForm
          experiment={experiment}
          cancel={() => setVariationsModalOpen(false)}
          mutate={mutate}
        />
      )}
      {duplicateModalOpen && (
        <NewExperimentForm
          onClose={() => setDuplicateModalOpen(false)}
          initialValue={{
            ...experiment,
            name: experiment.name + " (Copy)",
            trackingKey: "",
          }}
          source="duplicate"
        />
      )}
      {tagsModalOpen && (
        <EditTagsForm
          tags={experiment.tags}
          save={async (tags) => {
            await apiCall(`/experiment/${experiment.id}`, {
              method: "POST",
              body: JSON.stringify({ tags }),
            });
          }}
          cancel={() => setTagsModalOpen(false)}
          mutate={mutate}
        />
      )}
      {projectModalOpen && (
        <EditProjectForm
          cancel={() => setProjectModalOpen(false)}
          mutate={mutate}
          current={experiment.project}
          apiEndpoint={`/experiment/${experiment.id}`}
          additionalMessage={
            experiment.status !== "draft" &&
            (experiment.linkedFeatures?.length ||
              experiment.hasVisualChangesets) ? (
              <div className="alert alert-danger">
                Changing the project may prevent your linked Feature Flags and
                Visual Changes from being sent to users.
              </div>
            ) : null
          }
        />
      )}
      {phaseModalOpen && (
        <NewPhaseForm
          close={() => setPhaseModalOpen(false)}
          mutate={mutate}
          experiment={experiment}
        />
      )}
      {editPhaseId !== null && (
        <EditPhaseModal
          close={() => setEditPhaseId(null)}
          experiment={experiment}
          mutate={mutate}
          i={editPhaseId}
        />
      )}
      {editPhasesOpen && (
        <EditPhasesModal
          close={() => setEditPhasesOpen(false)}
          mutateExperiment={mutate}
          experiment={experiment}
        />
      )}
      {targetingModalOpen && (
        <EditTargetingModal
          close={() => setTargetingModalOpen(false)}
          mutate={mutate}
          experiment={experiment}
        />
      )}
      <div className="container-fluid">
        <SnapshotProvider experiment={experiment}>
          <SinglePage
            experiment={experiment}
            idea={idea}
            visualChangesets={visualChangesets}
            mutate={mutate}
            editMetrics={editMetrics}
            editResult={editResult}
            editVariations={editVariations}
            duplicate={duplicate}
            editProject={editProject}
            editTags={editTags}
            newPhase={newPhase}
            editPhases={editPhases}
            editPhase={editPhase}
            editTargeting={editTargeting}
          />
        </SnapshotProvider>
      </div>
    </div>
  );
};

export default ExperimentPage;<|MERGE_RESOLUTION|>--- conflicted
+++ resolved
@@ -20,11 +20,7 @@
 import NewPhaseForm from "@/components/Experiment/NewPhaseForm";
 import EditPhasesModal from "@/components/Experiment/EditPhasesModal";
 import EditPhaseModal from "@/components/Experiment/EditPhaseModal";
-<<<<<<< HEAD
-import track from "@/services/track";
 import EditTargetingModal from "@/components/Experiment/EditTargetingModal";
-=======
->>>>>>> 6e5b5568
 
 const ExperimentPage = (): ReactElement => {
   const permissions = usePermissions();
@@ -96,29 +92,6 @@
 
   return (
     <div>
-<<<<<<< HEAD
-      <div
-        className="bg-light border-bottom text-dark p-2 mb-2 text-center"
-        style={{ marginTop: -5 }}
-      >
-        This is the {newUi ? "new" : "old"} experiment page.{" "}
-        <a
-          role="button"
-          className="a"
-          onClick={() => {
-            track("Switched Experiment Page UI", {
-              to: newUi ? "old" : "new",
-            });
-            setNewUi(!newUi);
-          }}
-        >
-          {newUi
-            ? "Switch back to the old page?"
-            : "Try the new experiment page?"}
-        </a>
-      </div>
-=======
->>>>>>> 6e5b5568
       {metricsModalOpen && (
         <EditMetricsForm
           experiment={experiment}
