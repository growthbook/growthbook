--- conflicted
+++ resolved
@@ -7,13 +7,11 @@
 import { ago } from "../services/dates";
 import { useDefinitions } from "../services/DefinitionsContext";
 import usePermissions from "../hooks/usePermissions";
-<<<<<<< HEAD
 import Modal from "../components/Modal";
 import HistoryTable from "../components/HistoryTable";
 import { useSearch } from "../services/search";
 import Field from "../components/Forms/Field";
 import Tooltip from "../components/Tooltip/Tooltip";
-=======
 import MoreMenu from "../components/Dropdown/MoreMenu";
 import DeleteButton from "../components/DeleteButton/DeleteButton";
 import { useFeaturesList } from "../services/features";
@@ -54,7 +52,6 @@
     }
   };
 };
->>>>>>> d3ee8a09
 
 export default function SavedGroupsPage() {
   const [
@@ -65,12 +62,9 @@
   const { apiCall } = useAuth();
   const { mutateDefinitions, savedGroups, error } = useDefinitions();
 
+  const [auditModal, setAuditModal] = useState(false);
   const { features } = useFeaturesList();
 
-<<<<<<< HEAD
-  const [auditModal, setAuditModal] = useState(false);
-  const { savedGroups, error } = useDefinitions();
-=======
   // Get a list of feature ids for every saved group
   const savedGroupFeatureIds = useMemo(() => {
     const map: Record<string, Set<string>> = {};
@@ -88,7 +82,6 @@
     });
     return map;
   }, [savedGroups, features]);
->>>>>>> d3ee8a09
 
   const { items, searchInputProps, isFiltered, SortableTH } = useSearch({
     items: savedGroups,
@@ -200,17 +193,38 @@
                         <td>{ago(s.dateUpdated)}</td>
                         {permissions.manageSavedGroups && (
                           <td>
-                            <a
-                              href="#"
-                              className="tr-hover text-primary mr-3"
-                              title="Edit this segment"
-                              onClick={(e) => {
-                                e.preventDefault();
-                                setSavedGroupForm(s);
-                              }}
-                            >
-                              <FaPencilAlt />
-                            </a>
+                            <MoreMenu id={"namespace" + s.id + "_actions"}>
+                              <a
+                                href="#"
+                                className="dropdown-item"
+                                onClick={(e) => {
+                                  e.preventDefault();
+                                  setSavedGroupForm(s);
+                                }}
+                              >
+                                Edit
+                              </a>
+                              <DeleteButton
+                                displayName="Saved Group"
+                                className="dropdown-item text-danger"
+                                useIcon={false}
+                                text="Delete"
+                                title="Delete SavedGroup"
+                                onClick={async () => {
+                                  await apiCall(`/saved-groups/${s.id}`, {
+                                    method: "DELETE",
+                                  });
+                                  mutateDefinitions({});
+                                }}
+                                getConfirmationContent={getSavedGroupMessage(
+                                  savedGroupFeatureIds[s.id]
+                                )}
+                                canDelete={
+                                  savedGroupFeatureIds[s.id]?.size &&
+                                  savedGroupFeatureIds[s.id]?.size === 0
+                                }
+                              />
+                            </MoreMenu>
                           </td>
                         )}
                       </tr>
@@ -224,46 +238,6 @@
                       >
                         No matching saved groups
                       </td>
-<<<<<<< HEAD
-=======
-                      <td>{ago(s.dateUpdated)}</td>
-                      {permissions.manageSavedGroups && (
-                        <td>
-                          <MoreMenu id={"namespace" + s.id + "_actions"}>
-                            <a
-                              href="#"
-                              className="dropdown-item"
-                              onClick={(e) => {
-                                e.preventDefault();
-                                setSavedGroupForm(s);
-                              }}
-                            >
-                              Edit
-                            </a>
-                            <DeleteButton
-                              displayName="Saved Group"
-                              className="dropdown-item text-danger"
-                              useIcon={false}
-                              text="Delete"
-                              title="Delete SavedGroup"
-                              onClick={async () => {
-                                await apiCall(`/saved-groups/${s.id}`, {
-                                  method: "DELETE",
-                                });
-                                mutateDefinitions({});
-                              }}
-                              getConfirmationContent={getSavedGroupMessage(
-                                savedGroupFeatureIds[s.id]
-                              )}
-                              canDelete={
-                                savedGroupFeatureIds[s.id]?.size &&
-                                savedGroupFeatureIds[s.id]?.size === 0
-                              }
-                            />
-                          </MoreMenu>
-                        </td>
-                      )}
->>>>>>> d3ee8a09
                     </tr>
                   )}
                 </tbody>
