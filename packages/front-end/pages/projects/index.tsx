import React, { useState, FC } from "react";
<<<<<<< HEAD
import { FaExclamationTriangle } from "react-icons/fa";
import { ProjectInterface } from "shared/types/project";
=======
import { ProjectInterface } from "back-end/types/project";
>>>>>>> 1d024e95
import { useRouter } from "next/router";
import Link from "next/link";
import { date } from "shared/dates";
import DeleteButton from "@/components/DeleteButton/DeleteButton";
import ProjectModal from "@/components/Projects/ProjectModal";
import { useAuth } from "@/services/auth";
import { useDefinitions } from "@/services/DefinitionsContext";
import MoreMenu from "@/components/Dropdown/MoreMenu";
import usePermissionsUtil from "@/hooks/usePermissionsUtils";
import Tooltip from "@/components/Tooltip/Tooltip";
import Button from "@/ui/Button";
import Badge from "@/ui/Badge";
import { capitalizeFirstLetter } from "@/services/utils";
import Checkbox from "@/ui/Checkbox";
import Callout from "@/ui/Callout";

const ProjectsPage: FC = () => {
  const { projects, mutateDefinitions } = useDefinitions();
  const router = useRouter();

  const { apiCall } = useAuth();

  const [modalOpen, setModalOpen] = useState<Partial<ProjectInterface> | null>(
    null,
  );

  const permissionsUtil = usePermissionsUtil();
  const canCreateProjects = permissionsUtil.canCreateProjects();

  const [deleteProjectResources, setDeleteProjectResources] =
    useState<boolean>(true);

  return (
    <div className="container-fluid  pagecontents">
      {modalOpen && (
        <ProjectModal
          existing={modalOpen}
          close={() => setModalOpen(null)}
          onSuccess={() => mutateDefinitions()}
        />
      )}

      <div className="filters md-form row mb-1 align-items-center">
        <div className="col-auto d-flex">
          <h1 className="mb-0">Projects</h1>
        </div>
        <div style={{ flex: 1 }} />
        <div className="col-auto">
          <Tooltip
            body="You don't have permission to create projects"
            shouldDisplay={!canCreateProjects}
          >
            <Button
              disabled={!canCreateProjects}
              onClick={() => setModalOpen({})}
            >
              Create Project
            </Button>
          </Tooltip>
        </div>
      </div>

      <p className="text-gray mb-3">
        Group your ideas and experiments into <strong>Projects</strong> to keep
        things organized and easy to manage.
      </p>
      {projects.length > 0 ? (
        <table className="table appbox gbtable table-hover">
          <thead>
            <tr>
              <th className="col-3">Project Name</th>
              <th className="col-3">Description</th>
              <th className="col-2">Id</th>
              <th className="col-2">Date Created</th>
              <th className="col-2">Date Updated</th>
              <th className="w-50"></th>
            </tr>
          </thead>
          <tbody>
            {projects.map((p) => {
              const canEdit = permissionsUtil.canUpdateProject(p.id);
              const canDelete =
                // If the project has the `managedBy` property, we block deletion.
                permissionsUtil.canDeleteProject(p.id) && !p.managedBy?.type;
              return (
                <tr
                  key={p.id}
                  onClick={
                    canEdit
                      ? () => {
                          router.push(`/project/${p.id}`);
                        }
                      : undefined
                  }
                  style={canEdit ? { cursor: "pointer" } : {}}
                >
                  <td>
                    {canEdit ? (
                      <Link
                        href={`/project/${p.id}`}
                        className="font-weight-bold"
                      >
                        {p.name}
                      </Link>
                    ) : (
                      <span className="font-weight-bold">{p.name}</span>
                    )}
                    {p.managedBy?.type ? (
                      <div>
                        <Badge
                          label={`Managed by ${capitalizeFirstLetter(
                            p.managedBy.type,
                          )}`}
                        />
                      </div>
                    ) : null}
                  </td>
                  <td className="pr-5 text-gray" style={{ fontSize: 12 }}>
                    {p.description}
                  </td>
                  <td>{p.id}</td>
                  <td>{date(p.dateCreated)}</td>
                  <td>{date(p.dateUpdated)}</td>
                  <td
                    style={{ cursor: "initial" }}
                    onClick={(e) => {
                      e.stopPropagation();
                    }}
                  >
                    <MoreMenu>
                      {canEdit ? (
                        <button
                          className="btn dropdown-item"
                          onClick={() => {
                            setModalOpen(p);
                          }}
                        >
                          Edit
                        </button>
                      ) : null}
                      {canDelete ? (
                        <DeleteButton
                          className="dropdown-item text-danger"
                          displayName={p.name}
                          text="Delete"
                          useIcon={false}
                          onClick={async () => {
                            await apiCall(
                              `/projects/${p.id}?deleteResources=${deleteProjectResources ? "true" : "false"}`,
                              {
                                method: "DELETE",
                              },
                            );
                            mutateDefinitions();
                          }}
                          additionalMessage={
                            <>
                              <Checkbox
                                value={deleteProjectResources}
                                setValue={(v) => setDeleteProjectResources(v)}
                                label="Also delete all of this project's resources"
                                description="Features, experiments, etc."
                              />

                              {!deleteProjectResources && (
                                <Callout status="warning" mt="3">
                                  <strong>Warning:</strong> You may end up with
                                  orphaned resources that will need to be
                                  cleaned up manually.
                                </Callout>
                              )}
                            </>
                          }
                        />
                      ) : null}
                    </MoreMenu>
                  </td>
                </tr>
              );
            })}
          </tbody>
        </table>
      ) : (
        <p>Click the button in the top right to create your first project!</p>
      )}
    </div>
  );
};
export default ProjectsPage;<|MERGE_RESOLUTION|>--- conflicted
+++ resolved
@@ -1,10 +1,5 @@
 import React, { useState, FC } from "react";
-<<<<<<< HEAD
-import { FaExclamationTriangle } from "react-icons/fa";
 import { ProjectInterface } from "shared/types/project";
-=======
-import { ProjectInterface } from "back-end/types/project";
->>>>>>> 1d024e95
 import { useRouter } from "next/router";
 import Link from "next/link";
 import { date } from "shared/dates";
