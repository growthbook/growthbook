--- conflicted
+++ resolved
@@ -319,11 +319,7 @@
                         )}
                       </td>
                       {canStoreSegmentsInMongo ? (
-<<<<<<< HEAD
-                        <td>{s.dateUpdated ? ago(s.dateUpdated) : ""}</td>
-=======
                         <td>{ago(s.dateUpdated)}</td>
->>>>>>> 3d529f08
                       ) : null}
                       <td>
                         {permissionsUtil.canUpdateSegment() &&
