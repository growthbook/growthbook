--- conflicted
+++ resolved
@@ -3,13 +3,8 @@
 import { datetime, ago } from "../services/dates";
 import { useRouter } from "next/router";
 import Link from "next/link";
-<<<<<<< HEAD
-import { useSearch } from "../services/search";
+import { useAddComputedFields, useSearch } from "../services/search";
 import Tooltip from "../components/Tooltip/Tooltip";
-=======
-import { useAddComputedFields, useSearch } from "../services/search";
-import Tooltip from "../components/Tooltip";
->>>>>>> f2e7de4f
 import useApi from "../hooks/useApi";
 import { ReportInterface } from "back-end/types/report";
 import { ExperimentInterface } from "back-end/types/experiment";
