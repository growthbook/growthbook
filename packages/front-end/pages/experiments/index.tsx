import React, { useCallback, useEffect, useMemo, useState } from "react";
import { RxDesktop } from "react-icons/rx";
import { date, datetime } from "shared/dates";
import Link from "next/link";
import { useRouter } from "next/router";
import { BsFlag } from "react-icons/bs";
import clsx from "clsx";
import { PiCaretDown, PiShuffle } from "react-icons/pi";
import {
  ComputedExperimentInterface,
  ExperimentInterfaceStringDates,
  ExperimentTemplateInterface,
} from "back-end/types/experiment";
import { Box, Switch, Text } from "@radix-ui/themes";
import { isEmpty } from "lodash";
import LoadingOverlay from "@/components/LoadingOverlay";
import WatchButton from "@/components/WatchButton";
import { useDefinitions } from "@/services/DefinitionsContext";
import Pagination from "@/components/Pagination";
import { useUser } from "@/services/UserContext";
import SortedTags from "@/components/Tags/SortedTags";
import Field from "@/components/Forms/Field";
import ImportExperimentModal from "@/components/Experiment/ImportExperimentModal";
import { useExperiments } from "@/hooks/useExperiments";
import Tooltip from "@/components/Tooltip/Tooltip";
import TagsFilter, {
  filterByTags,
  useTagsFilter,
} from "@/components/Tags/TagsFilter";
import { useWatching } from "@/services/WatchProvider";
import { ExperimentStatusDetailsWithDot } from "@/components/Experiment/TabbedPage/ExperimentStatusIndicator";
import { useLocalStorage } from "@/hooks/useLocalStorage";
import usePermissionsUtil from "@/hooks/usePermissionsUtils";
import CustomMarkdown from "@/components/Markdown/CustomMarkdown";
import LinkButton from "@/components/Radix/LinkButton";
import NewExperimentForm from "@/components/Experiment/NewExperimentForm";
import {
  DropdownMenu,
  DropdownMenuItem,
  DropdownMenuSeparator,
} from "@/components/Radix/DropdownMenu";
import {
  Tabs,
  TabsContent,
  TabsList,
  TabsTrigger,
} from "@/components/Radix/Tabs";
import Button from "@/components/Radix/Button";
import TemplateForm from "@/components/Experiment/Templates/TemplateForm";
import { TemplatesPage } from "@/components/Experiment/Templates/TemplatesPage";
import PaidFeatureBadge from "@/components/GetStarted/PaidFeatureBadge";
import PremiumTooltip from "@/components/Marketing/PremiumTooltip";
import ViewSampleDataButton from "@/components/GetStarted/ViewSampleDataButton";
import EmptyState from "@/components/EmptyState";
import Callout from "@/components/Radix/Callout";
<<<<<<< HEAD
import { useExperimentSearch } from "@/services/experiments";
=======
import { useExperimentStatusIndicator } from "@/hooks/useExperimentStatusIndicator";
>>>>>>> 416e9046

const NUM_PER_PAGE = 20;

export function experimentDate(exp: ExperimentInterfaceStringDates): string {
  return (
    (exp.archived
      ? exp.dateUpdated
      : exp.status === "running"
      ? exp.phases?.[exp.phases?.length - 1]?.dateStarted
      : exp.status === "stopped"
      ? exp.phases?.[exp.phases?.length - 1]?.dateEnded
      : exp.dateCreated) ?? ""
  );
}

const ExperimentsPage = (): React.ReactElement => {
  const { ready, project } = useDefinitions();

  const [tabs, setTabs] = useLocalStorage<string[]>("experiment_tabs", []);
  const analyzeExisting = useRouter().query?.analyzeExisting === "true";

  const {
    experiments: allExperiments,
    error,
    loading,
    hasArchived,
  } = useExperiments(project, tabs.includes("archived"), "standard");

  const tagsFilter = useTagsFilter("experiments");
  const [showMineOnly, setShowMineOnly] = useLocalStorage(
    "showMyExperimentsOnly",
    false
  );
  const [openNewExperimentModal, setOpenNewExperimentModal] = useState(false);
  const [openDuplicateTemplateModal, setOpenDuplicateTemplateModal] = useState<
    undefined | ExperimentTemplateInterface
  >(undefined);
  const [openImportExperimentModal, setOpenImportExperimentModal] = useState(
    false
  );
  const [openTemplateModal, setOpenTemplateModal] = useState<
    Partial<ExperimentTemplateInterface> | undefined
  >(undefined);

  const { userId, hasCommercialFeature } = useUser();
  const permissionsUtil = usePermissionsUtil();
  const getExperimentStatusIndicator = useExperimentStatusIndicator();

  const [currentPage, setCurrentPage] = useState(1);

<<<<<<< HEAD
=======
  const experiments = useAddComputedFields(
    allExperiments,
    (exp) => {
      const projectId = exp.project;
      const projectName = projectId ? getProjectById(projectId)?.name : "";
      const projectIsDeReferenced = projectId && !projectName;
      const statusIndicator = getExperimentStatusIndicator(exp);
      const statusSortOrder = statusIndicator.sortOrder;
      const lastPhase = exp.phases?.[exp.phases?.length - 1] || {};
      const rawSavedGroup = lastPhase?.savedGroups || [];
      const savedGroupIds = rawSavedGroup.map((g) => g.ids).flat();

      return {
        ownerName: getUserDisplay(exp.owner, false) || "",
        metricNames: exp.goalMetrics
          .map((m) => getExperimentMetricById(m)?.name)
          .filter(Boolean),
        datasource: getDatasourceById(exp.datasource)?.name || "",
        savedGroups: savedGroupIds.map(
          (id) => getSavedGroupById(id)?.groupName
        ),
        projectId,
        projectName,
        projectIsDeReferenced,
        tab: exp.archived
          ? "archived"
          : exp.status === "draft"
          ? "drafts"
          : exp.status,
        date: experimentDate(exp),
        statusIndicator,
        statusSortOrder,
      };
    },
    [getExperimentMetricById, getProjectById, getUserDisplay]
  );

>>>>>>> 416e9046
  const { watchedExperiments } = useWatching();

  const filterResults = useCallback(
    (items: ComputedExperimentInterface[]) => {
      if (showMineOnly) {
        items = items.filter(
          (item) =>
            item.owner === userId || watchedExperiments.includes(item.id)
        );
      }

      items = filterByTags(items, tagsFilter.tags);

      return items;
    },
    [showMineOnly, userId, tagsFilter.tags, watchedExperiments]
  );

  const {
    items,
    searchInputProps,
    isFiltered,
    SortableTH,
  } = useExperimentSearch({
    allExperiments,
    filterResults,
  });

  const searchTermFilterExplainations = (
    <>
      <p>This search field supports advanced syntax search, including:</p>
      <ul>
        <li>
          <strong>name</strong>: The experiment name (eg: name:~homepage)
        </li>
        <li>
          <strong>id</strong>: The experiment id (eg: name:^exp)
        </li>
        <li>
          <strong>status</strong>: Experiment status, can be one of
          &apos;stopped&apos;, &apos;running&apos;, &apos;draft&apos;,
          &apos;archived&apos;
        </li>
        <li>
          <strong>datasource</strong>: Experiment datasource
        </li>
        <li>
          <strong>metric</strong>: Experiment uses the specified metric (eg:
          metric:~revenue)
        </li>
        <li>
          <strong>owner</strong>: The creator of the experiment (eg: owner:abby)
        </li>
        <li>
          <strong>tag</strong>: Experiments tagged with this tag
        </li>
        <li>
          <strong>project</strong>: The experiment&apos;s project
        </li>
        <li>
          <strong>feature</strong>: The experiment is linked to the specified
          feature
        </li>
        <li>
          <strong>created</strong>:The experiment&apos;s creation date, in UTC.
          Date entered is parsed so supports most formats.
        </li>
      </ul>
      <p>Click to see all syntax fields supported in our docs.</p>
    </>
  );

  const tabCounts = useMemo(() => {
    const counts: Record<string, number> = {};
    items.forEach((item) => {
      counts[item.tab] = counts[item.tab] || 0;
      counts[item.tab]++;
    });
    return counts;
  }, [items]);

  const filtered = useMemo(() => {
    return tabs.length
      ? items.filter((item) => tabs.includes(item.tab))
      : items;
  }, [tabs, items]);

  // If "All Projects" is selected is selected and some experiments are in a project, show the project column
  const showProjectColumn = !project && items.some((e) => e.project);

  // Reset to page 1 when a filter is applied or tabs change
  useEffect(() => {
    setCurrentPage(1);
  }, [filtered.length]);

  if (error) {
    return (
      <div className="alert alert-danger">
        An error occurred: {error.message}
      </div>
    );
  }
  if (loading || !ready) {
    return <LoadingOverlay />;
  }

  const hasExperiments = allExperiments.length > 0;

  // Show the View Sample Button if none of the experiments have an attached datasource
  const showViewSampleButton = !allExperiments.some((e) => e.datasource);

  const hasTemplatesFeature = hasCommercialFeature("templates");

  const canAddExperiment = permissionsUtil.canViewExperimentModal(project);
  const canAddTemplate = permissionsUtil.canViewExperimentTemplateModal(
    project
  );

  const start = (currentPage - 1) * NUM_PER_PAGE;
  const end = start + NUM_PER_PAGE;

  function onToggleTab(tab: string) {
    return () => {
      const newTabs = new Set(tabs);
      if (newTabs.has(tab)) newTabs.delete(tab);
      else newTabs.add(tab);
      setTabs([...newTabs]);
    };
  }

  const needsStatusColumn = tabs.length != 1;
  const needsResultColumn =
    !tabs.length || tabs.includes("stopped") || tabs.includes("running");

  const addExperimentDropdownButton = (
    <DropdownMenu
      trigger={
        <Button icon={<PiCaretDown />} iconPosition="right">
          Add
        </Button>
      }
      menuPlacement="end"
    >
      {canAddExperiment && (
        <DropdownMenuItem onClick={() => setOpenNewExperimentModal(true)}>
          Create New Experiment
        </DropdownMenuItem>
      )}
      {canAddTemplate && (
        <DropdownMenuItem
          onClick={() => setOpenTemplateModal({})}
          disabled={!hasTemplatesFeature}
        >
          <PremiumTooltip commercialFeature="templates">
            Create Template
          </PremiumTooltip>
        </DropdownMenuItem>
      )}
      {canAddExperiment && (
        <>
          <DropdownMenuSeparator />
          <DropdownMenuItem onClick={() => setOpenImportExperimentModal(true)}>
            Import Existing Experiment
          </DropdownMenuItem>
        </>
      )}
    </DropdownMenu>
  );

  return (
    <>
      <div className="contents experiments container-fluid pagecontents">
        <div className="my-3">
          <div className="filters md-form row align-items-center">
            <div className="col-auto">
              <h1>Experiments</h1>
            </div>
            <div style={{ flex: 1 }} />
            <div className="col-auto">
              <LinkButton variant="outline" href="/power-calculator">
                Power Calculator
              </LinkButton>
            </div>
            {showViewSampleButton && <ViewSampleDataButton />}
            {(canAddExperiment || canAddTemplate) && (
              <div className="col-auto">{addExperimentDropdownButton}</div>
            )}
          </div>
          <Tabs defaultValue="experiments" persistInURL>
            <Box mb="5">
              <TabsList>
                <TabsTrigger value="experiments">Experiments</TabsTrigger>
                <TabsTrigger value="templates">
                  Templates <PaidFeatureBadge commercialFeature="templates" />
                </TabsTrigger>
              </TabsList>
            </Box>

            <TabsContent value="experiments">
              <CustomMarkdown page={"experimentList"} />
              {!hasExperiments && analyzeExisting ? (
                <EmptyState
                  title="Analyze Experiment Results"
                  description="Use our powerful query and stats engine to analyze experiment results using data from your warehouse."
                  leftButton={
                    <LinkButton
                      href="https://docs.growthbook.io/app/importing-experiments"
                      variant="outline"
                      external
                    >
                      View docs
                    </LinkButton>
                  }
                  rightButton={
                    canAddExperiment && (
                      <Button
                        onClick={() => setOpenImportExperimentModal(true)}
                      >
                        Import Existing Experiment
                      </Button>
                    )
                  }
                />
              ) : !hasExperiments && !analyzeExisting ? (
                <>
                  <EmptyState
                    title="Create Your First Experiment"
                    description="Run unlimited tests with linked feature flags, URL redirects or the Visual Editor."
                    leftButton={
                      <LinkButton
                        href="https://docs.growthbook.io/experiments"
                        variant="outline"
                        external
                      >
                        View docs
                      </LinkButton>
                    }
                    rightButton={
                      canAddExperiment && (
                        <Button onClick={() => setOpenNewExperimentModal(true)}>
                          Create New Experiment
                        </Button>
                      )
                    }
                  />
                  <Callout status="info">
                    Want to analyze results of an existing experiment that you
                    ran elsewhere?{" "}
                    <Link href="/getstarted/imported-experiment-guide">
                      Learn More
                    </Link>
                  </Callout>
                </>
              ) : (
                hasExperiments && (
                  <>
                    <div className="row align-items-center mb-3">
                      <div className="col-auto d-flex">
                        {["running", "drafts", "stopped", "archived"].map(
                          (tab, i) => {
                            const active = tabs.includes(tab);

                            if (tab === "archived" && !hasArchived) return null;

                            return (
                              <button
                                key={tab}
                                className={clsx("border mb-0", {
                                  "badge-purple font-weight-bold": active,
                                  "text-secondary": !active,
                                  "rounded-left": i === 0,
                                  "rounded-right":
                                    tab === "archived" ||
                                    (tab === "stopped" && !hasArchived),
                                })}
                                style={{
                                  fontSize: "1em",
                                  opacity: active ? 1 : 0.8,
                                  padding: "6px 12px",
                                  backgroundColor: active
                                    ? ""
                                    : "var(--white-a1)",
                                }}
                                onClick={(e) => {
                                  e.preventDefault();
                                  onToggleTab(tab)();
                                }}
                                title={
                                  active && tabs.length > 1
                                    ? `Hide ${tab} experiments`
                                    : active
                                    ? `Remove filter`
                                    : tabs.length === 0
                                    ? `View only ${tab} experiments`
                                    : `Include ${tab} experiments`
                                }
                              >
                                <span className="mr-1 ml-2">
                                  {tab.slice(0, 1).toUpperCase()}
                                  {tab.slice(1)}
                                </span>
                                {tab !== "archived" && (
                                  <span className="badge bg-white border text-dark mr-2 mb-0">
                                    {tabCounts[tab] || 0}
                                  </span>
                                )}
                              </button>
                            );
                          }
                        )}
                      </div>
                      <div className="col-auto">
                        <Field
                          placeholder="Search..."
                          type="search"
                          {...searchInputProps}
                        />
                      </div>
                      <div className="col-auto">
                        <TagsFilter filter={tagsFilter} items={items} />
                      </div>
                      <div className="col-auto">
                        <Link
                          href="https://docs.growthbook.io/using/growthbook-best-practices#syntax-search"
                          target="_blank"
                        >
                          <Tooltip
                            body={searchTermFilterExplainations}
                          ></Tooltip>
                        </Link>
                      </div>
                      <div className="col-auto ml-auto">
                        <Text as="label" size="1">
                          <Switch
                            checked={showMineOnly}
                            id="my-experiments-toggle"
                            onCheckedChange={(v) => setShowMineOnly(v)}
                            mr="3"
                          />
                          My Experiments Only
                        </Text>
                      </div>
                    </div>

                    <table className="appbox table experiment-table gbtable responsive-table">
                      <thead>
                        <tr>
                          <th></th>
                          <SortableTH field="name" className="w-100">
                            Experiment
                          </SortableTH>
                          {showProjectColumn && (
                            <SortableTH field="projectName">Project</SortableTH>
                          )}
                          <SortableTH field="tags">Tags</SortableTH>
                          <SortableTH field="ownerName">Owner</SortableTH>
                          <SortableTH field="date">Date</SortableTH>
                          {needsStatusColumn && needsResultColumn ? (
                            <>
                              <SortableTH field="statusSortOrder">
                                Status
                              </SortableTH>
                              <th></th>
                            </>
                          ) : needsStatusColumn || needsResultColumn ? (
                            <SortableTH field="statusSortOrder">
                              Status
                            </SortableTH>
                          ) : null}
                        </tr>
                      </thead>
                      <tbody>
                        {filtered.slice(start, end).map((e) => {
                          return (
                            <tr key={e.id} className="hover-highlight">
                              <td
                                data-title="Watching status:"
                                className="watching"
                              >
                                <WatchButton
                                  item={e.id}
                                  itemType="experiment"
                                  type="icon"
                                />
                              </td>
                              <td data-title="Experiment name:" className="p-0">
                                <Link
                                  href={`/experiment/${e.id}`}
                                  className="d-block p-2"
                                >
                                  <div className="d-flex flex-column">
                                    <div className="d-flex">
                                      <span className="testname">{e.name}</span>
                                      {e.hasVisualChangesets ? (
                                        <Tooltip
                                          className="d-flex align-items-center ml-2"
                                          body="Visual experiment"
                                        >
                                          <RxDesktop className="text-blue" />
                                        </Tooltip>
                                      ) : null}
                                      {(e.linkedFeatures || []).length > 0 ? (
                                        <Tooltip
                                          className="d-flex align-items-center ml-2"
                                          body="Linked Feature Flag"
                                        >
                                          <BsFlag className="text-blue" />
                                        </Tooltip>
                                      ) : null}
                                      {e.hasURLRedirects ? (
                                        <Tooltip
                                          className="d-flex align-items-center ml-2"
                                          body="URL Redirect experiment"
                                        >
                                          <PiShuffle className="text-blue" />
                                        </Tooltip>
                                      ) : null}
                                    </div>
                                    {isFiltered && e.trackingKey && (
                                      <span
                                        className="testid text-muted small"
                                        title="Experiment Id"
                                      >
                                        {e.trackingKey}
                                      </span>
                                    )}
                                  </div>
                                </Link>
                              </td>
                              {showProjectColumn && (
                                <td className="nowrap" data-title="Project:">
                                  {e.projectIsDeReferenced ? (
                                    <Tooltip
                                      body={
                                        <>
                                          Project <code>{e.project}</code> not
                                          found
                                        </>
                                      }
                                    >
                                      <span className="text-danger">
                                        Invalid project
                                      </span>
                                    </Tooltip>
                                  ) : (
                                    e.projectName ?? <em>None</em>
                                  )}
                                </td>
                              )}

                              <td data-title="Tags:" className="table-tags">
                                <SortedTags
                                  tags={Object.values(e.tags)}
                                  useFlex={true}
                                />
                              </td>
                              <td className="nowrap" data-title="Owner:">
                                {e.ownerName}
                              </td>
                              <td className="nowrap" title={datetime(e.date)}>
                                {e.tab === "running"
                                  ? "started"
                                  : e.tab === "drafts"
                                  ? "created"
                                  : e.tab === "stopped"
                                  ? "ended"
                                  : e.tab === "archived"
                                  ? "updated"
                                  : ""}{" "}
                                {date(e.date)}
                              </td>
                              {needsStatusColumn ? (
                                <td className="nowrap" data-title="Status:">
                                  {e.statusIndicator.tooltip &&
                                  !e.statusIndicator.detailedStatus ? (
                                    <Tooltip body={e.statusIndicator.tooltip}>
                                      {e.statusIndicator.status}
                                    </Tooltip>
                                  ) : (
                                    e.statusIndicator.status
                                  )}
                                </td>
                              ) : null}
                              {needsResultColumn ? (
                                <td className="nowrap" data-title="Details:">
                                  <ExperimentStatusDetailsWithDot
                                    statusIndicatorData={e.statusIndicator}
                                  />
                                </td>
                              ) : null}
                            </tr>
                          );
                        })}
                      </tbody>
                    </table>
                    {filtered.length > NUM_PER_PAGE && (
                      <Pagination
                        numItemsTotal={filtered.length}
                        currentPage={currentPage}
                        perPage={NUM_PER_PAGE}
                        onPageChange={setCurrentPage}
                      />
                    )}
                  </>
                )
              )}
            </TabsContent>
            <TabsContent value="templates">
              <TemplatesPage
                setOpenTemplateModal={setOpenTemplateModal}
                setOpenDuplicateTemplateModal={setOpenDuplicateTemplateModal}
              />
            </TabsContent>
          </Tabs>
        </div>
      </div>
      {openNewExperimentModal && (
        <NewExperimentForm
          onClose={() => setOpenNewExperimentModal(false)}
          source="experiment-list"
          isNewExperiment={true}
        />
      )}
      {openImportExperimentModal && (
        <ImportExperimentModal
          onClose={() => setOpenImportExperimentModal(false)}
          source="experiment-list"
        />
      )}
      {openTemplateModal && (
        <TemplateForm
          onClose={() => setOpenTemplateModal(undefined)}
          initialValue={openTemplateModal}
          source="templates-list"
          isNewTemplate={isEmpty(openTemplateModal)}
        />
      )}
      {openDuplicateTemplateModal && (
        <TemplateForm
          onClose={() => setOpenDuplicateTemplateModal(undefined)}
          initialValue={openDuplicateTemplateModal}
          source="templates-list"
          isNewTemplate={isEmpty(openTemplateModal)}
          duplicate
        />
      )}
    </>
  );
};

export default ExperimentsPage;<|MERGE_RESOLUTION|>--- conflicted
+++ resolved
@@ -53,11 +53,7 @@
 import ViewSampleDataButton from "@/components/GetStarted/ViewSampleDataButton";
 import EmptyState from "@/components/EmptyState";
 import Callout from "@/components/Radix/Callout";
-<<<<<<< HEAD
 import { useExperimentSearch } from "@/services/experiments";
-=======
-import { useExperimentStatusIndicator } from "@/hooks/useExperimentStatusIndicator";
->>>>>>> 416e9046
 
 const NUM_PER_PAGE = 20;
 
@@ -104,50 +100,9 @@
 
   const { userId, hasCommercialFeature } = useUser();
   const permissionsUtil = usePermissionsUtil();
-  const getExperimentStatusIndicator = useExperimentStatusIndicator();
 
   const [currentPage, setCurrentPage] = useState(1);
 
-<<<<<<< HEAD
-=======
-  const experiments = useAddComputedFields(
-    allExperiments,
-    (exp) => {
-      const projectId = exp.project;
-      const projectName = projectId ? getProjectById(projectId)?.name : "";
-      const projectIsDeReferenced = projectId && !projectName;
-      const statusIndicator = getExperimentStatusIndicator(exp);
-      const statusSortOrder = statusIndicator.sortOrder;
-      const lastPhase = exp.phases?.[exp.phases?.length - 1] || {};
-      const rawSavedGroup = lastPhase?.savedGroups || [];
-      const savedGroupIds = rawSavedGroup.map((g) => g.ids).flat();
-
-      return {
-        ownerName: getUserDisplay(exp.owner, false) || "",
-        metricNames: exp.goalMetrics
-          .map((m) => getExperimentMetricById(m)?.name)
-          .filter(Boolean),
-        datasource: getDatasourceById(exp.datasource)?.name || "",
-        savedGroups: savedGroupIds.map(
-          (id) => getSavedGroupById(id)?.groupName
-        ),
-        projectId,
-        projectName,
-        projectIsDeReferenced,
-        tab: exp.archived
-          ? "archived"
-          : exp.status === "draft"
-          ? "drafts"
-          : exp.status,
-        date: experimentDate(exp),
-        statusIndicator,
-        statusSortOrder,
-      };
-    },
-    [getExperimentMetricById, getProjectById, getUserDisplay]
-  );
-
->>>>>>> 416e9046
   const { watchedExperiments } = useWatching();
 
   const filterResults = useCallback(
