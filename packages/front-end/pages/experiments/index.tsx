--- conflicted
+++ resolved
@@ -409,22 +409,12 @@
               <h1>Experiments</h1>
             </div>
             <div style={{ flex: 1 }} />
-<<<<<<< HEAD
             <div className="col-auto">
               <LinkButton variant="outline" href="/power-calculator">
                 Power Calculator
               </LinkButton>
             </div>
-=======
-            {settings.powerCalculatorEnabled && (
-              <div className="col-auto">
-                <LinkButton variant="outline" href="/power-calculator">
-                  Power Calculator
-                </LinkButton>
-              </div>
-            )}
             {showViewSampleButton && <ViewSampleDataButton />}
->>>>>>> 6732834c
             {(canAddExperiment || canAddTemplate) && (
               <div className="col-auto">{addExperimentDropdownButton}</div>
             )}
