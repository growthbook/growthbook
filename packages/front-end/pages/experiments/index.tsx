--- conflicted
+++ resolved
@@ -53,13 +53,9 @@
 import ViewSampleDataButton from "@/components/GetStarted/ViewSampleDataButton";
 import EmptyState from "@/components/EmptyState";
 import Callout from "@/components/Radix/Callout";
-<<<<<<< HEAD
-import { useExperimentSearch } from "@/services/experiments";
-=======
-import { useExperimentStatusIndicator } from "@/hooks/useExperimentStatusIndicator";
 import ExperimentTemplatePromoCard from "@/enterprise/components/feature-promos/ExperimentTemplatePromoCard";
 import { useTemplates } from "@/hooks/useTemplates";
->>>>>>> c080db5d
+import { useExperimentSearch } from "@/services/experiments";
 
 const NUM_PER_PAGE = 20;
 
@@ -617,7 +613,7 @@
                     )}
                     {canAddTemplate &&
                     !templates.length &&
-                    experiments.length >= 5 ? (
+                    allExperiments.length >= 5 ? (
                       <div className="row justify-content-center m-3">
                         <ExperimentTemplatePromoCard
                           hasFeature={hasTemplatesFeature}
