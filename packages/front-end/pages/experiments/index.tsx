import React, { useCallback, useEffect, useMemo, useState } from "react";
import { RxDesktop } from "react-icons/rx";
import { useGrowthBook } from "@growthbook/growthbook-react";
import { date, datetime } from "shared/dates";
import Link from "next/link";
import { BsFlag } from "react-icons/bs";
import clsx from "clsx";
import { PiShuffle } from "react-icons/pi";
import useOrgSettings from "@/hooks/useOrgSettings";
import LoadingOverlay from "@/components/LoadingOverlay";
import { phaseSummary } from "@/services/utils";
import ResultsIndicator from "@/components/Experiment/ResultsIndicator";
import { useAddComputedFields, useSearch } from "@/services/search";
import WatchButton from "@/components/WatchButton";
import { useDefinitions } from "@/services/DefinitionsContext";
import Pagination from "@/components/Pagination";
import { GBAddCircle } from "@/components/Icons";
import { useUser } from "@/services/UserContext";
import SortedTags from "@/components/Tags/SortedTags";
import Field from "@/components/Forms/Field";
import Toggle from "@/components/Forms/Toggle";
import AddExperimentModal from "@/components/Experiment/AddExperimentModal";
import ImportExperimentModal from "@/components/Experiment/ImportExperimentModal";
import { AppFeatures } from "@/types/app-features";
import { useExperiments } from "@/hooks/useExperiments";
import Tooltip from "@/components/Tooltip/Tooltip";
import TagsFilter, {
  filterByTags,
  useTagsFilter,
} from "@/components/Tags/TagsFilter";
import { useWatching } from "@/services/WatchProvider";
import ExperimentStatusIndicator from "@/components/Experiment/TabbedPage/ExperimentStatusIndicator";
import { useLocalStorage } from "@/hooks/useLocalStorage";
import usePermissionsUtil from "@/hooks/usePermissionsUtils";

const NUM_PER_PAGE = 20;

const ExperimentsPage = (): React.ReactElement => {
  const growthbook = useGrowthBook<AppFeatures>();

  const {
    ready,
    project,
    getExperimentMetricById,
    getProjectById,
  } = useDefinitions();

  const [tabs, setTabs] = useLocalStorage<string[]>("experiment_tabs", []);

  const {
    experiments: allExperiments,
    error,
    loading,
    hasArchived,
  } = useExperiments(project, tabs.includes("archived"));

  const tagsFilter = useTagsFilter("experiments");
  const [showMineOnly, setShowMineOnly] = useLocalStorage(
    "showMyExperimentsOnly",
    false
  );
  const [openNewExperimentModal, setOpenNewExperimentModal] = useState(false);

  const { getUserDisplay, userId } = useUser();
  const permissionsUtil = usePermissionsUtil();
  const settings = useOrgSettings();

  const [currentPage, setCurrentPage] = useState(1);

  const experiments = useAddComputedFields(
    allExperiments,
    (exp) => {
      const projectId = exp.project;
      const projectName = projectId ? getProjectById(projectId)?.name : "";
      const projectIsDeReferenced = projectId && !projectName;

      return {
        ownerName: getUserDisplay(exp.owner, false) || "",
        metricNames: exp.metrics
          .map((m) => getExperimentMetricById(m)?.name)
          .filter(Boolean),
        projectId,
        projectName,
        projectIsDeReferenced,
        tab: exp.archived
          ? "archived"
          : exp.status === "draft"
          ? "drafts"
          : exp.status,
        date:
          (exp.archived
            ? exp.dateUpdated
            : exp.status === "running"
            ? exp.phases?.[exp.phases?.length - 1]?.dateStarted
            : exp.status === "stopped"
            ? exp.phases?.[exp.phases?.length - 1]?.dateEnded
            : exp.dateCreated) ?? "",
      };
    },
    [getExperimentMetricById, getProjectById, getUserDisplay]
  );

  const { watchedExperiments } = useWatching();

  const filterResults = useCallback(
    (items: typeof experiments) => {
      if (showMineOnly) {
        items = items.filter(
          (item) =>
            item.owner === userId || watchedExperiments.includes(item.id)
        );
      }

      items = filterByTags(items, tagsFilter.tags);

      return items;
    },
    [showMineOnly, userId, tagsFilter.tags, watchedExperiments]
  );

  const { items, searchInputProps, isFiltered, SortableTH } = useSearch({
    items: experiments,
    localStorageKey: "experiments",
    defaultSortField: "date",
    defaultSortDir: -1,
    searchFields: [
      "name^3",
      "trackingKey^2",
      "id",
      "hypothesis^2",
      "description",
      "tags",
      "status",
      "ownerName",
      "metricNames",
      "results",
      "analysis",
    ],
    searchTermFilters: {
      is: (item) => {
        const is: string[] = [];
        if (item.archived) is.push("archived");
        if (item.status === "draft") is.push("draft");
        if (item.status === "running") is.push("running");
        if (item.status === "stopped") is.push("stopped");
        if (item.results === "won") is.push("winner");
        if (item.results === "lost") is.push("loser");
        if (item.results === "inconclusive") is.push("inconclusive");
        if (item.hasVisualChangesets) is.push("visual");
        if (item.hasURLRedirects) is.push("redirect");
        return is;
      },
      has: (item) => {
        const has: string[] = [];
        if (item.project) has.push("project");
        if (item.hasVisualChangesets) {
          has.push("visualChange", "visualChanges");
        }
        if (item.hasURLRedirects) has.push("redirect", "redirects");
        if (item.linkedFeatures?.length) has.push("features", "feature");
        if (item.hypothesis?.trim()?.length) has.push("hypothesis");
        if (item.description?.trim()?.length) has.push("description");
        if (item.variations.some((v) => !!v.screenshots?.length)) {
          has.push("screenshots");
        }
        return has;
      },
      variations: (item) => item.variations.length,
      variation: (item) => item.variations.map((v) => v.name),
      created: (item) => new Date(item.dateCreated),
      updated: (item) => new Date(item.dateUpdated),
      name: (item) => item.name,
      key: (item) => item.trackingKey,
      trackingKey: (item) => item.trackingKey,
      id: (item) => [item.id, item.trackingKey],
      status: (item) => item.status,
      result: (item) =>
        item.status === "stopped" ? item.results || "unfinished" : "unfinished",
      owner: (item) => [item.owner, item.ownerName],
      tag: (item) => item.tags,
      project: (item) => [item.project, item.projectName],
      feature: (item) => item.linkedFeatures || [],
      metric: (item) => [
        ...item.metricNames,
        ...item.metrics,
        ...(item.guardrails || []),
        item.activationMetric,
      ],
    },
    filterResults,
  });

  const tabCounts = useMemo(() => {
    const counts: Record<string, number> = {};
    items.forEach((item) => {
      counts[item.tab] = counts[item.tab] || 0;
      counts[item.tab]++;
    });
    return counts;
  }, [items]);

  const filtered = useMemo(() => {
    return tabs.length
      ? items.filter((item) => tabs.includes(item.tab))
      : items;
  }, [tabs, items]);

  // If "All Projects" is selected is selected and some experiments are in a project, show the project column
  const showProjectColumn = !project && items.some((e) => e.project);

  // Reset to page 1 when a filter is applied or tabs change
  useEffect(() => {
    setCurrentPage(1);
  }, [filtered.length]);

  if (error) {
    return (
      <div className="alert alert-danger">
        An error occurred: {error.message}
      </div>
    );
  }
  if (loading || !ready) {
    return <LoadingOverlay />;
  }

  const hasExperiments = experiments.length > 0;

  const canAdd = permissionsUtil.canViewExperimentModal(project);

  const start = (currentPage - 1) * NUM_PER_PAGE;
  const end = start + NUM_PER_PAGE;

  function onToggleTab(tab: string) {
    return () => {
      const newTabs = new Set(tabs);
      if (newTabs.has(tab)) newTabs.delete(tab);
      else newTabs.add(tab);
      setTabs([...newTabs]);
    };
  }

  return (
    <>
      <div className="contents experiments container-fluid pagecontents">
        <div className="mb-3">
          <div className="filters md-form row mb-3 align-items-center">
            <div className="col-auto">
              <h1>Experiments</h1>
            </div>
            <div style={{ flex: 1 }} />
            {settings.powerCalculatorEnabled && (
              <Link
                className="btn btn-outline-primary float-right"
                type="button"
                href="/power-calculator"
              >
                Power Calculator
              </Link>
            )}
            {canAdd && (
              <div className="col-auto">
                <button
                  className="btn btn-primary float-right"
                  onClick={() => {
                    setOpenNewExperimentModal(true);
                  }}
                >
                  <span className="h4 pr-2 m-0 d-inline-block align-top">
                    <GBAddCircle />
                  </span>
                  Add Experiment
                </button>
              </div>
            )}
          </div>
          {!hasExperiments ? (
            <div
              className="appbox d-flex flex-column align-items-center"
              style={{ padding: "70px 305px 60px 305px" }}
            >
              <h1>Test Variations with Targeted Users</h1>
              <p style={{ fontSize: "17px" }}>
                Run unlimited tests with linked feature flags, URL redirects or
                the Visual Editor. You can also easily import existing
                experiments from other platforms.
              </p>
              <div className="row">
                <Link href="/getstarted/experiment-guide">
                  {" "}
                  <button className="btn btn-outline-primary mr-2">
                    Setup Instructions
                  </button>
                </Link>
                {canAdd && (
                  <button
                    className="btn btn-primary float-right"
                    onClick={() => {
                      setOpenNewExperimentModal(true);
                    }}
                  >
                    <span className="h4 pr-2 m-0 d-inline-block align-top">
                      <GBAddCircle />
                    </span>
                    Add Experiment
                  </button>
                )}
              </div>
            </div>
          ) : (
            <>
              <div className="row align-items-center mb-3">
                <div className="col-auto d-flex">
                  {["running", "drafts", "stopped", "archived"].map(
                    (tab, i) => {
                      const active = tabs.includes(tab);

                      if (tab === "archived" && !hasArchived) return null;

                      return (
                        <button
                          key={tab}
                          className={clsx("border mb-0", {
                            "badge-purple font-weight-bold": active,
                            "bg-white text-secondary": !active,
                            "rounded-left": i === 0,
                            "rounded-right":
                              tab === "archived" ||
                              (tab === "stopped" && !hasArchived),
                          })}
                          style={{
                            fontSize: "1em",
                            opacity: active ? 1 : 0.8,
                            padding: "6px 12px",
                          }}
                          onClick={(e) => {
                            e.preventDefault();
                            onToggleTab(tab)();
                          }}
                          title={
                            active && tabs.length > 1
                              ? `Hide ${tab} experiments`
                              : active
                              ? `Remove filter`
                              : tabs.length === 0
                              ? `View only ${tab} experiments`
                              : `Include ${tab} experiments`
                          }
                        >
                          <span className="mr-1">
                            {tab.slice(0, 1).toUpperCase()}
                            {tab.slice(1)}
                          </span>
                          {tab !== "archived" && (
                            <span className="badge bg-white border text-dark mr-2">
                              {tabCounts[tab] || 0}
                            </span>
                          )}
                        </button>
                      );
                    }
                  )}
                </div>
                <div className="col-auto">
                  <Field
                    placeholder="Search..."
                    type="search"
                    {...searchInputProps}
                  />
                </div>
                <div className="col-auto">
                  <TagsFilter filter={tagsFilter} items={items} />
                </div>
                <div className="col-auto ml-auto">
                  <Toggle
                    id="my-experiments-toggle"
                    type="toggle"
                    value={showMineOnly}
                    setValue={(value) => {
                      setShowMineOnly(value);
                    }}
                  />{" "}
                  My Experiments Only
                </div>
              </div>

              <table className="appbox table experiment-table gbtable responsive-table">
                <thead>
                  <tr>
                    <th></th>
                    <SortableTH field="name" className="w-100">
                      Experiment
                    </SortableTH>
                    {showProjectColumn && (
                      <SortableTH field="projectName">Project</SortableTH>
                    )}
                    <SortableTH field="tags">Tags</SortableTH>
                    <SortableTH field="ownerName">Owner</SortableTH>
                    <SortableTH field="status">Status</SortableTH>
                    <SortableTH field="date">Date</SortableTH>
                    <th>Summary</th>
                  </tr>
                </thead>
                <tbody>
                  {filtered.slice(start, end).map((e) => {
                    const phase = e.phases?.[e.phases.length - 1];
                    return (
                      <tr key={e.id} className="hover-highlight">
                        <td data-title="Watching status:" className="watching">
                          <WatchButton
                            item={e.id}
                            itemType="experiment"
                            type="icon"
                          />
                        </td>
                        <td data-title="Experiment name:" className="p-0">
                          <Link
                            href={`/experiment/${e.id}`}
                            className="d-block p-2"
                          >
                            <div className="d-flex flex-column">
                              <div className="d-flex">
                                <span className="testname">{e.name}</span>
                                {e.hasVisualChangesets ? (
                                  <Tooltip
                                    className="d-flex align-items-center ml-2"
                                    body="Visual experiment"
                                  >
                                    <RxDesktop className="text-blue" />
                                  </Tooltip>
                                ) : null}
                                {(e.linkedFeatures || []).length > 0 ? (
                                  <Tooltip
                                    className="d-flex align-items-center ml-2"
                                    body="Linked Feature Flag"
                                  >
                                    <BsFlag className="text-blue" />
                                  </Tooltip>
                                ) : null}
                                {e.hasURLRedirects ? (
                                  <Tooltip
                                    className="d-flex align-items-center ml-2"
                                    body="URL Redirect experiment"
                                  >
                                    <PiShuffle className="text-blue" />
                                  </Tooltip>
                                ) : null}
                              </div>
                              {isFiltered && e.trackingKey && (
                                <span
                                  className="testid text-muted small"
                                  title="Experiment Id"
                                >
                                  {e.trackingKey}
                                </span>
                              )}
                            </div>
                          </Link>
                        </td>
                        {showProjectColumn && (
                          <td className="nowrap" data-title="Project:">
                            {e.projectIsDeReferenced ? (
                              <Tooltip
                                body={
                                  <>
                                    Project <code>{e.project}</code> not found
                                  </>
                                }
                              >
                                <span className="text-danger">
                                  Invalid project
                                </span>
                              </Tooltip>
                            ) : (
                              e.projectName ?? <em>None</em>
                            )}
                          </td>
                        )}

<<<<<<< HEAD
                    <td data-title="Tags:" className="table-tags">
                      <SortedTags tags={Object.values(e.tags)} useFlex={true} />
                    </td>
                    <td className="nowrap" data-title="Owner:">
                      {e.ownerName}
                    </td>
                    <td className="nowrap" data-title="Status:">
                      {e.archived ? (
                        <span className="badge badge-secondary">archived</span>
                      ) : (
                        <ExperimentStatusIndicator status={e.status} />
                      )}
                    </td>
                    <td className="nowrap" title={datetime(e.date)}>
                      {e.tab === "running"
                        ? "started"
                        : e.tab === "drafts"
                        ? "created"
                        : e.tab === "stopped"
                        ? "ended"
                        : e.tab === "archived"
                        ? "updated"
                        : ""}{" "}
                      {ago(e.date)}
                    </td>
                    <td className="nowrap" data-title="Summary:">
                      {e.archived ? (
                        ""
                      ) : e.status === "running" && phase ? (
                        phaseSummary(phase)
                      ) : e.status === "stopped" && e.results ? (
                        <div
                          className="experiment-status-widget d-inline-block position-relative"
                          style={{ height: 25, lineHeight: "25px", top: 2 }}
                        >
                          <ResultsIndicator results={e.results} />
                        </div>
                      ) : (
                        ""
                      )}
                    </td>
                  </tr>
                );
              })}
            </tbody>
          </table>
          {filtered.length > NUM_PER_PAGE && (
            <Pagination
              numItemsTotal={filtered.length}
              currentPage={currentPage}
              perPage={NUM_PER_PAGE}
              onPageChange={setCurrentPage}
            />
=======
                        <td data-title="Tags:" className="table-tags">
                          <SortedTags
                            tags={Object.values(e.tags)}
                            useFlex={true}
                          />
                        </td>
                        <td className="nowrap" data-title="Owner:">
                          {e.ownerName}
                        </td>
                        <td className="nowrap" data-title="Status:">
                          {e.archived ? (
                            <span className="badge badge-secondary">
                              archived
                            </span>
                          ) : (
                            <ExperimentStatusIndicator status={e.status} />
                          )}
                        </td>
                        <td className="nowrap" title={datetime(e.date)}>
                          {e.tab === "running"
                            ? "started"
                            : e.tab === "drafts"
                            ? "created"
                            : e.tab === "stopped"
                            ? "ended"
                            : e.tab === "archived"
                            ? "updated"
                            : ""}{" "}
                          {date(e.date)}
                        </td>
                        <td className="nowrap" data-title="Summary:">
                          {e.archived ? (
                            ""
                          ) : e.status === "running" && phase ? (
                            phaseSummary(phase)
                          ) : e.status === "stopped" && e.results ? (
                            <ResultsIndicator results={e.results} />
                          ) : (
                            ""
                          )}
                        </td>
                      </tr>
                    );
                  })}
                </tbody>
              </table>
              {filtered.length > NUM_PER_PAGE && (
                <Pagination
                  numItemsTotal={filtered.length}
                  currentPage={currentPage}
                  perPage={NUM_PER_PAGE}
                  onPageChange={setCurrentPage}
                />
              )}
            </>
>>>>>>> 9df03c1e
          )}
        </div>
      </div>
      {openNewExperimentModal &&
        (growthbook?.isOn("new-experiment-modal") ? (
          <AddExperimentModal
            onClose={() => setOpenNewExperimentModal(false)}
            source="experiment-list"
          />
        ) : (
          <ImportExperimentModal
            onClose={() => setOpenNewExperimentModal(false)}
            source="experiment-list"
          />
        ))}
    </>
  );
};

export default ExperimentsPage;<|MERGE_RESOLUTION|>--- conflicted
+++ resolved
@@ -477,61 +477,6 @@
                           </td>
                         )}
 
-<<<<<<< HEAD
-                    <td data-title="Tags:" className="table-tags">
-                      <SortedTags tags={Object.values(e.tags)} useFlex={true} />
-                    </td>
-                    <td className="nowrap" data-title="Owner:">
-                      {e.ownerName}
-                    </td>
-                    <td className="nowrap" data-title="Status:">
-                      {e.archived ? (
-                        <span className="badge badge-secondary">archived</span>
-                      ) : (
-                        <ExperimentStatusIndicator status={e.status} />
-                      )}
-                    </td>
-                    <td className="nowrap" title={datetime(e.date)}>
-                      {e.tab === "running"
-                        ? "started"
-                        : e.tab === "drafts"
-                        ? "created"
-                        : e.tab === "stopped"
-                        ? "ended"
-                        : e.tab === "archived"
-                        ? "updated"
-                        : ""}{" "}
-                      {ago(e.date)}
-                    </td>
-                    <td className="nowrap" data-title="Summary:">
-                      {e.archived ? (
-                        ""
-                      ) : e.status === "running" && phase ? (
-                        phaseSummary(phase)
-                      ) : e.status === "stopped" && e.results ? (
-                        <div
-                          className="experiment-status-widget d-inline-block position-relative"
-                          style={{ height: 25, lineHeight: "25px", top: 2 }}
-                        >
-                          <ResultsIndicator results={e.results} />
-                        </div>
-                      ) : (
-                        ""
-                      )}
-                    </td>
-                  </tr>
-                );
-              })}
-            </tbody>
-          </table>
-          {filtered.length > NUM_PER_PAGE && (
-            <Pagination
-              numItemsTotal={filtered.length}
-              currentPage={currentPage}
-              perPage={NUM_PER_PAGE}
-              onPageChange={setCurrentPage}
-            />
-=======
                         <td data-title="Tags:" className="table-tags">
                           <SortedTags
                             tags={Object.values(e.tags)}
@@ -587,7 +532,6 @@
                 />
               )}
             </>
->>>>>>> 9df03c1e
           )}
         </div>
       </div>
