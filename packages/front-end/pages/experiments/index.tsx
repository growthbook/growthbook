--- conflicted
+++ resolved
@@ -64,13 +64,9 @@
   const router = useRouter();
   const [openNewExperimentModal, setOpenNewExperimentModal] = useState(false);
 
-<<<<<<< HEAD
   const { getUserDisplay, userId } = useUser();
   const permissionsUtil = usePermissionsUtil();
-=======
-  const { getUserDisplay, permissions, userId } = useUser();
   const settings = useOrgSettings();
->>>>>>> f4df3fd9
 
   const [currentPage, setCurrentPage] = useState(1);
 
