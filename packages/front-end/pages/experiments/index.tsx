--- conflicted
+++ resolved
@@ -10,11 +10,7 @@
   ExperimentInterfaceStringDates,
   ExperimentTemplateInterface,
 } from "back-end/types/experiment";
-<<<<<<< HEAD
-import { Box } from "@radix-ui/themes";
-=======
 import { Box, Switch, Text } from "@radix-ui/themes";
->>>>>>> 43033727
 import { isEmpty } from "lodash";
 import useOrgSettings from "@/hooks/useOrgSettings";
 import LoadingOverlay from "@/components/LoadingOverlay";
