import React, { useCallback, useEffect, useMemo, useState } from "react";
import { RxDesktop } from "react-icons/rx";
import { date, datetime } from "shared/dates";
import Link from "next/link";
import { BsFlag } from "react-icons/bs";
import clsx from "clsx";
import { PiCaretDown, PiPlusBold, PiShuffle } from "react-icons/pi";
import { getAllMetricIdsFromExperiment } from "shared/experiments";
import {
  ExperimentInterfaceStringDates,
  ExperimentTemplateInterface,
} from "back-end/types/experiment";
import { Box, Text } from "@radix-ui/themes";
import { isEmpty } from "lodash";
import useOrgSettings from "@/hooks/useOrgSettings";
import LoadingOverlay from "@/components/LoadingOverlay";
import { useAddComputedFields, useSearch } from "@/services/search";
import WatchButton from "@/components/WatchButton";
import { useDefinitions } from "@/services/DefinitionsContext";
import Pagination from "@/components/Pagination";
import { useUser } from "@/services/UserContext";
import SortedTags from "@/components/Tags/SortedTags";
import Field from "@/components/Forms/Field";
import Toggle from "@/components/Forms/Toggle";
import ImportExperimentModal from "@/components/Experiment/ImportExperimentModal";
import { useExperiments } from "@/hooks/useExperiments";
import Tooltip from "@/components/Tooltip/Tooltip";
import TagsFilter, {
  filterByTags,
  useTagsFilter,
} from "@/components/Tags/TagsFilter";
import { useWatching } from "@/services/WatchProvider";
import ExperimentStatusIndicator from "@/components/Experiment/TabbedPage/ExperimentStatusIndicator";
import { useLocalStorage } from "@/hooks/useLocalStorage";
import usePermissionsUtil from "@/hooks/usePermissionsUtils";
import CustomMarkdown from "@/components/Markdown/CustomMarkdown";
import LinkButton from "@/components/Radix/LinkButton";
import NewExperimentForm from "@/components/Experiment/NewExperimentForm";
import {
  DropdownMenu,
  DropdownMenuItem,
  DropdownMenuSeparator,
} from "@/components/Radix/DropdownMenu";
import {
  Tabs,
  TabsContent,
  TabsList,
  TabsTrigger,
} from "@/components/Radix/Tabs";
import Button from "@/components/Radix/Button";
import TemplateForm from "@/components/Experiment/Templates/TemplateForm";
import { TemplatesPage } from "@/components/Experiment/Templates/TemplatesPage";
import PaidFeatureBadge from "@/components/GetStarted/PaidFeatureBadge";

const NUM_PER_PAGE = 20;

export function experimentDate(exp: ExperimentInterfaceStringDates): string {
  return (
    (exp.archived
      ? exp.dateUpdated
      : exp.status === "running"
      ? exp.phases?.[exp.phases?.length - 1]?.dateStarted
      : exp.status === "stopped"
      ? exp.phases?.[exp.phases?.length - 1]?.dateEnded
      : exp.dateCreated) ?? ""
  );
}

const ExperimentsPage = (): React.ReactElement => {
  const {
    ready,
    project,
    getExperimentMetricById,
    getProjectById,
    getDatasourceById,
  } = useDefinitions();

  const [tabs, setTabs] = useLocalStorage<string[]>("experiment_tabs", []);

  const {
    experiments: allExperiments,
    error,
    loading,
    hasArchived,
  } = useExperiments(project, tabs.includes("archived"), "standard");

  const tagsFilter = useTagsFilter("experiments");
  const [showMineOnly, setShowMineOnly] = useLocalStorage(
    "showMyExperimentsOnly",
    false
  );
  const [openNewExperimentModal, setOpenNewExperimentModal] = useState(false);
  const [openDuplicateTemplateModal, setOpenDuplicateTemplateModal] = useState<
    undefined | ExperimentTemplateInterface
  >(undefined);
  const [openImportExperimentModal, setOpenImportExperimentModal] = useState(
    false
  );
  const [openTemplateModal, setOpenTemplateModal] = useState<
    Partial<ExperimentTemplateInterface> | undefined
  >(undefined);

  const { getUserDisplay, userId } = useUser();
  const permissionsUtil = usePermissionsUtil();
  const settings = useOrgSettings();

  const [currentPage, setCurrentPage] = useState(1);

  const experiments = useAddComputedFields(
    allExperiments,
    (exp) => {
      const projectId = exp.project;
      const projectName = projectId ? getProjectById(projectId)?.name : "";
      const projectIsDeReferenced = projectId && !projectName;

      return {
        ownerName: getUserDisplay(exp.owner, false) || "",
        metricNames: exp.goalMetrics
          .map((m) => getExperimentMetricById(m)?.name)
          .filter(Boolean),
        datasource: getDatasourceById(exp.datasource)?.name || "",
        projectId,
        projectName,
        projectIsDeReferenced,
        tab: exp.archived
          ? "archived"
          : exp.status === "draft"
          ? "drafts"
          : exp.status,
        date: experimentDate(exp),
      };
    },
    [getExperimentMetricById, getProjectById, getUserDisplay]
  );

  const { watchedExperiments } = useWatching();

  const filterResults = useCallback(
    (items: typeof experiments) => {
      if (showMineOnly) {
        items = items.filter(
          (item) =>
            item.owner === userId || watchedExperiments.includes(item.id)
        );
      }

      items = filterByTags(items, tagsFilter.tags);

      return items;
    },
    [showMineOnly, userId, tagsFilter.tags, watchedExperiments]
  );

  const { items, searchInputProps, isFiltered, SortableTH } = useSearch({
    items: experiments,
    localStorageKey: "experiments",
    defaultSortField: "date",
    defaultSortDir: -1,
    updateSearchQueryOnChange: true,
    searchFields: [
      "name^3",
      "trackingKey^2",
      "id",
      "hypothesis^2",
      "description",
      "tags",
      "status",
      "ownerName",
      "metricNames",
      "results",
      "analysis",
    ],
    searchTermFilters: {
      is: (item) => {
        const is: string[] = [];
        if (item.archived) is.push("archived");
        if (item.status === "draft") is.push("draft");
        if (item.status === "running") is.push("running");
        if (item.status === "stopped") is.push("stopped");
        if (item.results === "won") is.push("winner");
        if (item.results === "lost") is.push("loser");
        if (item.results === "inconclusive") is.push("inconclusive");
        if (item.hasVisualChangesets) is.push("visual");
        if (item.hasURLRedirects) is.push("redirect");
        return is;
      },
      has: (item) => {
        const has: string[] = [];
        if (item.project) has.push("project");
        if (item.hasVisualChangesets) {
          has.push("visualChange", "visualChanges");
        }
        if (item.hasURLRedirects) has.push("redirect", "redirects");
        if (item.linkedFeatures?.length) has.push("features", "feature");
        if (item.hypothesis?.trim()?.length) has.push("hypothesis");
        if (item.description?.trim()?.length) has.push("description");
        if (item.variations.some((v) => !!v.screenshots?.length)) {
          has.push("screenshots");
        }
        if (
          item.status === "stopped" &&
          !item.excludeFromPayload &&
          (item.linkedFeatures?.length ||
            item.hasURLRedirects ||
            item.hasVisualChangesets)
        ) {
          has.push("rollout", "tempRollout");
        }
        return has;
      },
      variations: (item) => item.variations.length,
      variation: (item) => item.variations.map((v) => v.name),
      created: (item) => new Date(item.dateCreated),
      updated: (item) => new Date(item.dateUpdated),
      name: (item) => item.name,
      key: (item) => item.trackingKey,
      trackingKey: (item) => item.trackingKey,
      id: (item) => [item.id, item.trackingKey],
      status: (item) => item.status,
      result: (item) =>
        item.status === "stopped" ? item.results || "unfinished" : "unfinished",
      owner: (item) => [item.owner, item.ownerName],
      tag: (item) => item.tags,
      project: (item) => [item.project, item.projectName],
      feature: (item) => item.linkedFeatures || [],
      datasource: (item) => item.datasource,
      metric: (item) => [
        ...item.metricNames,
        ...getAllMetricIdsFromExperiment(item),
      ],
      goal: (item) => [...item.metricNames, ...item.goalMetrics],
    },
    filterResults,
  });

  const searchTermFilterExplainations = (
    <>
      <p>This search field supports advanced syntax search, including:</p>
      <ul>
        <li>
          <strong>name</strong>: The experiment name (eg: name:~homepage)
        </li>
        <li>
          <strong>id</strong>: The experiment id (eg: name:^exp)
        </li>
        <li>
          <strong>status</strong>: Experiment status, can be one of
          &apos;stopped&apos;, &apos;running&apos;, &apos;draft&apos;,
          &apos;archived&apos;
        </li>
        <li>
          <strong>datasource</strong>: Experiment datasource
        </li>
        <li>
          <strong>metric</strong>: Experiment uses the specified metric (eg:
          metric:~revenue)
        </li>
        <li>
          <strong>owner</strong>: The creator of the experiment (eg: owner:abby)
        </li>
        <li>
          <strong>tag</strong>: Experiments tagged with this tag
        </li>
        <li>
          <strong>project</strong>: The experiment&apos;s project
        </li>
        <li>
          <strong>feature</strong>: The experiment is linked to the specified
          feature
        </li>
        <li>
          <strong>created</strong>:The experiment&apos;s creation date, in UTC.
          Date entered is parsed so supports most formats.
        </li>
      </ul>
      <p>Click to see all syntax fields supported in our docs.</p>
    </>
  );

  const tabCounts = useMemo(() => {
    const counts: Record<string, number> = {};
    items.forEach((item) => {
      counts[item.tab] = counts[item.tab] || 0;
      counts[item.tab]++;
    });
    return counts;
  }, [items]);

  const filtered = useMemo(() => {
    return tabs.length
      ? items.filter((item) => tabs.includes(item.tab))
      : items;
  }, [tabs, items]);

  // If "All Projects" is selected is selected and some experiments are in a project, show the project column
  const showProjectColumn = !project && items.some((e) => e.project);

  // Reset to page 1 when a filter is applied or tabs change
  useEffect(() => {
    setCurrentPage(1);
  }, [filtered.length]);

  if (error) {
    return (
      <div className="alert alert-danger">
        An error occurred: {error.message}
      </div>
    );
  }
  if (loading || !ready) {
    return <LoadingOverlay />;
  }

  const hasExperiments = experiments.length > 0;

  const canAddExperiment = permissionsUtil.canViewExperimentModal(project);
  const canAddTemplate = permissionsUtil.canViewExperimentTemplateModal(
    project
  );

  const start = (currentPage - 1) * NUM_PER_PAGE;
  const end = start + NUM_PER_PAGE;

  function onToggleTab(tab: string) {
    return () => {
      const newTabs = new Set(tabs);
      if (newTabs.has(tab)) newTabs.delete(tab);
      else newTabs.add(tab);
      setTabs([...newTabs]);
    };
  }

  const addExperimentDropdownButton = (
    <DropdownMenu
      trigger={
        <Button icon={<PiCaretDown />} iconPosition="right">
          <PiPlusBold />
        </Button>
      }
      menuPlacement="end"
      tooltipContent="Add new..."
    >
      {canAddExperiment && (
        <DropdownMenuItem onClick={() => setOpenNewExperimentModal(true)}>
          Create New Experiment
        </DropdownMenuItem>
      )}
      {canAddTemplate && (
        <DropdownMenuItem onClick={() => setOpenTemplateModal({})}>
          Create Template
        </DropdownMenuItem>
      )}
      {canAddExperiment && (
        <>
          <DropdownMenuSeparator />
          <DropdownMenuItem onClick={() => setOpenImportExperimentModal(true)}>
            Import Existing Experiment
          </DropdownMenuItem>
        </>
      )}
    </DropdownMenu>
  );

  return (
    <>
      <div className="contents experiments container-fluid pagecontents">
        <div className="mb-3">
          <div className="filters md-form row mb-3 align-items-center">
            <div className="col-auto">
              <h1>Experiments</h1>
            </div>
            <div style={{ flex: 1 }} />
            {settings.powerCalculatorEnabled && (
              <div className="col-auto">
                <LinkButton variant="outline" href="/power-calculator">
                  Power Calculator
                </LinkButton>
              </div>
            )}
            {(canAddExperiment || canAddTemplate) && (
              <div className="col-auto">{addExperimentDropdownButton}</div>
            )}
          </div>
          <Tabs defaultValue="experiments">
            <Box mb="5">
              <TabsList>
                <TabsTrigger value="experiments">Experiments</TabsTrigger>
                <TabsTrigger value="templates">
                  Templates <PaidFeatureBadge type="enterprise" />
                </TabsTrigger>
              </TabsList>
            </Box>

            <TabsContent value="experiments">
              <CustomMarkdown page={"experimentList"} />
              {!hasExperiments ? (
                <div className="box py-4 text-center">
                  <div className="mx-auto mb-3" style={{ maxWidth: 650 }}>
                    <h1>Test Variations with Targeted Users</h1>
                    <Text size="3">
                      Run unlimited tests with linked feature flags, URL
                      redirects or the Visual Editor. You can also easily import
                      existing experiments from other platforms.
                    </Text>
                  </div>
                  <div
                    className="d-flex justify-content-center"
                    style={{ gap: "1rem" }}
                  >
                    <LinkButton
                      href="/getstarted/experiment-guide"
                      variant="outline"
                    >
                      Setup Instructions
                    </LinkButton>
                    {canAddExperiment && addExperimentDropdownButton}
                  </div>
                </div>
<<<<<<< HEAD
              ) : (
                <>
                  <div className="row align-items-center mb-3">
                    <div className="col-auto d-flex">
                      {["running", "drafts", "stopped", "archived"].map(
                        (tab, i) => {
                          const active = tabs.includes(tab);

                          if (tab === "archived" && !hasArchived) return null;

                          return (
                            <button
                              key={tab}
                              className={clsx("border mb-0", {
                                "badge-purple font-weight-bold": active,
                                "bg-white text-secondary": !active,
                                "rounded-left": i === 0,
                                "rounded-right":
                                  tab === "archived" ||
                                  (tab === "stopped" && !hasArchived),
                              })}
                              style={{
                                fontSize: "1em",
                                opacity: active ? 1 : 0.8,
                                padding: "6px 12px",
                              }}
                              onClick={(e) => {
                                e.preventDefault();
                                onToggleTab(tab)();
                              }}
                              title={
                                active && tabs.length > 1
                                  ? `Hide ${tab} experiments`
                                  : active
                                  ? `Remove filter`
                                  : tabs.length === 0
                                  ? `View only ${tab} experiments`
                                  : `Include ${tab} experiments`
                              }
                            >
                              <span className="mr-1 ml-2">
                                {tab.slice(0, 1).toUpperCase()}
                                {tab.slice(1)}
                              </span>
                              {tab !== "archived" && (
                                <span className="badge bg-white border text-dark mr-2 mb-0">
                                  {tabCounts[tab] || 0}
=======
              </div>

              <table className="appbox table experiment-table gbtable responsive-table">
                <thead>
                  <tr>
                    <th></th>
                    <SortableTH field="name" className="w-100">
                      Experiment
                    </SortableTH>
                    {showProjectColumn && (
                      <SortableTH field="projectName">Project</SortableTH>
                    )}
                    <SortableTH field="tags">Tags</SortableTH>
                    <SortableTH field="ownerName">Owner</SortableTH>
                    <SortableTH field="date">Date</SortableTH>
                    <SortableTH field="status">Status</SortableTH>
                  </tr>
                </thead>
                <tbody>
                  {filtered.slice(start, end).map((e) => {
                    return (
                      <tr key={e.id} className="hover-highlight">
                        <td data-title="Watching status:" className="watching">
                          <WatchButton
                            item={e.id}
                            itemType="experiment"
                            type="icon"
                          />
                        </td>
                        <td data-title="Experiment name:" className="p-0">
                          <Link
                            href={`/experiment/${e.id}`}
                            className="d-block p-2"
                          >
                            <div className="d-flex flex-column">
                              <div className="d-flex">
                                <span className="testname">{e.name}</span>
                                {e.hasVisualChangesets ? (
                                  <Tooltip
                                    className="d-flex align-items-center ml-2"
                                    body="Visual experiment"
                                  >
                                    <RxDesktop className="text-blue" />
                                  </Tooltip>
                                ) : null}
                                {(e.linkedFeatures || []).length > 0 ? (
                                  <Tooltip
                                    className="d-flex align-items-center ml-2"
                                    body="Linked Feature Flag"
                                  >
                                    <BsFlag className="text-blue" />
                                  </Tooltip>
                                ) : null}
                                {e.hasURLRedirects ? (
                                  <Tooltip
                                    className="d-flex align-items-center ml-2"
                                    body="URL Redirect experiment"
                                  >
                                    <PiShuffle className="text-blue" />
                                  </Tooltip>
                                ) : null}
                              </div>
                              {isFiltered && e.trackingKey && (
                                <span
                                  className="testid text-muted small"
                                  title="Experiment Id"
                                >
                                  {e.trackingKey}
>>>>>>> 0593abf0
                                </span>
                              )}
                            </button>
                          );
                        }
                      )}
                    </div>
                    <div className="col-auto">
                      <Field
                        placeholder="Search..."
                        type="search"
                        {...searchInputProps}
                      />
                    </div>
                    <div className="col-auto">
                      <TagsFilter filter={tagsFilter} items={items} />
                    </div>
                    <div className="col-auto">
                      <Link
                        href="https://docs.growthbook.io/using/growthbook-best-practices#syntax-search"
                        target="_blank"
                      >
                        <Tooltip body={searchTermFilterExplainations}></Tooltip>
                      </Link>
                    </div>
                    <div className="col-auto ml-auto">
                      <Toggle
                        id="my-experiments-toggle"
                        type="toggle"
                        value={showMineOnly}
                        setValue={(value) => {
                          setShowMineOnly(value);
                        }}
                      />{" "}
                      My Experiments Only
                    </div>
                  </div>

                  <table className="appbox table experiment-table gbtable responsive-table">
                    <thead>
                      <tr>
                        <th></th>
                        <SortableTH field="name" className="w-100">
                          Experiment
                        </SortableTH>
                        {showProjectColumn && (
                          <SortableTH field="projectName">Project</SortableTH>
                        )}
                        <SortableTH field="tags">Tags</SortableTH>
                        <SortableTH field="ownerName">Owner</SortableTH>
                        <SortableTH field="status">Status</SortableTH>
                        <SortableTH field="date">Date</SortableTH>
                        <th>Summary</th>
                      </tr>
                    </thead>
                    <tbody>
                      {filtered.slice(start, end).map((e) => {
                        const phase = e.phases?.[e.phases.length - 1];
                        return (
                          <tr key={e.id} className="hover-highlight">
                            <td
                              data-title="Watching status:"
                              className="watching"
                            >
                              <WatchButton
                                item={e.id}
                                itemType="experiment"
                                type="icon"
                              />
                            </td>
                            <td data-title="Experiment name:" className="p-0">
                              <Link
                                href={`/experiment/${e.id}`}
                                className="d-block p-2"
                              >
                                <div className="d-flex flex-column">
                                  <div className="d-flex">
                                    <span className="testname">{e.name}</span>
                                    {e.hasVisualChangesets ? (
                                      <Tooltip
                                        className="d-flex align-items-center ml-2"
                                        body="Visual experiment"
                                      >
                                        <RxDesktop className="text-blue" />
                                      </Tooltip>
                                    ) : null}
                                    {(e.linkedFeatures || []).length > 0 ? (
                                      <Tooltip
                                        className="d-flex align-items-center ml-2"
                                        body="Linked Feature Flag"
                                      >
                                        <BsFlag className="text-blue" />
                                      </Tooltip>
                                    ) : null}
                                    {e.hasURLRedirects ? (
                                      <Tooltip
                                        className="d-flex align-items-center ml-2"
                                        body="URL Redirect experiment"
                                      >
                                        <PiShuffle className="text-blue" />
                                      </Tooltip>
                                    ) : null}
                                  </div>
                                  {isFiltered && e.trackingKey && (
                                    <span
                                      className="testid text-muted small"
                                      title="Experiment Id"
                                    >
                                      {e.trackingKey}
                                    </span>
                                  )}
                                </div>
                              </Link>
                            </td>
                            {showProjectColumn && (
                              <td className="nowrap" data-title="Project:">
                                {e.projectIsDeReferenced ? (
                                  <Tooltip
                                    body={
                                      <>
                                        Project <code>{e.project}</code> not
                                        found
                                      </>
                                    }
                                  >
                                    <span className="text-danger">
                                      Invalid project
                                    </span>
                                  </Tooltip>
                                ) : (
                                  e.projectName ?? <em>None</em>
                                )}
                              </td>
                            )}

<<<<<<< HEAD
                            <td data-title="Tags:" className="table-tags">
                              <SortedTags
                                tags={Object.values(e.tags)}
                                useFlex={true}
                              />
                            </td>
                            <td className="nowrap" data-title="Owner:">
                              {e.ownerName}
                            </td>
                            <td className="nowrap" data-title="Status:">
                              {e.archived ? (
                                <span className="badge badge-secondary">
                                  archived
                                </span>
                              ) : (
                                <ExperimentStatusIndicator status={e.status} />
                              )}
                            </td>
                            <td className="nowrap" title={datetime(e.date)}>
                              {e.tab === "running"
                                ? "started"
                                : e.tab === "drafts"
                                ? "created"
                                : e.tab === "stopped"
                                ? "ended"
                                : e.tab === "archived"
                                ? "updated"
                                : ""}{" "}
                              {date(e.date)}
                            </td>
                            <td className="nowrap" data-title="Summary:">
                              {e.archived ? (
                                ""
                              ) : e.status === "running" && phase ? (
                                phaseSummary(
                                  phase,
                                  e.type === "multi-armed-bandit"
                                )
                              ) : e.status === "stopped" && e.results ? (
                                <ResultsIndicator results={e.results} />
                              ) : (
                                ""
                              )}
                            </td>
                          </tr>
                        );
                      })}
                    </tbody>
                  </table>
                  {filtered.length > NUM_PER_PAGE && (
                    <Pagination
                      numItemsTotal={filtered.length}
                      currentPage={currentPage}
                      perPage={NUM_PER_PAGE}
                      onPageChange={setCurrentPage}
                    />
                  )}
                </>
=======
                        <td data-title="Tags:" className="table-tags">
                          <SortedTags
                            tags={Object.values(e.tags)}
                            useFlex={true}
                          />
                        </td>
                        <td className="nowrap" data-title="Owner:">
                          {e.ownerName}
                        </td>
                        <td className="nowrap" title={datetime(e.date)}>
                          {e.tab === "running"
                            ? "started"
                            : e.tab === "drafts"
                            ? "created"
                            : e.tab === "stopped"
                            ? "ended"
                            : e.tab === "archived"
                            ? "updated"
                            : ""}{" "}
                          {date(e.date)}
                        </td>
                        <td className="nowrap" data-title="Status:">
                          <ExperimentStatusIndicator
                            experimentData={e}
                            labelFormat="detail-only"
                          />
                        </td>
                      </tr>
                    );
                  })}
                </tbody>
              </table>
              {filtered.length > NUM_PER_PAGE && (
                <Pagination
                  numItemsTotal={filtered.length}
                  currentPage={currentPage}
                  perPage={NUM_PER_PAGE}
                  onPageChange={setCurrentPage}
                />
>>>>>>> 0593abf0
              )}
            </TabsContent>
            <TabsContent value="templates">
              <TemplatesPage
                setOpenTemplateModal={setOpenTemplateModal}
                setOpenDuplicateTemplateModal={setOpenDuplicateTemplateModal}
              />
            </TabsContent>
          </Tabs>
        </div>
      </div>
      {openNewExperimentModal && (
        <NewExperimentForm
          onClose={() => setOpenNewExperimentModal(false)}
          source="bandits-list"
          isNewExperiment={true}
        />
      )}
      {openImportExperimentModal && (
        <ImportExperimentModal
          onClose={() => setOpenImportExperimentModal(false)}
          source="experiment-list"
        />
      )}
      {openTemplateModal && (
        <TemplateForm
          onClose={() => setOpenTemplateModal(undefined)}
          initialValue={openTemplateModal}
          source="templates-list"
          isNewTemplate={isEmpty(openTemplateModal)}
        />
      )}
      {openDuplicateTemplateModal && (
        <TemplateForm
          onClose={() => setOpenDuplicateTemplateModal(undefined)}
          initialValue={openDuplicateTemplateModal}
          source="templates-list"
          isNewTemplate={isEmpty(openTemplateModal)}
          duplicate
        />
      )}
    </>
  );
};

export default ExperimentsPage;<|MERGE_RESOLUTION|>--- conflicted
+++ resolved
@@ -416,7 +416,6 @@
                     {canAddExperiment && addExperimentDropdownButton}
                   </div>
                 </div>
-<<<<<<< HEAD
               ) : (
                 <>
                   <div className="row align-items-center mb-3">
@@ -464,76 +463,6 @@
                               {tab !== "archived" && (
                                 <span className="badge bg-white border text-dark mr-2 mb-0">
                                   {tabCounts[tab] || 0}
-=======
-              </div>
-
-              <table className="appbox table experiment-table gbtable responsive-table">
-                <thead>
-                  <tr>
-                    <th></th>
-                    <SortableTH field="name" className="w-100">
-                      Experiment
-                    </SortableTH>
-                    {showProjectColumn && (
-                      <SortableTH field="projectName">Project</SortableTH>
-                    )}
-                    <SortableTH field="tags">Tags</SortableTH>
-                    <SortableTH field="ownerName">Owner</SortableTH>
-                    <SortableTH field="date">Date</SortableTH>
-                    <SortableTH field="status">Status</SortableTH>
-                  </tr>
-                </thead>
-                <tbody>
-                  {filtered.slice(start, end).map((e) => {
-                    return (
-                      <tr key={e.id} className="hover-highlight">
-                        <td data-title="Watching status:" className="watching">
-                          <WatchButton
-                            item={e.id}
-                            itemType="experiment"
-                            type="icon"
-                          />
-                        </td>
-                        <td data-title="Experiment name:" className="p-0">
-                          <Link
-                            href={`/experiment/${e.id}`}
-                            className="d-block p-2"
-                          >
-                            <div className="d-flex flex-column">
-                              <div className="d-flex">
-                                <span className="testname">{e.name}</span>
-                                {e.hasVisualChangesets ? (
-                                  <Tooltip
-                                    className="d-flex align-items-center ml-2"
-                                    body="Visual experiment"
-                                  >
-                                    <RxDesktop className="text-blue" />
-                                  </Tooltip>
-                                ) : null}
-                                {(e.linkedFeatures || []).length > 0 ? (
-                                  <Tooltip
-                                    className="d-flex align-items-center ml-2"
-                                    body="Linked Feature Flag"
-                                  >
-                                    <BsFlag className="text-blue" />
-                                  </Tooltip>
-                                ) : null}
-                                {e.hasURLRedirects ? (
-                                  <Tooltip
-                                    className="d-flex align-items-center ml-2"
-                                    body="URL Redirect experiment"
-                                  >
-                                    <PiShuffle className="text-blue" />
-                                  </Tooltip>
-                                ) : null}
-                              </div>
-                              {isFiltered && e.trackingKey && (
-                                <span
-                                  className="testid text-muted small"
-                                  title="Experiment Id"
-                                >
-                                  {e.trackingKey}
->>>>>>> 0593abf0
                                 </span>
                               )}
                             </button>
@@ -584,14 +513,12 @@
                         )}
                         <SortableTH field="tags">Tags</SortableTH>
                         <SortableTH field="ownerName">Owner</SortableTH>
+                        <SortableTH field="date">Date</SortableTH>
                         <SortableTH field="status">Status</SortableTH>
-                        <SortableTH field="date">Date</SortableTH>
-                        <th>Summary</th>
                       </tr>
                     </thead>
                     <tbody>
                       {filtered.slice(start, end).map((e) => {
-                        const phase = e.phases?.[e.phases.length - 1];
                         return (
                           <tr key={e.id} className="hover-highlight">
                             <td
@@ -669,7 +596,6 @@
                               </td>
                             )}
 
-<<<<<<< HEAD
                             <td data-title="Tags:" className="table-tags">
                               <SortedTags
                                 tags={Object.values(e.tags)}
@@ -678,15 +604,6 @@
                             </td>
                             <td className="nowrap" data-title="Owner:">
                               {e.ownerName}
-                            </td>
-                            <td className="nowrap" data-title="Status:">
-                              {e.archived ? (
-                                <span className="badge badge-secondary">
-                                  archived
-                                </span>
-                              ) : (
-                                <ExperimentStatusIndicator status={e.status} />
-                              )}
                             </td>
                             <td className="nowrap" title={datetime(e.date)}>
                               {e.tab === "running"
@@ -700,19 +617,11 @@
                                 : ""}{" "}
                               {date(e.date)}
                             </td>
-                            <td className="nowrap" data-title="Summary:">
-                              {e.archived ? (
-                                ""
-                              ) : e.status === "running" && phase ? (
-                                phaseSummary(
-                                  phase,
-                                  e.type === "multi-armed-bandit"
-                                )
-                              ) : e.status === "stopped" && e.results ? (
-                                <ResultsIndicator results={e.results} />
-                              ) : (
-                                ""
-                              )}
+                            <td className="nowrap" data-title="Status:">
+                              <ExperimentStatusIndicator
+                                experimentData={e}
+                                labelFormat="detail-only"
+                              />
                             </td>
                           </tr>
                         );
@@ -728,47 +637,6 @@
                     />
                   )}
                 </>
-=======
-                        <td data-title="Tags:" className="table-tags">
-                          <SortedTags
-                            tags={Object.values(e.tags)}
-                            useFlex={true}
-                          />
-                        </td>
-                        <td className="nowrap" data-title="Owner:">
-                          {e.ownerName}
-                        </td>
-                        <td className="nowrap" title={datetime(e.date)}>
-                          {e.tab === "running"
-                            ? "started"
-                            : e.tab === "drafts"
-                            ? "created"
-                            : e.tab === "stopped"
-                            ? "ended"
-                            : e.tab === "archived"
-                            ? "updated"
-                            : ""}{" "}
-                          {date(e.date)}
-                        </td>
-                        <td className="nowrap" data-title="Status:">
-                          <ExperimentStatusIndicator
-                            experimentData={e}
-                            labelFormat="detail-only"
-                          />
-                        </td>
-                      </tr>
-                    );
-                  })}
-                </tbody>
-              </table>
-              {filtered.length > NUM_PER_PAGE && (
-                <Pagination
-                  numItemsTotal={filtered.length}
-                  currentPage={currentPage}
-                  perPage={NUM_PER_PAGE}
-                  onPageChange={setCurrentPage}
-                />
->>>>>>> 0593abf0
               )}
             </TabsContent>
             <TabsContent value="templates">
