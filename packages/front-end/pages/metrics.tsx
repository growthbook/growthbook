import React, { useCallback, useEffect, useState } from "react";
import { FaArchive, FaPlus, FaRegCopy } from "react-icons/fa";
import { MetricInterface } from "back-end/types/metric";
import { useRouter } from "next/router";
import Link from "next/link";
import { ago, datetime } from "shared/dates";
<<<<<<< HEAD
import { ExperimentInterfaceStringDates } from "back-end/types/experiment";
=======
import { isProjectListValidForProject } from "shared/util";
>>>>>>> d349f7ff
import SortedTags from "@/components/Tags/SortedTags";
import { GBAddCircle } from "@/components/Icons";
import ProjectBadges from "@/components/ProjectBadges";
import TagsFilter, {
  filterByTags,
  useTagsFilter,
} from "@/components/Tags/TagsFilter";
import { useAddComputedFields, useSearch } from "@/services/search";
import LoadingOverlay from "@/components/LoadingOverlay";
import { useDefinitions } from "@/services/DefinitionsContext";
import Field from "@/components/Forms/Field";
import MetricForm from "@/components/Metrics/MetricForm";
import usePermissions from "@/hooks/usePermissions";
import Toggle from "@/components/Forms/Toggle";
import useApi from "@/hooks/useApi";
import { DocLink } from "@/components/DocLink";
import { useUser } from "@/services/UserContext";
import { hasFileConfig } from "@/services/env";
import Tooltip from "@/components/Tooltip/Tooltip";
import { checkMetricProjectPermissions } from "@/services/metrics";
import MoreMenu from "@/components/Dropdown/MoreMenu";
import { useAuth } from "@/services/auth";
import AutoGenerateMetricsModal from "@/components/AutoGenerateMetricsModal";
import AutoGenerateMetricsButton from "@/components/AutoGenerateMetricsButton";

interface ExperimentUsage {
  draft: ExperimentInterfaceStringDates[];
  running: ExperimentInterfaceStringDates[];
  stopped: ExperimentInterfaceStringDates[];
  dateLastUsed: string | null;
  total: number;
}

const MetricsPage = (): React.ReactElement => {
  const [modalData, setModalData] = useState<{
    current: Partial<MetricInterface>;
    edit: boolean;
    duplicate: boolean;
  } | null>(null);
  const [
    showAutoGenerateMetricsModal,
    setShowAutoGenerateMetricsModal,
  ] = useState(false);

  const { getDatasourceById, mutateDefinitions, project } = useDefinitions();
  const router = useRouter();

  const { data, error, mutate } = useApi<{ metrics: MetricInterface[] }>(
    `/metrics`
  );

  const { getUserDisplay } = useUser();

  const permissions = usePermissions();
  const { apiCall } = useAuth();

  const tagsFilter = useTagsFilter("metrics");

  const [showArchived, setShowArchived] = useState(false);
  const [recentlyArchived, setRecentlyArchived] = useState<Set<string>>(
    new Set()
  );
  const [showUsage, setShowUsage] = useState(false);
  const [experimentData, setExperimentData] = useState<Map<
    string,
    ExperimentUsage
  > | null>();

  useEffect(() => {
    if (showUsage) {
      (async () => {
        await apiCall("/experiments").then(
          (data: { experiments: ExperimentInterfaceStringDates[] }) => {
            const metricExperimentMap = new Map();

            data?.experiments?.forEach((experiment) => {
              let mostRecentDate = datetime(new Date(experiment.dateCreated));
              if (experiment.status === "running") {
                mostRecentDate = datetime(new Date());
              } else {
                const lastPhase =
                  experiment?.phases?.[experiment.phases.length - 1];
                if (
                  lastPhase &&
                  lastPhase?.dateStarted &&
                  mostRecentDate < lastPhase.dateStarted
                ) {
                  mostRecentDate = lastPhase.dateStarted;
                }
                if (
                  lastPhase &&
                  lastPhase?.dateEnded &&
                  mostRecentDate < lastPhase.dateEnded
                ) {
                  mostRecentDate = lastPhase.dateEnded;
                }
              }
              experiment?.metrics?.forEach((metric) => {
                if (metricExperimentMap.has(metric)) {
                  const existing = metricExperimentMap.get(metric);
                  existing[experiment.status].push(experiment);
                  existing.total++;
                  if (
                    !existing.dateLastUsed ||
                    existing.dateLastUsed < mostRecentDate
                  ) {
                    existing.dateLastUsed = mostRecentDate;
                  }
                  metricExperimentMap.set(metric, existing);
                } else {
                  const newRecord: ExperimentUsage = {
                    draft: [],
                    running: [],
                    stopped: [],
                    dateLastUsed: mostRecentDate,
                    total: 0,
                  };
                  newRecord[experiment.status].push(experiment);
                  newRecord.total++;
                  metricExperimentMap.set(metric, newRecord);
                }
              });
              experiment?.guardrails?.forEach((metric) => {
                if (metricExperimentMap.has(metric)) {
                  metricExperimentMap.get(metric).push(experiment);
                } else {
                  metricExperimentMap.set(metric, [experiment]);
                }
              });
            });
            setExperimentData(metricExperimentMap);
          }
        );
      })();
    }
  }, [apiCall, showUsage]);

  const metrics = useAddComputedFields(
    data?.metrics,
    (m) => ({
      datasourceName: m.datasource
        ? getDatasourceById(m.datasource)?.name || "Unknown"
        : "Manual",
      datasourceDescription: m.datasource
        ? getDatasourceById(m.datasource)?.description || undefined
        : undefined,
      ownerName: getUserDisplay(m.owner),
      numExperiments: experimentData?.get(m.id)?.total || 0,
      dateLastUsed: experimentData?.get(m.id)?.dateLastUsed || "-",
    }),
    [getDatasourceById, experimentData]
  );
  const filteredMetrics = project
    ? metrics.filter((m) => isProjectListValidForProject(m.projects, project))
    : metrics;

  // Searching
  const filterResults = useCallback(
    (items: typeof filteredMetrics) => {
      if (!showArchived) {
        items = items.filter((m) => {
          return m.status !== "archived" || recentlyArchived.has(m.id);
        });
      }
      items = filterByTags(items, tagsFilter.tags);
      return items;
    },
    [showArchived, recentlyArchived, tagsFilter.tags]
  );
  const editMetricsPermissions: { [id: string]: boolean } = {};
  filteredMetrics.forEach((m) => {
    editMetricsPermissions[m.id] = checkMetricProjectPermissions(
      m,
      permissions
    );
  });
  const { items, searchInputProps, isFiltered, SortableTH } = useSearch({
    items: filteredMetrics,
    defaultSortField: "name",
    localStorageKey: "metrics",
    searchFields: ["name^3", "datasourceName", "ownerName", "tags", "type"],
    filterResults,
  });

  if (error) {
    return (
      <div className="alert alert-danger">
        An error occurred: {error.message}
      </div>
    );
  }
  if (!data) {
    return <LoadingOverlay />;
  }

  const closeModal = () => {
    setModalData(null);
  };
  const onSuccess = () => {
    mutateDefinitions();
    mutate();
  };

  if (!filteredMetrics.length) {
    return (
      <div className="container p-4">
        {modalData && (
          <MetricForm
            {...modalData}
            onClose={closeModal}
            onSuccess={onSuccess}
            source="blank-state"
          />
        )}
        {showAutoGenerateMetricsModal && (
          <AutoGenerateMetricsModal
            source="metrics-index-page"
            setShowAutoGenerateMetricsModal={setShowAutoGenerateMetricsModal}
            mutate={mutate}
          />
        )}
        <div className="d-flex">
          <h1>Metrics</h1>
          <DocLink docSection="metrics" className="align-self-center ml-2 pb-1">
            View Documentation
          </DocLink>
        </div>
        <p>
          Metrics define success and failure for your business. Every business
          is unique, but below are some common metrics to draw inspiration from:
        </p>
        <ul>
          <li>
            <strong>Advertising/SEO</strong> - page views per user, time on
            site, bounce rate
          </li>
          <li>
            <strong>E-Commerce</strong> - add to cart, start checkout, complete
            checkout, revenue, refunds
          </li>
          <li>
            <strong>Subscription</strong> - start trial, start subscription,
            MRR, engagement, NPS, churn
          </li>
          <li>
            <strong>Marketplace</strong> - seller signups, buyer signups,
            transactions, revenue, engagement
          </li>
        </ul>
        {hasFileConfig() && (
          <div className="alert alert-info">
            It looks like you have a <code>config.yml</code> file. Metrics
            defined there will show up on this page.{" "}
            <DocLink docSection="config_yml">View Documentation</DocLink>
          </div>
        )}
        {permissions.check("createMetrics", project) && !hasFileConfig() && (
          <>
            <AutoGenerateMetricsButton
              setShowAutoGenerateMetricsModal={setShowAutoGenerateMetricsModal}
              size="lg"
            />
            <button
              className="btn btn-lg btn-success"
              onClick={(e) => {
                e.preventDefault();
                setModalData({
                  current: {},
                  edit: false,
                  duplicate: false,
                });
              }}
            >
              <FaPlus /> Add your first Metric
            </button>
          </>
        )}
      </div>
    );
  }

  const hasArchivedMetrics = filteredMetrics.find(
    (m) => m.status === "archived"
  );

  return (
    <div className="container-fluid py-3 p-3 pagecontents">
      {modalData && (
        <MetricForm
          {...modalData}
          onClose={closeModal}
          onSuccess={onSuccess}
          source="metrics-list"
        />
      )}
      {showAutoGenerateMetricsModal && (
        <AutoGenerateMetricsModal
          source="metric-index-page"
          setShowAutoGenerateMetricsModal={setShowAutoGenerateMetricsModal}
          mutate={mutate}
        />
      )}
      <div className="filters md-form row mb-3 align-items-center">
        <div className="col-auto d-flex">
          <h1>
            Your Metrics{" "}
            <Tooltip
              className="small"
              body="Metrics define success and failure for your business. Create metrics
      here to use throughout the GrowthBook app."
            />
          </h1>
          <DocLink docSection="metrics" className="align-self-center ml-2 pb-1">
            View Documentation
          </DocLink>
        </div>
        <div style={{ flex: 1 }} />
        {permissions.check("createMetrics", project) && !hasFileConfig() && (
          <div className="col-auto">
            <AutoGenerateMetricsButton
              setShowAutoGenerateMetricsModal={setShowAutoGenerateMetricsModal}
            />
            <button
              className="btn btn-primary float-right"
              onClick={() =>
                setModalData({
                  current: {},
                  edit: false,
                  duplicate: false,
                })
              }
            >
              <span className="h4 pr-2 m-0 d-inline-block align-top">
                <GBAddCircle />
              </span>
              Add Metric
            </button>
          </div>
        )}
      </div>
      <div className="row mb-2 align-items-center">
        <div className="col-lg-3 col-md-4 col-6">
          <Field placeholder="Search..." type="search" {...searchInputProps} />
        </div>
        {hasArchivedMetrics && (
          <div className="col-auto text-muted">
            <Toggle
              value={showArchived}
              setValue={setShowArchived}
              id="show-archived"
              label="show archived"
            />
            Show archived
          </div>
        )}
        <div className="col-auto">
          <TagsFilter filter={tagsFilter} items={items} />
        </div>
        <div className="col-auto">
          <a
            href="#"
            onClick={(e) => {
              e.preventDefault();
              setShowUsage(!showUsage);
            }}
          >
            {showUsage ? "Hide usage" : "Show usage"}
          </a>
        </div>
      </div>
      <table className="table appbox gbtable table-hover">
        <thead>
          <tr>
            <SortableTH field="name" className="col-3">
              Name
            </SortableTH>
            <SortableTH field="type" className="col-1">
              Type
            </SortableTH>
            <th className="col-2">Tags</th>
            <th>Projects</th>
            <th className="col-1">Owner</th>
            <SortableTH
              field="datasourceName"
              className="d-none d-lg-table-cell col-auto"
            >
              Data Source
            </SortableTH>
            {!hasFileConfig() && (
              <SortableTH
                field="dateUpdated"
                className="d-none d-md-table-cell col-1"
              >
                Last Updated
              </SortableTH>
            )}
            {showUsage && (
              <>
                <SortableTH
                  field="numExperiments"
                  className="d-none d-md-table-cell col-1"
                >
                  Experiments
                </SortableTH>
                <SortableTH
                  field="dateLastUsed"
                  className="d-none d-md-table-cell col-1"
                >
                  Last used
                </SortableTH>
              </>
            )}
            <th></th>
            <th></th>
          </tr>
        </thead>
        <tbody>
          {items.map((metric) => (
            <tr
              key={metric.id}
              onClick={(e) => {
                e.preventDefault();
                router.push(`/metric/${metric.id}`);
              }}
              style={{ cursor: "pointer" }}
              className={metric.status === "archived" ? "text-muted" : ""}
            >
              <td>
                <Link href={`/metric/${metric.id}`}>
                  <a
                    className={`${
                      metric.status === "archived" ? "text-muted" : "text-dark"
                    } font-weight-bold`}
                  >
                    {metric.name}
                  </a>
                </Link>
              </td>
              <td>{metric.type}</td>

              <td className="nowrap">
                <SortedTags
                  tags={metric.tags ? Object.values(metric.tags) : []}
                />
              </td>
              <td className="col-2">
                {metric && (metric.projects || []).length > 0 ? (
                  <ProjectBadges
                    projectIds={metric.projects}
                    className="badge-ellipsis short align-middle"
                  />
                ) : (
                  <ProjectBadges className="badge-ellipsis short align-middle" />
                )}
              </td>
              <td>{metric.owner}</td>
              <td className="d-none d-lg-table-cell">
                {metric.datasourceName}
                {metric.datasourceDescription && (
                  <div
                    className="text-gray font-weight-normal small text-ellipsis"
                    style={{ maxWidth: 350 }}
                  >
                    {metric.datasourceDescription}
                  </div>
                )}
              </td>
              {!hasFileConfig() && (
                <td
                  title={datetime(metric.dateUpdated || "")}
                  className="d-none d-md-table-cell"
                >
                  {ago(metric.dateUpdated || "")}
                </td>
              )}
              {showUsage && (
                <>
                  <td className="d-none d-md-table-cell">
                    <Tooltip
                      body={`${
                        experimentData?.get(metric.id)?.draft.length || 0
                      }
         drafts, 
        ${experimentData?.get(metric.id)?.running.length || 0} running, 
        ${experimentData?.get(metric.id)?.stopped.length || 0} stopped`}
                    >
                      {metric.numExperiments + ""}
                    </Tooltip>
                  </td>
                  <td
                    className="d-none d-md-table-cell"
                    title={
                      metric.dateLastUsed
                        ? datetime(metric.dateLastUsed)
                        : "never used"
                    }
                  >
                    {metric.dateLastUsed && metric.dateLastUsed !== "-"
                      ? ago(metric.dateLastUsed || "")
                      : "-"}
                  </td>
                </>
              )}
              <td className="text-muted">
                {metric.status === "archived" && (
                  <Tooltip
                    body={"Archived"}
                    innerClassName="p-2"
                    tipMinWidth="auto"
                  >
                    <FaArchive />
                  </Tooltip>
                )}
              </td>
              <td
                style={{ cursor: "initial" }}
                onClick={(e) => {
                  e.stopPropagation();
                  e.preventDefault();
                }}
              >
                <MoreMenu>
                  {!hasFileConfig() && editMetricsPermissions[metric.id] && (
                    <button
                      className="btn dropdown-item py-2"
                      onClick={(e) => {
                        e.stopPropagation();
                        e.preventDefault();
                        setModalData({
                          current: {
                            ...metric,
                            name: metric.name + " (copy)",
                          },
                          edit: false,
                          duplicate: true,
                        });
                      }}
                    >
                      <FaRegCopy /> Duplicate
                    </button>
                  )}
                  {!hasFileConfig() && editMetricsPermissions[metric.id] && (
                    <button
                      className="btn dropdown-item py-2"
                      color=""
                      onClick={async () => {
                        const newStatus =
                          metric.status === "archived" ? "active" : "archived";
                        await apiCall(`/metric/${metric.id}`, {
                          method: "PUT",
                          body: JSON.stringify({
                            status: newStatus,
                          }),
                        });
                        if (newStatus === "archived") {
                          setRecentlyArchived(
                            (set) => new Set([...set, metric.id])
                          );
                        } else {
                          setRecentlyArchived(
                            (set) =>
                              new Set([...set].filter((id) => id !== metric.id))
                          );
                        }
                        mutateDefinitions({});
                        mutate();
                      }}
                    >
                      <FaArchive />{" "}
                      {metric.status === "archived" ? "Unarchive" : "Archive"}
                    </button>
                  )}
                </MoreMenu>
              </td>
            </tr>
          ))}

          {!items.length && (isFiltered || tagsFilter.tags.length > 0) && (
            <tr>
              <td colSpan={!hasFileConfig() ? 5 : 4} align={"center"}>
                No matching metrics
              </td>
            </tr>
          )}
        </tbody>
      </table>
    </div>
  );
};

export default MetricsPage;<|MERGE_RESOLUTION|>--- conflicted
+++ resolved
@@ -4,11 +4,8 @@
 import { useRouter } from "next/router";
 import Link from "next/link";
 import { ago, datetime } from "shared/dates";
-<<<<<<< HEAD
 import { ExperimentInterfaceStringDates } from "back-end/types/experiment";
-=======
 import { isProjectListValidForProject } from "shared/util";
->>>>>>> d349f7ff
 import SortedTags from "@/components/Tags/SortedTags";
 import { GBAddCircle } from "@/components/Icons";
 import ProjectBadges from "@/components/ProjectBadges";
