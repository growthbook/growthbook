import React, { ReactElement, useCallback, useState } from "react";
import { FaArchive, FaPlus, FaRegCopy } from "react-icons/fa";
import { MetricInterface } from "back-end/types/metric";
import { useRouter } from "next/router";
import Link from "next/link";
import { ago, datetime } from "shared/dates";
import { isProjectListValidForProject } from "shared/util";
import { getMetricLink } from "shared/experiments";
import SortedTags from "@/components/Tags/SortedTags";
import { GBAddCircle } from "@/components/Icons";
import ProjectBadges from "@/components/ProjectBadges";
import TagsFilter, {
  filterByTags,
  useTagsFilter,
} from "@/components/Tags/TagsFilter";
import { useAddComputedFields, useSearch } from "@/services/search";
import LoadingOverlay from "@/components/LoadingOverlay";
import { useDefinitions } from "@/services/DefinitionsContext";
import Field from "@/components/Forms/Field";
import MetricForm from "@/components/Metrics/MetricForm";
import usePermissions from "@/hooks/usePermissions";
import Toggle from "@/components/Forms/Toggle";
import { DocLink } from "@/components/DocLink";
import { useUser } from "@/services/UserContext";
import { canCreateMetrics } from "@/services/env";
import Tooltip from "@/components/Tooltip/Tooltip";
import { checkMetricProjectPermissions } from "@/services/metrics";
import MoreMenu from "@/components/Dropdown/MoreMenu";
import { useAuth } from "@/services/auth";
import AutoGenerateMetricsModal from "@/components/AutoGenerateMetricsModal";
import AutoGenerateMetricsButton from "@/components/AutoGenerateMetricsButton";
import MetricName from "@/components/Metrics/MetricName";
interface MetricTableItem {
  id: string;
  managedBy: "" | "api" | "config";
  name: string;
  type: string;
  tags: string[];
  projects: string[];
  owner: string;
  datasource: string;
  dateUpdated: Date | null;
  archived: boolean;
  onDuplicate?: () => void;
  onArchive?: (desiredState: boolean) => Promise<void>;
}

const MetricsPage = (): React.ReactElement => {
  const [modalData, setModalData] = useState<{
    current: Partial<MetricInterface>;
    edit: boolean;
    duplicate: boolean;
  } | null>(null);
  const [
    showAutoGenerateMetricsModal,
    setShowAutoGenerateMetricsModal,
  ] = useState(false);

  const {
    getDatasourceById,
    mutateDefinitions,
    _metricsIncludingArchived: inlineMetrics,
    factMetrics,
    project,
    ready,
  } = useDefinitions();
  const router = useRouter();

  const { getUserDisplay } = useUser();

  const permissions = usePermissions();
  const { apiCall } = useAuth();

  const tagsFilter = useTagsFilter("metrics");

  const [showArchived, setShowArchived] = useState(false);
  const [recentlyArchived, setRecentlyArchived] = useState<Set<string>>(
    new Set()
  );

  const combinedMetrics = [
    ...inlineMetrics.map((m) => {
      const item: MetricTableItem = {
        id: m.id,
        managedBy: m.managedBy || "",
        archived: m.status === "archived",
        datasource: m.datasource || "",
        dateUpdated: m.dateUpdated,
        name: m.name,
        owner: m.owner || "",
        projects: m.projects || [],
        tags: m.tags || [],
        type: m.type,
        onArchive: async (desiredState) => {
          const newStatus = desiredState ? "archived" : "active";
          await apiCall(`/metric/${m.id}`, {
            method: "PUT",
            body: JSON.stringify({
              status: newStatus,
            }),
          });
          if (newStatus === "archived") {
            setRecentlyArchived((set) => new Set([...set, m.id]));
          } else {
            setRecentlyArchived(
              (set) => new Set([...set].filter((id) => id !== m.id))
            );
          }
        },
        onDuplicate: () => {
          setModalData({
            current: {
              ...m,
              name: m.name + " (copy)",
            },
            edit: false,
            duplicate: true,
          });
        },
      };
      return item;
    }),
    ...factMetrics.map((m) => {
      const item: MetricTableItem = {
        id: m.id,
        managedBy: m.managedBy || "",
        archived: false,
        datasource: m.datasource,
        dateUpdated: m.dateUpdated,
        name: m.name,
        owner: m.owner,
        projects: m.projects || [],
        tags: m.tags || [],
        type: m.metricType,
      };
      return item;
    }),
  ];

  const metrics = useAddComputedFields(
    combinedMetrics,
    (m) => ({
      datasourceName: m.datasource
        ? getDatasourceById(m.datasource)?.name || "Unknown"
        : "Manual",
      datasourceDescription: m.datasource
        ? getDatasourceById(m.datasource)?.description || undefined
        : undefined,
      ownerName: getUserDisplay(m.owner),
    }),
    [getDatasourceById]
  );
  const filteredMetrics = project
    ? metrics.filter((m) => isProjectListValidForProject(m.projects, project))
    : metrics;

  // Searching
  const filterResults = useCallback(
    (items: typeof filteredMetrics) => {
      if (!showArchived) {
        items = items.filter((m) => {
          return !m.archived || recentlyArchived.has(m.id);
        });
      }
      items = filterByTags(items, tagsFilter.tags);
      return items;
    },
    [showArchived, recentlyArchived, tagsFilter.tags]
  );
  const editMetricsPermissions: { [id: string]: boolean } = {};
  filteredMetrics.forEach((m) => {
    editMetricsPermissions[m.id] = checkMetricProjectPermissions(
      m,
      permissions
    );
  });
  const { items, searchInputProps, isFiltered, SortableTH } = useSearch({
    items: filteredMetrics,
    defaultSortField: "name",
    localStorageKey: "metrics",
    searchFields: ["name^3", "datasourceName", "ownerName", "tags", "type"],
    filterResults,
  });

  if (!ready) {
    return <LoadingOverlay />;
  }

  const closeModal = () => {
    setModalData(null);
  };
  const onSuccess = () => {
    mutateDefinitions();
  };

  if (!filteredMetrics.length) {
    return (
      <div className="container p-4">
        {modalData && (
          <MetricForm
            {...modalData}
            onClose={closeModal}
            onSuccess={onSuccess}
            source="blank-state"
            allowFactMetrics={!modalData.duplicate && !modalData.edit}
          />
        )}
        {showAutoGenerateMetricsModal && (
          <AutoGenerateMetricsModal
            source="metrics-index-page"
            setShowAutoGenerateMetricsModal={setShowAutoGenerateMetricsModal}
            mutate={mutateDefinitions}
          />
        )}
        <div className="d-flex">
          <h1>Metrics</h1>
          <DocLink docSection="metrics" className="align-self-center ml-2 pb-1">
            View Documentation
          </DocLink>
        </div>
        <p>
          Metrics define success and failure for your business. Every business
          is unique, but below are some common metrics to draw inspiration from:
        </p>
        <ul>
          <li>
            <strong>Advertising/SEO</strong> - page views per user, time on
            site, bounce rate
          </li>
          <li>
            <strong>E-Commerce</strong> - add to cart, start checkout, complete
            checkout, revenue, refunds
          </li>
          <li>
            <strong>Subscription</strong> - start trial, start subscription,
            MRR, engagement, NPS, churn
          </li>
          <li>
            <strong>Marketplace</strong> - seller signups, buyer signups,
            transactions, revenue, engagement
          </li>
        </ul>
        {permissions.check("createMetrics", project) && canCreateMetrics() && (
          <>
            <AutoGenerateMetricsButton
              setShowAutoGenerateMetricsModal={setShowAutoGenerateMetricsModal}
              size="lg"
            />
            <button
              className="btn btn-lg btn-success"
              onClick={(e) => {
                e.preventDefault();
                setModalData({
                  current: {},
                  edit: false,
                  duplicate: false,
                });
              }}
            >
              <FaPlus /> Add your first Metric
            </button>
          </>
        )}
      </div>
    );
  }

  const hasArchivedMetrics = filteredMetrics.some((m) => m.archived);

  return (
    <div className="container-fluid py-3 p-3 pagecontents">
      {modalData && (
        <MetricForm
          {...modalData}
          onClose={closeModal}
          onSuccess={onSuccess}
          source="metrics-list"
          allowFactMetrics={!modalData.duplicate && !modalData.edit}
        />
      )}
      {showAutoGenerateMetricsModal && (
        <AutoGenerateMetricsModal
          source="metric-index-page"
          setShowAutoGenerateMetricsModal={setShowAutoGenerateMetricsModal}
          mutate={mutateDefinitions}
        />
      )}
      <div className="filters md-form row mb-3 align-items-center">
        <div className="col-auto d-flex">
          <h1>
            Your Metrics{" "}
            <Tooltip
              className="small"
              body="Metrics define success and failure for your business. Create metrics
      here to use throughout the GrowthBook app."
            />
          </h1>
          <DocLink docSection="metrics" className="align-self-center ml-2 pb-1">
            View Documentation
          </DocLink>
        </div>
        <div style={{ flex: 1 }} />
        {permissions.check("createMetrics", project) && canCreateMetrics() && (
          <div className="col-auto">
            <AutoGenerateMetricsButton
              setShowAutoGenerateMetricsModal={setShowAutoGenerateMetricsModal}
            />
            <button
              className="btn btn-primary float-right"
              onClick={() =>
                setModalData({
                  current: {},
                  edit: false,
                  duplicate: false,
                })
              }
            >
              <span className="h4 pr-2 m-0 d-inline-block align-top">
                <GBAddCircle />
              </span>
              Add Metric
            </button>
          </div>
        )}
      </div>
      <div className="row mb-2 align-items-center">
        <div className="col-lg-3 col-md-4 col-6">
          <Field placeholder="Search..." type="search" {...searchInputProps} />
        </div>
        {hasArchivedMetrics && (
          <div className="col-auto text-muted">
            <Toggle
              value={showArchived}
              setValue={setShowArchived}
              id="show-archived"
              label="show archived"
            />
            Show archived
          </div>
        )}
        <div className="col-auto">
          <TagsFilter filter={tagsFilter} items={items} />
        </div>
      </div>
      <table className="table appbox gbtable table-hover">
        <thead>
          <tr>
            <SortableTH field="name" className="col-3">
              Name
            </SortableTH>
            <SortableTH field="type" className="col-1">
              Type
            </SortableTH>
            <th className="col-2">Tags</th>
            <th>Projects</th>
            <th className="col-1">Owner</th>
            <SortableTH
              field="datasourceName"
              className="d-none d-lg-table-cell col-auto"
            >
              Data Source
            </SortableTH>
            <SortableTH
              field="dateUpdated"
              className="d-none d-md-table-cell col-1"
            >
              Last Updated
            </SortableTH>
            <th></th>
            <th></th>
          </tr>
        </thead>
        <tbody>
<<<<<<< HEAD
          {items.map((metric) => (
            <tr
              key={metric.id}
              onClick={(e) => {
                e.preventDefault();
                router.push(getMetricLink(metric.id));
              }}
              style={{ cursor: "pointer" }}
              className={metric.archived ? "text-muted" : ""}
            >
              <td>
                <Link
                  href={getMetricLink(metric.id)}
                  className={`${
                    metric.archived ? "text-muted" : "text-dark"
                  } font-weight-bold`}
                >
                  {metric.name}
                </Link>
                <FactBadge metricId={metric.id} />
              </td>
              <td>{metric.type}</td>
=======
          {items.map((metric) => {
            const moreMenuLinks: ReactElement[] = [];
>>>>>>> 69f68899

            if (
              metric.onDuplicate &&
              editMetricsPermissions[metric.id] &&
              permissions.check("createMetrics", project) &&
              canCreateMetrics()
            ) {
              moreMenuLinks.push(
                <button
                  className="btn dropdown-item py-2"
                  onClick={(e) => {
                    e.stopPropagation();
                    e.preventDefault();
                    metric.onDuplicate && metric.onDuplicate();
                  }}
                >
                  <FaRegCopy /> Duplicate
                </button>
              );
            }

            if (
              !metric.managedBy &&
              metric.onArchive &&
              editMetricsPermissions[metric.id]
            ) {
              moreMenuLinks.push(
                <button
                  className="btn dropdown-item py-2"
                  onClick={async (e) => {
                    e.preventDefault();
                    metric.onArchive &&
                      (await metric.onArchive(!metric.archived));
                    mutateDefinitions({});
                  }}
                >
                  <FaArchive /> {metric.archived ? "Unarchive" : "Archive"}
                </button>
              );
            }

            return (
              <tr
                key={metric.id}
                onClick={(e) => {
                  e.preventDefault();
                  router.push(getMetricLink(metric.id));
                }}
                style={{ cursor: "pointer" }}
                className={metric.archived ? "text-muted" : ""}
              >
                <td>
                  <Link href={getMetricLink(metric.id)}>
                    <a
                      className={`${
                        metric.archived ? "text-muted" : "text-dark"
                      } font-weight-bold`}
                    >
                      <MetricName id={metric.id} />
                    </a>
                  </Link>
                </td>
                <td>{metric.type}</td>

                <td className="col-4">
                  <SortedTags
                    tags={metric.tags ? Object.values(metric.tags) : []}
                    shouldShowEllipsis={true}
                  />
                </td>
                <td className="col-2">
                  {metric && (metric.projects || []).length > 0 ? (
                    <ProjectBadges
                      resourceType="metric"
                      projectIds={metric.projects}
                      className="badge-ellipsis short align-middle"
                    />
                  ) : (
                    <ProjectBadges
                      resourceType="metric"
                      className="badge-ellipsis short align-middle"
                    />
                  )}
                </td>
                <td>{metric.owner}</td>
                <td className="d-none d-lg-table-cell">
                  {metric.datasourceName}
                  {metric.datasourceDescription && (
                    <div
                      className="text-gray font-weight-normal small text-ellipsis"
                      style={{ maxWidth: 350 }}
                    >
                      {metric.datasourceDescription}
                    </div>
                  )}
                </td>
                <td
                  title={datetime(metric.dateUpdated || "")}
                  className="d-none d-md-table-cell"
                >
                  {metric.managedBy === "config"
                    ? ""
                    : ago(metric.dateUpdated || "")}
                </td>
                <td className="text-muted">
                  {metric.archived && (
                    <Tooltip
                      body={"Archived"}
                      innerClassName="p-2"
                      tipMinWidth="auto"
                    >
                      <FaArchive />
                    </Tooltip>
                  )}
                </td>
                <td
                  style={{ cursor: "initial" }}
                  onClick={(e) => {
                    e.stopPropagation();
                    e.preventDefault();
                  }}
                >
                  {moreMenuLinks.length ? (
                    <MoreMenu>
                      {moreMenuLinks.map((menuItem, i) => (
                        <div key={`${menuItem}-${i}`} className="d-inline">
                          {menuItem}
                        </div>
                      ))}
                    </MoreMenu>
                  ) : null}
                </td>
              </tr>
            );
          })}

          {!items.length && (isFiltered || tagsFilter.tags.length > 0) && (
            <tr>
              <td colSpan={9} align={"center"}>
                No matching metrics
              </td>
            </tr>
          )}
        </tbody>
      </table>
    </div>
  );
};

export default MetricsPage;<|MERGE_RESOLUTION|>--- conflicted
+++ resolved
@@ -371,33 +371,8 @@
           </tr>
         </thead>
         <tbody>
-<<<<<<< HEAD
-          {items.map((metric) => (
-            <tr
-              key={metric.id}
-              onClick={(e) => {
-                e.preventDefault();
-                router.push(getMetricLink(metric.id));
-              }}
-              style={{ cursor: "pointer" }}
-              className={metric.archived ? "text-muted" : ""}
-            >
-              <td>
-                <Link
-                  href={getMetricLink(metric.id)}
-                  className={`${
-                    metric.archived ? "text-muted" : "text-dark"
-                  } font-weight-bold`}
-                >
-                  {metric.name}
-                </Link>
-                <FactBadge metricId={metric.id} />
-              </td>
-              <td>{metric.type}</td>
-=======
           {items.map((metric) => {
             const moreMenuLinks: ReactElement[] = [];
->>>>>>> 69f68899
 
             if (
               metric.onDuplicate &&
@@ -450,14 +425,13 @@
                 className={metric.archived ? "text-muted" : ""}
               >
                 <td>
-                  <Link href={getMetricLink(metric.id)}>
-                    <a
-                      className={`${
-                        metric.archived ? "text-muted" : "text-dark"
-                      } font-weight-bold`}
-                    >
-                      <MetricName id={metric.id} />
-                    </a>
+                  <Link
+                    href={getMetricLink(metric.id)}
+                    className={`${
+                      metric.archived ? "text-muted" : "text-dark"
+                    } font-weight-bold`}
+                  >
+                    <MetricName id={metric.id} />
                   </Link>
                 </td>
                 <td>{metric.type}</td>
