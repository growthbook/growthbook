import React, { useCallback, useState } from "react";
import LoadingOverlay from "../components/LoadingOverlay";
import MetricForm from "../components/Metrics/MetricForm";
import { FaPlus, FaRegCopy } from "react-icons/fa";
import { MetricInterface } from "back-end/types/metric";
import { datetime, ago } from "../services/dates";
import { useRouter } from "next/router";
import Link from "next/link";
import { useDefinitions } from "../services/DefinitionsContext";
import { hasFileConfig } from "../services/env";
<<<<<<< HEAD
import { useSearch, useSort } from "../services/search";
import Tooltip from "../components/Tooltip/Tooltip";
=======
import { useAddComputedFields, useSearch } from "../services/search";
import Tooltip from "../components/Tooltip";
>>>>>>> f2e7de4f
import { GBAddCircle } from "../components/Icons";
import Toggle from "../components/Forms/Toggle";
import useApi from "../hooks/useApi";
import usePermissions from "../hooks/usePermissions";
import TagsFilter, {
  filterByTags,
  useTagsFilter,
} from "../components/Tags/TagsFilter";
import SortedTags from "../components/Tags/SortedTags";
import { DocLink } from "../components/DocLink";
import { useUser } from "../services/UserContext";
import Field from "../components/Forms/Field";

const MetricsPage = (): React.ReactElement => {
  const [modalData, setModalData] = useState<{
    current: Partial<MetricInterface>;
    edit: boolean;
  } | null>(null);

  const { getDatasourceById, mutateDefinitions } = useDefinitions();
  const router = useRouter();

  const { data, error, mutate } = useApi<{ metrics: MetricInterface[] }>(
    `/metrics`
  );

  const { getUserDisplay } = useUser();

  const permissions = usePermissions();

  const tagsFilter = useTagsFilter("metrics");

  const [showArchived, setShowArchived] = useState(false);

  const metrics = useAddComputedFields(
    data?.metrics,
    (m) => ({
      datasourceName: m.datasource
        ? getDatasourceById(m.datasource)?.name || "Unknown"
        : "Manual",
      ownerName: getUserDisplay(m.owner),
    }),
    [getDatasourceById]
  );

  // Searching
  const filterResults = useCallback(
    (items: typeof metrics) => {
      if (!showArchived) {
        items = items.filter((m) => m.status !== "archived");
      }
      items = filterByTags(items, tagsFilter.tags);
      return items;
    },
    [showArchived, tagsFilter.tags]
  );
  const { items, searchInputProps, isFiltered, SortableTH } = useSearch({
    items: metrics,
    defaultSortField: "name",
    localStorageKey: "metrics",
    searchFields: ["name^3", "datasourceName", "ownerName", "tags", "type"],
    filterResults,
  });

  if (error) {
    return (
      <div className="alert alert-danger">
        An error occurred: {error.message}
      </div>
    );
  }
  if (!data) {
    return <LoadingOverlay />;
  }

  const closeModal = () => {
    setModalData(null);
  };
  const onSuccess = () => {
    mutateDefinitions();
    mutate();
  };

  if (!metrics.length) {
    return (
      <div className="container p-4">
        {modalData && (
          <MetricForm
            {...modalData}
            onClose={closeModal}
            onSuccess={onSuccess}
            source="blank-state"
          />
        )}
        <div className="d-flex">
          <h1>Metrics</h1>
          <DocLink docSection="metrics" className="align-self-center ml-2 pb-1">
            View Documentation
          </DocLink>
        </div>
        <p>
          Metrics define success and failure for your business. Every business
          is unique, but below are some common metrics to draw inspiration from:
        </p>
        <ul>
          <li>
            <strong>Advertising/SEO</strong> - page views per user, time on
            site, bounce rate
          </li>
          <li>
            <strong>E-Commerce</strong> - add to cart, start checkout, complete
            checkout, revenue, refunds
          </li>
          <li>
            <strong>Subscription</strong> - start trial, start subscription,
            MRR, engagement, NPS, churn
          </li>
          <li>
            <strong>Marketplace</strong> - seller signups, buyer signups,
            transactions, revenue, engagement
          </li>
        </ul>
        {hasFileConfig() && (
          <div className="alert alert-info">
            It looks like you have a <code>config.yml</code> file. Metrics
            defined there will show up on this page.{" "}
            <DocLink docSection="config_yml">View Documentation</DocLink>
          </div>
        )}
        {permissions.createMetrics && !hasFileConfig() && (
          <button
            className="btn btn-lg btn-success"
            onClick={(e) => {
              e.preventDefault();
              setModalData({
                current: {},
                edit: false,
              });
            }}
          >
            <FaPlus /> Add your first Metric
          </button>
        )}
      </div>
    );
  }

  const hasArchivedMetrics = metrics.find((m) => m.status === "archived");

  return (
    <div className="container-fluid py-3 p-3 pagecontents">
      {modalData && (
        <MetricForm
          {...modalData}
          onClose={closeModal}
          onSuccess={onSuccess}
          source="metrics-list"
        />
      )}

      <div className="filters md-form row mb-3 align-items-center">
        <div className="col-auto d-flex">
          <h1>
            Your Metrics{" "}
            <small className="text-muted">
              <Tooltip
                body=" Metrics define success and failure for your business. Create metrics
        here to use throughout the GrowthBook app."
              />
            </small>
          </h1>
          <DocLink docSection="metrics" className="align-self-center ml-2 pb-1">
            View Documentation
          </DocLink>
        </div>
        <div style={{ flex: 1 }} />
        {permissions.createMetrics && !hasFileConfig() && (
          <div className="col-auto">
            <button
              className="btn btn-primary float-right"
              onClick={() =>
                setModalData({
                  current: {},
                  edit: false,
                })
              }
            >
              <span className="h4 pr-2 m-0 d-inline-block align-top">
                <GBAddCircle />
              </span>
              Add Metric
            </button>
          </div>
        )}
      </div>
      <div className="row mb-2 align-items-center">
        <div className="col-lg-3 col-md-4 col-6">
          <Field placeholder="Search..." type="search" {...searchInputProps} />
        </div>
        {hasArchivedMetrics && (
          <div className="col-auto text-muted">
            <Toggle
              value={showArchived}
              setValue={setShowArchived}
              id="show-archived"
              label="show archived"
            />
            Show archived
          </div>
        )}
        <div className="col-auto">
          <TagsFilter filter={tagsFilter} items={items} />
        </div>
      </div>
      <table className="table appbox gbtable table-hover">
        <thead>
          <tr>
            <SortableTH field="name">Name</SortableTH>
            <SortableTH field="type">Type</SortableTH>
            <th>Tags</th>
            <th>Owner</th>
            <SortableTH
              field="datasourceName"
              className="d-none d-lg-table-cell"
            >
              Data Source
            </SortableTH>
            {!hasFileConfig() && (
              <SortableTH
                field="dateUpdated"
                className="d-none d-md-table-cell"
              >
                Last Updated
              </SortableTH>
            )}
            {showArchived && <th>status</th>}
            {permissions.createMetrics && !hasFileConfig() && <th></th>}
          </tr>
        </thead>
        <tbody>
          {items.map((metric) => (
            <tr
              key={metric.id}
              onClick={(e) => {
                e.preventDefault();
                router.push(`/metric/${metric.id}`);
              }}
              style={{ cursor: "pointer" }}
              className={metric.status === "archived" ? "text-muted" : ""}
            >
              <td>
                <Link href={`/metric/${metric.id}`}>
                  <a
                    className={`${
                      metric.status === "archived" ? "text-muted" : "text-dark"
                    } font-weight-bold`}
                  >
                    {metric.name}
                  </a>
                </Link>
              </td>
              <td>{metric.type}</td>

              <td className="nowrap">
                <SortedTags tags={Object.values(metric.tags)} />
              </td>
              <td>{metric.owner}</td>
              <td className="d-none d-lg-table-cell">
                {metric.datasourceName}
              </td>
              {!hasFileConfig() && (
                <td
                  title={datetime(metric.dateUpdated)}
                  className="d-none d-md-table-cell"
                >
                  {ago(metric.dateUpdated)}
                </td>
              )}
              {showArchived && (
                <td className="text-muted">
                  {metric.status === "archived" ? "archived" : "active"}
                </td>
              )}
              {permissions.createMetrics && !hasFileConfig() && (
                <td>
                  <button
                    className="tr-hover btn btn-secondary btn-sm float-right"
                    onClick={(e) => {
                      e.stopPropagation();
                      e.preventDefault();
                      setModalData({
                        current: {
                          ...metric,
                          name: metric.name + " (copy)",
                        },
                        edit: false,
                      });
                    }}
                  >
                    <FaRegCopy /> Duplicate
                  </button>
                </td>
              )}
            </tr>
          ))}

          {!items.length && (isFiltered || tagsFilter.tags.length > 0) && (
            <tr>
              <td colSpan={!hasFileConfig() ? 5 : 4} align={"center"}>
                No matching metrics
              </td>
            </tr>
          )}
        </tbody>
      </table>
    </div>
  );
};

export default MetricsPage;<|MERGE_RESOLUTION|>--- conflicted
+++ resolved
@@ -8,13 +8,8 @@
 import Link from "next/link";
 import { useDefinitions } from "../services/DefinitionsContext";
 import { hasFileConfig } from "../services/env";
-<<<<<<< HEAD
-import { useSearch, useSort } from "../services/search";
+import { useAddComputedFields, useSearch } from "../services/search";
 import Tooltip from "../components/Tooltip/Tooltip";
-=======
-import { useAddComputedFields, useSearch } from "../services/search";
-import Tooltip from "../components/Tooltip";
->>>>>>> f2e7de4f
 import { GBAddCircle } from "../components/Icons";
 import Toggle from "../components/Forms/Toggle";
 import useApi from "../hooks/useApi";
