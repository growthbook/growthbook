--- conflicted
+++ resolved
@@ -14,14 +14,11 @@
 import Toggle from "../components/Forms/Toggle";
 import useApi from "../hooks/useApi";
 import usePermissions from "../hooks/usePermissions";
-<<<<<<< HEAD
 import Tag from "../components/Tag";
-=======
 import TagsFilter, {
   filterByTags,
   useTagsFilter,
 } from "../components/Metrics/TagsFilter";
->>>>>>> dd21176c
 
 const MetricsPage = (): React.ReactElement => {
   const [modalData, setModalData] = useState<{
