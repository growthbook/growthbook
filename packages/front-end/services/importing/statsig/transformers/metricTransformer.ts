--- conflicted
+++ resolved
@@ -5,12 +5,8 @@
   MetricCappingSettings,
   MetricQuantileSettings,
   MetricWindowSettings,
-<<<<<<< HEAD
+  RowFilter,
 } from "shared/types/fact-table";
-=======
-  RowFilter,
-} from "back-end/types/fact-table";
->>>>>>> 1d024e95
 import {
   DEFAULT_LOSE_RISK_THRESHOLD,
   DEFAULT_MAX_PERCENT_CHANGE,
