--- conflicted
+++ resolved
@@ -248,23 +248,6 @@
     };
   }
 
-<<<<<<< HEAD
-  // Build out permissions object for backwards-compatible `permissions.manageTeams` style usage
-  const permissionsObj: Record<GlobalPermission, boolean> = {
-    ...DEFAULT_PERMISSIONS,
-  };
-
-  for (const permission in permissionsObj) {
-    permissionsObj[permission] =
-      currentOrg?.currentUserPermissions?.global.permissions[permission] ||
-      false;
-  }
-=======
-  const role =
-    (data?.superAdmin && "admin") ||
-    (user?.role ?? currentOrg?.organization?.settings?.defaultRole?.role);
->>>>>>> a77100ec
-
   // Update current user data for telemetry data
   useEffect(() => {
     currentUser = {
