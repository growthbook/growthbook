import { ApiKeyInterface } from "back-end/types/apikey";
import { TeamInterface } from "back-end/types/team";
import {
  EnvScopedPermission,
  GlobalPermission,
  ExpandedMember,
  OrganizationInterface,
  OrganizationSettings,
  Permission,
  Role,
  ProjectScopedPermission,
  UserPermissions,
  SubscriptionQuote,
} from "back-end/types/organization";
import type {
  AccountPlan,
  CommercialFeature,
  LicenseInterface,
} from "enterprise";
import { SSOConnectionInterface } from "back-end/types/sso-connection";
import { useRouter } from "next/router";
import {
  createContext,
  ReactNode,
  useCallback,
  useContext,
  useEffect,
  useMemo,
  useState,
} from "react";
import * as Sentry from "@sentry/react";
import { GROWTHBOOK_SECURE_ATTRIBUTE_SALT } from "shared/constants";
import { Permissions, userHasPermission } from "shared/permissions";
import { getValidDate } from "shared/dates";
import sha256 from "crypto-js/sha256";
import {
  getGrowthBookBuild,
  getSuperadminDefaultRole,
  hasFileConfig,
  isCloud,
  isMultiOrg,
  isSentryEnabled,
  usingSSO,
} from "@/services/env";
import useApi from "@/hooks/useApi";
import { useAuth, UserOrganizations } from "@/services/auth";
import { getJitsuClient, trackPageView } from "@/services/track";
import { growthbook } from "@/services/utils";

type OrgSettingsResponse = {
  organization: OrganizationInterface;
  members: ExpandedMember[];
  seatsInUse: number;
  roles: Role[];
  apiKeys: ApiKeyInterface[];
  enterpriseSSO: SSOConnectionInterface | null;
  accountPlan: AccountPlan;
  effectiveAccountPlan: AccountPlan;
  licenseError: string;
  commercialFeatures: CommercialFeature[];
  license: LicenseInterface;
  licenseKey?: string;
  currentUserPermissions: UserPermissions;
  teams: TeamInterface[];
  watching: {
    experiments: string[];
    features: string[];
  };
};

export interface PermissionFunctions {
  check(permission: GlobalPermission): boolean;
  check(
    permission: EnvScopedPermission,
    project: string[] | string | undefined,
    envs: string[]
  ): boolean;
  check(
    permission: ProjectScopedPermission,
    project: string[] | string | undefined
  ): boolean;
}

export type Team = Omit<TeamInterface, "members"> & {
  members?: ExpandedMember[];
};

export const DEFAULT_PERMISSIONS: Record<GlobalPermission, boolean> = {
  createDimensions: false,
  createPresentations: false,
  createSegments: false,
  createMetricGroups: false,
  manageApiKeys: false,
  manageBilling: false,
  manageNamespaces: false,
  manageNorthStarMetric: false,
<<<<<<< HEAD
  manageSavedGroups: false,
  manageArchetype: false,
  manageCustomFields: false,
=======
>>>>>>> be286356
  manageTags: false,
  manageTeam: false,
  manageEventWebhooks: false,
  manageIntegrations: false,
  organizationSettings: false,
  superDeleteReport: false,
  viewAuditLog: false,
  readData: false,
  manageCustomRoles: false,
};

export interface UserContextValue {
  ready?: boolean;
  userId?: string;
  name?: string;
  email?: string;
  superAdmin?: boolean;
  license?: LicenseInterface;
  user?: ExpandedMember;
  users: Map<string, ExpandedMember>;
  getUserDisplay: (id: string, fallback?: boolean) => string;
  updateUser: () => Promise<void>;
  refreshOrganization: () => Promise<void>;
  permissions: Record<GlobalPermission, boolean> & PermissionFunctions;
  settings: OrganizationSettings;
  enterpriseSSO?: SSOConnectionInterface;
  accountPlan?: AccountPlan;
  effectiveAccountPlan?: AccountPlan;
  licenseError: string;
  commercialFeatures: CommercialFeature[];
  apiKeys: ApiKeyInterface[];
  organization: Partial<OrganizationInterface>;
  seatsInUse: number;
  roles: Role[];
  teams?: Team[];
  error?: string;
  hasCommercialFeature: (feature: CommercialFeature) => boolean;
  permissionsUtil: Permissions;
  quote: SubscriptionQuote | null;
  watching: {
    experiments: string[];
    features: string[];
  };
}

interface UserResponse {
  status: number;
  userId: string;
  userName: string;
  email: string;
  verified: boolean;
  superAdmin: boolean;
  organizations?: UserOrganizations;
  currentUserPermissions: UserPermissions;
}

export const UserContext = createContext<UserContextValue>({
  permissions: { ...DEFAULT_PERMISSIONS, check: () => false },
  settings: {},
  users: new Map(),
  roles: [],
  commercialFeatures: [],
  getUserDisplay: () => "",
  updateUser: async () => {
    // Do nothing
  },
  refreshOrganization: async () => {
    // Do nothing
  },
  apiKeys: [],
  organization: {},
  licenseError: "",
  seatsInUse: 0,
  teams: [],
  hasCommercialFeature: () => false,
  permissionsUtil: new Permissions({
    global: {
      permissions: {},
      limitAccessByEnvironment: false,
      environments: [],
    },
    projects: {},
  }),
  quote: null,
  watching: {
    experiments: [],
    features: [],
  },
});

export function useUser() {
  return useContext(UserContext);
}

let currentUser: null | {
  id: string;
  org: string;
  role: string;
  effectiveAccountPlan: string;
  orgCreationDate: string;
} = null;
export function getCurrentUser() {
  return currentUser;
}

export function UserContextProvider({ children }: { children: ReactNode }) {
  const { isAuthenticated, orgId, setOrganizations } = useAuth();

  const { data, mutate: mutateUser, error } = useApi<UserResponse>(`/user`, {
    shouldRun: () => isAuthenticated,
    orgScoped: false,
  });

  const updateUser = useCallback(async () => {
    await mutateUser();
  }, [mutateUser]);

  const router = useRouter();

  const {
    data: currentOrg,
    mutate: refreshOrganization,
    error: orgLoadingError,
  } = useApi<OrgSettingsResponse>(`/organization`, {
    shouldRun: () => !!orgId,
  });

  const hashedOrganizationId = useMemo(() => {
    const id = currentOrg?.organization?.id || "";
    if (!id) return "";
    return sha256(GROWTHBOOK_SECURE_ATTRIBUTE_SALT + id).toString();
  }, [currentOrg?.organization?.id]);

  useEffect(() => {
    if (data?.organizations && setOrganizations) {
      setOrganizations(data.organizations, data.superAdmin);
    }
  }, [data, setOrganizations]);

  const users = useMemo(() => {
    const userMap = new Map<string, ExpandedMember>();
    const members = currentOrg?.members;
    if (!members) return userMap;
    members.forEach((member) => {
      userMap.set(member.id, member);
    });
    return userMap;
  }, [currentOrg?.members]);

  const teams = useMemo(() => {
    return currentOrg?.teams.map((team) => {
      const hydratedMembers = team.members?.reduce<ExpandedMember[]>(
        (res, member) => {
          const user = users.get(member);
          if (user) {
            res.push(user);
          }
          return res;
        },
        []
      );
      return { ...team, members: hydratedMembers };
    });
  }, [currentOrg?.teams, users]);

  let user = users.get(data?.userId || "");
  if (!user && data) {
    user = {
      email: data.email,
      verified: data.verified,
      id: data.userId,
      environments: [],
      limitAccessByEnvironment: false,
      name: data.userName,
      role: data.superAdmin ? getSuperadminDefaultRole() : "readonly",
      projectRoles: [],
    };
  }

  // Update current user data for telemetry data
  useEffect(() => {
    currentUser = {
      org: orgId || "",
      id: data?.userId || "",
      role: user?.role || "",
      effectiveAccountPlan: currentOrg?.effectiveAccountPlan ?? "",
      orgCreationDate: currentOrg?.organization?.dateCreated
        ? getValidDate(currentOrg.organization.dateCreated).toISOString()
        : "",
    };
  }, [
    orgId,
    currentOrg?.effectiveAccountPlan,
    currentOrg?.organization,
    data?.userId,
    user?.role,
  ]);

  // User/build GrowthBook attributes
  useEffect(() => {
    let anonymous_id = "";
    // This is an undocumented way to get the anonymous id from Jitsu
    // Lots of type guards added to avoid breaking if we update Jitsu in the future
    const jitsu = getJitsuClient();
    if (
      jitsu &&
      "getAnonymousId" in jitsu &&
      typeof jitsu.getAnonymousId === "function"
    ) {
      const _anonymous_id = jitsu.getAnonymousId();
      if (typeof _anonymous_id === "string") {
        anonymous_id = _anonymous_id;
      }
    }

    const build = getGrowthBookBuild();

    growthbook.updateAttributes({
      anonymous_id,
      id: data?.userId || "",
      superAdmin: data?.superAdmin || false,
      cloud: isCloud(),
      multiOrg: isMultiOrg(),
      configFile: hasFileConfig(),
      usingSSO: usingSSO(),
      buildSHA: build.sha,
      buildDate: build.date,
      buildVersion: build.lastVersion,
    });
  }, [data?.superAdmin, data?.userId]);

  // Org GrowthBook attributes
  useEffect(() => {
    growthbook.updateAttributes({
      role: user?.role || "",
      organizationId: hashedOrganizationId,
      cloudOrgId: isCloud() ? currentOrg?.organization?.id || "" : "",
      orgDateCreated: currentOrg?.organization?.dateCreated
        ? getValidDate(currentOrg.organization.dateCreated).toISOString()
        : "",
      accountPlan: currentOrg?.effectiveAccountPlan || "unknown",
      hasLicenseKey: !!currentOrg?.organization?.licenseKey,
      freeSeats: currentOrg?.organization?.freeSeats || 3,
      discountCode: currentOrg?.organization?.discountCode || "",
    });
  }, [currentOrg, hashedOrganizationId, user?.role]);

  // Page GrowthBook attributes
  useEffect(() => {
    growthbook.setURL(window.location.href);
    growthbook.updateAttributes({
      url: router?.pathname || "",
    });
  }, [router?.pathname]);

  // Track logged-in page views
  useEffect(() => {
    if (!currentOrg?.organization?.id) return;
    trackPageView(router.pathname);
  }, [router?.pathname, currentOrg?.organization?.id]);

  useEffect(() => {
    if (!data?.email) return;

    // Error tracking only enabled on GrowthBook Cloud
    if (isSentryEnabled()) {
      Sentry.setUser({ email: data.email, id: data.userId });
    }
  }, [data?.email, data?.userId]);

  const commercialFeatures = useMemo(() => {
    return new Set(currentOrg?.commercialFeatures || []);
  }, [currentOrg?.commercialFeatures]);

  const permissionsCheck = useCallback(
    (
      permission: Permission,
      project?: string[] | string,
      envs?: string[]
    ): boolean => {
      if (!currentOrg?.currentUserPermissions || !currentOrg || !data?.userId)
        return false;

      return userHasPermission(
        currentOrg.currentUserPermissions,
        permission,
        project,
        envs ? [...envs] : undefined
      );
    },
    [currentOrg, data?.userId]
  );

  const permissions = useMemo(() => {
    // Build out permissions object for backwards-compatible `permissions.manageTeams` style usage
    const permissions: Record<GlobalPermission, boolean> = {
      ...DEFAULT_PERMISSIONS,
    };

    for (const permission in permissions) {
      permissions[permission] =
        currentOrg?.currentUserPermissions?.global.permissions[permission] ||
        false;
    }

    return {
      ...permissions,
      check: permissionsCheck,
    };
  }, [
    currentOrg?.currentUserPermissions?.global.permissions,
    permissionsCheck,
  ]);

  const permissionsUtil = useMemo(() => {
    return new Permissions(
      currentOrg?.currentUserPermissions || {
        global: {
          permissions: {},
          limitAccessByEnvironment: false,
          environments: [],
        },
        projects: {},
      }
    );
  }, [currentOrg?.currentUserPermissions]);

  const getUserDisplay = useCallback(
    (id: string, fallback = true) => {
      const u = users.get(id);
      if (!u && fallback) return id;
      return u?.name || u?.email || "";
    },
    [users]
  );

  // Get a quote for upgrading
  const { data: quoteData, mutate: mutateQuote } = useApi<{
    quote: SubscriptionQuote;
  }>(`/subscription/quote`, {
    shouldRun: () =>
      !!currentOrg?.organization &&
      isAuthenticated &&
      !!orgId &&
      permissionsUtil.canManageBilling(),
    autoRevalidate: false,
  });
  const freeSeats = currentOrg?.organization?.freeSeats || 3;
  useEffect(() => {
    mutateQuote();
  }, [freeSeats, mutateQuote]);

  const quote = quoteData?.quote || null;

  const watching = useMemo(() => {
    return {
      experiments: currentOrg?.watching?.experiments || [],
      features: currentOrg?.watching?.features || [],
    };
  }, [currentOrg]);

  const [ready, setReady] = useState(false);
  useEffect(() => {
    if (data) setReady(true);
  }, [data]);

  return (
    <UserContext.Provider
      value={{
        ready: ready,
        userId: data?.userId,
        name: data?.userName,
        email: data?.email,
        superAdmin: data?.superAdmin,
        updateUser,
        user,
        users,
        getUserDisplay: getUserDisplay,
        refreshOrganization: refreshOrganization as () => Promise<void>,
        roles: currentOrg?.roles || [],
        permissions,
        permissionsUtil,
        settings: currentOrg?.organization?.settings || {},
        license: currentOrg?.license,
        enterpriseSSO: currentOrg?.enterpriseSSO || undefined,
        accountPlan: currentOrg?.accountPlan,
        effectiveAccountPlan: currentOrg?.effectiveAccountPlan,
        licenseError: currentOrg?.licenseError || "",
        commercialFeatures: currentOrg?.commercialFeatures || [],
        apiKeys: currentOrg?.apiKeys || [],
        organization: currentOrg?.organization || {},
        seatsInUse: currentOrg?.seatsInUse || 0,
        teams,
        error: error?.message || orgLoadingError?.message,
        hasCommercialFeature: (feature) => commercialFeatures.has(feature),
        quote: quote,
        watching: watching,
      }}
    >
      {children}
    </UserContext.Provider>
  );
}<|MERGE_RESOLUTION|>--- conflicted
+++ resolved
@@ -94,12 +94,6 @@
   manageBilling: false,
   manageNamespaces: false,
   manageNorthStarMetric: false,
-<<<<<<< HEAD
-  manageSavedGroups: false,
-  manageArchetype: false,
-  manageCustomFields: false,
-=======
->>>>>>> be286356
   manageTags: false,
   manageTeam: false,
   manageEventWebhooks: false,
@@ -109,6 +103,7 @@
   viewAuditLog: false,
   readData: false,
   manageCustomRoles: false,
+  manageCustomFields: false,
 };
 
 export interface UserContextValue {
