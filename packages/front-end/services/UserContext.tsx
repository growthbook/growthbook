import { useGrowthBook } from "@growthbook/growthbook-react";
import { ApiKeyInterface } from "back-end/types/apikey";
import { TeamInterface } from "back-end/types/team";
import {
  EnvScopedPermission,
  GlobalPermission,
  ExpandedMember,
  OrganizationInterface,
  OrganizationSettings,
  Role,
  ProjectScopedPermission,
  UserPermissions,
  SubscriptionQuote,
} from "back-end/types/organization";
import type {
  AccountPlan,
  CommercialFeature,
  LicenseInterface,
} from "enterprise";
import { SSOConnectionInterface } from "back-end/types/sso-connection";
import { useRouter } from "next/router";
import {
  createContext,
  ReactNode,
  useCallback,
  useContext,
  useEffect,
  useMemo,
  useState,
} from "react";
import * as Sentry from "@sentry/react";
import { GROWTHBOOK_SECURE_ATTRIBUTE_SALT } from "shared/constants";
<<<<<<< HEAD
import { Permissions, getDefaultRole } from "shared/permissions";
import { isCloud, isMultiOrg, isSentryEnabled } from "@/services/env";
=======
import { Permissions, userHasPermission } from "shared/permissions";
import {
  getSuperadminDefaultRole,
  isCloud,
  isMultiOrg,
  isSentryEnabled,
} from "@/services/env";
>>>>>>> be3b4e36
import useApi from "@/hooks/useApi";
import { useAuth, UserOrganizations } from "@/services/auth";
import track from "@/services/track";
import { AppFeatures } from "@/types/app-features";
import { sha256 } from "@/services/utils";

type OrgSettingsResponse = {
  organization: OrganizationInterface;
  members: ExpandedMember[];
  seatsInUse: number;
  roles: Role[];
  apiKeys: ApiKeyInterface[];
  enterpriseSSO: SSOConnectionInterface | null;
  accountPlan: AccountPlan;
  effectiveAccountPlan: AccountPlan;
  licenseError: string;
  commercialFeatures: CommercialFeature[];
  license: LicenseInterface;
  licenseKey?: string;
  currentUserPermissions: UserPermissions;
  teams: TeamInterface[];
  watching: {
    experiments: string[];
    features: string[];
  };
};

export interface PermissionFunctions {
  check(permission: GlobalPermission): boolean;
  check(
    permission: EnvScopedPermission,
    project: string[] | string | undefined,
    envs: string[]
  ): boolean;
  check(
    permission: ProjectScopedPermission,
    project: string[] | string | undefined
  ): boolean;
}

export type Team = Omit<TeamInterface, "members"> & {
  members?: ExpandedMember[];
};

export const DEFAULT_PERMISSIONS: Record<GlobalPermission, boolean> = {
  createDimensions: false,
  createPresentations: false,
  createSegments: false,
  manageApiKeys: false,
  manageBilling: false,
  manageNamespaces: false,
  manageNorthStarMetric: false,
  manageSavedGroups: false,
  manageArchetype: false,
  manageTags: false,
  manageTeam: false,
  manageEventWebhooks: false,
  manageIntegrations: false,
  organizationSettings: false,
  superDeleteReport: false,
  viewAuditLog: false,
  readData: false,
  manageCustomRoles: false,
};

export interface UserContextValue {
  ready?: boolean;
  userId?: string;
  name?: string;
  email?: string;
  superAdmin?: boolean;
  license?: LicenseInterface;
  user?: ExpandedMember;
  users: Map<string, ExpandedMember>;
  getUserDisplay: (id: string, fallback?: boolean) => string;
  updateUser: () => Promise<void>;
  refreshOrganization: () => Promise<void>;
  settings: OrganizationSettings;
  enterpriseSSO?: SSOConnectionInterface;
  accountPlan?: AccountPlan;
  effectiveAccountPlan?: AccountPlan;
  licenseError: string;
  commercialFeatures: CommercialFeature[];
  apiKeys: ApiKeyInterface[];
  organization: Partial<OrganizationInterface>;
  seatsInUse: number;
  roles: Role[];
  teams?: Team[];
  error?: string;
  hasCommercialFeature: (feature: CommercialFeature) => boolean;
  permissionsUtil: Permissions;
  quote: SubscriptionQuote | null;
  watching: {
    experiments: string[];
    features: string[];
  };
}

interface UserResponse {
  status: number;
  userId: string;
  userName: string;
  email: string;
  verified: boolean;
  superAdmin: boolean;
  organizations?: UserOrganizations;
  currentUserPermissions: UserPermissions;
}

export const UserContext = createContext<UserContextValue>({
  settings: {},
  users: new Map(),
  roles: [],
  commercialFeatures: [],
  getUserDisplay: () => "",
  updateUser: async () => {
    // Do nothing
  },
  refreshOrganization: async () => {
    // Do nothing
  },
  apiKeys: [],
  organization: {},
  licenseError: "",
  seatsInUse: 0,
  teams: [],
  hasCommercialFeature: () => false,
  permissionsUtil: new Permissions({
    global: {
      permissions: {},
      limitAccessByEnvironment: false,
      environments: [],
    },
    projects: {},
  }),
  quote: null,
  watching: {
    experiments: [],
    features: [],
  },
});

export function useUser() {
  return useContext(UserContext);
}

let currentUser: null | {
  id: string;
  org: string;
  role: string;
} = null;
export function getCurrentUser() {
  return currentUser;
}

export function UserContextProvider({ children }: { children: ReactNode }) {
  const { isAuthenticated, orgId, setOrganizations } = useAuth();

  const { data, mutate: mutateUser, error } = useApi<UserResponse>(`/user`, {
    shouldRun: () => isAuthenticated,
    orgScoped: false,
  });

  const updateUser = useCallback(async () => {
    await mutateUser();
  }, [mutateUser]);

  const router = useRouter();

  const {
    data: currentOrg,
    mutate: refreshOrganization,
    error: orgLoadingError,
  } = useApi<OrgSettingsResponse>(`/organization`, {
    shouldRun: () => !!orgId,
  });

  const [hashedOrganizationId, setHashedOrganizationId] = useState<string>("");
  useEffect(() => {
    const id = currentOrg?.organization?.id || "";
    sha256(GROWTHBOOK_SECURE_ATTRIBUTE_SALT + id).then((hashedOrgId) => {
      setHashedOrganizationId(hashedOrgId);
    });
  }, [currentOrg?.organization?.id]);

  useEffect(() => {
    if (data?.organizations && setOrganizations) {
      setOrganizations(data.organizations, data.superAdmin);
    }
  }, [data, setOrganizations]);

  const users = useMemo(() => {
    const userMap = new Map<string, ExpandedMember>();
    const members = currentOrg?.members;
    if (!members) return userMap;
    members.forEach((member) => {
      userMap.set(member.id, member);
    });
    return userMap;
  }, [currentOrg?.members]);

  const teams = useMemo(() => {
    return currentOrg?.teams.map((team) => {
      const hydratedMembers = team.members?.reduce<ExpandedMember[]>(
        (res, member) => {
          const user = users.get(member);
          if (user) {
            res.push(user);
          }
          return res;
        },
        []
      );
      return { ...team, members: hydratedMembers };
    });
  }, [currentOrg?.teams, users]);

  let user = users.get(data?.userId || "");
  if (!user && data) {
    user = {
      email: data.email,
      verified: data.verified,
      id: data.userId,
      environments: [],
      limitAccessByEnvironment: false,
      name: data.userName,
      role: data.superAdmin ? getSuperadminDefaultRole() : "readonly",
      projectRoles: [],
    };
  }

  // Update current user data for telemetry data
  useEffect(() => {
    currentUser = {
      org: orgId || "",
      id: data?.userId || "",
      role: user?.role || "",
    };
  }, [orgId, data?.userId, user?.role]);

  useEffect(() => {
    if (orgId && data?.userId) {
      track("Organization Loaded");
    }
  }, [orgId, data?.userId]);

  // Update growthbook tarageting attributes
  const growthbook = useGrowthBook<AppFeatures>();
  useEffect(() => {
    growthbook?.setAttributes({
      id: data?.userId || "",
      name: data?.userName || "",
      superAdmin: data?.superAdmin || false,
      company: currentOrg?.organization?.name || "",
      organizationId: hashedOrganizationId,
      userAgent: window.navigator.userAgent,
      url: router?.pathname || "",
      cloud: isCloud(),
      multiOrg: isMultiOrg(),
      accountPlan: currentOrg?.accountPlan || "unknown",
      hasLicenseKey: !!currentOrg?.organization?.licenseKey,
      freeSeats: currentOrg?.organization?.freeSeats || 3,
      discountCode: currentOrg?.organization?.discountCode || "",
    });
  }, [data, currentOrg, hashedOrganizationId, router?.pathname, growthbook]);

  useEffect(() => {
    if (!data?.email) return;

    // Error tracking only enabled on GrowthBook Cloud
    if (isSentryEnabled()) {
      Sentry.setUser({ email: data.email, id: data.userId });
    }
  }, [data?.email, data?.userId]);

  const commercialFeatures = useMemo(() => {
    return new Set(currentOrg?.commercialFeatures || []);
  }, [currentOrg?.commercialFeatures]);

<<<<<<< HEAD
=======
  const permissionsCheck = useCallback(
    (
      permission: Permission,
      project?: string[] | string,
      envs?: string[]
    ): boolean => {
      if (!currentOrg?.currentUserPermissions || !currentOrg || !data?.userId)
        return false;

      return userHasPermission(
        currentOrg.currentUserPermissions,
        permission,
        project,
        envs ? [...envs] : undefined
      );
    },
    [currentOrg, data?.userId]
  );

  const permissions = useMemo(() => {
    // Build out permissions object for backwards-compatible `permissions.manageTeams` style usage
    const permissions: Record<GlobalPermission, boolean> = {
      ...DEFAULT_PERMISSIONS,
    };

    for (const permission in permissions) {
      permissions[permission] =
        currentOrg?.currentUserPermissions?.global.permissions[permission] ||
        false;
    }

    return {
      ...permissions,
      check: permissionsCheck,
    };
  }, [
    currentOrg?.currentUserPermissions?.global.permissions,
    permissionsCheck,
  ]);

>>>>>>> be3b4e36
  const permissionsUtil = useMemo(() => {
    return new Permissions(
      currentOrg?.currentUserPermissions || {
        global: {
          permissions: {},
          limitAccessByEnvironment: false,
          environments: [],
        },
        projects: {},
      }
    );
  }, [currentOrg?.currentUserPermissions]);

  const getUserDisplay = useCallback(
    (id: string, fallback = true) => {
      const u = users.get(id);
      if (!u && fallback) return id;
      return u?.name || u?.email || "";
    },
    [users]
  );

  // Get a quote for upgrading
  const { data: quoteData, mutate: mutateQuote } = useApi<{
    quote: SubscriptionQuote;
  }>(`/subscription/quote`, {
    shouldRun: () =>
      !!currentOrg?.organization &&
      isAuthenticated &&
      !!orgId &&
      permissionsUtil.canManageBilling(),
    autoRevalidate: false,
  });
  const freeSeats = currentOrg?.organization?.freeSeats || 3;
  useEffect(() => {
    mutateQuote();
  }, [freeSeats, mutateQuote]);

  const quote = quoteData?.quote || null;

  const watching = useMemo(() => {
    return {
      experiments: currentOrg?.watching?.experiments || [],
      features: currentOrg?.watching?.features || [],
    };
  }, [currentOrg]);

  const [ready, setReady] = useState(false);
  useEffect(() => {
    if (data) setReady(true);
  }, [data]);

  return (
    <UserContext.Provider
      value={{
        ready: ready,
        userId: data?.userId,
        name: data?.userName,
        email: data?.email,
        superAdmin: data?.superAdmin,
        updateUser,
        user,
        users,
        getUserDisplay: getUserDisplay,
        refreshOrganization: refreshOrganization as () => Promise<void>,
        roles: currentOrg?.roles || [],
        permissionsUtil,
        settings: currentOrg?.organization?.settings || {},
        license: currentOrg?.license,
        enterpriseSSO: currentOrg?.enterpriseSSO || undefined,
        accountPlan: currentOrg?.accountPlan,
        effectiveAccountPlan: currentOrg?.effectiveAccountPlan,
        licenseError: currentOrg?.licenseError || "",
        commercialFeatures: currentOrg?.commercialFeatures || [],
        apiKeys: currentOrg?.apiKeys || [],
        organization: currentOrg?.organization || {},
        seatsInUse: currentOrg?.seatsInUse || 0,
        teams,
        error: error?.message || orgLoadingError?.message,
        hasCommercialFeature: (feature) => commercialFeatures.has(feature),
        quote: quote,
        watching: watching,
      }}
    >
      {children}
    </UserContext.Provider>
  );
}<|MERGE_RESOLUTION|>--- conflicted
+++ resolved
@@ -30,18 +30,13 @@
 } from "react";
 import * as Sentry from "@sentry/react";
 import { GROWTHBOOK_SECURE_ATTRIBUTE_SALT } from "shared/constants";
-<<<<<<< HEAD
-import { Permissions, getDefaultRole } from "shared/permissions";
-import { isCloud, isMultiOrg, isSentryEnabled } from "@/services/env";
-=======
-import { Permissions, userHasPermission } from "shared/permissions";
+import { Permissions } from "shared/permissions";
 import {
   getSuperadminDefaultRole,
   isCloud,
   isMultiOrg,
   isSentryEnabled,
 } from "@/services/env";
->>>>>>> be3b4e36
 import useApi from "@/hooks/useApi";
 import { useAuth, UserOrganizations } from "@/services/auth";
 import track from "@/services/track";
@@ -321,49 +316,6 @@
     return new Set(currentOrg?.commercialFeatures || []);
   }, [currentOrg?.commercialFeatures]);
 
-<<<<<<< HEAD
-=======
-  const permissionsCheck = useCallback(
-    (
-      permission: Permission,
-      project?: string[] | string,
-      envs?: string[]
-    ): boolean => {
-      if (!currentOrg?.currentUserPermissions || !currentOrg || !data?.userId)
-        return false;
-
-      return userHasPermission(
-        currentOrg.currentUserPermissions,
-        permission,
-        project,
-        envs ? [...envs] : undefined
-      );
-    },
-    [currentOrg, data?.userId]
-  );
-
-  const permissions = useMemo(() => {
-    // Build out permissions object for backwards-compatible `permissions.manageTeams` style usage
-    const permissions: Record<GlobalPermission, boolean> = {
-      ...DEFAULT_PERMISSIONS,
-    };
-
-    for (const permission in permissions) {
-      permissions[permission] =
-        currentOrg?.currentUserPermissions?.global.permissions[permission] ||
-        false;
-    }
-
-    return {
-      ...permissions,
-      check: permissionsCheck,
-    };
-  }, [
-    currentOrg?.currentUserPermissions?.global.permissions,
-    permissionsCheck,
-  ]);
-
->>>>>>> be3b4e36
   const permissionsUtil = useMemo(() => {
     return new Permissions(
       currentOrg?.currentUserPermissions || {
