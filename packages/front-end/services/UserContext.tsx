--- conflicted
+++ resolved
@@ -31,23 +31,13 @@
 } from "react";
 import * as Sentry from "@sentry/react";
 import { GROWTHBOOK_SECURE_ATTRIBUTE_SALT } from "shared/constants";
-<<<<<<< HEAD
-import { userHasPermission } from "shared/permissions";
+import { Permissions, userHasPermission } from "shared/permissions";
 import { isCloud, isMultiOrg, isSentryEnabled } from "@front-end/services/env";
 import useApi from "@front-end/hooks/useApi";
 import { useAuth, UserOrganizations } from "@front-end/services/auth";
 import track from "@front-end/services/track";
 import { AppFeatures } from "@front-end/types/app-features";
 import { sha256 } from "@front-end/services/utils";
-=======
-import { Permissions, userHasPermission } from "shared/permissions";
-import { isCloud, isMultiOrg, isSentryEnabled } from "@/services/env";
-import useApi from "@/hooks/useApi";
-import { useAuth, UserOrganizations } from "@/services/auth";
-import track from "@/services/track";
-import { AppFeatures } from "@/types/app-features";
-import { sha256 } from "@/services/utils";
->>>>>>> 57f1e603
 
 type OrgSettingsResponse = {
   organization: OrganizationInterface;
