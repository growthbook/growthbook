--- conflicted
+++ resolved
@@ -678,11 +678,6 @@
     : hashAttributes[0] || "id";
 
   const value = getDefaultVariationValue(defaultValue);
-<<<<<<< HEAD
-  const variationValue =
-    value === "true" ? "true" : value === "false" ? "false" : "";
-=======
->>>>>>> 617afd18
   if (ruleType === "rollout") {
     return {
       type: "rollout",
@@ -715,11 +710,7 @@
       enabled: true,
       prerequisites: [],
       controlValue: defaultValue,
-<<<<<<< HEAD
-      variationValue: variationValue,
-=======
       variationValue: value,
->>>>>>> 617afd18
       hashAttribute: "id",
       trackingKey: "",
       seed: "",
