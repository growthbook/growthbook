import { useEffect, useMemo } from "react";
import {
  SDKAttributeSchema,
  SDKAttributeType,
} from "back-end/types/organization";
import {
  ExperimentRule,
  FeatureInterface,
  FeatureRule,
  FeatureValueType,
} from "back-end/types/feature";
import stringify from "json-stringify-pretty-compact";
import uniq from "lodash/uniq";
import { ExperimentInterfaceStringDates } from "back-end/types/experiment";
import useUser from "../hooks/useUser";
import { useAuth } from "./auth";
import useApi from "../hooks/useApi";
import { FeatureUsageRecords } from "back-end/types/realtime";
import { useDefinitions } from "./DefinitionsContext";
import { useLocalStorage } from "../hooks/useLocalStorage";

export interface Condition {
  field: string;
  operator: string;
  value: string;
}

export interface AttributeData {
  attribute: string;
  datatype: "boolean" | "number" | "string";
  array: boolean;
  identifier: boolean;
  enum: string[];
}

<<<<<<< HEAD
export function useEnvironment() {
  return useLocalStorage("currentEnvironment", "dev");
}

export function getRules(feature: FeatureInterface, environment: string) {
  return feature?.environmentSettings?.[environment]?.rules ?? [];
=======
export function roundVariationWeight(num: number): number {
  return Math.round(num * 1000) / 1000;
}
export function getTotalVariationWeight(weights: number[]): number {
  return roundVariationWeight(weights.reduce((sum, w) => sum + w, 0));
>>>>>>> b5a561d9
}

export function useFeaturesList(withProject = true) {
  const { project } = useDefinitions();

  const url = withProject ? `/feature?project=${project || ""}` : "/feature";

  const { data, error, mutate } = useApi<{
    features: FeatureInterface[];
  }>(url);

  return {
    features: data?.features || [],
    loading: !data,
    error,
    mutate,
  };
}

export function useAttributeSchema() {
  const { settings, update } = useUser();
  const { apiCall } = useAuth();

  useEffect(() => {
    if (!settings?.attributeSchema) {
      apiCall(`/organization`, {
        method: "PUT",
        body: JSON.stringify({
          settings: {
            attributeSchema: [
              { property: "id", datatype: "string", hashAttribute: true },
              { property: "deviceId", datatype: "string", hashAttribute: true },
              { property: "company", datatype: "string", hashAttribute: true },
              { property: "loggedIn", datatype: "boolean" },
              { property: "employee", datatype: "boolean" },
              { property: "country", datatype: "string" },
              { property: "browser", datatype: "string" },
              { property: "url", datatype: "string" },
            ],
          },
        }),
      }).then(() => {
        update();
      });
    }
  }, [settings?.attributeSchema]);

  return settings?.attributeSchema || [];
}

export function validateFeatureRule(
  rule: FeatureRule,
  valueType: FeatureValueType
) {
  if (rule.condition) {
    try {
      const res = JSON.parse(rule.condition);
      if (!res || typeof res !== "object") {
        throw new Error("Condition is invalid");
      }
    } catch (e) {
      throw new Error("Condition is invalid: " + e.message);
    }
  }
  if (rule.type === "force") {
    isValidValue(valueType, rule.value, "Forced value");
  } else if (rule.type === "experiment") {
    const ruleValues = rule.values;
    if (!ruleValues || !ruleValues.length) {
      throw new Error("Must set at least one value");
    }
    let totalWeight = 0;
    ruleValues.forEach((val, i) => {
      if (val.weight < 0) throw new Error("Percents cannot be negative");
      val.weight = roundVariationWeight(val.weight);
      totalWeight += val.weight;
      isValidValue(valueType, val.value, "Value #" + (i + 1));
    });
    // Without this rounding here, JS floating point messes up simple addition.
    totalWeight = roundVariationWeight(totalWeight);

    if (totalWeight > 1) {
      throw new Error(
        `Sum of weights cannot be greater than 1 (currently equals ${totalWeight})`
      );
    }
    if (uniq(ruleValues.map((v) => v.value)).length !== ruleValues.length) {
      throw new Error(`All variations must be unique`);
    }
  } else {
    isValidValue(valueType, rule.value, "Rollout value");

    if (rule.type === "rollout" && (rule.coverage < 0 || rule.coverage > 1)) {
      throw new Error("Rollout percent must be between 0 and 1");
    }
  }
}

export function getDefaultValue(valueType: FeatureValueType): string {
  if (valueType === "boolean") {
    return "true";
  }
  if (valueType === "number") {
    return "1";
  }
  if (valueType === "string") {
    return "foo";
  }
  if (valueType === "json") {
    return "{}";
  }
  return "";
}
export function getDefaultVariationValue(defaultValue: string) {
  const map: Record<string, string> = {
    true: "false",
    false: "true",
    "1": "0",
    "0": "1",
    foo: "bar",
    bar: "foo",
  };
  return defaultValue in map ? map[defaultValue] : defaultValue;
}

export function getDefaultRuleValue({
  defaultValue,
  attributeSchema,
  ruleType,
}: {
  defaultValue: string;
  attributeSchema?: SDKAttributeSchema;
  ruleType: string;
}): FeatureRule {
  const hashAttributes = attributeSchema
    .filter((a) => a.hashAttribute)
    .map((a) => a.property);
  const hashAttribute = hashAttributes.includes("id")
    ? "id"
    : hashAttributes[0] || "id";

  const value = getDefaultVariationValue(defaultValue);

  if (ruleType === "rollout") {
    return {
      type: "rollout",
      description: "",
      id: "",
      value,
      coverage: 0.5,
      condition: "",
      enabled: true,
      hashAttribute,
    };
  }
  if (ruleType === "experiment") {
    return {
      type: "experiment",
      description: "",
      id: "",
      condition: "",
      enabled: true,
      hashAttribute,
      trackingKey: "",
      values: [
        {
          value: defaultValue,
          weight: 0.5,
        },
        {
          value: value,
          weight: 0.5,
        },
      ],
    };
  }

  const firstAttr = attributeSchema?.[0];
  const condition = firstAttr
    ? JSON.stringify({
        [firstAttr.property]: firstAttr.datatype === "boolean" ? "true" : "",
      })
    : "";

  return {
    type: "force",
    description: "",
    id: "",
    value,
    enabled: true,
    condition,
  };
}

export function isValidValue(
  type: FeatureValueType,
  value: string,
  label: string
) {
  try {
    if (type === "boolean") {
      if (value !== "true" && value !== "false") {
        throw new Error(
          `Value must be either true or false. "${value}" given instead.`
        );
      }
    } else if (type === "number") {
      const parsed = parseFloat(value);
      if (isNaN(parsed)) throw new Error(`Invalid number: "${value}"`);
    } else if (type === "json") {
      JSON.parse(value);
    }
  } catch (e) {
    throw new Error(label + ": " + e.message);
  }
}

export function jsonToConds(
  json: string,
  attributes?: Map<string, AttributeData>
): null | Condition[] {
  if (!json || json === "{}") return [];
  // Advanced use case where we can't use the simple editor
  if (json.match(/\$(or|nor|elemMatch|all|type|size)/)) return null;

  try {
    const parsed = JSON.parse(json);
    if (parsed["$not"]) return null;

    const conds: Condition[] = [];
    let valid = true;

    Object.keys(parsed).forEach((field) => {
      if (attributes && !attributes.has(field)) {
        valid = false;
        return;
      }

      const value = parsed[field];
      if (Array.isArray(value)) {
        valid = false;
        return;
      }

      if (!value || typeof value !== "object") {
        if (value === true || value === false) {
          return conds.push({
            field,
            operator: value ? "$true" : "$false",
            value: "",
          });
        }

        return conds.push({
          field,
          operator: "$eq",
          value: stringify(value).replace(/(^"|"$)/g, ""),
        });
      }
      Object.keys(value).forEach((operator) => {
        const v = value[operator];

        if (operator === "$in" || operator === "$nin") {
          return conds.push({
            field,
            operator,
            value: v.join(", "),
          });
        }

        if (Array.isArray(v) || (v && typeof v === "object")) {
          valid = false;
          return;
        }

        if (operator === "$exists") {
          return conds.push({
            field,
            operator: v ? "$exists" : "$notExists",
            value: "",
          });
        }
        if (operator === "$eq" && (v === true || v === false)) {
          return conds.push({
            field,
            operator: v ? "$true" : "$false",
            value: "",
          });
        }
        if (operator === "$ne" && (v === true || v === false)) {
          return conds.push({
            field,
            operator: v ? "$false" : "$true",
            value: "",
          });
        }

        if (
          ["$eq", "$ne", "$gt", "$gte", "$lt", "$lte", "$regex"].includes(
            operator
          )
        ) {
          return conds.push({
            field,
            operator,
            value: stringify(v).replace(/(^"|"$)/g, ""),
          });
        }

        if (operator === "$not") {
          if (typeof v === "object" && Object.keys(v).length === 1) {
            if ("$regex" in v) {
              return conds.push({
                field,
                operator: "$notRegex",
                value: stringify(v["$regex"]).replace(/(^"|"$)/g, ""),
              });
            }
          }
        }

        valid = false;
      });
    });
    if (!valid) return null;
    return conds;
  } catch (e) {
    return null;
  }
}

function parseValue(value: string, type?: "string" | "number" | "boolean") {
  if (type === "number") return parseFloat(value) || 0;
  if (type === "boolean") return value === "false" ? false : true;
  return value;
}

export function condToJson(
  conds: Condition[],
  attributes: Map<string, AttributeData>
) {
  const obj = {};
  conds.forEach(({ field, operator, value }) => {
    obj[field] = obj[field] || {};
    if (operator === "$notRegex") {
      obj[field]["$not"] = { $regex: value };
    } else if (operator === "$notExists") {
      obj[field]["$exists"] = false;
    } else if (operator === "$true") {
      obj[field]["$eq"] = true;
    } else if (operator === "$false") {
      obj[field]["$eq"] = false;
    } else if (operator === "$in" || operator === "$nin") {
      obj[field][operator] = value
        .split(",")
        .map((x) => x.trim())
        .map((x) => parseValue(x, attributes.get(field)?.datatype));
    } else {
      obj[field][operator] = parseValue(value, attributes.get(field)?.datatype);
    }
  });

  // Simplify {$eg: ""} rules
  Object.keys(obj).forEach((key) => {
    if (Object.keys(obj[key]).length === 1 && "$eq" in obj[key]) {
      obj[key] = obj[key]["$eq"];
    }
  });

  return stringify(obj);
}

function getAttributeDataType(type: SDKAttributeType) {
  if (type === "boolean" || type === "number" || type === "string") return type;

  if (type === "enum" || type === "string[]") return "string";

  return "number";
}

export function useAttributeMap(): Map<string, AttributeData> {
  const attributeSchema = useAttributeSchema();

  return useMemo(() => {
    if (!attributeSchema.length) {
      return new Map();
    }

    const map = new Map<string, AttributeData>();
    attributeSchema.forEach((schema) => {
      map.set(schema.property, {
        attribute: schema.property,
        datatype: getAttributeDataType(schema.datatype),
        array: !!schema.datatype.match(/\[\]$/),
        enum:
          schema.datatype === "enum"
            ? schema.enum.split(",").map((x) => x.trim())
            : [],
        identifier: !!schema.hashAttribute,
      });
    });

    return map;
  }, [attributeSchema]);
}

export function getExperimentDefinitionFromFeature(
  feature: FeatureInterface,
  expRule: ExperimentRule
) {
  const trackingKey = expRule?.trackingKey || feature.id;
  if (!trackingKey) {
    return null;
  }

  const totalPercent = expRule.values.reduce((sum, w) => sum + w.weight, 0);

  const expDefinition: Partial<ExperimentInterfaceStringDates> = {
    trackingKey: trackingKey,
    name: trackingKey + " experiment",
    hypothesis: expRule.description || "",
    description: `Experiment analysis for the feature [**${feature.id}**](/features/${feature.id})`,
    variations: expRule.values.map((v, i) => {
      let name = i ? `Variation ${i}` : "Control";
      if (feature.valueType === "boolean") {
        name = v.value === "true" ? "On" : "Off";
      }
      return {
        name,
        screenshots: [],
        description: v.value,
      };
    }),
    phases: [
      {
        coverage: totalPercent,
        variationWeights: expRule.values.map((v) =>
          totalPercent > 0 ? v.weight / totalPercent : 1 / expRule.values.length
        ),
        phase: "main",
        reason: "",
        dateStarted: new Date().toISOString(),
      },
    ],
  };
  return expDefinition;
}

export function useRealtimeData(
  features: FeatureInterface[] = [],
  mock = false,
  update = false
): { usage: FeatureUsageRecords; usageDomain: [number, number] } {
  const { data, mutate } = useApi<{
    usage: FeatureUsageRecords;
  }>(`/usage/features`);

  // Mock data
  const usage = useMemo(() => {
    if (!mock || !features) {
      return data?.usage || {};
    }
    const usage: FeatureUsageRecords = {};
    features.forEach((f) => {
      usage[f.id] = { realtime: [] };
      const usedRatio = Math.random();
      const volumeRatio = Math.random();
      for (let i = 0; i < 30; i++) {
        usage[f.id].realtime.push({
          used: Math.floor(Math.random() * 1000 * usedRatio * volumeRatio),
          skipped: Math.floor(
            Math.random() * 1000 * (1 - usedRatio) * volumeRatio
          ),
        });
      }
    });
    return usage;
  }, [features, mock, data?.usage]);

  // Update usage data every 10 seconds
  useEffect(() => {
    if (!update) return;
    let timer = 0;
    const cb = async () => {
      await mutate();
      timer = window.setTimeout(cb, 10000);
    };
    timer = window.setTimeout(cb, 10000);
    return () => {
      window.clearTimeout(timer);
    };
  }, [update]);

  const max = useMemo(() => {
    return Math.max(
      1,
      ...Object.values(usage).map((d) => {
        return Math.max(1, ...d.realtime.map((u) => u.used + u.skipped));
      })
    );
  }, [usage]);

  return { usage, usageDomain: [0, max] };
}<|MERGE_RESOLUTION|>--- conflicted
+++ resolved
@@ -33,20 +33,17 @@
   enum: string[];
 }
 
-<<<<<<< HEAD
 export function useEnvironment() {
   return useLocalStorage("currentEnvironment", "dev");
 }
-
 export function getRules(feature: FeatureInterface, environment: string) {
   return feature?.environmentSettings?.[environment]?.rules ?? [];
-=======
+}
 export function roundVariationWeight(num: number): number {
   return Math.round(num * 1000) / 1000;
 }
 export function getTotalVariationWeight(weights: number[]): number {
   return roundVariationWeight(weights.reduce((sum, w) => sum + w, 0));
->>>>>>> b5a561d9
 }
 
 export function useFeaturesList(withProject = true) {
