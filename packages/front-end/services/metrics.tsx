--- conflicted
+++ resolved
@@ -5,10 +5,6 @@
   FactTableInterface,
 } from "back-end/types/fact-table";
 import { ExperimentMetricInterface } from "shared/experiments";
-<<<<<<< HEAD
-import { PermissionFunctions } from "@front-end/services/UserContext";
-=======
->>>>>>> 57f1e603
 
 export const defaultWinRiskThreshold = 0.0025;
 export const defaultLoseRiskThreshold = 0.0125;
