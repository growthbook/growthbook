--- conflicted
+++ resolved
@@ -23,11 +23,8 @@
   superadminDefaultRole: "readonly",
   ingestorOverride: "",
   stripePublishableKey: "",
-<<<<<<< HEAD
+  experimentRefreshFrequency: 6,
   hasOpenAIKey: false,
-=======
-  experimentRefreshFrequency: 6,
->>>>>>> 373fdd3a
 };
 
 export async function initEnv() {
@@ -117,12 +114,10 @@
 export function getStripePublishableKey() {
   return env.stripePublishableKey;
 }
-<<<<<<< HEAD
 export function hasOpenAIKey() {
   return env.hasOpenAIKey || false;
-=======
+}
 
 export function getExperimentRefreshFrequency() {
   return env.experimentRefreshFrequency;
->>>>>>> 373fdd3a
 }