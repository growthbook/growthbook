--- conflicted
+++ resolved
@@ -16,13 +16,10 @@
   sentryDSN: "",
   usingSSO: false,
   storeSegmentsInMongo: false,
-<<<<<<< HEAD
   allowCreateMetrics: true,
   allowCreateFactTables: true,
   allowCreateFactMetrics: true,
-=======
   usingFileProxy: false,
->>>>>>> 146962c9
 };
 
 export async function initEnv() {
