--- conflicted
+++ resolved
@@ -1,11 +1,8 @@
 import { useState, useMemo, ChangeEvent, FC } from "react";
 import { FaSort, FaSortDown, FaSortUp } from "react-icons/fa";
-<<<<<<< HEAD
-import { useLocalStorage } from "../hooks/useLocalStorage";
-=======
 import { FeatureInterface } from "back-end/types/feature";
 import { useRouter } from "next/router";
->>>>>>> 69eef295
+import { useLocalStorage } from "../hooks/useLocalStorage";
 
 export type IndexedObject<T> = {
   index: Record<string, string[]>;
