--- conflicted
+++ resolved
@@ -13,15 +13,12 @@
 } from "react";
 import { TagInterface } from "back-end/types/tag";
 import { SavedGroupInterface } from "back-end/types/saved-group";
-<<<<<<< HEAD
-import { CustomField } from "back-end/types/custom-fields";
-=======
 import {
   FactMetricInterface,
   FactTableInterface,
 } from "back-end/types/fact-table";
 import { ExperimentMetricInterface, isFactMetricId } from "shared/experiments";
->>>>>>> efe16c40
+import { CustomField } from "back-end/types/custom-fields";
 import useApi from "@/hooks/useApi";
 import { useLocalStorage } from "@/hooks/useLocalStorage";
 
