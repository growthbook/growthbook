import { DataSourceInterfaceWithParams } from "back-end/types/datasource";
import { DimensionInterface } from "back-end/types/dimension";
import { MetricInterface } from "back-end/types/metric";
import { SegmentInterface } from "back-end/types/segment";
import { ProjectInterface } from "back-end/types/project";
import { useContext, useMemo, createContext, FC, ReactNode } from "react";
import useApi from "../hooks/useApi";
import { useLocalStorage } from "../hooks/useLocalStorage";
import { TagInterface } from "back-end/types/tag";
<<<<<<< HEAD
import { ReactNode } from "react";
import { SavedGroupInterface } from "back-end/types/saved-group";
=======
>>>>>>> 6421558c

type Definitions = {
  metrics: MetricInterface[];
  datasources: DataSourceInterfaceWithParams[];
  dimensions: DimensionInterface[];
  segments: SegmentInterface[];
  projects: ProjectInterface[];
  groups: string[];
  savedGroups: SavedGroupInterface[];
  tags: TagInterface[];
};

type DefinitionContextValue = Definitions & {
  ready: boolean;
  error?: string;
  project: string;
  setProject: (id: string) => void;
  refreshTags: (newTags: string[]) => Promise<void>;
  refreshGroups: (newGroups: string[]) => Promise<void>;
  mutateDefinitions: (changes?: Partial<Definitions>) => Promise<void>;
  getMetricById: (id: string) => null | MetricInterface;
  getDatasourceById: (id: string) => null | DataSourceInterfaceWithParams;
  getDimensionById: (id: string) => null | DimensionInterface;
  getSegmentById: (id: string) => null | SegmentInterface;
  getProjectById: (id: string) => null | ProjectInterface;
  getTagById: (id: string) => null | TagInterface;
};

const defaultValue: DefinitionContextValue = {
  ready: false,
  mutateDefinitions: async () => {
    /* do nothing */
  },
  refreshTags: async () => {
    /* do nothing */
  },
  refreshGroups: async () => {
    /* do nothing */
  },
  setProject: () => {
    /* do nothing */
  },
  project: "",
  metrics: [],
  datasources: [],
  dimensions: [],
  segments: [],
  tags: [],
  groups: [],
  savedGroups: [],
  projects: [],
  getMetricById: () => null,
  getDatasourceById: () => null,
  getDimensionById: () => null,
  getSegmentById: () => null,
  getProjectById: () => null,
  getTagById: () => null,
};

export const DefinitionsContext = createContext<DefinitionContextValue>(
  defaultValue
);

interface IndexableItem {
  id: string;
}
function useGetById<T extends IndexableItem>(
  items?: T[]
): (id: string) => T | null {
  return useMemo(() => {
    if (!items) {
      // eslint-disable-next-line
      return () => null;
    }

    const m = new Map<string, T>();
    items.forEach((item) => {
      m.set(item.id, item);
    });
    return (id: string) => {
      return m.get(id) || null;
    };
  }, [items]);
}

export function useDefinitions() {
  return useContext(DefinitionsContext);
}

export const DefinitionsProvider: FC<{ children: ReactNode }> = ({
  children,
}) => {
  const { data, error, mutate } = useApi<Definitions & { status: 200 }>(
    "/organization/definitions"
  );

  const [project, setProject] = useLocalStorage("gb_current_project", "");

  const activeMetrics = useMemo(() => {
    if (!data || !data.metrics) {
      return [];
    }

    return data.metrics.filter((m) => m.status !== "archived");
  }, [data?.metrics]);

  const getMetricById = useGetById(data?.metrics);
  const getDatasourceById = useGetById(data?.datasources);
  const getDimensionById = useGetById(data?.dimensions);
  const getSegmentById = useGetById(data?.segments);
  const getProjectById = useGetById(data?.projects);
  const getTagById = useGetById(data?.tags);

  let value: DefinitionContextValue;
  if (error) {
    value = { ...defaultValue, error: error?.message || "" };
  } else if (!data) {
    value = defaultValue;
  } else {
    value = {
      ready: true,
      metrics: activeMetrics,
      datasources: data.datasources,
      dimensions: data.dimensions,
      segments: data.segments,
      tags: data.tags,
      groups: data.groups,
      savedGroups: data.savedGroups,
      projects: data.projects,
      project:
        data.projects && data.projects.map((p) => p.id).includes(project)
          ? project
          : "",
      setProject,
      getMetricById,
      getDatasourceById,
      getDimensionById,
      getSegmentById,
      getProjectById,
      getTagById,
      refreshGroups: async (groups) => {
        const newGroups = groups.filter((t) => !data.groups.includes(t));
        if (newGroups.length > 0) {
          await mutate(
            {
              ...data,
              groups: data.groups.concat(newGroups),
            },
            false
          );
        }
      },
      refreshTags: async (tags) => {
        const existingTags = data.tags.map((t) => t.id);
        const newTags = tags.filter((t) => !existingTags.includes(t));

        if (newTags.length > 0) {
          await mutate(
            {
              ...data,
              tags: data.tags.concat(
                newTags.map((t) => ({
                  id: t,
                  color: "#029dd1",
                  description: "",
                }))
              ),
            },
            false
          );
        }
      },
      mutateDefinitions: async (changes) => {
        await mutate(Object.assign({ status: 200, ...data }, changes), true);
      },
    };
  }

  return (
    <DefinitionsContext.Provider value={value}>
      {children}
    </DefinitionsContext.Provider>
  );
};<|MERGE_RESOLUTION|>--- conflicted
+++ resolved
@@ -7,11 +7,7 @@
 import useApi from "../hooks/useApi";
 import { useLocalStorage } from "../hooks/useLocalStorage";
 import { TagInterface } from "back-end/types/tag";
-<<<<<<< HEAD
-import { ReactNode } from "react";
 import { SavedGroupInterface } from "back-end/types/saved-group";
-=======
->>>>>>> 6421558c
 
 type Definitions = {
   metrics: MetricInterface[];
