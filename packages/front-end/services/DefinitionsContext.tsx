import { DataSourceInterfaceWithParams } from "back-end/types/datasource";
import { DimensionInterface } from "back-end/types/dimension";
import { MetricInterface } from "back-end/types/metric";
import { SegmentInterface } from "back-end/types/segment";
import { ProjectInterface } from "back-end/types/project";
import { useContext, useMemo, createContext, FC, ReactNode } from "react";
import { TagInterface } from "back-end/types/tag";
import { SavedGroupInterface } from "back-end/types/saved-group";
import { InformationSchemaInterface } from "@/../back-end/src/types/Integration";
import useApi from "@/hooks/useApi";
import { useLocalStorage } from "@/hooks/useLocalStorage";

type Definitions = {
  metrics: MetricInterface[];
  datasources: DataSourceInterfaceWithParams[];
  dimensions: DimensionInterface[];
  segments: SegmentInterface[];
  projects: ProjectInterface[];
  savedGroups: SavedGroupInterface[];
  tags: TagInterface[];
  informationSchemas: InformationSchemaInterface[];
};

type DefinitionContextValue = Definitions & {
  ready: boolean;
  error?: string;
  project: string;
  setProject: (id: string) => void;
  refreshTags: (newTags: string[]) => Promise<void>;
  mutateDefinitions: (changes?: Partial<Definitions>) => Promise<void>;
  getMetricById: (id: string) => null | MetricInterface;
  getDatasourceById: (id: string) => null | DataSourceInterfaceWithParams;
  getDimensionById: (id: string) => null | DimensionInterface;
  getSegmentById: (id: string) => null | SegmentInterface;
  getProjectById: (id: string) => null | ProjectInterface;
  getSavedGroupById: (id: string) => null | SavedGroupInterface;
  getTagById: (id: string) => null | TagInterface;
  getInformationSchemaById: (id: string) => null | InformationSchemaInterface;
};

const defaultValue: DefinitionContextValue = {
  ready: false,
  mutateDefinitions: async () => {
    /* do nothing */
  },
  refreshTags: async () => {
    /* do nothing */
  },
  setProject: () => {
    /* do nothing */
  },
  project: "",
  metrics: [],
  datasources: [],
  dimensions: [],
  segments: [],
  informationSchemas: [],
  tags: [],
  savedGroups: [],
  projects: [],
  getMetricById: () => null,
  getDatasourceById: () => null,
  getDimensionById: () => null,
  getSegmentById: () => null,
  getProjectById: () => null,
  getSavedGroupById: () => null,
  getTagById: () => null,
  getInformationSchemaById: () => null,
};

export const DefinitionsContext = createContext<DefinitionContextValue>(
  defaultValue
);

interface IndexableItem {
  id: string;
}
function useGetById<T extends IndexableItem>(
  items?: T[]
): (id: string) => T | null {
  return useMemo(() => {
    if (!items) {
      // eslint-disable-next-line
      return () => null;
    }

    const m = new Map<string, T>();
    items.forEach((item) => {
      m.set(item.id, item);
    });
    return (id: string) => {
      return m.get(id) || null;
    };
  }, [items]);
}

export function useDefinitions() {
  return useContext(DefinitionsContext);
}

export const DefinitionsProvider: FC<{ children: ReactNode }> = ({
  children,
}) => {
  const { data, error, mutate } = useApi<Definitions & { status: 200 }>(
    "/organization/definitions"
  );

  const [project, setProject] = useLocalStorage("gb_current_project", "");

  const activeMetrics = useMemo(() => {
    if (!data || !data.metrics) {
      return [];
    }
    return data.metrics.filter((m) => m.status !== "archived");
  }, [data?.metrics]);

  const getMetricById = useGetById(data?.metrics);
  const getDatasourceById = useGetById(data?.datasources);
  const getDimensionById = useGetById(data?.dimensions);
  const getSegmentById = useGetById(data?.segments);
  const getProjectById = useGetById(data?.projects);
  const getSavedGroupById = useGetById(data?.savedGroups);
  const getTagById = useGetById(data?.tags);
  const getInformationSchemaById = useGetById(data?.informationSchemas);

  let value: DefinitionContextValue;
  if (error) {
    value = { ...defaultValue, error: error?.message || "" };
  } else if (!data) {
    value = defaultValue;
  } else {
    const filteredProject =
      data.projects && data.projects.map((p) => p.id).includes(project)
        ? project
        : "";
    value = {
      ready: true,
      metrics: activeMetrics,
      datasources: data.datasources,
      dimensions: data.dimensions,
      segments: data.segments,
      tags: data.tags,
      savedGroups: data.savedGroups,
      projects: data.projects,
      project: filteredProject,
      informationSchemas: data.informationSchemas,
      setProject,
      getMetricById,
      getDatasourceById,
      getDimensionById,
      getSegmentById,
      getProjectById,
      getSavedGroupById,
      getTagById,
<<<<<<< HEAD
      getInformationSchemaById,
      refreshGroups: async (groups) => {
        const newGroups = groups.filter((t) => !data.groups.includes(t));
        if (newGroups.length > 0) {
          await mutate(
            {
              ...data,
              groups: data.groups.concat(newGroups),
            },
            false
          );
        }
      },
=======
>>>>>>> 5863bdc5
      refreshTags: async (tags) => {
        const existingTags = data.tags.map((t) => t.id);
        const newTags = tags.filter((t) => !existingTags.includes(t));

        if (newTags.length > 0) {
          await mutate(
            {
              ...data,
              tags: data.tags.concat(
                newTags.map((t) => ({
                  id: t,
                  color: "#029dd1",
                  description: "",
                }))
              ),
            },
            false
          );
        }
      },
      mutateDefinitions: async (changes) => {
        await mutate(Object.assign({ status: 200, ...data }, changes), true);
      },
    };
  }

  return (
    <DefinitionsContext.Provider value={value}>
      {children}
    </DefinitionsContext.Provider>
  );
};<|MERGE_RESOLUTION|>--- conflicted
+++ resolved
@@ -152,22 +152,7 @@
       getProjectById,
       getSavedGroupById,
       getTagById,
-<<<<<<< HEAD
       getInformationSchemaById,
-      refreshGroups: async (groups) => {
-        const newGroups = groups.filter((t) => !data.groups.includes(t));
-        if (newGroups.length > 0) {
-          await mutate(
-            {
-              ...data,
-              groups: data.groups.concat(newGroups),
-            },
-            false
-          );
-        }
-      },
-=======
->>>>>>> 5863bdc5
       refreshTags: async (tags) => {
         const existingTags = data.tags.map((t) => t.id);
         const newTags = tags.filter((t) => !existingTags.includes(t));
