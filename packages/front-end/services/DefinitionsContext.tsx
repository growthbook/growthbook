--- conflicted
+++ resolved
@@ -21,11 +21,8 @@
 import { SavedGroupInterface } from "shared/src/types";
 import { MetricGroupInterface } from "back-end/types/metric-groups";
 import { CustomField } from "back-end/types/custom-fields";
-<<<<<<< HEAD
 import { DecisionCriteriaInterface } from "back-end/types/experiment";
-=======
 import { WebhookSecretFrontEndInterface } from "back-end/src/validators/webhook-secrets";
->>>>>>> 605c1f4b
 import useApi from "@/hooks/useApi";
 import { useLocalStorage } from "@/hooks/useLocalStorage";
 import LoadingOverlay from "@/components/LoadingOverlay";
@@ -46,11 +43,8 @@
   _factTablesIncludingArchived: FactTableInterface[];
   factMetrics: FactMetricInterface[];
   _factMetricsIncludingArchived: FactMetricInterface[];
-<<<<<<< HEAD
   decisionCriteria: DecisionCriteriaInterface[];
-=======
   webhookSecrets: WebhookSecretFrontEndInterface[];
->>>>>>> 605c1f4b
 };
 
 type DefinitionContextValue = Definitions & {
@@ -100,11 +94,8 @@
   _factTablesIncludingArchived: [],
   factMetrics: [],
   _factMetricsIncludingArchived: [],
-<<<<<<< HEAD
   decisionCriteria: [],
-=======
   webhookSecrets: [],
->>>>>>> 605c1f4b
   getMetricById: () => null,
   getDatasourceById: () => null,
   getDimensionById: () => null,
@@ -294,11 +285,8 @@
       _factTablesIncludingArchived: allFactTables,
       factMetrics: activeFactMetrics,
       _factMetricsIncludingArchived: allFactMetrics,
-<<<<<<< HEAD
       decisionCriteria: decisionCriteria,
-=======
       webhookSecrets: data.webhookSecrets,
->>>>>>> 605c1f4b
       setProject,
       getMetricById,
       getDatasourceById,
