import { DataSourceInterfaceWithParams } from "back-end/types/datasource";
import { DimensionInterface } from "back-end/types/dimension";
import { MetricInterface } from "back-end/types/metric";
import { SegmentInterface } from "back-end/types/segment";
import { ProjectInterface } from "back-end/types/project";
import {
  useContext,
  useMemo,
  createContext,
  FC,
  ReactNode,
  useCallback,
  ReactElement,
  useEffect,
} from "react";
import { TagInterface } from "back-end/types/tag";
import {
  FactMetricInterface,
  FactTableInterface,
} from "back-end/types/fact-table";
import { ExperimentMetricInterface, isFactMetricId } from "shared/experiments";
import { SavedGroupInterface } from "shared/src/types";
import { MetricGroupInterface } from "back-end/types/metric-groups";
import { CustomField } from "back-end/types/custom-fields";
import { DecisionCriteriaInterface } from "back-end/types/experiment";
import { WebhookSecretFrontEndInterface } from "back-end/src/validators/webhook-secrets";
import useApi from "@/hooks/useApi";
import { useLocalStorage } from "@/hooks/useLocalStorage";
import LoadingOverlay from "@/components/LoadingOverlay";
import { findClosestRadixColor } from "./tags";
import { useUser } from "./UserContext";

type Definitions = {
  metrics: MetricInterface[];
  _metricsIncludingArchived: MetricInterface[];
  datasources: DataSourceInterfaceWithParams[];
  dimensions: DimensionInterface[];
  segments: SegmentInterface[];
  projects: ProjectInterface[];
  savedGroups: SavedGroupInterface[];
  metricGroups: MetricGroupInterface[];
  customFields: CustomField[];
  tags: TagInterface[];
  factTables: FactTableInterface[];
  _factTablesIncludingArchived: FactTableInterface[];
  factMetrics: FactMetricInterface[];
  _factMetricsIncludingArchived: FactMetricInterface[];
  decisionCriteria: DecisionCriteriaInterface[];
  webhookSecrets: WebhookSecretFrontEndInterface[];
};

type DefinitionContextValue = Definitions & {
  ready: boolean;
  error?: string;
  project: string;
  setProject: (id: string) => void;
  refreshTags: (newTags: string[]) => Promise<void>;
  mutateDefinitions: (changes?: Partial<Definitions>) => Promise<void>;
  getMetricById: (id: string) => null | MetricInterface;
  getDatasourceById: (id: string) => null | DataSourceInterfaceWithParams;
  getDimensionById: (id: string) => null | DimensionInterface;
  getSegmentById: (id: string) => null | SegmentInterface;
  getProjectById: (id: string) => null | ProjectInterface;
  getSavedGroupById: (id: string) => null | SavedGroupInterface;
  getTagById: (id: string) => null | TagInterface;
  getFactTableById: (id: string) => null | FactTableInterface;
  getFactMetricById: (id: string) => null | FactMetricInterface;
  getExperimentMetricById: (id: string) => null | ExperimentMetricInterface;
  getMetricGroupById: (id: string) => null | MetricGroupInterface;
  getDecisionCriteriaById: (id: string) => null | DecisionCriteriaInterface;
};

const defaultValue: DefinitionContextValue = {
  ready: false,
  mutateDefinitions: async () => {
    /* do nothing */
  },
  refreshTags: async () => {
    /* do nothing */
  },
  setProject: () => {
    /* do nothing */
  },
  project: "",
  metrics: [],
  _metricsIncludingArchived: [],
  datasources: [],
  dimensions: [],
  segments: [],
  tags: [],
  savedGroups: [],
  metricGroups: [],
  customFields: [],
  projects: [],
  factTables: [],
  _factTablesIncludingArchived: [],
  factMetrics: [],
  _factMetricsIncludingArchived: [],
  decisionCriteria: [],
  webhookSecrets: [],
  getMetricById: () => null,
  getDatasourceById: () => null,
  getDimensionById: () => null,
  getSegmentById: () => null,
  getProjectById: () => null,
  getSavedGroupById: () => null,
  getTagById: () => null,
  getFactTableById: () => null,
  getFactMetricById: () => null,
  getExperimentMetricById: () => null,
  getMetricGroupById: () => null,
  getDecisionCriteriaById: () => null,
};

export const DefinitionsContext =
  createContext<DefinitionContextValue>(defaultValue);

interface IndexableItem {
  id: string;
}
function useGetById<T extends IndexableItem>(
  items?: T[],
): (id: string) => T | null {
  return useMemo(() => {
    if (!items) {
      // eslint-disable-next-line
      return () => null;
    }

    const m = new Map<string, T>();
    items.forEach((item) => {
      m.set(item.id, item);
    });
    return (id: string) => {
      return m.get(id) || null;
    };
  }, [items]);
}

export function useDefinitions() {
  return useContext(DefinitionsContext);
}

export const LOCALSTORAGE_PROJECT_KEY = "gb_current_project" as const;

// Applies user's team(s) default project constraint once per browser session
let teamConstraintApplied = false;
function useTeamProjectConstraint() {
  const { user, teams } = useUser();
  const [project, setProject] = useLocalStorage(LOCALSTORAGE_PROJECT_KEY, "");

  useEffect(() => {
    if (!user?.teams || !teams || teamConstraintApplied) return;

    const defaultProjects = new Set<string>();
    (teams || []).forEach((team) => {
      if (team?.defaultProject && user?.teams?.includes(team.id)) {
        defaultProjects.add(team.defaultProject);
      }
    });

    // Apply default project if applicable
    teamConstraintApplied = true;
    if (defaultProjects.size > 0 && !defaultProjects.has(project)) {
      const firstAllowedProject = Array.from(defaultProjects)[0];
      setProject(firstAllowedProject);
    }
  }, [user?.teams, teams, project, setProject]);

  return [project, setProject] as const;
}

export const useProject = () => {
  return useTeamProjectConstraint();
};

export const DefinitionsProvider: FC<{ children: ReactNode }> = ({
  children,
}) => {
  const { data, error, mutate } = useApi<Definitions & { status: 200 }>(
    "/organization/definitions",
  );

  const [project, setProject] = useProject();

  const activeMetrics = useMemo(() => {
    if (!data || !data.metrics) {
      return [];
    }
    return data.metrics.filter((m) => m.status !== "archived");
  }, [data?.metrics]);

  const allMetrics = useMemo(() => {
    if (!data || !data.metrics) {
      return [];
    }
    return data.metrics;
  }, [data?.metrics]);

  const metricGroups = useMemo(() => {
    if (!data || !data.metricGroups) {
      return [];
    }
    return data.metricGroups;
  }, [data?.metricGroups]);

  const decisionCriteria = useMemo(() => {
    if (!data || !data.decisionCriteria) {
      return [];
    }
    return data.decisionCriteria;
  }, [data?.decisionCriteria]);

  const activeFactMetrics = useMemo(() => {
    if (!data || !data.factMetrics) {
      return [];
    }
    return data.factMetrics.filter((m) => {
      const numeratorFactTable = data.factTables.find(
        (f) => f.id === m.denominator?.factTableId,
      );
      const denominatorFactTable = m.denominator?.factTableId
        ? data.factTables.find((f) => f.id === m.denominator?.factTableId)
        : null;

      return (
        !m.archived &&
        !numeratorFactTable?.archived &&
        !denominatorFactTable?.archived
      );
    });
  }, [data?.factMetrics]);

  const allFactMetrics = useMemo(() => {
    if (!data || !data.factMetrics) {
      return [];
    }
    return data.factMetrics;
  }, [data?.factMetrics]);

  const activeFactTables = useMemo(() => {
    if (!data || !data.factTables) {
      return [];
    }

    return data.factTables.filter((t) => !t.archived);
  }, [data?.factTables]);

  const allFactTables = useMemo(() => {
    if (!data || !data.factTables) {
      return [];
    }

    return data.factTables;
  }, [data?.factTables]);

  const allTags = useMemo(() => {
    if (!data || !data.tags) {
      return [];
    }

    return data.tags.map((tag) => {
      if (tag.color.charAt(0) === "#") {
        return { ...tag, color: findClosestRadixColor(tag.color) as string };
      }

      return tag;
    });
  }, [data?.tags]);

  const getMetricById = useGetById(data?.metrics);
  const getDatasourceById = useGetById(data?.datasources);
  const getDimensionById = useGetById(data?.dimensions);
  const getSegmentById = useGetById(data?.segments);
  const getProjectById = useGetById(data?.projects);
  const getSavedGroupById = useGetById(data?.savedGroups);
  const getTagById = useGetById(allTags);
  const getFactTableById = useGetById(data?.factTables);
  const getFactMetricById = useGetById(data?.factMetrics);

<<<<<<< HEAD
  // TODO(funnel): add funnel dimensions
  const getFactMetricDimensions = useCallback(
    (parentId: string): FactMetricDimension[] => {
      const parentMetric = data?.factMetrics?.find((m) => m.id === parentId);
      if (!parentMetric) return [];

      const factTable = data?.factTables?.find(
        (f) => f.id === parentMetric.numerator.factTableId,
      );
      if (!factTable) return [];

      // Only generate metric dimensions if the parent has dimension analysis enabled
      if (!parentMetric.enableMetricDimensions) return [];

      const dimensionMetrics = createDimensionMetrics({
        parentMetric,
        factTable,
        includeOther: true,
      });

      return dimensionMetrics.map(
        (dimensionMetric) =>
          ({
            ...parentMetric,
            id: dimensionMetric.id,
            name: dimensionMetric.name,
            description: dimensionMetric.description,
            parentMetricId: parentId,
            dimensionColumn: dimensionMetric.dimensionColumn,
            dimensionColumnName: dimensionMetric.dimensionColumnName,
            dimensionValue: dimensionMetric.dimensionValue,
            dimensionLevels: dimensionMetric.dimensionLevels,
          }) as FactMetricDimension,
      );
    },
    [data?.factMetrics, data?.factTables],
  );

=======
>>>>>>> 79c539e8
  const getMetricGroupById = useGetById(data?.metricGroups);
  const getDecisionCriteriaById = useGetById(data?.decisionCriteria);

  const getExperimentMetricById = useCallback(
    (id: string) => {
      if (isFactMetricId(id)) {
        return getFactMetricById(id);
      }
      return getMetricById(id);
    },
    [getMetricById, getFactMetricById],
  );

  let value: DefinitionContextValue;
  if (error) {
    value = { ...defaultValue, setProject, error: error?.message || "" };
  } else if (!data) {
    value = defaultValue;
  } else {
    const filteredProject =
      data.projects && data.projects.map((p) => p.id).includes(project)
        ? project
        : "";
    value = {
      ready: true,
      metrics: activeMetrics,
      _metricsIncludingArchived: allMetrics,
      datasources: data.datasources,
      dimensions: data.dimensions,
      segments: data.segments,
      tags: allTags,
      savedGroups: data.savedGroups,
      metricGroups: metricGroups,
      customFields: data.customFields,
      projects: data.projects,
      project: filteredProject,
      factTables: activeFactTables,
      _factTablesIncludingArchived: allFactTables,
      factMetrics: activeFactMetrics,
      _factMetricsIncludingArchived: allFactMetrics,
      decisionCriteria: decisionCriteria,
      webhookSecrets: data.webhookSecrets,
      setProject,
      getMetricById,
      getDatasourceById,
      getDimensionById,
      getSegmentById,
      getProjectById,
      getSavedGroupById,
      getTagById,
      getFactTableById,
      getFactMetricById,
      getExperimentMetricById,
      getMetricGroupById,
      getDecisionCriteriaById,
      refreshTags: async (tags) => {
        const existingTags = data.tags.map((t) => t.id);
        const newTags = tags.filter((t) => !existingTags.includes(t));

        if (newTags.length > 0) {
          await mutate(
            {
              ...data,
              tags: data.tags.concat(
                newTags.map((t) => ({
                  id: t,
                  color: "blue",
                  description: "",
                })),
              ),
            },
            false,
          );
        }
      },
      mutateDefinitions: async (changes) => {
        await mutate(Object.assign({ ...data }, changes), true);
      },
    };
  }

  return (
    <DefinitionsContext.Provider value={value}>
      {children}
    </DefinitionsContext.Provider>
  );
};

export function DefinitionsGuard({ children }: { children: ReactElement }) {
  const { ready, error } = useDefinitions();

  if (!error && !ready) {
    return <LoadingOverlay />;
  }

  return children;
}<|MERGE_RESOLUTION|>--- conflicted
+++ resolved
@@ -278,47 +278,6 @@
   const getFactTableById = useGetById(data?.factTables);
   const getFactMetricById = useGetById(data?.factMetrics);
 
-<<<<<<< HEAD
-  // TODO(funnel): add funnel dimensions
-  const getFactMetricDimensions = useCallback(
-    (parentId: string): FactMetricDimension[] => {
-      const parentMetric = data?.factMetrics?.find((m) => m.id === parentId);
-      if (!parentMetric) return [];
-
-      const factTable = data?.factTables?.find(
-        (f) => f.id === parentMetric.numerator.factTableId,
-      );
-      if (!factTable) return [];
-
-      // Only generate metric dimensions if the parent has dimension analysis enabled
-      if (!parentMetric.enableMetricDimensions) return [];
-
-      const dimensionMetrics = createDimensionMetrics({
-        parentMetric,
-        factTable,
-        includeOther: true,
-      });
-
-      return dimensionMetrics.map(
-        (dimensionMetric) =>
-          ({
-            ...parentMetric,
-            id: dimensionMetric.id,
-            name: dimensionMetric.name,
-            description: dimensionMetric.description,
-            parentMetricId: parentId,
-            dimensionColumn: dimensionMetric.dimensionColumn,
-            dimensionColumnName: dimensionMetric.dimensionColumnName,
-            dimensionValue: dimensionMetric.dimensionValue,
-            dimensionLevels: dimensionMetric.dimensionLevels,
-          }) as FactMetricDimension,
-      );
-    },
-    [data?.factMetrics, data?.factTables],
-  );
-
-=======
->>>>>>> 79c539e8
   const getMetricGroupById = useGetById(data?.metricGroups);
   const getDecisionCriteriaById = useGetById(data?.decisionCriteria);
 
