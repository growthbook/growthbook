--- conflicted
+++ resolved
@@ -18,12 +18,9 @@
   FactTableInterface,
 } from "back-end/types/fact-table";
 import { ExperimentMetricInterface, isFactMetricId } from "shared/experiments";
-<<<<<<< HEAD
-import { CustomField } from "back-end/types/custom-fields";
-=======
 import { SavedGroupInterface } from "shared/src/types";
 import { MetricGroupInterface } from "back-end/types/metric-groups";
->>>>>>> be286356
+import { CustomField } from "back-end/types/custom-fields";
 import useApi from "@/hooks/useApi";
 import { useLocalStorage } from "@/hooks/useLocalStorage";
 import LoadingOverlay from "@/components/LoadingOverlay";
@@ -37,11 +34,8 @@
   segments: SegmentInterface[];
   projects: ProjectInterface[];
   savedGroups: SavedGroupInterface[];
-<<<<<<< HEAD
+  metricGroups: MetricGroupInterface[];
   customFields: CustomField[];
-=======
-  metricGroups: MetricGroupInterface[];
->>>>>>> be286356
   tags: TagInterface[];
   factTables: FactTableInterface[];
   _factTablesIncludingArchived: FactTableInterface[];
@@ -88,11 +82,8 @@
   segments: [],
   tags: [],
   savedGroups: [],
-<<<<<<< HEAD
+  metricGroups: [],
   customFields: [],
-=======
-  metricGroups: [],
->>>>>>> be286356
   projects: [],
   factTables: [],
   _factTablesIncludingArchived: [],
@@ -257,7 +248,6 @@
   } else if (!data) {
     value = defaultValue;
   } else {
-    //console.log("data is", data);
     const filteredProject =
       data.projects && data.projects.map((p) => p.id).includes(project)
         ? project
@@ -271,11 +261,8 @@
       segments: data.segments,
       tags: allTags,
       savedGroups: data.savedGroups,
-<<<<<<< HEAD
+      metricGroups: metricGroups,
       customFields: data.customFields,
-=======
-      metricGroups: metricGroups,
->>>>>>> be286356
       projects: data.projects,
       project: filteredProject,
       factTables: activeFactTables,
