--- conflicted
+++ resolved
@@ -17,14 +17,9 @@
   FactTableInterface,
 } from "back-end/types/fact-table";
 import { ExperimentMetricInterface, isFactMetricId } from "shared/experiments";
-<<<<<<< HEAD
+import { SavedGroupInterface } from "shared/src/types";
 import useApi from "@front-end/hooks/useApi";
 import { useLocalStorage } from "@front-end/hooks/useLocalStorage";
-=======
-import { SavedGroupInterface } from "shared/src/types";
-import useApi from "@/hooks/useApi";
-import { useLocalStorage } from "@/hooks/useLocalStorage";
->>>>>>> 2bcdb716
 
 type Definitions = {
   metrics: MetricInterface[];
