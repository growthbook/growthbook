import { SnapshotMetric } from "back-end/types/experiment-snapshot";
import { DifferenceType, StatsEngine } from "back-end/types/stats";
import {
  ExperimentReportVariationWithIndex,
  MetricSnapshotSettings,
} from "back-end/types/report";
import {
  MetricDefaults,
  SDKAttributeSchema,
} from "back-end/types/organization";
import {
  ComputedExperimentInterface,
  ExperimentInterfaceStringDates,
  ExperimentStatus,
  ExperimentTemplateInterface,
  MetricOverride,
} from "back-end/types/experiment";
import cloneDeep from "lodash/cloneDeep";
import { getValidDate } from "shared/dates";
import { isNil, omit } from "lodash";
import { FactTableInterface } from "back-end/types/fact-table";
import {
  ExperimentMetricInterface,
  getMetricResultStatus,
  getMetricSampleSize,
  hasEnoughData,
  isBinomialMetric,
  isSuspiciousUplift,
  quantileMetricType,
  isRatioMetric,
  getEqualWeights,
  getAllMetricIdsFromExperiment,
} from "shared/experiments";
import {
  DEFAULT_LOSE_RISK_THRESHOLD,
  DEFAULT_WIN_RISK_THRESHOLD,
} from "shared/constants";
import { useOrganizationMetricDefaults } from "@/hooks/useOrganizationMetricDefaults";
import { getExperimentMetricFormatter } from "@/services/metrics";
import { getDefaultVariations } from "@/components/Experiment/NewExperimentForm";
import { useAddComputedFields, useSearch } from "@/services/search";
import { experimentDate } from "@/pages/experiments";
import { useDefinitions } from "@/services/DefinitionsContext";
import { useUser } from "@/services/UserContext";
import { useExperimentStatusIndicator } from "@/hooks/useExperimentStatusIndicator";
import { getDefaultRuleValue, NewExperimentRefRule } from "./features";

export type ExperimentTableRow = {
  label: string;
  metric: ExperimentMetricInterface;
  metricOverrideFields: string[];
  variations: SnapshotMetric[];
  rowClass?: string;
  metricSnapshotSettings?: MetricSnapshotSettings;
  resultGroup: "goal" | "secondary" | "guardrail";
};

export function getRisk(
  stats: SnapshotMetric,
  baseline: SnapshotMetric,
  metric: ExperimentMetricInterface,
  metricDefaults: MetricDefaults,
  // separate CR because sometimes "baseline" above is the variation
  baselineCR: number
): { risk: number; relativeRisk: number; showRisk: boolean } {
  const statsRisk = stats.risk?.[1] ?? 0;
  let risk: number;
  let relativeRisk: number;
  if (stats.riskType === "relative") {
    risk = statsRisk * baselineCR;
    relativeRisk = statsRisk;
  } else {
    // otherwise it is absolute, including legacy snapshots
    // that were missing `riskType` field
    risk = statsRisk;
    relativeRisk = baselineCR ? statsRisk / baselineCR : 0;
  }
  const showRisk =
    baseline.cr > 0 &&
    hasEnoughData(baseline, stats, metric, metricDefaults) &&
    !isSuspiciousUplift(baseline, stats, metric, metricDefaults);
  return { risk, relativeRisk, showRisk };
}

export function getRiskByVariation(
  riskVariation: number,
  row: ExperimentTableRow,
  metricDefaults: MetricDefaults
) {
  const baseline = row.variations[0];

  if (riskVariation > 0) {
    const stats = row.variations[riskVariation];
    return getRisk(stats, baseline, row.metric, metricDefaults, baseline.cr);
  } else {
    let risk = -1;
    let relativeRisk = 0;
    let showRisk = false;
    // get largest risk for all variations as the control "risk"
    row.variations.forEach((stats, i) => {
      if (!i) return;

      // baseline and stats are inverted here, because we want to get the risk for the control
      // so we also use the `stats` cr for the relative risk, which in this case is actually
      // the baseline
      const {
        risk: vRisk,
        relativeRisk: vRelativeRisk,
        showRisk: vShowRisk,
      } = getRisk(baseline, stats, row.metric, metricDefaults, baseline.cr);
      if (vRisk > risk) {
        risk = vRisk;
        relativeRisk = vRelativeRisk;
        showRisk = vShowRisk;
      }
    });
    return {
      risk,
      relativeRisk,
      showRisk,
    };
  }
}

export function hasRisk(rows: ExperimentTableRow[]) {
  return rows.filter((row) => row.variations[1]?.risk?.length).length > 0;
}

export function useDomain(
  variations: ExperimentReportVariationWithIndex[], // must be ordered, baseline first
  rows: ExperimentTableRow[]
): [number, number] {
  const { metricDefaults } = useOrganizationMetricDefaults();

  let lowerBound = 0;
  let upperBound = 0;
  rows.forEach((row) => {
    const baseline = row.variations[variations[0].index];
    if (!baseline) return;
    variations?.forEach((v: ExperimentReportVariationWithIndex, i) => {
      // Skip for baseline
      if (!i) return;

      // Skip if missing or bad data
      const stats = row.variations[v.index];
      if (!stats) return;
      if (!hasEnoughData(baseline, stats, row.metric, metricDefaults)) {
        return;
      }
      if (isSuspiciousUplift(baseline, stats, row.metric, metricDefaults)) {
        return;
      }

      let ci = stats?.ciAdjusted ?? stats.ci ?? [0, 0];
      // If adjusted values are Inf, use unadjusted
      if (Math.abs(ci[0]) === Infinity || Math.abs(ci[1]) === Infinity) {
        ci = stats.ci ?? [0, 0];
      }
      if (!lowerBound || ci[0] < lowerBound) lowerBound = ci[0];
      if (!upperBound || ci[1] > upperBound) upperBound = ci[1];
    });
  });
  lowerBound = lowerBound <= 0 ? lowerBound : 0;
  upperBound = upperBound >= 0 ? upperBound : 0;
  return [lowerBound, upperBound];
}

export function applyMetricOverrides<T extends ExperimentMetricInterface>(
  metric: T,
  metricOverrides?: MetricOverride[]
): {
  newMetric: T;
  overrideFields: string[];
} {
  if (!metric || !metricOverrides) {
    return {
      newMetric: metric,
      overrideFields: [],
    };
  }
  const newMetric = cloneDeep<T>(metric);
  const overrideFields: string[] = [];
  const metricOverride = metricOverrides.find((mo) => mo.id === newMetric.id);
  if (metricOverride) {
    if (!isNil(metricOverride?.windowType)) {
      newMetric.windowSettings.type = metricOverride.windowType;
      overrideFields.push("windowType");
    }
    if (!isNil(metricOverride?.windowHours)) {
      newMetric.windowSettings.windowUnit = "hours";
      newMetric.windowSettings.windowValue = metricOverride.windowHours;
      overrideFields.push("windowHours");
    }
    if (!isNil(metricOverride?.delayHours)) {
      newMetric.windowSettings.delayUnit = "hours";
      newMetric.windowSettings.delayValue = metricOverride.delayHours;
      overrideFields.push("delayHours");
    }
    if (!isNil(metricOverride?.winRisk)) {
      newMetric.winRisk = metricOverride.winRisk;
      overrideFields.push("winRisk");
    }
    if (!isNil(metricOverride?.loseRisk)) {
      newMetric.loseRisk = metricOverride.loseRisk;
      overrideFields.push("loseRisk");
    }
    if (!isNil(metricOverride?.regressionAdjustmentOverride)) {
      // only apply RA fields if doing an override
      newMetric.regressionAdjustmentOverride =
        metricOverride.regressionAdjustmentOverride;
      newMetric.regressionAdjustmentEnabled = !!metricOverride.regressionAdjustmentEnabled;
      overrideFields.push(
        "regressionAdjustmentOverride",
        "regressionAdjustmentEnabled"
      );
      if (!isNil(metricOverride?.regressionAdjustmentDays)) {
        newMetric.regressionAdjustmentDays =
          metricOverride.regressionAdjustmentDays;
        overrideFields.push("regressionAdjustmentDays");
      }
    }

    if (metricOverride?.properPriorOverride) {
      newMetric.priorSettings.override = true;
      newMetric.priorSettings.proper =
        metricOverride.properPriorEnabled ?? newMetric.priorSettings.proper;
      newMetric.priorSettings.mean =
        metricOverride.properPriorMean ?? newMetric.priorSettings.mean;
      newMetric.priorSettings.stddev =
        metricOverride.properPriorStdDev ?? newMetric.priorSettings.stddev;
      overrideFields.push("prior");
    }
  }
  return { newMetric, overrideFields };
}

export function pValueFormatter(pValue: number, digits: number = 3): string {
  if (typeof pValue !== "number") {
    return "";
  }
  return pValue < Math.pow(10, -digits)
    ? `<0.${"0".repeat(digits - 1)}1`
    : pValue.toFixed(digits);
}

<<<<<<< HEAD
export type IndexedPValue = {
  pValue: number;
  index: (number | string)[];
};

export function adjustPValuesBenjaminiHochberg(
  indexedPValues: IndexedPValue[]
): IndexedPValue[] {
  const newIndexedPValues = cloneDeep<IndexedPValue[]>(indexedPValues);
  const m = newIndexedPValues.length;

  newIndexedPValues.sort((a, b) => {
    return b.pValue - a.pValue;
  });
  newIndexedPValues.forEach((p, i) => {
    newIndexedPValues[i].pValue = Math.min((p.pValue * m) / (m - i), 1);
  });

  let tempval = newIndexedPValues[0].pValue;
  for (let i = 1; i < m; i++) {
    if (newIndexedPValues[i].pValue < tempval) {
      tempval = newIndexedPValues[i].pValue;
    } else {
      newIndexedPValues[i].pValue = tempval;
    }
  }
  return newIndexedPValues;
}

export function adjustPValuesHolmBonferroni(
  indexedPValues: IndexedPValue[]
): IndexedPValue[] {
  const newIndexedPValues = cloneDeep<IndexedPValue[]>(indexedPValues);
  const m = newIndexedPValues.length;
  newIndexedPValues.sort((a, b) => {
    return a.pValue - b.pValue;
  });
  newIndexedPValues.forEach((p, i) => {
    newIndexedPValues[i].pValue = Math.min(p.pValue * (m - i), 1);
  });

  let tempval = newIndexedPValues[0].pValue;
  for (let i = 1; i < m; i++) {
    if (newIndexedPValues[i].pValue > tempval) {
      tempval = newIndexedPValues[i].pValue;
    } else {
      newIndexedPValues[i].pValue = tempval;
    }
  }
  return newIndexedPValues;
}

export function setAdjustedPValuesOnResults(
  results: ExperimentReportResultDimension[],
  nonGuardrailMetrics: string[],
  adjustment: PValueCorrection
): void {
  if (!adjustment) {
    return;
  }

  let indexedPValues: IndexedPValue[] = [];
  results.forEach((r, i) => {
    r.variations.forEach((v, j) => {
      nonGuardrailMetrics.forEach((m) => {
        const pValue = v.metrics[m]?.pValue;
        if (pValue !== undefined) {
          indexedPValues.push({
            pValue: pValue,
            index: [i, j, m],
          });
        }
      });
    });
  });

  if (indexedPValues.length === 0) {
    return;
  }

  if (adjustment === "benjamini-hochberg") {
    indexedPValues = adjustPValuesBenjaminiHochberg(indexedPValues);
  } else if (adjustment === "holm-bonferroni") {
    indexedPValues = adjustPValuesHolmBonferroni(indexedPValues);
  }

  // modify results in place
  indexedPValues.forEach((ip) => {
    const ijk = ip.index;
    results[ijk[0]].variations[ijk[1]].metrics[ijk[2]].pValueAdjusted =
      ip.pValue;
  });
  return;
}

export function adjustedCI(
  adjustedPValue: number,
  uplift: { dist: string; mean?: number; stddev?: number },
  zScore: number
): [number, number] {
  if (!uplift.mean) return [uplift.mean ?? 0, uplift.mean ?? 0];
  const adjStdDev = Math.abs(
    uplift.mean / normal.quantile(1 - adjustedPValue / 2, 0, 1)
  );
  const width = zScore * adjStdDev;
  return [uplift.mean - width, uplift.mean + width];
}

export function setAdjustedCIs(
  results: ExperimentReportResultDimension[],
  pValueThreshold: number
): void {
  const zScore = normal.quantile(1 - pValueThreshold / 2, 0, 1);
  results.forEach((r) => {
    r.variations.forEach((v) => {
      for (const key in v.metrics) {
        const pValueAdjusted = v.metrics[key].pValueAdjusted;
        const uplift = v.metrics[key].uplift;
        const ci = v.metrics[key].ci;
        if (pValueAdjusted === undefined) {
          continue;
        } else if (pValueAdjusted > 0.999999) {
          // set to Inf if adjusted pValue is 1
          v.metrics[key].ciAdjusted = [-Infinity, Infinity];
        } else if (
          pValueAdjusted !== undefined &&
          uplift !== undefined &&
          ci !== undefined
        ) {
          const adjCI = adjustedCI(pValueAdjusted, uplift, zScore);
          // only update if CI got wider, should never get more narrow
          if (adjCI[0] < ci[0] && adjCI[1] > ci[1]) {
            v.metrics[key].ciAdjusted = adjCI;
          } else {
            v.metrics[key].ciAdjusted = v.metrics[key].ci;
          }
        }
      }
    });
  });
  return;
}

// // Most actionable status have higher numbers
// function getExperimentStatusSortOrder(
//   e: ExperimentInterfaceStringDates
// ): number {
//   if (e.archived) return 0;
//   if (e.status === "stopped") {
//     if (e.results === "dnf") return 1;
//     if (e.results === "inconclusive") return 2;
//     if (e.results === "lost") return 3;
//     if (e.results === "won") return 4;
//     return 5;
//   }
//   if (e.status === "draft") return 6;
//   if (e.status === "running") return 7;
//   return 8;
// }

export function useExperimentSearch({
  allExperiments,
  defaultSortField = "date",
  defaultSortDir = -1,
  filterResults,
  localStorageKey = "experiments",
}: {
  allExperiments: ExperimentInterfaceStringDates[];
  defaultSortField?: keyof ComputedExperimentInterface;
  defaultSortDir?: -1 | 1;
  filterResults?: (
    items: ComputedExperimentInterface[]
  ) => ComputedExperimentInterface[];
  localStorageKey?: string;
}) {
  const {
    getExperimentMetricById,
    getProjectById,
    getDatasourceById,
    getSavedGroupById,
  } = useDefinitions();
  const { getUserDisplay } = useUser();
  const getExperimentStatusIndicator = useExperimentStatusIndicator();

  const experiments: ComputedExperimentInterface[] = useAddComputedFields(
    allExperiments,
    (exp) => {
      const projectId = exp.project;
      const projectName = projectId ? getProjectById(projectId)?.name : "";
      const projectIsDeReferenced = projectId && !projectName;
      const statusIndicator = getExperimentStatusIndicator(exp);
      const statusSortOrder = statusIndicator.sortOrder;
      const lastPhase = exp.phases?.[exp.phases?.length - 1] || {};
      const rawSavedGroup = lastPhase?.savedGroups || [];
      const savedGroupIds = rawSavedGroup.map((g) => g.ids).flat();

      return {
        ownerName: getUserDisplay(exp.owner, false) || "",
        metricNames: exp.goalMetrics
          .map((m) => getExperimentMetricById(m)?.name)
          .filter(Boolean),
        datasource: getDatasourceById(exp.datasource)?.name || "",
        savedGroups: savedGroupIds.map(
          (id) => getSavedGroupById(id)?.groupName
        ),
        projectId,
        projectName,
        projectIsDeReferenced,
        tab: exp.archived
          ? "archived"
          : exp.status === "draft"
          ? "drafts"
          : exp.status,
        date: experimentDate(exp),
        statusIndicator,
        statusSortOrder,
      };
    },
    [getExperimentMetricById, getProjectById, getUserDisplay]
  );

  return useSearch({
    items: experiments,
    localStorageKey,
    defaultSortField,
    defaultSortDir,
    updateSearchQueryOnChange: true,
    searchFields: [
      "name^3",
      "trackingKey^2",
      "id",
      "hypothesis^2",
      "description",
      "tags",
      "status",
      "ownerName",
      "metricNames",
      "results",
      "analysis",
    ],
    searchTermFilters: {
      is: (item) => {
        const is: string[] = [];
        if (item.archived) is.push("archived");
        if (item.status === "draft") is.push("draft");
        if (item.status === "running") is.push("running");
        if (item.status === "stopped") is.push("stopped");
        if (item.results === "won") is.push("winner");
        if (item.results === "lost") is.push("loser");
        if (item.results === "inconclusive") is.push("inconclusive");
        if (item.hasVisualChangesets) is.push("visual");
        if (item.hasURLRedirects) is.push("redirect");
        return is;
      },
      has: (item) => {
        const has: string[] = [];
        if (item.project) has.push("project");
        if (item.hasVisualChangesets) {
          has.push("visualChange", "visualChanges");
        }
        if (item.hasURLRedirects) has.push("redirect", "redirects");
        if (item.linkedFeatures?.length) has.push("features", "feature");
        if (item.hypothesis?.trim()?.length) has.push("hypothesis");
        if (item.description?.trim()?.length) has.push("description");
        if (item.variations.some((v) => !!v.screenshots?.length)) {
          has.push("screenshots");
        }
        if (
          item.status === "stopped" &&
          !item.excludeFromPayload &&
          (item.linkedFeatures?.length ||
            item.hasURLRedirects ||
            item.hasVisualChangesets)
        ) {
          has.push("rollout", "tempRollout");
        }
        return has;
      },
      variations: (item) => item.variations.length,
      variation: (item) => item.variations.map((v) => v.name),
      created: (item) => new Date(item.dateCreated),
      updated: (item) => new Date(item.dateUpdated),
      name: (item) => item.name,
      key: (item) => item.trackingKey,
      trackingKey: (item) => item.trackingKey,
      id: (item) => [item.id, item.trackingKey],
      status: (item) => item.status,
      result: (item) =>
        item.status === "stopped" ? item.results || "unfinished" : "unfinished",
      owner: (item) => [item.owner, item.ownerName],
      tag: (item) => item.tags,
      project: (item) => [item.project, item.projectName],
      feature: (item) => item.linkedFeatures || [],
      datasource: (item) => item.datasource,
      metric: (item) => [
        ...(item.metricNames ?? []),
        ...getAllMetricIdsFromExperiment(item),
      ],
      savedgroup: (item) => item.savedGroups || [],
      goal: (item) => [...(item.metricNames ?? []), ...item.goalMetrics],
    },
    filterResults,
  });
}

=======
>>>>>>> c080db5d
export type RowResults = {
  directionalStatus: "winning" | "losing";
  resultsStatus: "won" | "lost" | "draw" | "";
  resultsReason: string;
  hasData: boolean;
  enoughData: boolean;
  enoughDataMeta: EnoughDataMeta;
  hasScaledImpact: boolean;
  significant: boolean;
  significantUnadjusted: boolean;
  significantReason: string;
  suspiciousChange: boolean;
  suspiciousChangeReason: string;
  belowMinChange: boolean;
  risk: number;
  relativeRisk: number;
  riskMeta: RiskMeta;
  guardrailWarning: string;
};
export type RiskMeta = {
  riskStatus: "ok" | "warning" | "danger";
  showRisk: boolean;
  riskFormatted: string;
  relativeRiskFormatted: string;
  riskReason: string;
};
export type EnoughDataMetaZeroValues = {
  reason: "baselineZero" | "variationZero";
  reasonText: string;
};
export type EnoughDataMetaNotEnoughData = {
  reason: "notEnoughData";
  reasonText: string;
  percentComplete: number;
  percentCompleteNumerator: number;
  percentCompleteDenominator: number;
  timeRemainingMs: number | null;
  showTimeRemaining: boolean;
};
export type EnoughDataMeta =
  | EnoughDataMetaZeroValues
  | EnoughDataMetaNotEnoughData;
export function getRowResults({
  stats,
  baseline,
  metric,
  denominator,
  metricDefaults,
  isGuardrail,
  minSampleSize,
  statsEngine,
  ciUpper,
  ciLower,
  pValueThreshold,
  snapshotDate,
  phaseStartDate,
  isLatestPhase,
  experimentStatus,
  displayCurrency,
  getFactTableById,
}: {
  stats: SnapshotMetric;
  baseline: SnapshotMetric;
  statsEngine: StatsEngine;
  metric: ExperimentMetricInterface;
  denominator?: ExperimentMetricInterface;
  metricDefaults: MetricDefaults;
  isGuardrail: boolean;
  minSampleSize: number;
  ciUpper: number;
  ciLower: number;
  pValueThreshold: number;
  snapshotDate: Date;
  phaseStartDate: Date;
  isLatestPhase: boolean;
  experimentStatus: ExperimentStatus;
  displayCurrency: string;
  getFactTableById: (id: string) => null | FactTableInterface;
}): RowResults {
  const compactNumberFormatter = Intl.NumberFormat("en-US", {
    notation: "compact",
    maximumFractionDigits: 2,
  });
  const numberFormatter = Intl.NumberFormat("en-US", {
    notation: "compact",
    maximumFractionDigits: 4,
  });
  const percentFormatter = new Intl.NumberFormat(undefined, {
    style: "percent",
    maximumFractionDigits: 2,
  });

  const hasScaledImpact =
    !isRatioMetric(metric, denominator) && !quantileMetricType(metric);
  const hasData = !!stats?.value && !!baseline?.value;
  const metricSampleSize = getMetricSampleSize(baseline, stats, metric);
  const baselineSampleSize = metricSampleSize.baselineValue ?? baseline.value;
  const variationSampleSize = metricSampleSize.variationValue ?? stats.value;
  const enoughData = hasEnoughData(baseline, stats, metric, metricDefaults);

  const reason: EnoughDataMeta["reason"] =
    baseline.value === 0
      ? "baselineZero"
      : stats.value === 0
      ? "variationZero"
      : "notEnoughData";

  const enoughDataMeta: EnoughDataMeta = (() => {
    switch (reason) {
      case "notEnoughData": {
        const reasonText =
          `This metric has a minimum ${
            quantileMetricType(metric) ? "sample size" : "total"
          } of ${minSampleSize}; this value must be reached in one variation before results are displayed. ` +
          `The total ${
            quantileMetricType(metric) ? "sample size" : "metric value"
          } of the variation is ${compactNumberFormatter.format(
            variationSampleSize
          )} and the baseline total is ${compactNumberFormatter.format(
            baselineSampleSize
          )}.`;
        const percentComplete =
          minSampleSize > 0
            ? Math.max(baselineSampleSize, variationSampleSize) / minSampleSize
            : 1;
        const timeRemainingMs =
          percentComplete !== null && percentComplete > 0.1
            ? ((snapshotDate.getTime() -
                getValidDate(phaseStartDate).getTime()) *
                (1 - percentComplete)) /
                percentComplete -
              (Date.now() - snapshotDate.getTime())
            : null;
        const showTimeRemaining =
          timeRemainingMs !== null &&
          isLatestPhase &&
          experimentStatus === "running";
        return {
          percentComplete,
          percentCompleteNumerator: Math.max(
            baselineSampleSize,
            variationSampleSize
          ),
          percentCompleteDenominator: minSampleSize,
          timeRemainingMs,
          showTimeRemaining,
          reason,
          reasonText,
        };
        break;
      }
      case "baselineZero": {
        const reasonText = `Statistics can only be displayed once the baseline has a non-zero value.`;
        return {
          reason,
          reasonText,
        };
        break;
      }
      case "variationZero": {
        const reasonText = `Statistics can only be displayed once the variation has a non-zero value.`;
        return {
          reason,
          reasonText,
        };
      }
    }
  })();
  const suspiciousChange = isSuspiciousUplift(
    baseline,
    stats,
    metric,
    metricDefaults
  );
  const suspiciousChangeReason = suspiciousChange
    ? `A suspicious result occurs when the percent change exceeds your maximum percent change (${percentFormatter.format(
        metric.maxPercentChange ?? metricDefaults?.maxPercentageChange ?? 0
      )}).`
    : "";

  const { risk, relativeRisk, showRisk } = getRisk(
    stats,
    baseline,
    metric,
    metricDefaults,
    baseline.cr
  );
  const winRiskThreshold = metric.winRisk ?? DEFAULT_WIN_RISK_THRESHOLD;
  const loseRiskThreshold = metric.loseRisk ?? DEFAULT_LOSE_RISK_THRESHOLD;
  let riskStatus: "ok" | "warning" | "danger" = "ok";
  let riskReason = "";
  if (relativeRisk > winRiskThreshold && relativeRisk < loseRiskThreshold) {
    riskStatus = "warning";
    riskReason = `The relative risk (${percentFormatter.format(
      relativeRisk
    )}) exceeds the warning threshold (${percentFormatter.format(
      winRiskThreshold
    )}) for this metric.`;
  } else if (relativeRisk >= loseRiskThreshold) {
    riskStatus = "danger";
    riskReason = `The relative risk (${percentFormatter.format(
      relativeRisk
    )}) exceeds the danger threshold (${percentFormatter.format(
      loseRiskThreshold
    )}) for this metric.`;
  }
  let riskFormatted = "";

  const isBinomial = isBinomialMetric(metric);

  // TODO: support formatted risk for fact metrics
  if (!isBinomial) {
    riskFormatted = `${getExperimentMetricFormatter(
      metric,
      getFactTableById
    )(risk, { currency: displayCurrency })} / user`;
  }
  const riskMeta: RiskMeta = {
    riskStatus,
    showRisk,
    riskFormatted: riskFormatted,
    relativeRiskFormatted: percentFormatter.format(relativeRisk),
    riskReason,
  };

  const {
    belowMinChange,
    significant,
    significantUnadjusted,
    resultsStatus,
    directionalStatus,
  } = getMetricResultStatus({
    metric,
    metricDefaults,
    baseline,
    stats,
    ciLower,
    ciUpper,
    pValueThreshold,
    statsEngine,
  });

  let significantReason = "";
  if (!significant) {
    if (statsEngine === "bayesian") {
      significantReason = `This metric is not statistically significant. The chance to win is not less than ${percentFormatter.format(
        ciLower
      )} or greater than ${percentFormatter.format(ciUpper)}.`;
    } else {
      significantReason = `This metric is not statistically significant. The p-value (${pValueFormatter(
        stats.pValueAdjusted ?? stats.pValue ?? 1
      )}) is greater than the threshold (${pValueFormatter(pValueThreshold)}).`;
    }
  }

  let resultsReason = "";
  if (statsEngine === "bayesian") {
    if (resultsStatus === "won") {
      resultsReason = `Significant win as the chance to win is above the ${percentFormatter.format(
        ciUpper
      )} threshold and the change is in the desired direction.`;
    } else if (resultsStatus === "lost") {
      resultsReason = `Significant loss as the chance to win is below the ${percentFormatter.format(
        ciLower
      )} threshold and the change is not in the desired direction.`;
    } else if (resultsStatus === "draw") {
      resultsReason =
        "The change is significant, but too small to matter (below the min detectable change threshold). Consider this a draw.";
    }
  } else {
    if (resultsStatus === "won") {
      resultsReason = `Significant win as the p-value is below the ${numberFormatter.format(
        pValueThreshold
      )} threshold`;
    } else if (resultsStatus === "lost") {
      resultsReason = `Significant loss as the p-value is below the ${numberFormatter.format(
        pValueThreshold
      )} threshold`;
    } else if (resultsStatus === "draw") {
      resultsReason =
        "The change is significant, but too small to matter (below the min detectable change threshold). Consider this a draw.";
    }
  }

  let guardrailWarning = "";
  if (
    isGuardrail &&
    directionalStatus === "losing" &&
    resultsStatus !== "lost"
  ) {
    guardrailWarning =
      "Uplift for this guardrail metric may be in the undesired direction.";
  }

  return {
    directionalStatus,
    resultsStatus,
    resultsReason,
    hasData,
    enoughData,
    enoughDataMeta,
    hasScaledImpact,
    significant,
    significantUnadjusted,
    significantReason,
    suspiciousChange,
    suspiciousChangeReason,
    belowMinChange,
    risk,
    relativeRisk,
    riskMeta,
    guardrailWarning,
  };
}

export function getEffectLabel(differenceType: DifferenceType): string {
  if (differenceType === "absolute") {
    return "Absolute Change";
  }
  if (differenceType === "scaled") {
    return "Scaled Impact";
  }
  return "% Change";
}

export function convertTemplateToExperiment(
  template: ExperimentTemplateInterface
): Partial<ExperimentInterfaceStringDates> {
  const templateWithoutTemplateFields = omit(template, [
    "id",
    "organization",
    "owner",
    "dateCreated",
    "dateUpdated",
    "templateMetadata",
    "targeting",
  ]);
  return {
    ...templateWithoutTemplateFields,
    variations: getDefaultVariations(2),
    phases: [
      {
        dateStarted: new Date().toISOString().substr(0, 16),
        dateEnded: new Date().toISOString().substr(0, 16),
        name: "Main",
        reason: "",
        variationWeights: getEqualWeights(2),
        ...template.targeting,
      },
    ],
    templateId: template.id,
  };
}

export function convertTemplateToExperimentRule({
  template,
  defaultValue,
  attributeSchema,
}: {
  template: ExperimentTemplateInterface;
  defaultValue: string;
  attributeSchema?: SDKAttributeSchema;
}): Partial<NewExperimentRefRule> {
  const templateWithoutTemplateFields = omit(template, [
    "id",
    "organization",
    "owner",
    "dateCreated",
    "dateUpdated",
    "templateMetadata",
    "targeting",
    "type",
  ]);
  if ("skipPartialData" in templateWithoutTemplateFields) {
    // @ts-expect-error Mangled types
    templateWithoutTemplateFields.skipPartialData = templateWithoutTemplateFields.skipPartialData
      ? "strict"
      : "loose";
  }
  return {
    ...(getDefaultRuleValue({
      defaultValue,
      attributeSchema,
      ruleType: "experiment-ref-new",
    }) as NewExperimentRefRule),
    ...templateWithoutTemplateFields,
    ...template.targeting,
    templateId: template.id,
  };
}

export function convertExperimentToTemplate(
  experiment: ExperimentInterfaceStringDates
): Partial<ExperimentTemplateInterface> {
  const latestPhase = experiment.phases[experiment.phases.length - 1];
  const template = {
    templateMetadata: {
      name: `${experiment.name} Template`,
      description: `Template based on ${experiment.name}`,
    },
    project: experiment.project,
    type: "standard" as const,
    hypothesis: experiment.hypothesis,
    tags: experiment.tags,
    datasource: experiment.datasource,
    exposureQueryId: experiment.exposureQueryId,
    hashAttribute: experiment.hashAttribute,
    fallbackAttribute: experiment.fallbackAttribute,
    disableStickyBucketing: experiment.disableStickyBucketing,
    goalMetrics: experiment.goalMetrics,
    secondaryMetrics: experiment.secondaryMetrics,
    guardrailMetrics: experiment.guardrailMetrics,
    activationMetric: experiment.activationMetric,
    statsEngine: experiment.statsEngine,
    targeting: {
      coverage: latestPhase.coverage,
      savedGroups: latestPhase.savedGroups,
      prerequisites: latestPhase.prerequisites,
      condition: latestPhase.condition,
    },
  };
  return template;
}<|MERGE_RESOLUTION|>--- conflicted
+++ resolved
@@ -243,174 +243,13 @@
     : pValue.toFixed(digits);
 }
 
-<<<<<<< HEAD
-export type IndexedPValue = {
-  pValue: number;
-  index: (number | string)[];
-};
-
-export function adjustPValuesBenjaminiHochberg(
-  indexedPValues: IndexedPValue[]
-): IndexedPValue[] {
-  const newIndexedPValues = cloneDeep<IndexedPValue[]>(indexedPValues);
-  const m = newIndexedPValues.length;
-
-  newIndexedPValues.sort((a, b) => {
-    return b.pValue - a.pValue;
-  });
-  newIndexedPValues.forEach((p, i) => {
-    newIndexedPValues[i].pValue = Math.min((p.pValue * m) / (m - i), 1);
-  });
-
-  let tempval = newIndexedPValues[0].pValue;
-  for (let i = 1; i < m; i++) {
-    if (newIndexedPValues[i].pValue < tempval) {
-      tempval = newIndexedPValues[i].pValue;
-    } else {
-      newIndexedPValues[i].pValue = tempval;
-    }
-  }
-  return newIndexedPValues;
-}
-
-export function adjustPValuesHolmBonferroni(
-  indexedPValues: IndexedPValue[]
-): IndexedPValue[] {
-  const newIndexedPValues = cloneDeep<IndexedPValue[]>(indexedPValues);
-  const m = newIndexedPValues.length;
-  newIndexedPValues.sort((a, b) => {
-    return a.pValue - b.pValue;
-  });
-  newIndexedPValues.forEach((p, i) => {
-    newIndexedPValues[i].pValue = Math.min(p.pValue * (m - i), 1);
-  });
-
-  let tempval = newIndexedPValues[0].pValue;
-  for (let i = 1; i < m; i++) {
-    if (newIndexedPValues[i].pValue > tempval) {
-      tempval = newIndexedPValues[i].pValue;
-    } else {
-      newIndexedPValues[i].pValue = tempval;
-    }
-  }
-  return newIndexedPValues;
-}
-
-export function setAdjustedPValuesOnResults(
-  results: ExperimentReportResultDimension[],
-  nonGuardrailMetrics: string[],
-  adjustment: PValueCorrection
-): void {
-  if (!adjustment) {
-    return;
-  }
-
-  let indexedPValues: IndexedPValue[] = [];
-  results.forEach((r, i) => {
-    r.variations.forEach((v, j) => {
-      nonGuardrailMetrics.forEach((m) => {
-        const pValue = v.metrics[m]?.pValue;
-        if (pValue !== undefined) {
-          indexedPValues.push({
-            pValue: pValue,
-            index: [i, j, m],
-          });
-        }
-      });
-    });
-  });
-
-  if (indexedPValues.length === 0) {
-    return;
-  }
-
-  if (adjustment === "benjamini-hochberg") {
-    indexedPValues = adjustPValuesBenjaminiHochberg(indexedPValues);
-  } else if (adjustment === "holm-bonferroni") {
-    indexedPValues = adjustPValuesHolmBonferroni(indexedPValues);
-  }
-
-  // modify results in place
-  indexedPValues.forEach((ip) => {
-    const ijk = ip.index;
-    results[ijk[0]].variations[ijk[1]].metrics[ijk[2]].pValueAdjusted =
-      ip.pValue;
-  });
-  return;
-}
-
-export function adjustedCI(
-  adjustedPValue: number,
-  uplift: { dist: string; mean?: number; stddev?: number },
-  zScore: number
-): [number, number] {
-  if (!uplift.mean) return [uplift.mean ?? 0, uplift.mean ?? 0];
-  const adjStdDev = Math.abs(
-    uplift.mean / normal.quantile(1 - adjustedPValue / 2, 0, 1)
-  );
-  const width = zScore * adjStdDev;
-  return [uplift.mean - width, uplift.mean + width];
-}
-
-export function setAdjustedCIs(
-  results: ExperimentReportResultDimension[],
-  pValueThreshold: number
-): void {
-  const zScore = normal.quantile(1 - pValueThreshold / 2, 0, 1);
-  results.forEach((r) => {
-    r.variations.forEach((v) => {
-      for (const key in v.metrics) {
-        const pValueAdjusted = v.metrics[key].pValueAdjusted;
-        const uplift = v.metrics[key].uplift;
-        const ci = v.metrics[key].ci;
-        if (pValueAdjusted === undefined) {
-          continue;
-        } else if (pValueAdjusted > 0.999999) {
-          // set to Inf if adjusted pValue is 1
-          v.metrics[key].ciAdjusted = [-Infinity, Infinity];
-        } else if (
-          pValueAdjusted !== undefined &&
-          uplift !== undefined &&
-          ci !== undefined
-        ) {
-          const adjCI = adjustedCI(pValueAdjusted, uplift, zScore);
-          // only update if CI got wider, should never get more narrow
-          if (adjCI[0] < ci[0] && adjCI[1] > ci[1]) {
-            v.metrics[key].ciAdjusted = adjCI;
-          } else {
-            v.metrics[key].ciAdjusted = v.metrics[key].ci;
-          }
-        }
-      }
-    });
-  });
-  return;
-}
-
-// // Most actionable status have higher numbers
-// function getExperimentStatusSortOrder(
-//   e: ExperimentInterfaceStringDates
-// ): number {
-//   if (e.archived) return 0;
-//   if (e.status === "stopped") {
-//     if (e.results === "dnf") return 1;
-//     if (e.results === "inconclusive") return 2;
-//     if (e.results === "lost") return 3;
-//     if (e.results === "won") return 4;
-//     return 5;
-//   }
-//   if (e.status === "draft") return 6;
-//   if (e.status === "running") return 7;
-//   return 8;
-// }
-
 export function useExperimentSearch({
-  allExperiments,
-  defaultSortField = "date",
-  defaultSortDir = -1,
-  filterResults,
-  localStorageKey = "experiments",
-}: {
+                                      allExperiments,
+                                      defaultSortField = "date",
+                                      defaultSortDir = -1,
+                                      filterResults,
+                                      localStorageKey = "experiments",
+                                    }: {
   allExperiments: ExperimentInterfaceStringDates[];
   defaultSortField?: keyof ComputedExperimentInterface;
   defaultSortDir?: -1 | 1;
@@ -455,8 +294,8 @@
         tab: exp.archived
           ? "archived"
           : exp.status === "draft"
-          ? "drafts"
-          : exp.status,
+            ? "drafts"
+            : exp.status,
         date: experimentDate(exp),
         statusIndicator,
         statusSortOrder,
@@ -549,8 +388,6 @@
   });
 }
 
-=======
->>>>>>> c080db5d
 export type RowResults = {
   directionalStatus: "winning" | "losing";
   resultsStatus: "won" | "lost" | "draw" | "";
