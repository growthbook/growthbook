--- conflicted
+++ resolved
@@ -1,15 +1,11 @@
 import { Box, Flex } from "@radix-ui/themes";
-<<<<<<< HEAD
-import { SqlExplorerBlockInterface } from "back-end/src/enterprise/validators/dashboard-block";
-import { isResultsTableItem, blockHasFieldOfType } from "shared/enterprise";
+import {
+  blockHasFieldOfType,
+  isResultsTableItem,
+  SqlExplorerBlockInterface,
+} from "shared/enterprise";
 import { isString } from "shared/util";
 import { useMemo } from "react";
-=======
-import {
-  SqlExplorerBlockInterface,
-  isResultsTableItem,
-} from "shared/enterprise";
->>>>>>> 626bef34
 import {
   DataVisualizationDisplay,
   SqlExplorerDataVisualization,
