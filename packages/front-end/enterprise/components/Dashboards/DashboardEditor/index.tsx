--- conflicted
+++ resolved
@@ -277,92 +277,25 @@
         className="mb-3"
         gap="1"
       >
-<<<<<<< HEAD
-        {canEditTitle && editingTitle ? (
-          <Field
-            autoFocus
-            defaultValue={title}
-            placeholder="Title"
-            onFocus={(e) => {
-              e.target.select();
+        {switchToExperimentView ? (
+          <Button variant="ghost" size="xs" onClick={switchToExperimentView}>
+            View Regular Experiment View
+          </Button>
+        ) : (
+          <Text
+            weight="medium"
+            size="5"
+            style={{
+              overflow: "hidden",
+              textOverflow: "ellipsis",
+              whiteSpace: "nowrap",
+              flexShrink: 1,
             }}
-            onBlur={(e) => {
-              setEditingTitle(false);
-              const newTitle = e.target.value;
-              if (newTitle !== title) {
-                setTitle(newTitle);
-              }
-            }}
-            onKeyDown={(e) => {
-              if (e.key === "Enter") {
-                (e.target as HTMLInputElement).blur();
-              } else if (e.key === "Escape") {
-                setEditingTitle(false);
-              }
-            }}
-            containerClassName="flex-1"
-          />
-        ) : switchToExperimentView ? (
-          <>
-            <Button variant="ghost" size="xs" onClick={switchToExperimentView}>
-              View Regular Experiment View
-            </Button>
-            <div style={{ flexGrow: 1 }} />
-          </>
-        ) : (
-          <>
-            <Text
-              weight="medium"
-              size="5"
-              onDoubleClick={
-                canEditTitle
-                  ? (e) => {
-                      e.preventDefault();
-                      setEditingTitle(true);
-                    }
-                  : undefined
-              }
-              style={{
-                overflow: "hidden",
-                textOverflow: "ellipsis",
-                whiteSpace: "nowrap",
-                flexShrink: 1,
-              }}
-            >
-              {title}
-            </Text>
-            {canEditTitle && (
-              <a
-                href="#"
-                onClick={(e) => {
-                  e.preventDefault();
-                  setEditingTitle(true);
-                }}
-                className="ml-2"
-                style={{ color: "var(--violet-9)", paddingBottom: 5 }}
-                title="Edit Title"
-              >
-                <PiPencilSimpleFill />
-              </a>
-            )}
-            <div style={{ flexGrow: 1 }} />
-          </>
+          >
+            {title}
+          </Text>
         )}
-=======
-        <Text
-          weight="medium"
-          size="5"
-          style={{
-            overflow: "hidden",
-            textOverflow: "ellipsis",
-            whiteSpace: "nowrap",
-            flexShrink: 1,
-          }}
-        >
-          {title}
-        </Text>
         <div style={{ flexGrow: 1 }} />
->>>>>>> 5b8da5ac
         <DashboardUpdateDisplay
           blocks={blocks}
           enableAutoUpdates={enableAutoUpdates}
