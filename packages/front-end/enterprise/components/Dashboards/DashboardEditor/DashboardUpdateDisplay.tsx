import React, { useContext, useMemo } from "react";
import { Flex, Text } from "@radix-ui/themes";
import { ago, getValidDate } from "shared/dates";
import { PiArrowClockwise, PiInfo, PiLightning } from "react-icons/pi";
import clsx from "clsx";
import LoadingSpinner from "@/components/LoadingSpinner";
import Tooltip from "@/components/Tooltip/Tooltip";
import Button from "@/ui/Button";
import { useUser } from "@/services/UserContext";
import usePermissionsUtil from "@/hooks/usePermissionsUtils";
import { useDefinitions } from "@/services/DefinitionsContext";
import { DashboardSnapshotContext } from "../DashboardSnapshotProvider";
import DashboardViewQueriesButton from "./DashboardViewQueriesButton";

function DashboardStatusSummary({
  enableAutoUpdates,
  nextUpdate,
  dashboardLastUpdated,
}: {
  enableAutoUpdates: boolean;
  nextUpdate: Date | undefined;
  dashboardLastUpdated?: Date; // Optional rather than Date | undefined as this doesn't apply to experiment dashboards
}) {
  const {
    settings: { updateSchedule },
  } = useUser();
  const {
    defaultSnapshot,
    snapshotsMap,
    metricAnalysesMap,
    refreshError,
    allQueries,
    snapshotError,
  } = useContext(DashboardSnapshotContext);
  const numFailed = useMemo(
    () => allQueries.filter((q) => q.status === "failed").length,
    [allQueries],
  );

  // Find any snapshot or metric analysis actively in use by the dashboard (if one exists)
  const snapshotEntry = snapshotsMap
    .entries()
    .find(([snapshotId]) => snapshotId !== defaultSnapshot?.id);
  const metricAnalysisEntry = [...metricAnalysesMap.entries()][0];

  const snapshot = snapshotEntry ? snapshotEntry[1] : defaultSnapshot;
  const metricAnalysis = metricAnalysisEntry?.[1];

  const textColor =
    refreshError || numFailed > 0 || snapshotError ? "red" : undefined;
  const lastUpdateTime =
    metricAnalysis?.runStarted ??
    dashboardLastUpdated ??
    snapshot?.runStarted ??
    undefined;
  const content = refreshError
    ? "Update Failed"
    : numFailed > 0
      ? "One or more queries failed"
      : snapshotError
        ? "Error running analysis"
        : lastUpdateTime
          ? `Updated ${ago(lastUpdateTime).replace("about ", "")}`
          : "Not started yet";
  const tooltipBody = refreshError ? refreshError : undefined;

  return (
    <Flex gap="1" align="center">
      <Text size="1">
        {enableAutoUpdates && updateSchedule?.type !== "never" && (
          <Tooltip
            tipPosition="top"
            body={
              nextUpdate && getValidDate(nextUpdate) > new Date()
                ? `Next auto-update ${ago(nextUpdate)}`
                : "Auto-update starting soon"
            }
          >
            <PiLightning style={{ color: "var(--violet-11)" }} />{" "}
          </Tooltip>
        )}
      </Text>
      <Text size="1" color={textColor}>
        {content}
      </Text>
      {tooltipBody && (
        <Tooltip
          body={tooltipBody}
          delay={0}
          tipPosition="top"
          popperStyle={{ paddingRight: "16px" }}
        >
          <Flex align="center">
            <Text color="red">
              <PiInfo />
            </Text>
          </Flex>
        </Tooltip>
      )}
    </Flex>
  );
}

interface Props {
  enableAutoUpdates: boolean;
  nextUpdate: Date | undefined;
  dashboardLastUpdated?: Date;
  disabled: boolean;
  isEditing: boolean;
}

export default function DashboardUpdateDisplay({
  enableAutoUpdates,
  nextUpdate,
  dashboardLastUpdated,
  disabled,
  isEditing,
}: Props) {
<<<<<<< HEAD
  const { loading, refreshStatus, allQueries, updateAllSnapshots } = useContext(
    DashboardSnapshotContext,
  );
=======
  const { datasources } = useDefinitions();
  const {
    defaultSnapshot: snapshot,
    projects,
    loading,
    refreshStatus,
    allQueries,
    savedQueriesMap,
    updateAllSnapshots,
  } = useContext(DashboardSnapshotContext);
>>>>>>> 9a46a750
  const refreshing = ["running", "queued"].includes(refreshStatus);
  const { numQueries, numFinished } = useMemo(() => {
    const numQueries = allQueries.length;
    const numFinished = allQueries.filter((q) =>
      ["succeeded", "failed"].includes(q.status),
    ).length;
    return { numQueries, numFinished };
  }, [allQueries]);
  const datasourceIds = useMemo(
    () => [...(savedQueriesMap?.values().map((sq) => sq.datasourceId) ?? [])],
    [savedQueriesMap],
  );
  const datasourcesInUse = datasourceIds.map((id) =>
    datasources.find((ds) => ds.id === id),
  );
  const { canRunSqlExplorerQueries, canCreateAnalyses } = usePermissionsUtil();

  const canRefresh =
    canCreateAnalyses(projects) &&
    !datasourcesInUse.some((ds) => ds && !canRunSqlExplorerQueries(ds));
  if (loading)
    return (
      <Flex gap="1" align="center">
        <LoadingSpinner />
        <Text>Loading dashboard...</Text>
      </Flex>
    );

  return (
    <Flex
      gap="1"
      align="center"
      className={clsx({ "dashboard-disabled": disabled })}
      style={{ minWidth: 250 }}
      justify={"end"}
    >
      <DashboardStatusSummary
        enableAutoUpdates={enableAutoUpdates}
        nextUpdate={nextUpdate}
        dashboardLastUpdated={dashboardLastUpdated}
      />
      {isEditing && (
        <DashboardViewQueriesButton
          size="1"
          buttonProps={{ variant: "ghost" }}
          hideQueryCount
        />
      )}

      <div className="position-relative">
        {canRefresh && (
          <Button
            size="xs"
            disabled={refreshing}
            icon={refreshing ? <LoadingSpinner /> : <PiArrowClockwise />}
            iconPosition="left"
            variant="ghost"
            onClick={updateAllSnapshots}
          >
            {refreshing ? "Refreshing" : "Update"}
          </Button>
        )}

        {refreshing && allQueries.length > 0 && (
          <div
            className="position-absolute bg-info"
            style={{
              width: Math.floor((100 * numFinished) / numQueries) + "%",
              height: 2,
              bottom: 0,
            }}
          />
        )}
      </div>
    </Flex>
  );
}<|MERGE_RESOLUTION|>--- conflicted
+++ resolved
@@ -116,14 +116,8 @@
   disabled,
   isEditing,
 }: Props) {
-<<<<<<< HEAD
-  const { loading, refreshStatus, allQueries, updateAllSnapshots } = useContext(
-    DashboardSnapshotContext,
-  );
-=======
   const { datasources } = useDefinitions();
   const {
-    defaultSnapshot: snapshot,
     projects,
     loading,
     refreshStatus,
@@ -131,7 +125,6 @@
     savedQueriesMap,
     updateAllSnapshots,
   } = useContext(DashboardSnapshotContext);
->>>>>>> 9a46a750
   const refreshing = ["running", "queued"].includes(refreshStatus);
   const { numQueries, numFinished } = useMemo(() => {
     const numQueries = allQueries.length;
