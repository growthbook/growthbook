--- conflicted
+++ resolved
@@ -10,20 +10,13 @@
   isDifferenceType,
   isMetricSelector,
   metricSelectors,
-<<<<<<< HEAD
   BLOCK_CONFIG_ITEM_TYPES,
-=======
   pinSources,
->>>>>>> dd4610d8
 } from "shared/enterprise";
 import { ExperimentInterfaceStringDates } from "back-end/types/experiment";
 import { isDefined, isNumber, isString, isStringArray } from "shared/util";
 import { SavedQuery } from "back-end/src/validators/saved-queries";
-<<<<<<< HEAD
-import { PiPencilSimpleFill } from "react-icons/pi";
-=======
-import { PiPencilSimpleFill, PiPlus, PiPushPinFill } from "react-icons/pi";
->>>>>>> dd4610d8
+import { PiPencilSimpleFill, PiPushPinFill } from "react-icons/pi";
 import { expandMetricGroups } from "shared/experiments";
 import Button from "@/ui/Button";
 import Checkbox from "@/ui/Checkbox";
@@ -39,26 +32,19 @@
 import MetricName from "@/components/Metrics/MetricName";
 import Avatar from "@/ui/Avatar";
 import { getPrecomputedDimensions } from "@/components/Experiment/SnapshotProvider";
-<<<<<<< HEAD
 import RadioGroup from "@/ui/RadioGroup";
 import Callout from "@/ui/Callout";
-=======
 import { BLOCK_TYPE_INFO } from "..";
->>>>>>> dd4610d8
 import {
   useDashboardSnapshot,
   DashboardSnapshotContext,
 } from "../../DashboardSnapshotProvider";
-<<<<<<< HEAD
-import { BLOCK_TYPE_INFO } from "..";
 import MetricExplorerSettings from "./MetricExplorerSettings";
-=======
 import {
   ExperimentMetricBlockContext,
   ExperimentTimeSeriesBlockContext,
 } from "./types";
 import { useBlockContext } from "./useBlockContext";
->>>>>>> dd4610d8
 
 type RequiredField = {
   field: string;
@@ -323,26 +309,28 @@
     let isAllowed = false;
 
     // Check if the selected metric is allowed by the current selector
-    if (selector === "custom") {
-      isAllowed = expandMetricGroups(
-        block.metricIds ?? [],
-        metricGroups,
-      ).includes(selectedMetricIdForPinning);
-    } else if (selector === "experiment-goal") {
-      isAllowed = expandMetricGroups(
-        experiment.goalMetrics,
-        metricGroups,
-      ).includes(selectedMetricIdForPinning);
-    } else if (selector === "experiment-secondary") {
-      isAllowed = expandMetricGroups(
-        experiment.secondaryMetrics,
-        metricGroups,
-      ).includes(selectedMetricIdForPinning);
-    } else if (selector === "experiment-guardrail") {
-      isAllowed = expandMetricGroups(
-        experiment.guardrailMetrics,
-        metricGroups,
-      ).includes(selectedMetricIdForPinning);
+    if (experiment) {
+      if (selector === "custom") {
+        isAllowed = expandMetricGroups(
+          block.metricIds ?? [],
+          metricGroups,
+        ).includes(selectedMetricIdForPinning);
+      } else if (selector === "experiment-goal") {
+        isAllowed = expandMetricGroups(
+          experiment.goalMetrics,
+          metricGroups,
+        ).includes(selectedMetricIdForPinning);
+      } else if (selector === "experiment-secondary") {
+        isAllowed = expandMetricGroups(
+          experiment.secondaryMetrics,
+          metricGroups,
+        ).includes(selectedMetricIdForPinning);
+      } else if (selector === "experiment-guardrail") {
+        isAllowed = expandMetricGroups(
+          experiment.guardrailMetrics,
+          metricGroups,
+        ).includes(selectedMetricIdForPinning);
+      }
     }
 
     if (!isAllowed) {
@@ -468,7 +456,6 @@
     dimensionless,
   ]);
 
-<<<<<<< HEAD
   const savedQueryOptions = useMemo(
     () =>
       savedQueriesData?.savedQueries
@@ -487,11 +474,9 @@
       setSqlExplorerType("create");
     }
   }, [savedQueryOptions.length, sqlExplorerType]);
-=======
   const dimensionValueOptions = analysis?.results
     ? analysis.results.map(({ name }) => ({ value: name, label: name }))
     : [];
->>>>>>> dd4610d8
 
   if (isLoading) return <LoadingSpinner />;
 
