import {
  DashboardBlockInterfaceOrData,
  MetricExplorerBlockInterface,
} from "back-end/src/enterprise/validators/dashboard-block";
import React, { useEffect, useState } from "react";
import { Flex, TextField, Text, Box } from "@radix-ui/themes";
import Collapsible from "react-collapsible";
import { PiSlidersHorizontal, PiWrench } from "react-icons/pi";
import { FaAngleRight } from "react-icons/fa";
import { FactTableInterface } from "back-end/types/fact-table";
import { Select, SelectItem } from "@/ui/Select";
import { useDefinitions } from "@/services/DefinitionsContext";
import PopulationChooser from "@/components/MetricAnalysis/PopulationChooser";
import MultiSelectField from "@/components/Forms/MultiSelectField";
import Button from "@/ui/Button";
import Badge from "@/ui/Badge";
import Tooltip from "@/components/Tooltip/Tooltip";
<<<<<<< HEAD
import MetricSlicesSection from "./MetricSlicesSection";
=======
>>>>>>> 5ead7da5

interface Props {
  block: DashboardBlockInterfaceOrData<MetricExplorerBlockInterface>;
  setBlock: React.Dispatch<
    DashboardBlockInterfaceOrData<MetricExplorerBlockInterface>
  >;
}
export default function MetricExplorerSettings({ block, setBlock }: Props) {
  const { getFactMetricById, getFactTableById } = useDefinitions();
  const metric = getFactMetricById(block.factMetricId);
  const factTable = getFactTableById(metric?.numerator?.factTableId || "");
  let denominatorFactTable: FactTableInterface | null = null;

  if (metric?.denominator?.factTableId) {
    if (metric?.numerator?.factTableId !== metric?.denominator?.factTableId) {
      denominatorFactTable = getFactTableById(
        metric?.denominator?.factTableId || "",
      );
    } else {
      denominatorFactTable = factTable;
    }
  }

  // Preset values that appear in the dropdown
  const presetDays = [7, 14, 30, 90, 180, 365];

  // Track whether user selected "Custom Lookback" option
  // Initialize based on whether current value is a preset or custom
  const [isCustomLookback, setIsCustomLookback] = useState(() => {
    return !presetDays.includes(block.analysisSettings.lookbackDays);
  });

  // Local state for custom lookback input to allow empty values while typing
  // Initialize with current value if it's custom
  const [customDaysInput, setCustomDaysInput] = useState(() => {
    return !presetDays.includes(block.analysisSettings.lookbackDays)
      ? block.analysisSettings.lookbackDays.toString()
      : "";
  });

  useEffect(() => {
    // If there is only one userId type for a Fact Table and no userId type is selected, auto-select for the user
    if (
      factTable?.userIdTypes?.length === 1 &&
      block.analysisSettings.userIdType === ""
    ) {
      setBlock({
        ...block,
        analysisSettings: {
          ...block.analysisSettings,
          userIdType: factTable.userIdTypes[0],
        },
      });
    }
  }, [block, factTable?.userIdTypes, setBlock]);

  return (
    <Flex direction="column" gap="3" mb="3">
      <Flex
        direction="column"
        height="100%"
        style={{
          border: "1px solid var(--gray-a3)",
          borderRadius: "var(--radius-4)",
          overflow: "hidden",
          backgroundColor: "var(--color-panel-translucent)",
        }}
      >
        <Collapsible
          open={true}
          transitionTime={100}
          trigger={
            <div
              style={{
                paddingLeft: "12px",
                paddingRight: "12px",
                paddingTop: "12px",
                paddingBottom: "12px",
                borderBottom: "1px solid var(--gray-a3)",
              }}
            >
              <Text style={{ color: "var(--color-text-mid)", fontWeight: 500 }}>
                <Flex justify="between" align="center">
                  <Flex align="center" gap="1">
                    <PiWrench style={{ color: "var(--violet-11)" }} size={20} />
                    Configuration
                  </Flex>
                  <FaAngleRight className="chevron" />
                </Flex>
              </Text>
            </div>
          }
        >
          <Box p="4" height="fit-content">
            <Flex direction="column" gap="4">
              {metric && factTable && (
                <Select
                  label="Unit"
                  size="2"
                  value={block.analysisSettings.userIdType}
                  placeholder="Select unit"
                  setValue={(v) =>
                    setBlock({
                      ...block,
                      analysisSettings: {
                        ...block.analysisSettings,
                        userIdType: v,
                        populationType: "factTable",
                        populationId: "",
                      },
                    })
                  }
                >
                  {factTable.userIdTypes.map((type) => (
                    <SelectItem key={type} value={type}>
                      {type}
                    </SelectItem>
                  ))}
                </Select>
              )}

              {metric && factTable && (
                <PopulationChooser
                  datasourceId={factTable.datasource}
                  value={block.analysisSettings.populationType ?? "factTable"}
                  setValue={(v, populationId) =>
                    setBlock({
                      ...block,
                      analysisSettings: {
                        ...block.analysisSettings,
                        populationId,
                        populationType: v,
                      },
                    })
                  }
                  userIdType={block.analysisSettings.userIdType}
                  newStyle
                />
              )}

              {metric && metric?.metricType !== "ratio" && (
                <Select
                  label="Metric Value"
                  size="2"
                  value={block.valueType}
                  placeholder="Select value"
                  setValue={(v) =>
                    setBlock({ ...block, valueType: v as "sum" | "avg" })
                  }
                >
                  <SelectItem value="avg">
                    {metric?.metricType === "proportion"
                      ? "Proportion"
                      : "Average"}
                  </SelectItem>
                  <SelectItem value="sum">
                    {metric?.metricType === "proportion" ? "Unit Count" : "Sum"}
                  </SelectItem>
                </Select>
              )}
              <Select
                label="Date Range"
                size="2"
                value={
                  isCustomLookback
                    ? "-1"
                    : block.analysisSettings.lookbackDays + ""
                }
                placeholder="Select value"
                setValue={(v) => {
                  const days = parseInt(v);

                  if (days === -1) {
                    // User selected "Custom Lookback"
                    setIsCustomLookback(true);
                    // Set a default value to start with
                    setCustomDaysInput("60");
                    const start = new Date();
                    const end = new Date();
                    start.setDate(end.getDate() - 60);

                    setBlock({
                      ...block,
                      analysisSettings: {
                        ...block.analysisSettings,
                        lookbackDays: 60,
                        startDate: start,
                        endDate: end,
                      },
                    });
                  } else {
                    // User selected a preset value
                    setIsCustomLookback(false);
                    const start = new Date();
                    const end = new Date();
                    start.setDate(end.getDate() - days);

                    setBlock({
                      ...block,
                      analysisSettings: {
                        ...block.analysisSettings,
                        lookbackDays: days,
                        startDate: start,
                        endDate: end,
                      },
                    });
                  }
                }}
              >
                {presetDays.map((days) => (
                  <SelectItem key={days} value={days.toString()}>
                    Last {days} Days
                  </SelectItem>
                ))}
                <SelectItem value="-1">Custom Lookback</SelectItem>
              </Select>

              {isCustomLookback && (
                <TextField.Root
                  size="2"
                  type="number"
                  min="1"
                  placeholder="Enter number of days"
                  value={customDaysInput}
                  onChange={(e) => {
                    const value = e.target.value;
                    setCustomDaysInput(value); // Always update local state for typing
                    const days = parseInt(value);
                    // Update block state when we have a valid positive number
                    if (days > 0 && !isNaN(days)) {
                      const start = new Date();
                      const end = new Date();
                      start.setDate(end.getDate() - days);

                      setBlock({
                        ...block,
                        analysisSettings: {
                          ...block.analysisSettings,
                          lookbackDays: days,
                          startDate: start,
                          endDate: end,
                        },
                      });
                    }
                  }}
                />
              )}

              <Select
                label="Graph Type"
                size="2"
                value={block.visualizationType}
                placeholder="Select value"
                setValue={(v) =>
                  setBlock({
                    ...block,
                    visualizationType: v as
                      | "bigNumber"
                      | "timeseries"
                      | "histogram",
                  })
                }
              >
                <SelectItem value="bigNumber">Big Number</SelectItem>
                <SelectItem value="timeseries">Timeseries</SelectItem>
                {metric?.metricType === "mean" && (
                  <SelectItem value="histogram">Histogram</SelectItem>
                )}
              </Select>
            </Flex>
          </Box>
        </Collapsible>
      </Flex>
<<<<<<< HEAD
      <MetricSlicesSection
        block={block}
        setBlock={setBlock}
        factTable={factTable}
      />
=======

>>>>>>> 5ead7da5
      <Flex
        direction="column"
        height="100%"
        style={{
          border: "1px solid var(--gray-a3)",
          borderRadius: "var(--radius-4)",
          overflow: "hidden",
          backgroundColor: "var(--color-panel-translucent)",
        }}
      >
        <Collapsible
          trigger={
            <div
              style={{
                paddingLeft: "12px",
                paddingRight: "12px",
                paddingTop: "12px",
                paddingBottom: "12px",
                borderBottom: "1px solid var(--gray-a3)",
              }}
            >
              <Text style={{ color: "var(--color-text-mid)", fontWeight: 500 }}>
                <Flex justify="between" align="center">
                  <Flex align="center" gap="1">
                    <PiSlidersHorizontal
                      style={{
                        color: "var(--violet-11)",
                      }}
                      size={20}
                    />
                    Filters
                    <Badge
                      label={
                        (
                          (block.analysisSettings.additionalNumeratorFilters
                            ?.length || 0) +
                          (block.analysisSettings.additionalDenominatorFilters
                            ?.length || 0)
                        ).toString() || "0"
                      }
                      color="violet"
                      radius="full"
                      variant="soft"
                    />
                  </Flex>
                  <Flex align="center" gap="1">
                    <Button
                      variant="ghost"
                      color="red"
                      disabled={
                        block.analysisSettings.additionalNumeratorFilters
                          ?.length === 0 &&
                        block.analysisSettings.additionalDenominatorFilters
                          ?.length === 0
                      }
                      onClick={() => {
                        setBlock({
                          ...block,
                          analysisSettings: {
                            ...block.analysisSettings,
                            additionalNumeratorFilters: [],
                            additionalDenominatorFilters: [],
                          },
                        });
                      }}
                    >
                      Clear
                    </Button>
                    <FaAngleRight className="chevron" />
                  </Flex>
                </Flex>
              </Text>
            </div>
          }
          transitionTime={100}
        >
          <Box p="4" height="fit-content">
            <Flex direction="column" gap="4">
              <MultiSelectField
                label={
                  <Flex align="center" gap="1">
                    <Text as="label" size="3" weight="medium">
                      Row Filters
                    </Text>
                    {metric?.denominator?.factTableId ? (
                      <Text as="span" size="2" mb="2">
                        {" "}
                        (Numerator)
                      </Text>
                    ) : null}
                    <Tooltip
                      body={`Row Filters specified here are combined with any existing filters on the metric ${metric?.denominator?.factTableId ? "numerator" : ""}.`}
                      className="mb-2"
                    />
                  </Flex>
                }
                value={block.analysisSettings.additionalNumeratorFilters ?? []}
                containerClassName="mb-0"
                labelClassName="mb-0"
                onChange={(filters) =>
                  setBlock({
                    ...block,
                    analysisSettings: {
                      ...block.analysisSettings,
                      additionalNumeratorFilters: filters,
                    },
                  })
                }
                placeholder="Apply additional filters..."
                options={
                  factTable?.filters?.map((f) => ({
                    value: f.id,
                    label: f.name,
                  })) || []
                }
              />
              {metric?.denominator?.factTableId ? (
                <MultiSelectField
                  label={
                    <Flex align="center" gap="1">
                      <Text as="label" size="3" weight="medium">
                        Row Filters
                      </Text>

                      <Text as="span" size="2" mb="2">
                        {" "}
                        (Denominator)
                      </Text>
                      <Tooltip
<<<<<<< HEAD
                        body="Row Filters specified here are combined with any existing denominatorfilters defined on the metric."
=======
                        body="Row Filters specified here are combined with any existing denominator filters defined on the metric."
>>>>>>> 5ead7da5
                        className="mb-2"
                      />
                    </Flex>
                  }
                  value={
                    block.analysisSettings.additionalDenominatorFilters ?? []
                  }
                  containerClassName="mb-0"
                  labelClassName="mb-0"
                  onChange={(filters) =>
                    setBlock({
                      ...block,
                      analysisSettings: {
                        ...block.analysisSettings,
                        additionalDenominatorFilters: filters,
                      },
                    })
                  }
                  placeholder="Apply additionalfilters..."
                  options={
                    denominatorFactTable?.filters?.map((f) => ({
                      value: f.id,
                      label: f.name,
                    })) || []
                  }
                />
              ) : null}
            </Flex>
          </Box>
        </Collapsible>
      </Flex>
    </Flex>
  );
}<|MERGE_RESOLUTION|>--- conflicted
+++ resolved
@@ -15,10 +15,7 @@
 import Button from "@/ui/Button";
 import Badge from "@/ui/Badge";
 import Tooltip from "@/components/Tooltip/Tooltip";
-<<<<<<< HEAD
 import MetricSlicesSection from "./MetricSlicesSection";
-=======
->>>>>>> 5ead7da5
 
 interface Props {
   block: DashboardBlockInterfaceOrData<MetricExplorerBlockInterface>;
@@ -292,15 +289,11 @@
           </Box>
         </Collapsible>
       </Flex>
-<<<<<<< HEAD
       <MetricSlicesSection
         block={block}
         setBlock={setBlock}
         factTable={factTable}
       />
-=======
-
->>>>>>> 5ead7da5
       <Flex
         direction="column"
         height="100%"
@@ -430,11 +423,7 @@
                         (Denominator)
                       </Text>
                       <Tooltip
-<<<<<<< HEAD
-                        body="Row Filters specified here are combined with any existing denominatorfilters defined on the metric."
-=======
                         body="Row Filters specified here are combined with any existing denominator filters defined on the metric."
->>>>>>> 5ead7da5
                         className="mb-2"
                       />
                     </Flex>
