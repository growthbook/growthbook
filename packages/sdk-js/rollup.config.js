--- conflicted
+++ resolved
@@ -23,7 +23,6 @@
   ecma: 5,
 });
 
-<<<<<<< HEAD
 export default [
   {
     input: "src/index.ts",
@@ -90,57 +89,14 @@
         "process.env.NODE_ENV": JSON.stringify("production"),
         preventAssignment: true,
       }),
+      replace({
+        __SDK_VERSION__: JSON.stringify(version),
+        preventAssignment: true,
+      }),
       babel({
         babelHelpers: "bundled",
         extensions,
       }),
     ],
   },
-];
-=======
-export default {
-  input: "src/index.ts",
-  external: () => false,
-  output: [
-    {
-      file: "dist/bundles/esm.js",
-      format: "esm",
-      sourcemap: true,
-    },
-    {
-      file: "dist/bundles/esm.min.js",
-      format: "esm",
-      plugins: [terserSettings],
-      sourcemap: true,
-    },
-    {
-      file: "dist/bundles/index.js",
-      format: "iife",
-      name: "growthbook",
-      sourcemap: true,
-    },
-    {
-      file: "dist/bundles/index.min.js",
-      format: "iife",
-      name: "growthbook",
-      plugins: [terserSettings],
-      sourcemap: true,
-    },
-  ],
-  plugins: [
-    resolve({ extensions, jsnext: true }),
-    replace({
-      "process.env.NODE_ENV": JSON.stringify("production"),
-      preventAssignment: true,
-    }),
-    replace({
-      __SDK_VERSION__: JSON.stringify(version),
-      preventAssignment: true,
-    }),
-    babel({
-      babelHelpers: "bundled",
-      extensions,
-    }),
-  ],
-};
->>>>>>> 2a9280f4
+];