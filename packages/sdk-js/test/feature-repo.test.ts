--- conflicted
+++ resolved
@@ -97,19 +97,6 @@
 
 describe("feature-repo", () => {
   beforeEach(async () => {
-<<<<<<< HEAD
-    await clearCache();
-    configureCache({
-      staleTTL: 100,
-      maxAge: 2000,
-      cacheKey: localStorageCacheKey,
-      backgroundSync: true,
-      disableLocalCache: false,
-    });
-  });
-  afterEach(async () => {
-    await clearCache();
-=======
     await clearCache();
     configureCache({
       staleTTL: 100,
@@ -121,7 +108,6 @@
   });
   afterEach(async () => {
     await clearCache();
->>>>>>> 2e36c985
   });
 
   it("debounces fetch requests", async () => {
@@ -188,7 +174,6 @@
       clientKey: "sdk-abc123",
     });
     expect(f.mock.calls.length).toEqual(1);
-<<<<<<< HEAD
 
     // New instance uses prefetched value
     const growthbook = new GrowthBook({
@@ -204,23 +189,6 @@
     cleanup();
   });
 
-=======
-
-    // New instance uses prefetched value
-    const growthbook = new GrowthBook({
-      apiHost: "https://fakeapi.sample.io",
-      clientKey: "sdk-abc123",
-    });
-    await growthbook.init();
-    expect(f.mock.calls.length).toEqual(1);
-    expect(growthbook.evalFeature("foo").value).toEqual("api");
-    expect(growthbook.getPayload()).toEqual(apiPayload);
-
-    growthbook.destroy();
-    cleanup();
-  });
-
->>>>>>> 2e36c985
   it("uses cache and can refresh manually", async () => {
     // Value from api is "initial"
     const features = {
@@ -582,7 +550,6 @@
       experiments: [],
       dateUpdated: "2020-05-01T00:00:12Z",
     };
-<<<<<<< HEAD
 
     // Mock SSE
     const event = new MockEvent({
@@ -602,27 +569,6 @@
     });
     await growthbook.init({ payload: hydratedPayload, streaming: true });
 
-=======
-
-    // Mock SSE
-    const event = new MockEvent({
-      url: "https://fakeapi.sample.io/sub/sdk-abc123",
-      setInterval: 50,
-      responses: [
-        {
-          type: "features",
-          data: JSON.stringify(streamingPayload),
-        },
-      ],
-    });
-
-    const growthbook = new GrowthBook({
-      apiHost: "https://fakeapi.sample.io",
-      clientKey: "sdk-abc123",
-    });
-    await growthbook.init({ payload: hydratedPayload, streaming: true });
-
->>>>>>> 2e36c985
     // Initial value from hydrated payload
     expect(growthbook.evalFeature("foo").value).toEqual("initial");
 
@@ -805,11 +751,7 @@
     cleanup();
   });
 
-<<<<<<< HEAD
-  it("doesn't cache when `enableDevMode` is on", async () => {
-=======
   it("doesn't cache when `disableCache` is true", async () => {
->>>>>>> 2e36c985
     await seedLocalStorage();
 
     const apiVersion = "2025-01-01T00:00:00Z";
@@ -964,8 +906,6 @@
     cleanup();
   });
 
-<<<<<<< HEAD
-=======
   it("handles timeouts with init", async () => {
     const payload = {
       features: {
@@ -1075,7 +1015,6 @@
     cleanup();
   });
 
->>>>>>> 2e36c985
   it("Handles SSE errors gracefuly", async () => {
     const [f, cleanup] = mockApi(
       {
@@ -1390,9 +1329,6 @@
     cleanup();
   });
 
-<<<<<<< HEAD
-  it("can disableLocalCache", async () => {
-=======
   it("preserves both an encrypted and unencrypted payload", async () => {
     const encryptedFeatures =
       "vMSg2Bj/IurObDsWVmvkUg==.L6qtQkIzKDoE2Dix6IAKDcVel8PHUnzJ7JjmLjFZFQDqidRIoCxKmvxvUj2kTuHFTQ3/NJ3D6XhxhXXv2+dsXpw5woQf0eAgqrcxHrbtFORs18tRXRZza7zqgzwvcznx";
@@ -1436,7 +1372,6 @@
   });
 
   it("can disableCache", async () => {
->>>>>>> 2e36c985
     // Mock API
     const [f, cleanup] = mockApi({
       features: {
@@ -1448,11 +1383,7 @@
 
     // Disable localCache
     configureCache({
-<<<<<<< HEAD
-      disableLocalCache: true,
-=======
       disableCache: true,
->>>>>>> 2e36c985
     });
 
     // Each new GrowthBook instance hits the API
