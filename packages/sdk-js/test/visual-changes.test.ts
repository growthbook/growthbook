--- conflicted
+++ resolved
@@ -585,8 +585,6 @@
     gb.destroy();
   });
 
-<<<<<<< HEAD
-=======
   it("Never blocks feature flag rule experiments", async () => {
     // Not blocked
     const gb = new GrowthBook({
@@ -621,7 +619,6 @@
     gb.destroy();
   });
 
->>>>>>> 2e36c985
   it("Skips various experiments and changes based on the context", async () => {
     document.head.innerHTML = "";
     document.body.innerHTML = "<h1>title</h1>";
