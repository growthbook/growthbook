--- conflicted
+++ resolved
@@ -126,14 +126,10 @@
   await initializeCache();
   const existing = cache.get(key);
   if (existing && !skipCache && (allowStale || existing.staleAt > now)) {
-<<<<<<< HEAD
-    // Reload features in the background if stale
-=======
     // Restore from cache whether or not SSE is supported
     if (existing.sse) supportsSSE.add(key);
 
-    // Reload features in the backgroud if stale
->>>>>>> 8adb9375
+    // Reload features in the background if stale
     if (existing.staleAt < now) {
       fetchFeatures(instance);
     }
@@ -262,6 +258,7 @@
   const [key, apiHost, clientKey] = getKey(instance);
   const remoteEval = instance.getRemoteEval();
 
+  // todo: custom host by endpoint functionality
   const endpoint = `${apiHost}/${
     remoteEval ? "eval" : "api"
   }/features/${clientKey}`;
@@ -311,7 +308,6 @@
 // Will prefer SSE if enabled, otherwise fall back to cron
 function startAutoRefresh(instance: GrowthBook): void {
   const [key, apiHost, clientKey] = getKey(instance);
-
   if (
     cacheSettings.backgroundSync &&
     supportsSSE.has(key) &&
