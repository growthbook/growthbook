import {
  Attributes,
  CacheSettings,
  FeatureApiResponse,
  FetchResponse,
  Helpers,
  Polyfills,
  PrefetchOptions,
} from "./types/growthbook";
import { GrowthBook } from "./GrowthBook";
import { getPolyfills } from "./util";

type CacheEntry = {
  data: FeatureApiResponse;
  sse?: boolean;
  version: string;
  staleAt: Date;
};
type ScopedChannel = {
  src: EventSource | null;
  cb: (event: MessageEvent<string>) => void;
  host: string;
  clientKey: string;
  headers?: Record<string, string>;
  errors: number;
  state: "active" | "idle" | "disabled";
};

// Config settings
const cacheSettings: CacheSettings = {
  // Consider a fetch stale after 1 minute
  staleTTL: 1000 * 60,
  // Max time to keep a fetch in cache (24 hours default)
  maxAge: 1000 * 60 * 60 * 24,
  cacheKey: "gbFeaturesCache",
  backgroundSync: true,
  maxEntries: 10,
  disableIdleStreams: false,
  idleStreamInterval: 20000,
<<<<<<< HEAD
  disableLocalCache: false,
=======
  disableCache: false,
>>>>>>> 2e36c985
};

const polyfills = getPolyfills();

export const helpers: Helpers = {
  fetchFeaturesCall: ({ host, clientKey, headers }) => {
    return (polyfills.fetch as typeof globalThis.fetch)(
      `${host}/api/features/${clientKey}`,
      { headers }
    );
  },
  fetchRemoteEvalCall: ({ host, clientKey, payload, headers }) => {
    const options = {
      method: "POST",
      headers: { "Content-Type": "application/json", ...headers },
      body: JSON.stringify(payload),
    };
    return (polyfills.fetch as typeof globalThis.fetch)(
      `${host}/api/eval/${clientKey}`,
      options
    );
  },
  eventSourceCall: ({ host, clientKey, headers }) => {
    if (headers) {
      return new polyfills.EventSource(`${host}/sub/${clientKey}`, {
        headers,
      });
    }
    return new polyfills.EventSource(`${host}/sub/${clientKey}`);
  },
  startIdleListener: () => {
    let idleTimeout: number | undefined;
    const isBrowser =
      typeof window !== "undefined" && typeof document !== "undefined";
    if (!isBrowser) return;
    const onVisibilityChange = () => {
      if (document.visibilityState === "visible") {
        window.clearTimeout(idleTimeout);
        onVisible();
      } else if (document.visibilityState === "hidden") {
        idleTimeout = window.setTimeout(
          onHidden,
          cacheSettings.idleStreamInterval
        );
      }
    };
    document.addEventListener("visibilitychange", onVisibilityChange);
    return () =>
      document.removeEventListener("visibilitychange", onVisibilityChange);
  },
  stopIdleListener: () => {
    // No-op, replaced by startIdleListener
  },
};

try {
  if (globalThis.localStorage) {
    polyfills.localStorage = globalThis.localStorage;
  }
} catch (e) {
  // Ignore localStorage errors
}

// Global state
const subscribedInstances: Map<string, Set<GrowthBook>> = new Map();
let cacheInitialized = false;
const cache: Map<string, CacheEntry> = new Map();
const activeFetches: Map<string, Promise<FetchResponse>> = new Map();
const streams: Map<string, ScopedChannel> = new Map();
const supportsSSE: Set<string> = new Set();

// Public functions
export function setPolyfills(overrides: Partial<Polyfills>): void {
  Object.assign(polyfills, overrides);
}
export function configureCache(overrides: Partial<CacheSettings>): void {
  Object.assign(cacheSettings, overrides);
  if (!cacheSettings.backgroundSync) {
    clearAutoRefresh();
  }
}

export async function clearCache(): Promise<void> {
  cache.clear();
  activeFetches.clear();
  clearAutoRefresh();
  cacheInitialized = false;
  await updatePersistentCache();
}

export async function prefetchPayload(options: PrefetchOptions) {
  // Create a temporary instance, just to fetch the payload
  const instance = new GrowthBook(options);

  await refreshFeatures({
    instance,
    skipCache: options.skipCache,
    allowStale: false,
<<<<<<< HEAD
    updateInstance: false,
=======
>>>>>>> 2e36c985
    backgroundSync: options.streaming,
  });

  instance.destroy();
}

// Get or fetch features and refresh the SDK instance
export async function refreshFeatures({
  instance,
  timeout,
  skipCache,
  allowStale,
<<<<<<< HEAD
  updateInstance,
=======
>>>>>>> 2e36c985
  backgroundSync,
}: {
  instance: GrowthBook;
  timeout?: number;
  skipCache?: boolean;
  allowStale?: boolean;
<<<<<<< HEAD
  updateInstance?: boolean;
  backgroundSync?: boolean;
}): Promise<void> {
=======
  backgroundSync?: boolean;
}): Promise<FetchResponse> {
>>>>>>> 2e36c985
  if (!backgroundSync) {
    cacheSettings.backgroundSync = false;
  }

<<<<<<< HEAD
  const data = await fetchFeaturesWithCache({
=======
  return fetchFeaturesWithCache({
>>>>>>> 2e36c985
    instance,
    allowStale,
    timeout,
    skipCache,
  });
<<<<<<< HEAD
  updateInstance && data && (await refreshInstance(instance, data));
=======
>>>>>>> 2e36c985
}

// Subscribe a GrowthBook instance to feature changes
export function subscribe(instance: GrowthBook): void {
  const key = getKey(instance);
  const subs = subscribedInstances.get(key) || new Set();
  subs.add(instance);
  subscribedInstances.set(key, subs);
}
export function unsubscribe(instance: GrowthBook): void {
  subscribedInstances.forEach((s) => s.delete(instance));
}

export function onHidden() {
  streams.forEach((channel) => {
    if (!channel) return;
    channel.state = "idle";
    disableChannel(channel);
  });
}

export function onVisible() {
  streams.forEach((channel) => {
    if (!channel) return;
    if (channel.state !== "idle") return;
    enableChannel(channel);
  });
}

// Private functions

async function updatePersistentCache() {
  try {
    if (!polyfills.localStorage) return;
    await polyfills.localStorage.setItem(
      cacheSettings.cacheKey,
      JSON.stringify(Array.from(cache.entries()))
    );
  } catch (e) {
    // Ignore localStorage errors
  }
}

// SWR wrapper for fetching features. May indirectly or directly start SSE streaming.
async function fetchFeaturesWithCache({
  instance,
  allowStale,
  timeout,
  skipCache,
}: {
  instance: GrowthBook;
  allowStale?: boolean;
  timeout?: number;
  skipCache?: boolean;
<<<<<<< HEAD
}): Promise<FeatureApiResponse | null> {
=======
}): Promise<FetchResponse> {
>>>>>>> 2e36c985
  const key = getKey(instance);
  const cacheKey = getCacheKey(instance);
  const now = new Date();

  const minStaleAt = new Date(
    now.getTime() - cacheSettings.maxAge + cacheSettings.staleTTL
  );

  await initializeCache();
<<<<<<< HEAD
  const existing = !cacheSettings.disableLocalCache
    ? cache.get(cacheKey)
    : undefined;
=======
  const existing =
    !cacheSettings.disableCache && !skipCache ? cache.get(cacheKey) : undefined;
>>>>>>> 2e36c985
  if (
    existing &&
    (allowStale || existing.staleAt > now) &&
    existing.staleAt > minStaleAt
  ) {
    // Restore from cache whether SSE is supported
    if (existing.sse) supportsSSE.add(key);

    // Reload features in the background if stale
    if (existing.staleAt < now) {
      fetchFeatures(instance);
    }
    // Otherwise, if we don't need to refresh now, start a background sync
    else {
      startAutoRefresh(instance);
    }
    return { data: existing.data, success: true, source: "cache" };
  } else {
    const res = await promiseTimeout(fetchFeatures(instance), timeout);
    return (
      res || {
        data: null,
        success: false,
        source: "timeout",
        error: new Error("Timeout"),
      }
    );
  }
}

function getKey(instance: GrowthBook): string {
  const [apiHost, clientKey] = instance.getApiInfo();
  return `${apiHost}||${clientKey}`;
}

function getCacheKey(instance: GrowthBook): string {
  const baseKey = getKey(instance);
  if (!instance.isRemoteEval()) return baseKey;

  const attributes = instance.getAttributes();
  const cacheKeyAttributes =
    instance.getCacheKeyAttributes() || Object.keys(instance.getAttributes());
  const ca: Attributes = {};
  cacheKeyAttributes.forEach((key) => {
    ca[key] = attributes[key];
  });

  const fv = instance.getForcedVariations();
  const url = instance.getUrl();

  return `${baseKey}||${JSON.stringify({
    ca,
    fv,
    url,
  })}`;
}

// Guarantee the promise always resolves within {timeout} ms
// Resolved value will be `null` when there's an error or it takes too long
// Note: The promise will continue running in the background, even if the timeout is hit
function promiseTimeout<T>(
  promise: Promise<T>,
  timeout?: number
): Promise<T | null> {
  return new Promise((resolve) => {
    let resolved = false;
    let timer: unknown;
    const finish = (data?: T) => {
      if (resolved) return;
      resolved = true;
      timer && clearTimeout(timer as NodeJS.Timer);
      resolve(data || null);
    };

    if (timeout) {
      timer = setTimeout(() => finish(), timeout);
    }

    promise.then((data) => finish(data)).catch(() => finish());
  });
}

// Populate cache from localStorage (if available)
async function initializeCache(): Promise<void> {
  if (cacheInitialized) return;
  cacheInitialized = true;
  try {
    if (polyfills.localStorage) {
      const value = await polyfills.localStorage.getItem(
        cacheSettings.cacheKey
      );
<<<<<<< HEAD
      if (!cacheSettings.disableLocalCache && value) {
=======
      if (!cacheSettings.disableCache && value) {
>>>>>>> 2e36c985
        const parsed: [string, CacheEntry][] = JSON.parse(value);
        if (parsed && Array.isArray(parsed)) {
          parsed.forEach(([key, data]) => {
            cache.set(key, {
              ...data,
              staleAt: new Date(data.staleAt),
            });
          });
        }
        cleanupCache();
      }
    }
  } catch (e) {
    // Ignore localStorage errors
  }
  if (!cacheSettings.disableIdleStreams) {
    const cleanupFn = helpers.startIdleListener();
    if (cleanupFn) {
      helpers.stopIdleListener = cleanupFn;
    }
  }
}

// Enforce the maxEntries limit
function cleanupCache() {
  const entriesWithTimestamps = Array.from(cache.entries())
    .map(([key, value]) => ({
      key,
      staleAt: value.staleAt.getTime(),
    }))
    .sort((a, b) => a.staleAt - b.staleAt);

  const entriesToRemoveCount = Math.min(
    Math.max(0, cache.size - cacheSettings.maxEntries),
    cache.size
  );

  for (let i = 0; i < entriesToRemoveCount; i++) {
    cache.delete(entriesWithTimestamps[i].key);
  }
}

// Called whenever new features are fetched from the API
function onNewFeatureData(
  key: string,
  cacheKey: string,
  data: FeatureApiResponse
): void {
  // If contents haven't changed, ignore the update, extend the stale TTL
  const version = data.dateUpdated || "";
  const staleAt = new Date(Date.now() + cacheSettings.staleTTL);
<<<<<<< HEAD
  const existing = !cacheSettings.disableLocalCache
=======
  const existing = !cacheSettings.disableCache
>>>>>>> 2e36c985
    ? cache.get(cacheKey)
    : undefined;
  if (existing && version && existing.version === version) {
    existing.staleAt = staleAt;
    updatePersistentCache();
    return;
  }

<<<<<<< HEAD
  if (!cacheSettings.disableLocalCache) {
=======
  if (!cacheSettings.disableCache) {
>>>>>>> 2e36c985
    // Update in-memory cache
    cache.set(cacheKey, {
      data,
      version,
      staleAt,
      sse: supportsSSE.has(key),
    });
    cleanupCache();
  }
  // Update local storage (don't await this, just update asynchronously)
  updatePersistentCache();

  // Update features for all subscribed GrowthBook instances
  const instances = subscribedInstances.get(key);
  instances && instances.forEach((instance) => refreshInstance(instance, data));
}

async function refreshInstance(
  instance: GrowthBook,
  data: FeatureApiResponse | null
): Promise<void> {
<<<<<<< HEAD
  await instance.setPayload(data);
}

// Fetch the features payload from helper function or from in-mem injected payload
async function fetchFeatures(
  instance: GrowthBook
): Promise<FeatureApiResponse> {
=======
  await instance.setPayload(data || instance.getPayload());
}

// Fetch the features payload from helper function or from in-mem injected payload
async function fetchFeatures(instance: GrowthBook): Promise<FetchResponse> {
>>>>>>> 2e36c985
  const { apiHost, apiRequestHeaders } = instance.getApiHosts();
  const clientKey = instance.getClientKey();
  const remoteEval = instance.isRemoteEval();
  const key = getKey(instance);
  const cacheKey = getCacheKey(instance);

  let promise = activeFetches.get(cacheKey);
  if (!promise) {
    const fetcher: Promise<Response> = remoteEval
      ? helpers.fetchRemoteEvalCall({
          host: apiHost,
          clientKey,
          payload: {
            attributes: instance.getAttributes(),
            forcedVariations: instance.getForcedVariations(),
            forcedFeatures: Array.from(instance.getForcedFeatures().entries()),
            url: instance.getUrl(),
          },
          headers: apiRequestHeaders,
        })
      : helpers.fetchFeaturesCall({
          host: apiHost,
          clientKey,
          headers: apiRequestHeaders,
        });

    // TODO: auto-retry if status code indicates a temporary error
    promise = fetcher
      .then((res) => {
        if (!res.ok) {
          throw new Error(`HTTP error: ${res.status}`);
        }
        if (res.headers.get("x-sse-support") === "enabled") {
          supportsSSE.add(key);
        }
        return res.json();
      })
      .then((data: FeatureApiResponse) => {
        onNewFeatureData(key, cacheKey, data);
        startAutoRefresh(instance);
        activeFetches.delete(cacheKey);
        return { data, success: true, source: "network" as const };
      })
      .catch((e) => {
        process.env.NODE_ENV !== "production" &&
          instance.log("Error fetching features", {
            apiHost,
            clientKey,
            error: e ? e.message : null,
          });
        activeFetches.delete(cacheKey);
<<<<<<< HEAD
        const existing = !cacheSettings.disableLocalCache
          ? cache.get(cacheKey)
          : undefined;
        return Promise.resolve(existing ?? {});
=======

        return {
          data: null,
          source: "error" as const,
          success: false,
          error: e,
        };
>>>>>>> 2e36c985
      });
    activeFetches.set(cacheKey, promise);
  }
  return promise;
}

// Start SSE streaming, listens to feature payload changes and triggers a refresh or re-fetch
export function startAutoRefresh(
  instance: GrowthBook,
  forceSSE: boolean = false
): void {
  const key = getKey(instance);
  const cacheKey = getCacheKey(instance);
  const { streamingHost, streamingHostRequestHeaders } = instance.getApiHosts();
  const clientKey = instance.getClientKey();

  if (forceSSE) {
    supportsSSE.add(key);
  }

  if (
    cacheSettings.backgroundSync &&
    supportsSSE.has(key) &&
    polyfills.EventSource
  ) {
    if (streams.has(key)) return;
    const channel: ScopedChannel = {
      src: null,
      host: streamingHost,
      clientKey,
      headers: streamingHostRequestHeaders,
      cb: (event: MessageEvent<string>) => {
        try {
          if (event.type === "features-updated") {
            const instances = subscribedInstances.get(key);
            instances &&
              instances.forEach((instance) => {
                fetchFeatures(instance);
              });
          } else if (event.type === "features") {
            const json: FeatureApiResponse = JSON.parse(event.data);
            onNewFeatureData(key, cacheKey, json);
          }
          // Reset error count on success
          channel.errors = 0;
        } catch (e) {
          process.env.NODE_ENV !== "production" &&
            instance.log("SSE Error", {
              streamingHost,
              clientKey,
              error: e ? (e as Error).message : null,
            });
          onSSEError(channel);
        }
      },
      errors: 0,
      state: "active",
    };
    streams.set(key, channel);
    enableChannel(channel);
  }
}

function onSSEError(channel: ScopedChannel) {
  if (channel.state === "idle") return;
  channel.errors++;
  if (channel.errors > 3 || (channel.src && channel.src.readyState === 2)) {
    // exponential backoff after 4 errors, with jitter
    const delay =
      Math.pow(3, channel.errors - 3) * (1000 + Math.random() * 1000);
    disableChannel(channel);
    setTimeout(() => {
      if (["idle", "active"].includes(channel.state)) return;
      enableChannel(channel);
    }, Math.min(delay, 300000)); // 5 minutes max
  }
}

function disableChannel(channel: ScopedChannel) {
  if (!channel.src) return;
  channel.src.onopen = null;
  channel.src.onerror = null;
  channel.src.close();
  channel.src = null;
  if (channel.state === "active") {
    channel.state = "disabled";
  }
}

function enableChannel(channel: ScopedChannel) {
  channel.src = helpers.eventSourceCall({
    host: channel.host,
    clientKey: channel.clientKey,
    headers: channel.headers,
  }) as EventSource;
  channel.state = "active";
  channel.src.addEventListener("features", channel.cb);
  channel.src.addEventListener("features-updated", channel.cb);
  channel.src.onerror = () => onSSEError(channel);
  channel.src.onopen = () => {
    channel.errors = 0;
  };
}

function destroyChannel(channel: ScopedChannel, key: string) {
  disableChannel(channel);
  streams.delete(key);
}

function clearAutoRefresh() {
  // Clear list of which keys are auto-updated
  supportsSSE.clear();

  // Stop listening for any SSE events
  streams.forEach(destroyChannel);

  // Remove all references to GrowthBook instances
  subscribedInstances.clear();

  // Run the idle stream cleanup function
  helpers.stopIdleListener();
}<|MERGE_RESOLUTION|>--- conflicted
+++ resolved
@@ -37,11 +37,7 @@
   maxEntries: 10,
   disableIdleStreams: false,
   idleStreamInterval: 20000,
-<<<<<<< HEAD
-  disableLocalCache: false,
-=======
   disableCache: false,
->>>>>>> 2e36c985
 };
 
 const polyfills = getPolyfills();
@@ -140,10 +136,6 @@
     instance,
     skipCache: options.skipCache,
     allowStale: false,
-<<<<<<< HEAD
-    updateInstance: false,
-=======
->>>>>>> 2e36c985
     backgroundSync: options.streaming,
   });
 
@@ -156,42 +148,24 @@
   timeout,
   skipCache,
   allowStale,
-<<<<<<< HEAD
-  updateInstance,
-=======
->>>>>>> 2e36c985
   backgroundSync,
 }: {
   instance: GrowthBook;
   timeout?: number;
   skipCache?: boolean;
   allowStale?: boolean;
-<<<<<<< HEAD
-  updateInstance?: boolean;
-  backgroundSync?: boolean;
-}): Promise<void> {
-=======
   backgroundSync?: boolean;
 }): Promise<FetchResponse> {
->>>>>>> 2e36c985
   if (!backgroundSync) {
     cacheSettings.backgroundSync = false;
   }
 
-<<<<<<< HEAD
-  const data = await fetchFeaturesWithCache({
-=======
   return fetchFeaturesWithCache({
->>>>>>> 2e36c985
     instance,
     allowStale,
     timeout,
     skipCache,
   });
-<<<<<<< HEAD
-  updateInstance && data && (await refreshInstance(instance, data));
-=======
->>>>>>> 2e36c985
 }
 
 // Subscribe a GrowthBook instance to feature changes
@@ -246,11 +220,7 @@
   allowStale?: boolean;
   timeout?: number;
   skipCache?: boolean;
-<<<<<<< HEAD
-}): Promise<FeatureApiResponse | null> {
-=======
 }): Promise<FetchResponse> {
->>>>>>> 2e36c985
   const key = getKey(instance);
   const cacheKey = getCacheKey(instance);
   const now = new Date();
@@ -260,14 +230,8 @@
   );
 
   await initializeCache();
-<<<<<<< HEAD
-  const existing = !cacheSettings.disableLocalCache
-    ? cache.get(cacheKey)
-    : undefined;
-=======
   const existing =
     !cacheSettings.disableCache && !skipCache ? cache.get(cacheKey) : undefined;
->>>>>>> 2e36c985
   if (
     existing &&
     (allowStale || existing.staleAt > now) &&
@@ -359,11 +323,7 @@
       const value = await polyfills.localStorage.getItem(
         cacheSettings.cacheKey
       );
-<<<<<<< HEAD
-      if (!cacheSettings.disableLocalCache && value) {
-=======
       if (!cacheSettings.disableCache && value) {
->>>>>>> 2e36c985
         const parsed: [string, CacheEntry][] = JSON.parse(value);
         if (parsed && Array.isArray(parsed)) {
           parsed.forEach(([key, data]) => {
@@ -415,11 +375,7 @@
   // If contents haven't changed, ignore the update, extend the stale TTL
   const version = data.dateUpdated || "";
   const staleAt = new Date(Date.now() + cacheSettings.staleTTL);
-<<<<<<< HEAD
-  const existing = !cacheSettings.disableLocalCache
-=======
   const existing = !cacheSettings.disableCache
->>>>>>> 2e36c985
     ? cache.get(cacheKey)
     : undefined;
   if (existing && version && existing.version === version) {
@@ -428,11 +384,7 @@
     return;
   }
 
-<<<<<<< HEAD
-  if (!cacheSettings.disableLocalCache) {
-=======
   if (!cacheSettings.disableCache) {
->>>>>>> 2e36c985
     // Update in-memory cache
     cache.set(cacheKey, {
       data,
@@ -454,21 +406,11 @@
   instance: GrowthBook,
   data: FeatureApiResponse | null
 ): Promise<void> {
-<<<<<<< HEAD
-  await instance.setPayload(data);
-}
-
-// Fetch the features payload from helper function or from in-mem injected payload
-async function fetchFeatures(
-  instance: GrowthBook
-): Promise<FeatureApiResponse> {
-=======
   await instance.setPayload(data || instance.getPayload());
 }
 
 // Fetch the features payload from helper function or from in-mem injected payload
 async function fetchFeatures(instance: GrowthBook): Promise<FetchResponse> {
->>>>>>> 2e36c985
   const { apiHost, apiRequestHeaders } = instance.getApiHosts();
   const clientKey = instance.getClientKey();
   const remoteEval = instance.isRemoteEval();
@@ -520,12 +462,6 @@
             error: e ? e.message : null,
           });
         activeFetches.delete(cacheKey);
-<<<<<<< HEAD
-        const existing = !cacheSettings.disableLocalCache
-          ? cache.get(cacheKey)
-          : undefined;
-        return Promise.resolve(existing ?? {});
-=======
 
         return {
           data: null,
@@ -533,7 +469,6 @@
           success: false,
           error: e,
         };
->>>>>>> 2e36c985
       });
     activeFetches.set(cacheKey, promise);
   }
