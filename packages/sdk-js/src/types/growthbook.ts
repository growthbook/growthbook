/* eslint-disable @typescript-eslint/no-explicit-any */

import type { GrowthBook, StickyBucketService } from "..";
import { ConditionInterface, ParentConditionInterface } from "./mongrule";

declare global {
  interface Window {
    _growthbook?: GrowthBook;
  }
}

export type VariationMeta = {
  passthrough?: boolean;
  key?: string;
  name?: string;
};

export type FeatureRule<T = any> = {
  id?: string;
  condition?: ConditionInterface;
  parentConditions?: ParentConditionInterface[];
  force?: T;
  variations?: T[];
  weights?: number[];
  key?: string;
  hashAttribute?: string;
  fallbackAttribute?: string;
  hashVersion?: number;
  disableStickyBucketing?: boolean;
  bucketVersion?: number;
  minBucketVersion?: number;
  range?: VariationRange;
  coverage?: number;
  /** @deprecated */
  namespace?: [string, number, number];
  ranges?: VariationRange[];
  meta?: VariationMeta[];
  filters?: Filter[];
  seed?: string;
  name?: string;
  phase?: string;
  tracks?: Array<{
    experiment: Experiment<T>;
    result: Result<T>;
  }>;
};

export interface FeatureDefinition<T = any> {
  defaultValue?: T;
  rules?: FeatureRule<T>[];
}

export type FeatureResultSource =
  | "unknownFeature"
  | "defaultValue"
  | "force"
  | "override"
  | "experiment"
  | "prerequisite"
  | "cyclicPrerequisite";

export interface FeatureResult<T = any> {
  value: T | null;
  source: FeatureResultSource;
  on: boolean;
  off: boolean;
  ruleId: string;
  experiment?: Experiment<T>;
  experimentResult?: Result<T>;
}

/** @deprecated */
export type ExperimentStatus = "draft" | "running" | "stopped";

export type UrlTargetType = "regex" | "simple";

export type UrlTarget = {
  include: boolean;
  type: UrlTargetType;
  pattern: string;
};

export type Experiment<T> = {
  key: string;
  variations: [T, T, ...T[]];
  ranges?: VariationRange[];
  meta?: VariationMeta[];
  filters?: Filter[];
  seed?: string;
  name?: string;
  phase?: string;
  urlPatterns?: UrlTarget[];
  weights?: number[];
  condition?: ConditionInterface;
  parentConditions?: ParentConditionInterface[];
  coverage?: number;
  include?: () => boolean;
  /** @deprecated */
  namespace?: [string, number, number];
  force?: number;
  hashAttribute?: string;
  fallbackAttribute?: string;
  hashVersion?: number;
  disableStickyBucketing?: boolean;
  bucketVersion?: number;
  minBucketVersion?: number;
  active?: boolean;
  persistQueryString?: boolean;
  /** @deprecated */
  status?: ExperimentStatus;
  /** @deprecated */
  url?: RegExp;
  /** @deprecated */
  groups?: string[];
};

export type AutoExperiment = Experiment<AutoExperimentVariation> & {
  // If true, require the experiment to be manually triggered
  manual?: boolean;
};

export type ExperimentOverride = {
  condition?: ConditionInterface;
  weights?: number[];
  active?: boolean;
  status?: ExperimentStatus;
  force?: number;
  coverage?: number;
  groups?: string[];
  namespace?: [string, number, number];
  url?: RegExp | string;
};

export interface Result<T> {
  value: T;
  variationId: number;
  key: string;
  name?: string;
  bucket?: number;
  passthrough?: boolean;
  inExperiment: boolean;
  hashUsed?: boolean;
  hashAttribute: string;
  hashValue: string;
  featureId: string | null;
  stickyBucketUsed?: boolean;
}

export type Attributes = Record<string, any>;

export type RealtimeUsageData = {
  key: string;
  on: boolean;
};

<<<<<<< HEAD
export interface TrackingData {
  experiment: Experiment<any>;
  result: Result<any>;
}

export type TrackingCallback = (
  experiment: Experiment<any>,
  result: Result<any>
) => void;
=======
export type RenderFunction = () => void;
>>>>>>> aee44c52

export interface Context {
  enabled?: boolean;
  attributes?: Attributes;
  url?: string;
  features?: Record<string, FeatureDefinition>;
  experiments?: AutoExperiment[];
  forcedVariations?: Record<string, number>;
  stickyBucketAssignmentDocs?: Record<
    StickyAttributeKey,
    StickyAssignmentsDocument
  >;
  stickyBucketIdentifierAttributes?: string[];
  stickyBucketService?: StickyBucketService;
  log?: (msg: string, ctx: any) => void;
  qaMode?: boolean;
  backgroundSync?: boolean;
  subscribeToChanges?: boolean;
  enableDevMode?: boolean;
  /* @deprecated */
  disableDevTools?: boolean;
  trackingCallback?: TrackingCallback;
  onFeatureUsage?: (key: string, result: FeatureResult<any>) => void;
  realtimeKey?: string;
  realtimeInterval?: number;
  cacheKeyAttributes?: (keyof Attributes)[];
  /* @deprecated */
  user?: {
    id?: string;
    anonId?: string;
    [key: string]: string | undefined;
  };
  /* @deprecated */
  overrides?: Record<string, ExperimentOverride>;
  /* @deprecated */
  groups?: Record<string, boolean>;
  apiHost?: string;
  streamingHost?: string;
  apiHostRequestHeaders?: Record<string, string>;
  streamingHostRequestHeaders?: Record<string, string>;
  clientKey?: string;
  renderer?: null | RenderFunction;
  decryptionKey?: string;
  remoteEval?: boolean;
  navigate?: (url: string) => void;
  navigateDelay?: number;
  antiFlicker?: boolean;
  antiFlickerTimeout?: number;
}

export type SubscriptionFunction = (
  experiment: Experiment<any>,
  result: Result<any>
) => void;

export type VariationRange = [number, number];

export type JSONValue =
  | null
  | number
  | string
  | boolean
  | Array<JSONValue>
  | Record<string, unknown>
  | { [key: string]: JSONValue };

export type WidenPrimitives<T> = T extends string
  ? string
  : T extends number
  ? number
  : T extends boolean
  ? boolean
  : T;

export type FeatureEvalContext = {
  id?: string;
  evaluatedFeatures: Set<string>;
};

export type DOMMutation = {
  selector: string;
  action: string;
  attribute: string;
  value?: string;
  parentSelector?: string;
  insertBeforeSelector?: string;
};

export type AutoExperimentVariation = {
  domMutations?: DOMMutation[];
  css?: string;
  js?: string;
  urlRedirect?: string;
};

export type FeatureDefinitions = Record<string, FeatureDefinition>;

export type FeatureApiResponse = {
  features?: FeatureDefinitions;
  dateUpdated?: string;
  encryptedFeatures?: string;
  experiments?: AutoExperiment[];
  encryptedExperiments?: string;
};

// Polyfills required for non-standard browser environments (ReactNative, Node, etc.)
// These are typed as `any` since polyfills like `node-fetch` are not 100% compatible with native types
export type Polyfills = {
  // eslint-disable-next-line
  fetch: any;
  // eslint-disable-next-line
  SubtleCrypto: any;
  // eslint-disable-next-line
  EventSource: any;
  localStorage?: LocalStorageCompat;
};

export type Helpers = {
  fetchFeaturesCall: ({
    host,
    clientKey,
    headers,
  }: {
    host: string;
    clientKey: string;
    headers?: Record<string, string>;
  }) => Promise<Response>;
  fetchRemoteEvalCall: ({
    host,
    clientKey,
    payload,
    headers,
  }: {
    host: string;
    clientKey: string;
    // eslint-disable-next-line
    payload: any;
    headers?: Record<string, string>;
  }) => Promise<Response>;
  eventSourceCall: ({
    host,
    clientKey,
    headers,
  }: {
    host: string;
    clientKey: string;
    headers?: Record<string, string>;
  }) => EventSource;
  startIdleListener: () => (() => void) | void;
  stopIdleListener: () => void;
};

export interface LocalStorageCompat {
  getItem(key: string): string | null | Promise<string | null>;
  setItem(key: string, value: string): void | Promise<void>;
}

export type CacheSettings = {
  backgroundSync: boolean;
  cacheKey: string;
  staleTTL: number;
  maxAge: number;
  maxEntries: number;
  disableIdleStreams: boolean;
  idleStreamInterval: number;
};

export type ApiHost = string;
export type ClientKey = string;

export type LoadFeaturesOptions = {
  /** @deprecated */
  autoRefresh?: boolean;
  timeout?: number;
  skipCache?: boolean;
};

export type RefreshFeaturesOptions = {
  timeout?: number;
  skipCache?: boolean;
};

export interface Filter {
  // Override the hashAttribute used for this filter
  attribute?: string;
  // The hash seed
  seed: string;
  // The hashing version to use
  hashVersion: number;
  // Only include these resulting ranges
  ranges: VariationRange[];
}

export type StickyAttributeKey = string; // `${attributeName}||${attributeValue}`
export type StickyExperimentKey = string; // `${experimentId}__{version}`
export type StickyAssignments = Record<StickyExperimentKey, string>;
export interface StickyAssignmentsDocument {
  attributeName: string;
  attributeValue: string;
  assignments: StickyAssignments;
}<|MERGE_RESOLUTION|>--- conflicted
+++ resolved
@@ -153,7 +153,6 @@
   on: boolean;
 };
 
-<<<<<<< HEAD
 export interface TrackingData {
   experiment: Experiment<any>;
   result: Result<any>;
@@ -163,9 +162,9 @@
   experiment: Experiment<any>,
   result: Result<any>
 ) => void;
-=======
+
 export type RenderFunction = () => void;
->>>>>>> aee44c52
+
 
 export interface Context {
   enabled?: boolean;
