--- conflicted
+++ resolved
@@ -208,14 +208,11 @@
   renderer?: null | RenderFunction;
   decryptionKey?: string;
   remoteEval?: boolean;
-<<<<<<< HEAD
-  isBrowser?: boolean;
-=======
   navigate?: (url: string) => void;
   navigateDelay?: number;
   antiFlicker?: boolean;
   antiFlickerTimeout?: number;
->>>>>>> a77100ec
+  isBrowser?: boolean;
 }
 
 export type SubscriptionFunction = (
