--- conflicted
+++ resolved
@@ -114,16 +114,10 @@
   groups?: string[];
 };
 
-<<<<<<< HEAD
+export type AutoExperimentChangeType = "redirect" | "visual" | "unknown";
+
 export type AutoExperiment<T = AutoExperimentVariation> = Experiment<T> & {
   changeId?: string;
-  changeType?: "redirect" | "visual";
-=======
-export type AutoExperimentChangeType = "redirect" | "visual" | "unknown";
-
-export type AutoExperiment<T = AutoExperimentVariation> = Experiment<T> & {
-  changeId?: string;
->>>>>>> 2e36c985
   // If true, require the experiment to be manually triggered
   manual?: boolean;
 };
@@ -390,11 +384,7 @@
   maxEntries: number;
   disableIdleStreams: boolean;
   idleStreamInterval: number;
-<<<<<<< HEAD
-  disableLocalCache: boolean;
-=======
   disableCache: boolean;
->>>>>>> 2e36c985
 };
 
 export type ApiHost = string;
@@ -407,14 +397,11 @@
   streaming?: boolean;
 };
 
-<<<<<<< HEAD
-=======
 export type InitSyncOptions = {
   payload: FeatureApiResponse;
   streaming?: boolean;
 };
 
->>>>>>> 2e36c985
 export type LoadFeaturesOptions = {
   /** @deprecated */
   autoRefresh?: boolean;
