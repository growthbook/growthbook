import Cookies from "js-cookie";
import {
  CacheSettings,
  Options as Context,
  FeatureApiResponse,
  Plugin,
  TrackingCallback,
} from "./types/growthbook";
import { GrowthBook } from "./GrowthBook";
import {
  BrowserCookieStickyBucketService,
  LocalStorageStickyBucketService,
  StickyBucketService,
} from "./sticky-bucket-service";
import { autoAttributesPlugin } from "./plugins/auto-attributes";
import { growthbookTrackingPlugin } from "./plugins/growthbook-tracking";
import {
  thirdPartyTrackingPlugin,
  Trackers,
} from "./plugins/third-party-tracking";

type WindowContext = Context & {
  uuidCookieName?: string;
  uuidKey?: string;
  uuid?: string;
  persistUuidOnLoad?: boolean;
  noStreaming?: boolean;
  useStickyBucketService?: "cookie" | "localStorage";
  stickyBucketPrefix?: string;
  payload?: FeatureApiResponse;
  cacheSettings?: CacheSettings;
  antiFlicker?: boolean;
  antiFlickerTimeout?: number;
  additionalTrackingCallback?: TrackingCallback;
};
declare global {
  interface Window {
    _growthbook?: GrowthBook;
    growthbook_queue?:
      | Array<(gb: GrowthBook) => void>
      | { push: (cb: (gb: GrowthBook) => void) => void };
    growthbook_config?: WindowContext;
    dataLayer?: unknown[];
    analytics?: {
      track?: (name: string, props?: Record<string, unknown>) => void;
    };
<<<<<<< HEAD
    // eslint-disable-next-line
    gtag?: (...args: any) => void;
    // eslint-disable-next-line
    snowplow?: (...args: any) => void;
=======
    gtag?: (...args: unknown[]) => void;
>>>>>>> fd131e57
  }
}

// Ensure dataLayer exists
window.dataLayer = window.dataLayer || [];

const currentScript = document.currentScript;
const dataContext: DOMStringMap = currentScript ? currentScript.dataset : {};
const windowContext: WindowContext = window.growthbook_config || {};

let antiFlickerTimeout: number | undefined;

function setAntiFlicker() {
  window.clearTimeout(antiFlickerTimeout);

  let timeoutMs =
    windowContext.antiFlickerTimeout ??
    (dataContext.antiFlickerTimeout
      ? parseInt(dataContext.antiFlickerTimeout)
      : null) ??
    3500;
  if (!isFinite(timeoutMs)) {
    timeoutMs = 3500;
  }

  try {
    if (!document.getElementById("gb-anti-flicker-style")) {
      const styleTag = document.createElement("style");
      styleTag.setAttribute("id", "gb-anti-flicker-style");
      styleTag.innerHTML =
        ".gb-anti-flicker { opacity: 0 !important; pointer-events: none; }";
      document.head.appendChild(styleTag);
    }
    document.documentElement.classList.add("gb-anti-flicker");

    // Fallback if GrowthBook fails to load in specified time or 3.5 seconds.
    antiFlickerTimeout = window.setTimeout(unsetAntiFlicker, timeoutMs);
  } catch (e) {
    console.error(e);
  }
}

function unsetAntiFlicker() {
  window.clearTimeout(antiFlickerTimeout);
  try {
    document.documentElement.classList.remove("gb-anti-flicker");
  } catch (e) {
    console.error(e);
  }
}

if (windowContext.antiFlicker || dataContext.antiFlicker) {
  setAntiFlicker();
}

// Create sticky bucket service
let stickyBucketService: StickyBucketService | undefined = undefined;
if (
  windowContext.useStickyBucketService === "cookie" ||
  dataContext.useStickyBucketService === "cookie"
) {
  stickyBucketService = new BrowserCookieStickyBucketService({
    prefix:
      windowContext.stickyBucketPrefix ||
      dataContext.stickyBucketPrefix ||
      undefined,
    jsCookie: Cookies,
  });
} else if (
  windowContext.useStickyBucketService === "localStorage" ||
  dataContext.useStickyBucketService === "localStorage"
) {
  stickyBucketService = new LocalStorageStickyBucketService({
    prefix:
      windowContext.stickyBucketPrefix ||
      dataContext.stickyBucketPrefix ||
      undefined,
  });
}

const uuid = dataContext.uuid || windowContext.uuid;
const plugins: Plugin[] = [
  autoAttributesPlugin({
    uuid,
    uuidCookieName: windowContext.uuidCookieName || dataContext.uuidCookieName,
    uuidKey: windowContext.uuidKey || dataContext.uuidKey,
    uuidAutoPersist: !uuid && dataContext.noAutoCookies == null,
  }),
];

const tracking = dataContext.tracking || "gtag,gtm,segment";
if (tracking !== "none") {
  const trackers = tracking
    .toLowerCase()
    .split(",")
    .map((t) => t.trim());

  if (trackers.includes("growthbook")) {
    plugins.push(
      growthbookTrackingPlugin({
        ingestorHost: dataContext.eventIngestorHost,
      })
    );
  }

  if (!windowContext.trackingCallback) {
    plugins.push(
      thirdPartyTrackingPlugin({
        additionalCallback: windowContext.additionalTrackingCallback,
        trackers: trackers as Trackers[],
      })
    );
  }
}

// Create GrowthBook instance
const gb = new GrowthBook({
  ...dataContext,
  remoteEval: !!dataContext.remoteEval,
<<<<<<< HEAD
  trackingCallback: async (e, r) => {
    const promises: Promise<unknown>[] = [];
    const eventParams = { experiment_id: e.key, variation_id: r.key };

    if (windowContext.additionalTrackingCallback) {
      promises.push(
        Promise.resolve(windowContext.additionalTrackingCallback(e, r))
      );
    }

    // GA4 - gtag
    if (window.gtag) {
      let gtagResolve;
      const gtagPromise = new Promise((resolve) => {
        gtagResolve = resolve;
      });
      promises.push(gtagPromise);
      window.gtag("event", "experiment_viewed", {
        ...eventParams,
        event_callback: gtagResolve,
      });
    }

    // GTM - dataLayer
    if (window.dataLayer) {
      let datalayerResolve;
      const datalayerPromise = new Promise((resolve) => {
        datalayerResolve = resolve;
      });
      promises.push(datalayerPromise);
      window.dataLayer.push({
        event: "experiment_viewed",
        ...eventParams,
        eventCallback: datalayerResolve,
      });
    }

    // Segment - analytics.js
    if (window.analytics && window.analytics.track) {
      window.analytics.track("Experiment Viewed", eventParams);
      const segmentPromise = new Promise((resolve) =>
        window.setTimeout(resolve, 300)
      );
      promises.push(segmentPromise);
    }

    // snowplow:
    if (window.snowplow) {
      window.snowplow("trackSelfDescribingEvent", {
        event: {
          schema: "iglu:com.growthbook/experiment_viewed/jsonschema/1-0-0",
          data: {
            experimentId: e.key,
            variationId: r.key,
            hashAttribute: r.hashAttribute,
            hashValue: r.hashValue,
          },
        },
      });
      // snowplow uses local storage so we don't need to wait long
      const snowplowPromise = new Promise((resolve) =>
        window.setTimeout(resolve, 80)
      );
      promises.push(snowplowPromise);
    }

    await Promise.all(promises);
  },
=======
>>>>>>> fd131e57
  ...windowContext,
  plugins,
  stickyBucketService,
});

// Set the renderer to fire a custom DOM event
// This will let us attach multiple listeners
gb.setRenderer(() => {
  document.dispatchEvent(new CustomEvent("growthbookdata"));
});

gb.init({
  payload: windowContext.payload,
  streaming: !(
    windowContext.noStreaming ||
    dataContext.noStreaming ||
    windowContext.backgroundSync === false
  ),
  cacheSettings: windowContext.cacheSettings,
}).then(() => {
  if (!(windowContext.antiFlicker || dataContext.antiFlicker)) return;

  if (gb.getRedirectUrl()) {
    setAntiFlicker();
  } else {
    unsetAntiFlicker();
  }
});

const fireCallback = (cb: (gb: GrowthBook) => void) => {
  try {
    cb && cb(gb);
  } catch (e) {
    console.error("Uncaught growthbook_queue error", e);
  }
};

// Process any queued callbacks
if (window.growthbook_queue) {
  if (Array.isArray(window.growthbook_queue)) {
    window.growthbook_queue.forEach((cb) => {
      fireCallback(cb);
    });
  }
}
// Replace the queue with a function that immediately calls the callback
window.growthbook_queue = {
  push: (cb: (gb: GrowthBook) => void) => {
    fireCallback(cb);
  },
};

// Store a reference in window to enable more advanced use cases
export default gb;<|MERGE_RESOLUTION|>--- conflicted
+++ resolved
@@ -44,14 +44,8 @@
     analytics?: {
       track?: (name: string, props?: Record<string, unknown>) => void;
     };
-<<<<<<< HEAD
-    // eslint-disable-next-line
-    gtag?: (...args: any) => void;
-    // eslint-disable-next-line
-    snowplow?: (...args: any) => void;
-=======
+    snowplow?: (...args: unknown[]) => void;
     gtag?: (...args: unknown[]) => void;
->>>>>>> fd131e57
   }
 }
 
@@ -171,77 +165,6 @@
 const gb = new GrowthBook({
   ...dataContext,
   remoteEval: !!dataContext.remoteEval,
-<<<<<<< HEAD
-  trackingCallback: async (e, r) => {
-    const promises: Promise<unknown>[] = [];
-    const eventParams = { experiment_id: e.key, variation_id: r.key };
-
-    if (windowContext.additionalTrackingCallback) {
-      promises.push(
-        Promise.resolve(windowContext.additionalTrackingCallback(e, r))
-      );
-    }
-
-    // GA4 - gtag
-    if (window.gtag) {
-      let gtagResolve;
-      const gtagPromise = new Promise((resolve) => {
-        gtagResolve = resolve;
-      });
-      promises.push(gtagPromise);
-      window.gtag("event", "experiment_viewed", {
-        ...eventParams,
-        event_callback: gtagResolve,
-      });
-    }
-
-    // GTM - dataLayer
-    if (window.dataLayer) {
-      let datalayerResolve;
-      const datalayerPromise = new Promise((resolve) => {
-        datalayerResolve = resolve;
-      });
-      promises.push(datalayerPromise);
-      window.dataLayer.push({
-        event: "experiment_viewed",
-        ...eventParams,
-        eventCallback: datalayerResolve,
-      });
-    }
-
-    // Segment - analytics.js
-    if (window.analytics && window.analytics.track) {
-      window.analytics.track("Experiment Viewed", eventParams);
-      const segmentPromise = new Promise((resolve) =>
-        window.setTimeout(resolve, 300)
-      );
-      promises.push(segmentPromise);
-    }
-
-    // snowplow:
-    if (window.snowplow) {
-      window.snowplow("trackSelfDescribingEvent", {
-        event: {
-          schema: "iglu:com.growthbook/experiment_viewed/jsonschema/1-0-0",
-          data: {
-            experimentId: e.key,
-            variationId: r.key,
-            hashAttribute: r.hashAttribute,
-            hashValue: r.hashValue,
-          },
-        },
-      });
-      // snowplow uses local storage so we don't need to wait long
-      const snowplowPromise = new Promise((resolve) =>
-        window.setTimeout(resolve, 80)
-      );
-      promises.push(snowplowPromise);
-    }
-
-    await Promise.all(promises);
-  },
-=======
->>>>>>> fd131e57
   ...windowContext,
   plugins,
   stickyBucketService,
