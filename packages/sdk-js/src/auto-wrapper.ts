import Cookies from "js-cookie";
import {
  BrowserCookieStickyBucketService,
  Context,
  FeatureApiResponse,
  GrowthBook,
  LocalStorageStickyBucketService,
  StickyBucketService,
} from "./index";

type WindowContext = Context & {
  uuidCookieName?: string;
  uuidKey?: string;
  uuid?: string;
  persistUuidOnLoad?: boolean;
<<<<<<< HEAD
  useStickyBucketService?: "cookie" | "localStorage";
=======
  noStreaming?: boolean;
  useStickyBucketService?: "cookie" | "localStorage";
  stickyBucketPrefix?: string;
>>>>>>> 2e36c985
  payload?: FeatureApiResponse;
};
declare global {
  interface Window {
    _growthbook?: GrowthBook;
    growthbook_queue?:
      | Array<(gb: GrowthBook) => void>
      | { push: (cb: (gb: GrowthBook) => void) => void };
    growthbook_config?: WindowContext;
    // eslint-disable-next-line
    dataLayer?: any[];
    analytics?: {
      track?: (name: string, props?: Record<string, unknown>) => void;
    };
    // eslint-disable-next-line
    gtag?: (...args: any) => void;
  }
}

// Ensure dataLayer exists
window.dataLayer = window.dataLayer || [];

const currentScript = document.currentScript;
const dataContext: DOMStringMap = currentScript ? currentScript.dataset : {};
const windowContext: WindowContext = window.growthbook_config || {};

function setCookie(name: string, value: string) {
  const d = new Date();
  const COOKIE_DAYS = 400; // 400 days is the max cookie duration for chrome
  d.setTime(d.getTime() + 24 * 60 * 60 * 1000 * COOKIE_DAYS);
  document.cookie = name + "=" + value + ";path=/;expires=" + d.toUTCString();
}

function getCookie(name: string): string {
  const value = "; " + document.cookie;
  const parts = value.split(`; ${name}=`);
  return parts.length === 2 ? parts[1].split(";")[0] : "";
}

// Use the browsers crypto.randomUUID if set to generate a UUID
function genUUID() {
  if (window.crypto && crypto.randomUUID) return crypto.randomUUID();
  return ("" + 1e7 + -1e3 + -4e3 + -8e3 + -1e11).replace(/[018]/g, (c) =>
    (
      ((c as unknown) as number) ^
      (crypto.getRandomValues(new Uint8Array(1))[0] &
        (15 >> (((c as unknown) as number) / 4)))
    ).toString(16)
  );
}

const COOKIE_NAME =
  windowContext.uuidCookieName || dataContext.uuidCookieName || "gbuuid";
const uuidKey = windowContext.uuidKey || dataContext.uuidKey || "id";
let uuid = windowContext.uuid || dataContext.uuid || "";
function persistUUID() {
  setCookie(COOKIE_NAME, uuid);
}
function getUUID(persist = true) {
  // Already stored in memory, return
  if (uuid) return uuid;

  // If cookie is already set, return
  uuid = getCookie(COOKIE_NAME);
  if (uuid) return uuid;

  // Generate a new UUID and optionally persist it in a cookie
  uuid = genUUID();
  if (persist) {
    persistUUID();
  }

  return uuid;
}

function getUtmAttributes() {
  // Store utm- params in sessionStorage for future page loads
  let utms: Record<string, string> = {};
  try {
    const existing = sessionStorage.getItem("utm_params");
    if (existing) {
      utms = JSON.parse(existing);
    }

    // Add utm params from querystring
    if (location.search) {
      const params = new URLSearchParams(location.search);
      let hasChanges = false;
      ["source", "medium", "campaign", "term", "content"].forEach((k) => {
        // Querystring is in snake_case
        const param = `utm_${k}`;
        // Attribute keys are camelCase
        const attr = `utm` + k[0].toUpperCase() + k.slice(1);

        if (params.has(param)) {
          utms[attr] = params.get(param) || "";
          hasChanges = true;
        }
      });

      // Write back to sessionStorage
      if (hasChanges) {
        sessionStorage.setItem("utm_params", JSON.stringify(utms));
      }
    }
  } catch (e) {
    // Do nothing if sessionStorage is disabled (e.g. incognito window)
  }

  return utms;
}

function getDataLayerVariables() {
  if (!window.dataLayer || !window.dataLayer.forEach) return {};
  const obj: Record<string, unknown> = {};
  window.dataLayer.forEach((item: unknown) => {
    // Skip empty and non-object entries
    if (!item || typeof item !== "object" || "length" in item) return;

    // Skip events
    if ("event" in item) return;

    Object.keys(item).forEach((k) => {
      // Filter out known properties that aren't useful
      if (typeof k !== "string" || k.match(/^(gtm)/)) return;

      const val = (item as Record<string, unknown>)[k];

      // Only add primitive variable values
      const valueType = typeof val;
      if (["string", "number", "boolean"].includes(valueType)) {
        obj[k] = val;
      }
    });
  });
  return obj;
}

function getAutoAttributes(
  dataContext: DOMStringMap,
  windowContext: WindowContext
) {
  const useCookies = dataContext.noAutoCookies == null;

  const ua = navigator.userAgent;

  const browser = ua.match(/Edg/)
    ? "edge"
    : ua.match(/Chrome/)
    ? "chrome"
    : ua.match(/Firefox/)
    ? "firefox"
    : ua.match(/Safari/)
    ? "safari"
    : "unknown";

  const _uuid = getUUID(useCookies);
<<<<<<< HEAD
  if (windowContext.persistUuidOnLoad && useCookies) {
=======
  if (
    (windowContext.persistUuidOnLoad || dataContext.persistUuidOnLoad) &&
    useCookies
  ) {
>>>>>>> 2e36c985
    persistUUID();
  }

  return {
    ...getDataLayerVariables(),
    [uuidKey]: _uuid,
    url: location.href,
    path: location.pathname,
    host: location.host,
    query: location.search,
    pageTitle: document && document.title,
    deviceType: ua.match(/Mobi/) ? "mobile" : "desktop",
    browser,
    ...getUtmAttributes(),
  };
}

function getAttributes() {
  // Merge auto attributes and user-supplied attributes
  const attributes = dataContext["noAutoAttributes"]
    ? {}
    : getAutoAttributes(dataContext, windowContext);
  if (windowContext.attributes) {
    Object.assign(attributes, windowContext.attributes);
  }
  return attributes;
}

// Create sticky bucket service
let stickyBucketService: StickyBucketService | undefined = undefined;
<<<<<<< HEAD
if (windowContext.useStickyBucketService === "cookie") {
  stickyBucketService = new BrowserCookieStickyBucketService({
    jsCookie: Cookies,
  });
} else if (windowContext.useStickyBucketService === "localStorage") {
  stickyBucketService = new LocalStorageStickyBucketService();
=======
if (
  windowContext.useStickyBucketService === "cookie" ||
  dataContext.useStickyBucketService === "cookie"
) {
  stickyBucketService = new BrowserCookieStickyBucketService({
    prefix:
      windowContext.stickyBucketPrefix ||
      dataContext.stickyBucketPrefix ||
      undefined,
    jsCookie: Cookies,
  });
} else if (
  windowContext.useStickyBucketService === "localStorage" ||
  dataContext.useStickyBucketService === "localStorage"
) {
  stickyBucketService = new LocalStorageStickyBucketService({
    prefix:
      windowContext.stickyBucketPrefix ||
      dataContext.stickyBucketPrefix ||
      undefined,
  });
>>>>>>> 2e36c985
}
// Create GrowthBook instance
const gb = new GrowthBook({
  ...dataContext,
  remoteEval: !!dataContext.remoteEval,
  trackingCallback: (e, r) => {
    const p = { experiment_id: e.key, variation_id: r.key };

    // GA4 - gtag
    window.gtag && window.gtag("event", "experiment_viewed", p);

    // GTM - dataLayer
    window.dataLayer &&
      window.dataLayer.push({ event: "experiment_viewed", ...p });

    // Segment - analytics.js
    window.analytics &&
      window.analytics.track &&
      window.analytics.track("Experiment Viewed", p);
  },
  ...windowContext,
  attributes: getAttributes(),
  stickyBucketService,
});

// Set the renderer to fire a custom DOM event
// This will let us attach multiple listeners
gb.setRenderer(() => {
  document.dispatchEvent(new CustomEvent("growthbookdata"));
});

<<<<<<< HEAD
(async () => {
  // Hydrate sticky bucket service
  if (stickyBucketService && windowContext.stickyBucketAssignmentDocs) {
    for (const key in windowContext.stickyBucketAssignmentDocs) {
      const doc = windowContext.stickyBucketAssignmentDocs?.[key];
      if (doc) {
        await stickyBucketService.saveAssignments(doc);
      }
    }
  }

  // Load features/experiments
  gb.init({ payload: windowContext.payload });
})();
=======
gb.init({
  payload: windowContext.payload,
  streaming: !(
    windowContext.noStreaming ||
    dataContext.noStreaming ||
    windowContext.backgroundSync === false
  ),
});
>>>>>>> 2e36c985

// Poll for URL changes and update GrowthBook
let currentUrl = location.href;
setInterval(() => {
  if (location.href !== currentUrl) {
    currentUrl = location.href;
    gb.setURL(currentUrl);
    gb.updateAttributes(getAttributes());
  }
}, 500);

// Listen for a custom event to update URL and attributes
document.addEventListener("growthbookrefresh", () => {
  if (location.href !== currentUrl) {
    currentUrl = location.href;
    gb.setURL(currentUrl);
  }
  gb.updateAttributes(getAttributes());
});

// Listen for a custom event to persist the UUID cookie
document.addEventListener("growthbookpersist", () => {
  persistUUID();
});

const fireCallback = (cb: (gb: GrowthBook) => void) => {
  try {
    cb && cb(gb);
  } catch (e) {
    console.error("Uncaught growthbook_queue error", e);
  }
};

// Process any queued callbacks
if (window.growthbook_queue) {
  if (Array.isArray(window.growthbook_queue)) {
    window.growthbook_queue.forEach((cb) => {
      fireCallback(cb);
    });
  }
}
// Replace the queue with a function that immediately calls the callback
window.growthbook_queue = {
  push: (cb: (gb: GrowthBook) => void) => {
    fireCallback(cb);
  },
};

// Store a reference in window to enable more advanced use cases
export default gb;<|MERGE_RESOLUTION|>--- conflicted
+++ resolved
@@ -13,13 +13,9 @@
   uuidKey?: string;
   uuid?: string;
   persistUuidOnLoad?: boolean;
-<<<<<<< HEAD
-  useStickyBucketService?: "cookie" | "localStorage";
-=======
   noStreaming?: boolean;
   useStickyBucketService?: "cookie" | "localStorage";
   stickyBucketPrefix?: string;
->>>>>>> 2e36c985
   payload?: FeatureApiResponse;
 };
 declare global {
@@ -177,14 +173,10 @@
     : "unknown";
 
   const _uuid = getUUID(useCookies);
-<<<<<<< HEAD
-  if (windowContext.persistUuidOnLoad && useCookies) {
-=======
   if (
     (windowContext.persistUuidOnLoad || dataContext.persistUuidOnLoad) &&
     useCookies
   ) {
->>>>>>> 2e36c985
     persistUUID();
   }
 
@@ -215,14 +207,6 @@
 
 // Create sticky bucket service
 let stickyBucketService: StickyBucketService | undefined = undefined;
-<<<<<<< HEAD
-if (windowContext.useStickyBucketService === "cookie") {
-  stickyBucketService = new BrowserCookieStickyBucketService({
-    jsCookie: Cookies,
-  });
-} else if (windowContext.useStickyBucketService === "localStorage") {
-  stickyBucketService = new LocalStorageStickyBucketService();
-=======
 if (
   windowContext.useStickyBucketService === "cookie" ||
   dataContext.useStickyBucketService === "cookie"
@@ -244,7 +228,6 @@
       dataContext.stickyBucketPrefix ||
       undefined,
   });
->>>>>>> 2e36c985
 }
 // Create GrowthBook instance
 const gb = new GrowthBook({
@@ -276,22 +259,6 @@
   document.dispatchEvent(new CustomEvent("growthbookdata"));
 });
 
-<<<<<<< HEAD
-(async () => {
-  // Hydrate sticky bucket service
-  if (stickyBucketService && windowContext.stickyBucketAssignmentDocs) {
-    for (const key in windowContext.stickyBucketAssignmentDocs) {
-      const doc = windowContext.stickyBucketAssignmentDocs?.[key];
-      if (doc) {
-        await stickyBucketService.saveAssignments(doc);
-      }
-    }
-  }
-
-  // Load features/experiments
-  gb.init({ payload: windowContext.payload });
-})();
-=======
 gb.init({
   payload: windowContext.payload,
   streaming: !(
@@ -300,7 +267,6 @@
     windowContext.backgroundSync === false
   ),
 });
->>>>>>> 2e36c985
 
 // Poll for URL changes and update GrowthBook
 let currentUrl = location.href;
