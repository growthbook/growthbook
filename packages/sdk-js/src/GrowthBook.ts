import mutate, { DeclarativeMutation } from "dom-mutator";
import type {
  ApiHost,
  Attributes,
  AutoExperiment,
  AutoExperimentVariation,
  ClientKey,
  Context,
  Experiment,
  FeatureApiResponse,
  FeatureDefinition,
  FeatureResult,
  FeatureResultSource,
  Filter,
  LoadFeaturesOptions,
  RealtimeUsageData,
  RefreshFeaturesOptions,
  RenderFunction,
  Result,
  StickyAssignments,
  StickyAssignmentsDocument,
  StickyAttributeKey,
  StickyExperimentKey,
  SubscriptionFunction,
  TrackingCallback,
  TrackingData,
  VariationMeta,
  VariationRange,
  WidenPrimitives,
} from "./types/growthbook";
import type { ConditionInterface } from "./types/mongrule";
import {
  chooseVariation,
  decrypt,
  getBucketRanges,
  getQueryStringOverride,
  getUrlRegExp,
  hash,
  inNamespace,
  inRange,
  isIncluded,
  isURLTargeted,
  loadSDKVersion,
  mergeQueryStrings,
  toString,
} from "./util";
import { evalCondition } from "./mongrule";
import { refreshFeatures, subscribe, unsubscribe } from "./feature-repository";
import { FeatureEvalContext } from "./types/growthbook";

const isBrowser =
  typeof window !== "undefined" && typeof document !== "undefined";

const SDK_VERSION = loadSDKVersion();

export class GrowthBook<
  // eslint-disable-next-line @typescript-eslint/no-explicit-any
  AppFeatures extends Record<string, any> = Record<string, any>
> {
  // context is technically private, but some tools depend on it so we can't mangle the name
  // _ctx below is a clone of this property that we use internally
  private context: Context;
  public debug: boolean;
  public ready: boolean;
  public version: string;

  // Properties and methods that start with "_" are mangled by Terser (saves ~150 bytes)
  private _ctx: Context;
<<<<<<< HEAD
  private _renderer: null | (() => void);
  private _redirectedUrl: string;
=======
  private _renderer: null | RenderFunction;
>>>>>>> aee44c52
  private _trackedExperiments: Set<unknown>;
  private _trackedFeatures: Record<string, string>;
  private _subscriptions: Set<SubscriptionFunction>;
  private _rtQueue: RealtimeUsageData[];
  private _rtTimer: number;
  private _assigned: Map<
    string,
    {
      // eslint-disable-next-line
      experiment: Experiment<any>;
      // eslint-disable-next-line
      result: Result<any>;
    }
  >;
  // eslint-disable-next-line
  private _forcedFeatureValues: Map<string, any>;
  private _attributeOverrides: Attributes;
  private _activeAutoExperiments: Map<
    AutoExperiment,
    { valueHash: string; undo: () => void }
  >;
  private _triggeredExpKeys: Set<string>;
  private _loadFeaturesCalled: boolean;
  private _deferredTrackingCalls: TrackingData[];

  constructor(context?: Context) {
    context = context || {};
    // These properties are all initialized in the constructor instead of above
    // This saves ~80 bytes in the final output
    this.version = SDK_VERSION;
    this._ctx = this.context = context;
    this._renderer = null;
    this._trackedExperiments = new Set();
    this._trackedFeatures = {};
    this.debug = false;
    this._subscriptions = new Set();
    this._rtQueue = [];
    this._rtTimer = 0;
    this.ready = false;
    this._assigned = new Map();
    this._forcedFeatureValues = new Map();
    this._attributeOverrides = {};
    this._activeAutoExperiments = new Map();
    this._triggeredExpKeys = new Set();
    this._loadFeaturesCalled = false;
    this._redirectedUrl = "";
    this._deferredTrackingCalls = [];

    if (context.renderer) {
      this._renderer = context.renderer;
    }

    if (context.remoteEval) {
      if (context.decryptionKey) {
        throw new Error("Encryption is not available for remoteEval");
      }
      if (!context.clientKey) {
        throw new Error("Missing clientKey");
      }
      let isGbHost = false;
      try {
        isGbHost = !!new URL(context.apiHost || "").hostname.match(
          /growthbook\.io$/i
        );
      } catch (e) {
        // ignore invalid URLs
      }
      if (isGbHost) {
        throw new Error("Cannot use remoteEval on GrowthBook Cloud");
      }
    } else {
      if (context.cacheKeyAttributes) {
        throw new Error("cacheKeyAttributes are only used for remoteEval");
      }
    }

    if (context.features) {
      this.ready = true;
    }

    if (isBrowser && context.enableDevMode) {
      window._growthbook = this;
      document.dispatchEvent(new Event("gbloaded"));
    }

    if (context.experiments) {
      this.ready = true;
      this._updateAllAutoExperiments();
    } else if (context.antiFlicker) {
      this._setAntiFlicker();
    }

    if (context.clientKey && !context.remoteEval) {
      this._refresh({}, true, false);
    }
  }

  public async loadFeatures(options?: LoadFeaturesOptions): Promise<void> {
    if (options && options.autoRefresh) {
      // interpret deprecated autoRefresh option as subscribeToChanges
      this._ctx.subscribeToChanges = true;
    }
    this._loadFeaturesCalled = true;

    await this._refresh(options, true, true);

    if (this._canSubscribe()) {
      subscribe(this);
    }
  }

  public async refreshFeatures(
    options?: RefreshFeaturesOptions
  ): Promise<void> {
    await this._refresh(options, false, true);
  }

  public getApiInfo(): [ApiHost, ClientKey] {
    return [this.getApiHosts().apiHost, this.getClientKey()];
  }
  public getApiHosts(): {
    apiHost: string;
    streamingHost: string;
    apiRequestHeaders?: Record<string, string>;
    streamingHostRequestHeaders?: Record<string, string>;
  } {
    const defaultHost = this._ctx.apiHost || "https://cdn.growthbook.io";
    return {
      apiHost: defaultHost.replace(/\/*$/, ""),
      streamingHost: (this._ctx.streamingHost || defaultHost).replace(
        /\/*$/,
        ""
      ),
      apiRequestHeaders: this._ctx.apiHostRequestHeaders,
      streamingHostRequestHeaders: this._ctx.streamingHostRequestHeaders,
    };
  }
  public getClientKey(): string {
    return this._ctx.clientKey || "";
  }

  public isRemoteEval(): boolean {
    return this._ctx.remoteEval || false;
  }

  public getCacheKeyAttributes(): (keyof Attributes)[] | undefined {
    return this._ctx.cacheKeyAttributes;
  }

  private async _refresh(
    options?: RefreshFeaturesOptions,
    allowStale?: boolean,
    updateInstance?: boolean
  ) {
    options = options || {};
    if (!this._ctx.clientKey) {
      throw new Error("Missing clientKey");
    }
    await refreshFeatures(
      this,
      options.timeout,
      options.skipCache || this._ctx.enableDevMode,
      allowStale,
      updateInstance,
      this._ctx.backgroundSync !== false
    );
  }

  private _render() {
    if (this._renderer) {
      try {
        this._renderer();
      } catch (e) {
        console.error("Failed to render", e);
      }
    }
  }

  public setFeatures(features: Record<string, FeatureDefinition>) {
    this._ctx.features = features;
    this.ready = true;
    this._render();
  }

  public async setEncryptedFeatures(
    encryptedString: string,
    decryptionKey?: string,
    subtle?: SubtleCrypto
  ): Promise<void> {
    const featuresJSON = await decrypt(
      encryptedString,
      decryptionKey || this._ctx.decryptionKey,
      subtle
    );
    this.setFeatures(
      JSON.parse(featuresJSON) as Record<string, FeatureDefinition>
    );
  }

  public setExperiments(experiments: AutoExperiment[]): void {
    this._ctx.experiments = experiments;
    this.ready = true;
    this._updateAllAutoExperiments();
  }

  public async setEncryptedExperiments(
    encryptedString: string,
    decryptionKey?: string,
    subtle?: SubtleCrypto
  ): Promise<void> {
    const experimentsJSON = await decrypt(
      encryptedString,
      decryptionKey || this._ctx.decryptionKey,
      subtle
    );
    this.setExperiments(JSON.parse(experimentsJSON) as AutoExperiment[]);
  }

  public async decryptPayload(
    data: FeatureApiResponse,
    decryptionKey?: string,
    subtle?: SubtleCrypto
  ): Promise<FeatureApiResponse> {
    if (data.encryptedFeatures) {
      data.features = JSON.parse(
        await decrypt(
          data.encryptedFeatures,
          decryptionKey || this._ctx.decryptionKey,
          subtle
        )
      );
      delete data.encryptedFeatures;
    }
    if (data.encryptedExperiments) {
      data.experiments = JSON.parse(
        await decrypt(
          data.encryptedExperiments,
          decryptionKey || this._ctx.decryptionKey,
          subtle
        )
      );
      delete data.encryptedExperiments;
    }
    return data;
  }

  public async setAttributes(attributes: Attributes) {
    this._ctx.attributes = attributes;
    if (this._ctx.stickyBucketService) {
      await this.refreshStickyBuckets();
    }
    if (this._ctx.remoteEval) {
      await this._refreshForRemoteEval();
      return;
    }
    this._render();
    this._updateAllAutoExperiments();
  }

  public async updateAttributes(attributes: Attributes) {
    return this.setAttributes({ ...this._ctx.attributes, ...attributes });
  }

  public async setAttributeOverrides(overrides: Attributes) {
    this._attributeOverrides = overrides;
    if (this._ctx.stickyBucketService) {
      await this.refreshStickyBuckets();
    }
    if (this._ctx.remoteEval) {
      await this._refreshForRemoteEval();
      return;
    }
    this._render();
    this._updateAllAutoExperiments();
  }

  public async setForcedVariations(vars: Record<string, number>) {
    this._ctx.forcedVariations = vars || {};
    if (this._ctx.remoteEval) {
      await this._refreshForRemoteEval();
      return;
    }
    this._render();
    this._updateAllAutoExperiments();
  }

  // eslint-disable-next-line
  public setForcedFeatures(map: Map<string, any>) {
    this._forcedFeatureValues = map;
    this._render();
  }

  public async setURL(url: string) {
    this._ctx.url = url;
    this._redirectedUrl = "";
    if (this._ctx.remoteEval) {
      await this._refreshForRemoteEval();
      this._updateAllAutoExperiments(true);
      return;
    }
    this._updateAllAutoExperiments(true);
  }

  public getAttributes() {
    return { ...this._ctx.attributes, ...this._attributeOverrides };
  }

  public getForcedVariations() {
    return this._ctx.forcedVariations || {};
  }

  public getForcedFeatures() {
    // eslint-disable-next-line
    return this._forcedFeatureValues || new Map<string, any>();
  }

  public getStickyBucketAssignmentDocs() {
    return this._ctx.stickyBucketAssignmentDocs || {};
  }

  public getUrl() {
    return this._ctx.url || "";
  }

  public getFeatures() {
    return this._ctx.features || {};
  }

  public getExperiments() {
    return this._ctx.experiments || [];
  }

  public subscribe(cb: SubscriptionFunction): () => void {
    this._subscriptions.add(cb);
    return () => {
      this._subscriptions.delete(cb);
    };
  }

  private _canSubscribe() {
    return this._ctx.backgroundSync !== false && this._ctx.subscribeToChanges;
  }

  private async _refreshForRemoteEval() {
    if (!this._ctx.remoteEval) return;
    if (!this._loadFeaturesCalled) return;
    await this._refresh({}, false, true).catch(() => {
      // Ignore errors
    });
  }

  public getAllResults() {
    return new Map(this._assigned);
  }

  public destroy() {
    // Release references to save memory
    this._subscriptions.clear();
    this._assigned.clear();
    this._trackedExperiments.clear();
    this._trackedFeatures = {};
    this._rtQueue = [];
    if (this._rtTimer) {
      clearTimeout(this._rtTimer);
    }
    unsubscribe(this);

    if (isBrowser && window._growthbook === this) {
      delete window._growthbook;
    }

    // Undo any active auto experiments
    this._activeAutoExperiments.forEach((exp) => {
      exp.undo();
    });
    this._activeAutoExperiments.clear();
    this._triggeredExpKeys.clear();
  }

  public setRenderer(renderer: null | RenderFunction) {
    this._renderer = renderer;
  }

  public forceVariation(key: string, variation: number) {
    this._ctx.forcedVariations = this._ctx.forcedVariations || {};
    this._ctx.forcedVariations[key] = variation;
    if (this._ctx.remoteEval) {
      this._refreshForRemoteEval();
      return;
    }
    this._updateAllAutoExperiments();
    this._render();
  }

  public run<T>(experiment: Experiment<T>): Result<T> {
    const result = this._run(experiment, null);
    this._fireSubscriptions(experiment, result);
    return result;
  }

  public triggerExperiment(key: string) {
    this._triggeredExpKeys.add(key);
    if (!this._ctx.experiments) return null;
    const experiments = this._ctx.experiments.filter((exp) => exp.key === key);
    return experiments
      .map((exp) => {
        if (!exp.manual) return null;
        return this._runAutoExperiment(exp);
      })
      .filter((res) => res !== null);
  }

  private _runAutoExperiment(experiment: AutoExperiment, forceRerun?: boolean) {
    const existing = this._activeAutoExperiments.get(experiment);

    // If this is a manual experiment and it's not already running, skip
    if (
      experiment.manual &&
      !this._triggeredExpKeys.has(experiment.key) &&
      !existing
    )
      return null;

    // Run the experiment
    const result = this.run(experiment);

    // A hash to quickly tell if the assigned value changed
    const valueHash = JSON.stringify(result.value);

    // If the changes are already active, no need to re-apply them
    if (
      !forceRerun &&
      result.inExperiment &&
      existing &&
      existing.valueHash === valueHash
    ) {
      return result;
    }

    // Undo any existing changes
    if (existing) this._undoActiveAutoExperiment(experiment);

    // Apply new changes
    if (result.inExperiment) {
      if (result.value.urlRedirect && experiment.urlPatterns) {
        const url = experiment.persistQueryString
          ? mergeQueryStrings(this._getContextUrl(), result.value.urlRedirect)
          : result.value.urlRedirect;

        if (isURLTargeted(url, experiment.urlPatterns)) {
          this.log(
            "Skipping redirect because original URL matches redirect URL",
            {
              id: experiment.key,
            }
          );
          return result;
        }
        this._redirectedUrl = url;
        const navigate = this._getNavigateFunction();
        if (navigate) {
          if (isBrowser) {
            this._setAntiFlicker();
            window.setTimeout(() => {
              try {
                navigate(url);
              } catch (e) {
                console.error(e);
              }
            }, this._ctx.navigateDelay ?? 100);
          } else {
            try {
              navigate(url);
            } catch (e) {
              console.error(e);
            }
          }
        }
      } else {
        const undo = this._applyDOMChanges(result.value);
        if (undo) {
          this._activeAutoExperiments.set(experiment, {
            undo,
            valueHash,
          });
        }
      }
    }

    return result;
  }

  private _undoActiveAutoExperiment(exp: AutoExperiment) {
    const data = this._activeAutoExperiments.get(exp);
    if (data) {
      data.undo();
      this._activeAutoExperiments.delete(exp);
    }
  }

  private _updateAllAutoExperiments(forceRerun?: boolean) {
    const experiments = this._ctx.experiments || [];

    // Stop any experiments that are no longer defined
    const keys = new Set(experiments);
    this._activeAutoExperiments.forEach((v, k) => {
      if (!keys.has(k)) {
        v.undo();
        this._activeAutoExperiments.delete(k);
      }
    });

    // Re-run all new/updated experiments
    for (const exp of experiments) {
      // There's an active redirect happening already, skip remaining tests
      if (this._redirectedUrl) break;

      this._runAutoExperiment(exp, forceRerun);
    }
  }

  private _fireSubscriptions<T>(experiment: Experiment<T>, result: Result<T>) {
    const key = experiment.key;

    // If assigned variation has changed, fire subscriptions
    const prev = this._assigned.get(key);
    // TODO: what if the experiment definition has changed?
    if (
      !prev ||
      prev.result.inExperiment !== result.inExperiment ||
      prev.result.variationId !== result.variationId
    ) {
      this._assigned.set(key, { experiment, result });
      this._subscriptions.forEach((cb) => {
        try {
          cb(experiment, result);
        } catch (e) {
          console.error(e);
        }
      });
    }
  }

  private _trackFeatureUsage(key: string, res: FeatureResult): void {
    // Don't track feature usage that was forced via an override
    if (res.source === "override") return;

    // Only track a feature once, unless the assigned value changed
    const stringifiedValue = JSON.stringify(res.value);
    if (this._trackedFeatures[key] === stringifiedValue) return;
    this._trackedFeatures[key] = stringifiedValue;

    // Fire user-supplied callback
    if (this._ctx.onFeatureUsage) {
      try {
        this._ctx.onFeatureUsage(key, res);
      } catch (e) {
        // Ignore feature usage callback errors
      }
    }

    // In browser environments, queue up feature usage to be tracked in batches
    if (!isBrowser || !window.fetch) return;
    this._rtQueue.push({
      key,
      on: res.on,
    });
    if (!this._rtTimer) {
      this._rtTimer = window.setTimeout(() => {
        // Reset the queue
        this._rtTimer = 0;
        const q = [...this._rtQueue];
        this._rtQueue = [];

        // Skip logging if a real-time usage key is not configured
        if (!this._ctx.realtimeKey) return;

        window
          .fetch(
            `https://rt.growthbook.io/?key=${
              this._ctx.realtimeKey
            }&events=${encodeURIComponent(JSON.stringify(q))}`,

            {
              cache: "no-cache",
              mode: "no-cors",
            }
          )
          .catch(() => {
            // TODO: retry in case of network errors?
          });
      }, this._ctx.realtimeInterval || 2000);
    }
  }

  private _getFeatureResult<T>(
    key: string,
    value: T,
    source: FeatureResultSource,
    ruleId?: string,
    experiment?: Experiment<T>,
    result?: Result<T>
  ): FeatureResult<T> {
    const ret: FeatureResult = {
      value,
      on: !!value,
      off: !value,
      source,
      ruleId: ruleId || "",
    };
    if (experiment) ret.experiment = experiment;
    if (result) ret.experimentResult = result;

    // Track the usage of this feature in real-time
    this._trackFeatureUsage(key, ret);

    return ret;
  }

  public isOn<K extends string & keyof AppFeatures = string>(key: K): boolean {
    return this.evalFeature(key).on;
  }

  public isOff<K extends string & keyof AppFeatures = string>(key: K): boolean {
    return this.evalFeature(key).off;
  }

  public getFeatureValue<
    V extends AppFeatures[K],
    K extends string & keyof AppFeatures = string
  >(key: K, defaultValue: V): WidenPrimitives<V> {
    const value = this.evalFeature<WidenPrimitives<V>, K>(key).value;
    return value === null ? (defaultValue as WidenPrimitives<V>) : value;
  }

  /**
   * @deprecated Use {@link evalFeature}
   * @param id
   */
  // eslint-disable-next-line
  public feature<
    V extends AppFeatures[K],
    K extends string & keyof AppFeatures = string
  >(id: K): FeatureResult<V | null> {
    return this.evalFeature(id);
  }

  public evalFeature<
    V extends AppFeatures[K],
    K extends string & keyof AppFeatures = string
  >(id: K): FeatureResult<V | null> {
    return this._evalFeature(id);
  }

  private _evalFeature<
    V extends AppFeatures[K],
    K extends string & keyof AppFeatures = string
  >(id: K, evalCtx?: FeatureEvalContext): FeatureResult<V | null> {
    evalCtx = evalCtx || { evaluatedFeatures: new Set() };

    if (evalCtx.evaluatedFeatures.has(id)) {
      process.env.NODE_ENV !== "production" &&
        this.log(
          `evalFeature: circular dependency detected: ${evalCtx.id} -> ${id}`,
          { from: evalCtx.id, to: id }
        );
      return this._getFeatureResult(id, null, "cyclicPrerequisite");
    }
    evalCtx.evaluatedFeatures.add(id);
    evalCtx.id = id;

    // Global override
    if (this._forcedFeatureValues.has(id)) {
      process.env.NODE_ENV !== "production" &&
        this.log("Global override", {
          id,
          value: this._forcedFeatureValues.get(id),
        });
      return this._getFeatureResult(
        id,
        this._forcedFeatureValues.get(id),
        "override"
      );
    }

    // Unknown feature id
    if (!this._ctx.features || !this._ctx.features[id]) {
      process.env.NODE_ENV !== "production" &&
        this.log("Unknown feature", { id });
      return this._getFeatureResult(id, null, "unknownFeature");
    }

    // Get the feature
    const feature: FeatureDefinition<V> = this._ctx.features[id];

    // Loop through the rules
    if (feature.rules) {
      rules: for (const rule of feature.rules) {
        // If there are prerequisite flag(s), evaluate them
        if (rule.parentConditions) {
          for (const parentCondition of rule.parentConditions) {
            const parentResult = this._evalFeature(parentCondition.id, evalCtx);
            // break out for cyclic prerequisites
            if (parentResult.source === "cyclicPrerequisite") {
              return this._getFeatureResult(id, null, "cyclicPrerequisite");
            }

            const evalObj = { value: parentResult.value };
            const evaled = evalCondition(
              evalObj,
              parentCondition.condition || {}
            );
            if (!evaled) {
              // blocking prerequisite eval failed: feature evaluation fails
              if (parentCondition.gate) {
                process.env.NODE_ENV !== "production" &&
                  this.log("Feature blocked by prerequisite", { id, rule });
                return this._getFeatureResult(id, null, "prerequisite");
              }
              // non-blocking prerequisite eval failed: break out of parentConditions loop, jump to the next rule
              process.env.NODE_ENV !== "production" &&
                this.log("Skip rule because prerequisite evaluation fails", {
                  id,
                  rule,
                });
              continue rules;
            }
          }
        }

        // If there are filters for who is included (e.g. namespaces)
        if (rule.filters && this._isFilteredOut(rule.filters)) {
          process.env.NODE_ENV !== "production" &&
            this.log("Skip rule because of filters", {
              id,
              rule,
            });
          continue;
        }

        // Feature value is being forced
        if ("force" in rule) {
          // If it's a conditional rule, skip if the condition doesn't pass
          if (rule.condition && !this._conditionPasses(rule.condition)) {
            process.env.NODE_ENV !== "production" &&
              this.log("Skip rule because of condition ff", {
                id,
                rule,
              });
            continue;
          }

          // If this is a percentage rollout, skip if not included
          if (
            !this._isIncludedInRollout(
              rule.seed || id,
              rule.hashAttribute,
              this._ctx.stickyBucketService && !rule.disableStickyBucketing
                ? rule.fallbackAttribute
                : undefined,
              rule.range,
              rule.coverage,
              rule.hashVersion
            )
          ) {
            process.env.NODE_ENV !== "production" &&
              this.log("Skip rule because user not included in rollout", {
                id,
                rule,
              });
            continue;
          }

          process.env.NODE_ENV !== "production" &&
            this.log("Force value from rule", {
              id,
              rule,
            });

          // If this was a remotely evaluated experiment, fire the tracking callbacks
          if (rule.tracks) {
            rule.tracks.forEach((t) => {
              this._track(t.experiment, t.result);
            });
          }

          return this._getFeatureResult(id, rule.force as V, "force", rule.id);
        }
        if (!rule.variations) {
          process.env.NODE_ENV !== "production" &&
            this.log("Skip invalid rule", {
              id,
              rule,
            });

          continue;
        }

        // For experiment rules, run an experiment
        const exp: Experiment<V> = {
          variations: rule.variations as [V, V, ...V[]],
          key: rule.key || id,
        };
        if ("coverage" in rule) exp.coverage = rule.coverage;
        if (rule.weights) exp.weights = rule.weights;
        if (rule.hashAttribute) exp.hashAttribute = rule.hashAttribute;
        if (rule.fallbackAttribute)
          exp.fallbackAttribute = rule.fallbackAttribute;
        if (rule.disableStickyBucketing)
          exp.disableStickyBucketing = rule.disableStickyBucketing;
        if (rule.bucketVersion !== undefined)
          exp.bucketVersion = rule.bucketVersion;
        if (rule.minBucketVersion !== undefined)
          exp.minBucketVersion = rule.minBucketVersion;
        if (rule.namespace) exp.namespace = rule.namespace;
        if (rule.meta) exp.meta = rule.meta;
        if (rule.ranges) exp.ranges = rule.ranges;
        if (rule.name) exp.name = rule.name;
        if (rule.phase) exp.phase = rule.phase;
        if (rule.seed) exp.seed = rule.seed;
        if (rule.hashVersion) exp.hashVersion = rule.hashVersion;
        if (rule.filters) exp.filters = rule.filters;
        if (rule.condition) exp.condition = rule.condition;

        // Only return a value if the user is part of the experiment
        const res = this._run(exp, id);
        this._fireSubscriptions(exp, res);
        if (res.inExperiment && !res.passthrough) {
          return this._getFeatureResult(
            id,
            res.value,
            "experiment",
            rule.id,
            exp,
            res
          );
        }
      }
    }

    process.env.NODE_ENV !== "production" &&
      this.log("Use default value", {
        id,
        value: feature.defaultValue,
      });

    // Fall back to using the default value
    return this._getFeatureResult(
      id,
      feature.defaultValue === undefined ? null : feature.defaultValue,
      "defaultValue"
    );
  }

  private _isIncludedInRollout(
    seed: string,
    hashAttribute: string | undefined,
    fallbackAttribute: string | undefined,
    range: VariationRange | undefined,
    coverage: number | undefined,
    hashVersion: number | undefined
  ): boolean {
    if (!range && coverage === undefined) return true;

    const { hashValue } = this._getHashAttribute(
      hashAttribute,
      fallbackAttribute
    );
    if (!hashValue) {
      return false;
    }

    const n = hash(seed, hashValue, hashVersion || 1);
    if (n === null) return false;

    return range
      ? inRange(n, range)
      : coverage !== undefined
      ? n <= coverage
      : true;
  }

  private _conditionPasses(condition: ConditionInterface): boolean {
    return evalCondition(this.getAttributes(), condition);
  }

  private _isFilteredOut(filters: Filter[]): boolean {
    return filters.some((filter) => {
      const { hashValue } = this._getHashAttribute(filter.attribute);
      if (!hashValue) return true;
      const n = hash(filter.seed, hashValue, filter.hashVersion || 2);
      if (n === null) return true;
      return !filter.ranges.some((r) => inRange(n, r));
    });
  }

  private _run<T>(
    experiment: Experiment<T>,
    featureId: string | null
  ): Result<T> {
    const key = experiment.key;
    const numVariations = experiment.variations.length;

    // 1. If experiment has less than 2 variations, return immediately
    if (numVariations < 2) {
      process.env.NODE_ENV !== "production" &&
        this.log("Invalid experiment", { id: key });
      return this._getResult(experiment, -1, false, featureId);
    }

    // 2. If the context is disabled, return immediately
    if (this._ctx.enabled === false) {
      process.env.NODE_ENV !== "production" &&
        this.log("Context disabled", { id: key });
      return this._getResult(experiment, -1, false, featureId);
    }

    // 2.5. Merge in experiment overrides from the context
    experiment = this._mergeOverrides(experiment);

    // 2.6 New, more powerful URL targeting
    if (
      experiment.urlPatterns &&
      !isURLTargeted(this._getContextUrl(), experiment.urlPatterns)
    ) {
      process.env.NODE_ENV !== "production" &&
        this.log("Skip because of url targeting", {
          id: key,
        });
      return this._getResult(experiment, -1, false, featureId);
    }

    // 3. If a variation is forced from a querystring, return the forced variation
    const qsOverride = getQueryStringOverride(
      key,
      this._getContextUrl(),
      numVariations
    );
    if (qsOverride !== null) {
      process.env.NODE_ENV !== "production" &&
        this.log("Force via querystring", {
          id: key,
          variation: qsOverride,
        });
      return this._getResult(experiment, qsOverride, false, featureId);
    }

    // 4. If a variation is forced in the context, return the forced variation
    if (this._ctx.forcedVariations && key in this._ctx.forcedVariations) {
      const variation = this._ctx.forcedVariations[key];
      process.env.NODE_ENV !== "production" &&
        this.log("Force via dev tools", {
          id: key,
          variation,
        });
      return this._getResult(experiment, variation, false, featureId);
    }

    // 5. Exclude if a draft experiment or not active
    if (experiment.status === "draft" || experiment.active === false) {
      process.env.NODE_ENV !== "production" &&
        this.log("Skip because inactive", {
          id: key,
        });
      return this._getResult(experiment, -1, false, featureId);
    }

    // 6. Get the hash attribute and return if empty
    const { hashAttribute, hashValue } = this._getHashAttribute(
      experiment.hashAttribute,
      this._ctx.stickyBucketService && !experiment.disableStickyBucketing
        ? experiment.fallbackAttribute
        : undefined
    );
    if (!hashValue) {
      process.env.NODE_ENV !== "production" &&
        this.log("Skip because missing hashAttribute", {
          id: key,
        });
      return this._getResult(experiment, -1, false, featureId);
    }

    let assigned = -1;

    let foundStickyBucket = false;
    let stickyBucketVersionIsBlocked = false;
    if (this._ctx.stickyBucketService && !experiment.disableStickyBucketing) {
      const { variation, versionIsBlocked } = this._getStickyBucketVariation(
        experiment.key,
        experiment.bucketVersion,
        experiment.minBucketVersion,
        experiment.meta
      );
      foundStickyBucket = variation >= 0;
      assigned = variation;
      stickyBucketVersionIsBlocked = !!versionIsBlocked;
    }

    // Some checks are not needed if we already have a sticky bucket
    if (!foundStickyBucket) {
      // 7. Exclude if user is filtered out (used to be called "namespace")
      if (experiment.filters) {
        if (this._isFilteredOut(experiment.filters)) {
          process.env.NODE_ENV !== "production" &&
            this.log("Skip because of filters", {
              id: key,
            });
          return this._getResult(experiment, -1, false, featureId);
        }
      } else if (
        experiment.namespace &&
        !inNamespace(hashValue, experiment.namespace)
      ) {
        process.env.NODE_ENV !== "production" &&
          this.log("Skip because of namespace", {
            id: key,
          });
        return this._getResult(experiment, -1, false, featureId);
      }

      // 7.5. Exclude if experiment.include returns false or throws
      if (experiment.include && !isIncluded(experiment.include)) {
        process.env.NODE_ENV !== "production" &&
          this.log("Skip because of include function", {
            id: key,
          });
        return this._getResult(experiment, -1, false, featureId);
      }

      // 8. Exclude if condition is false
      if (
        experiment.condition &&
        !this._conditionPasses(experiment.condition)
      ) {
        process.env.NODE_ENV !== "production" &&
          this.log("Skip because of condition exp", {
            id: key,
          });
        return this._getResult(experiment, -1, false, featureId);
      }

      // 8.05. Exclude if prerequisites are not met
      if (experiment.parentConditions) {
        for (const parentCondition of experiment.parentConditions) {
          const parentResult = this._evalFeature(parentCondition.id);
          // break out for cyclic prerequisites
          if (parentResult.source === "cyclicPrerequisite") {
            return this._getResult(experiment, -1, false, featureId);
          }

          const evalObj = { value: parentResult.value };
          if (!evalCondition(evalObj, parentCondition.condition || {})) {
            process.env.NODE_ENV !== "production" &&
              this.log("Skip because prerequisite evaluation fails", {
                id: key,
              });
            return this._getResult(experiment, -1, false, featureId);
          }
        }
      }

      // 8.1. Exclude if user is not in a required group
      if (
        experiment.groups &&
        !this._hasGroupOverlap(experiment.groups as string[])
      ) {
        process.env.NODE_ENV !== "production" &&
          this.log("Skip because of groups", {
            id: key,
          });
        return this._getResult(experiment, -1, false, featureId);
      }
    }

    // 8.2. Old style URL targeting
    if (experiment.url && !this._urlIsValid(experiment.url as RegExp)) {
      process.env.NODE_ENV !== "production" &&
        this.log("Skip because of url", {
          id: key,
        });
      return this._getResult(experiment, -1, false, featureId);
    }

    // 9. Get the variation from the sticky bucket or get bucket ranges and choose variation
    const n = hash(
      experiment.seed || key,
      hashValue,
      experiment.hashVersion || 1
    );
    if (n === null) {
      process.env.NODE_ENV !== "production" &&
        this.log("Skip because of invalid hash version", {
          id: key,
        });
      return this._getResult(experiment, -1, false, featureId);
    }

    if (!foundStickyBucket) {
      const ranges =
        experiment.ranges ||
        getBucketRanges(
          numVariations,
          experiment.coverage === undefined ? 1 : experiment.coverage,
          experiment.weights
        );
      assigned = chooseVariation(n, ranges);
    }

    // 9.5 Unenroll if any prior sticky buckets are blocked by version
    if (stickyBucketVersionIsBlocked) {
      process.env.NODE_ENV !== "production" &&
        this.log("Skip because sticky bucket version is blocked", {
          id: key,
        });
      return this._getResult(experiment, -1, false, featureId, undefined, true);
    }

    // 10. Return if not in experiment
    if (assigned < 0) {
      process.env.NODE_ENV !== "production" &&
        this.log("Skip because of coverage", {
          id: key,
        });
      return this._getResult(experiment, -1, false, featureId);
    }

    // 11. Experiment has a forced variation
    if ("force" in experiment) {
      process.env.NODE_ENV !== "production" &&
        this.log("Force variation", {
          id: key,
          variation: experiment.force,
        });
      return this._getResult(
        experiment,
        experiment.force === undefined ? -1 : experiment.force,
        false,
        featureId
      );
    }

    // 12. Exclude if in QA mode
    if (this._ctx.qaMode) {
      process.env.NODE_ENV !== "production" &&
        this.log("Skip because QA mode", {
          id: key,
        });
      return this._getResult(experiment, -1, false, featureId);
    }

    // 12.5. Exclude if experiment is stopped
    if (experiment.status === "stopped") {
      process.env.NODE_ENV !== "production" &&
        this.log("Skip because stopped", {
          id: key,
        });
      return this._getResult(experiment, -1, false, featureId);
    }

    // 13. Build the result object
    const result = this._getResult(
      experiment,
      assigned,
      true,
      featureId,
      n,
      foundStickyBucket
    );

    // 13.5. Persist sticky bucket
    if (this._ctx.stickyBucketService && !experiment.disableStickyBucketing) {
      const {
        changed,
        key: attrKey,
        doc,
      } = this._generateStickyBucketAssignmentDoc(
        hashAttribute,
        toString(hashValue),
        {
          [this._getStickyBucketExperimentKey(
            experiment.key,
            experiment.bucketVersion
          )]: result.key,
        }
      );
      if (changed) {
        // update local docs
        this._ctx.stickyBucketAssignmentDocs =
          this._ctx.stickyBucketAssignmentDocs || {};
        this._ctx.stickyBucketAssignmentDocs[attrKey] = doc;
        // save doc
        this._ctx.stickyBucketService.saveAssignments(doc);
      }
    }

    // 14. Fire the tracking callback
    this._track(experiment, result);

    // 15. Return the result
    process.env.NODE_ENV !== "production" &&
      this.log("In experiment", {
        id: key,
        variation: result.variationId,
      });
    return result;
  }

  log(msg: string, ctx: Record<string, unknown>) {
    if (!this.debug) return;
    if (this._ctx.log) this._ctx.log(msg, ctx);
    else console.log(msg, ctx);
  }

  public getDeferredTrackingCalls() {
    return this._deferredTrackingCalls;
  }

  public setDeferredTrackingCalls(calls: TrackingData[]) {
    this._deferredTrackingCalls = calls;
  }

  public fireDeferredTrackingCalls() {
    this._deferredTrackingCalls.forEach((call: TrackingData) => {
      if (!call || !call.experiment || !call.result) {
        throw new Error("Invalid tracking data");
      }
      this._track(call.experiment, call.result);
    });
    this._deferredTrackingCalls = [];
  }

  public setTrackingCallback(callback: TrackingCallback) {
    this._ctx.trackingCallback = callback;
    this.fireDeferredTrackingCalls();
  }

  private _track<T>(experiment: Experiment<T>, result: Result<T>) {
    if (!this._ctx.trackingCallback) {
      this._deferredTrackingCalls.push({ experiment, result });
      return;
    }

    const key = experiment.key;

    // Make sure a tracking callback is only fired once per unique experiment
    const k =
      result.hashAttribute + result.hashValue + key + result.variationId;
    if (this._trackedExperiments.has(k)) return;
    this._trackedExperiments.add(k);

    try {
      this._ctx.trackingCallback(experiment, result);
    } catch (e) {
      console.error(e);
    }
  }

  private _mergeOverrides<T>(experiment: Experiment<T>): Experiment<T> {
    const key = experiment.key;
    const o = this._ctx.overrides;
    if (o && o[key]) {
      experiment = Object.assign({}, experiment, o[key]);
      if (typeof experiment.url === "string") {
        experiment.url = getUrlRegExp(
          // eslint-disable-next-line
          experiment.url as any
        );
      }
    }

    return experiment;
  }

  private _getHashAttribute(attr?: string, fallback?: string) {
    let hashAttribute = attr || "id";
    // eslint-disable-next-line @typescript-eslint/no-explicit-any
    let hashValue: any = "";

    if (this._attributeOverrides[hashAttribute]) {
      hashValue = this._attributeOverrides[hashAttribute];
    } else if (this._ctx.attributes) {
      hashValue = this._ctx.attributes[hashAttribute] || "";
    } else if (this._ctx.user) {
      hashValue = this._ctx.user[hashAttribute] || "";
    }

    // if no match, try fallback
    if (!hashValue && fallback) {
      if (this._attributeOverrides[fallback]) {
        hashValue = this._attributeOverrides[fallback];
      } else if (this._ctx.attributes) {
        hashValue = this._ctx.attributes[fallback] || "";
      } else if (this._ctx.user) {
        hashValue = this._ctx.user[fallback] || "";
      }
      if (hashValue) {
        hashAttribute = fallback;
      }
    }

    return { hashAttribute, hashValue };
  }

  private _getResult<T>(
    experiment: Experiment<T>,
    variationIndex: number,
    hashUsed: boolean,
    featureId: string | null,
    bucket?: number,
    stickyBucketUsed?: boolean
  ): Result<T> {
    let inExperiment = true;
    // If assigned variation is not valid, use the baseline and mark the user as not in the experiment
    if (variationIndex < 0 || variationIndex >= experiment.variations.length) {
      variationIndex = 0;
      inExperiment = false;
    }

    const { hashAttribute, hashValue } = this._getHashAttribute(
      experiment.hashAttribute,
      this._ctx.stickyBucketService && !experiment.disableStickyBucketing
        ? experiment.fallbackAttribute
        : undefined
    );

    const meta: Partial<VariationMeta> = experiment.meta
      ? experiment.meta[variationIndex]
      : {};

    const res: Result<T> = {
      key: meta.key || "" + variationIndex,
      featureId,
      inExperiment,
      hashUsed,
      variationId: variationIndex,
      value: experiment.variations[variationIndex],
      hashAttribute,
      hashValue,
      stickyBucketUsed: !!stickyBucketUsed,
    };

    if (meta.name) res.name = meta.name;
    if (bucket !== undefined) res.bucket = bucket;
    if (meta.passthrough) res.passthrough = meta.passthrough;

    return res;
  }

  private _getContextUrl() {
    return this._ctx.url || (isBrowser ? window.location.href : "");
  }

  private _urlIsValid(urlRegex: RegExp): boolean {
    const url = this._getContextUrl();
    if (!url) return false;

    const pathOnly = url.replace(/^https?:\/\//, "").replace(/^[^/]*\//, "/");

    if (urlRegex.test(url)) return true;
    if (urlRegex.test(pathOnly)) return true;
    return false;
  }

  private _hasGroupOverlap(expGroups: string[]): boolean {
    const groups = this._ctx.groups || {};
    for (let i = 0; i < expGroups.length; i++) {
      if (groups[expGroups[i]]) return true;
    }
    return false;
  }

  public getRedirectUrl(): string {
    return this._redirectedUrl;
  }

  private _getNavigateFunction():
    | null
    | ((url: string) => void | Promise<void>) {
    if (this._ctx.navigate) {
      return this._ctx.navigate;
    } else if (isBrowser) {
      return (url: string) => {
        window.location.replace(url);
      };
    }
    return null;
  }

  private _setAntiFlicker() {
    if (!this._ctx.antiFlicker || !isBrowser) return;
    try {
      const styleTag = document.createElement("style");
      styleTag.innerHTML =
        ".gb-anti-flicker { opacity: 0 !important; pointer-events: none; }";
      document.head.appendChild(styleTag);
      document.documentElement.classList.add("gb-anti-flicker");

      // Fallback if GrowthBook fails to load in specified time or 3.5 seconds
      setTimeout(() => {
        document.documentElement.classList.remove("gb-anti-flicker");
      }, this._ctx.antiFlickerTimeout ?? 3500);
    } catch (e) {
      console.error(e);
    }
  }

  private _applyDOMChanges(changes: AutoExperimentVariation) {
    if (!isBrowser) return;
    const undo: (() => void)[] = [];
    if (changes.css) {
      const s = document.createElement("style");
      s.innerHTML = changes.css;
      document.head.appendChild(s);
      undo.push(() => s.remove());
    }
    if (changes.js) {
      const script = document.createElement("script");
      script.innerHTML = changes.js;
      document.head.appendChild(script);
      undo.push(() => script.remove());
    }
    if (changes.domMutations) {
      changes.domMutations.forEach((mutation) => {
        undo.push(mutate.declarative(mutation as DeclarativeMutation).revert);
      });
    }
    return () => {
      undo.forEach((fn) => fn());
    };
  }

  private _deriveStickyBucketIdentifierAttributes(data?: FeatureApiResponse) {
    const attributes = new Set<string>();
    const features = data && data.features ? data.features : this.getFeatures();
    const experiments =
      data && data.experiments ? data.experiments : this.getExperiments();
    Object.keys(features).forEach((id) => {
      const feature = features[id];
      if (feature.rules) {
        for (const rule of feature.rules) {
          if (rule.variations) {
            attributes.add(rule.hashAttribute || "id");
            if (rule.fallbackAttribute) {
              attributes.add(rule.fallbackAttribute);
            }
          }
        }
      }
    });
    experiments.map((experiment) => {
      attributes.add(experiment.hashAttribute || "id");
      if (experiment.fallbackAttribute) {
        attributes.add(experiment.fallbackAttribute);
      }
    });
    return Array.from(attributes);
  }

  public async refreshStickyBuckets(data?: FeatureApiResponse) {
    if (this._ctx.stickyBucketService) {
      const attributes = this._getStickyBucketAttributes(data);
      this._ctx.stickyBucketAssignmentDocs = await this._ctx.stickyBucketService.getAllAssignments(
        attributes
      );
    }
  }

  private _getStickyBucketAssignments(): StickyAssignments {
    const mergedAssignments: StickyAssignments = {};
    Object.values(this._ctx.stickyBucketAssignmentDocs || {}).forEach((doc) => {
      if (doc.assignments) Object.assign(mergedAssignments, doc.assignments);
    });
    return mergedAssignments;
  }

  private _getStickyBucketVariation(
    experimentKey: string,
    experimentBucketVersion?: number,
    minExperimentBucketVersion?: number,
    meta?: VariationMeta[]
  ): {
    variation: number;
    versionIsBlocked?: boolean;
  } {
    experimentBucketVersion = experimentBucketVersion || 0;
    minExperimentBucketVersion = minExperimentBucketVersion || 0;
    meta = meta || [];
    const id = this._getStickyBucketExperimentKey(
      experimentKey,
      experimentBucketVersion
    );
    const assignments = this._getStickyBucketAssignments();

    // users with any blocked bucket version (0 to minExperimentBucketVersion) are excluded from the test
    if (minExperimentBucketVersion > 0) {
      for (let i = 0; i <= minExperimentBucketVersion; i++) {
        const blockedKey = this._getStickyBucketExperimentKey(experimentKey, i);
        if (assignments[blockedKey] !== undefined) {
          return {
            variation: -1,
            versionIsBlocked: true,
          };
        }
      }
    }
    const variationKey = assignments[id];
    if (variationKey === undefined)
      // no assignment found
      return { variation: -1 };
    const variation = meta.findIndex((m) => m.key === variationKey);
    if (variation < 0)
      // invalid assignment, treat as "no assignment found"
      return { variation: -1 };

    return { variation };
  }

  private _getStickyBucketExperimentKey(
    experimentKey: string,
    experimentBucketVersion?: number
  ): StickyExperimentKey {
    experimentBucketVersion = experimentBucketVersion || 0;
    return `${experimentKey}__${experimentBucketVersion}`;
  }

  private _getStickyBucketAttributes(
    data?: FeatureApiResponse
  ): Record<string, string> {
    const attributes: Record<string, string> = {};
    this._ctx.stickyBucketIdentifierAttributes = !this._ctx
      .stickyBucketIdentifierAttributes
      ? this._deriveStickyBucketIdentifierAttributes(data)
      : this._ctx.stickyBucketIdentifierAttributes;
    this._ctx.stickyBucketIdentifierAttributes.forEach((attr) => {
      const { hashValue } = this._getHashAttribute(attr);
      attributes[attr] = toString(hashValue);
    });
    return attributes;
  }

  private _generateStickyBucketAssignmentDoc(
    attributeName: string,
    attributeValue: string,
    assignments: StickyAssignments
  ): {
    key: StickyAttributeKey;
    doc: StickyAssignmentsDocument;
    changed: boolean;
  } {
    const key = `${attributeName}||${attributeValue}`;
    const existingAssignments =
      this._ctx.stickyBucketAssignmentDocs &&
      this._ctx.stickyBucketAssignmentDocs[key]
        ? this._ctx.stickyBucketAssignmentDocs[key].assignments || {}
        : {};
    const newAssignments = { ...existingAssignments, ...assignments };
    const changed =
      JSON.stringify(existingAssignments) !== JSON.stringify(newAssignments);

    return {
      key,
      doc: {
        attributeName,
        attributeValue,
        assignments: newAssignments,
      },
      changed,
    };
  }
}<|MERGE_RESOLUTION|>--- conflicted
+++ resolved
@@ -66,12 +66,8 @@
 
   // Properties and methods that start with "_" are mangled by Terser (saves ~150 bytes)
   private _ctx: Context;
-<<<<<<< HEAD
   private _renderer: null | (() => void);
   private _redirectedUrl: string;
-=======
-  private _renderer: null | RenderFunction;
->>>>>>> aee44c52
   private _trackedExperiments: Set<unknown>;
   private _trackedFeatures: Record<string, string>;
   private _subscriptions: Set<SubscriptionFunction>;
