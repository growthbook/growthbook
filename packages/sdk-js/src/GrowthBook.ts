--- conflicted
+++ resolved
@@ -29,11 +29,8 @@
   WidenPrimitives,
   FeatureEvalContext,
   InitOptions,
-<<<<<<< HEAD
-=======
   InitResponse,
   InitSyncOptions,
->>>>>>> 2e36c985
 } from "./types/growthbook";
 import type { ConditionInterface } from "./types/mongrule";
 import {
@@ -103,14 +100,6 @@
     { valueHash: string; undo: () => void }
   >;
   private _triggeredExpKeys: Set<string>;
-<<<<<<< HEAD
-  private _loadFeaturesCalled: boolean;
-  private _deferredTrackingCalls: Map<string, TrackingData>;
-
-  private _payload: FeatureApiResponse | undefined;
-
-  private _autoExperimentsAllowed;
-=======
   private _initialized: boolean;
   private _deferredTrackingCalls: Map<string, TrackingData>;
 
@@ -118,7 +107,6 @@
   private _decryptedPayload: FeatureApiResponse | undefined;
 
   private _autoExperimentsAllowed: boolean;
->>>>>>> 2e36c985
 
   constructor(context?: Context) {
     context = context || {};
@@ -185,36 +173,6 @@
       this._setAntiFlicker();
     }
 
-<<<<<<< HEAD
-    // Legacy - passing in features/experiments into the constructor instead of using init
-    if (this.ready) {
-      this.refreshStickyBuckets(this.getPayload());
-    }
-  }
-
-  public async setPayload(payload: FeatureApiResponse): Promise<void> {
-    this._payload = payload;
-    const data = await this.decryptPayload(payload);
-    await this.refreshStickyBuckets(data);
-    data.features && this.setFeatures(data.features);
-    data.experiments && this.setExperiments(data.experiments);
-    this.ready = true;
-    this._render();
-  }
-
-  public async init(options?: InitOptions): Promise<void> {
-    options = options || {};
-    if (options.payload) {
-      if (options.streaming && !this._ctx.clientKey) {
-        throw new Error("Must specify clientKey to enable streaming");
-      }
-
-      await this.setPayload(options.payload);
-
-      if (options.streaming) {
-        startAutoRefresh(this, true);
-        subscribe(this);
-=======
     // Hydrate sticky bucket service
     if (this._ctx.stickyBucketService && this._ctx.stickyBucketAssignmentDocs) {
       for (const key in this._ctx.stickyBucketAssignmentDocs) {
@@ -224,18 +182,8 @@
             // Ignore hydration errors
           });
         }
->>>>>>> 2e36c985
-      }
-    } else {
-      if (options.streaming) {
-        this._ctx.subscribeToChanges = true;
-      }
-
-      await this.loadFeatures(options);
-    }
-<<<<<<< HEAD
-    this._loadFeaturesCalled = true;
-=======
+      }
+    }
 
     // Legacy - passing in features/experiments into the constructor instead of using init
     if (this.ready) {
@@ -257,7 +205,6 @@
     }
     this.ready = true;
     this._render();
->>>>>>> 2e36c985
   }
 
   public initSync(options: InitSyncOptions): GrowthBook {
@@ -335,47 +282,27 @@
 
   /** @deprecated Use {@link init} */
   public async loadFeatures(options?: LoadFeaturesOptions): Promise<void> {
-<<<<<<< HEAD
-    if (!options) options = {};
-=======
     this._initialized = true;
 
     options = options || {};
->>>>>>> 2e36c985
     if (options.autoRefresh) {
       // interpret deprecated autoRefresh option as subscribeToChanges
       this._ctx.subscribeToChanges = true;
     }
-<<<<<<< HEAD
-    await this._refresh({
-      ...(options || {}),
-      allowStale: true,
-      updateInstance: true,
-    });
-=======
     const { data } = await this._refresh({
       ...options,
       allowStale: true,
     });
     await this.setPayload(data || {});
->>>>>>> 2e36c985
 
     if (this._canSubscribe()) {
       subscribe(this);
     }
-    this._loadFeaturesCalled = true;
   }
 
   public async refreshFeatures(
     options?: RefreshFeaturesOptions
   ): Promise<void> {
-<<<<<<< HEAD
-    await this._refresh({
-      ...(options || {}),
-      allowStale: false,
-      updateInstance: true,
-    });
-=======
     const res = await this._refresh({
       ...(options || {}),
       allowStale: false,
@@ -383,7 +310,6 @@
     if (res.data) {
       await this.setPayload(res.data);
     }
->>>>>>> 2e36c985
   }
 
   public getApiInfo(): [ApiHost, ClientKey] {
@@ -409,11 +335,7 @@
   public getClientKey(): string {
     return this._ctx.clientKey || "";
   }
-<<<<<<< HEAD
-  public getPayload(): FeatureApiResponse | undefined {
-=======
   public getPayload(): FeatureApiResponse {
->>>>>>> 2e36c985
     return (
       this._payload || {
         features: this.getFeatures(),
@@ -421,13 +343,8 @@
       }
     );
   }
-<<<<<<< HEAD
-  public getBackgroundSync(): boolean {
-    return this._ctx.backgroundSync ?? true;
-=======
   public getDecryptedPayload(): FeatureApiResponse {
     return this._decryptedPayload || this.getPayload();
->>>>>>> 2e36c985
   }
 
   public isRemoteEval(): boolean {
@@ -442,38 +359,21 @@
     timeout,
     skipCache,
     allowStale,
-<<<<<<< HEAD
-    updateInstance,
-  }: RefreshFeaturesOptions & {
-    allowStale?: boolean;
-    updateInstance?: boolean;
-=======
     streaming,
   }: RefreshFeaturesOptions & {
     allowStale?: boolean;
     streaming?: boolean;
->>>>>>> 2e36c985
   }) {
     if (!this._ctx.clientKey) {
       throw new Error("Missing clientKey");
     }
     // Trigger refresh in feature repository
-<<<<<<< HEAD
-    await refreshFeatures({
-      instance: this,
-      timeout,
-      skipCache: skipCache || this._ctx.enableDevMode,
-      allowStale,
-      updateInstance,
-      backgroundSync: this._ctx.backgroundSync ?? true,
-=======
     return refreshFeatures({
       instance: this,
       timeout,
       skipCache: skipCache || this._ctx.disableCache,
       allowStale,
       backgroundSync: streaming ?? this._ctx.backgroundSync ?? true,
->>>>>>> 2e36c985
     });
   }
 
@@ -663,18 +563,9 @@
 
   private async _refreshForRemoteEval() {
     if (!this._ctx.remoteEval) return;
-<<<<<<< HEAD
-    if (!this._loadFeaturesCalled) return;
-    await this._refresh({
-      allowStale: false,
-      updateInstance: true,
-    }).catch(() => {
-      // Ignore errors
-=======
     if (!this._initialized) return;
     const res = await this._refresh({
       allowStale: false,
->>>>>>> 2e36c985
     });
     if (res.data) {
       await this.setPayload(res.data);
@@ -831,11 +722,7 @@
             }
           }
         }
-<<<<<<< HEAD
-      } else {
-=======
       } else if (changeType === "visual") {
->>>>>>> 2e36c985
         const undo = this._ctx.applyDomChangesCallback
           ? this._ctx.applyDomChangesCallback(result.value)
           : this._applyDOMChanges(result.value);
@@ -859,22 +746,6 @@
     }
   }
 
-<<<<<<< HEAD
-  private _getExperimentChangeType(
-    exp: AutoExperiment
-  ): AutoExperiment["changeType"] {
-    if (exp.changeType) return exp.changeType;
-    if (
-      exp.urlPatterns &&
-      exp.variations.some((variation) => variation.urlRedirect)
-    ) {
-      return "redirect";
-    }
-    return "visual";
-  }
-
-=======
->>>>>>> 2e36c985
   private _updateAllAutoExperiments(forceRerun?: boolean) {
     if (!this._autoExperimentsAllowed) return;
 
@@ -896,11 +767,7 @@
       // Once you're in a redirect experiment, break out of the loop and don't run any further experiments
       if (
         result?.inExperiment &&
-<<<<<<< HEAD
-        this._getExperimentChangeType(exp) === "redirect"
-=======
         getAutoExperimentChangeType(exp) === "redirect"
->>>>>>> 2e36c985
       ) {
         break;
       }
@@ -1305,13 +1172,6 @@
       return this._getResult(experiment, -1, false, featureId);
     }
 
-    // 2.1 If the experiment is blocked, return immediately
-    if (this._isExperimentBlockedByContext(experiment as AutoExperiment)) {
-      process.env.NODE_ENV !== "production" &&
-        this.log("Experiment blocked", { id: key });
-      return this._getResult(experiment, -1, false, featureId);
-    }
-
     // 2.5. Merge in experiment overrides from the context
     experiment = this._mergeOverrides(experiment);
 
@@ -1630,11 +1490,8 @@
   }
 
   public fireDeferredTrackingCalls() {
-<<<<<<< HEAD
-=======
     if (!this._ctx.trackingCallback) return;
 
->>>>>>> 2e36c985
     this._deferredTrackingCalls.forEach((call: TrackingData) => {
       if (!call || !call.experiment || !call.result) {
         console.error("Invalid deferred tracking call", { call: call });
@@ -1799,15 +1656,10 @@
     return false;
   }
 
-<<<<<<< HEAD
-  private _isExperimentBlockedByContext(experiment: AutoExperiment): boolean {
-    const changeType = this._getExperimentChangeType(experiment);
-=======
   private _isAutoExperimentBlockedByContext(
     experiment: AutoExperiment
   ): boolean {
     const changeType = getAutoExperimentChangeType(experiment);
->>>>>>> 2e36c985
     if (changeType === "visual") {
       if (this._ctx.disableVisualExperiments) return true;
 
@@ -1816,13 +1668,7 @@
           return true;
         }
       }
-<<<<<<< HEAD
-    }
-
-    if (changeType === "redirect") {
-=======
     } else if (changeType === "redirect") {
->>>>>>> 2e36c985
       if (this._ctx.disableUrlRedirectExperiments) return true;
 
       // Validate URLs
@@ -1846,12 +1692,9 @@
         });
         return true;
       }
-<<<<<<< HEAD
-=======
     } else {
       // Block any unknown changeTypes
       return true;
->>>>>>> 2e36c985
     }
 
     if (
