import mutate, { DeclarativeMutation } from "dom-mutator";
import type {
  ApiHost,
  Attributes,
  AutoExperiment,
  AutoExperimentVariation,
  ClientKey,
  Context,
  Experiment,
  FeatureDefinition,
  FeatureResult,
  FeatureResultSource,
  Filter,
  LoadFeaturesOptions,
  RealtimeUsageData,
  RefreshFeaturesOptions,
  Result,
  SubscriptionFunction,
  VariationMeta,
  VariationRange,
  WidenPrimitives,
} from "./types/growthbook";
import type { ConditionInterface } from "./types/mongrule";
import {
  chooseVariation,
  decrypt,
  getBucketRanges,
  getQueryStringOverride,
  getUrlRegExp,
  hash,
  inNamespace,
  inRange,
  isIncluded,
  isURLTargeted,
<<<<<<< HEAD
=======
  decrypt,
  loadSDKVersion,
>>>>>>> 2a9280f4
} from "./util";
import { evalCondition } from "./mongrule";
import { refreshFeatures, subscribe, unsubscribe } from "./feature-repository";

const isBrowser =
  typeof window !== "undefined" && typeof document !== "undefined";

const SDK_VERSION = loadSDKVersion();

export class GrowthBook<
  // eslint-disable-next-line @typescript-eslint/no-explicit-any
  AppFeatures extends Record<string, any> = Record<string, any>
> {
  // context is technically private, but some tools depend on it so we can't mangle the name
  // _ctx below is a clone of this property that we use internally
  private context: Context;
  public debug: boolean;
  public ready: boolean;
  public version: string;

  // Properties and methods that start with "_" are mangled by Terser (saves ~150 bytes)
  private _ctx: Context;
  private _renderer: null | (() => void);
  private _trackedExperiments: Set<unknown>;
  private _trackedFeatures: Record<string, string>;
  private _subscriptions: Set<SubscriptionFunction>;
  private _rtQueue: RealtimeUsageData[];
  private _rtTimer: number;
  private _assigned: Map<
    string,
    {
      // eslint-disable-next-line
      experiment: Experiment<any>;
      // eslint-disable-next-line
      result: Result<any>;
    }
  >;
  // eslint-disable-next-line
  private _forcedFeatureValues: Map<string, any>;
  private _attributeOverrides: Attributes;
  private _activeAutoExperiments: Map<
    string,
    { valueHash: string; undo: () => void }
  >;
  private _loadFeaturesCalled: boolean;

  constructor(context?: Context) {
    context = context || {};
    // These properties are all initialized in the constructor instead of above
    // This saves ~80 bytes in the final output
    this.version = SDK_VERSION;
    this._ctx = this.context = context;
    this._renderer = null;
    this._trackedExperiments = new Set();
    this._trackedFeatures = {};
    this.debug = false;
    this._subscriptions = new Set();
    this._rtQueue = [];
    this._rtTimer = 0;
    this.ready = false;
    this._assigned = new Map();
    this._forcedFeatureValues = new Map();
    this._attributeOverrides = {};
    this._activeAutoExperiments = new Map();
    this._loadFeaturesCalled = false;

    if (context.remoteEval) {
      if (context.decryptionKey) {
        throw new Error("Encryption is not available for remoteEval");
      }
      if (!context.clientKey) {
        throw new Error("Missing clientKey");
      }
      let isGbHost = false;
      try {
        isGbHost = !!new URL(context.apiHost || "").hostname.match(
          /growthbook\.io$/i
        );
      } catch (e) {
        // ignore invalid URLs
      }
      if (isGbHost) {
        throw new Error("Cannot use remoteEval on GrowthBook Cloud");
      }
    } else {
      if (context.cacheKeyAttributes) {
        throw new Error("cacheKeyAttributes are only used for remoteEval");
      }
    }

    if (context.features) {
      this.ready = true;
    }

    if (isBrowser && context.enableDevMode) {
      window._growthbook = this;
      document.dispatchEvent(new Event("gbloaded"));
    }

    if (context.experiments) {
      this.ready = true;
      this._updateAllAutoExperiments();
    }

    if (context.clientKey && !context.remoteEval) {
      this._refresh({}, true, false);
    }
  }

  public async loadFeatures(options?: LoadFeaturesOptions): Promise<void> {
    if (options && options.autoRefresh) {
      // interpret deprecated autoRefresh option as subscribeToChanges
      this._ctx.subscribeToChanges = true;
    }
    this._loadFeaturesCalled = true;

    await this._refresh(options, true, true);

    if (this._canSubscribe()) {
      subscribe(this);
    }
  }

  public async refreshFeatures(
    options?: RefreshFeaturesOptions
  ): Promise<void> {
    await this._refresh(options, false, true);
  }

  public getApiInfo(): [ApiHost, ClientKey] {
    return [this.getApiHosts().apiHost, this.getClientKey()];
  }
  public getApiHosts(): {
    apiHost: string;
    streamingHost: string;
    apiRequestHeaders?: Record<string, string>;
    streamingHostRequestHeaders?: Record<string, string>;
  } {
    const defaultHost = this._ctx.apiHost || "https://cdn.growthbook.io";
    return {
      apiHost: defaultHost.replace(/\/*$/, ""),
      streamingHost: (this._ctx.streamingHost || defaultHost).replace(
        /\/*$/,
        ""
      ),
      apiRequestHeaders: this._ctx.apiHostRequestHeaders,
      streamingHostRequestHeaders: this._ctx.streamingHostRequestHeaders,
    };
  }
  public getClientKey(): string {
    return this._ctx.clientKey || "";
  }

  public isRemoteEval(): boolean {
    return this._ctx.remoteEval || false;
  }

  public getCacheKeyAttributes(): (keyof Attributes)[] | undefined {
    return this._ctx.cacheKeyAttributes;
  }

  private async _refresh(
    options?: RefreshFeaturesOptions,
    allowStale?: boolean,
    updateInstance?: boolean
  ) {
    options = options || {};
    if (!this._ctx.clientKey) {
      throw new Error("Missing clientKey");
    }
    await refreshFeatures(
      this,
      options.timeout,
      options.skipCache || this._ctx.enableDevMode,
      allowStale,
      updateInstance,
      this._ctx.backgroundSync !== false
    );
  }

  private _render() {
    if (this._renderer) {
      this._renderer();
    }
  }

  public setFeatures(features: Record<string, FeatureDefinition>) {
    this._ctx.features = features;
    this.ready = true;
    this._render();
  }

  public async setEncryptedFeatures(
    encryptedString: string,
    decryptionKey?: string,
    subtle?: SubtleCrypto
  ): Promise<void> {
    const featuresJSON = await decrypt(
      encryptedString,
      decryptionKey || this._ctx.decryptionKey,
      subtle
    );
    this.setFeatures(
      JSON.parse(featuresJSON) as Record<string, FeatureDefinition>
    );
  }

  public setExperiments(experiments: AutoExperiment[]): void {
    this._ctx.experiments = experiments;
    this.ready = true;
    this._updateAllAutoExperiments();
  }

  public async setEncryptedExperiments(
    encryptedString: string,
    decryptionKey?: string,
    subtle?: SubtleCrypto
  ): Promise<void> {
    const experimentsJSON = await decrypt(
      encryptedString,
      decryptionKey || this._ctx.decryptionKey,
      subtle
    );
    this.setExperiments(JSON.parse(experimentsJSON) as AutoExperiment[]);
  }

  public setAttributes(attributes: Attributes) {
    this._ctx.attributes = attributes;
    if (this._ctx.remoteEval) {
      this._refreshForRemoteEval();
      return;
    }
    this._render();
    this._updateAllAutoExperiments();
  }

  public setAttributeOverrides(overrides: Attributes) {
    this._attributeOverrides = overrides;
    if (this._ctx.remoteEval) {
      this._refreshForRemoteEval();
      return;
    }
    this._render();
    this._updateAllAutoExperiments();
  }

  public setForcedVariations(vars: Record<string, number>) {
    this._ctx.forcedVariations = vars || {};
    if (this._ctx.remoteEval) {
      this._refreshForRemoteEval();
      return;
    }
    this._render();
    this._updateAllAutoExperiments();
  }

  // eslint-disable-next-line
  public setForcedFeatures(map: Map<string, any>) {
    this._forcedFeatureValues = map;
    this._render();
  }

  public setURL(url: string) {
    this._ctx.url = url;
    if (this._ctx.remoteEval) {
      this._refreshForRemoteEval().then(() =>
        this._updateAllAutoExperiments(true)
      );
      return;
    }
    this._updateAllAutoExperiments(true);
  }

  public getAttributes() {
    return { ...this._ctx.attributes, ...this._attributeOverrides };
  }

  public getForcedVariations() {
    return this._ctx.forcedVariations || {};
  }

  public getForcedFeatures() {
    // eslint-disable-next-line
    return this._forcedFeatureValues || new Map<string, any>();
  }

  public getUrl() {
    return this._ctx.url || "";
  }

  public getFeatures() {
    return this._ctx.features || {};
  }

  public getExperiments() {
    return this._ctx.experiments || [];
  }

  public subscribe(cb: SubscriptionFunction): () => void {
    this._subscriptions.add(cb);
    return () => {
      this._subscriptions.delete(cb);
    };
  }

  private _canSubscribe() {
    return this._ctx.backgroundSync !== false && this._ctx.subscribeToChanges;
  }

  private async _refreshForRemoteEval() {
    if (!this._ctx.remoteEval) return;
    if (!this._loadFeaturesCalled) return;
    await this._refresh({}, false, true).catch(() => {
      // Ignore errors
    });
  }

  public getAllResults() {
    return new Map(this._assigned);
  }

  public destroy() {
    // Release references to save memory
    this._subscriptions.clear();
    this._assigned.clear();
    this._trackedExperiments.clear();
    this._trackedFeatures = {};
    this._rtQueue = [];
    if (this._rtTimer) {
      clearTimeout(this._rtTimer);
    }
    unsubscribe(this);

    if (isBrowser && window._growthbook === this) {
      delete window._growthbook;
    }

    // Undo any active auto experiments
    this._activeAutoExperiments.forEach((exp) => {
      exp.undo();
    });
    this._activeAutoExperiments.clear();
  }

  public setRenderer(renderer: () => void) {
    this._renderer = renderer;
  }

  public forceVariation(key: string, variation: number) {
    this._ctx.forcedVariations = this._ctx.forcedVariations || {};
    this._ctx.forcedVariations[key] = variation;
    if (this._ctx.remoteEval) {
      this._refreshForRemoteEval();
      return;
    }
    this._updateAllAutoExperiments();
    this._render();
  }

  public run<T>(experiment: Experiment<T>): Result<T> {
    const result = this._run(experiment, null);
    this._fireSubscriptions(experiment, result);
    return result;
  }

  public triggerExperiment(key: string) {
    if (!this._ctx.experiments) return null;
    const exp = this._ctx.experiments.find((exp) => exp.key === key);
    if (!exp || !exp.manual) return null;
    return this._runAutoExperiment(exp, true);
  }

  private _runAutoExperiment(
    experiment: AutoExperiment,
    forceManual?: boolean,
    forceRerun?: boolean
  ) {
    const key = experiment.key;
    const existing = this._activeAutoExperiments.get(key);

    // If this is a manual experiment and it's not already running, skip
    if (experiment.manual && !forceManual && !existing) return null;

    // Run the experiment
    const result = this.run(experiment);

    // A hash to quickly tell if the assigned value changed
    const valueHash = JSON.stringify(result.value);

    // If the changes are already active, no need to re-apply them
    if (
      !forceRerun &&
      result.inExperiment &&
      existing &&
      existing.valueHash === valueHash
    ) {
      return result;
    }

    // Undo any existing changes
    if (existing) this._undoActiveAutoExperiment(key);

    // Apply new changes
    if (result.inExperiment) {
      const undo = this._applyDOMChanges(result.value);
      if (undo) {
        this._activeAutoExperiments.set(experiment.key, {
          undo,
          valueHash,
        });
      }
    }

    return result;
  }

  private _undoActiveAutoExperiment(key: string) {
    const exp = this._activeAutoExperiments.get(key);
    if (exp) {
      exp.undo();
      this._activeAutoExperiments.delete(key);
    }
  }

  private _updateAllAutoExperiments(forceRerun?: boolean) {
    const experiments = this._ctx.experiments || [];

    // Stop any experiments that are no longer defined
    const keys = new Set(experiments.map((e) => e.key));
    this._activeAutoExperiments.forEach((v, k) => {
      if (!keys.has(k)) {
        v.undo();
        this._activeAutoExperiments.delete(k);
      }
    });

    // Re-run all new/updated experiments
    experiments.forEach((exp) => {
      this._runAutoExperiment(exp, false, forceRerun);
    });
  }

  private _fireSubscriptions<T>(experiment: Experiment<T>, result: Result<T>) {
    const key = experiment.key;

    // If assigned variation has changed, fire subscriptions
    const prev = this._assigned.get(key);
    // TODO: what if the experiment definition has changed?
    if (
      !prev ||
      prev.result.inExperiment !== result.inExperiment ||
      prev.result.variationId !== result.variationId
    ) {
      this._assigned.set(key, { experiment, result });
      this._subscriptions.forEach((cb) => {
        try {
          cb(experiment, result);
        } catch (e) {
          console.error(e);
        }
      });
    }
  }

  private _trackFeatureUsage(key: string, res: FeatureResult): void {
    // Don't track feature usage that was forced via an override
    if (res.source === "override") return;

    // Only track a feature once, unless the assigned value changed
    const stringifiedValue = JSON.stringify(res.value);
    if (this._trackedFeatures[key] === stringifiedValue) return;
    this._trackedFeatures[key] = stringifiedValue;

    // Fire user-supplied callback
    if (this._ctx.onFeatureUsage) {
      try {
        this._ctx.onFeatureUsage(key, res);
      } catch (e) {
        // Ignore feature usage callback errors
      }
    }

    // In browser environments, queue up feature usage to be tracked in batches
    if (!isBrowser || !window.fetch) return;
    this._rtQueue.push({
      key,
      on: res.on,
    });
    if (!this._rtTimer) {
      this._rtTimer = window.setTimeout(() => {
        // Reset the queue
        this._rtTimer = 0;
        const q = [...this._rtQueue];
        this._rtQueue = [];

        // Skip logging if a real-time usage key is not configured
        if (!this._ctx.realtimeKey) return;

        window
          .fetch(
            `https://rt.growthbook.io/?key=${
              this._ctx.realtimeKey
            }&events=${encodeURIComponent(JSON.stringify(q))}`,

            {
              cache: "no-cache",
              mode: "no-cors",
            }
          )
          .catch(() => {
            // TODO: retry in case of network errors?
          });
      }, this._ctx.realtimeInterval || 2000);
    }
  }

  private _getFeatureResult<T>(
    key: string,
    value: T,
    source: FeatureResultSource,
    ruleId?: string,
    experiment?: Experiment<T>,
    result?: Result<T>
  ): FeatureResult<T> {
    const ret: FeatureResult = {
      value,
      on: !!value,
      off: !value,
      source,
      ruleId: ruleId || "",
    };
    if (experiment) ret.experiment = experiment;
    if (result) ret.experimentResult = result;

    // Track the usage of this feature in real-time
    this._trackFeatureUsage(key, ret);

    return ret;
  }

  public isOn<K extends string & keyof AppFeatures = string>(key: K): boolean {
    return this.evalFeature(key).on;
  }

  public isOff<K extends string & keyof AppFeatures = string>(key: K): boolean {
    return this.evalFeature(key).off;
  }

  public getFeatureValue<
    V extends AppFeatures[K],
    K extends string & keyof AppFeatures = string
  >(key: K, defaultValue: V): WidenPrimitives<V> {
    const value = this.evalFeature<WidenPrimitives<V>, K>(key).value;
    return value === null ? (defaultValue as WidenPrimitives<V>) : value;
  }

  /**
   * @deprecated Use {@link evalFeature}
   * @param id
   */
  // eslint-disable-next-line
  public feature<
    V extends AppFeatures[K],
    K extends string & keyof AppFeatures = string
  >(id: K): FeatureResult<V | null> {
    return this.evalFeature(id);
  }

  public evalFeature<
    V extends AppFeatures[K],
    K extends string & keyof AppFeatures = string
  >(id: K): FeatureResult<V | null> {
    // Global override
    if (this._forcedFeatureValues.has(id)) {
      process.env.NODE_ENV !== "production" &&
        this.log("Global override", {
          id,
          value: this._forcedFeatureValues.get(id),
        });
      return this._getFeatureResult(
        id,
        this._forcedFeatureValues.get(id),
        "override"
      );
    }

    // Unknown feature id
    if (!this._ctx.features || !this._ctx.features[id]) {
      process.env.NODE_ENV !== "production" &&
        this.log("Unknown feature", { id });
      return this._getFeatureResult(id, null, "unknownFeature");
    }

    // Get the feature
    const feature: FeatureDefinition<V> = this._ctx.features[id];

    // Loop through the rules
    if (feature.rules) {
      for (const rule of feature.rules) {
        // If it's a conditional rule, skip if the condition doesn't pass
        if (rule.condition && !this._conditionPasses(rule.condition)) {
          process.env.NODE_ENV !== "production" &&
            this.log("Skip rule because of condition", {
              id,
              rule,
            });
          continue;
        }
        // If there are filters for who is included (e.g. namespaces)
        if (rule.filters && this._isFilteredOut(rule.filters)) {
          process.env.NODE_ENV !== "production" &&
            this.log("Skip rule because of filters", {
              id,
              rule,
            });
          continue;
        }

        // Feature value is being forced
        if ("force" in rule) {
          // If this is a percentage rollout, skip if not included
          if (
            !this._isIncludedInRollout(
              rule.seed || id,
              rule.hashAttribute,
              rule.range,
              rule.coverage,
              rule.hashVersion
            )
          ) {
            process.env.NODE_ENV !== "production" &&
              this.log("Skip rule because user not included in rollout", {
                id,
                rule,
              });
            continue;
          }

          process.env.NODE_ENV !== "production" &&
            this.log("Force value from rule", {
              id,
              rule,
            });

          // If this was a remotely evaluated experiment, fire the tracking callbacks
          if (rule.tracks) {
            rule.tracks.forEach((t) => {
              this._track(t.experiment, t.result);
            });
          }

          return this._getFeatureResult(id, rule.force as V, "force", rule.id);
        }
        if (!rule.variations) {
          process.env.NODE_ENV !== "production" &&
            this.log("Skip invalid rule", {
              id,
              rule,
            });

          continue;
        }
        // For experiment rules, run an experiment
        const exp: Experiment<V> = {
          variations: rule.variations as [V, V, ...V[]],
          key: rule.key || id,
        };
        if ("coverage" in rule) exp.coverage = rule.coverage;
        if (rule.weights) exp.weights = rule.weights;
        if (rule.hashAttribute) exp.hashAttribute = rule.hashAttribute;
        if (rule.namespace) exp.namespace = rule.namespace;
        if (rule.meta) exp.meta = rule.meta;
        if (rule.ranges) exp.ranges = rule.ranges;
        if (rule.name) exp.name = rule.name;
        if (rule.phase) exp.phase = rule.phase;
        if (rule.seed) exp.seed = rule.seed;
        if (rule.hashVersion) exp.hashVersion = rule.hashVersion;
        if (rule.filters) exp.filters = rule.filters;

        // Only return a value if the user is part of the experiment
        const res = this._run(exp, id);
        this._fireSubscriptions(exp, res);
        if (res.inExperiment && !res.passthrough) {
          return this._getFeatureResult(
            id,
            res.value,
            "experiment",
            rule.id,
            exp,
            res
          );
        }
      }
    }

    process.env.NODE_ENV !== "production" &&
      this.log("Use default value", {
        id,
        value: feature.defaultValue,
      });

    // Fall back to using the default value
    return this._getFeatureResult(
      id,
      feature.defaultValue === undefined ? null : feature.defaultValue,
      "defaultValue"
    );
  }

  private _isIncludedInRollout(
    seed: string,
    hashAttribute: string | undefined,
    range: VariationRange | undefined,
    coverage: number | undefined,
    hashVersion: number | undefined
  ): boolean {
    if (!range && coverage === undefined) return true;

    const { hashValue } = this._getHashAttribute(hashAttribute);
    if (!hashValue) {
      return false;
    }

    const n = hash(seed, hashValue, hashVersion || 1);
    if (n === null) return false;

    return range
      ? inRange(n, range)
      : coverage !== undefined
      ? n <= coverage
      : true;
  }

  private _conditionPasses(condition: ConditionInterface): boolean {
    return evalCondition(this.getAttributes(), condition);
  }

  private _isFilteredOut(filters: Filter[]): boolean {
    return filters.some((filter) => {
      const { hashValue } = this._getHashAttribute(filter.attribute);
      if (!hashValue) return true;
      const n = hash(filter.seed, hashValue, filter.hashVersion || 2);
      if (n === null) return true;
      return !filter.ranges.some((r) => inRange(n, r));
    });
  }

  private _run<T>(
    experiment: Experiment<T>,
    featureId: string | null
  ): Result<T> {
    const key = experiment.key;
    const numVariations = experiment.variations.length;

    // 1. If experiment has less than 2 variations, return immediately
    if (numVariations < 2) {
      process.env.NODE_ENV !== "production" &&
        this.log("Invalid experiment", { id: key });
      return this._getResult(experiment, -1, false, featureId);
    }

    // 2. If the context is disabled, return immediately
    if (this._ctx.enabled === false) {
      process.env.NODE_ENV !== "production" &&
        this.log("Context disabled", { id: key });
      return this._getResult(experiment, -1, false, featureId);
    }

    // 2.5. Merge in experiment overrides from the context
    experiment = this._mergeOverrides(experiment);

    // 3. If a variation is forced from a querystring, return the forced variation
    const qsOverride = getQueryStringOverride(
      key,
      this._getContextUrl(),
      numVariations
    );
    if (qsOverride !== null) {
      process.env.NODE_ENV !== "production" &&
        this.log("Force via querystring", {
          id: key,
          variation: qsOverride,
        });
      return this._getResult(experiment, qsOverride, false, featureId);
    }

    // 4. If a variation is forced in the context, return the forced variation
    if (this._ctx.forcedVariations && key in this._ctx.forcedVariations) {
      const variation = this._ctx.forcedVariations[key];
      process.env.NODE_ENV !== "production" &&
        this.log("Force via dev tools", {
          id: key,
          variation,
        });
      return this._getResult(experiment, variation, false, featureId);
    }

    // 5. Exclude if a draft experiment or not active
    if (experiment.status === "draft" || experiment.active === false) {
      process.env.NODE_ENV !== "production" &&
        this.log("Skip because inactive", {
          id: key,
        });
      return this._getResult(experiment, -1, false, featureId);
    }

    // 6. Get the hash attribute and return if empty
    const { hashValue } = this._getHashAttribute(experiment.hashAttribute);
    if (!hashValue) {
      process.env.NODE_ENV !== "production" &&
        this.log("Skip because missing hashAttribute", {
          id: key,
        });
      return this._getResult(experiment, -1, false, featureId);
    }

    // 7. Exclude if user is filtered out (used to be called "namespace")
    if (experiment.filters) {
      if (this._isFilteredOut(experiment.filters)) {
        process.env.NODE_ENV !== "production" &&
          this.log("Skip because of filters", {
            id: key,
          });
        return this._getResult(experiment, -1, false, featureId);
      }
    } else if (
      experiment.namespace &&
      !inNamespace(hashValue, experiment.namespace)
    ) {
      process.env.NODE_ENV !== "production" &&
        this.log("Skip because of namespace", {
          id: key,
        });
      return this._getResult(experiment, -1, false, featureId);
    }

    // 7.5. Exclude if experiment.include returns false or throws
    if (experiment.include && !isIncluded(experiment.include)) {
      process.env.NODE_ENV !== "production" &&
        this.log("Skip because of include function", {
          id: key,
        });
      return this._getResult(experiment, -1, false, featureId);
    }

    // 8. Exclude if condition is false
    if (experiment.condition && !this._conditionPasses(experiment.condition)) {
      process.env.NODE_ENV !== "production" &&
        this.log("Skip because of condition", {
          id: key,
        });
      return this._getResult(experiment, -1, false, featureId);
    }

    // 8.1. Exclude if user is not in a required group
    if (
      experiment.groups &&
      !this._hasGroupOverlap(experiment.groups as string[])
    ) {
      process.env.NODE_ENV !== "production" &&
        this.log("Skip because of groups", {
          id: key,
        });
      return this._getResult(experiment, -1, false, featureId);
    }

    // 8.2. Old style URL targeting
    if (experiment.url && !this._urlIsValid(experiment.url as RegExp)) {
      process.env.NODE_ENV !== "production" &&
        this.log("Skip because of url", {
          id: key,
        });
      return this._getResult(experiment, -1, false, featureId);
    }

    // 8.3. New, more powerful URL targeting
    if (
      experiment.urlPatterns &&
      !isURLTargeted(this._getContextUrl(), experiment.urlPatterns)
    ) {
      process.env.NODE_ENV !== "production" &&
        this.log("Skip because of url targeting", {
          id: key,
        });
      return this._getResult(experiment, -1, false, featureId);
    }

    // 9. Get bucket ranges and choose variation
    const n = hash(
      experiment.seed || key,
      hashValue,
      experiment.hashVersion || 1
    );
    if (n === null) {
      process.env.NODE_ENV !== "production" &&
        this.log("Skip because of invalid hash version", {
          id: key,
        });
      return this._getResult(experiment, -1, false, featureId);
    }

    const ranges =
      experiment.ranges ||
      getBucketRanges(
        numVariations,
        experiment.coverage === undefined ? 1 : experiment.coverage,
        experiment.weights
      );

    const assigned = chooseVariation(n, ranges);

    // 10. Return if not in experiment
    if (assigned < 0) {
      process.env.NODE_ENV !== "production" &&
        this.log("Skip because of coverage", {
          id: key,
        });
      return this._getResult(experiment, -1, false, featureId);
    }

    // 11. Experiment has a forced variation
    if ("force" in experiment) {
      process.env.NODE_ENV !== "production" &&
        this.log("Force variation", {
          id: key,
          variation: experiment.force,
        });
      return this._getResult(
        experiment,
        experiment.force === undefined ? -1 : experiment.force,
        false,
        featureId
      );
    }

    // 12. Exclude if in QA mode
    if (this._ctx.qaMode) {
      process.env.NODE_ENV !== "production" &&
        this.log("Skip because QA mode", {
          id: key,
        });
      return this._getResult(experiment, -1, false, featureId);
    }

    // 12.5. Exclude if experiment is stopped
    if (experiment.status === "stopped") {
      process.env.NODE_ENV !== "production" &&
        this.log("Skip because stopped", {
          id: key,
        });
      return this._getResult(experiment, -1, false, featureId);
    }

    // 13. Build the result object
    const result = this._getResult(experiment, assigned, true, featureId, n);

    // 14. Fire the tracking callback
    this._track(experiment, result);

    // 15. Return the result
    process.env.NODE_ENV !== "production" &&
      this.log("In experiment", {
        id: key,
        variation: result.variationId,
      });
    return result;
  }

  log(msg: string, ctx: Record<string, unknown>) {
    if (!this.debug) return;
    if (this._ctx.log) this._ctx.log(msg, ctx);
    else console.log(msg, ctx);
  }

  private _track<T>(experiment: Experiment<T>, result: Result<T>) {
    if (!this._ctx.trackingCallback) return;

    const key = experiment.key;

    // Make sure a tracking callback is only fired once per unique experiment
    const k =
      result.hashAttribute + result.hashValue + key + result.variationId;
    if (this._trackedExperiments.has(k)) return;
    this._trackedExperiments.add(k);

    try {
      this._ctx.trackingCallback(experiment, result);
    } catch (e) {
      console.error(e);
    }
  }

  private _mergeOverrides<T>(experiment: Experiment<T>): Experiment<T> {
    const key = experiment.key;
    const o = this._ctx.overrides;
    if (o && o[key]) {
      experiment = Object.assign({}, experiment, o[key]);
      if (typeof experiment.url === "string") {
        experiment.url = getUrlRegExp(
          // eslint-disable-next-line
          experiment.url as any
        );
      }
    }

    return experiment;
  }

  private _getHashAttribute(attr?: string) {
    const hashAttribute = attr || "id";

    let hashValue = "";
    if (this._attributeOverrides[hashAttribute]) {
      hashValue = this._attributeOverrides[hashAttribute];
    } else if (this._ctx.attributes) {
      hashValue = this._ctx.attributes[hashAttribute] || "";
    } else if (this._ctx.user) {
      hashValue = this._ctx.user[hashAttribute] || "";
    }

    return { hashAttribute, hashValue };
  }

  private _getResult<T>(
    experiment: Experiment<T>,
    variationIndex: number,
    hashUsed: boolean,
    featureId: string | null,
    bucket?: number
  ): Result<T> {
    let inExperiment = true;
    // If assigned variation is not valid, use the baseline and mark the user as not in the experiment
    if (variationIndex < 0 || variationIndex >= experiment.variations.length) {
      variationIndex = 0;
      inExperiment = false;
    }

    const { hashAttribute, hashValue } = this._getHashAttribute(
      experiment.hashAttribute
    );

    const meta: Partial<VariationMeta> = experiment.meta
      ? experiment.meta[variationIndex]
      : {};

    const res: Result<T> = {
      key: meta.key || "" + variationIndex,
      featureId,
      inExperiment,
      hashUsed,
      variationId: variationIndex,
      value: experiment.variations[variationIndex],
      hashAttribute,
      hashValue,
    };

    if (meta.name) res.name = meta.name;
    if (bucket !== undefined) res.bucket = bucket;
    if (meta.passthrough) res.passthrough = meta.passthrough;

    return res;
  }

  private _getContextUrl() {
    return this._ctx.url || (isBrowser ? window.location.href : "");
  }

  private _urlIsValid(urlRegex: RegExp): boolean {
    const url = this._getContextUrl();
    if (!url) return false;

    const pathOnly = url.replace(/^https?:\/\//, "").replace(/^[^/]*\//, "/");

    if (urlRegex.test(url)) return true;
    if (urlRegex.test(pathOnly)) return true;
    return false;
  }

  private _hasGroupOverlap(expGroups: string[]): boolean {
    const groups = this._ctx.groups || {};
    for (let i = 0; i < expGroups.length; i++) {
      if (groups[expGroups[i]]) return true;
    }
    return false;
  }

  private _applyDOMChanges(changes: AutoExperimentVariation) {
    if (!isBrowser) return;
    const undo: (() => void)[] = [];
    if (changes.css) {
      const s = document.createElement("style");
      s.innerHTML = changes.css;
      document.head.appendChild(s);
      undo.push(() => s.remove());
    }
    if (changes.js) {
      const script = document.createElement("script");
      script.innerHTML = changes.js;
      document.body.appendChild(script);
      undo.push(() => script.remove());
    }
    if (changes.domMutations) {
      changes.domMutations.forEach((mutation) => {
        undo.push(mutate.declarative(mutation as DeclarativeMutation).revert);
      });
    }
    return () => {
      undo.forEach((fn) => fn());
    };
  }
}<|MERGE_RESOLUTION|>--- conflicted
+++ resolved
@@ -32,11 +32,8 @@
   inRange,
   isIncluded,
   isURLTargeted,
-<<<<<<< HEAD
-=======
   decrypt,
   loadSDKVersion,
->>>>>>> 2a9280f4
 } from "./util";
 import { evalCondition } from "./mongrule";
 import { refreshFeatures, subscribe, unsubscribe } from "./feature-repository";
