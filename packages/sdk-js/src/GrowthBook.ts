--- conflicted
+++ resolved
@@ -706,9 +706,8 @@
 
     // Loop through the rules
     if (feature.rules) {
-<<<<<<< HEAD
       rules: for (const rule of feature.rules) {
-        // There are prerequisite flag(s), evaluate them
+        // If there are prerequisite flag(s), evaluate them
         if (rule.parentConditions) {
           for (const parentCondition of rule.parentConditions) {
             const parentResult = this._evalFeature(parentCondition.id, evalCtx);
@@ -741,18 +740,6 @@
           }
         }
 
-        // If it's a conditional rule, skip if the condition doesn't pass
-        if (rule.condition && !this._conditionPasses(rule.condition)) {
-          process.env.NODE_ENV !== "production" &&
-            this.log("Skip rule because of condition", {
-              id,
-              rule,
-            });
-          continue;
-        }
-=======
-      for (const rule of feature.rules) {
->>>>>>> a9785928
         // If there are filters for who is included (e.g. namespaces)
         if (rule.filters && this._isFilteredOut(rule.filters)) {
           process.env.NODE_ENV !== "production" &&
@@ -1064,38 +1051,26 @@
         return this._getResult(experiment, -1, false, featureId);
       }
 
-<<<<<<< HEAD
-    // 8.01. Exclude if prerequisites are not met
-    if (experiment.parentConditions) {
-      for (const parentCondition of experiment.parentConditions) {
-        const parentResult = this._evalFeature(parentCondition.id);
-        // break out for cyclic prerequisites
-        if (parentResult.source === "cyclicPrerequisite") {
-          return this._getResult(experiment, -1, false, featureId);
+      // 8.05. Exclude if prerequisites are not met
+      if (experiment.parentConditions) {
+        for (const parentCondition of experiment.parentConditions) {
+          const parentResult = this._evalFeature(parentCondition.id);
+          // break out for cyclic prerequisites
+          if (parentResult.source === "cyclicPrerequisite") {
+            return this._getResult(experiment, -1, false, featureId);
+          }
+
+          const evalObj = { value: parentResult.value };
+          if (!evalCondition(evalObj, parentCondition.condition || {})) {
+            process.env.NODE_ENV !== "production" &&
+              this.log("Skip because prerequisite evaluation fails", {
+                id: key,
+              });
+            return this._getResult(experiment, -1, false, featureId);
+          }
         }
-
-        const evalObj = { value: parentResult.value };
-        if (!evalCondition(evalObj, parentCondition.condition || {})) {
-          process.env.NODE_ENV !== "production" &&
-            this.log("Skip because prerequisite evaluation fails", {
-              id: key,
-            });
-          return this._getResult(experiment, -1, false, featureId);
-        }
-      }
-    }
-
-    // 8.1. Exclude if user is not in a required group
-    if (
-      experiment.groups &&
-      !this._hasGroupOverlap(experiment.groups as string[])
-    ) {
-      process.env.NODE_ENV !== "production" &&
-        this.log("Skip because of groups", {
-          id: key,
-        });
-      return this._getResult(experiment, -1, false, featureId);
-=======
+      }
+
       // 8.1. Exclude if user is not in a required group
       if (
         experiment.groups &&
@@ -1107,7 +1082,6 @@
           });
         return this._getResult(experiment, -1, false, featureId);
       }
->>>>>>> a9785928
     }
 
     // 8.2. Old style URL targeting
