import mutate, { DeclarativeMutation } from "dom-mutator";
import type {
  ApiHost,
  Attributes,
  AutoExperiment,
  AutoExperimentVariation,
  ClientKey,
  Context,
  Experiment,
  FeatureApiResponse,
  FeatureDefinition,
  FeatureResult,
  FeatureResultSource,
  Filter,
  LoadFeaturesOptions,
  RealtimeUsageData,
  RefreshFeaturesOptions,
  RenderFunction,
  Result,
  StickyAssignments,
  StickyAssignmentsDocument,
  StickyAttributeKey,
  StickyExperimentKey,
  SubscriptionFunction,
  TrackingCallback,
  TrackingData,
  VariationMeta,
  VariationRange,
  WidenPrimitives,
} from "./types/growthbook";
import type { ConditionInterface } from "./types/mongrule";
import {
  chooseVariation,
  decrypt,
  getBucketRanges,
  getQueryStringOverride,
  getUrlRegExp,
  hash,
  inNamespace,
  inRange,
  isIncluded,
  isURLTargeted,
  loadSDKVersion,
  mergeQueryStrings,
  toString,
} from "./util";
import { evalCondition } from "./mongrule";
import { refreshFeatures, subscribe, unsubscribe } from "./feature-repository";
import { FeatureEvalContext } from "./types/growthbook";

const isBrowser =
  typeof window !== "undefined" && typeof document !== "undefined";

const SDK_VERSION = loadSDKVersion();

export class GrowthBook<
  // eslint-disable-next-line @typescript-eslint/no-explicit-any
  AppFeatures extends Record<string, any> = Record<string, any>
> {
  // context is technically private, but some tools depend on it so we can't mangle the name
  // _ctx below is a clone of this property that we use internally
  private context: Context;
  public debug: boolean;
  public ready: boolean;
  public version: string;

  // Properties and methods that start with "_" are mangled by Terser (saves ~150 bytes)
  private _ctx: Context;
  private _renderer: null | RenderFunction;
  private _redirectedUrl: string;
  private _trackedExperiments: Set<unknown>;
  private _trackedFeatures: Record<string, string>;
  private _subscriptions: Set<SubscriptionFunction>;
  private _rtQueue: RealtimeUsageData[];
  private _rtTimer: number;
  private _assigned: Map<
    string,
    {
      // eslint-disable-next-line
      experiment: Experiment<any>;
      // eslint-disable-next-line
      result: Result<any>;
    }
  >;
  // eslint-disable-next-line
  private _forcedFeatureValues: Map<string, any>;
  private _attributeOverrides: Attributes;
  private _activeAutoExperiments: Map<
    AutoExperiment,
    { valueHash: string; undo: () => void }
  >;
  private _triggeredExpKeys: Set<string>;
  private _loadFeaturesCalled: boolean;
  private _deferredTrackingCalls: TrackingData[];

  constructor(context?: Context) {
    context = context || {};
    // These properties are all initialized in the constructor instead of above
    // This saves ~80 bytes in the final output
    this.version = SDK_VERSION;
    this._ctx = this.context = context;
    this._renderer = null;
    this._trackedExperiments = new Set();
    this._trackedFeatures = {};
    this.debug = false;
    this._subscriptions = new Set();
    this._rtQueue = [];
    this._rtTimer = 0;
    this.ready = false;
    this._assigned = new Map();
    this._forcedFeatureValues = new Map();
    this._attributeOverrides = {};
    this._activeAutoExperiments = new Map();
    this._triggeredExpKeys = new Set();
    this._loadFeaturesCalled = false;
    this._redirectedUrl = "";
    this._deferredTrackingCalls = [];

    if (context.renderer) {
      this._renderer = context.renderer;
    }

    if (context.remoteEval) {
      if (context.decryptionKey) {
        throw new Error("Encryption is not available for remoteEval");
      }
      if (!context.clientKey) {
        throw new Error("Missing clientKey");
      }
      let isGbHost = false;
      try {
        isGbHost = !!new URL(context.apiHost || "").hostname.match(
          /growthbook\.io$/i
        );
      } catch (e) {
        // ignore invalid URLs
      }
      if (isGbHost) {
        throw new Error("Cannot use remoteEval on GrowthBook Cloud");
      }
    } else {
      if (context.cacheKeyAttributes) {
        throw new Error("cacheKeyAttributes are only used for remoteEval");
      }
    }

    if (context.features) {
      this.ready = true;
    }

    if ((isBrowser || context.isBrowser) && context.enableDevMode) {
      window._growthbook = this;
      document.dispatchEvent(new Event("gbloaded"));
    }

    if (context.experiments) {
      this.ready = true;
      this._updateAllAutoExperiments();
    } else if (context.antiFlicker) {
      this._setAntiFlicker();
    }

    if (context.clientKey && !context.remoteEval) {
      this._refresh({}, true, false);
    }
  }

  public async loadFeatures(options?: LoadFeaturesOptions): Promise<void> {
    if (options && options.autoRefresh) {
      // interpret deprecated autoRefresh option as subscribeToChanges
      this._ctx.subscribeToChanges = true;
    }
    this._loadFeaturesCalled = true;

    await this._refresh(options, true, true);

    if (this._canSubscribe()) {
      subscribe(this);
    }
  }

  public async refreshFeatures(
    options?: RefreshFeaturesOptions
  ): Promise<void> {
    await this._refresh(options, false, true);
  }

  public getApiInfo(): [ApiHost, ClientKey] {
    return [this.getApiHosts().apiHost, this.getClientKey()];
  }
  public getApiHosts(): {
    apiHost: string;
    streamingHost: string;
    apiRequestHeaders?: Record<string, string>;
    streamingHostRequestHeaders?: Record<string, string>;
  } {
    const defaultHost = this._ctx.apiHost || "https://cdn.growthbook.io";
    return {
      apiHost: defaultHost.replace(/\/*$/, ""),
      streamingHost: (this._ctx.streamingHost || defaultHost).replace(
        /\/*$/,
        ""
      ),
      apiRequestHeaders: this._ctx.apiHostRequestHeaders,
      streamingHostRequestHeaders: this._ctx.streamingHostRequestHeaders,
    };
  }
  public getClientKey(): string {
    return this._ctx.clientKey || "";
  }

  public isRemoteEval(): boolean {
    return this._ctx.remoteEval || false;
  }

  public getCacheKeyAttributes(): (keyof Attributes)[] | undefined {
    return this._ctx.cacheKeyAttributes;
  }

  private async _refresh(
    options?: RefreshFeaturesOptions,
    allowStale?: boolean,
    updateInstance?: boolean
  ) {
    options = options || {};
    if (!this._ctx.clientKey) {
      throw new Error("Missing clientKey");
    }
    await refreshFeatures(
      this,
      options.timeout,
      options.skipCache || this._ctx.enableDevMode,
      allowStale,
      updateInstance,
      this._ctx.backgroundSync !== false
    );
  }

  private _render() {
    if (this._renderer) {
      try {
        this._renderer();
      } catch (e) {
        console.error("Failed to render", e);
      }
    }
  }

  public setFeatures(features: Record<string, FeatureDefinition>) {
    this._ctx.features = features;
    this.ready = true;
    this._render();
  }

  public async setEncryptedFeatures(
    encryptedString: string,
    decryptionKey?: string,
    subtle?: SubtleCrypto
  ): Promise<void> {
    const featuresJSON = await decrypt(
      encryptedString,
      decryptionKey || this._ctx.decryptionKey,
      subtle
    );
    this.setFeatures(
      JSON.parse(featuresJSON) as Record<string, FeatureDefinition>
    );
  }

  public setExperiments(experiments: AutoExperiment[]): void {
    this._ctx.experiments = experiments;
    this.ready = true;
    this._updateAllAutoExperiments();
  }

  public async setEncryptedExperiments(
    encryptedString: string,
    decryptionKey?: string,
    subtle?: SubtleCrypto
  ): Promise<void> {
    const experimentsJSON = await decrypt(
      encryptedString,
      decryptionKey || this._ctx.decryptionKey,
      subtle
    );
    this.setExperiments(JSON.parse(experimentsJSON) as AutoExperiment[]);
  }

  public async decryptPayload(
    data: FeatureApiResponse,
    decryptionKey?: string,
    subtle?: SubtleCrypto
  ): Promise<FeatureApiResponse> {
    if (data.encryptedFeatures) {
      data.features = JSON.parse(
        await decrypt(
          data.encryptedFeatures,
          decryptionKey || this._ctx.decryptionKey,
          subtle
        )
      );
      delete data.encryptedFeatures;
    }
    if (data.encryptedExperiments) {
      data.experiments = JSON.parse(
        await decrypt(
          data.encryptedExperiments,
          decryptionKey || this._ctx.decryptionKey,
          subtle
        )
      );
      delete data.encryptedExperiments;
    }
    return data;
  }

  public async setAttributes(attributes: Attributes) {
    this._ctx.attributes = attributes;
    if (this._ctx.stickyBucketService) {
      await this.refreshStickyBuckets();
    }
    if (this._ctx.remoteEval) {
      await this._refreshForRemoteEval();
      return;
    }
    this._render();
    this._updateAllAutoExperiments();
  }

  public async updateAttributes(attributes: Attributes) {
    return this.setAttributes({ ...this._ctx.attributes, ...attributes });
  }

  public async setAttributeOverrides(overrides: Attributes) {
    this._attributeOverrides = overrides;
    if (this._ctx.stickyBucketService) {
      await this.refreshStickyBuckets();
    }
    if (this._ctx.remoteEval) {
      await this._refreshForRemoteEval();
      return;
    }
    this._render();
    this._updateAllAutoExperiments();
  }

  public async setForcedVariations(vars: Record<string, number>) {
    this._ctx.forcedVariations = vars || {};
    if (this._ctx.remoteEval) {
      await this._refreshForRemoteEval();
      return;
    }
    this._render();
    this._updateAllAutoExperiments();
  }

  // eslint-disable-next-line
  public setForcedFeatures(map: Map<string, any>) {
    this._forcedFeatureValues = map;
    this._render();
  }

  public async setURL(url: string) {
    this._ctx.url = url;
    this._redirectedUrl = "";
    if (this._ctx.remoteEval) {
      await this._refreshForRemoteEval();
      this._updateAllAutoExperiments(true);
      return;
    }
    this._updateAllAutoExperiments(true);
  }

  public getAttributes() {
    return { ...this._ctx.attributes, ...this._attributeOverrides };
  }

  public getForcedVariations() {
    return this._ctx.forcedVariations || {};
  }

  public getForcedFeatures() {
    // eslint-disable-next-line
    return this._forcedFeatureValues || new Map<string, any>();
  }

  public getStickyBucketAssignmentDocs() {
    return this._ctx.stickyBucketAssignmentDocs || {};
  }

  public getUrl() {
    return this._ctx.url || "";
  }

  public getFeatures() {
    return this._ctx.features || {};
  }

  public getExperiments() {
    return this._ctx.experiments || [];
  }

  public subscribe(cb: SubscriptionFunction): () => void {
    this._subscriptions.add(cb);
    return () => {
      this._subscriptions.delete(cb);
    };
  }

  private _canSubscribe() {
    return this._ctx.backgroundSync !== false && this._ctx.subscribeToChanges;
  }

  private async _refreshForRemoteEval() {
    if (!this._ctx.remoteEval) return;
    if (!this._loadFeaturesCalled) return;
    await this._refresh({}, false, true).catch(() => {
      // Ignore errors
    });
  }

  public getAllResults() {
    return new Map(this._assigned);
  }

  public destroy() {
    // Release references to save memory
    this._subscriptions.clear();
    this._assigned.clear();
    this._trackedExperiments.clear();
    this._trackedFeatures = {};
    this._rtQueue = [];
    if (this._rtTimer) {
      clearTimeout(this._rtTimer);
    }
    unsubscribe(this);

    if ((isBrowser || this._ctx.isBrowser) && window._growthbook === this) {
      delete window._growthbook;
    }

    // Undo any active auto experiments
    this._activeAutoExperiments.forEach((exp) => {
      exp.undo();
    });
    this._activeAutoExperiments.clear();
    this._triggeredExpKeys.clear();
  }

  public setRenderer(renderer: null | RenderFunction) {
    this._renderer = renderer;
  }

  public forceVariation(key: string, variation: number) {
    this._ctx.forcedVariations = this._ctx.forcedVariations || {};
    this._ctx.forcedVariations[key] = variation;
    if (this._ctx.remoteEval) {
      this._refreshForRemoteEval();
      return;
    }
    this._updateAllAutoExperiments();
    this._render();
  }

  public run<T>(experiment: Experiment<T>): Result<T> {
    const result = this._run(experiment, null);
    this._fireSubscriptions(experiment, result);
    return result;
  }

  public triggerExperiment(key: string) {
    this._triggeredExpKeys.add(key);
    if (!this._ctx.experiments) return null;
    const experiments = this._ctx.experiments.filter((exp) => exp.key === key);
    return experiments
      .map((exp) => {
        if (!exp.manual) return null;
        return this._runAutoExperiment(exp);
      })
      .filter((res) => res !== null);
  }

  private _runAutoExperiment(experiment: AutoExperiment, forceRerun?: boolean) {
    console.log("run auto experiment", experiment.key, forceRerun);
    const existing = this._activeAutoExperiments.get(experiment);

    // If this is a manual experiment and it's not already running, skip
    if (
      experiment.manual &&
      !this._triggeredExpKeys.has(experiment.key) &&
      !existing
    )
      return null;

    // Run the experiment
    const result = this.run(experiment);

    // A hash to quickly tell if the assigned value changed
    const valueHash = JSON.stringify(result.value);

    // If the changes are already active, no need to re-apply them
    if (
      !forceRerun &&
      result.inExperiment &&
      existing &&
      existing.valueHash === valueHash
    ) {
      return result;
    }

    // Undo any existing changes
    if (existing) this._undoActiveAutoExperiment(experiment);

    // Apply new changes
    if (result.inExperiment) {
<<<<<<< HEAD
      console.log("in exp", result);
      const undo = this._applyDOMChanges(result.value);
      console.log("undo", undo);
      if (undo) {
        this._activeAutoExperiments.set(experiment, {
          undo,
          valueHash,
        });
=======
      if (result.value.urlRedirect && experiment.urlPatterns) {
        const url = experiment.persistQueryString
          ? mergeQueryStrings(this._getContextUrl(), result.value.urlRedirect)
          : result.value.urlRedirect;

        if (isURLTargeted(url, experiment.urlPatterns)) {
          this.log(
            "Skipping redirect because original URL matches redirect URL",
            {
              id: experiment.key,
            }
          );
          return result;
        }
        this._redirectedUrl = url;
        const navigate = this._getNavigateFunction();
        if (navigate) {
          if (isBrowser) {
            this._setAntiFlicker();
            window.setTimeout(() => {
              try {
                navigate(url);
              } catch (e) {
                console.error(e);
              }
            }, this._ctx.navigateDelay ?? 100);
          } else {
            try {
              navigate(url);
            } catch (e) {
              console.error(e);
            }
          }
        }
      } else {
        const undo = this._applyDOMChanges(result.value);
        if (undo) {
          this._activeAutoExperiments.set(experiment, {
            undo,
            valueHash,
          });
        }
>>>>>>> a77100ec
      }
    }

    return result;
  }

  private _undoActiveAutoExperiment(exp: AutoExperiment) {
    const data = this._activeAutoExperiments.get(exp);
    if (data) {
      data.undo();
      this._activeAutoExperiments.delete(exp);
    }
  }

  private _isRedirectExperiment(exp: AutoExperiment) {
    return exp.variations.some((v) => Object.keys(v).includes("urlRedirect"));
  }

  private _updateAllAutoExperiments(forceRerun?: boolean) {
    const experiments = this._ctx.experiments || [];

    // Stop any experiments that are no longer defined
    const keys = new Set(experiments);
    this._activeAutoExperiments.forEach((v, k) => {
      if (!keys.has(k)) {
        v.undo();
        this._activeAutoExperiments.delete(k);
      }
    });

    // Re-run all new/updated experiments
    for (const exp of experiments) {
      const result = this._runAutoExperiment(exp, forceRerun);

      // Once you're in a redirect experiment, break out of the loop and don't run any further experiments
      if (result?.inExperiment && this._isRedirectExperiment(exp)) {
        break;
      }
    }
  }

  private _fireSubscriptions<T>(experiment: Experiment<T>, result: Result<T>) {
    const key = experiment.key;

    // If assigned variation has changed, fire subscriptions
    const prev = this._assigned.get(key);
    // TODO: what if the experiment definition has changed?
    if (
      !prev ||
      prev.result.inExperiment !== result.inExperiment ||
      prev.result.variationId !== result.variationId
    ) {
      this._assigned.set(key, { experiment, result });
      this._subscriptions.forEach((cb) => {
        try {
          cb(experiment, result);
        } catch (e) {
          console.error(e);
        }
      });
    }
  }

  private _trackFeatureUsage(key: string, res: FeatureResult): void {
    // Don't track feature usage that was forced via an override
    if (res.source === "override") return;

    // Only track a feature once, unless the assigned value changed
    const stringifiedValue = JSON.stringify(res.value);
    if (this._trackedFeatures[key] === stringifiedValue) return;
    this._trackedFeatures[key] = stringifiedValue;

    // Fire user-supplied callback
    if (this._ctx.onFeatureUsage) {
      try {
        this._ctx.onFeatureUsage(key, res);
      } catch (e) {
        // Ignore feature usage callback errors
      }
    }

    // In browser environments, queue up feature usage to be tracked in batches
    if (!(isBrowser || this._ctx.isBrowser) || !window.fetch) return;
    this._rtQueue.push({
      key,
      on: res.on,
    });
    if (!this._rtTimer) {
      this._rtTimer = window.setTimeout(() => {
        // Reset the queue
        this._rtTimer = 0;
        const q = [...this._rtQueue];
        this._rtQueue = [];

        // Skip logging if a real-time usage key is not configured
        if (!this._ctx.realtimeKey) return;

        window
          .fetch(
            `https://rt.growthbook.io/?key=${
              this._ctx.realtimeKey
            }&events=${encodeURIComponent(JSON.stringify(q))}`,

            {
              cache: "no-cache",
              mode: "no-cors",
            }
          )
          .catch(() => {
            // TODO: retry in case of network errors?
          });
      }, this._ctx.realtimeInterval || 2000);
    }
  }

  private _getFeatureResult<T>(
    key: string,
    value: T,
    source: FeatureResultSource,
    ruleId?: string,
    experiment?: Experiment<T>,
    result?: Result<T>
  ): FeatureResult<T> {
    const ret: FeatureResult = {
      value,
      on: !!value,
      off: !value,
      source,
      ruleId: ruleId || "",
    };
    if (experiment) ret.experiment = experiment;
    if (result) ret.experimentResult = result;

    // Track the usage of this feature in real-time
    this._trackFeatureUsage(key, ret);

    return ret;
  }

  public isOn<K extends string & keyof AppFeatures = string>(key: K): boolean {
    return this.evalFeature(key).on;
  }

  public isOff<K extends string & keyof AppFeatures = string>(key: K): boolean {
    return this.evalFeature(key).off;
  }

  public getFeatureValue<
    V extends AppFeatures[K],
    K extends string & keyof AppFeatures = string
  >(key: K, defaultValue: V): WidenPrimitives<V> {
    const value = this.evalFeature<WidenPrimitives<V>, K>(key).value;
    return value === null ? (defaultValue as WidenPrimitives<V>) : value;
  }

  /**
   * @deprecated Use {@link evalFeature}
   * @param id
   */
  // eslint-disable-next-line
  public feature<
    V extends AppFeatures[K],
    K extends string & keyof AppFeatures = string
  >(id: K): FeatureResult<V | null> {
    return this.evalFeature(id);
  }

  public evalFeature<
    V extends AppFeatures[K],
    K extends string & keyof AppFeatures = string
  >(id: K): FeatureResult<V | null> {
    return this._evalFeature(id);
  }

  private _evalFeature<
    V extends AppFeatures[K],
    K extends string & keyof AppFeatures = string
  >(id: K, evalCtx?: FeatureEvalContext): FeatureResult<V | null> {
    evalCtx = evalCtx || { evaluatedFeatures: new Set() };

    if (evalCtx.evaluatedFeatures.has(id)) {
      process.env.NODE_ENV !== "production" &&
        this.log(
          `evalFeature: circular dependency detected: ${evalCtx.id} -> ${id}`,
          { from: evalCtx.id, to: id }
        );
      return this._getFeatureResult(id, null, "cyclicPrerequisite");
    }
    evalCtx.evaluatedFeatures.add(id);
    evalCtx.id = id;

    // Global override
    if (this._forcedFeatureValues.has(id)) {
      process.env.NODE_ENV !== "production" &&
        this.log("Global override", {
          id,
          value: this._forcedFeatureValues.get(id),
        });
      return this._getFeatureResult(
        id,
        this._forcedFeatureValues.get(id),
        "override"
      );
    }

    // Unknown feature id
    if (!this._ctx.features || !this._ctx.features[id]) {
      process.env.NODE_ENV !== "production" &&
        this.log("Unknown feature", { id });
      return this._getFeatureResult(id, null, "unknownFeature");
    }

    // Get the feature
    const feature: FeatureDefinition<V> = this._ctx.features[id];

    // Loop through the rules
    if (feature.rules) {
      rules: for (const rule of feature.rules) {
        // If there are prerequisite flag(s), evaluate them
        if (rule.parentConditions) {
          for (const parentCondition of rule.parentConditions) {
            const parentResult = this._evalFeature(parentCondition.id, evalCtx);
            // break out for cyclic prerequisites
            if (parentResult.source === "cyclicPrerequisite") {
              return this._getFeatureResult(id, null, "cyclicPrerequisite");
            }

            const evalObj = { value: parentResult.value };
            const evaled = evalCondition(
              evalObj,
              parentCondition.condition || {}
            );
            if (!evaled) {
              // blocking prerequisite eval failed: feature evaluation fails
              if (parentCondition.gate) {
                process.env.NODE_ENV !== "production" &&
                  this.log("Feature blocked by prerequisite", { id, rule });
                return this._getFeatureResult(id, null, "prerequisite");
              }
              // non-blocking prerequisite eval failed: break out of parentConditions loop, jump to the next rule
              process.env.NODE_ENV !== "production" &&
                this.log("Skip rule because prerequisite evaluation fails", {
                  id,
                  rule,
                });
              continue rules;
            }
          }
        }

        // If there are filters for who is included (e.g. namespaces)
        if (rule.filters && this._isFilteredOut(rule.filters)) {
          process.env.NODE_ENV !== "production" &&
            this.log("Skip rule because of filters", {
              id,
              rule,
            });
          continue;
        }

        // Feature value is being forced
        if ("force" in rule) {
          // If it's a conditional rule, skip if the condition doesn't pass
          if (rule.condition && !this._conditionPasses(rule.condition)) {
            process.env.NODE_ENV !== "production" &&
              this.log("Skip rule because of condition ff", {
                id,
                rule,
              });
            continue;
          }

          // If this is a percentage rollout, skip if not included
          if (
            !this._isIncludedInRollout(
              rule.seed || id,
              rule.hashAttribute,
              this._ctx.stickyBucketService && !rule.disableStickyBucketing
                ? rule.fallbackAttribute
                : undefined,
              rule.range,
              rule.coverage,
              rule.hashVersion
            )
          ) {
            process.env.NODE_ENV !== "production" &&
              this.log("Skip rule because user not included in rollout", {
                id,
                rule,
              });
            continue;
          }

          process.env.NODE_ENV !== "production" &&
            this.log("Force value from rule", {
              id,
              rule,
            });

          // If this was a remotely evaluated experiment, fire the tracking callbacks
          if (rule.tracks) {
            rule.tracks.forEach((t) => {
              this._track(t.experiment, t.result);
            });
          }

          return this._getFeatureResult(id, rule.force as V, "force", rule.id);
        }
        if (!rule.variations) {
          process.env.NODE_ENV !== "production" &&
            this.log("Skip invalid rule", {
              id,
              rule,
            });

          continue;
        }

        // For experiment rules, run an experiment
        const exp: Experiment<V> = {
          variations: rule.variations as [V, V, ...V[]],
          key: rule.key || id,
        };
        if ("coverage" in rule) exp.coverage = rule.coverage;
        if (rule.weights) exp.weights = rule.weights;
        if (rule.hashAttribute) exp.hashAttribute = rule.hashAttribute;
        if (rule.fallbackAttribute)
          exp.fallbackAttribute = rule.fallbackAttribute;
        if (rule.disableStickyBucketing)
          exp.disableStickyBucketing = rule.disableStickyBucketing;
        if (rule.bucketVersion !== undefined)
          exp.bucketVersion = rule.bucketVersion;
        if (rule.minBucketVersion !== undefined)
          exp.minBucketVersion = rule.minBucketVersion;
        if (rule.namespace) exp.namespace = rule.namespace;
        if (rule.meta) exp.meta = rule.meta;
        if (rule.ranges) exp.ranges = rule.ranges;
        if (rule.name) exp.name = rule.name;
        if (rule.phase) exp.phase = rule.phase;
        if (rule.seed) exp.seed = rule.seed;
        if (rule.hashVersion) exp.hashVersion = rule.hashVersion;
        if (rule.filters) exp.filters = rule.filters;
        if (rule.condition) exp.condition = rule.condition;

        // Only return a value if the user is part of the experiment
        const res = this._run(exp, id);
        this._fireSubscriptions(exp, res);
        if (res.inExperiment && !res.passthrough) {
          return this._getFeatureResult(
            id,
            res.value,
            "experiment",
            rule.id,
            exp,
            res
          );
        }
      }
    }

    process.env.NODE_ENV !== "production" &&
      this.log("Use default value", {
        id,
        value: feature.defaultValue,
      });

    // Fall back to using the default value
    return this._getFeatureResult(
      id,
      feature.defaultValue === undefined ? null : feature.defaultValue,
      "defaultValue"
    );
  }

  private _isIncludedInRollout(
    seed: string,
    hashAttribute: string | undefined,
    fallbackAttribute: string | undefined,
    range: VariationRange | undefined,
    coverage: number | undefined,
    hashVersion: number | undefined
  ): boolean {
    if (!range && coverage === undefined) return true;

    const { hashValue } = this._getHashAttribute(
      hashAttribute,
      fallbackAttribute
    );
    if (!hashValue) {
      return false;
    }

    const n = hash(seed, hashValue, hashVersion || 1);
    if (n === null) return false;

    return range
      ? inRange(n, range)
      : coverage !== undefined
      ? n <= coverage
      : true;
  }

  private _conditionPasses(condition: ConditionInterface): boolean {
    return evalCondition(this.getAttributes(), condition);
  }

  private _isFilteredOut(filters: Filter[]): boolean {
    return filters.some((filter) => {
      const { hashValue } = this._getHashAttribute(filter.attribute);
      if (!hashValue) return true;
      const n = hash(filter.seed, hashValue, filter.hashVersion || 2);
      if (n === null) return true;
      return !filter.ranges.some((r) => inRange(n, r));
    });
  }

  private _run<T>(
    experiment: Experiment<T>,
    featureId: string | null
  ): Result<T> {
    const key = experiment.key;
    const numVariations = experiment.variations.length;

    // 1. If experiment has less than 2 variations, return immediately
    if (numVariations < 2) {
      process.env.NODE_ENV !== "production" &&
        this.log("Invalid experiment", { id: key });
      return this._getResult(experiment, -1, false, featureId);
    }

    // 2. If the context is disabled, return immediately
    if (this._ctx.enabled === false) {
      process.env.NODE_ENV !== "production" &&
        this.log("Context disabled", { id: key });
      return this._getResult(experiment, -1, false, featureId);
    }

    // 2.5. Merge in experiment overrides from the context
    experiment = this._mergeOverrides(experiment);

    // 2.6 New, more powerful URL targeting
    if (
      experiment.urlPatterns &&
      !isURLTargeted(this._getContextUrl(), experiment.urlPatterns)
    ) {
      process.env.NODE_ENV !== "production" &&
        this.log("Skip because of url targeting", {
          id: key,
        });
      return this._getResult(experiment, -1, false, featureId);
    }

    // 3. If a variation is forced from a querystring, return the forced variation
    const qsOverride = getQueryStringOverride(
      key,
      this._getContextUrl(),
      numVariations
    );
    if (qsOverride !== null) {
      process.env.NODE_ENV !== "production" &&
        this.log("Force via querystring", {
          id: key,
          variation: qsOverride,
        });
      return this._getResult(experiment, qsOverride, false, featureId);
    }

    // 4. If a variation is forced in the context, return the forced variation
    if (this._ctx.forcedVariations && key in this._ctx.forcedVariations) {
      const variation = this._ctx.forcedVariations[key];
      process.env.NODE_ENV !== "production" &&
        this.log("Force via dev tools", {
          id: key,
          variation,
        });
      return this._getResult(experiment, variation, false, featureId);
    }

    // 5. Exclude if a draft experiment or not active
    if (experiment.status === "draft" || experiment.active === false) {
      process.env.NODE_ENV !== "production" &&
        this.log("Skip because inactive", {
          id: key,
        });
      return this._getResult(experiment, -1, false, featureId);
    }

    // 6. Get the hash attribute and return if empty
    const { hashAttribute, hashValue } = this._getHashAttribute(
      experiment.hashAttribute,
      this._ctx.stickyBucketService && !experiment.disableStickyBucketing
        ? experiment.fallbackAttribute
        : undefined
    );
    if (!hashValue) {
      process.env.NODE_ENV !== "production" &&
        this.log("Skip because missing hashAttribute", {
          id: key,
        });
      return this._getResult(experiment, -1, false, featureId);
    }

    let assigned = -1;

    let foundStickyBucket = false;
    let stickyBucketVersionIsBlocked = false;
    if (this._ctx.stickyBucketService && !experiment.disableStickyBucketing) {
      const { variation, versionIsBlocked } = this._getStickyBucketVariation(
        experiment.key,
        experiment.bucketVersion,
        experiment.minBucketVersion,
        experiment.meta
      );
      foundStickyBucket = variation >= 0;
      assigned = variation;
      stickyBucketVersionIsBlocked = !!versionIsBlocked;
    }

    // Some checks are not needed if we already have a sticky bucket
    if (!foundStickyBucket) {
      // 7. Exclude if user is filtered out (used to be called "namespace")
      if (experiment.filters) {
        if (this._isFilteredOut(experiment.filters)) {
          process.env.NODE_ENV !== "production" &&
            this.log("Skip because of filters", {
              id: key,
            });
          return this._getResult(experiment, -1, false, featureId);
        }
      } else if (
        experiment.namespace &&
        !inNamespace(hashValue, experiment.namespace)
      ) {
        process.env.NODE_ENV !== "production" &&
          this.log("Skip because of namespace", {
            id: key,
          });
        return this._getResult(experiment, -1, false, featureId);
      }

      // 7.5. Exclude if experiment.include returns false or throws
      if (experiment.include && !isIncluded(experiment.include)) {
        process.env.NODE_ENV !== "production" &&
          this.log("Skip because of include function", {
            id: key,
          });
        return this._getResult(experiment, -1, false, featureId);
      }

      // 8. Exclude if condition is false
      if (
        experiment.condition &&
        !this._conditionPasses(experiment.condition)
      ) {
        process.env.NODE_ENV !== "production" &&
          this.log("Skip because of condition exp", {
            id: key,
          });
        return this._getResult(experiment, -1, false, featureId);
      }

      // 8.05. Exclude if prerequisites are not met
      if (experiment.parentConditions) {
        for (const parentCondition of experiment.parentConditions) {
          const parentResult = this._evalFeature(parentCondition.id);
          // break out for cyclic prerequisites
          if (parentResult.source === "cyclicPrerequisite") {
            return this._getResult(experiment, -1, false, featureId);
          }

          const evalObj = { value: parentResult.value };
          if (!evalCondition(evalObj, parentCondition.condition || {})) {
            process.env.NODE_ENV !== "production" &&
              this.log("Skip because prerequisite evaluation fails", {
                id: key,
              });
            return this._getResult(experiment, -1, false, featureId);
          }
        }
      }

      // 8.1. Exclude if user is not in a required group
      if (
        experiment.groups &&
        !this._hasGroupOverlap(experiment.groups as string[])
      ) {
        process.env.NODE_ENV !== "production" &&
          this.log("Skip because of groups", {
            id: key,
          });
        return this._getResult(experiment, -1, false, featureId);
      }
    }

    // 8.2. Old style URL targeting
    if (experiment.url && !this._urlIsValid(experiment.url as RegExp)) {
      process.env.NODE_ENV !== "production" &&
        this.log("Skip because of url", {
          id: key,
        });
      return this._getResult(experiment, -1, false, featureId);
    }

    // 9. Get the variation from the sticky bucket or get bucket ranges and choose variation
    const n = hash(
      experiment.seed || key,
      hashValue,
      experiment.hashVersion || 1
    );
    if (n === null) {
      process.env.NODE_ENV !== "production" &&
        this.log("Skip because of invalid hash version", {
          id: key,
        });
      return this._getResult(experiment, -1, false, featureId);
    }

    if (!foundStickyBucket) {
      const ranges =
        experiment.ranges ||
        getBucketRanges(
          numVariations,
          experiment.coverage === undefined ? 1 : experiment.coverage,
          experiment.weights
        );
      assigned = chooseVariation(n, ranges);
    }

    // 9.5 Unenroll if any prior sticky buckets are blocked by version
    if (stickyBucketVersionIsBlocked) {
      process.env.NODE_ENV !== "production" &&
        this.log("Skip because sticky bucket version is blocked", {
          id: key,
        });
      return this._getResult(experiment, -1, false, featureId, undefined, true);
    }

    // 10. Return if not in experiment
    if (assigned < 0) {
      process.env.NODE_ENV !== "production" &&
        this.log("Skip because of coverage", {
          id: key,
        });
      return this._getResult(experiment, -1, false, featureId);
    }

    // 11. Experiment has a forced variation
    if ("force" in experiment) {
      process.env.NODE_ENV !== "production" &&
        this.log("Force variation", {
          id: key,
          variation: experiment.force,
        });
      return this._getResult(
        experiment,
        experiment.force === undefined ? -1 : experiment.force,
        false,
        featureId
      );
    }

    // 12. Exclude if in QA mode
    if (this._ctx.qaMode) {
      process.env.NODE_ENV !== "production" &&
        this.log("Skip because QA mode", {
          id: key,
        });
      return this._getResult(experiment, -1, false, featureId);
    }

    // 12.5. Exclude if experiment is stopped
    if (experiment.status === "stopped") {
      process.env.NODE_ENV !== "production" &&
        this.log("Skip because stopped", {
          id: key,
        });
      return this._getResult(experiment, -1, false, featureId);
    }

    // 13. Build the result object
    const result = this._getResult(
      experiment,
      assigned,
      true,
      featureId,
      n,
      foundStickyBucket
    );

    // 13.5. Persist sticky bucket
    if (this._ctx.stickyBucketService && !experiment.disableStickyBucketing) {
      const {
        changed,
        key: attrKey,
        doc,
      } = this._generateStickyBucketAssignmentDoc(
        hashAttribute,
        toString(hashValue),
        {
          [this._getStickyBucketExperimentKey(
            experiment.key,
            experiment.bucketVersion
          )]: result.key,
        }
      );
      if (changed) {
        // update local docs
        this._ctx.stickyBucketAssignmentDocs =
          this._ctx.stickyBucketAssignmentDocs || {};
        this._ctx.stickyBucketAssignmentDocs[attrKey] = doc;
        // save doc
        this._ctx.stickyBucketService.saveAssignments(doc);
      }
    }

    // 14. Fire the tracking callback
    this._track(experiment, result);

    // 15. Return the result
    process.env.NODE_ENV !== "production" &&
      this.log("In experiment", {
        id: key,
        variation: result.variationId,
      });
    return result;
  }

  log(msg: string, ctx: Record<string, unknown>) {
    if (!this.debug) return;
    if (this._ctx.log) this._ctx.log(msg, ctx);
    else console.log(msg, ctx);
  }

  public getDeferredTrackingCalls() {
    return this._deferredTrackingCalls;
  }

  public setDeferredTrackingCalls(calls: TrackingData[]) {
    this._deferredTrackingCalls = calls;
  }

  public fireDeferredTrackingCalls() {
    let hasInvalidTrackingCall = false;
    this._deferredTrackingCalls.forEach((call: TrackingData) => {
      if (!call || !call.experiment || !call.result) {
        console.error("Invalid deferred tracking call", { call: call });
        hasInvalidTrackingCall = true;
      } else {
        this._track(call.experiment, call.result);
      }
    });

    this._deferredTrackingCalls = [];

    if (hasInvalidTrackingCall) {
      throw new Error("Invalid tracking data");
    }
  }

  public setTrackingCallback(callback: TrackingCallback) {
    this._ctx.trackingCallback = callback;

    try {
      this.fireDeferredTrackingCalls();
    } catch (e) {
      console.error(e);
    }
  }

  private _track<T>(experiment: Experiment<T>, result: Result<T>) {
    if (!this._ctx.trackingCallback) {
      this._deferredTrackingCalls.push({ experiment, result });
      return;
    }

    const key = experiment.key;

    // Make sure a tracking callback is only fired once per unique experiment
    const k =
      result.hashAttribute + result.hashValue + key + result.variationId;
    if (this._trackedExperiments.has(k)) return;
    this._trackedExperiments.add(k);

    try {
      this._ctx.trackingCallback(experiment, result);
    } catch (e) {
      console.error(e);
    }
  }

  private _mergeOverrides<T>(experiment: Experiment<T>): Experiment<T> {
    const key = experiment.key;
    const o = this._ctx.overrides;
    if (o && o[key]) {
      experiment = Object.assign({}, experiment, o[key]);
      if (typeof experiment.url === "string") {
        experiment.url = getUrlRegExp(
          // eslint-disable-next-line
          experiment.url as any
        );
      }
    }

    return experiment;
  }

  private _getHashAttribute(attr?: string, fallback?: string) {
    let hashAttribute = attr || "id";
    // eslint-disable-next-line @typescript-eslint/no-explicit-any
    let hashValue: any = "";

    if (this._attributeOverrides[hashAttribute]) {
      hashValue = this._attributeOverrides[hashAttribute];
    } else if (this._ctx.attributes) {
      hashValue = this._ctx.attributes[hashAttribute] || "";
    } else if (this._ctx.user) {
      hashValue = this._ctx.user[hashAttribute] || "";
    }

    // if no match, try fallback
    if (!hashValue && fallback) {
      if (this._attributeOverrides[fallback]) {
        hashValue = this._attributeOverrides[fallback];
      } else if (this._ctx.attributes) {
        hashValue = this._ctx.attributes[fallback] || "";
      } else if (this._ctx.user) {
        hashValue = this._ctx.user[fallback] || "";
      }
      if (hashValue) {
        hashAttribute = fallback;
      }
    }

    return { hashAttribute, hashValue };
  }

  private _getResult<T>(
    experiment: Experiment<T>,
    variationIndex: number,
    hashUsed: boolean,
    featureId: string | null,
    bucket?: number,
    stickyBucketUsed?: boolean
  ): Result<T> {
    console.log("_getResult", {
      variationIndex,
      hashUsed,
      featureId,
      bucket,
      stickyBucketUsed,
    });
    let inExperiment = true;
    // If assigned variation is not valid, use the baseline and mark the user as not in the experiment
    if (variationIndex < 0 || variationIndex >= experiment.variations.length) {
      variationIndex = 0;
      inExperiment = false;
    }

    const { hashAttribute, hashValue } = this._getHashAttribute(
      experiment.hashAttribute,
      this._ctx.stickyBucketService && !experiment.disableStickyBucketing
        ? experiment.fallbackAttribute
        : undefined
    );

    const meta: Partial<VariationMeta> = experiment.meta
      ? experiment.meta[variationIndex]
      : {};

    const res: Result<T> = {
      key: meta.key || "" + variationIndex,
      featureId,
      inExperiment,
      hashUsed,
      variationId: variationIndex,
      value: experiment.variations[variationIndex],
      hashAttribute,
      hashValue,
      stickyBucketUsed: !!stickyBucketUsed,
    };

    if (meta.name) res.name = meta.name;
    if (bucket !== undefined) res.bucket = bucket;
    if (meta.passthrough) res.passthrough = meta.passthrough;

    return res;
  }

  private _getContextUrl() {
    return (
      this._ctx.url ||
      (isBrowser || this._ctx.isBrowser ? window.location.href : "")
    );
  }

  private _urlIsValid(urlRegex: RegExp): boolean {
    const url = this._getContextUrl();
    if (!url) return false;

    const pathOnly = url.replace(/^https?:\/\//, "").replace(/^[^/]*\//, "/");

    if (urlRegex.test(url)) return true;
    if (urlRegex.test(pathOnly)) return true;
    return false;
  }

  private _hasGroupOverlap(expGroups: string[]): boolean {
    const groups = this._ctx.groups || {};
    for (let i = 0; i < expGroups.length; i++) {
      if (groups[expGroups[i]]) return true;
    }
    return false;
  }

  public getRedirectUrl(): string {
    return this._redirectedUrl;
  }

  private _getNavigateFunction():
    | null
    | ((url: string) => void | Promise<void>) {
    if (this._ctx.navigate) {
      return this._ctx.navigate;
    } else if (isBrowser) {
      return (url: string) => {
        window.location.replace(url);
      };
    }
    return null;
  }

  private _setAntiFlicker() {
    if (!this._ctx.antiFlicker || !isBrowser) return;
    try {
      const styleTag = document.createElement("style");
      styleTag.innerHTML =
        ".gb-anti-flicker { opacity: 0 !important; pointer-events: none; }";
      document.head.appendChild(styleTag);
      document.documentElement.classList.add("gb-anti-flicker");

      // Fallback if GrowthBook fails to load in specified time or 3.5 seconds
      setTimeout(() => {
        document.documentElement.classList.remove("gb-anti-flicker");
      }, this._ctx.antiFlickerTimeout ?? 3500);
    } catch (e) {
      console.error(e);
    }
  }

  private _applyDOMChanges(changes: AutoExperimentVariation) {
    if (!(isBrowser || this._ctx.isBrowser)) return;
    const undo: (() => void)[] = [];
    if (changes.css) {
      const s = document.createElement("style");
      s.innerHTML = changes.css;
      document.head.appendChild(s);
      undo.push(() => s.remove());
    }
    if (changes.js) {
      const script = document.createElement("script");
      script.innerHTML = changes.js;
      document.head.appendChild(script);
      undo.push(() => script.remove());
    }
    if (changes.domMutations) {
      changes.domMutations.forEach((mutation) => {
        undo.push(mutate.declarative(mutation as DeclarativeMutation).revert);
      });
    }
    return () => {
      undo.forEach((fn) => fn());
    };
  }

  private _deriveStickyBucketIdentifierAttributes(data?: FeatureApiResponse) {
    const attributes = new Set<string>();
    const features = data && data.features ? data.features : this.getFeatures();
    const experiments =
      data && data.experiments ? data.experiments : this.getExperiments();
    Object.keys(features).forEach((id) => {
      const feature = features[id];
      if (feature.rules) {
        for (const rule of feature.rules) {
          if (rule.variations) {
            attributes.add(rule.hashAttribute || "id");
            if (rule.fallbackAttribute) {
              attributes.add(rule.fallbackAttribute);
            }
          }
        }
      }
    });
    experiments.map((experiment) => {
      attributes.add(experiment.hashAttribute || "id");
      if (experiment.fallbackAttribute) {
        attributes.add(experiment.fallbackAttribute);
      }
    });
    return Array.from(attributes);
  }

  public async refreshStickyBuckets(data?: FeatureApiResponse) {
    if (this._ctx.stickyBucketService) {
      const attributes = this._getStickyBucketAttributes(data);
      this._ctx.stickyBucketAssignmentDocs = await this._ctx.stickyBucketService.getAllAssignments(
        attributes
      );
    }
  }

  private _getStickyBucketAssignments(): StickyAssignments {
    const mergedAssignments: StickyAssignments = {};
    Object.values(this._ctx.stickyBucketAssignmentDocs || {}).forEach((doc) => {
      if (doc.assignments) Object.assign(mergedAssignments, doc.assignments);
    });
    return mergedAssignments;
  }

  private _getStickyBucketVariation(
    experimentKey: string,
    experimentBucketVersion?: number,
    minExperimentBucketVersion?: number,
    meta?: VariationMeta[]
  ): {
    variation: number;
    versionIsBlocked?: boolean;
  } {
    experimentBucketVersion = experimentBucketVersion || 0;
    minExperimentBucketVersion = minExperimentBucketVersion || 0;
    meta = meta || [];
    const id = this._getStickyBucketExperimentKey(
      experimentKey,
      experimentBucketVersion
    );
    const assignments = this._getStickyBucketAssignments();

    // users with any blocked bucket version (0 to minExperimentBucketVersion) are excluded from the test
    if (minExperimentBucketVersion > 0) {
      for (let i = 0; i <= minExperimentBucketVersion; i++) {
        const blockedKey = this._getStickyBucketExperimentKey(experimentKey, i);
        if (assignments[blockedKey] !== undefined) {
          return {
            variation: -1,
            versionIsBlocked: true,
          };
        }
      }
    }
    const variationKey = assignments[id];
    if (variationKey === undefined)
      // no assignment found
      return { variation: -1 };
    const variation = meta.findIndex((m) => m.key === variationKey);
    if (variation < 0)
      // invalid assignment, treat as "no assignment found"
      return { variation: -1 };

    return { variation };
  }

  private _getStickyBucketExperimentKey(
    experimentKey: string,
    experimentBucketVersion?: number
  ): StickyExperimentKey {
    experimentBucketVersion = experimentBucketVersion || 0;
    return `${experimentKey}__${experimentBucketVersion}`;
  }

  private _getStickyBucketAttributes(
    data?: FeatureApiResponse
  ): Record<string, string> {
    const attributes: Record<string, string> = {};
    this._ctx.stickyBucketIdentifierAttributes = !this._ctx
      .stickyBucketIdentifierAttributes
      ? this._deriveStickyBucketIdentifierAttributes(data)
      : this._ctx.stickyBucketIdentifierAttributes;
    this._ctx.stickyBucketIdentifierAttributes.forEach((attr) => {
      const { hashValue } = this._getHashAttribute(attr);
      attributes[attr] = toString(hashValue);
    });
    return attributes;
  }

  private _generateStickyBucketAssignmentDoc(
    attributeName: string,
    attributeValue: string,
    assignments: StickyAssignments
  ): {
    key: StickyAttributeKey;
    doc: StickyAssignmentsDocument;
    changed: boolean;
  } {
    const key = `${attributeName}||${attributeValue}`;
    const existingAssignments =
      this._ctx.stickyBucketAssignmentDocs &&
      this._ctx.stickyBucketAssignmentDocs[key]
        ? this._ctx.stickyBucketAssignmentDocs[key].assignments || {}
        : {};
    const newAssignments = { ...existingAssignments, ...assignments };
    const changed =
      JSON.stringify(existingAssignments) !== JSON.stringify(newAssignments);

    return {
      key,
      doc: {
        attributeName,
        attributeValue,
        assignments: newAssignments,
      },
      changed,
    };
  }
}<|MERGE_RESOLUTION|>--- conflicted
+++ resolved
@@ -513,16 +513,7 @@
 
     // Apply new changes
     if (result.inExperiment) {
-<<<<<<< HEAD
       console.log("in exp", result);
-      const undo = this._applyDOMChanges(result.value);
-      console.log("undo", undo);
-      if (undo) {
-        this._activeAutoExperiments.set(experiment, {
-          undo,
-          valueHash,
-        });
-=======
       if (result.value.urlRedirect && experiment.urlPatterns) {
         const url = experiment.persistQueryString
           ? mergeQueryStrings(this._getContextUrl(), result.value.urlRedirect)
@@ -565,7 +556,6 @@
             valueHash,
           });
         }
->>>>>>> a77100ec
       }
     }
 
