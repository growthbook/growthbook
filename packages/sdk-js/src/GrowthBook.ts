import mutate, { DeclarativeMutation } from "dom-mutator";
import {
  ApiHost,
  Attributes,
  AutoExperiment,
  AutoExperimentVariation,
  ClientKey,
  Context,
  Experiment,
  FeatureApiResponse,
  FeatureDefinition,
  FeatureResult,
  FeatureResultSource,
  Filter,
  LoadFeaturesOptions,
  RealtimeUsageData,
  RefreshFeaturesOptions,
  RenderFunction,
  Result,
  StickyAssignments,
  StickyAssignmentsDocument,
  StickyAttributeKey,
  StickyExperimentKey,
  StoredPayload,
  SubscriptionFunction,
  TrackingCallback,
  TrackingData,
  VariationMeta,
  VariationRange,
  WidenPrimitives,
  FeatureEvalContext,
} from "./types/growthbook";
import type { ConditionInterface } from "./types/mongrule";
import {
  chooseVariation,
  decrypt,
  getBucketRanges,
  getQueryStringOverride,
  getUrlRegExp,
  hash,
  inNamespace,
  inRange,
  isIncluded,
  isURLTargeted,
  loadSDKVersion,
  mergeQueryStrings,
  toString,
} from "./util";
import { evalCondition } from "./mongrule";
import { refreshFeatures, subscribe, unsubscribe } from "./feature-repository";

const isBrowser =
  typeof window !== "undefined" && typeof document !== "undefined";

const SDK_VERSION = loadSDKVersion();

export class GrowthBook<
  // eslint-disable-next-line @typescript-eslint/no-explicit-any
  AppFeatures extends Record<string, any> = Record<string, any>
> {
  // context is technically private, but some tools depend on it so we can't mangle the name
  // _ctx below is a clone of this property that we use internally
  private context: Context;
  public debug: boolean;
  public ready: boolean;
  public version: string;

  // Properties and methods that start with "_" are mangled by Terser (saves ~150 bytes)
  private _ctx: Context;
  private _renderer: null | RenderFunction;
  private _redirectedUrl: string;
  private _trackedExperiments: Set<unknown>;
  private _trackedFeatures: Record<string, string>;
  private _subscriptions: Set<SubscriptionFunction>;
  private _rtQueue: RealtimeUsageData[];
  private _rtTimer: number;
  private _assigned: Map<
    string,
    {
      // eslint-disable-next-line
      experiment: Experiment<any>;
      // eslint-disable-next-line
      result: Result<any>;
    }
  >;
  // eslint-disable-next-line
  private _forcedFeatureValues: Map<string, any>;
  private _attributeOverrides: Attributes;
  private _activeAutoExperiments: Map<
    AutoExperiment,
    { valueHash: string; undo: () => void }
  >;
  private _triggeredExpKeys: Set<string>;
  private _loadFeaturesCalled: boolean;
  private _deferredTrackingCalls: TrackingData[];

  constructor(context?: Context) {
    context = context || {};
    // These properties are all initialized in the constructor instead of above
    // This saves ~80 bytes in the final output
    this.version = SDK_VERSION;
    this._ctx = this.context = context;
    this._renderer = null;
    this._trackedExperiments = new Set();
    this._trackedFeatures = {};
    this.debug = false;
    this._subscriptions = new Set();
    this._rtQueue = [];
    this._rtTimer = 0;
    this.ready = false;
    this._assigned = new Map();
    this._forcedFeatureValues = new Map();
    this._attributeOverrides = {};
    this._activeAutoExperiments = new Map();
    this._triggeredExpKeys = new Set();
    this._loadFeaturesCalled = false;
    this._redirectedUrl = "";
    this._deferredTrackingCalls = [];

    if (context.renderer) {
      this._renderer = context.renderer;
    }

    if (context.remoteEval) {
      if (context.decryptionKey) {
        throw new Error("Encryption is not available for remoteEval");
      }
      if (!context.clientKey) {
        throw new Error("Missing clientKey");
      }
      let isGbHost = false;
      try {
        isGbHost = !!new URL(context.apiHost || "").hostname.match(
          /growthbook\.io$/i
        );
      } catch (e) {
        // ignore invalid URLs
      }
      if (isGbHost) {
        throw new Error("Cannot use remoteEval on GrowthBook Cloud");
      }
    } else {
      if (context.cacheKeyAttributes) {
        throw new Error("cacheKeyAttributes are only used for remoteEval");
      }
    }

    if (context.features) {
      this.ready = true;
    }

    if ((isBrowser || context.isBrowser) && context.enableDevMode) {
      window._growthbook = this;
      document.dispatchEvent(new Event("gbloaded"));
    }

    if (context.experiments) {
      this.ready = true;
      this._updateAllAutoExperiments();
    } else if (context.antiFlicker) {
      this._setAntiFlicker();
    }

<<<<<<< HEAD
    if (
      context.clientKey &&
      !context.remoteEval &&
      !context.loadStoredPayload
    ) {
      this._refresh({}, true, false);
=======
    if (!context.remoteEval) {
      if (context.clientKey) {
        this._refresh({}, true, false);
      } else if (context.stickyBucketService) {
        this.refreshStickyBuckets();
      }
>>>>>>> 79807414
    }
  }

  public async loadFeatures(options?: LoadFeaturesOptions): Promise<void> {
    if (!options) options = {};
    if (options.autoRefresh) {
      // interpret deprecated autoRefresh option as subscribeToChanges
      this._ctx.subscribeToChanges = true;
    }
    if (this.context.loadStoredPayload && !this._loadFeaturesCalled) {
      options.useStoredPayload = true;
    }
    this._loadFeaturesCalled = true;

    await this._refresh(options, true, true);

    if (this._canSubscribe()) {
      subscribe(this);
    }
  }

  public async refreshFeatures(
    options?: RefreshFeaturesOptions
  ): Promise<void> {
    await this._refresh(options, false, true);
  }

  public getApiInfo(): [ApiHost, ClientKey] {
    return [this.getApiHosts().apiHost, this.getClientKey()];
  }
  public getApiHosts(): {
    apiHost: string;
    streamingHost: string;
    apiRequestHeaders?: Record<string, string>;
    streamingHostRequestHeaders?: Record<string, string>;
  } {
    const defaultHost = this._ctx.apiHost || "https://cdn.growthbook.io";
    return {
      apiHost: defaultHost.replace(/\/*$/, ""),
      streamingHost: (this._ctx.streamingHost || defaultHost).replace(
        /\/*$/,
        ""
      ),
      apiRequestHeaders: this._ctx.apiHostRequestHeaders,
      streamingHostRequestHeaders: this._ctx.streamingHostRequestHeaders,
    };
  }
  public getClientKey(): string {
    return this._ctx.clientKey || "";
  }
  public getPayload(): StoredPayload | undefined {
    return this._ctx.payload;
  }
  public setPayload(payload: StoredPayload | undefined) {
    if (payload && payload.sse === undefined) {
      const oldPayload = this.getPayload();
      if (oldPayload) {
        payload.sse = oldPayload.sse;
      }
    }
    this._ctx.payload = payload;
  }
  public shouldStorePayload(): boolean {
    return this._ctx.storePayload || false;
  }

  public isRemoteEval(): boolean {
    return this._ctx.remoteEval || false;
  }

  public getCacheKeyAttributes(): (keyof Attributes)[] | undefined {
    return this._ctx.cacheKeyAttributes;
  }

  private async _refresh(
    options?: RefreshFeaturesOptions,
    allowStale?: boolean,
    updateInstance?: boolean
  ) {
    options = options || {};
    if (!this._ctx.clientKey) {
      throw new Error("Missing clientKey");
    }
    await refreshFeatures(
      this,
      options.timeout,
      options.skipCache || this._ctx.enableDevMode,
      allowStale,
      updateInstance,
      this._ctx.backgroundSync !== false,
      options.useStoredPayload
    );
  }

  private _render() {
    if (this._renderer) {
      try {
        this._renderer();
      } catch (e) {
        console.error("Failed to render", e);
      }
    }
  }

  public setFeatures(features: Record<string, FeatureDefinition>) {
    this._ctx.features = features;
    this.ready = true;
    this._render();
  }

  public async setEncryptedFeatures(
    encryptedString: string,
    decryptionKey?: string,
    subtle?: SubtleCrypto
  ): Promise<void> {
    const featuresJSON = await decrypt(
      encryptedString,
      decryptionKey || this._ctx.decryptionKey,
      subtle
    );
    this.setFeatures(
      JSON.parse(featuresJSON) as Record<string, FeatureDefinition>
    );
  }

  public setExperiments(experiments: AutoExperiment[]): void {
    this._ctx.experiments = experiments;
    this.ready = true;
    this._updateAllAutoExperiments();
  }

  public async setEncryptedExperiments(
    encryptedString: string,
    decryptionKey?: string,
    subtle?: SubtleCrypto
  ): Promise<void> {
    const experimentsJSON = await decrypt(
      encryptedString,
      decryptionKey || this._ctx.decryptionKey,
      subtle
    );
    this.setExperiments(JSON.parse(experimentsJSON) as AutoExperiment[]);
  }

  public async decryptPayload(
    data: FeatureApiResponse,
    decryptionKey?: string,
    subtle?: SubtleCrypto
  ): Promise<FeatureApiResponse> {
    if (data.encryptedFeatures) {
      data.features = JSON.parse(
        await decrypt(
          data.encryptedFeatures,
          decryptionKey || this._ctx.decryptionKey,
          subtle
        )
      );
      delete data.encryptedFeatures;
    }
    if (data.encryptedExperiments) {
      data.experiments = JSON.parse(
        await decrypt(
          data.encryptedExperiments,
          decryptionKey || this._ctx.decryptionKey,
          subtle
        )
      );
      delete data.encryptedExperiments;
    }
    return data;
  }

  public async setAttributes(attributes: Attributes) {
    this._ctx.attributes = attributes;
    if (this._ctx.stickyBucketService) {
      await this.refreshStickyBuckets();
    }
    if (this._ctx.remoteEval) {
      await this._refreshForRemoteEval();
      return;
    }
    this._render();
    this._updateAllAutoExperiments();
  }

  public async updateAttributes(attributes: Attributes) {
    return this.setAttributes({ ...this._ctx.attributes, ...attributes });
  }

  public async setAttributeOverrides(overrides: Attributes) {
    this._attributeOverrides = overrides;
    if (this._ctx.stickyBucketService) {
      await this.refreshStickyBuckets();
    }
    if (this._ctx.remoteEval) {
      await this._refreshForRemoteEval();
      return;
    }
    this._render();
    this._updateAllAutoExperiments();
  }

  public async setForcedVariations(vars: Record<string, number>) {
    this._ctx.forcedVariations = vars || {};
    if (this._ctx.remoteEval) {
      await this._refreshForRemoteEval();
      return;
    }
    this._render();
    this._updateAllAutoExperiments();
  }

  // eslint-disable-next-line
  public setForcedFeatures(map: Map<string, any>) {
    this._forcedFeatureValues = map;
    this._render();
  }

  public async setURL(url: string) {
    this._ctx.url = url;
    this._redirectedUrl = "";
    if (this._ctx.remoteEval) {
      await this._refreshForRemoteEval();
      this._updateAllAutoExperiments(true);
      return;
    }
    this._updateAllAutoExperiments(true);
  }

  public getAttributes() {
    return { ...this._ctx.attributes, ...this._attributeOverrides };
  }

  public getForcedVariations() {
    return this._ctx.forcedVariations || {};
  }

  public getForcedFeatures() {
    // eslint-disable-next-line
    return this._forcedFeatureValues || new Map<string, any>();
  }

  public getStickyBucketAssignmentDocs() {
    return this._ctx.stickyBucketAssignmentDocs || {};
  }

  public getUrl() {
    return this._ctx.url || "";
  }

  public getFeatures() {
    return this._ctx.features || {};
  }

  public getExperiments() {
    return this._ctx.experiments || [];
  }

  public subscribe(cb: SubscriptionFunction): () => void {
    this._subscriptions.add(cb);
    return () => {
      this._subscriptions.delete(cb);
    };
  }

  private _canSubscribe() {
    return this._ctx.backgroundSync !== false && this._ctx.subscribeToChanges;
  }

  private async _refreshForRemoteEval() {
    if (!this._ctx.remoteEval) return;
    if (!this._loadFeaturesCalled) return;
    await this._refresh({}, false, true).catch(() => {
      // Ignore errors
    });
  }

  public getAllResults() {
    return new Map(this._assigned);
  }

  public destroy() {
    // Release references to save memory
    this._subscriptions.clear();
    this._assigned.clear();
    this._trackedExperiments.clear();
    this._trackedFeatures = {};
    this._rtQueue = [];
    if (this._rtTimer) {
      clearTimeout(this._rtTimer);
    }
    unsubscribe(this);

    if ((isBrowser || this._ctx.isBrowser) && window._growthbook === this) {
      delete window._growthbook;
    }

    // Undo any active auto experiments
    this._activeAutoExperiments.forEach((exp) => {
      exp.undo();
    });
    this._activeAutoExperiments.clear();
    this._triggeredExpKeys.clear();
  }

  public setRenderer(renderer: null | RenderFunction) {
    this._renderer = renderer;
  }

  public forceVariation(key: string, variation: number) {
    this._ctx.forcedVariations = this._ctx.forcedVariations || {};
    this._ctx.forcedVariations[key] = variation;
    if (this._ctx.remoteEval) {
      this._refreshForRemoteEval();
      return;
    }
    this._updateAllAutoExperiments();
    this._render();
  }

  public run<T>(experiment: Experiment<T>): Result<T> {
    const result = this._run(experiment, null);
    this._fireSubscriptions(experiment, result);
    return result;
  }

  public triggerExperiment(key: string) {
    this._triggeredExpKeys.add(key);
    if (!this._ctx.experiments) return null;
    const experiments = this._ctx.experiments.filter((exp) => exp.key === key);
    return experiments
      .map((exp) => {
        if (!exp.manual) return null;
        return this._runAutoExperiment(exp);
      })
      .filter((res) => res !== null);
  }

  private _runAutoExperiment(experiment: AutoExperiment, forceRerun?: boolean) {
    const existing = this._activeAutoExperiments.get(experiment);

    // If this is a manual experiment and it's not already running, skip
    if (
      experiment.manual &&
      !this._triggeredExpKeys.has(experiment.key) &&
      !existing
    )
      return null;

    // Run the experiment
    const result = this.run(experiment);

    // A hash to quickly tell if the assigned value changed
    const valueHash = JSON.stringify(result.value);

    // If the changes are already active, no need to re-apply them
    if (
      !forceRerun &&
      result.inExperiment &&
      existing &&
      existing.valueHash === valueHash
    ) {
      return result;
    }

    // Undo any existing changes
    if (existing) this._undoActiveAutoExperiment(experiment);

    // Apply new changes
    if (result.inExperiment) {
      if (result.value.urlRedirect && experiment.urlPatterns) {
        const url = experiment.persistQueryString
          ? mergeQueryStrings(this._getContextUrl(), result.value.urlRedirect)
          : result.value.urlRedirect;

        if (isURLTargeted(url, experiment.urlPatterns)) {
          this.log(
            "Skipping redirect because original URL matches redirect URL",
            {
              id: experiment.key,
            }
          );
          return result;
        }
        this._redirectedUrl = url;
        const navigate = this._getNavigateFunction();
        if (navigate) {
          if (isBrowser) {
            this._setAntiFlicker();
            window.setTimeout(() => {
              try {
                navigate(url);
              } catch (e) {
                console.error(e);
              }
            }, this._ctx.navigateDelay ?? 100);
          } else {
            try {
              navigate(url);
            } catch (e) {
              console.error(e);
            }
          }
        }
      } else {
        const undo = this._ctx.applyDomChangesCallback
          ? this._ctx.applyDomChangesCallback(result.value)
          : this._applyDOMChanges(result.value);
        if (undo) {
          this._activeAutoExperiments.set(experiment, {
            undo,
            valueHash,
          });
        }
      }
    }

    return result;
  }

  private _undoActiveAutoExperiment(exp: AutoExperiment) {
    const data = this._activeAutoExperiments.get(exp);
    if (data) {
      data.undo();
      this._activeAutoExperiments.delete(exp);
    }
  }

  private _isRedirectExperiment(exp: AutoExperiment) {
    return exp.variations.some((v) => Object.keys(v).includes("urlRedirect"));
  }

  private _updateAllAutoExperiments(forceRerun?: boolean) {
    const experiments = this._ctx.experiments || [];

    // Stop any experiments that are no longer defined
    const keys = new Set(experiments);
    this._activeAutoExperiments.forEach((v, k) => {
      if (!keys.has(k)) {
        v.undo();
        this._activeAutoExperiments.delete(k);
      }
    });

    // Re-run all new/updated experiments
    for (const exp of experiments) {
      const result = this._runAutoExperiment(exp, forceRerun);

      // Once you're in a redirect experiment, break out of the loop and don't run any further experiments
      if (result?.inExperiment && this._isRedirectExperiment(exp)) {
        break;
      }
    }
  }

  private _fireSubscriptions<T>(experiment: Experiment<T>, result: Result<T>) {
    const key = experiment.key;

    // If assigned variation has changed, fire subscriptions
    const prev = this._assigned.get(key);
    // TODO: what if the experiment definition has changed?
    if (
      !prev ||
      prev.result.inExperiment !== result.inExperiment ||
      prev.result.variationId !== result.variationId
    ) {
      this._assigned.set(key, { experiment, result });
      this._subscriptions.forEach((cb) => {
        try {
          cb(experiment, result);
        } catch (e) {
          console.error(e);
        }
      });
    }
  }

  private _trackFeatureUsage(key: string, res: FeatureResult): void {
    // Don't track feature usage that was forced via an override
    if (res.source === "override") return;

    // Only track a feature once, unless the assigned value changed
    const stringifiedValue = JSON.stringify(res.value);
    if (this._trackedFeatures[key] === stringifiedValue) return;
    this._trackedFeatures[key] = stringifiedValue;

    // Fire user-supplied callback
    if (this._ctx.onFeatureUsage) {
      try {
        this._ctx.onFeatureUsage(key, res);
      } catch (e) {
        // Ignore feature usage callback errors
      }
    }

    // In browser environments, queue up feature usage to be tracked in batches
    if (!(isBrowser || this._ctx.isBrowser) || !window.fetch) return;
    this._rtQueue.push({
      key,
      on: res.on,
    });
    if (!this._rtTimer) {
      this._rtTimer = window.setTimeout(() => {
        // Reset the queue
        this._rtTimer = 0;
        const q = [...this._rtQueue];
        this._rtQueue = [];

        // Skip logging if a real-time usage key is not configured
        if (!this._ctx.realtimeKey) return;

        window
          .fetch(
            `https://rt.growthbook.io/?key=${
              this._ctx.realtimeKey
            }&events=${encodeURIComponent(JSON.stringify(q))}`,

            {
              cache: "no-cache",
              mode: "no-cors",
            }
          )
          .catch(() => {
            // TODO: retry in case of network errors?
          });
      }, this._ctx.realtimeInterval || 2000);
    }
  }

  private _getFeatureResult<T>(
    key: string,
    value: T,
    source: FeatureResultSource,
    ruleId?: string,
    experiment?: Experiment<T>,
    result?: Result<T>
  ): FeatureResult<T> {
    const ret: FeatureResult = {
      value,
      on: !!value,
      off: !value,
      source,
      ruleId: ruleId || "",
    };
    if (experiment) ret.experiment = experiment;
    if (result) ret.experimentResult = result;

    // Track the usage of this feature in real-time
    this._trackFeatureUsage(key, ret);

    return ret;
  }

  public isOn<K extends string & keyof AppFeatures = string>(key: K): boolean {
    return this.evalFeature(key).on;
  }

  public isOff<K extends string & keyof AppFeatures = string>(key: K): boolean {
    return this.evalFeature(key).off;
  }

  public getFeatureValue<
    V extends AppFeatures[K],
    K extends string & keyof AppFeatures = string
  >(key: K, defaultValue: V): WidenPrimitives<V> {
    const value = this.evalFeature<WidenPrimitives<V>, K>(key).value;
    return value === null ? (defaultValue as WidenPrimitives<V>) : value;
  }

  /**
   * @deprecated Use {@link evalFeature}
   * @param id
   */
  // eslint-disable-next-line
  public feature<
    V extends AppFeatures[K],
    K extends string & keyof AppFeatures = string
  >(id: K): FeatureResult<V | null> {
    return this.evalFeature(id);
  }

  public evalFeature<
    V extends AppFeatures[K],
    K extends string & keyof AppFeatures = string
  >(id: K): FeatureResult<V | null> {
    return this._evalFeature(id);
  }

  private _evalFeature<
    V extends AppFeatures[K],
    K extends string & keyof AppFeatures = string
  >(id: K, evalCtx?: FeatureEvalContext): FeatureResult<V | null> {
    evalCtx = evalCtx || { evaluatedFeatures: new Set() };

    if (evalCtx.evaluatedFeatures.has(id)) {
      process.env.NODE_ENV !== "production" &&
        this.log(
          `evalFeature: circular dependency detected: ${evalCtx.id} -> ${id}`,
          { from: evalCtx.id, to: id }
        );
      return this._getFeatureResult(id, null, "cyclicPrerequisite");
    }
    evalCtx.evaluatedFeatures.add(id);
    evalCtx.id = id;

    // Global override
    if (this._forcedFeatureValues.has(id)) {
      process.env.NODE_ENV !== "production" &&
        this.log("Global override", {
          id,
          value: this._forcedFeatureValues.get(id),
        });
      return this._getFeatureResult(
        id,
        this._forcedFeatureValues.get(id),
        "override"
      );
    }

    // Unknown feature id
    if (!this._ctx.features || !this._ctx.features[id]) {
      process.env.NODE_ENV !== "production" &&
        this.log("Unknown feature", { id });
      return this._getFeatureResult(id, null, "unknownFeature");
    }

    // Get the feature
    const feature: FeatureDefinition<V> = this._ctx.features[id];

    // Loop through the rules
    if (feature.rules) {
      rules: for (const rule of feature.rules) {
        // If there are prerequisite flag(s), evaluate them
        if (rule.parentConditions) {
          for (const parentCondition of rule.parentConditions) {
            const parentResult = this._evalFeature(parentCondition.id, evalCtx);
            // break out for cyclic prerequisites
            if (parentResult.source === "cyclicPrerequisite") {
              return this._getFeatureResult(id, null, "cyclicPrerequisite");
            }

            const evalObj = { value: parentResult.value };
            const evaled = evalCondition(
              evalObj,
              parentCondition.condition || {}
            );
            if (!evaled) {
              // blocking prerequisite eval failed: feature evaluation fails
              if (parentCondition.gate) {
                process.env.NODE_ENV !== "production" &&
                  this.log("Feature blocked by prerequisite", { id, rule });
                return this._getFeatureResult(id, null, "prerequisite");
              }
              // non-blocking prerequisite eval failed: break out of parentConditions loop, jump to the next rule
              process.env.NODE_ENV !== "production" &&
                this.log("Skip rule because prerequisite evaluation fails", {
                  id,
                  rule,
                });
              continue rules;
            }
          }
        }

        // If there are filters for who is included (e.g. namespaces)
        if (rule.filters && this._isFilteredOut(rule.filters)) {
          process.env.NODE_ENV !== "production" &&
            this.log("Skip rule because of filters", {
              id,
              rule,
            });
          continue;
        }

        // Feature value is being forced
        if ("force" in rule) {
          // If it's a conditional rule, skip if the condition doesn't pass
          if (rule.condition && !this._conditionPasses(rule.condition)) {
            process.env.NODE_ENV !== "production" &&
              this.log("Skip rule because of condition ff", {
                id,
                rule,
              });
            continue;
          }

          // If this is a percentage rollout, skip if not included
          if (
            !this._isIncludedInRollout(
              rule.seed || id,
              rule.hashAttribute,
              this._ctx.stickyBucketService && !rule.disableStickyBucketing
                ? rule.fallbackAttribute
                : undefined,
              rule.range,
              rule.coverage,
              rule.hashVersion
            )
          ) {
            process.env.NODE_ENV !== "production" &&
              this.log("Skip rule because user not included in rollout", {
                id,
                rule,
              });
            continue;
          }

          process.env.NODE_ENV !== "production" &&
            this.log("Force value from rule", {
              id,
              rule,
            });

          // If this was a remotely evaluated experiment, fire the tracking callbacks
          if (rule.tracks) {
            rule.tracks.forEach((t) => {
              this._track(t.experiment, t.result);
            });
          }

          return this._getFeatureResult(id, rule.force as V, "force", rule.id);
        }
        if (!rule.variations) {
          process.env.NODE_ENV !== "production" &&
            this.log("Skip invalid rule", {
              id,
              rule,
            });

          continue;
        }

        // For experiment rules, run an experiment
        const exp: Experiment<V> = {
          variations: rule.variations as [V, V, ...V[]],
          key: rule.key || id,
        };
        if ("coverage" in rule) exp.coverage = rule.coverage;
        if (rule.weights) exp.weights = rule.weights;
        if (rule.hashAttribute) exp.hashAttribute = rule.hashAttribute;
        if (rule.fallbackAttribute)
          exp.fallbackAttribute = rule.fallbackAttribute;
        if (rule.disableStickyBucketing)
          exp.disableStickyBucketing = rule.disableStickyBucketing;
        if (rule.bucketVersion !== undefined)
          exp.bucketVersion = rule.bucketVersion;
        if (rule.minBucketVersion !== undefined)
          exp.minBucketVersion = rule.minBucketVersion;
        if (rule.namespace) exp.namespace = rule.namespace;
        if (rule.meta) exp.meta = rule.meta;
        if (rule.ranges) exp.ranges = rule.ranges;
        if (rule.name) exp.name = rule.name;
        if (rule.phase) exp.phase = rule.phase;
        if (rule.seed) exp.seed = rule.seed;
        if (rule.hashVersion) exp.hashVersion = rule.hashVersion;
        if (rule.filters) exp.filters = rule.filters;
        if (rule.condition) exp.condition = rule.condition;

        // Only return a value if the user is part of the experiment
        const res = this._run(exp, id);
        this._fireSubscriptions(exp, res);
        if (res.inExperiment && !res.passthrough) {
          return this._getFeatureResult(
            id,
            res.value,
            "experiment",
            rule.id,
            exp,
            res
          );
        }
      }
    }

    process.env.NODE_ENV !== "production" &&
      this.log("Use default value", {
        id,
        value: feature.defaultValue,
      });

    // Fall back to using the default value
    return this._getFeatureResult(
      id,
      feature.defaultValue === undefined ? null : feature.defaultValue,
      "defaultValue"
    );
  }

  private _isIncludedInRollout(
    seed: string,
    hashAttribute: string | undefined,
    fallbackAttribute: string | undefined,
    range: VariationRange | undefined,
    coverage: number | undefined,
    hashVersion: number | undefined
  ): boolean {
    if (!range && coverage === undefined) return true;

    const { hashValue } = this._getHashAttribute(
      hashAttribute,
      fallbackAttribute
    );
    if (!hashValue) {
      return false;
    }

    const n = hash(seed, hashValue, hashVersion || 1);
    if (n === null) return false;

    return range
      ? inRange(n, range)
      : coverage !== undefined
      ? n <= coverage
      : true;
  }

  private _conditionPasses(condition: ConditionInterface): boolean {
    return evalCondition(this.getAttributes(), condition);
  }

  private _isFilteredOut(filters: Filter[]): boolean {
    return filters.some((filter) => {
      const { hashValue } = this._getHashAttribute(filter.attribute);
      if (!hashValue) return true;
      const n = hash(filter.seed, hashValue, filter.hashVersion || 2);
      if (n === null) return true;
      return !filter.ranges.some((r) => inRange(n, r));
    });
  }

  private _run<T>(
    experiment: Experiment<T>,
    featureId: string | null
  ): Result<T> {
    const key = experiment.key;
    const numVariations = experiment.variations.length;

    // 1. If experiment has less than 2 variations, return immediately
    if (numVariations < 2) {
      process.env.NODE_ENV !== "production" &&
        this.log("Invalid experiment", { id: key });
      return this._getResult(experiment, -1, false, featureId);
    }

    // 2. If the context is disabled, return immediately
    if (this._ctx.enabled === false) {
      process.env.NODE_ENV !== "production" &&
        this.log("Context disabled", { id: key });
      return this._getResult(experiment, -1, false, featureId);
    }

    // 2.5. Merge in experiment overrides from the context
    experiment = this._mergeOverrides(experiment);

    // 2.6 New, more powerful URL targeting
    if (
      experiment.urlPatterns &&
      !isURLTargeted(this._getContextUrl(), experiment.urlPatterns)
    ) {
      process.env.NODE_ENV !== "production" &&
        this.log("Skip because of url targeting", {
          id: key,
        });
      return this._getResult(experiment, -1, false, featureId);
    }

    // 3. If a variation is forced from a querystring, return the forced variation
    const qsOverride = getQueryStringOverride(
      key,
      this._getContextUrl(),
      numVariations
    );
    if (qsOverride !== null) {
      process.env.NODE_ENV !== "production" &&
        this.log("Force via querystring", {
          id: key,
          variation: qsOverride,
        });
      return this._getResult(experiment, qsOverride, false, featureId);
    }

    // 4. If a variation is forced in the context, return the forced variation
    if (this._ctx.forcedVariations && key in this._ctx.forcedVariations) {
      const variation = this._ctx.forcedVariations[key];
      process.env.NODE_ENV !== "production" &&
        this.log("Force via dev tools", {
          id: key,
          variation,
        });
      return this._getResult(experiment, variation, false, featureId);
    }

    // 5. Exclude if a draft experiment or not active
    if (experiment.status === "draft" || experiment.active === false) {
      process.env.NODE_ENV !== "production" &&
        this.log("Skip because inactive", {
          id: key,
        });
      return this._getResult(experiment, -1, false, featureId);
    }

    // 6. Get the hash attribute and return if empty
    const { hashAttribute, hashValue } = this._getHashAttribute(
      experiment.hashAttribute,
      this._ctx.stickyBucketService && !experiment.disableStickyBucketing
        ? experiment.fallbackAttribute
        : undefined
    );
    if (!hashValue) {
      process.env.NODE_ENV !== "production" &&
        this.log("Skip because missing hashAttribute", {
          id: key,
        });
      return this._getResult(experiment, -1, false, featureId);
    }

    let assigned = -1;

    let foundStickyBucket = false;
    let stickyBucketVersionIsBlocked = false;
    if (this._ctx.stickyBucketService && !experiment.disableStickyBucketing) {
      const { variation, versionIsBlocked } = this._getStickyBucketVariation({
        expKey: experiment.key,
        expBucketVersion: experiment.bucketVersion,
        expHashAttribute: experiment.hashAttribute,
        expFallbackAttribute: experiment.fallbackAttribute,
        expMinBucketVersion: experiment.minBucketVersion,
        expMeta: experiment.meta,
      });
      foundStickyBucket = variation >= 0;
      assigned = variation;
      stickyBucketVersionIsBlocked = !!versionIsBlocked;
    }

    // Some checks are not needed if we already have a sticky bucket
    if (!foundStickyBucket) {
      // 7. Exclude if user is filtered out (used to be called "namespace")
      if (experiment.filters) {
        if (this._isFilteredOut(experiment.filters)) {
          process.env.NODE_ENV !== "production" &&
            this.log("Skip because of filters", {
              id: key,
            });
          return this._getResult(experiment, -1, false, featureId);
        }
      } else if (
        experiment.namespace &&
        !inNamespace(hashValue, experiment.namespace)
      ) {
        process.env.NODE_ENV !== "production" &&
          this.log("Skip because of namespace", {
            id: key,
          });
        return this._getResult(experiment, -1, false, featureId);
      }

      // 7.5. Exclude if experiment.include returns false or throws
      if (experiment.include && !isIncluded(experiment.include)) {
        process.env.NODE_ENV !== "production" &&
          this.log("Skip because of include function", {
            id: key,
          });
        return this._getResult(experiment, -1, false, featureId);
      }

      // 8. Exclude if condition is false
      if (
        experiment.condition &&
        !this._conditionPasses(experiment.condition)
      ) {
        process.env.NODE_ENV !== "production" &&
          this.log("Skip because of condition exp", {
            id: key,
          });
        return this._getResult(experiment, -1, false, featureId);
      }

      // 8.05. Exclude if prerequisites are not met
      if (experiment.parentConditions) {
        for (const parentCondition of experiment.parentConditions) {
          const parentResult = this._evalFeature(parentCondition.id);
          // break out for cyclic prerequisites
          if (parentResult.source === "cyclicPrerequisite") {
            return this._getResult(experiment, -1, false, featureId);
          }

          const evalObj = { value: parentResult.value };
          if (!evalCondition(evalObj, parentCondition.condition || {})) {
            process.env.NODE_ENV !== "production" &&
              this.log("Skip because prerequisite evaluation fails", {
                id: key,
              });
            return this._getResult(experiment, -1, false, featureId);
          }
        }
      }

      // 8.1. Exclude if user is not in a required group
      if (
        experiment.groups &&
        !this._hasGroupOverlap(experiment.groups as string[])
      ) {
        process.env.NODE_ENV !== "production" &&
          this.log("Skip because of groups", {
            id: key,
          });
        return this._getResult(experiment, -1, false, featureId);
      }
    }

    // 8.2. Old style URL targeting
    if (experiment.url && !this._urlIsValid(experiment.url as RegExp)) {
      process.env.NODE_ENV !== "production" &&
        this.log("Skip because of url", {
          id: key,
        });
      return this._getResult(experiment, -1, false, featureId);
    }

    // 9. Get the variation from the sticky bucket or get bucket ranges and choose variation
    const n = hash(
      experiment.seed || key,
      hashValue,
      experiment.hashVersion || 1
    );
    if (n === null) {
      process.env.NODE_ENV !== "production" &&
        this.log("Skip because of invalid hash version", {
          id: key,
        });
      return this._getResult(experiment, -1, false, featureId);
    }

    if (!foundStickyBucket) {
      const ranges =
        experiment.ranges ||
        getBucketRanges(
          numVariations,
          experiment.coverage === undefined ? 1 : experiment.coverage,
          experiment.weights
        );
      assigned = chooseVariation(n, ranges);
    }

    // 9.5 Unenroll if any prior sticky buckets are blocked by version
    if (stickyBucketVersionIsBlocked) {
      process.env.NODE_ENV !== "production" &&
        this.log("Skip because sticky bucket version is blocked", {
          id: key,
        });
      return this._getResult(experiment, -1, false, featureId, undefined, true);
    }

    // 10. Return if not in experiment
    if (assigned < 0) {
      process.env.NODE_ENV !== "production" &&
        this.log("Skip because of coverage", {
          id: key,
        });
      return this._getResult(experiment, -1, false, featureId);
    }

    // 11. Experiment has a forced variation
    if ("force" in experiment) {
      process.env.NODE_ENV !== "production" &&
        this.log("Force variation", {
          id: key,
          variation: experiment.force,
        });
      return this._getResult(
        experiment,
        experiment.force === undefined ? -1 : experiment.force,
        false,
        featureId
      );
    }

    // 12. Exclude if in QA mode
    if (this._ctx.qaMode) {
      process.env.NODE_ENV !== "production" &&
        this.log("Skip because QA mode", {
          id: key,
        });
      return this._getResult(experiment, -1, false, featureId);
    }

    // 12.5. Exclude if experiment is stopped
    if (experiment.status === "stopped") {
      process.env.NODE_ENV !== "production" &&
        this.log("Skip because stopped", {
          id: key,
        });
      return this._getResult(experiment, -1, false, featureId);
    }

    // 13. Build the result object
    const result = this._getResult(
      experiment,
      assigned,
      true,
      featureId,
      n,
      foundStickyBucket
    );

    // 13.5. Persist sticky bucket
    if (this._ctx.stickyBucketService && !experiment.disableStickyBucketing) {
      const {
        changed,
        key: attrKey,
        doc,
      } = this._generateStickyBucketAssignmentDoc(
        hashAttribute,
        toString(hashValue),
        {
          [this._getStickyBucketExperimentKey(
            experiment.key,
            experiment.bucketVersion
          )]: result.key,
        }
      );
      if (changed) {
        // update local docs
        this._ctx.stickyBucketAssignmentDocs =
          this._ctx.stickyBucketAssignmentDocs || {};
        this._ctx.stickyBucketAssignmentDocs[attrKey] = doc;
        // save doc
        this._ctx.stickyBucketService.saveAssignments(doc);
      }
    }

    // 14. Fire the tracking callback
    this._track(experiment, result);

    // 15. Return the result
    process.env.NODE_ENV !== "production" &&
      this.log("In experiment", {
        id: key,
        variation: result.variationId,
      });
    return result;
  }

  log(msg: string, ctx: Record<string, unknown>) {
    if (!this.debug) return;
    if (this._ctx.log) this._ctx.log(msg, ctx);
    else console.log(msg, ctx);
  }

  public getDeferredTrackingCalls() {
    return this._deferredTrackingCalls;
  }

  public setDeferredTrackingCalls(calls: TrackingData[]) {
    this._deferredTrackingCalls = calls;
  }

  public fireDeferredTrackingCalls() {
    let hasInvalidTrackingCall = false;
    this._deferredTrackingCalls.forEach((call: TrackingData) => {
      if (!call || !call.experiment || !call.result) {
        console.error("Invalid deferred tracking call", { call: call });
        hasInvalidTrackingCall = true;
      } else {
        this._track(call.experiment, call.result);
      }
    });

    this._deferredTrackingCalls = [];

    if (hasInvalidTrackingCall) {
      throw new Error("Invalid tracking data");
    }
  }

  public setTrackingCallback(callback: TrackingCallback) {
    this._ctx.trackingCallback = callback;

    try {
      this.fireDeferredTrackingCalls();
    } catch (e) {
      console.error(e);
    }
  }

  private _track<T>(experiment: Experiment<T>, result: Result<T>) {
    if (!this._ctx.trackingCallback) {
      this._deferredTrackingCalls.push({ experiment, result });
      return;
    }

    const key = experiment.key;

    // Make sure a tracking callback is only fired once per unique experiment
    const k =
      result.hashAttribute + result.hashValue + key + result.variationId;
    if (this._trackedExperiments.has(k)) return;
    this._trackedExperiments.add(k);

    try {
      this._ctx.trackingCallback(experiment, result);
    } catch (e) {
      console.error(e);
    }
  }

  private _mergeOverrides<T>(experiment: Experiment<T>): Experiment<T> {
    const key = experiment.key;
    const o = this._ctx.overrides;
    if (o && o[key]) {
      experiment = Object.assign({}, experiment, o[key]);
      if (typeof experiment.url === "string") {
        experiment.url = getUrlRegExp(
          // eslint-disable-next-line
          experiment.url as any
        );
      }
    }

    return experiment;
  }

  private _getHashAttribute(attr?: string, fallback?: string) {
    let hashAttribute = attr || "id";
    // eslint-disable-next-line @typescript-eslint/no-explicit-any
    let hashValue: any = "";

    if (this._attributeOverrides[hashAttribute]) {
      hashValue = this._attributeOverrides[hashAttribute];
    } else if (this._ctx.attributes) {
      hashValue = this._ctx.attributes[hashAttribute] || "";
    } else if (this._ctx.user) {
      hashValue = this._ctx.user[hashAttribute] || "";
    }

    // if no match, try fallback
    if (!hashValue && fallback) {
      if (this._attributeOverrides[fallback]) {
        hashValue = this._attributeOverrides[fallback];
      } else if (this._ctx.attributes) {
        hashValue = this._ctx.attributes[fallback] || "";
      } else if (this._ctx.user) {
        hashValue = this._ctx.user[fallback] || "";
      }
      if (hashValue) {
        hashAttribute = fallback;
      }
    }

    return { hashAttribute, hashValue };
  }

  private _getResult<T>(
    experiment: Experiment<T>,
    variationIndex: number,
    hashUsed: boolean,
    featureId: string | null,
    bucket?: number,
    stickyBucketUsed?: boolean
  ): Result<T> {
    let inExperiment = true;
    // If assigned variation is not valid, use the baseline and mark the user as not in the experiment
    if (variationIndex < 0 || variationIndex >= experiment.variations.length) {
      variationIndex = 0;
      inExperiment = false;
    }

    const { hashAttribute, hashValue } = this._getHashAttribute(
      experiment.hashAttribute,
      this._ctx.stickyBucketService && !experiment.disableStickyBucketing
        ? experiment.fallbackAttribute
        : undefined
    );

    const meta: Partial<VariationMeta> = experiment.meta
      ? experiment.meta[variationIndex]
      : {};

    const res: Result<T> = {
      key: meta.key || "" + variationIndex,
      featureId,
      inExperiment,
      hashUsed,
      variationId: variationIndex,
      value: experiment.variations[variationIndex],
      hashAttribute,
      hashValue,
      stickyBucketUsed: !!stickyBucketUsed,
    };

    if (meta.name) res.name = meta.name;
    if (bucket !== undefined) res.bucket = bucket;
    if (meta.passthrough) res.passthrough = meta.passthrough;

    return res;
  }

  private _getContextUrl() {
    return (
      this._ctx.url ||
      (isBrowser || this._ctx.isBrowser ? window.location.href : "")
    );
  }

  private _urlIsValid(urlRegex: RegExp): boolean {
    const url = this._getContextUrl();
    if (!url) return false;

    const pathOnly = url.replace(/^https?:\/\//, "").replace(/^[^/]*\//, "/");

    if (urlRegex.test(url)) return true;
    if (urlRegex.test(pathOnly)) return true;
    return false;
  }

  private _hasGroupOverlap(expGroups: string[]): boolean {
    const groups = this._ctx.groups || {};
    for (let i = 0; i < expGroups.length; i++) {
      if (groups[expGroups[i]]) return true;
    }
    return false;
  }

  public getRedirectUrl(): string {
    return this._redirectedUrl;
  }

  private _getNavigateFunction():
    | null
    | ((url: string) => void | Promise<void>) {
    if (this._ctx.navigate) {
      return this._ctx.navigate;
    } else if (isBrowser) {
      return (url: string) => {
        window.location.replace(url);
      };
    }
    return null;
  }

  private _setAntiFlicker() {
    if (!this._ctx.antiFlicker || !isBrowser) return;
    try {
      const styleTag = document.createElement("style");
      styleTag.innerHTML =
        ".gb-anti-flicker { opacity: 0 !important; pointer-events: none; }";
      document.head.appendChild(styleTag);
      document.documentElement.classList.add("gb-anti-flicker");

      // Fallback if GrowthBook fails to load in specified time or 3.5 seconds
      setTimeout(() => {
        document.documentElement.classList.remove("gb-anti-flicker");
      }, this._ctx.antiFlickerTimeout ?? 3500);
    } catch (e) {
      console.error(e);
    }
  }

  private _applyDOMChanges(changes: AutoExperimentVariation) {
    if (!(isBrowser || this._ctx.isBrowser)) return;
    const undo: (() => void)[] = [];
    if (changes.css) {
      const s = document.createElement("style");
      s.innerHTML = changes.css;
      document.head.appendChild(s);
      undo.push(() => s.remove());
    }
    if (changes.js) {
      const script = document.createElement("script");
      script.innerHTML = changes.js;
      document.head.appendChild(script);
      undo.push(() => script.remove());
    }
    if (changes.domMutations) {
      changes.domMutations.forEach((mutation) => {
        undo.push(mutate.declarative(mutation as DeclarativeMutation).revert);
      });
    }
    return () => {
      undo.forEach((fn) => fn());
    };
  }

  private _deriveStickyBucketIdentifierAttributes(data?: FeatureApiResponse) {
    const attributes = new Set<string>();
    const features = data && data.features ? data.features : this.getFeatures();
    const experiments =
      data && data.experiments ? data.experiments : this.getExperiments();
    Object.keys(features).forEach((id) => {
      const feature = features[id];
      if (feature.rules) {
        for (const rule of feature.rules) {
          if (rule.variations) {
            attributes.add(rule.hashAttribute || "id");
            if (rule.fallbackAttribute) {
              attributes.add(rule.fallbackAttribute);
            }
          }
        }
      }
    });
    experiments.map((experiment) => {
      attributes.add(experiment.hashAttribute || "id");
      if (experiment.fallbackAttribute) {
        attributes.add(experiment.fallbackAttribute);
      }
    });
    return Array.from(attributes);
  }

  public async refreshStickyBuckets(data?: FeatureApiResponse) {
    if (this._ctx.stickyBucketService) {
      const attributes = this._getStickyBucketAttributes(data);
      this._ctx.stickyBucketAssignmentDocs = await this._ctx.stickyBucketService.getAllAssignments(
        attributes
      );
    }
  }

  private _getStickyBucketAssignments(
    expHashAttribute: string,
    expFallbackAttribute?: string
  ): StickyAssignments {
    if (!this._ctx.stickyBucketAssignmentDocs) return {};
    const { hashAttribute, hashValue } = this._getHashAttribute(
      expHashAttribute
    );
    const hashKey = `${hashAttribute}||${toString(hashValue)}`;

    const {
      hashAttribute: fallbackAttribute,
      hashValue: fallbackValue,
    } = this._getHashAttribute(expFallbackAttribute);
    const fallbackKey = fallbackValue
      ? `${fallbackAttribute}||${toString(fallbackValue)}`
      : null;

    const assignments: StickyAssignments = {};
    if (fallbackKey && this._ctx.stickyBucketAssignmentDocs[fallbackKey]) {
      Object.assign(
        assignments,
        this._ctx.stickyBucketAssignmentDocs[fallbackKey].assignments || {}
      );
    }
    if (this._ctx.stickyBucketAssignmentDocs[hashKey]) {
      Object.assign(
        assignments,
        this._ctx.stickyBucketAssignmentDocs[hashKey].assignments || {}
      );
    }
    return assignments;
  }

  private _getStickyBucketVariation({
    expKey,
    expBucketVersion,
    expHashAttribute,
    expFallbackAttribute,
    expMinBucketVersion,
    expMeta,
  }: {
    expKey: string;
    expBucketVersion?: number;
    expHashAttribute?: string;
    expFallbackAttribute?: string;
    expMinBucketVersion?: number;
    expMeta?: VariationMeta[];
  }): {
    variation: number;
    versionIsBlocked?: boolean;
  } {
    expBucketVersion = expBucketVersion || 0;
    expMinBucketVersion = expMinBucketVersion || 0;
    expHashAttribute = expHashAttribute || "id";
    expMeta = expMeta || [];
    const id = this._getStickyBucketExperimentKey(expKey, expBucketVersion);
    const assignments = this._getStickyBucketAssignments(
      expHashAttribute,
      expFallbackAttribute
    );

    // users with any blocked bucket version (0 to minExperimentBucketVersion) are excluded from the test
    if (expMinBucketVersion > 0) {
      for (let i = 0; i <= expMinBucketVersion; i++) {
        const blockedKey = this._getStickyBucketExperimentKey(expKey, i);
        if (assignments[blockedKey] !== undefined) {
          return {
            variation: -1,
            versionIsBlocked: true,
          };
        }
      }
    }
    const variationKey = assignments[id];
    if (variationKey === undefined)
      // no assignment found
      return { variation: -1 };
    const variation = expMeta.findIndex((m) => m.key === variationKey);
    if (variation < 0)
      // invalid assignment, treat as "no assignment found"
      return { variation: -1 };

    return { variation };
  }

  private _getStickyBucketExperimentKey(
    experimentKey: string,
    experimentBucketVersion?: number
  ): StickyExperimentKey {
    experimentBucketVersion = experimentBucketVersion || 0;
    return `${experimentKey}__${experimentBucketVersion}`;
  }

  private _getStickyBucketAttributes(
    data?: FeatureApiResponse
  ): Record<string, string> {
    const attributes: Record<string, string> = {};
    this._ctx.stickyBucketIdentifierAttributes = !this._ctx
      .stickyBucketIdentifierAttributes
      ? this._deriveStickyBucketIdentifierAttributes(data)
      : this._ctx.stickyBucketIdentifierAttributes;
    this._ctx.stickyBucketIdentifierAttributes.forEach((attr) => {
      const { hashValue } = this._getHashAttribute(attr);
      attributes[attr] = toString(hashValue);
    });
    return attributes;
  }

  private _generateStickyBucketAssignmentDoc(
    attributeName: string,
    attributeValue: string,
    assignments: StickyAssignments
  ): {
    key: StickyAttributeKey;
    doc: StickyAssignmentsDocument;
    changed: boolean;
  } {
    const key = `${attributeName}||${attributeValue}`;
    const existingAssignments =
      this._ctx.stickyBucketAssignmentDocs &&
      this._ctx.stickyBucketAssignmentDocs[key]
        ? this._ctx.stickyBucketAssignmentDocs[key].assignments || {}
        : {};
    const newAssignments = { ...existingAssignments, ...assignments };
    const changed =
      JSON.stringify(existingAssignments) !== JSON.stringify(newAssignments);

    return {
      key,
      doc: {
        attributeName,
        attributeValue,
        assignments: newAssignments,
      },
      changed,
    };
  }
}<|MERGE_RESOLUTION|>--- conflicted
+++ resolved
@@ -1,5 +1,5 @@
 import mutate, { DeclarativeMutation } from "dom-mutator";
-import {
+import type {
   ApiHost,
   Attributes,
   AutoExperiment,
@@ -161,21 +161,12 @@
       this._setAntiFlicker();
     }
 
-<<<<<<< HEAD
-    if (
-      context.clientKey &&
-      !context.remoteEval &&
-      !context.loadStoredPayload
-    ) {
-      this._refresh({}, true, false);
-=======
     if (!context.remoteEval) {
-      if (context.clientKey) {
+      if (context.clientKey && !context.loadStoredPayload) {
         this._refresh({}, true, false);
       } else if (context.stickyBucketService) {
         this.refreshStickyBuckets();
       }
->>>>>>> 79807414
     }
   }
 
