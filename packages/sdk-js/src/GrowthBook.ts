--- conflicted
+++ resolved
@@ -1016,23 +1016,7 @@
       return this._getResult(experiment, -1, false, featureId);
     }
 
-<<<<<<< HEAD
-    // 9. Get bucket ranges and choose variation
-=======
-    // 8.3. New, more powerful URL targeting
-    if (
-      experiment.urlPatterns &&
-      !isURLTargeted(this._getContextUrl(), experiment.urlPatterns)
-    ) {
-      process.env.NODE_ENV !== "production" &&
-        this.log("Skip because of url targeting", {
-          id: key,
-        });
-      return this._getResult(experiment, -1, false, featureId);
-    }
-
     // 9. Get the variation from the sticky bucket or get bucket ranges and choose variation
->>>>>>> b5280f08
     const n = hash(
       experiment.seed || key,
       hashValue,
