export type {
  Context,
  Attributes,
  Polyfills,
  CacheSettings,
  FeatureApiResponse,
  LoadFeaturesOptions,
  RefreshFeaturesOptions,
  FeatureDefinitions,
  FeatureDefinition,
  FeatureRule,
  FeatureResult,
  FeatureResultSource,
  Experiment,
  Result,
  ExperimentOverride,
  ExperimentStatus,
  JSONValue,
  SubscriptionFunction,
  LocalStorageCompat,
  WidenPrimitives,
  VariationMeta,
  Filter,
  VariationRange,
  UrlTarget,
  AutoExperiment,
  AutoExperimentVariation,
  UrlTargetType,
} from "./types/growthbook";

export type {
  ConditionInterface,
  ParentConditionsInterface,
} from "./types/mongrule";

export {
  setPolyfills,
  clearCache,
  configureCache,
  helpers,
  onVisible,
  onHidden,
} from "./feature-repository";

export { GrowthBook } from "./GrowthBook";
<<<<<<< HEAD
export { evalCondition } from "./mongrule";

=======
export {
  StickyBucketService,
  LocalStorageStickyBucketService,
  ExpressCookieStickyBucketService,
  BrowserCookieStickyBucketService,
  RedisStickyBucketService,
} from "./sticky-bucket-service";
>>>>>>> a9785928
export { isURLTargeted } from "./util";<|MERGE_RESOLUTION|>--- conflicted
+++ resolved
@@ -43,10 +43,6 @@
 } from "./feature-repository";
 
 export { GrowthBook } from "./GrowthBook";
-<<<<<<< HEAD
-export { evalCondition } from "./mongrule";
-
-=======
 export {
   StickyBucketService,
   LocalStorageStickyBucketService,
@@ -54,5 +50,7 @@
   BrowserCookieStickyBucketService,
   RedisStickyBucketService,
 } from "./sticky-bucket-service";
->>>>>>> a9785928
+
+export { evalCondition } from "./mongrule";
+
 export { isURLTargeted } from "./util";