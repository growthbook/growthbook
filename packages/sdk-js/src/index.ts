--- conflicted
+++ resolved
@@ -26,14 +26,11 @@
   AutoExperiment,
   AutoExperimentVariation,
   UrlTargetType,
-<<<<<<< HEAD
   RenderFunction,
-=======
   StickyAttributeKey,
   StickyExperimentKey,
   StickyAssignments,
   StickyAssignmentsDocument,
->>>>>>> 336c0656
 } from "./types/growthbook";
 
 export type {
