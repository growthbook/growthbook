--- conflicted
+++ resolved
@@ -1,16 +1,11 @@
 {
   "versions": [
     {
-<<<<<<< HEAD
-      "version": "0.35.0",
-      "capabilities": ["urlRedirects"]
-=======
       "version": "0.36.0",
       "capabilities": ["redirects"]
     },
     {
       "version": "0.35.0"
->>>>>>> 70e494cc
     },
     {
       "version": "0.34.0",
