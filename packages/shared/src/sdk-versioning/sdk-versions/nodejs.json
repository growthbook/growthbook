{
  "versions": [
    {
<<<<<<< HEAD
      "version": "0.33.0",
      "capabilities": ["prerequisites"]
=======
      "version": "0.33.0"
>>>>>>> a2a573ef
    },
    {
      "version": "0.32.0",
      "capabilities": ["stickyBucketing"]
    },
    {
      "version": "0.31.0"
    },
    {
      "version": "0.27.0",
      "capabilities": ["semverTargeting"]
    },
    {
      "version": "0.23.0",
      "capabilities": ["bucketingV2"]
    },
    {
      "version": "0.21.0",
      "capabilities": ["streaming"]
    },
    {
      "version": "0.20.0",
      "capabilities": ["encryption"]
    },
    {
      "version": "0.0.0",
      "capabilities": ["looseUnmarshalling"]
    }
  ]
}<|MERGE_RESOLUTION|>--- conflicted
+++ resolved
@@ -1,12 +1,11 @@
 {
   "versions": [
     {
-<<<<<<< HEAD
-      "version": "0.33.0",
+      "version": "0.34.0",
       "capabilities": ["prerequisites"]
-=======
+    },
+    {
       "version": "0.33.0"
->>>>>>> a2a573ef
     },
     {
       "version": "0.32.0",
