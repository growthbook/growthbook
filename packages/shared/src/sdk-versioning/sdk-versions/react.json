{
  "versions": [
    {
<<<<<<< HEAD
      "version": "0.25.0",
      "capabilities": ["urlRedirects"]
=======
      "version": "0.26.0",
      "capabilities": ["redirects"]
    },
    {
      "version": "0.25.0"
>>>>>>> 70e494cc
    },
    {
      "version": "0.24.0",
      "capabilities": ["prerequisites"]
    },
    {
      "version": "0.23.0"
    },
    {
      "version": "0.22.0",
      "capabilities": ["stickyBucketing"]
    },
    {
      "version": "0.21.0"
    },
    {
      "version": "0.20.0",
      "capabilities": ["visualEditorDragDrop"]
    },
    {
      "version": "0.19.0",
      "capabilities": ["remoteEval"]
    },
    {
      "version": "0.17.0",
      "capabilities": ["semverTargeting", "visualEditorJS"]
    },
    {
      "version": "0.14.0",
      "capabilities": ["visualEditor"]
    },
    {
      "version": "0.13.0",
      "capabilities": ["bucketingV2"]
    },
    {
      "version": "0.11.0",
      "capabilities": ["streaming"]
    },
    {
      "version": "0.10.1",
      "capabilities": ["encryption"]
    },
    {
      "version": "0.0.0",
      "capabilities": ["looseUnmarshalling"]
    }
  ]
}<|MERGE_RESOLUTION|>--- conflicted
+++ resolved
@@ -1,16 +1,11 @@
 {
   "versions": [
     {
-<<<<<<< HEAD
-      "version": "0.25.0",
-      "capabilities": ["urlRedirects"]
-=======
       "version": "0.26.0",
       "capabilities": ["redirects"]
     },
     {
       "version": "0.25.0"
->>>>>>> 70e494cc
     },
     {
       "version": "0.24.0",
