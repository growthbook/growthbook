import normal from "@stdlib/stats/base/dists/normal";
import { DEFAULT_GUARDRAIL_ALPHA } from "shared/constants";
import cloneDeep from "lodash/cloneDeep";
import uniqid from "uniqid";
import { MetricInterface } from "shared/types/metric";
import {
  ColumnRef,
  FactMetricInterface,
  FactTableColumnType,
  FactTableInterface,
  FactTableMap,
  MetricQuantileSettings,
  MetricWindowSettings,
<<<<<<< HEAD
} from "shared/types/fact-table";
=======
  RowFilter,
} from "back-end/types/fact-table";
>>>>>>> 1d024e95
import {
  MetricDefaults,
  OrganizationSettings,
} from "shared/types/organization";
import {
  ExperimentInterface,
  ExperimentInterfaceStringDates,
  MetricOverride,
} from "shared/types/experiment";
import {
  ExperimentReportResultDimension,
  MetricSnapshotSettings,
} from "shared/types/report";
import {
  DataSourceInterfaceWithParams,
  DataSourceSettings,
<<<<<<< HEAD
  ExperimentDimensionMetadata,
} from "shared/types/datasource";
import { SnapshotMetric } from "shared/types/experiment-snapshot";
=======
} from "back-end/types/datasource";
import { SnapshotMetric } from "back-end/types/experiment-snapshot";
>>>>>>> 1d024e95
import {
  DifferenceType,
  IndexedPValue,
  PValueCorrection,
  StatsEngine,
} from "shared/types/stats";
import { MetricGroupInterface } from "shared/types/metric-groups";
import { TemplateVariables } from "../types/sql";
import { stringToBoolean } from "./util";
import {
  DEFAULT_PROPER_PRIOR_STDDEV,
  DEFAULT_REGRESSION_ADJUSTMENT_DAYS,
  DEFAULT_REGRESSION_ADJUSTMENT_ENABLED,
} from "./constants";

export type ExperimentMetricInterface = MetricInterface | FactMetricInterface;

export function isFactMetricId(id: string): boolean {
  return !!id.match(/^fact__/);
}

export function isMetricGroupId(id: string): boolean {
  return !!id.match(/^mg_/);
}

export function isFactMetric(
  m: ExperimentMetricInterface,
): m is FactMetricInterface {
  if (!m || typeof m !== "object") return false;
  return "metricType" in m;
}

export function isLegacyMetric(
  m: ExperimentMetricInterface,
): m is MetricInterface {
  return !isFactMetric(m);
}

export function canInlineFilterColumn(
  factTable: Pick<FactTableInterface, "userIdTypes" | "columns">,
  column: string,
): boolean {
  // If the column is one of the identifier columns, it is not eligible for prompting
  if (factTable.userIdTypes.includes(column)) return false;

  const dataType = getSelectedColumnDatatype({
    factTable,
    column,
    excludeDeleted: true,
  });

  if (dataType !== "string" && dataType !== "boolean") {
    return false;
  }

  return true;
}

export function getColumnExpression(
  column: string,
  factTable: Pick<FactTableInterface, "columns">,
  // todo: add stringification for dimension cols that may not be string type
  jsonExtract: (jsonCol: string, path: string, isNumeric: boolean) => string,
  alias: string = "",
): string {
  const parts = column.split(".");
  if (parts.length > 1) {
    const col = factTable.columns.find((c) => c.column === parts[0]);
    if (col?.datatype === "json") {
      const path = parts.slice(1).join(".");

      const field = col.jsonFields?.[path];
      const isNumeric = field?.datatype === "number";

      return jsonExtract(
        alias ? `${alias}.${parts[0]}` : parts[0],
        path,
        isNumeric,
      );
    }
  }

  return alias ? `${alias}.${column}` : column;
}

export function getColumnRefWhereClause({
  factTable,
  columnRef,
  escapeStringLiteral,
  jsonExtract,
  evalBoolean,
  showSourceComment = false,
  sliceInfo,
}: {
  factTable: Pick<FactTableInterface, "columns" | "filters" | "userIdTypes">;
  columnRef: ColumnRef;
  escapeStringLiteral: (s: string) => string;
  jsonExtract: (jsonCol: string, path: string, isNumeric: boolean) => string;
  evalBoolean: (col: string, value: boolean) => string;
  showSourceComment?: boolean;
  sliceInfo?: SliceMetricInfo;
}): string[] {
  const where = new Set<string>();

  // First add slice filters if this is a slice metric
  if (sliceInfo?.isSliceMetric) {
    // Apply filters for each slice level
    sliceInfo.sliceLevels.forEach((sliceLevel) => {
      const sliceColumn = factTable.columns.find(
        (col) => col.column === sliceLevel.column,
      );

      if (sliceColumn && !sliceColumn.deleted) {
        const columnExpr = getColumnExpression(
          sliceLevel.column,
          factTable,
          jsonExtract,
        );

        if (
          sliceLevel.levels.length === 0 ||
          (sliceColumn.datatype === "boolean" &&
            sliceLevel.levels[0] === "null")
        ) {
          // For "other" or "null", exclude all auto slice values
          if (sliceColumn.datatype === "boolean") {
            // For boolean "other"/"null", check for NULL values
            where.add(`(${columnExpr} IS NULL)`);
          } else if (
            sliceColumn.autoSlices &&
            sliceColumn.autoSlices.length > 0
          ) {
            const escapedValues = sliceColumn.autoSlices.map(
              (v: string) => "'" + escapeStringLiteral(v) + "'",
            );
            where.add(
              `(${columnExpr} NOT IN (\n  ${escapedValues.join(",\n  ")}\n))`,
            );
          }
        } else {
          // For specific auto slice values, filter to that value
          if (sliceColumn.datatype === "boolean") {
            const boolValue = stringToBoolean(sliceLevel.levels[0]);
            where.add(`(${evalBoolean(columnExpr, boolValue)})`);
            return;
          }

          where.add(
            `(${columnExpr} = '${escapeStringLiteral(sliceLevel.levels[0])}')`,
          );
        }
      }
    });
  }

  columnRef.rowFilters?.forEach((filter) => {
    const filterSQL = getRowFilterSQL({
      rowFilter: filter,
      factTable,
      jsonExtract,
      escapeStringLiteral,
      evalBoolean,
      showSourceComment,
    });
    if (filterSQL) {
      where.add(filterSQL);
    }
  });

  return [...where];
}

export function getRowFilterSQL({
  rowFilter,
  factTable,
  jsonExtract,
  escapeStringLiteral,
  evalBoolean,
  showSourceComment = false,
}: {
  rowFilter: RowFilter;
  factTable: Pick<FactTableInterface, "columns" | "filters" | "userIdTypes">;
  jsonExtract: (jsonCol: string, path: string, isNumeric: boolean) => string;
  escapeStringLiteral: (s: string) => string;
  evalBoolean: (col: string, value: boolean) => string;
  showSourceComment?: boolean;
}): string | null {
  // Some operators do not require a column
  if (rowFilter.operator === "saved_filter") {
    const filter = factTable.filters.find(
      (f) => f.id === rowFilter.values?.[0],
    );
    if (filter) {
      const comment = showSourceComment ? `-- Filter: ${filter.name}\n` : "";
      return comment + `(${filter.value})`;
    }
    return null;
  }
  if (rowFilter.operator === "sql_expr") {
    if (!rowFilter.values?.[0]) {
      return null;
    }
    return `(${rowFilter.values?.[0] || ""})`;
  }

  if (!rowFilter.column) {
    return null;
  }
  const columnExpr = getColumnExpression(
    rowFilter.column,
    factTable,
    jsonExtract,
  );
  const columnType = getSelectedColumnDatatype({
    factTable,
    column: rowFilter.column,
  });

  // If a boolean column is using equals operator, convert to is_true/is_false
  let operator = rowFilter.operator;
  if (
    operator === "=" &&
    rowFilter.values?.[0] === "true" &&
    columnType === "boolean"
  ) {
    operator = "is_true";
  }
  if (
    operator === "=" &&
    rowFilter.values?.[0] === "false" &&
    columnType === "boolean"
  ) {
    operator = "is_false";
  }

  // Some operators do not require values
  if (operator === "is_null") {
    return `(${columnExpr} IS NULL)`;
  }
  if (operator === "not_null") {
    return `(${columnExpr} IS NOT NULL)`;
  }
  if (operator === "is_true") {
    return `(${evalBoolean(columnExpr, true)})`;
  }
  if (operator === "is_false") {
    return `(${evalBoolean(columnExpr, false)})`;
  }

  if (!rowFilter.values?.length) {
    return null;
  }
  const escapedValues = [
    ...new Set(
      rowFilter.values.map((v) => {
        // Number, don't wrap in quotes
        if (columnType === "number" && v.match(/^-?(\d+|\d*\.\d+)$/)) {
          return v;
        }

        return "'" + escapeStringLiteral(v) + "'";
      }),
    ),
  ];

  const firstEscapedValue = escapedValues[0];

  // Convert single-value in/not_in to =/!=
  if (escapedValues.length === 1) {
    if (operator === "in") {
      operator = "=";
    } else if (operator === "not_in") {
      operator = "!=";
    }
  }

  const likeEscapedValue = escapeStringLiteral(rowFilter.values[0]).replace(
    /([%_])/g,
    "\\$1",
  );

  // Handle remaining operators
  switch (operator) {
    case "=":
    case "!=":
    case "<":
    case "<=":
    case ">":
    case ">=":
      return `(${columnExpr} ${operator} ${firstEscapedValue})`;
    case "in":
      return `(${columnExpr} IN (\n  ${escapedValues.join(",\n  ")}\n))`;
    case "not_in":
      return `(${columnExpr} NOT IN (\n  ${escapedValues.join(",\n  ")}\n))`;
    case "starts_with":
      return `(${columnExpr} LIKE '${likeEscapedValue}%')`;
    case "ends_with":
      return `(${columnExpr} LIKE '%${likeEscapedValue}')`;
    case "contains":
      return `(${columnExpr} LIKE '%${likeEscapedValue}%')`;
    case "not_contains":
      return `(${columnExpr} NOT LIKE '%${likeEscapedValue}%')`;

    // IMPORTANT: no default to ensure missing cases are caught by the compiler
  }
}

export function getAggregateFilters({
  columnRef,
  column,
  ignoreInvalid = false,
}: {
  columnRef: Pick<
    ColumnRef,
    "aggregateFilter" | "aggregateFilterColumn" | "column"
  > | null;
  column: string;
  ignoreInvalid?: boolean;
}) {
  if (!columnRef?.aggregateFilter) return [];
  if (!columnRef.aggregateFilterColumn) return [];

  // Only support distinctUsers for now
  if (columnRef.column !== "$$distinctUsers") return [];

  const parts = columnRef.aggregateFilter.replace(/\s*/g, "").split(",");

  const filters: string[] = [];
  parts.forEach((part) => {
    if (!part) return;

    // i.e. ">10" or "!=5.1"
    const match = part.match(/^(=|!=|<>|<|<=|>|>=)(\d+(\.\d+)?)$/);
    if (match) {
      const [, operator, value] = match;
      filters.push(`${column} ${operator} ${value}`);
    } else if (!ignoreInvalid) {
      throw new Error(`Invalid user filter: ${part}`);
    }
  });

  return filters;
}

export function getFactTableTemplateVariables(
  factTable: FactTableInterface,
): TemplateVariables {
  return {
    eventName: factTable.eventName,
  };
}

// TODO(sql): refactor to remove factTableMap
export function getMetricTemplateVariables(
  m: ExperimentMetricInterface,
  factTableMap: FactTableMap,
  useDenominator?: boolean,
): TemplateVariables {
  if (isFactMetric(m)) {
    const columnRef = useDenominator ? m.denominator : m.numerator;
    if (!columnRef) return {};

    const factTable = factTableMap.get(columnRef.factTableId);
    if (!factTable) return {};

    return {
      eventName: factTable.eventName,
    };
  }

  return m.templateVariables || {};
}

export function isCappableMetricType(m: ExperimentMetricInterface) {
  return !quantileMetricType(m) && !isBinomialMetric(m);
}

export function isBinomialMetric(m: ExperimentMetricInterface) {
  if (isFactMetric(m))
    return ["proportion", "retention"].includes(m.metricType);
  return m.type === "binomial";
}

export function isRetentionMetric(m: ExperimentMetricInterface) {
  return isFactMetric(m) && m.metricType === "retention";
}

export function isRatioMetric(
  m: ExperimentMetricInterface,
  denominatorMetric?: ExperimentMetricInterface,
): boolean {
  if (isFactMetric(m)) return m.metricType === "ratio";
  return !!denominatorMetric && !isBinomialMetric(denominatorMetric);
}

export function quantileMetricType(
  m: ExperimentMetricInterface,
): "" | MetricQuantileSettings["type"] {
  if (isFactMetric(m) && m.metricType === "quantile") {
    return m.quantileSettings?.type || "";
  }
  return "";
}

export function isFunnelMetric(
  m: ExperimentMetricInterface,
  denominatorMetric?: ExperimentMetricInterface,
): boolean {
  if (isFactMetric(m)) return false;
  return !!denominatorMetric && isBinomialMetric(denominatorMetric);
}

export function isRegressionAdjusted(
  m: ExperimentMetricInterface,
  denominatorMetric?: ExperimentMetricInterface,
) {
  const isLegacyRatioMetric: boolean =
    isRatioMetric(m, denominatorMetric) && !isFactMetric(m);
  return (
    (m.regressionAdjustmentDays ?? 0) > 0 &&
    !!m.regressionAdjustmentEnabled &&
    !isLegacyRatioMetric &&
    !quantileMetricType(m)
  );
}

export function getMetricWindowHours(
  windowSettings: MetricWindowSettings,
): number {
  const value = windowSettings.windowValue;
  if (windowSettings.windowUnit === "minutes") return value / 60;
  if (windowSettings.windowUnit === "hours") return value;
  if (windowSettings.windowUnit === "days") return value * 24;
  if (windowSettings.windowUnit === "weeks") return value * 24 * 7;

  return 72;
}

export function getDelayWindowHours(
  windowSettings: MetricWindowSettings,
): number {
  const value = windowSettings.delayValue;
  if (windowSettings.delayUnit === "minutes") return value / 60;
  if (windowSettings.delayUnit === "hours") return value;
  if (windowSettings.delayUnit === "days") return value * 24;
  if (windowSettings.delayUnit === "weeks") return value * 24 * 7;

  return 0;
}

export function getSelectedColumnDatatype({
  factTable,
  column,
  excludeDeleted = false,
}: {
  factTable: Pick<FactTableInterface, "columns"> | null;
  column: string;
  excludeDeleted?: boolean;
}): FactTableColumnType | undefined {
  if (!factTable) return undefined;

  // Might be a JSON column, look at nested field
  const parts = column.split(".");
  if (parts.length > 1) {
    const col = factTable.columns.find((c) => c.column === parts[0]);
    if (col?.datatype === "json" && (!excludeDeleted || !col?.deleted)) {
      const field = col.jsonFields?.[parts.slice(1).join(".")];
      if (field) {
        return field.datatype;
      }
    }
  }

  const col = factTable.columns.find((c) => c.column === column);
  if (excludeDeleted && (!col || col.deleted)) return undefined;

  return col?.datatype;
}

export function getUserIdTypes(
  metric: ExperimentMetricInterface,
  factTableMap: FactTableMap,
  useDenominator?: boolean,
): string[] {
  if (isFactMetric(metric)) {
    const factTable = factTableMap.get(
      useDenominator
        ? metric.denominator?.factTableId || ""
        : metric.numerator.factTableId,
    );
    return factTable?.userIdTypes || [];
  }

  return metric.userIdTypes || [];
}

export interface SliceMetricInfo {
  isSliceMetric: boolean;
  baseMetricId: string;
  sliceLevels: SliceLevelsData[];
}

export function parseSliceMetricId(
  metricId: string,
  factTableMap?: Record<string, FactTableInterface>,
): SliceMetricInfo {
  const questionMarkIndex = metricId.indexOf("?");
  if (questionMarkIndex === -1) {
    return {
      isSliceMetric: false,
      baseMetricId: metricId,
      sliceLevels: [],
    };
  }

  const baseMetricId = metricId.substring(0, questionMarkIndex);
  const queryString = metricId.substring(questionMarkIndex + 1);

  // Parse query parameters using URLSearchParams
  const sliceLevels: SliceLevelsData[] = [];
  const params = new URLSearchParams(queryString);

  for (const [key, value] of params.entries()) {
    if (key.startsWith("dim:")) {
      const column = decodeURIComponent(key.substring(4)); // Remove 'dim:' prefix
      const level = value === "" ? null : decodeURIComponent(value);
      // Look up datatype from factTableMap if available
      let datatype: "string" | "boolean" = "string";
      if (factTableMap) {
        for (const factTable of Object.values(factTableMap)) {
          const columnInfo = factTable.columns.find(
            (col) => col.column === column,
          );
          if (columnInfo) {
            datatype = columnInfo.datatype === "boolean" ? "boolean" : "string";
            break;
          }
        }
      }

      sliceLevels.push({
        column: column,
        datatype,
        levels: level ? [level] : [],
      });
    }
  }

  if (sliceLevels.length === 0) {
    return {
      isSliceMetric: false,
      baseMetricId,
      sliceLevels: [],
    };
  }

  return {
    isSliceMetric: true,
    baseMetricId,
    sliceLevels: sliceLevels,
  };
}

/**
 * Generates a pinned slice key for a metric with slice levels
 */
export function generatePinnedSliceKey(
  metricId: string,
  sliceLevels: SliceLevelsData[],
  location: "goal" | "secondary" | "guardrail",
): string {
  // Convert SliceLevelsData to SliceLevel format, handling boolean "null" values
  const sliceLevelsForString = sliceLevels.map((dl) => {
    // For boolean "null" slices, use empty array to generate ?dim:col= format
    const isBooleanNull = dl.levels[0] === "null" && dl.datatype === "boolean";

    const levels = isBooleanNull ? [] : dl.levels;
    return { column: dl.column, datatype: dl.datatype, levels };
  });

  const sliceKeyParts = generateSliceStringFromLevels(sliceLevelsForString);
  return `${metricId}?${sliceKeyParts}&location=${location}`;
}

export function getMetricLink(id: string): string {
  if (isFactMetricId(id)) return `/fact-metrics/${id}`;
  return `/metric/${id}`;
}

export function getMetricSnapshotSettings<T extends ExperimentMetricInterface>({
  metric,
  denominatorMetrics,
  experimentRegressionAdjustmentEnabled,
  organizationSettings,
  metricOverrides,
}: {
  metric: T;
  denominatorMetrics: MetricInterface[];
  experimentRegressionAdjustmentEnabled: boolean;
  organizationSettings?: Partial<OrganizationSettings>; // can be RA and prior settings from a snapshot of org settings
  metricOverrides?: MetricOverride[];
}): {
  newMetric: T;
  denominatorMetrics: MetricInterface[];
  metricSnapshotSettings: MetricSnapshotSettings;
} {
  const newMetric = cloneDeep<T>(metric);

  // start with default RA settings
  let regressionAdjustmentAvailable = true;
  let regressionAdjustmentEnabled = false;
  let regressionAdjustmentDays = DEFAULT_REGRESSION_ADJUSTMENT_DAYS;
  let regressionAdjustmentReason = "";

  // get RA settings from organization
  if (organizationSettings?.regressionAdjustmentEnabled) {
    regressionAdjustmentEnabled = true;
    regressionAdjustmentDays =
      organizationSettings?.regressionAdjustmentDays ??
      regressionAdjustmentDays;
  }
  if (experimentRegressionAdjustmentEnabled) {
    regressionAdjustmentEnabled = true;
  }

  // get RA settings from metric
  if (metric?.regressionAdjustmentOverride) {
    regressionAdjustmentEnabled = !!metric?.regressionAdjustmentEnabled;
    regressionAdjustmentDays =
      metric?.regressionAdjustmentDays ?? DEFAULT_REGRESSION_ADJUSTMENT_DAYS;
    if (!regressionAdjustmentEnabled) {
      regressionAdjustmentAvailable = false;
      regressionAdjustmentReason = "disabled in metric settings";
    }
  }

  // experiment kill switch
  if (!experimentRegressionAdjustmentEnabled) {
    regressionAdjustmentEnabled = false;
    regressionAdjustmentAvailable = true;
    regressionAdjustmentReason = "disabled in experiment";
  }

  // start with default prior settings
  const metricPriorSettings = {
    properPrior: false,
    properPriorMean: 0,
    properPriorStdDev: DEFAULT_PROPER_PRIOR_STDDEV,
  };

  // get prior settings from organization
  if (organizationSettings?.metricDefaults?.priorSettings) {
    metricPriorSettings.properPrior =
      organizationSettings.metricDefaults.priorSettings.proper;
    metricPriorSettings.properPriorMean =
      organizationSettings.metricDefaults.priorSettings.mean;
    metricPriorSettings.properPriorStdDev =
      organizationSettings.metricDefaults.priorSettings.stddev;
  }

  // get prior settings from metric
  if (metric.priorSettings.override) {
    metricPriorSettings.properPrior = metric.priorSettings.proper;
    metricPriorSettings.properPriorMean = metric.priorSettings.mean;
    metricPriorSettings.properPriorStdDev = metric.priorSettings.stddev;
  }

  // get RA and prior settings from metric override
  if (metricOverrides) {
    // For slice metrics, use the base metric ID for lookups
    const { baseMetricId } = parseSliceMetricId(metric.id);
    const metricOverride = metricOverrides.find((mo) => mo.id === baseMetricId);

    // RA override
    if (metricOverride?.regressionAdjustmentOverride) {
      regressionAdjustmentEnabled =
        !!metricOverride?.regressionAdjustmentEnabled;
      regressionAdjustmentDays =
        metricOverride?.regressionAdjustmentDays ?? regressionAdjustmentDays;
      if (!regressionAdjustmentEnabled) {
        regressionAdjustmentAvailable = false;
        if (!metric.regressionAdjustmentEnabled) {
          regressionAdjustmentReason =
            "disabled in metric settings and metric override";
        } else {
          regressionAdjustmentReason = "disabled by metric override";
        }
      } else {
        regressionAdjustmentAvailable = true;
        regressionAdjustmentReason = "";
      }
    }

    // prior override
    if (metricOverride?.properPriorOverride) {
      metricPriorSettings.properPrior =
        metricOverride?.properPriorEnabled ?? metricPriorSettings.properPrior;
      metricPriorSettings.properPriorMean =
        metricOverride?.properPriorMean ?? metricPriorSettings.properPriorMean;
      metricPriorSettings.properPriorStdDev =
        metricOverride?.properPriorStdDev ??
        metricPriorSettings.properPriorStdDev;
    }
  }

  // final gatekeeping for RA
  if (regressionAdjustmentEnabled) {
    if (metric && isFactMetric(metric) && quantileMetricType(metric)) {
      // is this a fact quantile metric?
      regressionAdjustmentEnabled = false;
      regressionAdjustmentAvailable = false;
      regressionAdjustmentReason = "quantile metrics not supported";
    }
    if (metric?.denominator) {
      // is this a classic "ratio" metric (denominator unsupported type)?
      const denominator = denominatorMetrics.find(
        (m) => m.id === metric?.denominator,
      );
      if (denominator && !isBinomialMetric(denominator)) {
        regressionAdjustmentEnabled = false;
        regressionAdjustmentAvailable = false;
        regressionAdjustmentReason = `denominator is ${denominator.type}. CUPED available for ratio metrics only if based on fact tables.`;
      }
    }
    if (metric && !isFactMetric(metric) && metric?.aggregation) {
      regressionAdjustmentEnabled = false;
      regressionAdjustmentAvailable = false;
      regressionAdjustmentReason = "custom aggregation";
    }
  }

  regressionAdjustmentDays = regressionAdjustmentEnabled
    ? regressionAdjustmentDays
    : 0;

  newMetric.regressionAdjustmentEnabled = regressionAdjustmentEnabled;
  newMetric.regressionAdjustmentDays = regressionAdjustmentDays;

  return {
    newMetric,
    denominatorMetrics,
    metricSnapshotSettings: {
      metric: newMetric.id,
      ...metricPriorSettings,
      regressionAdjustmentEnabled,
      regressionAdjustmentAvailable,
      regressionAdjustmentDays,
      regressionAdjustmentReason,
    },
  };
}

export function getAllMetricSettingsForSnapshot({
  allExperimentMetrics,
  denominatorMetrics,
  orgSettings,
  experimentRegressionAdjustmentEnabled,
  experimentMetricOverrides = [],
  datasourceType,
  hasRegressionAdjustmentFeature,
}: {
  allExperimentMetrics: (ExperimentMetricInterface | null)[];
  denominatorMetrics: MetricInterface[];
  orgSettings: OrganizationSettings;
  experimentRegressionAdjustmentEnabled?: boolean;
  experimentMetricOverrides?: MetricOverride[];
  datasourceType?: DataSourceInterfaceWithParams["type"];
  hasRegressionAdjustmentFeature: boolean;
}) {
  const settingsForSnapshotMetrics: MetricSnapshotSettings[] = [];
  let regressionAdjustmentAvailable = true;
  let regressionAdjustmentEnabled = true;
  let regressionAdjustmentHasValidMetrics = false;
  if (allExperimentMetrics.length === 0) {
    regressionAdjustmentHasValidMetrics = true; // avoid awkward UI warning
  }
  for (const metric of allExperimentMetrics) {
    if (!metric) continue;
    const { metricSnapshotSettings } = getMetricSnapshotSettings({
      metric: metric,
      denominatorMetrics: denominatorMetrics,
      experimentRegressionAdjustmentEnabled:
        experimentRegressionAdjustmentEnabled ??
        DEFAULT_REGRESSION_ADJUSTMENT_ENABLED,
      organizationSettings: orgSettings,
      metricOverrides: experimentMetricOverrides,
    });
    if (metricSnapshotSettings.regressionAdjustmentEnabled) {
      regressionAdjustmentEnabled = true;
    }
    if (metricSnapshotSettings.regressionAdjustmentAvailable) {
      regressionAdjustmentHasValidMetrics = true;
    }
    settingsForSnapshotMetrics.push(metricSnapshotSettings);
  }
  if (!experimentRegressionAdjustmentEnabled) {
    regressionAdjustmentEnabled = false;
  }
  if (
    !datasourceType ||
    datasourceType === "google_analytics" ||
    datasourceType === "mixpanel"
  ) {
    // these do not implement getExperimentMetricQuery
    regressionAdjustmentAvailable = false;
    regressionAdjustmentEnabled = false;
  }
  if (!hasRegressionAdjustmentFeature) {
    regressionAdjustmentEnabled = false;
  }
  return {
    regressionAdjustmentAvailable,
    regressionAdjustmentEnabled,
    regressionAdjustmentHasValidMetrics,
    settingsForSnapshotMetrics,
  };
}

export function isExpectedDirection(
  stats: SnapshotMetric,
  metric: { inverse?: boolean },
): boolean {
  const expected: number = stats?.expected ?? 0;
  if (metric.inverse) {
    return expected < 0;
  }
  return expected > 0;
}

export function isStatSig(pValue: number, pValueThreshold: number): boolean {
  return pValue < pValueThreshold;
}

export function shouldHighlight({
  metric,
  baseline,
  stats,
  hasEnoughData,
  belowMinChange,
}: {
  metric: { id: string };
  baseline: SnapshotMetric;
  stats: SnapshotMetric;
  hasEnoughData: boolean;
  belowMinChange: boolean;
}): boolean {
  return !!(
    metric &&
    baseline?.value &&
    stats?.value &&
    hasEnoughData &&
    !belowMinChange
  );
}

export function getMetricSampleSize(
  baseline: SnapshotMetric,
  stats: SnapshotMetric,
  metric: ExperimentMetricInterface,
): { baselineValue?: number; variationValue?: number } {
  return quantileMetricType(metric)
    ? {
        baselineValue: baseline?.stats?.count,
        variationValue: stats?.stats?.count,
      }
    : { baselineValue: baseline.value, variationValue: stats.value };
}

export function hasEnoughData(
  baseline: SnapshotMetric,
  stats: SnapshotMetric,
  metric: ExperimentMetricInterface,
  metricDefaults: MetricDefaults,
): boolean {
  const { baselineValue, variationValue } = getMetricSampleSize(
    baseline,
    stats,
    metric,
  );
  if (!baselineValue || !variationValue) return false;

  const minSampleSize =
    metric.minSampleSize ?? metricDefaults.minimumSampleSize ?? 0;

  return Math.max(baselineValue, variationValue) >= minSampleSize;
}

export function isSuspiciousUplift(
  baseline: SnapshotMetric,
  stats: SnapshotMetric,
  metric: { maxPercentChange?: number },
  metricDefaults: MetricDefaults,
  differenceType: DifferenceType,
): boolean {
  if (!baseline?.cr || !stats?.cr || !stats?.expected) return false;

  const maxPercentChange =
    metric.maxPercentChange ?? metricDefaults?.maxPercentageChange ?? 0;

  if (differenceType === "relative") {
    return Math.abs(stats.expected) >= maxPercentChange;
  } else if (differenceType === "absolute") {
    return (
      Math.abs(stats.expected ?? 0) / Math.abs(baseline.cr) >= maxPercentChange
    );
  } else {
    // This means scaled impact could show up as suspicious even when
    // it doesn't show up for other difference types if CUPED is applied
    // and CUPED causes the value to cross the threshold
    return (
      Math.abs(stats.cr - baseline.cr) / Math.abs(baseline.cr) >=
      maxPercentChange
    );
  }
}

export function isBelowMinChange(
  baseline: SnapshotMetric,
  stats: SnapshotMetric,
  metric: { minPercentChange?: number },
  metricDefaults: MetricDefaults,
  differenceType: DifferenceType,
): boolean {
  if (!baseline?.cr || !stats?.cr || !stats?.expected) return false;

  const minPercentChange =
    metric.minPercentChange ?? metricDefaults.minPercentageChange ?? 0;

  if (differenceType === "relative") {
    return Math.abs(stats.expected) < minPercentChange;
  } else if (differenceType === "absolute") {
    return Math.abs(stats.expected) / Math.abs(baseline.cr) < minPercentChange;
  } else {
    // This means scaled impact could show up as too small even it is
    // large enough for other difference types if CUPED is applied
    // and CUPED causes the value to cross the threshold
    return (
      Math.abs(stats.cr - baseline.cr) / Math.abs(baseline.cr) <
      minPercentChange
    );
  }
}

export function getMetricResultStatus({
  metric,
  metricDefaults,
  baseline,
  stats,
  ciLower,
  ciUpper,
  pValueThreshold,
  statsEngine,
  differenceType,
}: {
  metric: ExperimentMetricInterface;
  metricDefaults: MetricDefaults;
  baseline: SnapshotMetric;
  stats: SnapshotMetric;
  ciLower: number;
  ciUpper: number;
  pValueThreshold: number;
  statsEngine: StatsEngine;
  differenceType: DifferenceType;
}) {
  const directionalStatus: "winning" | "losing" =
    (stats.expected ?? 0) * (metric.inverse ? -1 : 1) > 0
      ? "winning"
      : "losing";

  const enoughData = hasEnoughData(baseline, stats, metric, metricDefaults);
  const belowMinChange = isBelowMinChange(
    baseline,
    stats,
    metric,
    metricDefaults,
    differenceType,
  );
  const _shouldHighlight = shouldHighlight({
    metric,
    baseline,
    stats,
    hasEnoughData: enoughData,
    belowMinChange,
  });

  let significant: boolean;
  let significantUnadjusted: boolean;
  if (statsEngine === "bayesian") {
    if (
      (stats.chanceToWin ?? 0) > ciUpper ||
      (stats.chanceToWin ?? 0) < ciLower
    ) {
      significant = true;
      significantUnadjusted = true;
    } else {
      significant = false;
      significantUnadjusted = false;
    }
  } else {
    significant = isStatSig(
      stats.pValueAdjusted ?? stats.pValue ?? 1,
      pValueThreshold,
    );
    significantUnadjusted = isStatSig(stats.pValue ?? 1, pValueThreshold);
  }

  let resultsStatus: "won" | "lost" | "draw" | "" = "";
  if (statsEngine === "bayesian") {
    if (_shouldHighlight && (stats.chanceToWin ?? 0.5) > ciUpper) {
      resultsStatus = "won";
    } else if (_shouldHighlight && (stats.chanceToWin ?? 0.5) < ciLower) {
      resultsStatus = "lost";
    }
    if (
      enoughData &&
      belowMinChange &&
      ((stats.chanceToWin ?? 0.5) > ciUpper ||
        (stats.chanceToWin ?? 0.5) < ciLower)
    ) {
      resultsStatus = "draw";
    }
  } else {
    if (_shouldHighlight && significant && directionalStatus === "winning") {
      resultsStatus = "won";
    } else if (
      _shouldHighlight &&
      significant &&
      directionalStatus === "losing"
    ) {
      resultsStatus = "lost";
    } else if (enoughData && significant && belowMinChange) {
      resultsStatus = "draw";
    }
  }

  let clearSignalResultsStatus: "won" | "lost" | "" = "";
  // TODO make function of existing thresholds
  if (statsEngine === "bayesian") {
    if (
      _shouldHighlight &&
      (stats.chanceToWin ?? 0.5) > Math.max(0.999, ciUpper)
    ) {
      clearSignalResultsStatus = "won";
    } else if (
      _shouldHighlight &&
      (stats.chanceToWin ?? 0.5) < Math.min(0.001, ciLower)
    ) {
      clearSignalResultsStatus = "lost";
    }
  } else {
    const clearStatSig = isStatSig(
      stats.pValueAdjusted ?? stats.pValue ?? 1,
      Math.min(pValueThreshold, 0.001),
    );
    if (_shouldHighlight && clearStatSig && directionalStatus === "winning") {
      clearSignalResultsStatus = "won";
    } else if (
      _shouldHighlight &&
      clearStatSig &&
      directionalStatus === "losing"
    ) {
      clearSignalResultsStatus = "lost";
    }
  }
  let guardrailSafeStatus = false;
  if (stats.ci) {
    const ciLowerGuardrail = stats.ci?.[0] ?? Number.NEGATIVE_INFINITY;
    const ciUpperGuardrail = stats.ci?.[1] ?? Number.POSITIVE_INFINITY;
    const guardrailChanceToWin =
      stats.chanceToWin ??
      chanceToWinFlatPrior(
        stats.expected ?? 0,
        ciLowerGuardrail,
        ciUpperGuardrail,
        pValueThreshold,
        metric.inverse,
      );
    guardrailSafeStatus = guardrailChanceToWin > 1 - DEFAULT_GUARDRAIL_ALPHA;
  }
  return {
    shouldHighlight: _shouldHighlight,
    belowMinChange,
    significant,
    significantUnadjusted,
    directionalStatus,
    resultsStatus,
    clearSignalResultsStatus,
    guardrailSafeStatus,
  };
}

export function chanceToWinFlatPrior(
  expected: number,
  lower: number,
  upper: number,
  pValueThreshold: number,
  inverse: boolean = false,
): number {
  if (
    lower === Number.NEGATIVE_INFINITY &&
    upper === Number.POSITIVE_INFINITY
  ) {
    return 0;
  }
  const confidenceIntervalType =
    lower === Number.NEGATIVE_INFINITY
      ? "oneSidedLesser"
      : upper === Number.POSITIVE_INFINITY
        ? "oneSidedGreater"
        : "twoSided";
  const halfwidth =
    confidenceIntervalType === "twoSided"
      ? 0.5 * (upper - lower)
      : confidenceIntervalType === "oneSidedGreater"
        ? expected - lower
        : upper - expected;
  const numTails = confidenceIntervalType === "twoSided" ? 2 : 1;
  const zScore = normal.quantile(1 - pValueThreshold / numTails, 0, 1);
  const s = halfwidth / zScore;
  if (s === 0) {
    if (expected === 0) {
      return 0;
    }
    const chanceToWin = expected > 0;
    return inverse ? 1 - +chanceToWin : +chanceToWin;
  }
  const ctwInverse = normal.cdf(-expected / s, 0, 1);
  if (inverse) {
    return ctwInverse;
  }
  return 1 - ctwInverse;
}

// get all metric ids from an experiment, excluding ephemeral metrics (slices)
export function getAllMetricIdsFromExperiment(
  exp: {
    goalMetrics?: string[];
    secondaryMetrics?: string[];
    guardrailMetrics?: string[];
    activationMetric?: string | null;
  },
  includeActivationMetric: boolean,
  metricGroups: MetricGroupInterface[],
) {
  return Array.from(
    new Set(
      expandMetricGroups(
        [
          ...(exp.goalMetrics || []),
          ...(exp.secondaryMetrics || []),
          ...(exp.guardrailMetrics || []),
          ...(includeActivationMetric && exp.activationMetric
            ? [exp.activationMetric]
            : []),
        ],
        metricGroups,
      ),
    ),
  );
}

// Extracts all metric ids from an experiment, excluding ephemeral metrics (slices)
// NOTE: The expandedMetricMap should be expanded with slice metrics via expandAllSliceMetricsInMap() before calling this function
export function getAllExpandedMetricIdsFromExperiment({
  exp,
  expandedMetricMap,
  includeActivationMetric = true,
  metricGroups = [],
}: {
  exp: {
    goalMetrics?: string[];
    secondaryMetrics?: string[];
    guardrailMetrics?: string[];
    activationMetric?: string | null;
  };
  expandedMetricMap: Map<string, ExperimentMetricInterface>;
  includeActivationMetric?: boolean;
  metricGroups?: MetricGroupInterface[];
}): string[] {
  const baseMetricIds = getAllMetricIdsFromExperiment(
    exp,
    includeActivationMetric,
    metricGroups,
  );
  const expandedMetricIds = new Set<string>(baseMetricIds);

  // Add all slice metrics that are already in the expandedMetricMap
  // This includes both standard and custom dimension metrics
  expandedMetricMap.forEach((metric, metricId) => {
    // Check if this is a dimension metric (contains dim: parameter)
    if (/[?&]dim:/.test(metricId)) {
      expandedMetricIds.add(metricId);
    }
  });

  return Array.from(expandedMetricIds);
}

export interface SliceLevelsData {
  column: string;
  datatype: "string" | "boolean";
  levels: string[];
}

// For building slice metric rows (FE)
export interface SliceDataForMetric {
  id: string; // Format: `${parentId}?dim:${encodedColumnId}=${encodedValue}` or `${parentId}?dim:${encodedColumnId}=` for "other"
  name: string; // Format: `${parentName} (${columnName}: ${value})` or `${parentName} (${columnName}: other)`
  description: string;
  sliceLevels: SliceLevelsData[];
  allSliceLevels: string[];
}

// Creates auto slice data for a fact metric based on the metric's metricAutoSlices
export function createAutoSliceDataForMetric({
  parentMetric,
  factTable,
  includeOther = true,
}: {
  parentMetric: ExperimentMetricInterface | null | undefined;
  factTable: FactTableInterface | null | undefined;
  includeOther?: boolean;
}): SliceDataForMetric[] {
  // Sanity checks
  if (!parentMetric || !isFactMetric(parentMetric)) return [];
  if (!factTable) return [];

  // Cast to FactMetricInterface after type check
  const factMetric = parentMetric as FactMetricInterface;
  if (!factMetric.metricAutoSlices?.length) return [];

  const sliceData: SliceDataForMetric[] = [];

  // Get the intersection of metricAutoSlices with fact table auto slice columns
  const factTableAutoSliceColumns = factTable.columns.filter(
    (col) =>
      col.isAutoSliceColumn &&
      !col.deleted &&
      (col.autoSlices?.length || 0) > 0,
  );

  const autoSliceColumns = factTableAutoSliceColumns.filter((col) =>
    factMetric.metricAutoSlices?.includes(col.column),
  );

  autoSliceColumns.forEach((col) => {
    const autoSlices = col.autoSlices || [];
    const columnName = col.name || col.column;

    // For boolean columns, generate true/false slices, "null" will be handled as "other" below
    const sliceValues =
      col.datatype === "boolean" ? ["true", "false"] : autoSlices;

    // Create slice data for each slice value
    sliceValues.forEach((value) => {
      const sliceString = generateSliceString({ [col.column]: value });
      sliceData.push({
        id: `${factMetric.id}?${sliceString}`,
        name: `${factMetric.name} (${columnName}: ${value})`,
        description: `Slice analysis of ${factMetric.name} for ${columnName} = ${value}`,
        sliceLevels: [
          {
            column: col.column,
            datatype: col.datatype as "string" | "boolean",
            levels: [value],
          },
        ],
        allSliceLevels: autoSlices,
      });
    });

    // Create an "other" slice data for values not in autoSlices (includes NULL for boolean)
    if (includeOther && (autoSlices.length > 0 || col.datatype === "boolean")) {
      const sliceString = generateSliceString({ [col.column]: "" });
      sliceData.push({
        id: `${factMetric.id}?${sliceString}`,
        name: `${factMetric.name} (${columnName}: other)`,
        description: `Slice analysis of ${factMetric.name} for ${columnName} (other)`,
        sliceLevels: [
          {
            column: col.column,
            datatype: col.datatype as "string" | "boolean",
            levels: [],
          },
        ],
        allSliceLevels: autoSlices,
      });
    }
  });

  return sliceData;
}

// Creates custom slice data for a fact metric by using the experiment's customMetricSlices
export function createCustomSliceDataForMetric({
  metricId,
  metricName,
  customMetricSlices,
  factTable,
}: {
  metricId: string;
  metricName: string;
  customMetricSlices:
    | Array<{
        slices: Array<{
          column: string;
          levels: string[];
        }>;
      }>
    | null
    | undefined;
  factTable?: FactTableInterface | null;
}): SliceDataForMetric[] {
  // Sanity checks
  if (!customMetricSlices?.length) return [];

  const customSliceData: SliceDataForMetric[] = [];

  customMetricSlices.forEach((group) => {
    // Sort slices alphabetically for consistent ID generation
    const sortedSlices = group.slices.sort((a, b) =>
      a.column.localeCompare(b.column),
    );

    // Create slice levels with proper handling for boolean "null" values
    const sliceLevelsForString = sortedSlices.map((d) => {
      const column = factTable?.columns.find((col) => col.column === d.column);
      // For boolean "null" slices, use empty array to generate ?dim:col= format
      const levels =
        d.levels[0] === "null" && column?.datatype === "boolean"
          ? []
          : d.levels;
      return {
        column: d.column,
        datatype: (column?.datatype === "boolean" ? "boolean" : "string") as
          | "string"
          | "boolean",
        levels,
      };
    });

    const sliceString = generateSliceStringFromLevels(sliceLevelsForString);

    const customSliceMetric = {
      id: `${metricId}?${sliceString}`,
      name: `${metricName} (${sortedSlices.map((combo) => `${combo.column}: ${combo.levels[0] || ""}`).join(", ")})`,
      description: `Slice analysis of ${metricName} for ${sortedSlices.map((combo) => `${combo.column} = ${combo.levels[0] || ""}`).join(" and ")}`,
      sliceLevels: sortedSlices.map((d) => {
        const column = factTable?.columns.find(
          (col) => col.column === d.column,
        );
        // For boolean "null" slices, use empty array to match "other" slice format
        const levels =
          d.levels[0] === "null" && column?.datatype === "boolean"
            ? []
            : d.levels;
        return {
          column: d.column,
          datatype: (column?.datatype === "boolean" ? "boolean" : "string") as
            | "string"
            | "boolean",
          levels,
        };
      }),
      allSliceLevels: sortedSlices.flatMap((slice) => slice.levels),
    };
    customSliceData.push(customSliceMetric);
  });

  return customSliceData;
}

export function generateSliceString(slices: Record<string, string>): string {
  const sortedSlices = Object.entries(slices).sort((a, b) =>
    a[0].localeCompare(b[0]),
  );
  return sortedSlices
    .map(
      ([col, val]) =>
        `dim:${encodeURIComponent(col)}=${encodeURIComponent(val)}`,
    )
    .join("&");
}

export function generateSliceStringFromLevels(
  sliceLevels: SliceLevelsData[],
): string {
  const slices: Record<string, string> = {};
  sliceLevels.forEach((dl) => {
    slices[dl.column] = dl.levels[0] || "";
  });
  return generateSliceString(slices);
}

// Returns n "equal" decimals rounded to 3 places that add up to 1
// The sum always adds to 1. In some cases the values are not equal.
// For example, getEqualWeights(3) returns [0.3334, 0.3333, 0.3333]
export function getEqualWeights(n: number, precision: number = 4): number[] {
  // The power of 10 we need to manipulate weights to the correct precision
  const multiplier = Math.pow(10, precision);

  // Naive even weighting with rounding
  // For n=3, this will result in `0.3333`
  const w = Math.round(multiplier / n) / multiplier;

  // Determine how far off we are from a sum of 1
  // For n=3, this will be 0.9999-1 = -0.0001
  const diff = w * n - 1;

  // How many of the weights do we need to add a correction to?
  // For n=3, we only have to adjust 1 of the weights to make it sum to 1
  const numCorrections = Math.round(Math.abs(diff) * multiplier);
  const delta = (diff < 0 ? 1 : -1) / multiplier;

  return (
    Array(n)
      .fill(0)
      .map((v, i) => +(w + (i < numCorrections ? delta : 0)).toFixed(precision))
      // Put the larger weights first
      .sort((a, b) => b - a)
  );
}

export async function generateTrackingKey(
  exp: Partial<ExperimentInterface>,
  getExperimentByKey?: (
    key: string,
  ) => Promise<ExperimentInterface | ExperimentInterfaceStringDates | null>,
): Promise<string> {
  // Try to generate a unique tracking key based on the experiment name
  let n = 1;
  let found: null | string = null;
  while (n < 10 && !found) {
    const key = generate(exp.name || exp.id || "", n);
    if (!getExperimentByKey || !(await getExperimentByKey(key))) {
      found = key;
    }
    n++;
  }

  // Fall back to uniqid if couldn't generate
  return found || uniqid();

  function generate(name: string, n: number): string {
    let key = ("-" + name)
      .toLowerCase()
      // Replace whitespace with hyphen
      .replace(/\s+/g, "-")
      // Get rid of all non alpha-numeric characters
      .replace(/[^a-z0-9\-_]*/g, "")
      // Remove stopwords
      .replace(
        /-((a|about|above|after|again|all|am|an|and|any|are|arent|as|at|be|because|been|before|below|between|both|but|by|cant|could|did|do|does|dont|down|during|each|few|for|from|had|has|have|having|here|how|if|in|into|is|isnt|it|its|itself|more|most|no|nor|not|of|on|once|only|or|other|our|out|over|own|same|should|shouldnt|so|some|such|that|than|then|the|there|theres|these|this|those|through|to|too|under|until|up|very|was|wasnt|we|weve|were|what|whats|when|where|which|while|who|whos|whom|why|with|wont|would)-)+/g,
        "-",
      )
      // Collapse duplicate hyphens
      .replace(/-{2,}/g, "-")
      // Remove leading and trailing hyphens
      .replace(/(^-|-$)/g, "");

    // Add number if this is not the first attempt
    if (n > 1) {
      key += "-" + n;
    }

    return key;
  }
}

export function expandMetricGroups(
  metricIds: string[],
  metricGroups: MetricGroupInterface[],
): string[] {
  const metricGroupMap = new Map(metricGroups.map((mg) => [mg.id, mg]));
  const expandedMetricIds: string[] = [];
  metricIds.forEach((id) => {
    if (metricGroupMap.has(id)) {
      expandedMetricIds.push(...(metricGroupMap.get(id)?.metrics || []));
    } else {
      expandedMetricIds.push(id);
    }
  });
  return expandedMetricIds;
}

export function isMetricJoinable(
  metricIdTypes: string[],
  userIdType: string,
  settings?: DataSourceSettings,
): boolean {
  if (metricIdTypes.includes(userIdType)) return true;

  if (settings?.queries?.identityJoins) {
    if (
      settings.queries.identityJoins.some(
        (j) =>
          j.ids.includes(userIdType) &&
          j.ids.some((jid) => metricIdTypes.includes(jid)),
      )
    ) {
      return true;
    }
  }

  // legacy support for pageviewsQuery
  if (settings?.queries?.pageviewsQuery) {
    if (
      ["user_id", "anonymous_id"].includes(userIdType) &&
      metricIdTypes.some((m) => ["user_id", "anonymous_id"].includes(m))
    ) {
      return true;
    }
  }

  return false;
}

export function adjustPValuesBenjaminiHochberg(
  indexedPValues: IndexedPValue[],
): IndexedPValue[] {
  const newIndexedPValues = cloneDeep<IndexedPValue[]>(indexedPValues);
  const m = newIndexedPValues.length;

  newIndexedPValues.sort((a, b) => {
    return b.pValue - a.pValue;
  });
  newIndexedPValues.forEach((p, i) => {
    newIndexedPValues[i].pValue = Math.min((p.pValue * m) / (m - i), 1);
  });

  let tempval = newIndexedPValues[0].pValue;
  for (let i = 1; i < m; i++) {
    if (newIndexedPValues[i].pValue < tempval) {
      tempval = newIndexedPValues[i].pValue;
    } else {
      newIndexedPValues[i].pValue = tempval;
    }
  }
  return newIndexedPValues;
}

export function adjustPValuesHolmBonferroni(
  indexedPValues: IndexedPValue[],
): IndexedPValue[] {
  const newIndexedPValues = cloneDeep<IndexedPValue[]>(indexedPValues);
  const m = newIndexedPValues.length;
  newIndexedPValues.sort((a, b) => {
    return a.pValue - b.pValue;
  });
  newIndexedPValues.forEach((p, i) => {
    newIndexedPValues[i].pValue = Math.min(p.pValue * (m - i), 1);
  });

  let tempval = newIndexedPValues[0].pValue;
  for (let i = 1; i < m; i++) {
    if (newIndexedPValues[i].pValue > tempval) {
      tempval = newIndexedPValues[i].pValue;
    } else {
      newIndexedPValues[i].pValue = tempval;
    }
  }
  return newIndexedPValues;
}

export function setAdjustedPValuesOnResults(
  results: ExperimentReportResultDimension[],
  nonGuardrailMetrics: string[],
  adjustment: PValueCorrection,
): void {
  if (!adjustment) {
    return;
  }

  let indexedPValues: IndexedPValue[] = [];
  results.forEach((r, i) => {
    r.variations.forEach((v, j) => {
      nonGuardrailMetrics.forEach((m) => {
        const pValue = v.metrics[m]?.pValue;
        if (pValue !== undefined) {
          indexedPValues.push({
            pValue: pValue,
            index: [i, j, m],
          });
        }
      });
    });
  });

  if (indexedPValues.length === 0) {
    return;
  }

  if (adjustment === "benjamini-hochberg") {
    indexedPValues = adjustPValuesBenjaminiHochberg(indexedPValues);
  } else if (adjustment === "holm-bonferroni") {
    indexedPValues = adjustPValuesHolmBonferroni(indexedPValues);
  }

  // modify results in place
  indexedPValues.forEach((ip) => {
    const ijk = ip.index;
    results[ijk[0]].variations[ijk[1]].metrics[ijk[2]].pValueAdjusted =
      ip.pValue;
  });
  return;
}

export function adjustedCI(
  adjustedPValue: number,
  lift: number | undefined,
  pValueThreshold: number,
): [number, number] {
  if (!lift) return [0, 0];
  const zScore = normal.quantile(1 - pValueThreshold / 2, 0, 1);
  const adjStdDev = Math.abs(
    lift / normal.quantile(1 - adjustedPValue / 2, 0, 1),
  );
  const width = zScore * adjStdDev;
  return [lift - width, lift + width];
}

export function setAdjustedCIs(
  results: ExperimentReportResultDimension[],
  pValueThreshold: number,
): void {
  results.forEach((r) => {
    r.variations.forEach((v) => {
      for (const key in v.metrics) {
        const pValueAdjusted = v.metrics[key].pValueAdjusted;
        const uplift = v.metrics[key].uplift;
        const ci = v.metrics[key].ci;
        if (
          pValueAdjusted === undefined ||
          uplift === undefined ||
          ci === undefined
        ) {
          continue;
        }

        const adjCI = getAdjustedCI(
          pValueAdjusted,
          uplift.mean,
          pValueThreshold,
          ci,
        );
        if (adjCI) {
          v.metrics[key].ciAdjusted = adjCI;
        } else {
          v.metrics[key].ciAdjusted = ci;
        }
      }
    });
  });
  return;
}

export function getAdjustedCI(
  pValueAdjusted: number,
  lift: number | undefined,
  pValueThreshold: number,
  ci: [number, number],
): [number, number] | undefined {
  // set to Inf if adjusted pValue is 1
  if (pValueAdjusted > 0.999999) {
    return [-Infinity, Infinity];
  }

  const adjCI = adjustedCI(pValueAdjusted, lift, pValueThreshold);
  // only update if CI got wider, should never get more narrow
  if (adjCI[0] < ci[0] && adjCI[1] > ci[1]) {
    return adjCI;
  } else {
    return ci;
  }
}

export function dedupeSliceMetrics(
  metrics: SliceDataForMetric[],
): SliceDataForMetric[] {
  const seen = new Set<string>();
  return metrics.filter((metric) => {
    if (seen.has(metric.id)) {
      return false;
    }
    seen.add(metric.id);
    return true;
  });
}

export function expandAllSliceMetricsInMap({
  metricMap,
  factTableMap,
  experiment,
  metricGroups = [],
}: {
  metricMap: Map<string, ExperimentMetricInterface>;
  factTableMap: FactTableMap;
  experiment: Pick<
    ExperimentInterface,
    | "goalMetrics"
    | "secondaryMetrics"
    | "guardrailMetrics"
    | "activationMetric"
    | "customMetricSlices"
  >;
  metricGroups?: MetricGroupInterface[];
}): void {
  // Get base metrics
  const baseMetricIds = getAllMetricIdsFromExperiment(
    experiment,
    false,
    metricGroups,
  );
  const baseMetrics = baseMetricIds.map((m) => metricMap.get(m)!);

  for (const metric of baseMetrics) {
    if (!metric) continue;
    if (!isFactMetric(metric)) continue;

    const factTable = factTableMap.get(metric.numerator.factTableId);
    if (!factTable) continue;

    // 1. Add auto slice metrics
    if (metric.metricAutoSlices?.length) {
      const autoSliceColumns = factTable.columns.filter(
        (col) =>
          col.isAutoSliceColumn &&
          !col.deleted &&
          (col.autoSlices?.length || 0) > 0 &&
          metric.metricAutoSlices?.includes(col.column),
      );

      autoSliceColumns.forEach((col) => {
        const autoSlices = col.autoSlices || [];

        // Create a metric for each auto slice
        autoSlices.forEach((value: string) => {
          const sliceString = generateSliceString({
            [col.column]: value,
          });
          const sliceMetric: ExperimentMetricInterface = {
            ...metric,
            id: `${metric.id}?${sliceString}`,
            name: `${metric.name} (${col.name || col.column}: ${value})`,
            description: `Slice analysis of ${metric.name} for ${col.name || col.column} = ${value}`,
          };
          metricMap.set(sliceMetric.id, sliceMetric);
        });

        // Create an "other" metric for values not in autoSlices (includes NULL for boolean)
        if (autoSlices.length > 0 || col.datatype === "boolean") {
          const sliceString = generateSliceString({
            [col.column]: "",
          });
          const otherMetric: ExperimentMetricInterface = {
            ...metric,
            id: `${metric.id}?${sliceString}`,
            name: `${metric.name} (${col.name || col.column}: other)`,
            description: `Slice analysis of ${metric.name} for ${col.name || col.column} = other`,
          };
          metricMap.set(otherMetric.id, otherMetric);
        }
      });
    }

    // 2. Add custom slice metrics
    if (experiment.customMetricSlices) {
      experiment.customMetricSlices.forEach((customSliceGroup) => {
        // Sort slices alphabetically for consistent ID generation
        const sortedSliceGroups = customSliceGroup.slices.sort((a, b) =>
          a.column.localeCompare(b.column),
        );

        // Verify all custom slice columns exist and are string or boolean type
        const hasAllRequiredColumns = sortedSliceGroups.every((slice) => {
          const column = factTable.columns.find(
            (col) => col.column === slice.column,
          );
          return (
            column &&
            !column.deleted &&
            (column.datatype === "string" || column.datatype === "boolean") &&
            !factTable.userIdTypes.includes(column.column)
          );
        });

        if (!hasAllRequiredColumns) return;

        // Create slice levels
        const sliceLevelsForString = sortedSliceGroups.map((d) => {
          const column = factTable.columns.find(
            (col) => col.column === d.column,
          );
          // For boolean "null" slices, use empty array to generate ?dim:col= format
          const levels =
            column?.datatype === "boolean" && d.levels[0] === "null"
              ? []
              : d.levels;
          return {
            column: d.column,
            datatype: (column?.datatype === "boolean"
              ? "boolean"
              : "string") as "string" | "boolean",
            levels,
          };
        });

        const sliceString = generateSliceStringFromLevels(sliceLevelsForString);

        const customSliceMetric: ExperimentMetricInterface = {
          ...metric,
          id: `${metric.id}?${sliceString}`,
          name: `${metric.name} (${sortedSliceGroups.map((combo) => `${combo.column}: ${combo.levels[0] || ""}`).join(", ")})`,
          description: `Slice analysis of ${metric.name} for ${sortedSliceGroups.map((combo) => `${combo.column} = ${combo.levels[0] || ""}`).join(" and ")}`,
        };
        metricMap.set(customSliceMetric.id, customSliceMetric);
      });
    }
  }
}<|MERGE_RESOLUTION|>--- conflicted
+++ resolved
@@ -11,12 +11,8 @@
   FactTableMap,
   MetricQuantileSettings,
   MetricWindowSettings,
-<<<<<<< HEAD
+  RowFilter,
 } from "shared/types/fact-table";
-=======
-  RowFilter,
-} from "back-end/types/fact-table";
->>>>>>> 1d024e95
 import {
   MetricDefaults,
   OrganizationSettings,
@@ -33,14 +29,8 @@
 import {
   DataSourceInterfaceWithParams,
   DataSourceSettings,
-<<<<<<< HEAD
-  ExperimentDimensionMetadata,
 } from "shared/types/datasource";
 import { SnapshotMetric } from "shared/types/experiment-snapshot";
-=======
-} from "back-end/types/datasource";
-import { SnapshotMetric } from "back-end/types/experiment-snapshot";
->>>>>>> 1d024e95
 import {
   DifferenceType,
   IndexedPValue,
