--- conflicted
+++ resolved
@@ -116,32 +116,23 @@
   return alias ? `${alias}.${column}` : column;
 }
 
-<<<<<<< HEAD
-export function getColumnRefWhereClause(
-  factTable: Pick<FactTableInterface, "columns" | "filters" | "userIdTypes">,
-  columnRef: ColumnRef | FunnelColumnRef,
-  escapeStringLiteral: (s: string) => string,
-  jsonExtract: (jsonCol: string, path: string, isNumeric: boolean) => string,
-=======
 export function getColumnRefWhereClause({
   factTable,
   columnRef,
   escapeStringLiteral,
   jsonExtract,
   evalBoolean,
->>>>>>> 79c539e8
   showSourceComment = false,
   sliceInfo,
 }: {
   factTable: Pick<FactTableInterface, "columns" | "filters" | "userIdTypes">;
-  columnRef: ColumnRef;
+  columnRef: ColumnRef | FunnelColumnRef;
   escapeStringLiteral: (s: string) => string;
   jsonExtract: (jsonCol: string, path: string, isNumeric: boolean) => string;
   evalBoolean: (col: string, value: boolean) => string;
   showSourceComment?: boolean;
   sliceInfo?: SliceMetricInfo;
 }): string[] {
-  const inlineFilters = columnRef.inlineFilters || {};
   const filterIds = columnRef.filters || [];
 
   const where = new Set<string>();
@@ -197,71 +188,56 @@
     });
   }
 
-  // Then add inline filters
-<<<<<<< HEAD
-  const inlineFiltersArray = Array.isArray(inlineFilters)
-    ? inlineFilters
-    : [inlineFilters];
-
-  inlineFiltersArray.forEach((filter) => {
-    Object.entries(filter).forEach(([column, values]) => {
+  const inlineFiltersToAnd = isFunnelColumnRef(columnRef)
+    ? columnRef.multipleInlineFilters
+    : [columnRef.inlineFilters || {}];
+  inlineFiltersToAnd.forEach((inlineFilters) => {
+    Object.entries(inlineFilters).forEach(([column, values]) => {
+      const columnExpr = getColumnExpression(column, factTable, jsonExtract);
+
+      const columnType = factTable.columns?.find(
+        (c) => c.column === column,
+      )?.datatype;
+
+      // Special handling for boolean columns
+      if (columnType === "boolean") {
+        // This should never happen, but if it does, skip
+        if (values.length !== 1) return;
+        const v = values[0];
+        // An empty value means do not filter
+        if (!v) return;
+        where.add(`(${evalBoolean(columnExpr, stringToBoolean(v))})`);
+        return;
+      }
+
+      // TODO: Special handling for number columns
+
+      // Treat everything else as string
       const escapedValues = new Set(
         values
           .filter((v) => v.length > 0)
           .map((v) => "'" + escapeStringLiteral(v) + "'"),
       );
-
-      const columnExpr = getColumnExpression(column, factTable, jsonExtract);
-
       if (!escapedValues.size) {
         return;
       } else if (escapedValues.size === 1) {
+        // parentheses are overkill here but they help de-dupe with
+        // any identical user additional filters
         where.add(`(${columnExpr} = ${[...escapedValues][0]})`);
       } else {
-        where.add(
-          `(${columnExpr} IN (\n  ${[...escapedValues].join(",\n  ")}\n))`,
-        );
+        const columnExpr = getColumnExpression(column, factTable, jsonExtract);
+
+        if (!escapedValues.size) {
+          return;
+        } else if (escapedValues.size === 1) {
+          where.add(`(${columnExpr} = ${[...escapedValues][0]})`);
+        } else {
+          where.add(
+            `(${columnExpr} IN (\n  ${[...escapedValues].join(",\n  ")}\n))`,
+          );
+        }
       }
     });
-=======
-  Object.entries(inlineFilters).forEach(([column, values]) => {
-    const columnExpr = getColumnExpression(column, factTable, jsonExtract);
-
-    const columnType = factTable.columns?.find(
-      (c) => c.column === column,
-    )?.datatype;
-
-    // Special handling for boolean columns
-    if (columnType === "boolean") {
-      // This should never happen, but if it does, skip
-      if (values.length !== 1) return;
-      const v = values[0];
-      // An empty value means do not filter
-      if (!v) return;
-      where.add(`(${evalBoolean(columnExpr, stringToBoolean(v))})`);
-      return;
-    }
-
-    // TODO: Special handling for number columns
-
-    // Treat everything else as string
-    const escapedValues = new Set(
-      values
-        .filter((v) => v.length > 0)
-        .map((v) => "'" + escapeStringLiteral(v) + "'"),
-    );
-    if (!escapedValues.size) {
-      return;
-    } else if (escapedValues.size === 1) {
-      // parentheses are overkill here but they help de-dupe with
-      // any identical user additional filters
-      where.add(`(${columnExpr} = ${[...escapedValues][0]})`);
-    } else {
-      where.add(
-        `(${columnExpr} IN (\n  ${[...escapedValues].join(",\n  ")}\n))`,
-      );
-    }
->>>>>>> 79c539e8
   });
   // TODO(funnel): this will create a really long fact table efficiency where clause
   // that will have repeated filters
@@ -478,6 +454,13 @@
   sliceLevels: SliceLevel[];
 }
 
+function isFunnelColumnRef(
+  columnRef: ColumnRef | FunnelColumnRef,
+): columnRef is FunnelColumnRef {
+  return "multipleInlineFilters" in columnRef;
+}
+
+// TODO(funnel): generalize for funnel metrics?)
 export function parseSliceMetricId(metricId: string): SliceMetricInfo {
   const questionMarkIndex = metricId.indexOf("?");
   if (questionMarkIndex === -1) {
@@ -518,45 +501,106 @@
   };
 }
 
-<<<<<<< HEAD
+/**
+ * Generates a pinned slice key for a metric with slice levels
+ */
+export function generatePinnedSliceKey(
+  metricId: string,
+  sliceLevels: SliceLevel[],
+  location: "goal" | "secondary" | "guardrail",
+): string {
+  const sliceKeyParts = generateSliceStringFromLevels(sliceLevels);
+  return `${metricId}?${sliceKeyParts}&location=${location}`;
+}
+
+/**
+ * Parses a pinned slice key to extract metric ID, slice levels, and location
+ */
+export function parsePinnedSliceKey(pinnedKey: string): {
+  metricId: string;
+  sliceLevels: Array<{ column: string; level: string | null }>;
+  location: "goal" | "secondary" | "guardrail";
+} | null {
+  const questionMarkIndex = pinnedKey.indexOf("?");
+  if (questionMarkIndex === -1) return null;
+
+  const metricId = pinnedKey.substring(0, questionMarkIndex);
+  const queryString = pinnedKey.substring(questionMarkIndex + 1);
+
+  const params = new URLSearchParams(queryString);
+  const locationParam = params.get("location");
+  if (
+    locationParam !== "goal" &&
+    locationParam !== "secondary" &&
+    locationParam !== "guardrail"
+  ) {
+    return null;
+  }
+  const location = locationParam as "goal" | "secondary" | "guardrail";
+  params.delete("location");
+
+  const sliceLevels: Array<{ column: string; level: string | null }> = [];
+  for (const [key, value] of params.entries()) {
+    if (!key.startsWith("dim:")) continue;
+    const column = decodeURIComponent(key.substring(4));
+    const level = value === "" ? null : decodeURIComponent(value);
+    sliceLevels.push({ column, level });
+  }
+
+  return { metricId, sliceLevels, location };
+}
+
 export type FunnelMetricInfo =
   | {
       isFunnelStepMetric: false;
-      parentMetricId: string;
+      baseMetricId: string;
     }
   | {
       isFunnelStepMetric: true;
-      parentMetricId: string;
+      baseMetricId: string;
       stepNumber: number;
     };
 
 export function parseFunnelMetricId(metricId: string): FunnelMetricInfo {
-  const match = metricId.match(/^(.+)\?funnelStep=(\d+)$/);
-
-  if (!match) {
-    return {
-      isFunnelStepMetric: false,
-      parentMetricId: metricId,
-    };
-  }
-
-  const [, parentMetricId, stepNumber] = match;
-
-  return {
-    isFunnelStepMetric: true,
-    parentMetricId,
-    stepNumber: parseInt(stepNumber),
+  const defaultReturn: FunnelMetricInfo = {
+    isFunnelStepMetric: false,
+    baseMetricId: metricId,
   };
-}
-
-export type FunnelColumnRef = Omit<ColumnRef, "inlineFilters"> & {
-  inlineFilters: Record<string, string[]>[];
+  const questionMarkIndex = metricId.indexOf("?");
+
+  if (questionMarkIndex === -1) {
+    return defaultReturn;
+  }
+
+  const baseMetricId = metricId.substring(0, questionMarkIndex);
+  const queryString = metricId.substring(questionMarkIndex + 1);
+
+  const params = new URLSearchParams(queryString);
+
+  for (const [key, value] of params.entries()) {
+    // TODO check
+    if (key === "stepNumber") {
+      const stepNumber = parseInt(decodeURIComponent(value));
+      if (stepNumber !== undefined) {
+        return {
+          isFunnelStepMetric: true,
+          baseMetricId,
+          stepNumber,
+        };
+      }
+    }
+  }
+  return defaultReturn;
+}
+
+export type FunnelColumnRef = ColumnRef & {
+  multipleInlineFilters: Record<string, string[]>[];
 };
 
 export function buildFunnelStepColumnRef(
   factMetric: FactMetricInterface,
   stepNumber: number,
-): ColumnRef | FunnelColumnRef {
+): ColumnRef {
   // stepNumber is one indexed
 
   if (factMetric.metricType !== "funnel" || !factMetric.funnelSettings) {
@@ -581,60 +625,13 @@
     factTableId: factMetric.numerator.factTableId,
     column: "$$distinctUsers",
     filters,
-    inlineFilters,
+    multipleInlineFilters: inlineFilters,
+    inlineFilters: undefined,
   };
 
   return column;
-=======
-/**
- * Generates a pinned slice key for a metric with slice levels
- */
-export function generatePinnedSliceKey(
-  metricId: string,
-  sliceLevels: SliceLevel[],
-  location: "goal" | "secondary" | "guardrail",
-): string {
-  const sliceKeyParts = generateSliceStringFromLevels(sliceLevels);
-  return `${metricId}?${sliceKeyParts}&location=${location}`;
-}
-
-/**
- * Parses a pinned slice key to extract metric ID, slice levels, and location
- */
-export function parsePinnedSliceKey(pinnedKey: string): {
-  metricId: string;
-  sliceLevels: Array<{ column: string; level: string | null }>;
-  location: "goal" | "secondary" | "guardrail";
-} | null {
-  const questionMarkIndex = pinnedKey.indexOf("?");
-  if (questionMarkIndex === -1) return null;
-
-  const metricId = pinnedKey.substring(0, questionMarkIndex);
-  const queryString = pinnedKey.substring(questionMarkIndex + 1);
-
-  const params = new URLSearchParams(queryString);
-  const locationParam = params.get("location");
-  if (
-    locationParam !== "goal" &&
-    locationParam !== "secondary" &&
-    locationParam !== "guardrail"
-  ) {
-    return null;
-  }
-  const location = locationParam as "goal" | "secondary" | "guardrail";
-  params.delete("location");
-
-  const sliceLevels: Array<{ column: string; level: string | null }> = [];
-  for (const [key, value] of params.entries()) {
-    if (!key.startsWith("dim:")) continue;
-    const column = decodeURIComponent(key.substring(4));
-    const level = value === "" ? null : decodeURIComponent(value);
-    sliceLevels.push({ column, level });
-  }
-
-  return { metricId, sliceLevels, location };
->>>>>>> 79c539e8
-}
+}
+/* TODO(funnel): pinned key? */
 
 export function getMetricLink(id: string): string {
   if (isFactMetricId(id)) return `/fact-metrics/${id}`;
