import { MetricInterface } from "back-end/types/metric";
import {
  ColumnInterface,
  ColumnRef,
  FactMetricInterface,
  FactTableColumnType,
  FactTableInterface,
  FactTableMap,
  MetricQuantileSettings,
  MetricWindowSettings,
} from "back-end/types/fact-table";
import { TemplateVariables } from "back-end/types/sql";
import {
  MetricDefaults,
  OrganizationSettings,
} from "back-end/types/organization";
import {
<<<<<<< HEAD
  DecisionCriteriaAction,
  DecisionCriteriaInterface,
  DecisionCriteriaRule,
  DecisionFrameworkExperimentRecommendationStatus,
  ExperimentAnalysisSummaryResultsStatus,
  ExperimentAnalysisSummaryVariationStatus,
=======
  DecisionFrameworkExperimentRecommendationStatus,
  ExperimentAnalysisSummaryResultsStatus,
  ExperimentHealthSettings,
>>>>>>> 54a396f2
  ExperimentInterface,
  ExperimentInterfaceStringDates,
  ExperimentDataForStatus,
  MetricOverride,
  ExperimentResultStatusData,
  ExperimentUnhealthyData,
  ExperimentDataForStatusStringDates,
} from "back-end/types/experiment";
import { MetricSnapshotSettings } from "back-end/types/report";
import cloneDeep from "lodash/cloneDeep";
import {
  DataSourceInterfaceWithParams,
  DataSourceSettings,
} from "back-end/types/datasource";
import { SnapshotMetric } from "back-end/types/experiment-snapshot";
import { StatsEngine } from "back-end/types/stats";
import { MetricGroupInterface } from "back-end/types/metric-groups";
import uniqid from "uniqid";
import {
  DEFAULT_DECISION_FRAMEWORK_ENABLED,
  DEFAULT_EXPERIMENT_MIN_LENGTH_DAYS,
  DEFAULT_MULTIPLE_EXPOSURES_ENOUGH_DATA_THRESHOLD,
  DEFAULT_MULTIPLE_EXPOSURES_THRESHOLD,
  DEFAULT_PROPER_PRIOR_STDDEV,
  DEFAULT_REGRESSION_ADJUSTMENT_DAYS,
  DEFAULT_REGRESSION_ADJUSTMENT_ENABLED,
  DEFAULT_SRM_BANDIT_MINIMINUM_COUNT_PER_VARIATION,
  DEFAULT_SRM_MINIMINUM_COUNT_PER_VARIATION,
  DEFAULT_SRM_THRESHOLD,
} from "./constants";
import { daysBetween } from "./dates";
import { getMultipleExposureHealthData, getSRMHealthData } from "./health";

export type ExperimentMetricInterface = MetricInterface | FactMetricInterface;

export function isFactMetricId(id: string): boolean {
  return !!id.match(/^fact__/);
}

export function isMetricGroupId(id: string): boolean {
  return !!id.match(/^mg_/);
}

export function isFactMetric(
  m: ExperimentMetricInterface
): m is FactMetricInterface {
  return "metricType" in m;
}

export function canInlineFilterColumn(
  factTable: Pick<FactTableInterface, "userIdTypes">,
  column: Pick<ColumnInterface, "column" | "datatype" | "deleted">
): boolean {
  if (column.deleted) return false;

  if (column.datatype !== "string") return false;

  // If the column is one of the identifier columns, it is not eligible for prompting
  if (factTable.userIdTypes.includes(column.column)) return false;

  return true;
}

export function getColumnRefWhereClause(
  factTable: Pick<FactTableInterface, "columns" | "filters" | "userIdTypes">,
  columnRef: ColumnRef,
  escapeStringLiteral: (s: string) => string,
  showSourceComment = false
): string[] {
  const inlineFilters = columnRef.inlineFilters || {};
  const filterIds = columnRef.filters || [];

  const where = new Set<string>();

  // First add inline filters
  Object.entries(inlineFilters).forEach(([column, values]) => {
    const escapedValues = new Set(
      values
        .filter((v) => v.length > 0)
        .map((v) => "'" + escapeStringLiteral(v) + "'")
    );

    if (!escapedValues.size) {
      return;
    } else if (escapedValues.size === 1) {
      where.add(`${column} = ${[...escapedValues][0]}`);
    } else {
      where.add(`${column} IN (\n  ${[...escapedValues].join(",\n  ")}\n)`);
    }
  });

  // Then add additional filters
  filterIds.forEach((filterId) => {
    const filter = factTable.filters.find((f) => f.id === filterId);
    if (filter) {
      const comment = showSourceComment ? `-- Filter: ${filter.name}\n` : "";
      where.add(comment + filter.value);
    }
  });

  return [...where];
}

export function getAggregateFilters({
  columnRef,
  column,
  ignoreInvalid = false,
}: {
  columnRef: Pick<
    ColumnRef,
    "aggregateFilter" | "aggregateFilterColumn" | "column"
  > | null;
  column: string;
  ignoreInvalid?: boolean;
}) {
  if (!columnRef?.aggregateFilter) return [];
  if (!columnRef.aggregateFilterColumn) return [];

  // Only support distinctUsers for now
  if (columnRef.column !== "$$distinctUsers") return [];

  const parts = columnRef.aggregateFilter.replace(/\s*/g, "").split(",");

  const filters: string[] = [];
  parts.forEach((part) => {
    if (!part) return;

    // i.e. ">10" or "!=5.1"
    const match = part.match(/^(=|!=|<>|<|<=|>|>=)(\d+(\.\d+)?)$/);
    if (match) {
      const [, operator, value] = match;
      filters.push(`${column} ${operator} ${value}`);
    } else if (!ignoreInvalid) {
      throw new Error(`Invalid user filter: ${part}`);
    }
  });

  return filters;
}

export function getMetricTemplateVariables(
  m: ExperimentMetricInterface,
  factTableMap: FactTableMap,
  useDenominator?: boolean
): TemplateVariables {
  if (isFactMetric(m)) {
    const columnRef = useDenominator ? m.denominator : m.numerator;
    if (!columnRef) return {};

    const factTable = factTableMap.get(columnRef.factTableId);
    if (!factTable) return {};

    return {
      eventName: factTable.eventName,
    };
  }

  return m.templateVariables || {};
}

export function isBinomialMetric(m: ExperimentMetricInterface) {
  if (isFactMetric(m))
    return ["proportion", "retention"].includes(m.metricType);
  return m.type === "binomial";
}

export function isRetentionMetric(m: ExperimentMetricInterface) {
  return isFactMetric(m) && m.metricType === "retention";
}

export function isRatioMetric(
  m: ExperimentMetricInterface,
  denominatorMetric?: ExperimentMetricInterface
): boolean {
  if (isFactMetric(m)) return m.metricType === "ratio";
  return !!denominatorMetric && !isBinomialMetric(denominatorMetric);
}

export function quantileMetricType(
  m: ExperimentMetricInterface
): "" | MetricQuantileSettings["type"] {
  if (isFactMetric(m) && m.metricType === "quantile") {
    return m.quantileSettings?.type || "";
  }
  return "";
}

export function isFunnelMetric(
  m: ExperimentMetricInterface,
  denominatorMetric?: ExperimentMetricInterface
): boolean {
  if (isFactMetric(m)) return false;
  return !!denominatorMetric && isBinomialMetric(denominatorMetric);
}

export function isRegressionAdjusted(
  m: ExperimentMetricInterface,
  denominatorMetric?: ExperimentMetricInterface
) {
  const isLegacyRatioMetric: boolean =
    isRatioMetric(m, denominatorMetric) && !isFactMetric(m);
  return (
    (m.regressionAdjustmentDays ?? 0) > 0 &&
    !!m.regressionAdjustmentEnabled &&
    !isLegacyRatioMetric &&
    !quantileMetricType(m)
  );
}

export function getConversionWindowHours(
  windowSettings: MetricWindowSettings
): number {
  const value = windowSettings.windowValue;
  if (windowSettings.windowUnit === "minutes") return value / 60;
  if (windowSettings.windowUnit === "hours") return value;
  if (windowSettings.windowUnit === "days") return value * 24;
  if (windowSettings.windowUnit === "weeks") return value * 24 * 7;

  return 72;
}

export function getDelayWindowHours(
  windowSettings: MetricWindowSettings
): number {
  const value = windowSettings.delayValue;
  if (windowSettings.delayUnit === "minutes") return value / 60;
  if (windowSettings.delayUnit === "hours") return value;
  if (windowSettings.delayUnit === "days") return value * 24;
  if (windowSettings.delayUnit === "weeks") return value * 24 * 7;

  return 0;
}

export function getSelectedColumnDatatype({
  factTable,
  column,
}: {
  factTable: FactTableInterface | null;
  column: string;
}): FactTableColumnType | undefined {
  if (!factTable) return undefined;
  const col = factTable.columns.find((c) => c.column === column);
  return col?.datatype;
}

export function getUserIdTypes(
  metric: ExperimentMetricInterface,
  factTableMap: FactTableMap,
  useDenominator?: boolean
): string[] {
  if (isFactMetric(metric)) {
    const factTable = factTableMap.get(
      useDenominator
        ? metric.denominator?.factTableId || ""
        : metric.numerator.factTableId
    );
    return factTable?.userIdTypes || [];
  }

  return metric.userIdTypes || [];
}

export function getMetricLink(id: string): string {
  if (isFactMetricId(id)) return `/fact-metrics/${id}`;
  return `/metric/${id}`;
}

export function getMetricSnapshotSettings<T extends ExperimentMetricInterface>({
  metric,
  denominatorMetrics,
  experimentRegressionAdjustmentEnabled,
  organizationSettings,
  metricOverrides,
}: {
  metric: T;
  denominatorMetrics: MetricInterface[];
  experimentRegressionAdjustmentEnabled: boolean;
  organizationSettings?: Partial<OrganizationSettings>; // can be RA and prior settings from a snapshot of org settings
  metricOverrides?: MetricOverride[];
}): {
  newMetric: T;
  denominatorMetrics: MetricInterface[];
  metricSnapshotSettings: MetricSnapshotSettings;
} {
  const newMetric = cloneDeep<T>(metric);

  // start with default RA settings
  let regressionAdjustmentAvailable = true;
  let regressionAdjustmentEnabled = false;
  let regressionAdjustmentDays = DEFAULT_REGRESSION_ADJUSTMENT_DAYS;
  let regressionAdjustmentReason = "";

  // get RA settings from organization
  if (organizationSettings?.regressionAdjustmentEnabled) {
    regressionAdjustmentEnabled = true;
    regressionAdjustmentDays =
      organizationSettings?.regressionAdjustmentDays ??
      regressionAdjustmentDays;
  }
  if (experimentRegressionAdjustmentEnabled) {
    regressionAdjustmentEnabled = true;
  }

  // get RA settings from metric
  if (metric?.regressionAdjustmentOverride) {
    regressionAdjustmentEnabled = !!metric?.regressionAdjustmentEnabled;
    regressionAdjustmentDays =
      metric?.regressionAdjustmentDays ?? DEFAULT_REGRESSION_ADJUSTMENT_DAYS;
    if (!regressionAdjustmentEnabled) {
      regressionAdjustmentAvailable = false;
      regressionAdjustmentReason = "disabled in metric settings";
    }
  }

  // experiment kill switch
  if (!experimentRegressionAdjustmentEnabled) {
    regressionAdjustmentEnabled = false;
    regressionAdjustmentAvailable = true;
    regressionAdjustmentReason = "disabled in experiment";
  }

  // start with default prior settings
  const metricPriorSettings = {
    properPrior: false,
    properPriorMean: 0,
    properPriorStdDev: DEFAULT_PROPER_PRIOR_STDDEV,
  };

  // get prior settings from organization
  if (organizationSettings?.metricDefaults?.priorSettings) {
    metricPriorSettings.properPrior =
      organizationSettings.metricDefaults.priorSettings.proper;
    metricPriorSettings.properPriorMean =
      organizationSettings.metricDefaults.priorSettings.mean;
    metricPriorSettings.properPriorStdDev =
      organizationSettings.metricDefaults.priorSettings.stddev;
  }

  // get prior settings from metric
  if (metric.priorSettings.override) {
    metricPriorSettings.properPrior = metric.priorSettings.proper;
    metricPriorSettings.properPriorMean = metric.priorSettings.mean;
    metricPriorSettings.properPriorStdDev = metric.priorSettings.stddev;
  }

  // get RA and prior settings from metric override
  if (metricOverrides) {
    const metricOverride = metricOverrides.find((mo) => mo.id === metric.id);

    // RA override
    if (metricOverride?.regressionAdjustmentOverride) {
      regressionAdjustmentEnabled = !!metricOverride?.regressionAdjustmentEnabled;
      regressionAdjustmentDays =
        metricOverride?.regressionAdjustmentDays ?? regressionAdjustmentDays;
      if (!regressionAdjustmentEnabled) {
        regressionAdjustmentAvailable = false;
        if (!metric.regressionAdjustmentEnabled) {
          regressionAdjustmentReason =
            "disabled in metric settings and metric override";
        } else {
          regressionAdjustmentReason = "disabled by metric override";
        }
      } else {
        regressionAdjustmentAvailable = true;
        regressionAdjustmentReason = "";
      }
    }

    // prior override
    if (metricOverride?.properPriorOverride) {
      metricPriorSettings.properPrior =
        metricOverride?.properPriorEnabled ?? metricPriorSettings.properPrior;
      metricPriorSettings.properPriorMean =
        metricOverride?.properPriorMean ?? metricPriorSettings.properPriorMean;
      metricPriorSettings.properPriorStdDev =
        metricOverride?.properPriorStdDev ??
        metricPriorSettings.properPriorStdDev;
    }
  }

  // final gatekeeping for RA
  if (regressionAdjustmentEnabled) {
    if (metric && isFactMetric(metric) && quantileMetricType(metric)) {
      // is this a fact quantile metric?
      regressionAdjustmentEnabled = false;
      regressionAdjustmentAvailable = false;
      regressionAdjustmentReason = "quantile metrics not supported";
    }
    if (metric?.denominator) {
      // is this a classic "ratio" metric (denominator unsupported type)?
      const denominator = denominatorMetrics.find(
        (m) => m.id === metric?.denominator
      );
      if (denominator && !isBinomialMetric(denominator)) {
        regressionAdjustmentEnabled = false;
        regressionAdjustmentAvailable = false;
        regressionAdjustmentReason = `denominator is ${denominator.type}. CUPED available for ratio metrics only if based on fact tables.`;
      }
    }
    if (metric && !isFactMetric(metric) && metric?.aggregation) {
      regressionAdjustmentEnabled = false;
      regressionAdjustmentAvailable = false;
      regressionAdjustmentReason = "custom aggregation";
    }
  }

  regressionAdjustmentDays = regressionAdjustmentEnabled
    ? regressionAdjustmentDays
    : 0;

  newMetric.regressionAdjustmentEnabled = regressionAdjustmentEnabled;
  newMetric.regressionAdjustmentDays = regressionAdjustmentDays;

  return {
    newMetric,
    denominatorMetrics,
    metricSnapshotSettings: {
      metric: newMetric.id,
      ...metricPriorSettings,
      regressionAdjustmentEnabled,
      regressionAdjustmentAvailable,
      regressionAdjustmentDays,
      regressionAdjustmentReason,
    },
  };
}

export function getAllMetricSettingsForSnapshot({
  allExperimentMetrics,
  denominatorMetrics,
  orgSettings,
  experimentRegressionAdjustmentEnabled,
  experimentMetricOverrides = [],
  datasourceType,
  hasRegressionAdjustmentFeature,
}: {
  allExperimentMetrics: (ExperimentMetricInterface | null)[];
  denominatorMetrics: MetricInterface[];
  orgSettings: OrganizationSettings;
  experimentRegressionAdjustmentEnabled?: boolean;
  experimentMetricOverrides?: MetricOverride[];
  datasourceType?: DataSourceInterfaceWithParams["type"];
  hasRegressionAdjustmentFeature: boolean;
}) {
  const settingsForSnapshotMetrics: MetricSnapshotSettings[] = [];
  let regressionAdjustmentAvailable = true;
  let regressionAdjustmentEnabled = true;
  let regressionAdjustmentHasValidMetrics = false;
  if (allExperimentMetrics.length === 0) {
    regressionAdjustmentHasValidMetrics = true; // avoid awkward UI warning
  }
  for (const metric of allExperimentMetrics) {
    if (!metric) continue;
    const { metricSnapshotSettings } = getMetricSnapshotSettings({
      metric: metric,
      denominatorMetrics: denominatorMetrics,
      experimentRegressionAdjustmentEnabled:
        experimentRegressionAdjustmentEnabled ??
        DEFAULT_REGRESSION_ADJUSTMENT_ENABLED,
      organizationSettings: orgSettings,
      metricOverrides: experimentMetricOverrides,
    });
    if (metricSnapshotSettings.regressionAdjustmentEnabled) {
      regressionAdjustmentEnabled = true;
    }
    if (metricSnapshotSettings.regressionAdjustmentAvailable) {
      regressionAdjustmentHasValidMetrics = true;
    }
    settingsForSnapshotMetrics.push(metricSnapshotSettings);
  }
  if (!experimentRegressionAdjustmentEnabled) {
    regressionAdjustmentEnabled = false;
  }
  if (
    !datasourceType ||
    datasourceType === "google_analytics" ||
    datasourceType === "mixpanel"
  ) {
    // these do not implement getExperimentMetricQuery
    regressionAdjustmentAvailable = false;
    regressionAdjustmentEnabled = false;
  }
  if (!hasRegressionAdjustmentFeature) {
    regressionAdjustmentEnabled = false;
  }
  return {
    regressionAdjustmentAvailable,
    regressionAdjustmentEnabled,
    regressionAdjustmentHasValidMetrics,
    settingsForSnapshotMetrics,
  };
}

export function isExpectedDirection(
  stats: SnapshotMetric,
  metric: { inverse?: boolean }
): boolean {
  const expected: number = stats?.expected ?? 0;
  if (metric.inverse) {
    return expected < 0;
  }
  return expected > 0;
}

export function isStatSig(pValue: number, pValueThreshold: number): boolean {
  return pValue < pValueThreshold;
}

export function shouldHighlight({
  metric,
  baseline,
  stats,
  hasEnoughData,
  belowMinChange,
}: {
  metric: { id: string };
  baseline: SnapshotMetric;
  stats: SnapshotMetric;
  hasEnoughData: boolean;
  belowMinChange: boolean;
}): boolean {
  return !!(
    metric &&
    baseline?.value &&
    stats?.value &&
    hasEnoughData &&
    !belowMinChange
  );
}

export function getMetricSampleSize(
  baseline: SnapshotMetric,
  stats: SnapshotMetric,
  metric: ExperimentMetricInterface
): { baselineValue?: number; variationValue?: number } {
  return quantileMetricType(metric)
    ? {
        baselineValue: baseline?.stats?.count,
        variationValue: stats?.stats?.count,
      }
    : { baselineValue: baseline.value, variationValue: stats.value };
}

export function hasEnoughData(
  baseline: SnapshotMetric,
  stats: SnapshotMetric,
  metric: ExperimentMetricInterface,
  metricDefaults: MetricDefaults
): boolean {
  const { baselineValue, variationValue } = getMetricSampleSize(
    baseline,
    stats,
    metric
  );
  if (!baselineValue || !variationValue) return false;

  const minSampleSize =
    metric.minSampleSize ?? metricDefaults.minimumSampleSize ?? 0;

  return Math.max(baselineValue, variationValue) >= minSampleSize;
}

export function isSuspiciousUplift(
  baseline: SnapshotMetric,
  stats: SnapshotMetric,
  metric: { maxPercentChange?: number },
  metricDefaults: MetricDefaults
): boolean {
  if (!baseline?.cr || !stats?.cr) return false;

  const maxPercentChange =
    metric.maxPercentChange ?? metricDefaults?.maxPercentageChange ?? 0;

  return Math.abs(baseline.cr - stats.cr) / baseline.cr >= maxPercentChange;
}

export function isBelowMinChange(
  baseline: SnapshotMetric,
  stats: SnapshotMetric,
  metric: { minPercentChange?: number },
  metricDefaults: MetricDefaults
): boolean {
  if (!baseline?.cr || !stats?.cr) return false;

  const minPercentChange =
    metric.minPercentChange ?? metricDefaults.minPercentageChange ?? 0;

  return Math.abs(baseline.cr - stats.cr) / baseline.cr < minPercentChange;
}

export function getMetricResultStatus({
  metric,
  metricDefaults,
  baseline,
  stats,
  ciLower,
  ciUpper,
  pValueThreshold,
  statsEngine,
}: {
  metric: ExperimentMetricInterface;
  metricDefaults: MetricDefaults;
  baseline: SnapshotMetric;
  stats: SnapshotMetric;
  ciLower: number;
  ciUpper: number;
  pValueThreshold: number;
  statsEngine: StatsEngine;
}) {
  const directionalStatus: "winning" | "losing" =
    (stats.expected ?? 0) * (metric.inverse ? -1 : 1) > 0
      ? "winning"
      : "losing";

  const enoughData = hasEnoughData(baseline, stats, metric, metricDefaults);
  const belowMinChange = isBelowMinChange(
    baseline,
    stats,
    metric,
    metricDefaults
  );
  const _shouldHighlight = shouldHighlight({
    metric,
    baseline,
    stats,
    hasEnoughData: enoughData,
    belowMinChange,
  });

  let significant: boolean;
  let significantUnadjusted: boolean;
  if (statsEngine === "bayesian") {
    if (
      (stats.chanceToWin ?? 0) > ciUpper ||
      (stats.chanceToWin ?? 0) < ciLower
    ) {
      significant = true;
      significantUnadjusted = true;
    } else {
      significant = false;
      significantUnadjusted = false;
    }
  } else {
    significant = isStatSig(
      stats.pValueAdjusted ?? stats.pValue ?? 1,
      pValueThreshold
    );
    significantUnadjusted = isStatSig(stats.pValue ?? 1, pValueThreshold);
  }

  let resultsStatus: "won" | "lost" | "draw" | "" = "";
  if (statsEngine === "bayesian") {
    if (_shouldHighlight && (stats.chanceToWin ?? 0.5) > ciUpper) {
      resultsStatus = "won";
    } else if (_shouldHighlight && (stats.chanceToWin ?? 0.5) < ciLower) {
      resultsStatus = "lost";
    }
    if (
      enoughData &&
      belowMinChange &&
      ((stats.chanceToWin ?? 0.5) > ciUpper ||
        (stats.chanceToWin ?? 0.5) < ciLower)
    ) {
      resultsStatus = "draw";
    }
  } else {
    if (_shouldHighlight && significant && directionalStatus === "winning") {
      resultsStatus = "won";
    } else if (
      _shouldHighlight &&
      significant &&
      directionalStatus === "losing"
    ) {
      resultsStatus = "lost";
    } else if (enoughData && significant && belowMinChange) {
      resultsStatus = "draw";
    }
  }

  let clearSignalResultsStatus: "won" | "lost" | "" = "";
  // TODO make function of existing thresholds
  if (statsEngine === "bayesian") {
    if (
      _shouldHighlight &&
      (stats.chanceToWin ?? 0.5) > Math.max(0.999, ciUpper)
    ) {
      clearSignalResultsStatus = "won";
    } else if (
      _shouldHighlight &&
      (stats.chanceToWin ?? 0.5) < Math.min(0.001, ciLower)
    ) {
      clearSignalResultsStatus = "lost";
    }
  } else {
    const clearStatSig = isStatSig(
      stats.pValueAdjusted ?? stats.pValue ?? 1,
      Math.min(pValueThreshold, 0.001)
    );
    if (_shouldHighlight && clearStatSig && directionalStatus === "winning") {
      clearSignalResultsStatus = "won";
    } else if (
      _shouldHighlight &&
      clearStatSig &&
      directionalStatus === "losing"
    ) {
      clearSignalResultsStatus = "lost";
    }
  }
  return {
    shouldHighlight: _shouldHighlight,
    belowMinChange,
    significant,
    significantUnadjusted,
    directionalStatus,
    resultsStatus,
    clearSignalResultsStatus,
  };
}

export function getAllMetricIdsFromExperiment(
  exp: {
    goalMetrics?: string[];
    secondaryMetrics?: string[];
    guardrailMetrics?: string[];
    activationMetric?: string | null;
  },
  includeActivationMetric: boolean = true,
  metricGroups: MetricGroupInterface[] = []
) {
  return Array.from(
    new Set(
      expandMetricGroups(
        [
          ...(exp.goalMetrics || []),
          ...(exp.secondaryMetrics || []),
          ...(exp.guardrailMetrics || []),
          ...(includeActivationMetric && exp.activationMetric
            ? [exp.activationMetric]
            : []),
        ],
        metricGroups
      )
    )
  );
}

// Returns n "equal" decimals rounded to 3 places that add up to 1
// The sum always adds to 1. In some cases the values are not equal.
// For example, getEqualWeights(3) returns [0.3334, 0.3333, 0.3333]
export function getEqualWeights(n: number, precision: number = 4): number[] {
  // The power of 10 we need to manipulate weights to the correct precision
  const multiplier = Math.pow(10, precision);

  // Naive even weighting with rounding
  // For n=3, this will result in `0.3333`
  const w = Math.round(multiplier / n) / multiplier;

  // Determine how far off we are from a sum of 1
  // For n=3, this will be 0.9999-1 = -0.0001
  const diff = w * n - 1;

  // How many of the weights do we need to add a correction to?
  // For n=3, we only have to adjust 1 of the weights to make it sum to 1
  const numCorrections = Math.round(Math.abs(diff) * multiplier);
  const delta = (diff < 0 ? 1 : -1) / multiplier;

  return (
    Array(n)
      .fill(0)
      .map((v, i) => +(w + (i < numCorrections ? delta : 0)).toFixed(precision))
      // Put the larger weights first
      .sort((a, b) => b - a)
  );
}

export async function generateTrackingKey(
  exp: Partial<ExperimentInterface>,
  getExperimentByKey?: (
    key: string
  ) => Promise<ExperimentInterface | ExperimentInterfaceStringDates | null>
): Promise<string> {
  // Try to generate a unique tracking key based on the experiment name
  let n = 1;
  let found: null | string = null;
  while (n < 10 && !found) {
    const key = generate(exp.name || exp.id || "", n);
    if (!getExperimentByKey || !(await getExperimentByKey(key))) {
      found = key;
    }
    n++;
  }

  // Fall back to uniqid if couldn't generate
  return found || uniqid();

  function generate(name: string, n: number): string {
    let key = ("-" + name)
      .toLowerCase()
      // Replace whitespace with hyphen
      .replace(/\s+/g, "-")
      // Get rid of all non alpha-numeric characters
      .replace(/[^a-z0-9\-_]*/g, "")
      // Remove stopwords
      .replace(
        /-((a|about|above|after|again|all|am|an|and|any|are|arent|as|at|be|because|been|before|below|between|both|but|by|cant|could|did|do|does|dont|down|during|each|few|for|from|had|has|have|having|here|how|if|in|into|is|isnt|it|its|itself|more|most|no|nor|not|of|on|once|only|or|other|our|out|over|own|same|should|shouldnt|so|some|such|that|than|then|the|there|theres|these|this|those|through|to|too|under|until|up|very|was|wasnt|we|weve|were|what|whats|when|where|which|while|who|whos|whom|why|with|wont|would)-)+/g,
        "-"
      )
      // Collapse duplicate hyphens
      .replace(/-{2,}/g, "-")
      // Remove leading and trailing hyphens
      .replace(/(^-|-$)/g, "");

    // Add number if this is not the first attempt
    if (n > 1) {
      key += "-" + n;
    }

    return key;
  }
}

export function expandMetricGroups(
  metricIds: string[],
  metricGroups: MetricGroupInterface[]
): string[] {
  const metricGroupMap = new Map(metricGroups.map((mg) => [mg.id, mg]));
  const expandedMetricIds: string[] = [];
  metricIds.forEach((id) => {
    if (metricGroupMap.has(id)) {
      expandedMetricIds.push(...(metricGroupMap.get(id)?.metrics || []));
    } else {
      expandedMetricIds.push(id);
    }
  });
  return expandedMetricIds;
}

export function isMetricJoinable(
  metricIdTypes: string[],
  userIdType: string,
  settings?: DataSourceSettings
): boolean {
  if (metricIdTypes.includes(userIdType)) return true;

  if (settings?.queries?.identityJoins) {
    if (
      settings.queries.identityJoins.some(
        (j) =>
          j.ids.includes(userIdType) &&
          j.ids.some((jid) => metricIdTypes.includes(jid))
      )
    ) {
      return true;
    }
  }

  // legacy support for pageviewsQuery
  if (settings?.queries?.pageviewsQuery) {
    if (
      ["user_id", "anonymous_id"].includes(userIdType) &&
      metricIdTypes.some((m) => ["user_id", "anonymous_id"].includes(m))
    ) {
      return true;
    }
  }

  return false;
}

<<<<<<< HEAD
// TODO remove when we land edf-notifs
export type ExperimentUnhealthyData = {
  // if key exists, the status is unhealthy
  srm?: boolean;
  multipleExposures?: { rawDecimal: number; totalUsers: number };
  lowPowered?: boolean;
};

export type ExperimentResultStatus =
  | DecisionFrameworkExperimentRecommendationStatus
  | { status: "no-data" }
  | { status: "unhealthy"; unhealthyData: ExperimentUnhealthyData }
  | { status: "before-min-duration" };

export type ExperimentResultStatusData = ExperimentResultStatus & {
  tooltip?: string;
};

export function evaluateDecisionRuleOnVariation({
  rule,
  variationStatus,
  goalMetrics,
  guardrailMetrics,
  requireSuperStatSig,
}: {
  rule: DecisionCriteriaRule;
  variationStatus: ExperimentAnalysisSummaryVariationStatus;
  goalMetrics: string[];
  guardrailMetrics: string[];
  requireSuperStatSig: boolean;
}): DecisionCriteriaAction | undefined {
  const { conditions, action } = rule;

  const allConditionsMet = conditions.every((condition) => {
    // TODO trending loser
    const desiredStatus =
      condition.direction === "statsigWinner"
        ? "won"
        : condition.direction === "statsigLoser"
        ? "lost"
        : "neutral";
    if (condition.metrics === "goals") {
      const metrics = goalMetrics;
      const metricResults = variationStatus.goalMetrics;

      const fieldToCheck = requireSuperStatSig
        ? "superStatSigStatus"
        : "status";
      if (condition.match === "all") {
        return metrics.every(
          (m) => metricResults[m]?.[fieldToCheck] === desiredStatus
        );
      } else if (condition.match === "any") {
        return metrics.some(
          (m) => metricResults[m]?.[fieldToCheck] === desiredStatus
        );
      } else if (condition.match === "none") {
        return metrics.every(
          (m) => metricResults[m]?.[fieldToCheck] !== desiredStatus
        );
      }
    } else if (condition.metrics === "guardrails") {
      const metrics = guardrailMetrics;
      const metricResults = variationStatus.guardrailMetrics;

      // TODO trending loser
      if (condition.match === "all") {
        return metrics.every((m) => metricResults[m]?.status === desiredStatus);
      } else if (condition.match === "any") {
        return metrics.some((m) => metricResults[m]?.status === desiredStatus);
      } else if (condition.match === "none") {
        return metrics.every((m) => metricResults[m]?.status !== desiredStatus);
      }
    }
  });

  if (allConditionsMet) {
    return action;
  }

  return undefined;
}

// TODO ladder up to overall evaluation
export function getVariationDecisions({
  resultsStatus,
  decisionCriteria,
  goalMetrics,
  guardrailMetrics,
  requireSuperStatSig,
}: {
  resultsStatus: ExperimentAnalysisSummaryResultsStatus;
  decisionCriteria: DecisionCriteriaInterface;
  goalMetrics: string[];
  guardrailMetrics: string[];
  requireSuperStatSig: boolean;
}): {
  variationId: string;
  decisionCriteriaAction: DecisionCriteriaAction;
}[] {
  const results: {
    variationId: string;
    decisionCriteriaAction: DecisionCriteriaAction;
  }[] = [];

  const { rules } = decisionCriteria;

  resultsStatus.variations.forEach((variation) => {
    for (const rule of rules) {
      const action = evaluateDecisionRuleOnVariation({
        rule,
        variationStatus: variation,
        goalMetrics,
        guardrailMetrics,
        requireSuperStatSig,
      });
      if (action) {
        results.push({
          variationId: variation.variationId,
          decisionCriteriaAction: action,
        });
        break;
      }
    }
  });

  return results;
=======
export function getHealthSettings(
  settings?: OrganizationSettings,
  hasDecisionFramework?: boolean
): ExperimentHealthSettings {
  return {
    decisionFrameworkEnabled:
      (settings?.decisionFrameworkEnabled ??
        DEFAULT_DECISION_FRAMEWORK_ENABLED) &&
      !!hasDecisionFramework,
    experimentMinLengthDays:
      settings?.experimentMinLengthDays ?? DEFAULT_EXPERIMENT_MIN_LENGTH_DAYS,
    srmThreshold: settings?.srmThreshold ?? DEFAULT_SRM_THRESHOLD,
    multipleExposureMinPercent:
      settings?.multipleExposureMinPercent ??
      DEFAULT_MULTIPLE_EXPOSURES_THRESHOLD,
  };
>>>>>>> 54a396f2
}

export function getDecisionFrameworkStatus({
  resultsStatus,
  goalMetrics,
  guardrailMetrics,
  daysNeeded,
}: {
  resultsStatus: ExperimentAnalysisSummaryResultsStatus;
<<<<<<< HEAD
  decisionCriteria: DecisionCriteriaInterface;
=======
>>>>>>> 54a396f2
  goalMetrics: string[];
  guardrailMetrics: string[];
  daysNeeded?: number;
}): ExperimentResultStatusData | undefined {
  const powerReached = daysNeeded === 0;
  const sequentialTesting = resultsStatus?.settings?.sequentialTesting;

  // Rendering a decision with regular stat sig metrics is only valid
  // if you have reached your needed power or if you used sequential testing
  const decisionReady = powerReached || sequentialTesting;

  let hasWinner = false;
  let hasWinnerWithGuardrailFailure = false;
  let hasSuperStatsigWinner = false;
  let hasSuperStatsigWinnerWithGuardrailFailure = false;
  let nVariationsLosing = 0;
  let nVariationsWithSuperStatSigLoser = 0;
  // if any variation is a clear winner with no guardrail issues, ship now
  for (const variationResult of resultsStatus.variations) {
    const allSuperStatSigWon = goalMetrics.every(
      (m) => variationResult.goalMetrics?.[m]?.superStatSigStatus === "won"
    );
    const anyGuardrailFailure = guardrailMetrics.some(
      (m) => variationResult.guardrailMetrics?.[m]?.status === "lost"
    );

    if (decisionReady) {
      const allStatSigGood = goalMetrics.every(
        (m) => variationResult.goalMetrics?.[m]?.status === "won"
      );
      if (allStatSigGood && !anyGuardrailFailure) {
        hasWinner = true;
      }

      if (allStatSigGood && anyGuardrailFailure) {
        hasWinnerWithGuardrailFailure = true;
      }

      if (
        goalMetrics.every(
          (m) => variationResult.goalMetrics?.[m]?.status === "lost"
        )
      ) {
        nVariationsLosing += 1;
      }
    }

    if (allSuperStatSigWon && !anyGuardrailFailure) {
      hasSuperStatsigWinner = true;
    }

    if (allSuperStatSigWon && anyGuardrailFailure) {
      hasSuperStatsigWinnerWithGuardrailFailure = true;
    }

    if (
      goalMetrics.every(
        (m) => variationResult.goalMetrics?.[m]?.superStatSigStatus === "lost"
      )
    ) {
      nVariationsWithSuperStatSigLoser += 1;
    }
  }

  const tooltipLanguage = powerReached
    ? ` and experiment has reached the target statistical power.`
    : sequentialTesting
    ? ` and sequential testing is enabled, allowing decisions as soon as statistical significance is reached.`
    : ".";

  if (hasWinner) {
    return {
      status: "ship-now",
      tooltip: `All goal metrics are statistically significant in the desired direction for a test variation${tooltipLanguage}`,
    };
  }

  // if no winner without guardrail failure, call out a winner with a guardrail failure
  if (hasWinnerWithGuardrailFailure) {
    return {
      status: "ready-for-review",
      tooltip: `All goal metrics are statistically significant in the desired direction for a test variation${tooltipLanguage} However, one or more guardrails are failing`,
    };
  }

  // If all variations failing, roll back now
  if (
    nVariationsLosing === resultsStatus.variations.length &&
    nVariationsLosing > 0
  ) {
    return {
      status: "rollback-now",
      tooltip: `All goal metrics are statistically significant in the undesired direction${tooltipLanguage}`,
    };
  }

  // TODO if super stat sig enabled
  if (hasSuperStatsigWinner) {
    return {
      status: "ship-now",
      tooltip: `The experiment has not yet reached the target statistical power, however, the goal metrics have clear, statistically significant lifts in the desired direction.`,
    };
  }

  // if no winner without guardrail failure, call out a winner with a guardrail failure
  if (hasSuperStatsigWinnerWithGuardrailFailure) {
    return {
      status: "ready-for-review",
      tooltip: `All goal metrics have clear, statistically significant lifts in the desired direction for a test variation. However, one or more guardrails are failing`,
    };
  }

  if (
    nVariationsWithSuperStatSigLoser === resultsStatus.variations.length &&
    nVariationsWithSuperStatSigLoser > 0
  ) {
    return {
      status: "rollback-now",
      tooltip: `The experiment has not yet reached the target statistical power, however, the goal metrics have clear, statistically significant lifts in the undesired direction.`,
    };
  }

  if (powerReached) {
    return {
      status: "ready-for-review",
      tooltip: `The experiment has reached the target statistical power, but does not have conclusive results.`,
    };
  }
<<<<<<< HEAD
=======
}

function getDaysLeftStatus({
  daysNeeded,
}: {
  daysNeeded: number;
}): DecisionFrameworkExperimentRecommendationStatus | undefined {
  // TODO: Right now midExperimentPowerEnable is controlling the whole "Days Left" status
  // but we should probably split it when considering Experiment Runtime length without power
  if (daysNeeded > 0) {
    return {
      status: "days-left",
      daysLeft: daysNeeded,
    };
  }
}

export function getExperimentResultStatus({
  experimentData,
  healthSettings,
}: {
  experimentData: ExperimentDataForStatus | ExperimentDataForStatusStringDates;
  healthSettings: ExperimentHealthSettings;
}): ExperimentResultStatusData | undefined {
  const unhealthyData: ExperimentUnhealthyData = {};
  const healthSummary = experimentData.analysisSummary?.health;
  const resultsStatus = experimentData.analysisSummary?.resultsStatus;

  const lastPhase = experimentData.phases[experimentData.phases.length - 1];

  const beforeMinDuration =
    lastPhase?.dateStarted &&
    daysBetween(lastPhase.dateStarted, new Date()) <
      healthSettings.experimentMinLengthDays;

  const withinFirstDay = lastPhase?.dateStarted
    ? daysBetween(lastPhase.dateStarted, new Date()) < 1
    : false;

  const isLowPowered =
    healthSummary?.power?.type === "success"
      ? healthSummary.power.isLowPowered
      : undefined;
  const daysNeeded =
    healthSummary?.power?.type === "success"
      ? healthSummary.power.additionalDaysNeeded
      : undefined;

  const decisionStatus = resultsStatus
    ? getDecisionFrameworkStatus({
        resultsStatus,
        goalMetrics: experimentData.goalMetrics,
        guardrailMetrics: experimentData.guardrailMetrics,
        daysNeeded,
      })
    : undefined;

  const daysLeftStatus = daysNeeded
    ? getDaysLeftStatus({ daysNeeded })
    : undefined;

  if (healthSummary?.totalUsers) {
    const srmHealthData = getSRMHealthData({
      srm: healthSummary.srm,
      srmThreshold: healthSettings.srmThreshold,
      totalUsersCount: healthSummary.totalUsers,
      numOfVariations: experimentData.variations.length,
      minUsersPerVariation:
        experimentData.type === "multi-armed-bandit"
          ? DEFAULT_SRM_BANDIT_MINIMINUM_COUNT_PER_VARIATION
          : DEFAULT_SRM_MINIMINUM_COUNT_PER_VARIATION,
    });

    if (srmHealthData === "unhealthy") {
      unhealthyData.srm = true;
    }

    const multipleExposuresHealthData = getMultipleExposureHealthData({
      multipleExposuresCount: healthSummary.multipleExposures,
      totalUsersCount: healthSummary.totalUsers,
      minCountThreshold: DEFAULT_MULTIPLE_EXPOSURES_ENOUGH_DATA_THRESHOLD,
      minPercentThreshold: healthSettings.multipleExposureMinPercent,
    });

    if (multipleExposuresHealthData.status === "unhealthy") {
      unhealthyData.multipleExposures = {
        rawDecimal: multipleExposuresHealthData.rawDecimal,
        multipleExposedUsers: healthSummary.multipleExposures,
      };
    }

    if (
      isLowPowered &&
      healthSettings.decisionFrameworkEnabled &&
      // override low powered status if shipping criteria are ready
      // or before min duration
      !decisionStatus &&
      !beforeMinDuration &&
      // ignore if user has dismissed the warning
      !experimentData.dismissedWarnings?.includes("low-power")
    ) {
      unhealthyData.lowPowered = true;
    }
  }

  const unhealthyStatuses = [
    ...(unhealthyData.srm ? ["SRM"] : []),
    ...(unhealthyData.multipleExposures ? ["Multiple exposures"] : []),
    ...(unhealthyData.lowPowered ? ["Low powered"] : []),
  ];
  // 1. Always show unhealthy status if they exist
  if (unhealthyStatuses.length > 0) {
    return {
      status: "unhealthy",
      unhealthyData: unhealthyData,
      tooltip: unhealthyStatuses.join(", "),
    };
  }

  // 2. Show no data if no data is present
  if (healthSummary?.totalUsers === 0 && !withinFirstDay) {
    return {
      status: "no-data",
    };
  }

  // 2.5 - No data source configured for experiment
  if (!experimentData.datasource) {
    return {
      status: "no-data",
      tooltip: "No data source configured for experiment",
    };
  }

  // 2.6 - No metrics configured for experiment
  if (
    !experimentData.goalMetrics?.length &&
    !experimentData.secondaryMetrics?.length &&
    !experimentData.guardrailMetrics?.length
  ) {
    return {
      status: "no-data",
      tooltip: "No metrics configured for experiment yet",
    };
  }

  // 3. If early in the experiment, just say running with a tooltip
  if (beforeMinDuration) {
    return {
      status: "before-min-duration",
      tooltip: `Estimated days left or decision recommendations will appear after the minimum experiment duration of ${healthSettings.experimentMinLengthDays} is reached.`,
    };
  }

  if (healthSettings.decisionFrameworkEnabled) {
    // 4. if clear shipping status, show it
    if (decisionStatus) {
      return decisionStatus;
    }

    // 5. If no unhealthy status or clear shipping criteria, show days left data
    if (daysLeftStatus) {
      return daysLeftStatus;
    }
  }
>>>>>>> 54a396f2
}<|MERGE_RESOLUTION|>--- conflicted
+++ resolved
@@ -15,18 +15,13 @@
   OrganizationSettings,
 } from "back-end/types/organization";
 import {
-<<<<<<< HEAD
   DecisionCriteriaAction,
   DecisionCriteriaInterface,
   DecisionCriteriaRule,
   DecisionFrameworkExperimentRecommendationStatus,
-  ExperimentAnalysisSummaryResultsStatus,
   ExperimentAnalysisSummaryVariationStatus,
-=======
-  DecisionFrameworkExperimentRecommendationStatus,
   ExperimentAnalysisSummaryResultsStatus,
   ExperimentHealthSettings,
->>>>>>> 54a396f2
   ExperimentInterface,
   ExperimentInterfaceStringDates,
   ExperimentDataForStatus,
@@ -34,6 +29,7 @@
   ExperimentResultStatusData,
   ExperimentUnhealthyData,
   ExperimentDataForStatusStringDates,
+  DecisionCriteriaData,
 } from "back-end/types/experiment";
 import { MetricSnapshotSettings } from "back-end/types/report";
 import cloneDeep from "lodash/cloneDeep";
@@ -59,6 +55,7 @@
 } from "./constants";
 import { daysBetween } from "./dates";
 import { getMultipleExposureHealthData, getSRMHealthData } from "./health";
+import { DEFAULT_DECISION_CRITERIA } from "./enterprise";
 
 export type ExperimentMetricInterface = MetricInterface | FactMetricInterface;
 
@@ -896,24 +893,6 @@
   return false;
 }
 
-<<<<<<< HEAD
-// TODO remove when we land edf-notifs
-export type ExperimentUnhealthyData = {
-  // if key exists, the status is unhealthy
-  srm?: boolean;
-  multipleExposures?: { rawDecimal: number; totalUsers: number };
-  lowPowered?: boolean;
-};
-
-export type ExperimentResultStatus =
-  | DecisionFrameworkExperimentRecommendationStatus
-  | { status: "no-data" }
-  | { status: "unhealthy"; unhealthyData: ExperimentUnhealthyData }
-  | { status: "before-min-duration" };
-
-export type ExperimentResultStatusData = ExperimentResultStatus & {
-  tooltip?: string;
-};
 
 export function evaluateDecisionRuleOnVariation({
   rule,
@@ -947,15 +926,15 @@
         : "status";
       if (condition.match === "all") {
         return metrics.every(
-          (m) => metricResults[m]?.[fieldToCheck] === desiredStatus
+          (m) => metricResults?.[m]?.[fieldToCheck] === desiredStatus
         );
       } else if (condition.match === "any") {
         return metrics.some(
-          (m) => metricResults[m]?.[fieldToCheck] === desiredStatus
+          (m) => metricResults?.[m]?.[fieldToCheck] === desiredStatus
         );
       } else if (condition.match === "none") {
         return metrics.every(
-          (m) => metricResults[m]?.[fieldToCheck] !== desiredStatus
+          (m) => metricResults?.[m]?.[fieldToCheck] !== desiredStatus
         );
       }
     } else if (condition.metrics === "guardrails") {
@@ -964,11 +943,11 @@
 
       // TODO trending loser
       if (condition.match === "all") {
-        return metrics.every((m) => metricResults[m]?.status === desiredStatus);
-      } else if (condition.match === "any") {
-        return metrics.some((m) => metricResults[m]?.status === desiredStatus);
+        return metrics.every((m) => metricResults?.[m]?.status === desiredStatus);
+      } else if (condition.match === "any") { 
+        return metrics.some((m) => metricResults?.[m]?.status === desiredStatus);
       } else if (condition.match === "none") {
-        return metrics.every((m) => metricResults[m]?.status !== desiredStatus);
+        return metrics.every((m) => metricResults?.[m]?.status !== desiredStatus);
       }
     }
   });
@@ -1024,7 +1003,8 @@
   });
 
   return results;
-=======
+}
+  
 export function getHealthSettings(
   settings?: OrganizationSettings,
   hasDecisionFramework?: boolean
@@ -1041,20 +1021,17 @@
       settings?.multipleExposureMinPercent ??
       DEFAULT_MULTIPLE_EXPOSURES_THRESHOLD,
   };
->>>>>>> 54a396f2
 }
 
 export function getDecisionFrameworkStatus({
   resultsStatus,
+  decisionCriteria,
   goalMetrics,
   guardrailMetrics,
   daysNeeded,
 }: {
   resultsStatus: ExperimentAnalysisSummaryResultsStatus;
-<<<<<<< HEAD
-  decisionCriteria: DecisionCriteriaInterface;
-=======
->>>>>>> 54a396f2
+  decisionCriteria?: DecisionCriteriaData;
   goalMetrics: string[];
   guardrailMetrics: string[];
   daysNeeded?: number;
@@ -1072,6 +1049,17 @@
   let hasSuperStatsigWinnerWithGuardrailFailure = false;
   let nVariationsLosing = 0;
   let nVariationsWithSuperStatSigLoser = 0;
+
+  const usedDecisionCriteria = decisionCriteria ?? DEFAULT_DECISION_CRITERIA;
+
+  const variationDecisions = getVariationDecisions({
+    resultsStatus,
+    decisionCriteria,
+    goalMetrics,
+    guardrailMetrics,
+    requireSuperStatSig: false
+  });
+
   // if any variation is a clear winner with no guardrail issues, ship now
   for (const variationResult of resultsStatus.variations) {
     const allSuperStatSigWon = goalMetrics.every(
@@ -1183,8 +1171,6 @@
       tooltip: `The experiment has reached the target statistical power, but does not have conclusive results.`,
     };
   }
-<<<<<<< HEAD
-=======
 }
 
 function getDaysLeftStatus({
@@ -1236,6 +1222,7 @@
   const decisionStatus = resultsStatus
     ? getDecisionFrameworkStatus({
         resultsStatus,
+        decisionCriteria: experimentData.decisionCriteria,
         goalMetrics: experimentData.goalMetrics,
         guardrailMetrics: experimentData.guardrailMetrics,
         daysNeeded,
@@ -1350,5 +1337,4 @@
       return daysLeftStatus;
     }
   }
->>>>>>> 54a396f2
 }