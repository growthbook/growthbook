--- conflicted
+++ resolved
@@ -41,7 +41,6 @@
 
 export const GROWTHBOOK_SECURE_ATTRIBUTE_SALT = "eg8amUur5GunJXCfgjwB";
 
-<<<<<<< HEAD
 export const OWNER_ROLES = [
   "Engineer",
   "Data Scientist",
@@ -50,12 +49,11 @@
   "Designer",
   "Other",
 ];
-=======
+
 // Health
 export const DEFAULT_MULTIPLE_EXPOSURES_MINIMUM_COUNT = 10;
 export const DEFAULT_MULTIPLE_EXPOSURES_THRESHOLD = 0.01;
 
 export const DEFAULT_SRM_MINIMINUM_COUNT_PER_VARIATION = 8;
 export const DEFAULT_SRM_BANDIT_MINIMINUM_COUNT_PER_VARIATION = 5;
-export const DEFAULT_SRM_THRESHOLD = 0.001;
->>>>>>> 43033727
+export const DEFAULT_SRM_THRESHOLD = 0.001;