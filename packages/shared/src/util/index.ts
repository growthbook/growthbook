--- conflicted
+++ resolved
@@ -26,11 +26,8 @@
 
 export * from "./features";
 export * from "./saved-groups";
-<<<<<<< HEAD
 export * from "./metric-time-series";
-=======
 export * from "./types";
->>>>>>> 3ced7a18
 
 export const DEFAULT_ENVIRONMENT_IDS = ["production", "dev", "staging", "test"];
 
