import Ajv from "ajv";
import { subWeeks } from "date-fns";
import dJSON from "dirty-json";
import stringify from "json-stringify-pretty-compact";
import cloneDeep from "lodash/cloneDeep";
import isEqual from "lodash/isEqual";
import {
  FeatureInterface,
  FeatureRule,
  ForceRule,
  RolloutRule,
  SchemaField,
  SimpleSchema,
} from "back-end/types/feature";
import { ExperimentInterfaceStringDates } from "back-end/types/experiment";
import { FeatureRevisionInterface } from "back-end/types/feature-revision";
import { evalCondition } from "@growthbook/growthbook";
import {
  OrganizationSettings,
  RequireReview,
  Environment,
} from "back-end/types/organization";
import { ProjectInterface } from "back-end/types/project";
import { ApiFeature } from "back-end/types/openapi";
import { getValidDate } from "../dates";
import { getMatchingRules, includeExperimentInPayload, isDefined } from ".";

export function getValidation(feature: FeatureInterface) {
  try {
    if (!feature?.jsonSchema) {
      return {
        jsonSchema: null,
        validationEnabled: false,
        schemaDateUpdated: null,
        simpleSchema: null,
      };
    }

    const schemaString =
      feature.jsonSchema.schemaType === "schema"
        ? feature.jsonSchema.schema
        : simpleToJSONSchema(feature.jsonSchema.simple);

    const jsonSchema = JSON.parse(schemaString);
    const validationEnabled = feature.jsonSchema.enabled;
    const schemaDateUpdated = feature?.jsonSchema.date;
    return {
      jsonSchema,
      validationEnabled,
      schemaDateUpdated,
      simpleSchema:
        feature.jsonSchema.schemaType === "simple"
          ? feature.jsonSchema.simple
          : null,
    };
  } catch (e) {
    // log an error?
    return {
      jsonSchema: null,
      validationEnabled: false,
      schemaDateUpdated: null,
      simpleSchema: null,
    };
  }
}

export function mergeRevision(
  feature: FeatureInterface,
  revision: FeatureRevisionInterface,
  environments: string[]
) {
  const newFeature = cloneDeep(feature);

  newFeature.defaultValue = revision.defaultValue;

  const envSettings = newFeature.environmentSettings;
  environments.forEach((env) => {
    envSettings[env] = envSettings[env] || {};
    envSettings[env].enabled = envSettings[env].enabled || false;
    envSettings[env].rules =
      revision.rules?.[env] || envSettings[env].rules || [];
  });

  return newFeature;
}

export function getJSONValidator() {
  return new Ajv({
    strictSchema: false,
  });
}

export function validateJSONFeatureValue(
  // eslint-disable-next-line
  value: any,
  feature: FeatureInterface
) {
  const { jsonSchema, validationEnabled } = getValidation(feature);
  if (!validationEnabled) {
    return { valid: true, enabled: validationEnabled, errors: [] };
  }
  try {
    const ajv = getJSONValidator();
    const validate = ajv.compile(jsonSchema);
    let parsedValue;
    if (typeof value === "string") {
      try {
        parsedValue = JSON.parse(value);
      } catch (e) {
        // If the JSON is invalid, try to parse it with 'dirty-json' instead
        try {
          parsedValue = dJSON.parse(value);
        } catch (e) {
          return {
            valid: false,
            enabled: validationEnabled,
            errors: [e.message],
          };
        }
      }
    } else {
      parsedValue = value;
    }

    return {
      valid: validate(parsedValue),
      enabled: validationEnabled,
      errors:
        validate?.errors?.map((v) => {
          let prefix = "";
          if (v.schemaPath) {
            const matched = v.schemaPath.match(/^#\/([^/]*)\/?(.*)/);
            if (matched && matched.length > 2) {
              if (matched[1] === "required") {
                prefix = "Missing required field: ";
              } else if (matched[1] === "properties" && matched[2]) {
                prefix = "Invalid value for field: " + matched[2] + " ";
              }
            }
          }
          return prefix + v.message;
        }) ?? [],
    };
  } catch (e) {
    return { valid: false, enabled: validationEnabled, errors: [e.message] };
  }
}

export function validateFeatureValue(
  feature: FeatureInterface,
  value: string,
  label?: string
): string {
  const type = feature.valueType;
  const prefix = label ? label + ": " : "";
  if (type === "boolean") {
    if (!["true", "false"].includes(value)) {
      return value ? "true" : "false";
    }
  } else if (type === "number") {
    if (!value.match(/^-?[0-9]+(\.[0-9]+)?$/)) {
      throw new Error(prefix + "Must be a valid number");
    }
  } else if (type === "json") {
    let parsedValue;
    let validJSON = true;
    try {
      parsedValue = JSON.parse(value);
    } catch (e) {
      // If the JSON is invalid, try to parse it with 'dirty-json' instead
      validJSON = false;
      try {
        parsedValue = dJSON.parse(value);
      } catch (e) {
        throw new Error(prefix + e.message);
      }
    }
    // validate with JSON schema if set and enabled
    const { valid, errors } = validateJSONFeatureValue(parsedValue, feature);
    if (!valid) {
      throw new Error(prefix + errors.join(", "));
    }
    // If the JSON was invalid but could be parsed by 'dirty-json', return the fixed JSON
    if (!validJSON) {
      return stringify(parsedValue);
    }
  }

  return value;
}

export type StaleFeatureReason = "error" | "no-rules" | "rules-one-sided";

// type guards
const isRolloutRule = (rule: FeatureRule): rule is RolloutRule =>
  rule.type === "rollout";
const isForceRule = (rule: FeatureRule): rule is ForceRule =>
  rule.type === "force";

const areRulesOneSided = (
  rules: FeatureRule[] // can assume all rules are enabled
) => {
  const rolloutRules = rules.filter(isRolloutRule);
  const forceRules = rules.filter(isForceRule);

  const rolloutRulesOnesided =
    !rolloutRules.length ||
    rolloutRules.every(
      (r) => r.coverage === 1 && !r.condition && !r.savedGroups?.length
    );

  const forceRulesOnesided =
    !forceRules.length ||
    forceRules.every((r) => !r.condition && !r.savedGroups?.length);

  return rolloutRulesOnesided && forceRulesOnesided;
};

interface IsFeatureStaleInterface {
  feature: FeatureInterface;
  features?: FeatureInterface[];
  experiments?: ExperimentInterfaceStringDates[];
  environments?: string[];
}
export function isFeatureStale({
  feature,
  features,
  experiments = [],
  environments = [],
}: IsFeatureStaleInterface): { stale: boolean; reason?: StaleFeatureReason } {
  const featuresMap = new Map<string, FeatureInterface>();
  if (features) {
    for (const f of features) {
      featuresMap.set(f.id, f);
    }
  }
  const experimentMap = new Map<string, ExperimentInterfaceStringDates>();
  for (const e of experiments) {
    experimentMap.set(e.id, e);
  }

  const visitedFeatures = new Set<string>();

  if (!features) {
    features = [feature];
  }
  if (!environments.length) {
    environments = Object.keys(feature.environmentSettings);
  }

  const visit = (
    feature: FeatureInterface
  ): { stale: boolean; reason?: StaleFeatureReason } => {
    if (visitedFeatures.has(feature.id)) {
      return { stale: false };
    }
    visitedFeatures.add(feature.id);

    try {
      if (feature.neverStale) return { stale: false };

      const linkedExperiments = (feature?.linkedExperiments ?? [])
        .map((id) => experimentMap.get(id))
        .filter(isDefined);

      const twoWeeksAgo = subWeeks(new Date(), 2);
      const dateUpdated = getValidDate(feature.dateUpdated);
      const stale = dateUpdated < twoWeeksAgo;

      if (!stale) return { stale };

      // features with draft revisions are not stale
      if (feature.hasDrafts) return { stale: false };

      // features with fresh dependents are not stale
      if (features && features.length > 1) {
        const dependentFeatures = getDependentFeatures(
          feature,
          features,
          environments
        );
        const hasNonStaleDependentFeatures = dependentFeatures.some((id) => {
          const f = featuresMap.get(id);
          if (!f) return true;
          return !visit(f).stale;
        });
        if (dependentFeatures.length && hasNonStaleDependentFeatures) {
          return { stale: false };
        }
      }
      const dependentExperiments = getDependentExperiments(
        feature,
        experiments
      );
      const hasNonStaleDependentExperiments = dependentExperiments.some((e) =>
        includeExperimentInPayload(e)
      );
      if (dependentExperiments.length && hasNonStaleDependentExperiments) {
        return { stale: false };
      }

      const envSettings = Object.values(feature.environmentSettings ?? {});

      const enabledEnvs = envSettings.filter((e) => e.enabled);
      const enabledRules = enabledEnvs
        .map((e) => e.rules)
        .flat()
        .filter((r) => r.enabled);

      if (enabledRules.length === 0) return { stale, reason: "no-rules" };

      // If there's at least one active experiment, it's not stale
      if (linkedExperiments.some((e) => includeExperimentInPayload(e)))
        return { stale: false };

      if (areRulesOneSided(enabledRules))
        return { stale, reason: "rules-one-sided" };

      return { stale: false };
    } catch (e) {
      // eslint-disable-next-line no-console
      console.error("Error calculating stale feature", e);
      return { stale: false };
    }
  };

  return visit(feature);
}

export interface MergeConflict {
  name: string;
  key: string;
  resolved: boolean;
  base: string;
  live: string;
  revision: string;
}
export type MergeStrategy = "" | "overwrite" | "discard";
export type MergeResultChanges = {
  defaultValue?: string;
  rules?: Record<string, FeatureRule[]>;
};
export type AutoMergeResult =
  | {
      success: true;
      conflicts: MergeConflict[];
      result: MergeResultChanges;
    }
  | {
      success: false;
      conflicts: MergeConflict[];
    };

export type RulesAndValues = Pick<
  FeatureRevisionInterface,
  "defaultValue" | "rules" | "version"
>;

export function mergeResultHasChanges(mergeResult: AutoMergeResult): boolean {
  if (!mergeResult.success) return true;

  if (Object.keys(mergeResult.result.rules || {}).length > 0) return true;

  if (mergeResult.result.defaultValue !== undefined) return true;

  return false;
}
export function listChangedEnvironments(
  base: RulesAndValues,
  revision: RulesAndValues,
  allEnviroments: string[]
) {
  const environmentsList: string[] = [];
  allEnviroments?.forEach((env) => {
    const rules = revision.rules[env];
    if (!rules) return;
    if (isEqual(rules, base.rules[env] || [])) {
      return;
    }
    environmentsList.push(env);
  });
  return environmentsList;
}

export function autoMerge(
  live: RulesAndValues,
  base: RulesAndValues,
  revision: RulesAndValues,
  environments: string[],
  strategies: Record<string, MergeStrategy>
): AutoMergeResult {
  const result: {
    defaultValue?: string;
    rules?: Record<string, FeatureRule[]>;
  } = {};

  // If the base and feature have not diverged, no need to merge anything
  if (live.version === base.version) {
    // Only add changes to result if it's different from the base
    if (revision.defaultValue !== base.defaultValue) {
      result.defaultValue = revision.defaultValue;
    }

    environments.forEach((env) => {
      const rules = revision.rules?.[env];
      if (!rules) return;
      if (isEqual(rules, base.rules[env] || [])) {
        return;
      }
      result.rules = result.rules || {};
      result.rules[env] = rules;
    });

    return {
      success: true,
      result,
      conflicts: [],
    };
  }

  const conflicts: MergeConflict[] = [];

  // If the revision's defaultValue has been changed
  if (
    revision.defaultValue !== base.defaultValue &&
    live.defaultValue !== revision.defaultValue
  ) {
    // If there's a conflict with the live version
    if (live.defaultValue !== base.defaultValue) {
      const conflictInfo = {
        name: "Default Value",
        key: "defaultValue",
        base: base.defaultValue,
        live: live.defaultValue,
        revision: revision.defaultValue,
      };
      const strategy = strategies[conflictInfo.key];

      if (strategy === "overwrite") {
        conflicts.push({
          ...conflictInfo,
          resolved: true,
        });
        result.defaultValue = revision.defaultValue;
      } else if (strategy === "discard") {
        conflicts.push({
          ...conflictInfo,
          resolved: true,
        });
      } else {
        conflicts.push({
          ...conflictInfo,
          resolved: false,
        });
      }
    }
    // Otherwise, there's no conflict and it's safe to update
    else {
      result.defaultValue = revision.defaultValue;
    }
  }

  // Check for conflicts in rules
  environments.forEach((env) => {
    const rules = revision.rules?.[env];
    if (!rules) return;

    // If the revision doesn't have changes in this environment, skip
    if (
      isEqual(rules, base.rules[env] || []) ||
      isEqual(rules, live.rules[env] || [])
    ) {
      return;
    }

    result.rules = result.rules || {};

    // If there's a conflict
    // TODO: be smarter about this - it's only really a conflict if the same rule is being changed in both
    if (
      env in live.rules &&
      !isEqual(live.rules[env] || [], base.rules[env] || []) &&
      !isEqual(live.rules[env] || [], rules)
    ) {
      const conflictInfo = {
        name: `Rules - ${env}`,
        key: `rules.${env}`,
        base: JSON.stringify(base.rules[env], null, 2),
        live: JSON.stringify(live.rules[env], null, 2),
        revision: JSON.stringify(rules, null, 2),
      };
      const strategy = strategies[conflictInfo.key];

      if (strategy === "overwrite") {
        conflicts.push({
          ...conflictInfo,
          resolved: true,
        });
        result.rules[env] = rules;
      } else if (strategy === "discard") {
        conflicts.push({
          ...conflictInfo,
          resolved: true,
        });
      } else {
        conflicts.push({
          ...conflictInfo,
          resolved: false,
        });
      }
    }
    // No conflict
    else {
      result.rules[env] = rules;
    }
  });

  if (conflicts.some((c) => !c.resolved)) {
    return {
      success: false,
      conflicts,
    };
  }

  return {
    success: true,
    conflicts,
    result,
  };
}

export type ValidateConditionReturn = {
  success: boolean;
  empty: boolean;
  suggestedValue?: string;
  error?: string;
};
export function validateCondition(condition?: string): ValidateConditionReturn {
  if (!condition || condition === "{}") {
    return { success: true, empty: true };
  }
  try {
    const res = JSON.parse(condition);
    if (!res || typeof res !== "object") {
      return { success: false, empty: false, error: "Must be object" };
    }

    // TODO: validate beyond just making sure it's valid JSON
    return { success: true, empty: false };
  } catch (e) {
    // Try parsing with dJSON and see if it can be fixed automatically
    try {
      const fixed = dJSON.parse(condition);
      return {
        success: false,
        empty: false,
        suggestedValue: JSON.stringify(fixed),
        error: e.message,
      };
    } catch (e2) {
      return { success: false, empty: false, error: e.message };
    }
  }
}
export function validateAndFixCondition(
  condition: string | undefined,
  applySuggestion: (suggestion: string) => void,
  throwOnSuggestion: boolean = true
): ValidateConditionReturn {
  const res = validateCondition(condition);
  if (res.success) return res;
  if (res.suggestedValue) {
    applySuggestion(res.suggestedValue);
    if (!throwOnSuggestion) return res;
    throw new Error(
      "We fixed some syntax errors in your targeting condition JSON. Please verify the changes and save again."
    );
  }
  throw new Error("Invalid targeting condition JSON: " + res.error);
}

export function getDefaultPrerequisiteCondition(
  parentFeature?: FeatureInterface
) {
  const valueType = parentFeature?.valueType || "boolean";
  if (valueType === "boolean") {
    return `{"value": true}`;
  }
  return `{"value": {"$exists": true}}`;
}

export function isFeatureCyclic(
  feature: FeatureInterface,
  featuresMap: Map<string, FeatureInterface>,
  revision?: FeatureRevisionInterface,
  envs?: string[]
): [boolean, string | null] {
  const visited = new Set<string>();
  const stack = new Set<string>();

  const newFeature = cloneDeep(feature);
  if (revision) {
    for (const env of Object.keys(newFeature.environmentSettings || {})) {
      newFeature.environmentSettings[env].rules = revision?.rules?.[env] || [];
    }
  }
  if (!envs) {
    envs = Object.keys(newFeature.environmentSettings || {});
  }

  const visit = (feature: FeatureInterface): [boolean, string | null] => {
    if (stack.has(feature.id)) return [true, feature.id];
    if (visited.has(feature.id)) return [false, null];

    stack.add(feature.id);
    visited.add(feature.id);

    const prerequisiteIds = (feature.prerequisites || []).map((p) => p.id);
    for (const eid in feature.environmentSettings || {}) {
      if (!envs?.includes(eid)) continue;
      const env = feature.environmentSettings?.[eid];
      if (!env?.rules) continue;
      for (const rule of env.rules || []) {
        if (rule?.prerequisites?.length) {
          const rulePrerequisiteIds = rule.prerequisites.map((p) => p.id);
          prerequisiteIds.push(...rulePrerequisiteIds);
        }
      }
    }

    for (const prerequisiteId of prerequisiteIds) {
      const parentFeature = featuresMap.get(prerequisiteId);
      if (parentFeature && visit(parentFeature)[0])
        return [true, prerequisiteId];
    }

    stack.delete(feature.id);
    return [false, null];
  };

  return visit(newFeature);
}

type PrerequisiteState = "deterministic" | "conditional" | "cyclic";
// eslint-disable-next-line @typescript-eslint/no-explicit-any
type PrerequisiteValue = any;
export type PrerequisiteStateResult = {
  state: PrerequisiteState;
  value: PrerequisiteValue;
};
export function evaluatePrerequisiteState(
  feature: FeatureInterface,
  featuresMap: Map<string, FeatureInterface>,
  env: string,
  skipRootConditions: boolean = false,
  skipCyclicCheck: boolean = false
): PrerequisiteStateResult {
  let isTopLevel = true;
  if (!skipCyclicCheck) {
    if (isFeatureCyclic(feature, featuresMap, undefined, [env])[0])
      return { state: "cyclic", value: null };
  }

  const visit = (feature: FeatureInterface): PrerequisiteStateResult => {
    // 1. Current environment toggles take priority
    if (!feature.environmentSettings[env]) {
      return { state: "deterministic", value: null };
    }
    if (!feature.environmentSettings[env].enabled) {
      return { state: "deterministic", value: null };
    }

    // 2. Determine default feature state
    //   - start with "deterministic" / defaultValue
    //   - force "conditional" if there are rules
    let state: PrerequisiteState = "deterministic";
    let value: PrerequisiteValue = feature.defaultValue;
    // cast value to correct format for evaluation
    if (feature.valueType === "boolean") {
      value = feature.defaultValue !== "false";
    } else if (feature.valueType === "number") {
      value = parseFloat(feature.defaultValue);
    } else if (feature.valueType === "json") {
      try {
        value = JSON.parse(feature.defaultValue);
      } catch (e) {
        // ignore
      }
    }

    if (!skipRootConditions || !isTopLevel) {
      if (
        feature.environmentSettings[env].rules?.filter((r) => !!r.enabled)
          ?.length
      ) {
        state = "conditional";
        value = undefined;
      }
    }

    // 3. If the feature has prerequisites, traverse all nodes (may override default state)
    //  - if any are "off", the feature is "off"
    //  - if any are "conditional", the feature is "conditional"
    isTopLevel = false;
    const prerequisites = feature.prerequisites || [];
    for (const prerequisite of prerequisites) {
      const prerequisiteFeature = featuresMap.get(prerequisite.id);
      if (!prerequisiteFeature) {
        // todo: consider returning info about missing feature
        state = "deterministic";
        value = null;
        break;
      }
      const { state: prerequisiteState, value: prerequisiteValue } = visit(
        prerequisiteFeature
      );
      if (prerequisiteState === "deterministic") {
        const evaled = evalDeterministicPrereqValue(
          prerequisiteValue ?? null,
          prerequisite.condition
        );
        if (evaled === "fail") {
          state = "deterministic";
          value = null;
          break;
        }
      } else if (prerequisiteState === "conditional") {
        // if no "off" prereqs, then any "conditional" prereq state overrides feature's default state (#2)
        state = "conditional";
        value = undefined;
      }
    }

    return { state, value };
  };
  return visit(feature);
}

export function evalDeterministicPrereqValue(
  // eslint-disable-next-line @typescript-eslint/no-explicit-any
  value: any,
  condition: string
): "pass" | "fail" {
  const parsedCondition = getParsedPrereqCondition(condition);
  if (!parsedCondition) return "fail";
  const evalObj = { value: value };
  const pass = evalCondition(evalObj, parsedCondition);
  return pass ? "pass" : "fail";
}

export function getDependentFeatures(
  feature: FeatureInterface,
  features: FeatureInterface[],
  environments: string[]
): string[] {
  const dependentFeatures = features.filter((f) => {
    const prerequisites = f.prerequisites || [];
    const rules = getMatchingRules(
      f,
      (r) =>
        !!r.enabled && (r.prerequisites || []).some((p) => p.id === feature.id),
      environments
    );

    return prerequisites.some((p) => p.id === feature.id) || rules.length > 0;
  });
  return dependentFeatures.map((f) => f.id);
}

export function getDependentExperiments(
  feature: FeatureInterface,
  experiments: ExperimentInterfaceStringDates[]
): ExperimentInterfaceStringDates[] {
  return experiments.filter((e) => {
    const phase = e.phases.slice(-1)?.[0] ?? null;
    return phase?.prerequisites?.some((p) => p.id === feature.id);
  });
}

// Simplified version of getParsedCondition() from: back-end/src/util/features.ts
export function getParsedPrereqCondition(condition: string) {
  if (condition && condition !== "{}") {
    try {
      const cond = JSON.parse(condition);
      if (cond) return cond;
    } catch (e) {
      // ignore condition parse errors here
    }
  }
  return undefined;
}

// approval flows
export type ResetReviewOnChange = {
  feature: FeatureInterface;
  changedEnvironments: string[];
  defaultValueChanged: boolean;
  settings?: OrganizationSettings;
};
export function getReviewSetting(
  requireReviewSettings: RequireReview[],
  feature: FeatureInterface
): RequireReview | undefined {
  // check projects
  for (const reviewSetting of requireReviewSettings) {
    // match first value found empty means all projects
    if (
      (feature?.project && reviewSetting.projects.includes(feature?.project)) ||
      reviewSetting.projects.length === 0
    ) {
      return reviewSetting;
    }
  }
}

export function checkEnvironmentsMatch(
  environments: string[],
  reviewSetting: RequireReview
) {
  for (const env of reviewSetting.environments) {
    if (environments.includes(env)) {
      return true;
    }
  }
  return reviewSetting.environments.length === 0;
}
export function featureRequiresReview(
  feature: FeatureInterface,
  changedEnvironments: string[],
  defaultValueChanged: boolean,
  settings?: OrganizationSettings
) {
  const requiresReviewSettings = settings?.requireReviews;
  //legacy check
  if (
    requiresReviewSettings === undefined ||
    requiresReviewSettings === true ||
    requiresReviewSettings === false
  ) {
    return !!requiresReviewSettings;
  }
  const reviewSetting = getReviewSetting(requiresReviewSettings, feature);

  if (!reviewSetting || !reviewSetting.requireReviewOn) {
    return false;
  }
  if (defaultValueChanged) {
    return true;
  }
  return checkEnvironmentsMatch(changedEnvironments, reviewSetting);
}

export function resetReviewOnChange({
  feature,
  changedEnvironments,
  defaultValueChanged,
  settings,
}: ResetReviewOnChange) {
  const requiresReviewSettings = settings?.requireReviews;
  //legacy check
  if (
    requiresReviewSettings === true ||
    requiresReviewSettings === false ||
    requiresReviewSettings === undefined
  ) {
    return false;
  }
  const reviewSetting = getReviewSetting(requiresReviewSettings, feature);
  if (
    !reviewSetting ||
    !reviewSetting.requireReviewOn ||
    !reviewSetting.resetReviewOnChange
  ) {
    return false;
  }
  if (defaultValueChanged) {
    return true;
  }
  return checkEnvironmentsMatch(changedEnvironments, reviewSetting);
}

export function checkIfRevisionNeedsReview({
  feature,
  baseRevision,
  revision,
  allEnvironments,
  settings,
}: {
  feature: FeatureInterface;
  baseRevision: FeatureRevisionInterface;
  revision: FeatureRevisionInterface;
  allEnvironments: string[];
  settings?: OrganizationSettings;
}) {
  const changedEnvironments = listChangedEnvironments(
    baseRevision,
    revision,
    allEnvironments
  );
  const defaultValueChanged =
    baseRevision.defaultValue !== revision.defaultValue;

  return featureRequiresReview(
    feature,
    changedEnvironments,
    defaultValueChanged,
    settings
  );
}

export function filterProjectsByEnvironment(
  projects: string[],
  environment?: Environment,
  applyEnvironmentProjectsToAll: boolean = false
): string[] {
  if (!environment) return projects;
  const environmentHasProjects = (environment?.projects?.length ?? 0) > 0;
  if (
    applyEnvironmentProjectsToAll &&
    environmentHasProjects &&
    !projects.length
  ) {
    return environment.projects || projects;
  }
  return projects.filter((p) => {
    if (!environmentHasProjects) return true;
    return environment?.projects?.includes(p);
  });
}

export function filterProjectsByEnvironmentWithNull(
  projects: string[],
  environment?: Environment,
  applyEnvironmentProjectsToAll: boolean = false
): string[] | null {
  let filteredProjects: string[] | null = filterProjectsByEnvironment(
    projects,
    environment,
    applyEnvironmentProjectsToAll
  );
  // If projects were scrubbed by environment and nothing is left, then we should
  // return null (no projects) instead of [] (all projects)
  if (projects.length && !filteredProjects.length) {
    filteredProjects = null;
  }
  return filteredProjects;
}

export function featureHasEnvironment(
  feature: FeatureInterface,
  environment: Environment
): boolean {
  const featureProjects = feature.project ? [feature.project] : [];
  if (featureProjects.length === 0) return true;
  const filteredProjects = filterProjectsByEnvironment(
    featureProjects,
    environment,
    true
  );
  return filteredProjects.length > 0;
}

export function filterEnvironmentsByExperiment(
  environments: Environment[],
  experiment: ExperimentInterfaceStringDates
): Environment[] {
  return environments.filter((env) =>
    experimentHasEnvironment(experiment, env)
  );
}

export function experimentHasEnvironment(
  experiment: ExperimentInterfaceStringDates,
  environment: Environment
): boolean {
  const experimentProjects = experiment.project ? [experiment.project] : [];
  if (experimentProjects.length === 0) return true;
  const filteredProjects = filterProjectsByEnvironment(
    experimentProjects,
    environment,
    true
  );
  return filteredProjects.length > 0;
}

export function filterEnvironmentsByFeature(
  environments: Environment[],
  feature: FeatureInterface
): Environment[] {
  return environments.filter((env) => featureHasEnvironment(feature, env));
}

export function getDisallowedProjectIds(
  projects: string[],
  environment?: Environment
) {
  if (!environment) return [];
  return projects.filter((p) => {
    if ((environment?.projects?.length ?? 0) === 0) return false;
    if (!environment?.projects?.includes(p)) return true;
    return false;
  });
}

export function getDisallowedProjects(
  allProjects: ProjectInterface[],
  projects: string[],
  environment?: Environment
) {
  return allProjects.filter((p) =>
    getDisallowedProjectIds(projects, environment).includes(p.id)
  );
}

<<<<<<< HEAD
export function simpleToJSONSchema(simple: SimpleSchema): string {
  const getValue = (
    value: string,
    field: SchemaField
  ): string | number | boolean => {
    const type = field.type;
    // Validation
    if (field.type !== "boolean") {
      if (field.enum.length > 0 && !field.enum.includes(value)) {
        throw new Error(`Value '${value}' not in enum for field ${field.key}`);
      }
      if (field.type === "string" && !field.enum.length) {
        if (value.length < field.min) {
          throw new Error(
            `Value '${value}' is shorter than min length for field ${field.key}`
          );
        }
        if (value.length > field.max) {
          throw new Error(
            `Value '${value}' is longer than max length for field ${field.key}`
          );
        }
      } else if (!field.enum.length) {
        if (parseFloat(value) < field.min) {
          throw new Error(
            `Value '${value}' is less than min value for field ${field.key}`
          );
        }
        if (parseFloat(value) > field.max) {
          throw new Error(
            `Value '${value}' is greater than max value for field ${field.key}`
          );
        }
      }

      if (field.type === "integer" && !Number.isInteger(parseFloat(value))) {
        throw new Error(
          `Value '${value}' is not an integer for field ${field.key}`
        );
      }
    }

    if (type === "string") return value;
    if (type === "float") return parseFloat(value);
    if (type === "integer") return parseInt(value);
    else return value !== "false";
  };

  const fields = simple.fields.map((f) => {
    const schema: Record<string, unknown> = {
      type: ["float", "integer"].includes(f.type) ? "number" : f.type,
    };

    if (f.description) schema.description = f.description;

    if (f.default) schema.default = getValue(f.default, f);

    if (f.type !== "boolean" && f.enum.length) {
      schema.enum = f.enum.map((v) => getValue(v, f));
    }
    if (!schema.enum) {
      if (f.type === "string") {
        schema.minLength = f.min;
        schema.maxLength = f.max;
        if (f.max < f.min || f.min < 0) {
          throw new Error(`Invalid min or max for field ${f.key}`);
        }
      } else if (f.type === "float" || f.type === "integer") {
        schema.minimum = f.min;
        schema.maximum = f.max;

        if (f.type === "integer") {
          schema.multipleOf = 1;
          schema.format = "number";
        }

        if (f.max < f.min) {
          throw new Error(`Invalid min or max for field ${f.key}`);
        }
      }
    }
    return { key: f.key, required: f.required, schema };
  });
  if (fields.length === 0) {
    throw new Error("Schema must have at least 1 field");
  }

  switch (simple.type) {
    case "object":
      if (fields.some((f) => !f.key)) {
        throw new Error("Property keys cannot be left blank");
      }
      return JSON.stringify({
        type: "object",
        required: fields.filter((f) => f.required).map((f) => f.key),
        properties: fields.reduce((acc, f) => {
          acc[f.key] = f.schema;
          return acc;
        }, {} as Record<string, unknown>),
        additionalProperties: false,
      });
    case "object[]":
      if (fields.some((f) => !f.key)) {
        throw new Error("Property keys cannot be left blank");
      }
      return JSON.stringify({
        type: "array",
        items: {
          type: "object",
          required: fields.filter((f) => f.required).map((f) => f.key),
          properties: fields.reduce((acc, f) => {
            acc[f.key] = f.schema;
            return acc;
          }, {} as Record<string, unknown>),
          additionalProperties: false,
        },
      });
    case "primitive[]":
      return JSON.stringify({
        type: "array",
        items: fields[0].schema,
      });
    case "primitive":
      return JSON.stringify({
        ...fields[0].schema,
      });
    default:
      throw new Error("Invalid simple schema type");
  }
}

export function inferSchemaField(
  value: unknown,
  key: string,
  existing?: SchemaField
): undefined | SchemaField {
  if (value == null) {
    return existing;
  }

  let type: SchemaField["type"];
  let min = existing?.min || 0;
  let max = existing?.max || 0;
  switch (typeof value) {
    case "string":
      type = "string";
      max = Math.max(max || 64, value.length);
      break;
    case "boolean":
      type = "boolean";
      break;
    case "number":
      type = Number.isInteger(value) ? "integer" : "float";
      if (value < 0) {
        min = Math.min(min || -999, value);
      }
      max = Math.max(max || 999, value);
      break;
    default:
      throw new Error(`Invalid value type: ${typeof value}`);
  }

  if (existing?.type && type !== existing?.type) {
    // Where there's a mix of integers and floats, use float
    if (type === "float" && existing.type === "integer") {
      type = "float";
    } else if (type === "integer" && existing.type === "float") {
      type = "float";
    }
    // Any other mixing of types is an error
    else {
      throw new Error("Conflicting types");
    }
  }

  return {
    key,
    type,
    required: true,
    enum: [],
    min,
    max,
    default: "",
    description: "",
  };
}

export function inferSchemaFields(
  obj: Record<string, unknown>,
  existing?: Map<string, SchemaField>
): Map<string, SchemaField> {
  const fields = existing || new Map<string, SchemaField>();
  for (const key in obj) {
    const value = obj[key];
    const existingField = fields.get(key);

    // If there are existing fields, but this field is new, mark it as not required
    const newField = !!(existing && !existingField);

    const field = inferSchemaField(value, key, existingField);
    if (field) {
      if (newField) field.required = false;
      fields.set(key, field);
    }
  }

  // If there are fields that are no longer present, mark them as not required
  const currentKeys = Object.keys(obj);
  for (const key of fields.keys()) {
    if (!currentKeys.includes(key)) {
      const field = fields.get(key);
      if (field) {
        field.required = false;
      }
    }
  }

  return fields;
}

export function inferSimpleSchemaFromValue(rawValue: string): SimpleSchema {
  try {
    const value = JSON.parse(rawValue);

    if (value == null) {
      throw new Error("Unable to convert null or undefined value to schema");
    }
    if (typeof value === "object") {
      // Array of primitives or objects
      if (Array.isArray(value)) {
        // Skip all null elements
        const nonNullValues = value.filter((v) => v != null);

        // Don't have much to go on here, but assume it's an array of objects
        if (nonNullValues.length === 0) {
          return { type: "object[]", fields: [] };
        }

        // Array of primitives
        if (typeof nonNullValues[0] !== "object") {
          let fields: undefined | Map<string, SchemaField> = undefined;
          for (const v of nonNullValues) {
            fields = inferSchemaFields({ "": v }, fields);
          }

          const field = fields?.get("");
          return {
            type: "primitive[]",
            fields: field ? [field] : [],
          };
        }

        // Loop through all values and infer the schema
        let fields: undefined | Map<string, SchemaField> = undefined;
        for (const obj of nonNullValues) {
          if (!obj || typeof obj !== "object" || Array.isArray(obj)) {
            throw new Error("Array must contain objects");
          }
          fields = inferSchemaFields(obj as Record<string, unknown>, fields);
        }

        return {
          type: "object[]",
          fields: fields ? Array.from(fields.values()) : [],
        };
      }

      // Non-array object
      const fields = inferSchemaFields(value as Record<string, unknown>);
      return {
        type: "object",
        fields: Array.from(fields.values()),
      };
    }

    // Primitive
    const field = inferSchemaField(value, "");
    if (!field) {
      throw new Error("Unable to infer schema from value");
    }
    return { type: "primitive", fields: [field] };
  } catch (e) {
    // Fall back to a generic schema
    return { type: "object", fields: [] };
  }
=======
export function getApiFeatureEnabledEnvs(feature: ApiFeature) {
  if (feature.archived) return [];
  const envs = new Set<string>();
  Object.entries(feature.environments).forEach(([env, settings]) => {
    if (settings?.enabled) {
      envs.add(env);
    }
  });
  return Array.from(envs);
>>>>>>> 5b480cb5
}<|MERGE_RESOLUTION|>--- conflicted
+++ resolved
@@ -1012,7 +1012,6 @@
   );
 }
 
-<<<<<<< HEAD
 export function simpleToJSONSchema(simple: SimpleSchema): string {
   const getValue = (
     value: string,
@@ -1298,7 +1297,8 @@
     // Fall back to a generic schema
     return { type: "object", fields: [] };
   }
-=======
+}
+
 export function getApiFeatureEnabledEnvs(feature: ApiFeature) {
   if (feature.archived) return [];
   const envs = new Set<string>();
@@ -1308,5 +1308,4 @@
     }
   });
   return Array.from(envs);
->>>>>>> 5b480cb5
 }