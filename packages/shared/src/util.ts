import {
  ExperimentInterface,
  ExperimentInterfaceStringDates,
} from "back-end/types/experiment";
import {
  ExperimentSnapshotAnalysis,
  ExperimentSnapshotInterface,
} from "back-end/types/experiment-snapshot";
import uniqid from "uniqid";

export function getAffectedEnvsForExperiment({
  experiment,
}: {
  experiment: ExperimentInterface | ExperimentInterfaceStringDates;
}): string[] {
  // Visual changesets are not environment-scoped, so it affects all of them
  if (experiment.hasVisualChangesets) return ["__ALL__"];
  return [];
}

export function getSnapshotAnalysis(
  snapshot: ExperimentSnapshotInterface
): ExperimentSnapshotAnalysis | null {
  // TODO: add a "settings" argument to this function and use it to pick the right snapshot
  // For example, if `sequential: true` is passed in, look for an analysis with sequential enabled
<<<<<<< HEAD
  return snapshot.analyses?.[0] || null;
=======
  return snapshot.analyses[0] || null;
}

export function generateVariationId() {
  return uniqid("var_");
>>>>>>> 950e68ba
}<|MERGE_RESOLUTION|>--- conflicted
+++ resolved
@@ -23,13 +23,9 @@
 ): ExperimentSnapshotAnalysis | null {
   // TODO: add a "settings" argument to this function and use it to pick the right snapshot
   // For example, if `sequential: true` is passed in, look for an analysis with sequential enabled
-<<<<<<< HEAD
   return snapshot.analyses?.[0] || null;
-=======
-  return snapshot.analyses[0] || null;
 }
 
 export function generateVariationId() {
   return uniqid("var_");
->>>>>>> 950e68ba
 }