--- conflicted
+++ resolved
@@ -12,14 +12,11 @@
   ExperimentResultStatusData,
   ExperimentUnhealthyData,
 } from "back-end/types/experiment";
-import { SafeRolloutInterface, SafeRolloutSnapshotInterface } from "back-end/types/safe-rollout";
+import {
+  SafeRolloutInterface,
+  SafeRolloutSnapshotInterface,
+} from "back-end/types/safe-rollout";
 import { OrganizationSettings } from "back-end/types/organization";
-<<<<<<< HEAD
-import { addDays, differenceInDays } from "date-fns";
-=======
-import { SafeRolloutInterface } from "back-end/src/validators/safe-rollout";
-import { SafeRolloutSnapshotInterface } from "back-end/src/validators/safe-rollout-snapshot";
->>>>>>> 5c085bcc
 import {
   DEFAULT_DECISION_FRAMEWORK_ENABLED,
   DEFAULT_EXPERIMENT_MIN_LENGTH_DAYS,
@@ -485,25 +482,14 @@
   const startDate = safeRollout.startedAt
     ? new Date(safeRollout.startedAt)
     : new Date();
-<<<<<<< HEAD
-  const endDate = addDays(
-    new Date(startDate.getTime()),
-    safeRollout.maxDurationDays
-  );
-=======
   const endDate = addDays(startDate, safeRollout?.maxDuration?.amount); // TODO: Add unit
->>>>>>> 5c085bcc
   const latestSnapshotDate = snapshotWithResults?.runStarted
     ? new Date(snapshotWithResults?.runStarted)
     : null;
 
   const daysLeft = latestSnapshotDate
     ? differenceInDays(endDate, latestSnapshotDate)
-<<<<<<< HEAD
-    : safeRollout.maxDurationDays;
-=======
     : safeRollout?.maxDuration?.amount; // TODO: Add unit
->>>>>>> 5c085bcc
 
   return daysLeft;
 }
@@ -518,11 +504,6 @@
   daysLeft: number;
 }): ExperimentResultStatusData | undefined {
   const unhealthyData: ExperimentUnhealthyData = {};
-<<<<<<< HEAD
-  // TODO add analysis summary to safe rollout interface
-=======
-
->>>>>>> 5c085bcc
   const healthSummary = safeRollout.analysisSummary?.health;
   const resultsStatus = safeRollout.analysisSummary?.resultsStatus;
 
@@ -578,11 +559,7 @@
         resultsStatus,
         decisionCriteria: ROLLBACK_SAFE_ROLLOUT_DECISION_CRITERIA,
         goalMetrics: [],
-<<<<<<< HEAD
-        guardrailMetrics: safeRollout.guardrailMetrics,
-=======
         guardrailMetrics: safeRollout.guardrailMetricIds,
->>>>>>> 5c085bcc
         daysNeeded: Infinity, // sequential relied upon solely for safe rollouts
       })
     : undefined;
