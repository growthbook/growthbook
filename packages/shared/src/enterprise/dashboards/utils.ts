import {
  DashboardBlockInterface,
  DashboardBlockData,
  DashboardBlockType,
  DashboardBlockInterfaceOrData,
  CreateDashboardBlockInterface,
} from "back-end/src/enterprise/validators/dashboard-block";
import {
  ExperimentInterface,
  ExperimentInterfaceStringDates,
} from "back-end/types/experiment";
import {
  ExperimentSnapshotAnalysisSettings,
  ExperimentSnapshotInterface,
} from "back-end/types/experiment-snapshot";
import { DashboardTemplateInterface } from "back-end/src/enterprise/validators/dashboard-template";
import { MetricGroupInterface } from "back-end/types/metric-groups";
import { isNumber, isString } from "../../util/types";
import { getSnapshotAnalysis } from "../../util";

export const differenceTypes = ["absolute", "relative", "scaled"] as const;
export const metricSelectors = [
  "experiment-goal",
  "experiment-secondary",
  "experiment-guardrail",
  "custom",
] as const;

// BlockConfig item types for sql-explorer blocks
export const BLOCK_CONFIG_ITEM_TYPES = {
  RESULTS_TABLE: "results_table",
  VISUALIZATION: "visualization",
} as const;

export function isResultsTableItem(item: string): boolean {
  return item === BLOCK_CONFIG_ITEM_TYPES.RESULTS_TABLE;
}
export const pinSources = ["experiment", "custom", "none"] as const;

export interface BlockSnapshotSettings {
  dimensionId?: string;
}

export function getBlockData<T extends DashboardBlockInterface>(
  block: DashboardBlockInterfaceOrData<T>,
): DashboardBlockData<T> {
  return { ...block, organization: undefined, id: undefined, uid: undefined };
}

export function dashboardBlockHasIds<T extends DashboardBlockInterface>(
  data: DashboardBlockInterfaceOrData<T>,
): data is T {
  const block = data as T;
  return !!(block.id && block.uid && block.organization);
}

export function isDifferenceType(
  value: string,
): value is (typeof differenceTypes)[number] {
  return (differenceTypes as readonly string[]).includes(value);
}

export function isMetricSelector(
  value: string,
): value is (typeof metricSelectors)[number] {
  return (metricSelectors as readonly string[]).includes(value);
}

export function blockHasFieldOfType<Field extends string, T>(
  data: DashboardBlockInterfaceOrData<DashboardBlockInterface> | undefined,
  field: Field,
  typeCheck: (val: unknown) => val is T,
): data is Extract<
  DashboardBlockInterfaceOrData<DashboardBlockInterface>,
  { [K in Field]: T }
> {
  return (
    typeof data === "object" &&
    data !== null &&
    field in data &&
    typeCheck((data as { [K in Field]: T })[field])
  );
}

export function getBlockSnapshotSettings(
  block: DashboardBlockInterfaceOrData<DashboardBlockInterface>,
): BlockSnapshotSettings {
  const blockSettings: BlockSnapshotSettings = {};
  if (
    blockHasFieldOfType(block, "dimensionId", isString) &&
    block.dimensionId.length > 0
  ) {
    blockSettings.dimensionId = block.dimensionId;
  }
  return blockSettings;
}

export function getBlockAnalysisSettings(
  block: DashboardBlockInterfaceOrData<DashboardBlockInterface>,
  defaultAnalysisSettings: ExperimentSnapshotAnalysisSettings,
): ExperimentSnapshotAnalysisSettings {
  const blockSettings: Partial<ExperimentSnapshotAnalysisSettings> = {};
  if (
    blockHasFieldOfType(block, "dimensionId", isString) &&
    block.dimensionId.length > 0
  ) {
    blockSettings.dimensions = [block.dimensionId];
  }
  if (blockHasFieldOfType(block, "differenceType", isDifferenceType)) {
    blockSettings.differenceType = block.differenceType;
  }
  if (blockHasFieldOfType(block, "baselineRow", isNumber)) {
    blockSettings.baselineVariationIndex = block.baselineRow;
  }

  return {
    ...defaultAnalysisSettings,
    ...blockSettings,
  };
}

export function snapshotSatisfiesBlock(
  snapshot: ExperimentSnapshotInterface,
  block: DashboardBlockInterfaceOrData<DashboardBlockInterface>,
) {
  const blockSettings = getBlockSnapshotSettings(block);
  // If snapshot does have a dimension, must match block dimension
  if (snapshot.dimension) {
    return snapshot.dimension === blockSettings.dimensionId;
  }
  if (!blockSettings.dimensionId) return true;
  // If snapshot doesn't have a dimension, check whether the requested dimension is precomputed
  return snapshot.settings.dimensions.some(
    ({ id }) => blockSettings.dimensionId === id,
  );
}

export function getBlockSnapshotAnalysis<
  B extends DashboardBlockInterfaceOrData<DashboardBlockInterface>,
>(snapshot: ExperimentSnapshotInterface, block: B) {
  const defaultAnalysis = getSnapshotAnalysis(snapshot);
  if (!defaultAnalysis) return null;
  const blockAnalysisSettings = getBlockAnalysisSettings(
    block,
    defaultAnalysis.settings,
  );
  return getSnapshotAnalysis(snapshot, blockAnalysisSettings);
}

type CreateBlock<T extends DashboardBlockInterface> = (args: {
  experiment: ExperimentInterfaceStringDates | ExperimentInterface;
  metricGroups: MetricGroupInterface[];
  initialValues?: Partial<DashboardBlockData<T>>;
}) => DashboardBlockData<T>;

export const CREATE_BLOCK_TYPE: {
  [k in DashboardBlockType]: CreateBlock<
    Extract<DashboardBlockInterface, { type: k }>
  >;
} = {
  markdown: ({ initialValues }) => ({
    type: "markdown",
    title: "",
    description: "",
    content: "",
    ...(initialValues || {}),
  }),
  "experiment-metadata": ({ initialValues, experiment }) => ({
    type: "experiment-metadata",
    title: "Experiment Metadata",
    description: "",
    experimentId: experiment.id,
    showDescription: true,
    showHypothesis: true,
    showVariationImages: true,
    variationIds: [],
    ...(initialValues || {}),
  }),
  "experiment-metric": ({ initialValues, experiment }) => ({
    type: "experiment-metric",
    title: "",
    description: "",
    experimentId: experiment.id,
    metricSelector: "experiment-goal",
    snapshotId: experiment.analysisSummary?.snapshotId || "",
    variationIds: [],
    differenceType: "relative",
    baselineRow: 0,
    columnsFilter: [],
    pinSource: "experiment",
    pinnedMetricSlices: [],
    ...(initialValues || {}),
  }),
  "experiment-dimension": ({ initialValues, experiment }) => ({
    type: "experiment-dimension",
    title: "",
    description: "",
    experimentId: experiment.id,
    metricSelector: "experiment-goal",
    dimensionId: "",
    dimensionValues: [],
    snapshotId: experiment.analysisSummary?.snapshotId || "",
    variationIds: [],
    differenceType: "relative",
    baselineRow: 0,
    columnsFilter: [],
    ...(initialValues || {}),
  }),
  "experiment-time-series": ({ initialValues, experiment }) => ({
    type: "experiment-time-series",
    title: "",
    description: "",
    experimentId: experiment.id,
    metricSelector: "experiment-goal",
    snapshotId: experiment.analysisSummary?.snapshotId || "",
    variationIds: [],
    pinSource: "experiment",
    pinnedMetricSlices: [],
    ...(initialValues || {}),
  }),
  "experiment-traffic": ({ initialValues, experiment }) => ({
    type: "experiment-traffic",
    title: "",
    description: "",
    experimentId: experiment.id,
    showTable: true,
    showTimeseries: false,
    ...(initialValues || {}),
  }),
  "sql-explorer": ({ initialValues }) => ({
    type: "sql-explorer",
    title: "",
    description: "",
    savedQueryId: "",
    blockConfig: [],
    ...(initialValues || {}),
  }),
  "metric-explorer": ({ initialValues }) => ({
    type: "metric-explorer",
    title: "",
    description: "",
    factMetricId: "",
    analysisSettings: {
      lookbackDays: 30,
      startDate: new Date(Date.now() - 30 * 24 * 3600 * 1000),
      endDate: new Date(),
      populationId: "",
      populationType: "factTable",
      userIdType: "",
<<<<<<< HEAD
      additionalNumeratorFilters: null,
      additionalDenominatorFilters: null,
      metricAutoSlices: [],
      customMetricSlices: [],
=======
      additionalNumeratorFilters: undefined,
      additionalDenominatorFilters: undefined,
>>>>>>> 327f8f6f
    },
    visualizationType: "timeseries",
    valueType: "avg",
    metricAnalysisId: "",
    ...(initialValues || {}),
  }),
};

export function createDashboardBlocksFromTemplate(
  {
    blockInitialValues,
  }: Pick<DashboardTemplateInterface, "blockInitialValues">,
  experiment: ExperimentInterface | ExperimentInterfaceStringDates,
  metricGroups: MetricGroupInterface[],
): CreateDashboardBlockInterface[] {
  return blockInitialValues.map(({ type, ...initialValues }) =>
    CREATE_BLOCK_TYPE[type]({ initialValues, experiment, metricGroups }),
  );
}<|MERGE_RESOLUTION|>--- conflicted
+++ resolved
@@ -247,15 +247,10 @@
       populationId: "",
       populationType: "factTable",
       userIdType: "",
-<<<<<<< HEAD
-      additionalNumeratorFilters: null,
-      additionalDenominatorFilters: null,
       metricAutoSlices: [],
       customMetricSlices: [],
-=======
       additionalNumeratorFilters: undefined,
       additionalDenominatorFilters: undefined,
->>>>>>> 327f8f6f
     },
     visualizationType: "timeseries",
     valueType: "avg",
