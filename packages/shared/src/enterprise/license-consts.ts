import type Stripe from "stripe";
import { stringToBoolean } from "../util";

export type AccountPlan = "oss" | "starter" | "pro" | "pro_sso" | "enterprise";
export const accountPlans: Set<AccountPlan> = new Set([
  "oss",
  "starter",
  "pro",
  "pro_sso",
  "enterprise",
]);

export type CommercialFeature =
  | "ai-suggestions"
  | "scim"
  | "sso"
  | "advanced-permissions"
  | "encrypt-features-endpoint"
  | "schedule-feature-flag"
  | "custom-metadata"
  | "override-metrics"
  | "regression-adjustment"
  | "sequential-testing"
  | "pipeline-mode"
  | "audit-logging"
  | "visual-editor"
  | "archetypes"
  | "simulate"
  | "cloud-proxy"
  | "hash-secure-attributes"
  | "livechat"
  | "json-validation"
  | "remote-evaluation"
  | "multi-org"
  | "custom-launch-checklist"
  | "multi-metric-queries"
  | "no-access-role"
  | "teams"
  | "sticky-bucketing"
  | "require-approvals"
  | "code-references"
  | "prerequisites"
  | "prerequisite-targeting"
  | "redirects"
  | "multiple-sdk-webhooks"
  | "custom-roles"
  | "quantile-metrics"
  | "retention-metrics"
  | "custom-markdown"
  | "experiment-impact"
  | "metric-populations"
  | "large-saved-groups"
  | "multi-armed-bandits"
  | "metric-groups"
  | "environment-inheritance"
  | "templates"
  | "historical-power"
  | "decision-framework"
  | "unlimited-cdn-usage"
  | "managed-warehouse"
  | "safe-rollout"
  | "require-project-for-features-setting"
  | "holdouts"
  | "saveSqlExplorerQueries"
  | "metric-effects"
  | "metric-correlations"
  | "dashboards"
  | "precomputed-dimensions"
<<<<<<< HEAD
  | "custom-hooks";
=======
  | "metric-slices"
  | "manage-official-resources";
>>>>>>> 31624ad9

export type CommercialFeaturesMap = Record<AccountPlan, Set<CommercialFeature>>;

export type SubscriptionInfo = {
  billingPlatform?: "stripe" | "orb";
  externalId: string;
  trialEnd: Date | null;
  status: "active" | "canceled" | "past_due" | "trialing" | "";
  hasPaymentMethod: boolean;
  nextBillDate: string;
  dateToBeCanceled: string;
  cancelationDate: string;
  pendingCancelation: boolean;
  isVercelIntegration: boolean;
};

export interface LicenseInterface {
  id: string; // Unique ID for the license key
  companyName: string; // Name of the organization on the license
  organizationId?: string; // OrganizationId (keys prior to 12/2022 do not contain this field)
  seats: number; // Maximum number of seats on the license
  hardCap: boolean; // True if this license has a hard cap on the number of seats
  dateCreated: string; // Date the license was issued
  dateExpires: string; // Date the license expires
  name: string; // Name of the person who signed up for the license
  email: string; // Billing email of the person who signed up for the license
  emailVerified: boolean; // True if the email has been verified
  isTrial: boolean; // True if this is a trial license
  plan?: AccountPlan; // The assigned plan (pro, enterprise, etc.) for this license
  seatsInUse: number; // Number of seats currently in use
  remoteDowngrade: boolean; // True if the license was downgraded remotely
  message?: {
    text: string; // The text to show in the account notice
    className: string; // The class name to apply to the account notice
    tooltipText: string; // The text to show in the tooltip
    showAllUsers: boolean; // True if all users should see the notice rather than just the admins
  };
  vercelInstallationId?: string;
  stripeSubscription?: {
    id: string;
    qty: number;
    trialEnd: Date | null;
    status: Stripe.Subscription.Status;
    current_period_end: number;
    cancel_at: number | null;
    canceled_at: number | null;
    cancel_at_period_end: boolean;
    planNickname: string | null;
    priceId?: string;
    price?: number; // The price of the license
    discountAmount?: number; // The amount of the discount
    discountMessage?: string; // The message of the discount
    hasPaymentMethod?: boolean;
  };
  orbSubscription?: {
    id: string;
    customerId: string;
    qty: number;
    trialEnd: Date | null;
    status: Stripe.Subscription.Status;
    current_period_end: number;
    cancel_at: number | null;
    canceled_at: number | null;
    cancel_at_period_end: boolean;
    planId: string;
    hasPaymentMethod: boolean;
  };
  freeTrialDate?: Date; // Date the free trial was started
  installationUsers: {
    [installationId: string]: {
      date: string;
      userHashes: string[];
      licenseUserCodes?: LicenseUserCodes;
    };
  }; // Map of first 7 chars of user email shas to the last time they were in a usage request
  archived: boolean; // True if this license has been deleted/archived
  dateUpdated: string; // Date the license was last updated
  usingMongoCache: boolean; // True if the license data was retrieved from the cache
  firstFailedFetchDate?: Date; // Date of the first failed fetch
  lastFailedFetchDate?: Date; // Date of the last failed fetch
  lastServerErrorMessage?: string; // The last error message from a failed fetch
  signedChecksum: string; // Checksum of the license data signed with the private key
}

// Old/Airgapped style license keys where the license data is encrypted in the key itself
export type LicenseData = {
  // Unique id for the license key
  ref: string;
  // Name of organization on the license
  sub: string;
  // Organization ID (keys prior to 12/2022 do not contain this field)
  org?: string;
  // Max number of seats
  qty: number;
  // True if this license has a hard cap on the number of seats (keys prior to 03/2024 do not contain this field)
  hardCap?: boolean;
  // Date issued
  iat: string;
  // Expiration date
  exp: string;
  // If it's a trial or not
  trial: boolean;
  // The plan (pro, enterprise, etc.)
  plan: AccountPlan;
  /**
   * Expiration date (old style)
   * @deprecated
   */
  eat?: string;
};

export const accountFeatures: CommercialFeaturesMap = {
  oss: new Set<CommercialFeature>([]),
  starter: new Set<CommercialFeature>([]),
  pro: new Set<CommercialFeature>([
    "advanced-permissions",
    "encrypt-features-endpoint",
    "schedule-feature-flag",
    "override-metrics",
    "regression-adjustment",
    "sequential-testing",
    "visual-editor",
    "archetypes",
    "simulate",
    "cloud-proxy",
    "hash-secure-attributes",
    "livechat",
    "remote-evaluation",
    "sticky-bucketing",
    "code-references",
    "prerequisites",
    "redirects",
    "multiple-sdk-webhooks",
    "quantile-metrics",
    "retention-metrics",
    "metric-populations",
    "multi-armed-bandits",
    "historical-power",
    "decision-framework",
    "safe-rollout",
    "managed-warehouse",
    "saveSqlExplorerQueries",
    "precomputed-dimensions",
  ]),
  pro_sso: new Set<CommercialFeature>([
    "sso",
    "advanced-permissions",
    "encrypt-features-endpoint",
    "schedule-feature-flag",
    "override-metrics",
    "regression-adjustment",
    "sequential-testing",
    "visual-editor",
    "archetypes",
    "simulate",
    "cloud-proxy",
    "hash-secure-attributes",
    "livechat",
    "remote-evaluation",
    "sticky-bucketing",
    "code-references",
    "prerequisites",
    "redirects",
    "multiple-sdk-webhooks",
    "quantile-metrics",
    "retention-metrics",
    "metric-populations",
    "multi-armed-bandits",
    "historical-power",
    "decision-framework",
    "safe-rollout",
    "managed-warehouse",
    "saveSqlExplorerQueries",
    "precomputed-dimensions",
  ]),
  enterprise: new Set<CommercialFeature>([
    "ai-suggestions",
    "scim",
    "sso",
    "advanced-permissions",
    "audit-logging",
    "encrypt-features-endpoint",
    "schedule-feature-flag",
    "custom-metadata",
    "override-metrics",
    "regression-adjustment",
    "sequential-testing",
    "pipeline-mode",
    "multi-metric-queries",
    "visual-editor",
    "archetypes",
    "simulate",
    "cloud-proxy",
    "hash-secure-attributes",
    "json-validation",
    "livechat",
    "remote-evaluation",
    "multi-org",
    "teams",
    "custom-launch-checklist",
    "no-access-role",
    "sticky-bucketing",
    "require-approvals",
    "code-references",
    "prerequisites",
    "prerequisite-targeting",
    "redirects",
    "multiple-sdk-webhooks",
    "quantile-metrics",
    "retention-metrics",
    "custom-roles",
    "custom-markdown",
    "experiment-impact",
    "metric-populations",
    "large-saved-groups",
    "multi-armed-bandits",
    "metric-groups",
    "environment-inheritance",
    "templates",
    "historical-power",
    "decision-framework",
    "safe-rollout",
    "managed-warehouse",
    "require-project-for-features-setting",
    "holdouts",
    "saveSqlExplorerQueries",
    "metric-effects",
    "metric-correlations",
    "dashboards",
    "precomputed-dimensions",
<<<<<<< HEAD
    "custom-hooks",
=======
    "metric-slices",
    "manage-official-resources",
>>>>>>> 31624ad9
  ]),
};

if (stringToBoolean(process.env.IS_CLOUD)) {
  Object.values(accountFeatures).forEach((features) => {
    features.add("ai-suggestions"); // All plans on cloud have ai-suggestions, though the usage limits vary
  });
}

export interface LicenseUserCodes {
  invites: string[];
  fullMembers: string[];
  readOnlyMembers: string[];
}

export interface LicenseMetaData {
  installationId: string;
  gitSha: string;
  gitCommitDate: string;
  sdkLanguages: string[];
  dataSourceTypes: string[];
  eventTrackers: string[];
  isCloud: boolean;
}<|MERGE_RESOLUTION|>--- conflicted
+++ resolved
@@ -66,12 +66,9 @@
   | "metric-correlations"
   | "dashboards"
   | "precomputed-dimensions"
-<<<<<<< HEAD
-  | "custom-hooks";
-=======
+  | "custom-hooks"
   | "metric-slices"
   | "manage-official-resources";
->>>>>>> 31624ad9
 
 export type CommercialFeaturesMap = Record<AccountPlan, Set<CommercialFeature>>;
 
@@ -302,12 +299,9 @@
     "metric-correlations",
     "dashboards",
     "precomputed-dimensions",
-<<<<<<< HEAD
     "custom-hooks",
-=======
     "metric-slices",
     "manage-official-resources",
->>>>>>> 31624ad9
   ]),
 };
 
