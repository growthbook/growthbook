import type Stripe from "stripe";
import { stringToBoolean } from "../util";

export type AccountPlan = "oss" | "starter" | "pro" | "pro_sso" | "enterprise";
export const accountPlans: Set<AccountPlan> = new Set([
  "oss",
  "starter",
  "pro",
  "pro_sso",
  "enterprise",
]);

export type CommercialFeature =
  | "ai-suggestions"
  | "scim"
  | "sso"
  | "advanced-permissions"
  | "encrypt-features-endpoint"
  | "schedule-feature-flag"
  | "custom-metadata"
  | "override-metrics"
  | "regression-adjustment"
  | "sequential-testing"
  | "pipeline-mode"
  | "audit-logging"
  | "visual-editor"
  | "archetypes"
  | "simulate"
  | "cloud-proxy"
  | "hash-secure-attributes"
  | "livechat"
  | "json-validation"
  | "remote-evaluation"
  | "multi-org"
  | "custom-launch-checklist"
  | "multi-metric-queries"
  | "no-access-role"
  | "teams"
  | "sticky-bucketing"
  | "require-approvals"
  | "code-references"
  | "prerequisites"
  | "prerequisite-targeting"
  | "redirects"
  | "multiple-sdk-webhooks"
  | "custom-roles"
  | "quantile-metrics"
  | "retention-metrics"
  | "custom-markdown"
  | "experiment-impact"
  | "metric-populations"
  | "large-saved-groups"
  | "multi-armed-bandits"
  | "metric-groups"
  | "environment-inheritance"
  | "templates"
  | "historical-power"
  | "decision-framework"
  | "unlimited-cdn-usage"
  | "managed-warehouse"
  | "safe-rollout"
  | "require-project-for-features-setting"
  | "holdouts"
  | "saveSqlExplorerQueries"
  | "metric-effects"
  | "metric-correlations"
  | "dashboards"
<<<<<<< HEAD
  | "incremental-refresh"
=======
  | "product-analytics-dashboards"
  | "share-product-analytics-dashboards"
>>>>>>> 66a4a2f8
  | "precomputed-dimensions"
  | "metric-slices"
  | "manage-official-resources";

export type CommercialFeaturesMap = Record<AccountPlan, Set<CommercialFeature>>;

export type SubscriptionInfo = {
  billingPlatform?: "stripe" | "orb";
  externalId: string;
  trialEnd: Date | null;
  status: "active" | "canceled" | "past_due" | "trialing" | "";
  hasPaymentMethod: boolean;
  nextBillDate: string;
  dateToBeCanceled: string;
  cancelationDate: string;
  pendingCancelation: boolean;
  isVercelIntegration: boolean;
};

export interface LicenseInterface {
  id: string; // Unique ID for the license key
  companyName: string; // Name of the organization on the license
  organizationId?: string; // OrganizationId (keys prior to 12/2022 do not contain this field)
  seats: number; // Maximum number of seats on the license
  hardCap: boolean; // True if this license has a hard cap on the number of seats
  dateCreated: string; // Date the license was issued
  dateExpires: string; // Date the license expires
  name: string; // Name of the person who signed up for the license
  email: string; // Billing email of the person who signed up for the license
  emailVerified: boolean; // True if the email has been verified
  isTrial: boolean; // True if this is a trial license
  plan?: AccountPlan; // The assigned plan (pro, enterprise, etc.) for this license
  seatsInUse: number; // Number of seats currently in use
  remoteDowngrade: boolean; // True if the license was downgraded remotely
  message?: {
    text: string; // The text to show in the account notice
    className: string; // The class name to apply to the account notice
    tooltipText: string; // The text to show in the tooltip
    showAllUsers: boolean; // True if all users should see the notice rather than just the admins
  };
  vercelInstallationId?: string;
  stripeSubscription?: {
    id: string;
    qty: number;
    trialEnd: Date | null;
    status: Stripe.Subscription.Status;
    current_period_end: number;
    cancel_at: number | null;
    canceled_at: number | null;
    cancel_at_period_end: boolean;
    planNickname: string | null;
    priceId?: string;
    price?: number; // The price of the license
    discountAmount?: number; // The amount of the discount
    discountMessage?: string; // The message of the discount
    hasPaymentMethod?: boolean;
  };
  orbSubscription?: {
    id: string;
    customerId: string;
    qty: number;
    trialEnd: Date | null;
    status: Stripe.Subscription.Status;
    current_period_end: number;
    cancel_at: number | null;
    canceled_at: number | null;
    cancel_at_period_end: boolean;
    planId: string;
    hasPaymentMethod: boolean;
  };
  freeTrialDate?: Date; // Date the free trial was started
  installationUsers: {
    [installationId: string]: {
      date: string;
      installationName?: string;
      userHashes: string[];
      licenseUserCodes?: LicenseUserCodes;
    };
  }; // Map of first 7 chars of user email shas to the last time they were in a usage request
  archived: boolean; // True if this license has been deleted/archived
  dateUpdated: string; // Date the license was last updated
  usingMongoCache: boolean; // True if the license data was retrieved from the cache
  firstFailedFetchDate?: Date; // Date of the first failed fetch
  lastFailedFetchDate?: Date; // Date of the last failed fetch
  lastServerErrorMessage?: string; // The last error message from a failed fetch
  signedChecksum: string; // Checksum of the license data signed with the private key
}

// Old/Airgapped style license keys where the license data is encrypted in the key itself
export type LicenseData = {
  // Unique id for the license key
  ref: string;
  // Name of organization on the license
  sub: string;
  // Organization ID (keys prior to 12/2022 do not contain this field)
  org?: string;
  // Max number of seats
  qty: number;
  // True if this license has a hard cap on the number of seats (keys prior to 03/2024 do not contain this field)
  hardCap?: boolean;
  // Date issued
  iat: string;
  // Expiration date
  exp: string;
  // If it's a trial or not
  trial: boolean;
  // The plan (pro, enterprise, etc.)
  plan: AccountPlan;
  /**
   * Expiration date (old style)
   * @deprecated
   */
  eat?: string;
};

export const accountFeatures: CommercialFeaturesMap = {
  oss: new Set<CommercialFeature>([]),
  starter: new Set<CommercialFeature>([]),
  pro: new Set<CommercialFeature>([
    "advanced-permissions",
    "encrypt-features-endpoint",
    "schedule-feature-flag",
    "override-metrics",
    "regression-adjustment",
    "sequential-testing",
    "visual-editor",
    "archetypes",
    "simulate",
    "cloud-proxy",
    "hash-secure-attributes",
    "livechat",
    "remote-evaluation",
    "sticky-bucketing",
    "code-references",
    "prerequisites",
    "redirects",
    "multiple-sdk-webhooks",
    "quantile-metrics",
    "retention-metrics",
    "metric-populations",
    "multi-armed-bandits",
    "historical-power",
    "decision-framework",
    "safe-rollout",
    "managed-warehouse",
    "saveSqlExplorerQueries",
    "precomputed-dimensions",
    "product-analytics-dashboards",
  ]),
  pro_sso: new Set<CommercialFeature>([
    "sso",
    "advanced-permissions",
    "encrypt-features-endpoint",
    "schedule-feature-flag",
    "override-metrics",
    "regression-adjustment",
    "sequential-testing",
    "visual-editor",
    "archetypes",
    "simulate",
    "cloud-proxy",
    "hash-secure-attributes",
    "livechat",
    "remote-evaluation",
    "sticky-bucketing",
    "code-references",
    "prerequisites",
    "redirects",
    "multiple-sdk-webhooks",
    "quantile-metrics",
    "retention-metrics",
    "metric-populations",
    "multi-armed-bandits",
    "historical-power",
    "decision-framework",
    "safe-rollout",
    "managed-warehouse",
    "saveSqlExplorerQueries",
    "precomputed-dimensions",
    "product-analytics-dashboards",
  ]),
  enterprise: new Set<CommercialFeature>([
    "ai-suggestions",
    "scim",
    "sso",
    "advanced-permissions",
    "audit-logging",
    "encrypt-features-endpoint",
    "schedule-feature-flag",
    "custom-metadata",
    "override-metrics",
    "regression-adjustment",
    "sequential-testing",
    "pipeline-mode",
    "multi-metric-queries",
    "visual-editor",
    "archetypes",
    "simulate",
    "cloud-proxy",
    "hash-secure-attributes",
    "json-validation",
    "livechat",
    "remote-evaluation",
    "multi-org",
    "teams",
    "custom-launch-checklist",
    "no-access-role",
    "sticky-bucketing",
    "require-approvals",
    "code-references",
    "prerequisites",
    "prerequisite-targeting",
    "redirects",
    "multiple-sdk-webhooks",
    "quantile-metrics",
    "retention-metrics",
    "custom-roles",
    "custom-markdown",
    "experiment-impact",
    "metric-populations",
    "large-saved-groups",
    "multi-armed-bandits",
    "metric-groups",
    "environment-inheritance",
    "templates",
    "historical-power",
    "decision-framework",
    "safe-rollout",
    "managed-warehouse",
    "require-project-for-features-setting",
    "holdouts",
    "saveSqlExplorerQueries",
    "metric-effects",
    "metric-correlations",
    "dashboards",
    "precomputed-dimensions",
    "incremental-refresh",
    "metric-slices",
    "manage-official-resources",
    "product-analytics-dashboards",
    "share-product-analytics-dashboards",
  ]),
};

if (stringToBoolean(process.env.IS_CLOUD)) {
  Object.values(accountFeatures).forEach((features) => {
    features.add("ai-suggestions"); // All plans on cloud have ai-suggestions, though the usage limits vary
  });
}

export interface LicenseUserCodes {
  invites: string[];
  fullMembers: string[];
  readOnlyMembers: string[];
}

export interface LicenseMetaData {
  installationId: string;
  installationName?: string;
  gitSha: string;
  gitCommitDate: string;
  sdkLanguages: string[];
  dataSourceTypes: string[];
  eventTrackers: string[];
  isCloud: boolean;
}<|MERGE_RESOLUTION|>--- conflicted
+++ resolved
@@ -65,14 +65,11 @@
   | "metric-effects"
   | "metric-correlations"
   | "dashboards"
-<<<<<<< HEAD
-  | "incremental-refresh"
-=======
   | "product-analytics-dashboards"
   | "share-product-analytics-dashboards"
->>>>>>> 66a4a2f8
   | "precomputed-dimensions"
   | "metric-slices"
+  | "incremental-refresh"
   | "manage-official-resources";
 
 export type CommercialFeaturesMap = Record<AccountPlan, Set<CommercialFeature>>;
