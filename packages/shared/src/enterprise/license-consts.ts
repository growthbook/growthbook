--- conflicted
+++ resolved
@@ -63,10 +63,7 @@
   | "saveSqlExplorerQueries"
   | "metric-effects"
   | "metric-correlations"
-<<<<<<< HEAD
-=======
   | "dashboards"
->>>>>>> 8752e62c
   | "precomputed-dimensions";
 
 export type CommercialFeaturesMap = Record<AccountPlan, Set<CommercialFeature>>;
@@ -295,10 +292,7 @@
     "saveSqlExplorerQueries",
     "metric-effects",
     "metric-correlations",
-<<<<<<< HEAD
-=======
     "dashboards",
->>>>>>> 8752e62c
     "precomputed-dimensions",
   ]),
 };
