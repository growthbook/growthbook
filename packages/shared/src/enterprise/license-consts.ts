--- conflicted
+++ resolved
@@ -66,11 +66,8 @@
   | "metric-correlations"
   | "dashboards"
   | "precomputed-dimensions"
-<<<<<<< HEAD
-  | "metric-dimensions";
-=======
+  | "metric-dimensions"
   | "manage-official-resources";
->>>>>>> 019007b9
 
 export type CommercialFeaturesMap = Record<AccountPlan, Set<CommercialFeature>>;
 
@@ -301,11 +298,8 @@
     "metric-correlations",
     "dashboards",
     "precomputed-dimensions",
-<<<<<<< HEAD
     "metric-dimensions",
-=======
     "manage-official-resources",
->>>>>>> 019007b9
   ]),
 };
 
