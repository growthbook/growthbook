--- conflicted
+++ resolved
@@ -57,13 +57,10 @@
   | "unlimited-cdn-usage"
   | "safe-rollout"
   | "require-project-for-features-setting"
-<<<<<<< HEAD
-  | "holdouts";
-=======
+  | "holdouts"
   | "saveSqlExplorerQueries"
   | "metric-effects"
   | "metric-correlations";
->>>>>>> de473cb4
 
 export type CommercialFeaturesMap = Record<AccountPlan, Set<CommercialFeature>>;
 
@@ -282,13 +279,10 @@
     "decision-framework",
     "safe-rollout",
     "require-project-for-features-setting",
-<<<<<<< HEAD
     "holdouts",
-=======
     "saveSqlExplorerQueries",
     "metric-effects",
     "metric-correlations",
->>>>>>> de473cb4
   ]),
 };
 
