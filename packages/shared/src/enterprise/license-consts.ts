--- conflicted
+++ resolved
@@ -63,11 +63,8 @@
   | "saveSqlExplorerQueries"
   | "metric-effects"
   | "metric-correlations"
-<<<<<<< HEAD
+  | "dashboards"
   | "precomputed-dimensions";
-=======
-  | "dashboards";
->>>>>>> 1e980382
 
 export type CommercialFeaturesMap = Record<AccountPlan, Set<CommercialFeature>>;
 
@@ -295,11 +292,8 @@
     "saveSqlExplorerQueries",
     "metric-effects",
     "metric-correlations",
-<<<<<<< HEAD
+    "dashboards",
     "precomputed-dimensions",
-=======
-    "dashboards",
->>>>>>> 1e980382
   ]),
 };
 
