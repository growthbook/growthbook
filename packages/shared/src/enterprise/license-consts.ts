--- conflicted
+++ resolved
@@ -57,12 +57,9 @@
   | "unlimited-cdn-usage"
   | "safe-rollout"
   | "require-project-for-features-setting"
-<<<<<<< HEAD
-  | "saveSqlExplorerQueries";
-=======
+  | "saveSqlExplorerQueries"
   | "metric-effects"
   | "metric-correlations";
->>>>>>> 9fd6a821
 
 export type CommercialFeaturesMap = Record<AccountPlan, Set<CommercialFeature>>;
 
@@ -281,12 +278,9 @@
     "decision-framework",
     "safe-rollout",
     "require-project-for-features-setting",
-<<<<<<< HEAD
     "saveSqlExplorerQueries",
-=======
     "metric-effects",
     "metric-correlations",
->>>>>>> 9fd6a821
   ]),
 };
 
