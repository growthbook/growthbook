import { FeatureInterface } from "back-end/types/feature";
import { MetricInterface } from "back-end/types/metric";
import {
  GlobalPermission,
  Permission,
  ProjectScopedPermission,
  SDKAttribute,
  UserPermissions,
} from "back-end/types/organization";
import { IdeaInterface } from "back-end/types/idea";
import {
  FactTableInterface,
  UpdateFactTableProps,
} from "back-end/types/fact-table";
import { ExperimentInterface } from "back-end/types/experiment";
import { DataSourceInterface } from "back-end/types/datasource";
import { READ_ONLY_PERMISSIONS } from "./permissions.utils";
class PermissionError extends Error {
  constructor(message: string) {
    super(message);
    this.name = "PermissionError";
  }
}

export class Permissions {
  private userPermissions: UserPermissions;
  private superAdmin: boolean;
  constructor(permissions: UserPermissions, superAdmin: boolean) {
    this.userPermissions = permissions;
    this.superAdmin = superAdmin;
  }

  //Global Permissions
  public canCreatePresentation = (): boolean => {
    return this.checkGlobalPermission("createPresentations");
  };

  public canUpdatePresentation = (): boolean => {
    return this.checkGlobalPermission("createPresentations");
  };

  public canDeletePresentation = (): boolean => {
    return this.checkGlobalPermission("createPresentations");
  };

  public canCreateDimension = (): boolean => {
    return this.checkGlobalPermission("createDimensions");
  };

  public canUpdateDimension = (): boolean => {
    return this.checkGlobalPermission("createDimensions");
  };

  public canDeleteDimension = (): boolean => {
    return this.checkGlobalPermission("createDimensions");
  };

<<<<<<< HEAD
  public canCreateAndUpdateTag = (): boolean => {
    return this.checkGlobalPermission("manageTags");
  };

  public canDeleteTag = (): boolean => {
    return this.checkGlobalPermission("manageTags");
=======
  public canManageTeam = (): boolean => {
    return this.checkGlobalPermission("manageTeam");
>>>>>>> 9d4ab312
  };

  public canCreateSegment = (): boolean => {
    return this.checkGlobalPermission("createSegments");
  };

  public canUpdateSegment = (): boolean => {
    return this.checkGlobalPermission("createSegments");
  };

  public canDeleteSegment = (): boolean => {
    return this.checkGlobalPermission("createSegments");
  };

  public canManageOrgSettings = (): boolean => {
    return this.checkGlobalPermission("organizationSettings");
  };

  public canSuperDeleteReport = (): boolean => {
    return this.checkGlobalPermission("superDeleteReport");
  };

  public canManageNorthStarMetric = (): boolean => {
    return this.checkGlobalPermission("manageNorthStarMetric");
  };

  //Project Permissions
  public canCreateVisualChange = (
    experiment: Pick<ExperimentInterface, "project">
  ): boolean => {
    return this.checkProjectFilterPermission(
      { projects: experiment.project ? [experiment.project] : [] },
      "manageVisualChanges"
    );
  };

  public canUpdateVisualChange = (
    experiment: Pick<ExperimentInterface, "project">
  ): boolean => {
    return this.checkProjectFilterPermission(
      { projects: experiment.project ? [experiment.project] : [] },
      "manageVisualChanges"
    );
  };

  // This is a helper method to use on the frontend to determine whether or not to show certain UI elements
  public canViewAttributeModal = (project?: string): boolean => {
    return this.canCreateAttribute({ projects: project ? [project] : [] });
  };

  public canCreateAttribute = (
    attribute: Pick<SDKAttribute, "projects">
  ): boolean => {
    return this.checkProjectFilterPermission(
      attribute,
      "manageTargetingAttributes"
    );
  };

  public canUpdateAttribute = (
    existing: Pick<SDKAttribute, "projects">,
    updates: Pick<SDKAttribute, "projects">
  ): boolean => {
    return this.checkProjectFilterUpdatePermission(
      existing,
      updates,
      "manageTargetingAttributes"
    );
  };

  public canDeleteAttribute = (
    attribute: Pick<SDKAttribute, "projects">
  ): boolean => {
    return this.checkProjectFilterPermission(
      attribute,
      "manageTargetingAttributes"
    );
  };

  // This is a helper method to use on the frontend to determine whether or not to show certain UI elements
  public canViewFeatureModal = (project?: string): boolean => {
    return this.checkProjectFilterPermission(
      {
        projects: project ? [project] : [],
      },
      "manageFeatures"
    );
  };

  public canCreateFeature = (
    feature: Pick<FeatureInterface, "project">
  ): boolean => {
    return this.checkProjectFilterPermission(
      {
        projects: feature.project ? [feature.project] : [],
      },
      "manageFeatures"
    );
  };

  public canUpdateFeature = (
    existing: Pick<FeatureInterface, "project">,
    updated: Pick<FeatureInterface, "project">
  ): boolean => {
    return this.checkProjectFilterUpdatePermission(
      { projects: existing.project ? [existing.project] : [] },
      "project" in updated ? { projects: [updated.project || ""] } : {},
      "manageFeatures"
    );
  };

  public canDeleteFeature = (
    feature: Pick<FeatureInterface, "project">
  ): boolean => {
    return this.checkProjectFilterPermission(
      {
        projects: feature.project ? [feature.project] : [],
      },
      "manageFeatures"
    );
  };

  // This is a helper method to use on the frontend to determine whether or not to show certain UI elements
  public canViewExperimentModal = (project?: string): boolean => {
    return this.checkProjectFilterPermission(
      {
        projects: project ? [project] : [],
      },
      "createAnalyses"
    );
  };

  public canCreateExperiment = (
    experiment: Pick<ExperimentInterface, "project">
  ): boolean => {
    return this.checkProjectFilterPermission(
      {
        projects: experiment.project ? [experiment.project] : [],
      },
      "createAnalyses"
    );
  };

  public canUpdateExperiment = (
    existing: Pick<ExperimentInterface, "project">,
    updated: Pick<ExperimentInterface, "project">
  ): boolean => {
    return this.checkProjectFilterUpdatePermission(
      { projects: existing.project ? [existing.project] : [] },
      "project" in updated ? { projects: [updated.project || ""] } : {},
      "createAnalyses"
    );
  };

  public canDeleteExperiment = (
    experiment: Pick<ExperimentInterface, "project">
  ): boolean => {
    return this.checkProjectFilterPermission(
      { projects: experiment.project ? [experiment.project] : [] },
      "createAnalyses"
    );
  };

  // This is a helper method to use on the frontend to determine whether or not to show certain UI elements
  public canViewReportModal = (project?: string): boolean => {
    return this.checkProjectFilterPermission(
      {
        projects: project ? [project] : [],
      },
      "createAnalyses"
    );
  };
  // reports don't have projects, but their connected experiments do
  public canCreateReport = (
    connectedExperiment: Pick<ExperimentInterface, "project">
  ): boolean => {
    return this.checkProjectFilterPermission(
      {
        projects: connectedExperiment.project
          ? [connectedExperiment.project]
          : [],
      },
      "createAnalyses"
    );
  };

  // reports don't have projects, but their connected experiments do
  public canUpdateReport = (
    connectedExperiment: Pick<ExperimentInterface, "project">
  ): boolean => {
    return this.checkProjectFilterPermission(
      {
        projects: connectedExperiment.project
          ? [connectedExperiment.project]
          : [],
      },
      "createAnalyses"
    );
  };

  // reports don't have projects, but their connected experiments do
  public canDeleteReport = (
    connectedExperiment: Pick<ExperimentInterface, "project">
  ): boolean => {
    return this.checkProjectFilterPermission(
      {
        projects: connectedExperiment.project
          ? [connectedExperiment.project]
          : [],
      },
      "createAnalyses"
    );
  };

  // This is a helper method to use on the frontend to determine whether or not to show certain UI elements
  public canViewIdeaModal = (project?: string): boolean => {
    return this.canCreateIdea({ project });
  };

  public canCreateIdea = (idea: Pick<IdeaInterface, "project">): boolean => {
    return this.checkProjectFilterPermission(
      {
        projects: idea.project ? [idea.project] : [],
      },
      "createIdeas"
    );
  };

  public canUpdateIdea = (
    existing: Pick<IdeaInterface, "project">,
    updated: Pick<IdeaInterface, "project">
  ): boolean => {
    return this.checkProjectFilterUpdatePermission(
      { projects: existing.project ? [existing.project] : [] },
      "project" in updated ? { projects: [updated.project || ""] } : {},
      "createIdeas"
    );
  };

  public canDeleteIdea = (idea: Pick<IdeaInterface, "project">): boolean => {
    return this.checkProjectFilterPermission(
      { projects: idea.project ? [idea.project] : [] },
      "createIdeas"
    );
  };

  // Helper methods for the front-end
  public canViewCreateFactTableModal = (project?: string): boolean => {
    return this.canCreateFactTable({ projects: project ? [project] : [] });
  };
  public canViewEditFactTableModal = (
    factTable: Pick<FactTableInterface, "projects">
  ): boolean => {
    return this.canUpdateFactTable(factTable, {});
  };

  public canCreateFactTable = (
    factTable: Pick<FactTableInterface, "projects">
  ): boolean => {
    return this.checkProjectFilterPermission(factTable, "manageFactTables");
  };

  public canUpdateFactTable = (
    existing: Pick<FactTableInterface, "projects">,
    updates: UpdateFactTableProps
  ): boolean => {
    return this.checkProjectFilterUpdatePermission(
      existing,
      updates,
      "manageFactTables"
    );
  };

  public canDeleteFactTable = (
    factTable: Pick<FactTableInterface, "projects">
  ): boolean => {
    return this.checkProjectFilterPermission(factTable, "manageFactTables");
  };

  public canCreateMetric = (
    metric: Pick<MetricInterface, "projects">
  ): boolean => {
    return this.checkProjectFilterPermission(metric, "createMetrics");
  };

  public canUpdateMetric = (
    existing: Pick<MetricInterface, "projects">,
    updates: Pick<MetricInterface, "projects">
  ): boolean => {
    return this.checkProjectFilterUpdatePermission(
      existing,
      updates,
      "createMetrics"
    );
  };

  public canDeleteMetric = (
    metric: Pick<MetricInterface, "projects">
  ): boolean => {
    return this.checkProjectFilterPermission(metric, "createMetrics");
  };

  public canManageFeatureDrafts = (
    feature: Pick<FeatureInterface, "project">
  ) => {
    return this.checkProjectFilterPermission(
      { projects: feature.project ? [feature.project] : [] },
      "manageFeatureDrafts"
    );
  };

  public canReviewFeatureDrafts = (
    feature: Pick<FeatureInterface, "project">
  ): boolean => {
    return this.checkProjectFilterPermission(
      { projects: feature.project ? [feature.project] : [] },
      "canReview"
    );
  };

  public canBypassApprovalChecks = (
    feature: Pick<FeatureInterface, "project">
  ): boolean => {
    return this.checkProjectFilterPermission(
      { projects: feature.project ? [feature.project] : [] },
      "bypassApprovalChecks"
    );
  };

  public canAddComment = (projects: string[]): boolean => {
    return this.checkProjectFilterPermission({ projects }, "addComments");
  };

  public canCreateProjects = (): boolean => {
    return this.checkProjectFilterPermission(
      { projects: [] },
      "manageProjects"
    );
  };

  public canUpdateSomeProjects = (): boolean => {
    // TODO: loop through all projects and check if the user has permission to update at least one
    return this.checkProjectFilterPermission(
      { projects: [] },
      "manageProjects"
    );
  };

  public canUpdateProject = (project: string): boolean => {
    return this.checkProjectFilterPermission(
      { projects: [project] },
      "manageProjects"
    );
  };

  public canDeleteProject = (project: string): boolean => {
    return this.checkProjectFilterPermission(
      { projects: [project] },
      "manageProjects"
    );
  };

  public canViewCreateDataSourceModal = (project?: string): boolean => {
    return this.canCreateDataSource({ projects: project ? [project] : [] });
  };

  public canCreateDataSource = (
    datasource: Pick<DataSourceInterface, "projects">
  ): boolean => {
    return this.checkProjectFilterPermission(datasource, "createDatasources");
  };

  public canUpdateDataSourceParams = (
    datasource: Pick<DataSourceInterface, "projects">
  ): boolean => {
    return this.checkProjectFilterPermission(datasource, "createDatasources");
  };

  public canUpdateDataSourceSettings = (
    datasource: Pick<DataSourceInterface, "projects">
  ): boolean => {
    return this.checkProjectFilterPermission(
      datasource,
      "editDatasourceSettings"
    );
  };

  public canDeleteDataSource = (
    datasource: Pick<DataSourceInterface, "projects">
  ): boolean => {
    return this.checkProjectFilterPermission(datasource, "createDatasources");
  };

  public canRunExperimentQueries = (
    datasource: Pick<DataSourceInterface, "projects">
  ): boolean => {
    return this.checkProjectFilterPermission(datasource, "runQueries");
  };

  public canRunPastExperimentQueries = (
    datasource: Pick<DataSourceInterface, "projects">
  ): boolean => {
    return this.checkProjectFilterPermission(datasource, "runQueries");
  };

  public canRunFactQueries = (
    datasource: Pick<DataSourceInterface, "projects">
  ): boolean => {
    return this.checkProjectFilterPermission(datasource, "runQueries");
  };

  public canRunTestQueries = (
    datasource: Pick<DataSourceInterface, "projects">
  ): boolean => {
    return this.checkProjectFilterPermission(datasource, "runQueries");
  };

  public canRunSchemaQueries = (
    datasource: Pick<DataSourceInterface, "projects">
  ): boolean => {
    return this.checkProjectFilterPermission(datasource, "runQueries");
  };

  public canRunHealthQueries = (
    datasource: Pick<DataSourceInterface, "projects">
  ): boolean => {
    return this.checkProjectFilterPermission(datasource, "runQueries");
  };

  public canRunMetricQueries = (
    datasource: Pick<DataSourceInterface, "projects">
  ): boolean => {
    return this.checkProjectFilterPermission(datasource, "runQueries");
  };

  public throwPermissionError(): void {
    throw new PermissionError(
      "You do not have permission to perform this action"
    );
  }

  private checkGlobalPermission(permissionToCheck: GlobalPermission): boolean {
    if (this.superAdmin) {
      return true;
    }

    return this.userPermissions.global.permissions[permissionToCheck] || false;
  }

  private checkProjectFilterPermission(
    obj: { projects?: string[] },
    permission: ProjectScopedPermission
  ): boolean {
    const projects = obj.projects?.length ? obj.projects : [""];

    if (READ_ONLY_PERMISSIONS.includes(permission)) {
      if (
        projects.length === 1 &&
        !projects[0] &&
        Object.keys(this.userPermissions.projects).length
      ) {
        projects.push(...Object.keys(this.userPermissions.projects));
      }
      return projects.some((project) =>
        this.hasPermission(permission, project)
      );
    }
    return projects.every((project) => this.hasPermission(permission, project));
  }

  private checkProjectFilterUpdatePermission(
    existing: { projects?: string[] },
    updates: { projects?: string[] },
    permission: ProjectScopedPermission
  ): boolean {
    // check if the user has permission to update based on the existing projects
    if (!this.checkProjectFilterPermission(existing, permission)) {
      return false;
    }

    // if the updates include projects, check if the user has permission to update based on the new projects
    if (
      "projects" in updates &&
      !this.checkProjectFilterPermission(updates, permission)
    ) {
      return false;
    }
    return true;
  }

  private hasPermission(
    permissionToCheck: Permission,
    project: string,
    envs?: string[]
  ) {
    if (this.superAdmin) {
      return true;
    }

    const usersPermissionsToCheck =
      this.userPermissions.projects[project] || this.userPermissions.global;

    if (!usersPermissionsToCheck.permissions[permissionToCheck]) {
      return false;
    }

    if (!envs || !usersPermissionsToCheck.limitAccessByEnvironment) {
      return true;
    }
    return envs.every((env) =>
      usersPermissionsToCheck.environments.includes(env)
    );
  }
}<|MERGE_RESOLUTION|>--- conflicted
+++ resolved
@@ -55,17 +55,16 @@
     return this.checkGlobalPermission("createDimensions");
   };
 
-<<<<<<< HEAD
   public canCreateAndUpdateTag = (): boolean => {
     return this.checkGlobalPermission("manageTags");
   };
 
   public canDeleteTag = (): boolean => {
     return this.checkGlobalPermission("manageTags");
-=======
+  };
+
   public canManageTeam = (): boolean => {
     return this.checkGlobalPermission("manageTeam");
->>>>>>> 9d4ab312
   };
 
   public canCreateSegment = (): boolean => {
