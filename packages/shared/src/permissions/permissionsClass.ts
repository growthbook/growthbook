--- conflicted
+++ resolved
@@ -40,7 +40,6 @@
     return this.checkProjectFilterPermission(metric, "createMetrics");
   };
 
-<<<<<<< HEAD
   public canBypassApprovalChecks = (
     feature: Pick<FeatureInterface, "project">
   ): boolean => {
@@ -57,10 +56,10 @@
       { projects: feature.project ? [feature.project] : [] },
       "canReview"
     );
-=======
+  };
+
   public canAddComment = (projects: string[]): boolean => {
     return this.checkProjectFilterPermission({ projects }, "addComments");
->>>>>>> 1e64af11
   };
 
   public throwPermissionError(): void {
