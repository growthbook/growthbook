--- conflicted
+++ resolved
@@ -55,7 +55,6 @@
     return this.checkGlobalPermission("createDimensions");
   };
 
-<<<<<<< HEAD
   public canCreateWebhook = (): boolean => {
     return this.checkGlobalPermission("manageWebhooks");
   };
@@ -66,7 +65,8 @@
 
   public canDeleteWebhook = (): boolean => {
     return this.checkGlobalPermission("manageWebhooks");
-=======
+  };
+
   public canCreateAndUpdateTag = (): boolean => {
     return this.checkGlobalPermission("manageTags");
   };
@@ -157,7 +157,6 @@
 
   public canDeleteNamespace = (): boolean => {
     return this.checkGlobalPermission("manageNamespaces");
->>>>>>> 15570606
   };
 
   //Project Permissions
