--- conflicted
+++ resolved
@@ -8,14 +8,11 @@
   UserPermissions,
 } from "back-end/types/organization";
 import { IdeaInterface } from "back-end/types/idea";
-<<<<<<< HEAD
 import {
   FactTableInterface,
   UpdateFactTableProps,
 } from "back-end/types/fact-table";
-=======
 import { ExperimentInterface } from "back-end/types/experiment";
->>>>>>> 7f9a0f60
 import { READ_ONLY_PERMISSIONS } from "./permissions.utils";
 class PermissionError extends Error {
   constructor(message: string) {
