--- conflicted
+++ resolved
@@ -107,7 +107,6 @@
     return this.checkGlobalPermission("manageNorthStarMetric");
   };
 
-<<<<<<< HEAD
   public canCreateArchetype = (): boolean => {
     return this.checkGlobalPermission("manageArchetype");
   };
@@ -118,7 +117,8 @@
 
   public canDeleteArchetype = (): boolean => {
     return this.checkGlobalPermission("manageArchetype");
-=======
+  };
+
   public canCreateSavedGroup = (): boolean => {
     return this.checkGlobalPermission("manageSavedGroups");
   };
@@ -141,7 +141,6 @@
 
   public canDeleteNamespace = (): boolean => {
     return this.checkGlobalPermission("manageNamespaces");
->>>>>>> 565c4447
   };
 
   //Project Permissions
