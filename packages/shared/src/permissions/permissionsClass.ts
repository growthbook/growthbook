import { FeatureInterface } from "back-end/types/feature";
import { MetricInterface } from "back-end/types/metric";
import {
  EnvScopedPermission,
  Environment,
  GlobalPermission,
  Permission,
  ProjectScopedPermission,
  SDKAttribute,
  UserPermissions,
} from "back-end/types/organization";
import { IdeaInterface } from "back-end/types/idea";
import {
  FactMetricInterface,
  FactTableInterface,
  UpdateFactTableProps,
} from "back-end/types/fact-table";
import { ExperimentInterface } from "back-end/types/experiment";
import { DataSourceInterface } from "back-end/types/datasource";
import { UpdateProps } from "back-end/types/models";
import { SDKConnectionInterface } from "back-end/types/sdk-connection";
<<<<<<< HEAD
import { ArchetypeInterface } from "back-end/types/archetype";
=======
import { SavedGroupInterface } from "../types";
>>>>>>> 2c38c85f
import { READ_ONLY_PERMISSIONS } from "./permissions.constants";
class PermissionError extends Error {
  constructor(message: string) {
    super(message);
    this.name = "PermissionError";
  }
}

type NotificationEvent = {
  containsSecrets: boolean;
  projects: string[];
};

export class Permissions {
  private userPermissions: UserPermissions;
  constructor(permissions: UserPermissions) {
    this.userPermissions = permissions;
  }

  //Global Permissions
  public canCreatePresentation = (): boolean => {
    return this.checkGlobalPermission("createPresentations");
  };

  public canUpdatePresentation = (): boolean => {
    return this.checkGlobalPermission("createPresentations");
  };

  public canDeletePresentation = (): boolean => {
    return this.checkGlobalPermission("createPresentations");
  };

  public canCreateDimension = (): boolean => {
    return this.checkGlobalPermission("createDimensions");
  };

  public canUpdateDimension = (): boolean => {
    return this.checkGlobalPermission("createDimensions");
  };

  public canDeleteDimension = (): boolean => {
    return this.checkGlobalPermission("createDimensions");
  };

  public canViewEventWebhook = (): boolean => {
    return this.checkGlobalPermission("manageEventWebhooks");
  };

  public canCreateEventWebhook = (): boolean => {
    return this.checkGlobalPermission("manageEventWebhooks");
  };

  public canUpdateEventWebhook = (): boolean => {
    return this.checkGlobalPermission("manageEventWebhooks");
  };

  public canDeleteEventWebhook = (): boolean => {
    return this.checkGlobalPermission("manageEventWebhooks");
  };

  public canCreateAndUpdateTag = (): boolean => {
    return this.checkGlobalPermission("manageTags");
  };

  public canDeleteTag = (): boolean => {
    return this.checkGlobalPermission("manageTags");
  };

  public canManageBilling = (): boolean => {
    return this.checkGlobalPermission("manageBilling");
  };

  public canManageIntegrations = (): boolean => {
    return this.checkGlobalPermission("manageIntegrations");
  };

  public canCreateApiKey = (): boolean => {
    return this.checkGlobalPermission("manageApiKeys");
  };

  public canDeleteApiKey = (): boolean => {
    return this.checkGlobalPermission("manageApiKeys");
  };

  public canManageTeam = (): boolean => {
    return this.checkGlobalPermission("manageTeam");
  };

  public canCreateSegment = (): boolean => {
    return this.checkGlobalPermission("createSegments");
  };

  public canUpdateSegment = (): boolean => {
    return this.checkGlobalPermission("createSegments");
  };

  public canDeleteSegment = (): boolean => {
    return this.checkGlobalPermission("createSegments");
  };

  public canManageOrgSettings = (): boolean => {
    return this.checkGlobalPermission("organizationSettings");
  };

  public canSuperDeleteReport = (): boolean => {
    return this.checkGlobalPermission("superDeleteReport");
  };

  public canManageNorthStarMetric = (): boolean => {
    return this.checkGlobalPermission("manageNorthStarMetric");
  };

  public canViewEvent = (event: NotificationEvent): boolean => {
    // Contains secrets (or is an old event where we weren't tracking this field yet)
    if (event.containsSecrets !== false) {
      return this.canViewAuditLogs();
    }

    return this.canReadMultiProjectResource(event.projects || []);
  };

  public canViewAuditLogs = (): boolean => {
    return this.checkGlobalPermission("viewAuditLog");
  };

<<<<<<< HEAD
  public canCreateSavedGroup = (): boolean => {
    return this.checkGlobalPermission("manageSavedGroups");
  };

  public canUpdateSavedGroup = (): boolean => {
    return this.checkGlobalPermission("manageSavedGroups");
  };

  public canDeleteSavedGroup = (): boolean => {
    return this.checkGlobalPermission("manageSavedGroups");
=======
  public canCreateArchetype = (): boolean => {
    return this.checkGlobalPermission("manageArchetype");
  };

  public canUpdateArchetype = (): boolean => {
    return this.checkGlobalPermission("manageArchetype");
  };

  public canDeleteArchetype = (): boolean => {
    return this.checkGlobalPermission("manageArchetype");
>>>>>>> 2c38c85f
  };

  public canCreateNamespace = (): boolean => {
    return this.checkGlobalPermission("manageNamespaces");
  };

  public canUpdateNamespace = (): boolean => {
    return this.checkGlobalPermission("manageNamespaces");
  };

  public canDeleteNamespace = (): boolean => {
    return this.checkGlobalPermission("manageNamespaces");
  };

  //Project Permissions
  public canCreateVisualChange = (
    experiment: Pick<ExperimentInterface, "project">
  ): boolean => {
    return this.checkProjectFilterPermission(
      { projects: experiment.project ? [experiment.project] : [] },
      "manageVisualChanges"
    );
  };

  public canUpdateVisualChange = (
    experiment: Pick<ExperimentInterface, "project">
  ): boolean => {
    return this.checkProjectFilterPermission(
      { projects: experiment.project ? [experiment.project] : [] },
      "manageVisualChanges"
    );
  };

  // This is a helper method to use on the frontend to determine whether or not to show certain UI elements
  public canViewAttributeModal = (project?: string): boolean => {
    return this.canCreateAttribute({ projects: project ? [project] : [] });
  };

  public canCreateAttribute = (
    attribute: Pick<SDKAttribute, "projects">
  ): boolean => {
    return this.checkProjectFilterPermission(
      attribute,
      "manageTargetingAttributes"
    );
  };

  public canUpdateAttribute = (
    existing: Pick<SDKAttribute, "projects">,
    updates: Pick<SDKAttribute, "projects">
  ): boolean => {
    return this.checkProjectFilterUpdatePermission(
      existing,
      updates,
      "manageTargetingAttributes"
    );
  };

  public canDeleteAttribute = (
    attribute: Pick<SDKAttribute, "projects">
  ): boolean => {
    return this.checkProjectFilterPermission(
      attribute,
      "manageTargetingAttributes"
    );
  };

  // This is a helper method to use on the frontend to determine whether or not to show certain UI elements
  public canViewFeatureModal = (project?: string): boolean => {
    return this.checkProjectFilterPermission(
      {
        projects: project ? [project] : [],
      },
      "manageFeatures"
    );
  };

  public canCreateFeature = (
    feature: Pick<FeatureInterface, "project">
  ): boolean => {
    return this.checkProjectFilterPermission(
      {
        projects: feature.project ? [feature.project] : [],
      },
      "manageFeatures"
    );
  };

  public canUpdateFeature = (
    existing: Pick<FeatureInterface, "project">,
    updated: Pick<FeatureInterface, "project">
  ): boolean => {
    return this.checkProjectFilterUpdatePermission(
      { projects: existing.project ? [existing.project] : [] },
      "project" in updated ? { projects: [updated.project || ""] } : {},
      "manageFeatures"
    );
  };

  public canDeleteFeature = (
    feature: Pick<FeatureInterface, "project">
  ): boolean => {
    return this.checkProjectFilterPermission(
      {
        projects: feature.project ? [feature.project] : [],
      },
      "manageFeatures"
    );
  };

  // This is a helper method to use on the frontend to determine whether or not to show certain UI elements
  public canViewExperimentModal = (project?: string): boolean => {
    return this.checkProjectFilterPermission(
      {
        projects: project ? [project] : [],
      },
      "createAnalyses"
    );
  };

  public canCreateExperiment = (
    experiment: Pick<ExperimentInterface, "project">
  ): boolean => {
    return this.checkProjectFilterPermission(
      {
        projects: experiment.project ? [experiment.project] : [],
      },
      "createAnalyses"
    );
  };

  public canUpdateExperiment = (
    existing: Pick<ExperimentInterface, "project">,
    updated: Pick<ExperimentInterface, "project">
  ): boolean => {
    return this.checkProjectFilterUpdatePermission(
      { projects: existing.project ? [existing.project] : [] },
      "project" in updated ? { projects: [updated.project || ""] } : {},
      "createAnalyses"
    );
  };

  public canDeleteExperiment = (
    experiment: Pick<ExperimentInterface, "project">
  ): boolean => {
    return this.checkProjectFilterPermission(
      { projects: experiment.project ? [experiment.project] : [] },
      "createAnalyses"
    );
  };

  // This is a helper method to use on the frontend to determine whether or not to show certain UI elements
  public canViewReportModal = (project?: string): boolean => {
    return this.checkProjectFilterPermission(
      {
        projects: project ? [project] : [],
      },
      "createAnalyses"
    );
  };
  // reports don't have projects, but their connected experiments do
  public canCreateReport = (
    connectedExperiment: Pick<ExperimentInterface, "project">
  ): boolean => {
    return this.checkProjectFilterPermission(
      {
        projects: connectedExperiment.project
          ? [connectedExperiment.project]
          : [],
      },
      "createAnalyses"
    );
  };

  // reports don't have projects, but their connected experiments do
  public canUpdateReport = (
    connectedExperiment: Pick<ExperimentInterface, "project">
  ): boolean => {
    return this.checkProjectFilterPermission(
      {
        projects: connectedExperiment.project
          ? [connectedExperiment.project]
          : [],
      },
      "createAnalyses"
    );
  };

  // reports don't have projects, but their connected experiments do
  public canDeleteReport = (
    connectedExperiment: Pick<ExperimentInterface, "project">
  ): boolean => {
    return this.checkProjectFilterPermission(
      {
        projects: connectedExperiment.project
          ? [connectedExperiment.project]
          : [],
      },
      "createAnalyses"
    );
  };

  // This is a helper method to use on the frontend to determine whether or not to show certain UI elements
  public canViewIdeaModal = (project?: string): boolean => {
    return this.canCreateIdea({ project });
  };

  public canCreateIdea = (idea: Pick<IdeaInterface, "project">): boolean => {
    return this.checkProjectFilterPermission(
      {
        projects: idea.project ? [idea.project] : [],
      },
      "createIdeas"
    );
  };

  public canUpdateIdea = (
    existing: Pick<IdeaInterface, "project">,
    updated: Pick<IdeaInterface, "project">
  ): boolean => {
    return this.checkProjectFilterUpdatePermission(
      { projects: existing.project ? [existing.project] : [] },
      "project" in updated ? { projects: [updated.project || ""] } : {},
      "createIdeas"
    );
  };

  public canDeleteIdea = (idea: Pick<IdeaInterface, "project">): boolean => {
    return this.checkProjectFilterPermission(
      { projects: idea.project ? [idea.project] : [] },
      "createIdeas"
    );
  };

  public canCreateArchetype = (
    archetype: Pick<ArchetypeInterface, "projects">
  ): boolean => {
    return this.checkProjectFilterPermission(
      { projects: archetype?.projects ? archetype.projects : [] },
      "manageArchetype"
    );
  };

  public canUpdateArchetype = (
    archetype: Pick<ArchetypeInterface, "projects">,
    updates: Pick<ArchetypeInterface, "projects">
  ): boolean => {
    return this.checkProjectFilterUpdatePermission(
      { projects: archetype?.projects ? archetype.projects : [] },
      "projects" in updates ? { projects: updates.projects } : {},
      "manageArchetype"
    );
  };

  public canDeleteArchetype = (
    archetype: Pick<ArchetypeInterface, "projects">
  ): boolean => {
    return this.checkProjectFilterPermission(
      { projects: archetype?.projects ? archetype.projects : [] },
      "manageArchetype"
    );
  };

  // Helper methods for the front-end
  public canViewCreateFactTableModal = (project?: string): boolean => {
    return this.canCreateFactTable({ projects: project ? [project] : [] });
  };
  public canViewEditFactTableModal = (
    factTable: Pick<FactTableInterface, "projects">
  ): boolean => {
    return this.canUpdateFactTable(factTable, {});
  };

  public canCreateFactTable = (
    factTable: Pick<FactTableInterface, "projects">
  ): boolean => {
    return this.checkProjectFilterPermission(factTable, "manageFactTables");
  };

  public canUpdateFactTable = (
    existing: Pick<FactTableInterface, "projects">,
    updates: UpdateFactTableProps
  ): boolean => {
    return this.checkProjectFilterUpdatePermission(
      existing,
      updates,
      "manageFactTables"
    );
  };

  public canDeleteFactTable = (
    factTable: Pick<FactTableInterface, "projects">
  ): boolean => {
    return this.checkProjectFilterPermission(factTable, "manageFactTables");
  };

  public canCreateAndUpdateFactFilter = (
    factTable: Pick<FactTableInterface, "projects">
  ): boolean => {
    return this.checkProjectFilterPermission(factTable, "manageFactFilters");
  };

  public canDeleteFactFilter = (
    factTable: Pick<FactTableInterface, "projects">
  ): boolean => {
    return this.checkProjectFilterPermission(factTable, "manageFactFilters");
  };

  public canCreateFactMetric = (
    metric: Pick<FactMetricInterface, "projects">
  ): boolean => {
    return this.checkProjectFilterPermission(metric, "manageFactMetrics");
  };

  public canUpdateFactMetric = (
    existing: Pick<FactMetricInterface, "projects">,
    updates: UpdateProps<FactMetricInterface>
  ): boolean => {
    return this.checkProjectFilterUpdatePermission(
      existing,
      updates,
      "manageFactMetrics"
    );
  };

  public canDeleteFactMetric = (
    metric: Pick<FactMetricInterface, "projects">
  ): boolean => {
    return this.checkProjectFilterPermission(metric, "manageFactMetrics");
  };

  public canCreateMetric = (
    metric: Pick<MetricInterface, "projects">
  ): boolean => {
    return this.checkProjectFilterPermission(metric, "createMetrics");
  };

  public canUpdateMetric = (
    existing: Pick<MetricInterface, "projects">,
    updates: Pick<MetricInterface, "projects">
  ): boolean => {
    return this.checkProjectFilterUpdatePermission(
      existing,
      updates,
      "createMetrics"
    );
  };

  public canDeleteMetric = (
    metric: Pick<MetricInterface, "projects">
  ): boolean => {
    return this.checkProjectFilterPermission(metric, "createMetrics");
  };

  public canManageFeatureDrafts = (
    feature: Pick<FeatureInterface, "project">
  ) => {
    return this.checkProjectFilterPermission(
      { projects: feature.project ? [feature.project] : [] },
      "manageFeatureDrafts"
    );
  };

  public canReviewFeatureDrafts = (
    feature: Pick<FeatureInterface, "project">
  ): boolean => {
    return this.checkProjectFilterPermission(
      { projects: feature.project ? [feature.project] : [] },
      "canReview"
    );
  };

  public canBypassApprovalChecks = (
    feature: Pick<FeatureInterface, "project">
  ): boolean => {
    return this.checkProjectFilterPermission(
      { projects: feature.project ? [feature.project] : [] },
      "bypassApprovalChecks"
    );
  };

  public canAddComment = (projects: string[]): boolean => {
    return this.checkProjectFilterPermission({ projects }, "addComments");
  };

  public canCreateProjects = (): boolean => {
    return this.checkProjectFilterPermission(
      { projects: [] },
      "manageProjects"
    );
  };

  // Used to determine if we should show the Settings > Projects link in SideNav
  public canManageSomeProjects = (): boolean => {
    const projects: string[] = [""];

    Object.keys(this.userPermissions.projects).forEach((key) =>
      projects.push(key)
    );

    return projects.some((project) =>
      this.checkProjectFilterPermission(
        { projects: [project] },
        "manageProjects"
      )
    );
  };

  public canUpdateProject = (project: string): boolean => {
    return this.checkProjectFilterPermission(
      { projects: [project] },
      "manageProjects"
    );
  };

  public canDeleteProject = (project: string): boolean => {
    return this.checkProjectFilterPermission(
      { projects: [project] },
      "manageProjects"
    );
  };

  public canViewCreateDataSourceModal = (project?: string): boolean => {
    return this.canCreateDataSource({ projects: project ? [project] : [] });
  };

  public canCreateDataSource = (
    datasource: Pick<DataSourceInterface, "projects">
  ): boolean => {
    return this.checkProjectFilterPermission(datasource, "createDatasources");
  };

  public canUpdateDataSourceParams = (
    datasource: Pick<DataSourceInterface, "projects">
  ): boolean => {
    return this.checkProjectFilterPermission(datasource, "createDatasources");
  };

  public canUpdateDataSourceSettings = (
    datasource: Pick<DataSourceInterface, "projects">
  ): boolean => {
    return this.checkProjectFilterPermission(
      datasource,
      "editDatasourceSettings"
    );
  };

  public canDeleteDataSource = (
    datasource: Pick<DataSourceInterface, "projects">
  ): boolean => {
    return this.checkProjectFilterPermission(datasource, "createDatasources");
  };

  public canRunExperimentQueries = (
    datasource: Pick<DataSourceInterface, "projects">
  ): boolean => {
    return this.checkProjectFilterPermission(datasource, "runQueries");
  };

  public canRunPastExperimentQueries = (
    datasource: Pick<DataSourceInterface, "projects">
  ): boolean => {
    return this.checkProjectFilterPermission(datasource, "runQueries");
  };

  public canRunFactQueries = (
    datasource: Pick<DataSourceInterface, "projects">
  ): boolean => {
    return this.checkProjectFilterPermission(datasource, "runQueries");
  };

  public canRunTestQueries = (
    datasource: Pick<DataSourceInterface, "projects">
  ): boolean => {
    return this.checkProjectFilterPermission(datasource, "runQueries");
  };

  public canRunSchemaQueries = (
    datasource: Pick<DataSourceInterface, "projects">
  ): boolean => {
    return this.checkProjectFilterPermission(datasource, "runQueries");
  };

  public canRunHealthQueries = (
    datasource: Pick<DataSourceInterface, "projects">
  ): boolean => {
    return this.checkProjectFilterPermission(datasource, "runQueries");
  };

  public canRunMetricQueries = (
    datasource: Pick<DataSourceInterface, "projects">
  ): boolean => {
    return this.checkProjectFilterPermission(datasource, "runQueries");
  };

  public canCreateMetricAnalysis = (
    datasource: Pick<DataSourceInterface, "projects">
  ): boolean => {
    return this.checkProjectFilterPermission(datasource, "runQueries");
  };

  public canRunMetricAnalysisQueries = (
    datasource: Pick<DataSourceInterface, "projects">
  ): boolean => {
    return this.checkProjectFilterPermission(datasource, "runQueries");
  };

  // ENV_SCOPED_PERMISSIONS
  public canPublishFeature = (
    feature: Pick<FeatureInterface, "project">,
    environments: string[]
  ): boolean => {
    return this.checkEnvFilterPermission(
      {
        projects: feature.project ? [feature.project] : [],
      },
      environments,
      "publishFeatures"
    );
  };

  public canRunExperiment = (
    experiment: Pick<ExperimentInterface, "project">,
    environments: string[]
  ): boolean => {
    return this.checkEnvFilterPermission(
      {
        projects: experiment.project ? [experiment.project] : [],
      },
      environments,
      "runExperiments"
    );
  };

  public canCreateEnvironment = (
    environment: Pick<Environment, "projects" | "id">
  ): boolean => {
    return this.checkEnvFilterPermission(
      {
        projects: environment.projects || [],
      },
      [environment.id],
      "manageEnvironments"
    );
  };

  public canUpdateEnvironment = (
    existing: Pick<Environment, "projects" | "id">,
    updates: Pick<Environment, "projects">
  ): boolean => {
    const updateObj: { projects?: string[]; environment?: string } = {};

    if ("projects" in updates) {
      updateObj.projects = updates.projects;
    }

    return this.checkEnvFilterUpdatePermission(
      { projects: existing.projects || [], environment: existing.id },
      updateObj,
      "manageEnvironments"
    );
  };

  public canDeleteEnvironment = (
    environment: Pick<Environment, "projects" | "id">
  ): boolean => {
    return this.checkEnvFilterPermission(
      {
        projects: environment.projects || [],
      },
      [environment.id],
      "manageEnvironments"
    );
  };

  // This is a helper method to use on the frontend to determine whether or not to show certain UI elements
  public canViewSavedGroupModal = (project?: string): boolean => {
    return this.canCreateSavedGroup({ projects: project ? [project] : [] });
  };

  public canCreateSavedGroup = (
    savedGroup: Pick<SavedGroupInterface, "projects">
  ): boolean => {
    return this.checkProjectFilterPermission(savedGroup, "manageSavedGroups");
  };

  public canUpdateSavedGroup = (
    existing: Pick<SavedGroupInterface, "projects">,
    updates: Pick<SavedGroupInterface, "projects">
  ): boolean => {
    return this.checkProjectFilterUpdatePermission(
      existing,
      updates,
      "manageSavedGroups"
    );
  };

  public canDeleteSavedGroup = (
    savedGroup: Pick<SavedGroupInterface, "projects">
  ): boolean => {
    return this.checkProjectFilterPermission(savedGroup, "manageSavedGroups");
  };

  // UI helper - when determining if we can show the `Create SDK Connection` button, this ignores any env level restrictions
  // and just takes in the current project
  public canViewCreateSDKConnectionModal = (project?: string): boolean => {
    return this.hasPermission("manageEnvironments", project || "");
  };

  public canCreateSDKConnection = (
    sdkConnection: Pick<SDKConnectionInterface, "projects" | "environment">
  ): boolean => {
    return this.checkEnvFilterPermission(
      sdkConnection,
      [sdkConnection.environment],
      "manageSDKConnections"
    );
  };

  public canUpdateSDKConnection = (
    existing: { projects?: string[]; environment?: string },
    updates: { projects?: string[]; environment?: string }
  ): boolean => {
    return this.checkEnvFilterUpdatePermission(
      existing,
      updates,
      "manageSDKConnections"
    );
  };

  public canDeleteSDKConnection = (
    sdkConnection: Pick<SDKConnectionInterface, "projects" | "environment">
  ): boolean => {
    return this.checkEnvFilterPermission(
      sdkConnection,
      [sdkConnection.environment],
      "manageSDKConnections"
    );
  };

  public canManageLegacySDKWebhooks = (): boolean => {
    // These webhooks are deprecated
    // Restrict access to admins by using the event webhooks permission
    return this.checkGlobalPermission("manageEventWebhooks");
  };

  public canCreateSDKWebhook = (
    sdkConnection: Pick<SDKConnectionInterface, "projects" | "environment">
  ): boolean => {
    return this.checkEnvFilterPermission(
      sdkConnection,
      [sdkConnection.environment],
      "manageSDKWebhooks"
    );
  };

  public canUpdateSDKWebhook = (
    sdkConnection: Pick<SDKConnectionInterface, "projects" | "environment">
  ): boolean => {
    return this.checkEnvFilterPermission(
      sdkConnection,
      [sdkConnection.environment],
      "manageSDKWebhooks"
    );
  };

  public canDeleteSDKWebhook = (
    sdkConnection: Pick<SDKConnectionInterface, "projects" | "environment">
  ): boolean => {
    return this.checkEnvFilterPermission(
      sdkConnection,
      [sdkConnection.environment],
      "manageSDKWebhooks"
    );
  };

  public throwPermissionError(): void {
    throw new PermissionError(
      "You do not have permission to perform this action"
    );
  }

  public canReadSingleProjectResource = (
    project: string | undefined
  ): boolean => {
    return this.hasPermission("readData", project || "");
  };

  public canReadMultiProjectResource = (
    projects: string[] | undefined
  ): boolean => {
    // If the resource doesn't have a projects property or it's an empty array
    // that means it's in all projects
    if (!projects || !projects.length) {
      const projectsToCheck = [
        "",
        ...Object.keys(this.userPermissions.projects),
      ];
      // Must have read access globally or in at least 1 project
      return projectsToCheck.some((p) => this.hasPermission("readData", p));
    }

    // Otherwise, check if they have read access for atleast 1 of the resource's projects
    return projects.some((p) => this.hasPermission("readData", p));
  };

  public canManageCustomRoles = (): boolean => {
    return this.checkGlobalPermission("manageCustomRoles");
  };

  private checkGlobalPermission(permissionToCheck: GlobalPermission): boolean {
    return this.userPermissions.global.permissions[permissionToCheck] || false;
  }

  private checkProjectFilterPermission(
    obj: { projects?: string[] },
    permission: ProjectScopedPermission
  ): boolean {
    const projects = obj.projects?.length ? obj.projects : [""];

    if (READ_ONLY_PERMISSIONS.includes(permission)) {
      if (
        projects.length === 1 &&
        !projects[0] &&
        Object.keys(this.userPermissions.projects).length
      ) {
        projects.push(...Object.keys(this.userPermissions.projects));
      }
      return projects.some((project) =>
        this.hasPermission(permission, project)
      );
    }
    return projects.every((project) => this.hasPermission(permission, project));
  }

  private checkProjectFilterUpdatePermission(
    existing: { projects?: string[] },
    updates: { projects?: string[] },
    permission: ProjectScopedPermission
  ): boolean {
    // check if the user has permission to update based on the existing projects
    if (!this.checkProjectFilterPermission(existing, permission)) {
      return false;
    }

    // if the updates include projects, check if the user has permission to update based on the new projects
    if (
      "projects" in updates &&
      !this.checkProjectFilterPermission(updates, permission)
    ) {
      return false;
    }
    return true;
  }

  public checkEnvFilterPermission(
    obj: { projects?: string[] },
    envs: string[],
    permission: EnvScopedPermission
  ): boolean {
    const projects = obj.projects?.length ? obj.projects : [""];

    return projects.every((project) =>
      this.hasPermission(permission, project, envs)
    );
  }

  private checkEnvFilterUpdatePermission(
    existing: { projects?: string[]; environment?: string },
    updates: { projects?: string[]; environment?: string },
    permission: EnvScopedPermission
  ): boolean {
    if (
      !this.checkEnvFilterPermission(
        existing,
        existing.environment ? [existing.environment] : [],
        permission
      )
    ) {
      return false;
    }

    const updatedObj = { ...existing, ...updates };

    return this.checkEnvFilterPermission(
      updatedObj,
      updatedObj.environment ? [updatedObj.environment] : [],
      permission
    );
  }

  private hasPermission(
    permissionToCheck: Permission,
    project: string,
    envs?: string[]
  ) {
    const usersPermissionsToCheck =
      this.userPermissions.projects[project] || this.userPermissions.global;

    if (!usersPermissionsToCheck.permissions[permissionToCheck]) {
      return false;
    }

    if (!envs || !usersPermissionsToCheck.limitAccessByEnvironment) {
      return true;
    }
    return envs.every((env) =>
      usersPermissionsToCheck.environments.includes(env)
    );
  }
}<|MERGE_RESOLUTION|>--- conflicted
+++ resolved
@@ -19,11 +19,8 @@
 import { DataSourceInterface } from "back-end/types/datasource";
 import { UpdateProps } from "back-end/types/models";
 import { SDKConnectionInterface } from "back-end/types/sdk-connection";
-<<<<<<< HEAD
 import { ArchetypeInterface } from "back-end/types/archetype";
-=======
 import { SavedGroupInterface } from "../types";
->>>>>>> 2c38c85f
 import { READ_ONLY_PERMISSIONS } from "./permissions.constants";
 class PermissionError extends Error {
   constructor(message: string) {
@@ -147,31 +144,6 @@
 
   public canViewAuditLogs = (): boolean => {
     return this.checkGlobalPermission("viewAuditLog");
-  };
-
-<<<<<<< HEAD
-  public canCreateSavedGroup = (): boolean => {
-    return this.checkGlobalPermission("manageSavedGroups");
-  };
-
-  public canUpdateSavedGroup = (): boolean => {
-    return this.checkGlobalPermission("manageSavedGroups");
-  };
-
-  public canDeleteSavedGroup = (): boolean => {
-    return this.checkGlobalPermission("manageSavedGroups");
-=======
-  public canCreateArchetype = (): boolean => {
-    return this.checkGlobalPermission("manageArchetype");
-  };
-
-  public canUpdateArchetype = (): boolean => {
-    return this.checkGlobalPermission("manageArchetype");
-  };
-
-  public canDeleteArchetype = (): boolean => {
-    return this.checkGlobalPermission("manageArchetype");
->>>>>>> 2c38c85f
   };
 
   public canCreateNamespace = (): boolean => {
