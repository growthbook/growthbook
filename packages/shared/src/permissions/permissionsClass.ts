import { FeatureInterface } from "back-end/types/feature";
import { MetricInterface } from "back-end/types/metric";
import {
  GlobalPermission,
  Permission,
  ProjectScopedPermission,
  SDKAttribute,
  UserPermissions,
} from "back-end/types/organization";
import { IdeaInterface } from "back-end/types/idea";
import {
  FactTableInterface,
  UpdateFactTableProps,
} from "back-end/types/fact-table";
import { ExperimentInterface } from "back-end/types/experiment";
import { DataSourceInterface } from "back-end/types/datasource";
import { READ_ONLY_PERMISSIONS } from "./permissions.utils";
class PermissionError extends Error {
  constructor(message: string) {
    super(message);
    this.name = "PermissionError";
  }
}

export class Permissions {
  private userPermissions: UserPermissions;
  private superAdmin: boolean;
  constructor(permissions: UserPermissions, superAdmin: boolean) {
    this.userPermissions = permissions;
    this.superAdmin = superAdmin;
  }

  //Global Permissions
  public canCreatePresentation = (): boolean => {
    return this.checkGlobalPermission("createPresentations");
  };

  public canUpdatePresentation = (): boolean => {
    return this.checkGlobalPermission("createPresentations");
  };

  public canDeletePresentation = (): boolean => {
    return this.checkGlobalPermission("createPresentations");
  };

  public canCreateDimension = (): boolean => {
    return this.checkGlobalPermission("createDimensions");
  };

  public canUpdateDimension = (): boolean => {
    return this.checkGlobalPermission("createDimensions");
  };

  public canDeleteDimension = (): boolean => {
    return this.checkGlobalPermission("createDimensions");
  };

<<<<<<< HEAD
  public canManageBilling = (): boolean => {
    return this.checkGlobalPermission("manageBilling");
=======
  public canManageIntegrations = (): boolean => {
    return this.checkGlobalPermission("manageIntegrations");
  };

  public canCreateApiKey = (): boolean => {
    return this.checkGlobalPermission("manageApiKeys");
  };

  public canDeleteApiKey = (): boolean => {
    return this.checkGlobalPermission("manageApiKeys");
  };

  public canManageTeam = (): boolean => {
    return this.checkGlobalPermission("manageTeam");
  };

  public canCreateSegment = (): boolean => {
    return this.checkGlobalPermission("createSegments");
  };

  public canUpdateSegment = (): boolean => {
    return this.checkGlobalPermission("createSegments");
  };

  public canDeleteSegment = (): boolean => {
    return this.checkGlobalPermission("createSegments");
  };

  public canManageOrgSettings = (): boolean => {
    return this.checkGlobalPermission("organizationSettings");
  };

  public canSuperDeleteReport = (): boolean => {
    return this.checkGlobalPermission("superDeleteReport");
  };

  public canManageNorthStarMetric = (): boolean => {
    return this.checkGlobalPermission("manageNorthStarMetric");
>>>>>>> d567329f
  };

  //Project Permissions
  public canCreateVisualChange = (
    experiment: Pick<ExperimentInterface, "project">
  ): boolean => {
    return this.checkProjectFilterPermission(
      { projects: experiment.project ? [experiment.project] : [] },
      "manageVisualChanges"
    );
  };

  public canUpdateVisualChange = (
    experiment: Pick<ExperimentInterface, "project">
  ): boolean => {
    return this.checkProjectFilterPermission(
      { projects: experiment.project ? [experiment.project] : [] },
      "manageVisualChanges"
    );
  };

  // This is a helper method to use on the frontend to determine whether or not to show certain UI elements
  public canViewAttributeModal = (project?: string): boolean => {
    return this.canCreateAttribute({ projects: project ? [project] : [] });
  };

  public canCreateAttribute = (
    attribute: Pick<SDKAttribute, "projects">
  ): boolean => {
    return this.checkProjectFilterPermission(
      attribute,
      "manageTargetingAttributes"
    );
  };

  public canUpdateAttribute = (
    existing: Pick<SDKAttribute, "projects">,
    updates: Pick<SDKAttribute, "projects">
  ): boolean => {
    return this.checkProjectFilterUpdatePermission(
      existing,
      updates,
      "manageTargetingAttributes"
    );
  };

  public canDeleteAttribute = (
    attribute: Pick<SDKAttribute, "projects">
  ): boolean => {
    return this.checkProjectFilterPermission(
      attribute,
      "manageTargetingAttributes"
    );
  };

  // This is a helper method to use on the frontend to determine whether or not to show certain UI elements
  public canViewFeatureModal = (project?: string): boolean => {
    return this.checkProjectFilterPermission(
      {
        projects: project ? [project] : [],
      },
      "manageFeatures"
    );
  };

  public canCreateFeature = (
    feature: Pick<FeatureInterface, "project">
  ): boolean => {
    return this.checkProjectFilterPermission(
      {
        projects: feature.project ? [feature.project] : [],
      },
      "manageFeatures"
    );
  };

  public canUpdateFeature = (
    existing: Pick<FeatureInterface, "project">,
    updated: Pick<FeatureInterface, "project">
  ): boolean => {
    return this.checkProjectFilterUpdatePermission(
      { projects: existing.project ? [existing.project] : [] },
      "project" in updated ? { projects: [updated.project || ""] } : {},
      "manageFeatures"
    );
  };

  public canDeleteFeature = (
    feature: Pick<FeatureInterface, "project">
  ): boolean => {
    return this.checkProjectFilterPermission(
      {
        projects: feature.project ? [feature.project] : [],
      },
      "manageFeatures"
    );
  };

  // This is a helper method to use on the frontend to determine whether or not to show certain UI elements
  public canViewExperimentModal = (project?: string): boolean => {
    return this.checkProjectFilterPermission(
      {
        projects: project ? [project] : [],
      },
      "createAnalyses"
    );
  };

  public canCreateExperiment = (
    experiment: Pick<ExperimentInterface, "project">
  ): boolean => {
    return this.checkProjectFilterPermission(
      {
        projects: experiment.project ? [experiment.project] : [],
      },
      "createAnalyses"
    );
  };

  public canUpdateExperiment = (
    existing: Pick<ExperimentInterface, "project">,
    updated: Pick<ExperimentInterface, "project">
  ): boolean => {
    return this.checkProjectFilterUpdatePermission(
      { projects: existing.project ? [existing.project] : [] },
      "project" in updated ? { projects: [updated.project || ""] } : {},
      "createAnalyses"
    );
  };

  public canDeleteExperiment = (
    experiment: Pick<ExperimentInterface, "project">
  ): boolean => {
    return this.checkProjectFilterPermission(
      { projects: experiment.project ? [experiment.project] : [] },
      "createAnalyses"
    );
  };

  // This is a helper method to use on the frontend to determine whether or not to show certain UI elements
  public canViewReportModal = (project?: string): boolean => {
    return this.checkProjectFilterPermission(
      {
        projects: project ? [project] : [],
      },
      "createAnalyses"
    );
  };
  // reports don't have projects, but their connected experiments do
  public canCreateReport = (
    connectedExperiment: Pick<ExperimentInterface, "project">
  ): boolean => {
    return this.checkProjectFilterPermission(
      {
        projects: connectedExperiment.project
          ? [connectedExperiment.project]
          : [],
      },
      "createAnalyses"
    );
  };

  // reports don't have projects, but their connected experiments do
  public canUpdateReport = (
    connectedExperiment: Pick<ExperimentInterface, "project">
  ): boolean => {
    return this.checkProjectFilterPermission(
      {
        projects: connectedExperiment.project
          ? [connectedExperiment.project]
          : [],
      },
      "createAnalyses"
    );
  };

  // reports don't have projects, but their connected experiments do
  public canDeleteReport = (
    connectedExperiment: Pick<ExperimentInterface, "project">
  ): boolean => {
    return this.checkProjectFilterPermission(
      {
        projects: connectedExperiment.project
          ? [connectedExperiment.project]
          : [],
      },
      "createAnalyses"
    );
  };

  // This is a helper method to use on the frontend to determine whether or not to show certain UI elements
  public canViewIdeaModal = (project?: string): boolean => {
    return this.canCreateIdea({ project });
  };

  public canCreateIdea = (idea: Pick<IdeaInterface, "project">): boolean => {
    return this.checkProjectFilterPermission(
      {
        projects: idea.project ? [idea.project] : [],
      },
      "createIdeas"
    );
  };

  public canUpdateIdea = (
    existing: Pick<IdeaInterface, "project">,
    updated: Pick<IdeaInterface, "project">
  ): boolean => {
    return this.checkProjectFilterUpdatePermission(
      { projects: existing.project ? [existing.project] : [] },
      "project" in updated ? { projects: [updated.project || ""] } : {},
      "createIdeas"
    );
  };

  public canDeleteIdea = (idea: Pick<IdeaInterface, "project">): boolean => {
    return this.checkProjectFilterPermission(
      { projects: idea.project ? [idea.project] : [] },
      "createIdeas"
    );
  };

  // Helper methods for the front-end
  public canViewCreateFactTableModal = (project?: string): boolean => {
    return this.canCreateFactTable({ projects: project ? [project] : [] });
  };
  public canViewEditFactTableModal = (
    factTable: Pick<FactTableInterface, "projects">
  ): boolean => {
    return this.canUpdateFactTable(factTable, {});
  };

  public canCreateFactTable = (
    factTable: Pick<FactTableInterface, "projects">
  ): boolean => {
    return this.checkProjectFilterPermission(factTable, "manageFactTables");
  };

  public canUpdateFactTable = (
    existing: Pick<FactTableInterface, "projects">,
    updates: UpdateFactTableProps
  ): boolean => {
    return this.checkProjectFilterUpdatePermission(
      existing,
      updates,
      "manageFactTables"
    );
  };

  public canDeleteFactTable = (
    factTable: Pick<FactTableInterface, "projects">
  ): boolean => {
    return this.checkProjectFilterPermission(factTable, "manageFactTables");
  };

  public canCreateMetric = (
    metric: Pick<MetricInterface, "projects">
  ): boolean => {
    return this.checkProjectFilterPermission(metric, "createMetrics");
  };

  public canUpdateMetric = (
    existing: Pick<MetricInterface, "projects">,
    updates: Pick<MetricInterface, "projects">
  ): boolean => {
    return this.checkProjectFilterUpdatePermission(
      existing,
      updates,
      "createMetrics"
    );
  };

  public canDeleteMetric = (
    metric: Pick<MetricInterface, "projects">
  ): boolean => {
    return this.checkProjectFilterPermission(metric, "createMetrics");
  };

  public canManageFeatureDrafts = (
    feature: Pick<FeatureInterface, "project">
  ) => {
    return this.checkProjectFilterPermission(
      { projects: feature.project ? [feature.project] : [] },
      "manageFeatureDrafts"
    );
  };

  public canReviewFeatureDrafts = (
    feature: Pick<FeatureInterface, "project">
  ): boolean => {
    return this.checkProjectFilterPermission(
      { projects: feature.project ? [feature.project] : [] },
      "canReview"
    );
  };

  public canBypassApprovalChecks = (
    feature: Pick<FeatureInterface, "project">
  ): boolean => {
    return this.checkProjectFilterPermission(
      { projects: feature.project ? [feature.project] : [] },
      "bypassApprovalChecks"
    );
  };

  public canAddComment = (projects: string[]): boolean => {
    return this.checkProjectFilterPermission({ projects }, "addComments");
  };

  public canCreateProjects = (): boolean => {
    return this.checkProjectFilterPermission(
      { projects: [] },
      "manageProjects"
    );
  };

  public canUpdateSomeProjects = (): boolean => {
    // TODO: loop through all projects and check if the user has permission to update at least one
    return this.checkProjectFilterPermission(
      { projects: [] },
      "manageProjects"
    );
  };

  public canUpdateProject = (project: string): boolean => {
    return this.checkProjectFilterPermission(
      { projects: [project] },
      "manageProjects"
    );
  };

  public canDeleteProject = (project: string): boolean => {
    return this.checkProjectFilterPermission(
      { projects: [project] },
      "manageProjects"
    );
  };

  public canViewCreateDataSourceModal = (project?: string): boolean => {
    return this.canCreateDataSource({ projects: project ? [project] : [] });
  };

  public canCreateDataSource = (
    datasource: Pick<DataSourceInterface, "projects">
  ): boolean => {
    return this.checkProjectFilterPermission(datasource, "createDatasources");
  };

  public canUpdateDataSourceParams = (
    datasource: Pick<DataSourceInterface, "projects">
  ): boolean => {
    return this.checkProjectFilterPermission(datasource, "createDatasources");
  };

  public canUpdateDataSourceSettings = (
    datasource: Pick<DataSourceInterface, "projects">
  ): boolean => {
    return this.checkProjectFilterPermission(
      datasource,
      "editDatasourceSettings"
    );
  };

  public canDeleteDataSource = (
    datasource: Pick<DataSourceInterface, "projects">
  ): boolean => {
    return this.checkProjectFilterPermission(datasource, "createDatasources");
  };

  public canRunExperimentQueries = (
    datasource: Pick<DataSourceInterface, "projects">
  ): boolean => {
    return this.checkProjectFilterPermission(datasource, "runQueries");
  };

  public canRunPastExperimentQueries = (
    datasource: Pick<DataSourceInterface, "projects">
  ): boolean => {
    return this.checkProjectFilterPermission(datasource, "runQueries");
  };

  public canRunFactQueries = (
    datasource: Pick<DataSourceInterface, "projects">
  ): boolean => {
    return this.checkProjectFilterPermission(datasource, "runQueries");
  };

  public canRunTestQueries = (
    datasource: Pick<DataSourceInterface, "projects">
  ): boolean => {
    return this.checkProjectFilterPermission(datasource, "runQueries");
  };

  public canRunSchemaQueries = (
    datasource: Pick<DataSourceInterface, "projects">
  ): boolean => {
    return this.checkProjectFilterPermission(datasource, "runQueries");
  };

  public canRunHealthQueries = (
    datasource: Pick<DataSourceInterface, "projects">
  ): boolean => {
    return this.checkProjectFilterPermission(datasource, "runQueries");
  };

  public canRunMetricQueries = (
    datasource: Pick<DataSourceInterface, "projects">
  ): boolean => {
    return this.checkProjectFilterPermission(datasource, "runQueries");
  };

  public throwPermissionError(): void {
    throw new PermissionError(
      "You do not have permission to perform this action"
    );
  }

  private checkGlobalPermission(permissionToCheck: GlobalPermission): boolean {
    if (this.superAdmin) {
      return true;
    }

    return this.userPermissions.global.permissions[permissionToCheck] || false;
  }

  private checkProjectFilterPermission(
    obj: { projects?: string[] },
    permission: ProjectScopedPermission
  ): boolean {
    const projects = obj.projects?.length ? obj.projects : [""];

    if (READ_ONLY_PERMISSIONS.includes(permission)) {
      if (
        projects.length === 1 &&
        !projects[0] &&
        Object.keys(this.userPermissions.projects).length
      ) {
        projects.push(...Object.keys(this.userPermissions.projects));
      }
      return projects.some((project) =>
        this.hasPermission(permission, project)
      );
    }
    return projects.every((project) => this.hasPermission(permission, project));
  }

  private checkProjectFilterUpdatePermission(
    existing: { projects?: string[] },
    updates: { projects?: string[] },
    permission: ProjectScopedPermission
  ): boolean {
    // check if the user has permission to update based on the existing projects
    if (!this.checkProjectFilterPermission(existing, permission)) {
      return false;
    }

    // if the updates include projects, check if the user has permission to update based on the new projects
    if (
      "projects" in updates &&
      !this.checkProjectFilterPermission(updates, permission)
    ) {
      return false;
    }
    return true;
  }

  private hasPermission(
    permissionToCheck: Permission,
    project: string,
    envs?: string[]
  ) {
    if (this.superAdmin) {
      return true;
    }

    const usersPermissionsToCheck =
      this.userPermissions.projects[project] || this.userPermissions.global;

    if (!usersPermissionsToCheck.permissions[permissionToCheck]) {
      return false;
    }

    if (!envs || !usersPermissionsToCheck.limitAccessByEnvironment) {
      return true;
    }
    return envs.every((env) =>
      usersPermissionsToCheck.environments.includes(env)
    );
  }
}<|MERGE_RESOLUTION|>--- conflicted
+++ resolved
@@ -55,10 +55,10 @@
     return this.checkGlobalPermission("createDimensions");
   };
 
-<<<<<<< HEAD
   public canManageBilling = (): boolean => {
     return this.checkGlobalPermission("manageBilling");
-=======
+  };
+
   public canManageIntegrations = (): boolean => {
     return this.checkGlobalPermission("manageIntegrations");
   };
@@ -97,7 +97,6 @@
 
   public canManageNorthStarMetric = (): boolean => {
     return this.checkGlobalPermission("manageNorthStarMetric");
->>>>>>> d567329f
   };
 
   //Project Permissions
