import { FeatureInterface } from "back-end/types/feature";
import { MetricInterface } from "back-end/types/metric";
import {
  GlobalPermission,
  Permission,
  ProjectScopedPermission,
  SDKAttribute,
  UserPermissions,
} from "back-end/types/organization";
import { IdeaInterface } from "back-end/types/idea";
import {
  FactTableInterface,
  UpdateFactTableProps,
} from "back-end/types/fact-table";
import { ExperimentInterface } from "back-end/types/experiment";
import { DataSourceInterface } from "back-end/types/datasource";
import { READ_ONLY_PERMISSIONS } from "./permissions.utils";
class PermissionError extends Error {
  constructor(message: string) {
    super(message);
    this.name = "PermissionError";
  }
}

export class Permissions {
  private userPermissions: UserPermissions;
  private superAdmin: boolean;
  constructor(permissions: UserPermissions, superAdmin: boolean) {
    this.userPermissions = permissions;
    this.superAdmin = superAdmin;
  }

  //Global Permissions
  public canCreatePresentation = (): boolean => {
    return this.checkGlobalPermission("createPresentations");
  };

  public canUpdatePresentation = (): boolean => {
    return this.checkGlobalPermission("createPresentations");
  };

  public canDeletePresentation = (): boolean => {
    return this.checkGlobalPermission("createPresentations");
  };

  public canCreateDimension = (): boolean => {
    return this.checkGlobalPermission("createDimensions");
  };

  public canUpdateDimension = (): boolean => {
    return this.checkGlobalPermission("createDimensions");
  };

  public canDeleteDimension = (): boolean => {
    return this.checkGlobalPermission("createDimensions");
  };

<<<<<<< HEAD
  public canCreateApiKey = (): boolean => {
    return this.checkGlobalPermission("manageApiKeys");
  };

  public canDeleteApiKey = (): boolean => {
    return this.checkGlobalPermission("manageApiKeys");
=======
  public canManageTeam = (): boolean => {
    return this.checkGlobalPermission("manageTeam");
  };

  public canCreateSegment = (): boolean => {
    return this.checkGlobalPermission("createSegments");
  };

  public canUpdateSegment = (): boolean => {
    return this.checkGlobalPermission("createSegments");
  };

  public canDeleteSegment = (): boolean => {
    return this.checkGlobalPermission("createSegments");
  };

  public canManageOrgSettings = (): boolean => {
    return this.checkGlobalPermission("organizationSettings");
  };

  public canSuperDeleteReport = (): boolean => {
    return this.checkGlobalPermission("superDeleteReport");
  };

  public canManageNorthStarMetric = (): boolean => {
    return this.checkGlobalPermission("manageNorthStarMetric");
>>>>>>> 9d4ab312
  };

  //Project Permissions
  public canCreateVisualChange = (
    experiment: Pick<ExperimentInterface, "project">
  ): boolean => {
    return this.checkProjectFilterPermission(
      { projects: experiment.project ? [experiment.project] : [] },
      "manageVisualChanges"
    );
  };

  public canUpdateVisualChange = (
    experiment: Pick<ExperimentInterface, "project">
  ): boolean => {
    return this.checkProjectFilterPermission(
      { projects: experiment.project ? [experiment.project] : [] },
      "manageVisualChanges"
    );
  };

  // This is a helper method to use on the frontend to determine whether or not to show certain UI elements
  public canViewAttributeModal = (project?: string): boolean => {
    return this.canCreateAttribute({ projects: project ? [project] : [] });
  };

  public canCreateAttribute = (
    attribute: Pick<SDKAttribute, "projects">
  ): boolean => {
    return this.checkProjectFilterPermission(
      attribute,
      "manageTargetingAttributes"
    );
  };

  public canUpdateAttribute = (
    existing: Pick<SDKAttribute, "projects">,
    updates: Pick<SDKAttribute, "projects">
  ): boolean => {
    return this.checkProjectFilterUpdatePermission(
      existing,
      updates,
      "manageTargetingAttributes"
    );
  };

  public canDeleteAttribute = (
    attribute: Pick<SDKAttribute, "projects">
  ): boolean => {
    return this.checkProjectFilterPermission(
      attribute,
      "manageTargetingAttributes"
    );
  };

  // This is a helper method to use on the frontend to determine whether or not to show certain UI elements
  public canViewFeatureModal = (project?: string): boolean => {
    return this.checkProjectFilterPermission(
      {
        projects: project ? [project] : [],
      },
      "manageFeatures"
    );
  };

  public canCreateFeature = (
    feature: Pick<FeatureInterface, "project">
  ): boolean => {
    return this.checkProjectFilterPermission(
      {
        projects: feature.project ? [feature.project] : [],
      },
      "manageFeatures"
    );
  };

  public canUpdateFeature = (
    existing: Pick<FeatureInterface, "project">,
    updated: Pick<FeatureInterface, "project">
  ): boolean => {
    return this.checkProjectFilterUpdatePermission(
      { projects: existing.project ? [existing.project] : [] },
      "project" in updated ? { projects: [updated.project || ""] } : {},
      "manageFeatures"
    );
  };

  public canDeleteFeature = (
    feature: Pick<FeatureInterface, "project">
  ): boolean => {
    return this.checkProjectFilterPermission(
      {
        projects: feature.project ? [feature.project] : [],
      },
      "manageFeatures"
    );
  };

  // This is a helper method to use on the frontend to determine whether or not to show certain UI elements
  public canViewExperimentModal = (project?: string): boolean => {
    return this.checkProjectFilterPermission(
      {
        projects: project ? [project] : [],
      },
      "createAnalyses"
    );
  };

  public canCreateExperiment = (
    experiment: Pick<ExperimentInterface, "project">
  ): boolean => {
    return this.checkProjectFilterPermission(
      {
        projects: experiment.project ? [experiment.project] : [],
      },
      "createAnalyses"
    );
  };

  public canUpdateExperiment = (
    existing: Pick<ExperimentInterface, "project">,
    updated: Pick<ExperimentInterface, "project">
  ): boolean => {
    return this.checkProjectFilterUpdatePermission(
      { projects: existing.project ? [existing.project] : [] },
      "project" in updated ? { projects: [updated.project || ""] } : {},
      "createAnalyses"
    );
  };

  public canDeleteExperiment = (
    experiment: Pick<ExperimentInterface, "project">
  ): boolean => {
    return this.checkProjectFilterPermission(
      { projects: experiment.project ? [experiment.project] : [] },
      "createAnalyses"
    );
  };

  // This is a helper method to use on the frontend to determine whether or not to show certain UI elements
  public canViewReportModal = (project?: string): boolean => {
    return this.checkProjectFilterPermission(
      {
        projects: project ? [project] : [],
      },
      "createAnalyses"
    );
  };
  // reports don't have projects, but their connected experiments do
  public canCreateReport = (
    connectedExperiment: Pick<ExperimentInterface, "project">
  ): boolean => {
    return this.checkProjectFilterPermission(
      {
        projects: connectedExperiment.project
          ? [connectedExperiment.project]
          : [],
      },
      "createAnalyses"
    );
  };

  // reports don't have projects, but their connected experiments do
  public canUpdateReport = (
    connectedExperiment: Pick<ExperimentInterface, "project">
  ): boolean => {
    return this.checkProjectFilterPermission(
      {
        projects: connectedExperiment.project
          ? [connectedExperiment.project]
          : [],
      },
      "createAnalyses"
    );
  };

  // reports don't have projects, but their connected experiments do
  public canDeleteReport = (
    connectedExperiment: Pick<ExperimentInterface, "project">
  ): boolean => {
    return this.checkProjectFilterPermission(
      {
        projects: connectedExperiment.project
          ? [connectedExperiment.project]
          : [],
      },
      "createAnalyses"
    );
  };

  // This is a helper method to use on the frontend to determine whether or not to show certain UI elements
  public canViewIdeaModal = (project?: string): boolean => {
    return this.canCreateIdea({ project });
  };

  public canCreateIdea = (idea: Pick<IdeaInterface, "project">): boolean => {
    return this.checkProjectFilterPermission(
      {
        projects: idea.project ? [idea.project] : [],
      },
      "createIdeas"
    );
  };

  public canUpdateIdea = (
    existing: Pick<IdeaInterface, "project">,
    updated: Pick<IdeaInterface, "project">
  ): boolean => {
    return this.checkProjectFilterUpdatePermission(
      { projects: existing.project ? [existing.project] : [] },
      "project" in updated ? { projects: [updated.project || ""] } : {},
      "createIdeas"
    );
  };

  public canDeleteIdea = (idea: Pick<IdeaInterface, "project">): boolean => {
    return this.checkProjectFilterPermission(
      { projects: idea.project ? [idea.project] : [] },
      "createIdeas"
    );
  };

  // Helper methods for the front-end
  public canViewCreateFactTableModal = (project?: string): boolean => {
    return this.canCreateFactTable({ projects: project ? [project] : [] });
  };
  public canViewEditFactTableModal = (
    factTable: Pick<FactTableInterface, "projects">
  ): boolean => {
    return this.canUpdateFactTable(factTable, {});
  };

  public canCreateFactTable = (
    factTable: Pick<FactTableInterface, "projects">
  ): boolean => {
    return this.checkProjectFilterPermission(factTable, "manageFactTables");
  };

  public canUpdateFactTable = (
    existing: Pick<FactTableInterface, "projects">,
    updates: UpdateFactTableProps
  ): boolean => {
    return this.checkProjectFilterUpdatePermission(
      existing,
      updates,
      "manageFactTables"
    );
  };

  public canDeleteFactTable = (
    factTable: Pick<FactTableInterface, "projects">
  ): boolean => {
    return this.checkProjectFilterPermission(factTable, "manageFactTables");
  };

  public canCreateMetric = (
    metric: Pick<MetricInterface, "projects">
  ): boolean => {
    return this.checkProjectFilterPermission(metric, "createMetrics");
  };

  public canUpdateMetric = (
    existing: Pick<MetricInterface, "projects">,
    updates: Pick<MetricInterface, "projects">
  ): boolean => {
    return this.checkProjectFilterUpdatePermission(
      existing,
      updates,
      "createMetrics"
    );
  };

  public canDeleteMetric = (
    metric: Pick<MetricInterface, "projects">
  ): boolean => {
    return this.checkProjectFilterPermission(metric, "createMetrics");
  };

  public canManageFeatureDrafts = (
    feature: Pick<FeatureInterface, "project">
  ) => {
    return this.checkProjectFilterPermission(
      { projects: feature.project ? [feature.project] : [] },
      "manageFeatureDrafts"
    );
  };

  public canReviewFeatureDrafts = (
    feature: Pick<FeatureInterface, "project">
  ): boolean => {
    return this.checkProjectFilterPermission(
      { projects: feature.project ? [feature.project] : [] },
      "canReview"
    );
  };

  public canBypassApprovalChecks = (
    feature: Pick<FeatureInterface, "project">
  ): boolean => {
    return this.checkProjectFilterPermission(
      { projects: feature.project ? [feature.project] : [] },
      "bypassApprovalChecks"
    );
  };

  public canAddComment = (projects: string[]): boolean => {
    return this.checkProjectFilterPermission({ projects }, "addComments");
  };

  public canCreateProjects = (): boolean => {
    return this.checkProjectFilterPermission(
      { projects: [] },
      "manageProjects"
    );
  };

  public canUpdateSomeProjects = (): boolean => {
    // TODO: loop through all projects and check if the user has permission to update at least one
    return this.checkProjectFilterPermission(
      { projects: [] },
      "manageProjects"
    );
  };

  public canUpdateProject = (project: string): boolean => {
    return this.checkProjectFilterPermission(
      { projects: [project] },
      "manageProjects"
    );
  };

  public canDeleteProject = (project: string): boolean => {
    return this.checkProjectFilterPermission(
      { projects: [project] },
      "manageProjects"
    );
  };

  public canViewCreateDataSourceModal = (project?: string): boolean => {
    return this.canCreateDataSource({ projects: project ? [project] : [] });
  };

  public canCreateDataSource = (
    datasource: Pick<DataSourceInterface, "projects">
  ): boolean => {
    return this.checkProjectFilterPermission(datasource, "createDatasources");
  };

  public canUpdateDataSourceParams = (
    datasource: Pick<DataSourceInterface, "projects">
  ): boolean => {
    return this.checkProjectFilterPermission(datasource, "createDatasources");
  };

  public canUpdateDataSourceSettings = (
    datasource: Pick<DataSourceInterface, "projects">
  ): boolean => {
    return this.checkProjectFilterPermission(
      datasource,
      "editDatasourceSettings"
    );
  };

  public canDeleteDataSource = (
    datasource: Pick<DataSourceInterface, "projects">
  ): boolean => {
    return this.checkProjectFilterPermission(datasource, "createDatasources");
  };

  public canRunExperimentQueries = (
    datasource: Pick<DataSourceInterface, "projects">
  ): boolean => {
    return this.checkProjectFilterPermission(datasource, "runQueries");
  };

  public canRunPastExperimentQueries = (
    datasource: Pick<DataSourceInterface, "projects">
  ): boolean => {
    return this.checkProjectFilterPermission(datasource, "runQueries");
  };

  public canRunFactQueries = (
    datasource: Pick<DataSourceInterface, "projects">
  ): boolean => {
    return this.checkProjectFilterPermission(datasource, "runQueries");
  };

  public canRunTestQueries = (
    datasource: Pick<DataSourceInterface, "projects">
  ): boolean => {
    return this.checkProjectFilterPermission(datasource, "runQueries");
  };

  public canRunSchemaQueries = (
    datasource: Pick<DataSourceInterface, "projects">
  ): boolean => {
    return this.checkProjectFilterPermission(datasource, "runQueries");
  };

  public canRunHealthQueries = (
    datasource: Pick<DataSourceInterface, "projects">
  ): boolean => {
    return this.checkProjectFilterPermission(datasource, "runQueries");
  };

  public canRunMetricQueries = (
    datasource: Pick<DataSourceInterface, "projects">
  ): boolean => {
    return this.checkProjectFilterPermission(datasource, "runQueries");
  };

  public throwPermissionError(): void {
    throw new PermissionError(
      "You do not have permission to perform this action"
    );
  }

  private checkGlobalPermission(permissionToCheck: GlobalPermission): boolean {
    if (this.superAdmin) {
      return true;
    }

    return this.userPermissions.global.permissions[permissionToCheck] || false;
  }

  private checkProjectFilterPermission(
    obj: { projects?: string[] },
    permission: ProjectScopedPermission
  ): boolean {
    const projects = obj.projects?.length ? obj.projects : [""];

    if (READ_ONLY_PERMISSIONS.includes(permission)) {
      if (
        projects.length === 1 &&
        !projects[0] &&
        Object.keys(this.userPermissions.projects).length
      ) {
        projects.push(...Object.keys(this.userPermissions.projects));
      }
      return projects.some((project) =>
        this.hasPermission(permission, project)
      );
    }
    return projects.every((project) => this.hasPermission(permission, project));
  }

  private checkProjectFilterUpdatePermission(
    existing: { projects?: string[] },
    updates: { projects?: string[] },
    permission: ProjectScopedPermission
  ): boolean {
    // check if the user has permission to update based on the existing projects
    if (!this.checkProjectFilterPermission(existing, permission)) {
      return false;
    }

    // if the updates include projects, check if the user has permission to update based on the new projects
    if (
      "projects" in updates &&
      !this.checkProjectFilterPermission(updates, permission)
    ) {
      return false;
    }
    return true;
  }

  private hasPermission(
    permissionToCheck: Permission,
    project: string,
    envs?: string[]
  ) {
    if (this.superAdmin) {
      return true;
    }

    const usersPermissionsToCheck =
      this.userPermissions.projects[project] || this.userPermissions.global;

    if (!usersPermissionsToCheck.permissions[permissionToCheck]) {
      return false;
    }

    if (!envs || !usersPermissionsToCheck.limitAccessByEnvironment) {
      return true;
    }
    return envs.every((env) =>
      usersPermissionsToCheck.environments.includes(env)
    );
  }
}<|MERGE_RESOLUTION|>--- conflicted
+++ resolved
@@ -55,14 +55,14 @@
     return this.checkGlobalPermission("createDimensions");
   };
 
-<<<<<<< HEAD
   public canCreateApiKey = (): boolean => {
     return this.checkGlobalPermission("manageApiKeys");
   };
 
   public canDeleteApiKey = (): boolean => {
     return this.checkGlobalPermission("manageApiKeys");
-=======
+  };
+
   public canManageTeam = (): boolean => {
     return this.checkGlobalPermission("manageTeam");
   };
@@ -89,7 +89,6 @@
 
   public canManageNorthStarMetric = (): boolean => {
     return this.checkGlobalPermission("manageNorthStarMetric");
->>>>>>> 9d4ab312
   };
 
   //Project Permissions
