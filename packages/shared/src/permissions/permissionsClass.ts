import { FeatureInterface } from "back-end/types/feature";
import { MetricInterface } from "back-end/types/metric";
import {
  GlobalPermission,
  Permission,
  ProjectScopedPermission,
  SDKAttribute,
  UserPermissions,
} from "back-end/types/organization";
import { IdeaInterface } from "back-end/types/idea";
<<<<<<< HEAD
=======
import {
  FactTableInterface,
  UpdateFactTableProps,
} from "back-end/types/fact-table";
>>>>>>> b699163b
import { ExperimentInterface } from "back-end/types/experiment";
import { DataSourceInterface } from "back-end/types/datasource";
import { READ_ONLY_PERMISSIONS } from "./permissions.utils";
class PermissionError extends Error {
  constructor(message: string) {
    super(message);
    this.name = "PermissionError";
  }
}

export class Permissions {
  private userPermissions: UserPermissions;
  private superAdmin: boolean;
  constructor(permissions: UserPermissions, superAdmin: boolean) {
    this.userPermissions = permissions;
    this.superAdmin = superAdmin;
  }

<<<<<<< HEAD
  //TODO: We should break out `runQueries` into `runExperimentQueries` and then we can consume the
  // checkProjectFilterPermission. We can't do that here since `runQueries` is a `READ_ONLY` permission
  // so if we pass an empty projects array to checkProjectFilterPermission, it looks to see if the user has the
  // permission via any of their project-level roles. But we don't want that behavior here.
  public canRunExperimentQueries = (
    experiment: Pick<ExperimentInterface, "project">
  ): boolean => {
    return this.hasPermission(
      "runQueries",
      experiment.project ? experiment.project : ""
    );
  };

  //TODO: We should break out `runQueries` into `runIdeaQueries` and then we can consume the
  // checkProjectFilterPermission. We can't do that here since `runQueries` is a `READ_ONLY` permission
  // so if we pass an empty projects array to checkProjectFilterPermission, it looks to see if the user has the
  // permission via any of their project-level roles. But we don't want that behavior here.
  public canRunIdeaQueries = (
    idea: Pick<IdeaInterface, "project">
  ): boolean => {
    return this.hasPermission("runQueries", idea.project ? idea.project : "");
  };

  public canRunDataSourceQueries = (
    datasource: Pick<DataSourceInterface, "projects">
  ): boolean => {
    return this.checkProjectFilterPermission(datasource, "runQueries");
  };

  public canRunMetricQueries = (
    metric: Pick<MetricInterface, "projects">
  ): boolean => {
    return this.checkProjectFilterPermission(metric, "runQueries");
=======
  //Global Permissions
  public canCreatePresentation = (): boolean => {
    return this.checkGlobalPermission("createPresentations");
  };

  public canUpdatePresentation = (): boolean => {
    return this.checkGlobalPermission("createPresentations");
  };

  public canDeletePresentation = (): boolean => {
    return this.checkGlobalPermission("createPresentations");
  };

  public canCreateDimension = (): boolean => {
    return this.checkGlobalPermission("createDimensions");
  };

  public canUpdateDimension = (): boolean => {
    return this.checkGlobalPermission("createDimensions");
  };

  public canDeleteDimension = (): boolean => {
    return this.checkGlobalPermission("createDimensions");
  };

  //Project Permissions
  public canCreateVisualChange = (
    experiment: Pick<ExperimentInterface, "project">
  ): boolean => {
    return this.checkProjectFilterPermission(
      { projects: experiment.project ? [experiment.project] : [] },
      "manageVisualChanges"
    );
  };

  public canUpdateVisualChange = (
    experiment: Pick<ExperimentInterface, "project">
  ): boolean => {
    return this.checkProjectFilterPermission(
      { projects: experiment.project ? [experiment.project] : [] },
      "manageVisualChanges"
    );
>>>>>>> b699163b
  };

  // This is a helper method to use on the frontend to determine whether or not to show certain UI elements
  public canViewAttributeModal = (project?: string): boolean => {
    return this.canCreateAttribute({ projects: project ? [project] : [] });
  };

  public canCreateAttribute = (
    attribute: Pick<SDKAttribute, "projects">
  ): boolean => {
    return this.checkProjectFilterPermission(
      attribute,
      "manageTargetingAttributes"
    );
  };

  public canUpdateAttribute = (
    existing: Pick<SDKAttribute, "projects">,
    updates: Pick<SDKAttribute, "projects">
  ): boolean => {
    return this.checkProjectFilterUpdatePermission(
      existing,
      updates,
      "manageTargetingAttributes"
    );
  };

  public canDeleteAttribute = (
    attribute: Pick<SDKAttribute, "projects">
  ): boolean => {
    return this.checkProjectFilterPermission(
      attribute,
      "manageTargetingAttributes"
    );
  };

  // This is a helper method to use on the frontend to determine whether or not to show certain UI elements
  public canViewIdeaModal = (project?: string): boolean => {
    return this.canCreateIdea({ project });
  };

  public canCreateIdea = (idea: Pick<IdeaInterface, "project">): boolean => {
    return this.checkProjectFilterPermission(
      {
        projects: idea.project ? [idea.project] : [],
      },
      "createIdeas"
    );
  };

  public canUpdateIdea = (
    existing: Pick<IdeaInterface, "project">,
    updated: Pick<IdeaInterface, "project">
  ): boolean => {
    return this.checkProjectFilterUpdatePermission(
      { projects: existing.project ? [existing.project] : [] },
      "project" in updated ? { projects: [updated.project || ""] } : {},
      "createIdeas"
    );
  };

  public canDeleteIdea = (idea: Pick<IdeaInterface, "project">): boolean => {
    return this.checkProjectFilterPermission(
      { projects: idea.project ? [idea.project] : [] },
      "createIdeas"
    );
  };

  // Helper methods for the front-end
  public canViewCreateFactTableModal = (project?: string): boolean => {
    return this.canCreateFactTable({ projects: project ? [project] : [] });
  };
  public canViewEditFactTableModal = (
    factTable: Pick<FactTableInterface, "projects">
  ): boolean => {
    return this.canUpdateFactTable(factTable, {});
  };

  public canCreateFactTable = (
    factTable: Pick<FactTableInterface, "projects">
  ): boolean => {
    return this.checkProjectFilterPermission(factTable, "manageFactTables");
  };

  public canUpdateFactTable = (
    existing: Pick<FactTableInterface, "projects">,
    updates: UpdateFactTableProps
  ): boolean => {
    return this.checkProjectFilterUpdatePermission(
      existing,
      updates,
      "manageFactTables"
    );
  };

  public canDeleteFactTable = (
    factTable: Pick<FactTableInterface, "projects">
  ): boolean => {
    return this.checkProjectFilterPermission(factTable, "manageFactTables");
  };

  public canCreateMetric = (
    metric: Pick<MetricInterface, "projects">
  ): boolean => {
    return this.checkProjectFilterPermission(metric, "createMetrics");
  };

  public canUpdateMetric = (
    existing: Pick<MetricInterface, "projects">,
    updates: Pick<MetricInterface, "projects">
  ): boolean => {
    return this.checkProjectFilterUpdatePermission(
      existing,
      updates,
      "createMetrics"
    );
  };

  public canDeleteMetric = (
    metric: Pick<MetricInterface, "projects">
  ): boolean => {
    return this.checkProjectFilterPermission(metric, "createMetrics");
  };

  public canBypassApprovalChecks = (
    feature: Pick<FeatureInterface, "project">
  ): boolean => {
    return this.checkProjectFilterPermission(
      { projects: feature.project ? [feature.project] : [] },
      "bypassApprovalChecks"
    );
  };

  public canReviewFeatureDrafts = (
    feature: Pick<FeatureInterface, "project">
  ): boolean => {
    return this.checkProjectFilterPermission(
      { projects: feature.project ? [feature.project] : [] },
      "canReview"
    );
  };

  public canAddComment = (projects: string[]): boolean => {
    return this.checkProjectFilterPermission({ projects }, "addComments");
  };

  public canCreateProjects = (): boolean => {
    return this.checkProjectFilterPermission(
      { projects: [] },
      "manageProjects"
    );
  };

  public canUpdateSomeProjects = (): boolean => {
    // TODO: loop through all projects and check if the user has permission to update at least one
    return this.checkProjectFilterPermission(
      { projects: [] },
      "manageProjects"
    );
  };

  public canUpdateProject = (project: string): boolean => {
    return this.checkProjectFilterPermission(
      { projects: [project] },
      "manageProjects"
    );
  };

  public canDeleteProject = (project: string): boolean => {
    return this.checkProjectFilterPermission(
      { projects: [project] },
      "manageProjects"
    );
  };

  public canViewCreateDataSourceModal = (project?: string): boolean => {
    return this.canCreateDataSource({ projects: project ? [project] : [] });
  };

  public canCreateDataSource = (
    datasource: Pick<DataSourceInterface, "projects">
  ): boolean => {
    return this.checkProjectFilterPermission(datasource, "createDatasources");
  };

  public canUpdateDataSourceParams = (
    datasource: Pick<DataSourceInterface, "projects">
  ): boolean => {
    return this.checkProjectFilterPermission(datasource, "createDatasources");
  };

  public canUpdateDataSourceSettings = (
    datasource: Pick<DataSourceInterface, "projects">
  ): boolean => {
    return this.checkProjectFilterPermission(
      datasource,
      "editDatasourceSettings"
    );
  };

  public canDeleteDataSource = (
    datasource: Pick<DataSourceInterface, "projects">
  ): boolean => {
    return this.checkProjectFilterPermission(datasource, "createDatasources");
  };

  public throwPermissionError(): void {
    throw new PermissionError(
      "You do not have permission to perform this action"
    );
  }

  private checkGlobalPermission(permission: GlobalPermission): boolean {
    return this.hasPermission(permission, "");
  }

  private checkProjectFilterPermission(
    obj: { projects?: string[] },
    permission: ProjectScopedPermission
  ): boolean {
    const projects = obj.projects?.length ? obj.projects : [""];

    if (READ_ONLY_PERMISSIONS.includes(permission)) {
      if (
        projects.length === 1 &&
        !projects[0] &&
        Object.keys(this.userPermissions.projects).length
      ) {
        projects.push(...Object.keys(this.userPermissions.projects));
      }
      return projects.some((project) =>
        this.hasPermission(permission, project)
      );
    }
    return projects.every((project) => this.hasPermission(permission, project));
  }

  private checkProjectFilterUpdatePermission(
    existing: { projects?: string[] },
    updates: { projects?: string[] },
    permission: ProjectScopedPermission
  ): boolean {
    // check if the user has permission to update based on the existing projects
    if (!this.checkProjectFilterPermission(existing, permission)) {
      return false;
    }

    // if the updates include projects, check if the user has permission to update based on the new projects
    if (
      "projects" in updates &&
      !this.checkProjectFilterPermission(updates, permission)
    ) {
      return false;
    }
    return true;
  }

  private hasPermission(
    permissionToCheck: Permission,
    project: string,
    envs?: string[]
  ) {
    if (this.superAdmin) {
      return true;
    }

    const usersPermissionsToCheck =
      this.userPermissions.projects[project] || this.userPermissions.global;

    if (!usersPermissionsToCheck.permissions[permissionToCheck]) {
      return false;
    }

    if (!envs || !usersPermissionsToCheck.limitAccessByEnvironment) {
      return true;
    }
    return envs.every((env) =>
      usersPermissionsToCheck.environments.includes(env)
    );
  }
}<|MERGE_RESOLUTION|>--- conflicted
+++ resolved
@@ -8,13 +8,10 @@
   UserPermissions,
 } from "back-end/types/organization";
 import { IdeaInterface } from "back-end/types/idea";
-<<<<<<< HEAD
-=======
 import {
   FactTableInterface,
   UpdateFactTableProps,
 } from "back-end/types/fact-table";
->>>>>>> b699163b
 import { ExperimentInterface } from "back-end/types/experiment";
 import { DataSourceInterface } from "back-end/types/datasource";
 import { READ_ONLY_PERMISSIONS } from "./permissions.utils";
@@ -33,41 +30,6 @@
     this.superAdmin = superAdmin;
   }
 
-<<<<<<< HEAD
-  //TODO: We should break out `runQueries` into `runExperimentQueries` and then we can consume the
-  // checkProjectFilterPermission. We can't do that here since `runQueries` is a `READ_ONLY` permission
-  // so if we pass an empty projects array to checkProjectFilterPermission, it looks to see if the user has the
-  // permission via any of their project-level roles. But we don't want that behavior here.
-  public canRunExperimentQueries = (
-    experiment: Pick<ExperimentInterface, "project">
-  ): boolean => {
-    return this.hasPermission(
-      "runQueries",
-      experiment.project ? experiment.project : ""
-    );
-  };
-
-  //TODO: We should break out `runQueries` into `runIdeaQueries` and then we can consume the
-  // checkProjectFilterPermission. We can't do that here since `runQueries` is a `READ_ONLY` permission
-  // so if we pass an empty projects array to checkProjectFilterPermission, it looks to see if the user has the
-  // permission via any of their project-level roles. But we don't want that behavior here.
-  public canRunIdeaQueries = (
-    idea: Pick<IdeaInterface, "project">
-  ): boolean => {
-    return this.hasPermission("runQueries", idea.project ? idea.project : "");
-  };
-
-  public canRunDataSourceQueries = (
-    datasource: Pick<DataSourceInterface, "projects">
-  ): boolean => {
-    return this.checkProjectFilterPermission(datasource, "runQueries");
-  };
-
-  public canRunMetricQueries = (
-    metric: Pick<MetricInterface, "projects">
-  ): boolean => {
-    return this.checkProjectFilterPermission(metric, "runQueries");
-=======
   //Global Permissions
   public canCreatePresentation = (): boolean => {
     return this.checkGlobalPermission("createPresentations");
@@ -110,7 +72,6 @@
       { projects: experiment.project ? [experiment.project] : [] },
       "manageVisualChanges"
     );
->>>>>>> b699163b
   };
 
   // This is a helper method to use on the frontend to determine whether or not to show certain UI elements
@@ -315,6 +276,54 @@
     datasource: Pick<DataSourceInterface, "projects">
   ): boolean => {
     return this.checkProjectFilterPermission(datasource, "createDatasources");
+  };
+
+  public canRunExperimentQueries = (
+    datasource: Pick<DataSourceInterface, "projects">
+  ): boolean => {
+    return this.checkProjectFilterPermission(datasource, "runQueries");
+  };
+
+  public canRunPastExperimentQueries = (
+    datasource: Pick<DataSourceInterface, "projects">
+  ): boolean => {
+    return this.checkProjectFilterPermission(datasource, "runQueries");
+  };
+
+  public canRunFactQueries = (
+    datasource: Pick<DataSourceInterface, "projects">
+  ): boolean => {
+    return this.checkProjectFilterPermission(datasource, "runQueries");
+  };
+
+  public canRunIdeaQueries = (
+    datasource: Pick<DataSourceInterface, "projects">
+  ): boolean => {
+    return this.checkProjectFilterPermission(datasource, "runQueries");
+  };
+
+  public canRunTestQueries = (
+    datasource: Pick<DataSourceInterface, "projects">
+  ): boolean => {
+    return this.checkProjectFilterPermission(datasource, "runQueries");
+  };
+
+  public canRunSchemaQueries = (
+    datasource: Pick<DataSourceInterface, "projects">
+  ): boolean => {
+    return this.checkProjectFilterPermission(datasource, "runQueries");
+  };
+
+  public canRunHealthQueries = (
+    datasource: Pick<DataSourceInterface, "projects">
+  ): boolean => {
+    return this.checkProjectFilterPermission(datasource, "runQueries");
+  };
+
+  public canRunMetricQueries = (
+    datasource: Pick<DataSourceInterface, "projects">
+  ): boolean => {
+    return this.checkProjectFilterPermission(datasource, "runQueries");
   };
 
   public throwPermissionError(): void {
