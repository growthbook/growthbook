--- conflicted
+++ resolved
@@ -75,7 +75,40 @@
   };
 
   // This is a helper method to use on the frontend to determine whether or not to show certain UI elements
-<<<<<<< HEAD
+  public canViewAttributeModal = (project?: string): boolean => {
+    return this.canCreateAttribute({ projects: project ? [project] : [] });
+  };
+
+  public canCreateAttribute = (
+    attribute: Pick<SDKAttribute, "projects">
+  ): boolean => {
+    return this.checkProjectFilterPermission(
+      attribute,
+      "manageTargetingAttributes"
+    );
+  };
+
+  public canUpdateAttribute = (
+    existing: Pick<SDKAttribute, "projects">,
+    updates: Pick<SDKAttribute, "projects">
+  ): boolean => {
+    return this.checkProjectFilterUpdatePermission(
+      existing,
+      updates,
+      "manageTargetingAttributes"
+    );
+  };
+
+  public canDeleteAttribute = (
+    attribute: Pick<SDKAttribute, "projects">
+  ): boolean => {
+    return this.checkProjectFilterPermission(
+      attribute,
+      "manageTargetingAttributes"
+    );
+  };
+
+  // This is a helper method to use on the frontend to determine whether or not to show certain UI elements
   public canViewFeatureModal = (project?: string): boolean => {
     return this.checkProjectFilterPermission(
       {
@@ -115,43 +148,6 @@
         projects: feature.project ? [feature.project] : [],
       },
       "manageFeatures"
-    );
-  };
-
-  // This is a helper method to use on the frontend to determine whether or not to show certain UI elements
-  public canViewIdeaModal = (project?: string): boolean => {
-=======
-  public canViewAttributeModal = (project?: string): boolean => {
-    return this.canCreateAttribute({ projects: project ? [project] : [] });
-  };
-
-  public canCreateAttribute = (
-    attribute: Pick<SDKAttribute, "projects">
-  ): boolean => {
->>>>>>> 9d02ce02
-    return this.checkProjectFilterPermission(
-      attribute,
-      "manageTargetingAttributes"
-    );
-  };
-
-  public canUpdateAttribute = (
-    existing: Pick<SDKAttribute, "projects">,
-    updates: Pick<SDKAttribute, "projects">
-  ): boolean => {
-    return this.checkProjectFilterUpdatePermission(
-      existing,
-      updates,
-      "manageTargetingAttributes"
-    );
-  };
-
-  public canDeleteAttribute = (
-    attribute: Pick<SDKAttribute, "projects">
-  ): boolean => {
-    return this.checkProjectFilterPermission(
-      attribute,
-      "manageTargetingAttributes"
     );
   };
 
