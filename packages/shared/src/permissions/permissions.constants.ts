import {
  DefaultMemberRole,
  Permission,
  Role,
} from "back-end/types/organization";

export const POLICIES = [
  "ReadData",
  "Comments",
  "FeaturesFullAccess",
  "ArchetypesFullAccess",
  "FeaturesBypassApprovals",
  "ExperimentsFullAccess",
  "VisualEditorFullAccess",
  "SuperDeleteReports",
  "DataSourcesFullAccess",
  "DataSourceConfiguration",
  "RunQueries",
  "MetricsFullAccess",
  "FactTablesFullAccess",
  "FactMetricsFullAccess",
  "DimensionsFullAccess",
  "SegmentsFullAccess",
  "IdeasFullAccess",
  "PresentationsFullAccess",
  "SDKPayloadPublish",
  "SDKConnectionsFullAccess",
  "AttributesFullAccess",
  "EnvironmentsFullAccess",
  "NamespacesFullAccess",
  "SavedGroupsFullAccess",
  "GeneralSettingsFullAccess",
  "NorthStarMetricFullAccess",
  "TeamManagementFullAccess",
  "ProjectsFullAccess",
  "TagsFullAccess",
  "APIKeysFullAccess",
  "IntegrationsFullAccess",
  "EventWebhooksFullAccess",
  "BillingFullAccess",
  "AuditLogsFullAccess",
  "CustomRolesFullAccess",
  "CustomFieldsFullAccess",
] as const;

export type Policy = typeof POLICIES[number];

export const POLICY_PERMISSION_MAP: Record<Policy, Permission[]> = {
  ReadData: ["readData"],
  Comments: ["readData", "addComments"],
  FeaturesFullAccess: [
    "readData",
    "manageFeatureDrafts",
    "manageFeatures",
    "manageArchetype",
    "canReview",
  ],
  ArchetypesFullAccess: ["readData", "manageArchetype"],
  FeaturesBypassApprovals: [
    "readData",
    "manageFeatureDrafts",
    "manageFeatures",
    "canReview",
    "bypassApprovalChecks",
  ],
  ExperimentsFullAccess: ["readData", "createAnalyses", "runQueries"],
  VisualEditorFullAccess: ["readData", "manageVisualChanges"],
  SuperDeleteReports: ["readData", "superDeleteReport"],
  DataSourcesFullAccess: [
    "readData",
    "createDatasources",
    "editDatasourceSettings",
    "runQueries",
  ],
  DataSourceConfiguration: ["readData", "editDatasourceSettings", "runQueries"],
  RunQueries: ["readData", "runQueries"],
  MetricsFullAccess: [
    "readData",
    "createMetrics",
    "runQueries",
    "createMetricGroups",
  ],
  FactTablesFullAccess: [
    "readData",
    "manageFactTables",
    "manageFactMetrics",
    "manageFactFilters",
    "runQueries",
  ],
  FactMetricsFullAccess: [
    "readData",
    "manageFactMetrics",
    "manageFactFilters",
    "runQueries",
  ],
  DimensionsFullAccess: ["readData", "createDimensions", "runQueries"],
  SegmentsFullAccess: ["readData", "createSegments", "runQueries"],
  IdeasFullAccess: ["readData", "createIdeas"],
  PresentationsFullAccess: ["readData", "createPresentations"],
  SDKPayloadPublish: ["readData", "publishFeatures", "runExperiments"],
  SDKConnectionsFullAccess: [
    "readData",
    "manageSDKConnections",
    "manageSDKWebhooks",
  ],
  AttributesFullAccess: ["readData", "manageTargetingAttributes"],
  EnvironmentsFullAccess: ["readData", "manageEnvironments"],
  NamespacesFullAccess: ["readData", "manageNamespaces"],
  SavedGroupsFullAccess: ["readData", "manageSavedGroups"],
  GeneralSettingsFullAccess: ["readData", "organizationSettings"],
  NorthStarMetricFullAccess: ["readData", "manageNorthStarMetric"],
  TeamManagementFullAccess: ["readData", "manageTeam"],
  ProjectsFullAccess: ["readData", "manageProjects"],
  TagsFullAccess: ["readData", "manageTags"],
  APIKeysFullAccess: ["readData", "manageApiKeys"],
  IntegrationsFullAccess: ["readData", "manageIntegrations"],
  EventWebhooksFullAccess: ["readData", "manageEventWebhooks", "viewAuditLog"],
  BillingFullAccess: ["readData", "manageBilling"],
  AuditLogsFullAccess: ["readData", "viewAuditLog"],
  CustomRolesFullAccess: ["readData", "manageTeam", "manageCustomRoles"],
  CustomFieldsFullAccess: ["readData", "manageCustomFields"],
};

export const POLICY_DISPLAY_GROUPS: { name: string; policies: Policy[] }[] = [
  {
    name: "Global",
    policies: ["ReadData", "Comments"],
  },
  {
    name: "Features",
    policies: [
      "FeaturesFullAccess",
      "ArchetypesFullAccess",
      "FeaturesBypassApprovals",
    ],
  },
  {
    name: "Experiments",
    policies: [
      "ExperimentsFullAccess",
      "VisualEditorFullAccess",
      "SuperDeleteReports",
    ],
  },
  {
    name: "Metrics and Data",
    policies: [
      "DataSourcesFullAccess",
      "DataSourceConfiguration",
      "RunQueries",
      "MetricsFullAccess",
      "FactTablesFullAccess",
      "FactMetricsFullAccess",
      "DimensionsFullAccess",
      "SegmentsFullAccess",
    ],
  },
  {
    name: "Management",
    policies: ["IdeasFullAccess", "PresentationsFullAccess"],
  },
  {
    name: "SDK Configuration",
    policies: [
      "SDKPayloadPublish",
      "SDKConnectionsFullAccess",
      "AttributesFullAccess",
      "EnvironmentsFullAccess",
      "NamespacesFullAccess",
      "SavedGroupsFullAccess",
    ],
  },
  {
    name: "Settings",
    policies: [
      "GeneralSettingsFullAccess",
      "NorthStarMetricFullAccess",
      "TeamManagementFullAccess",
      "CustomRolesFullAccess",
      "CustomFieldsFullAccess",
      "ProjectsFullAccess",
      "TagsFullAccess",
      "APIKeysFullAccess",
      "IntegrationsFullAccess",
      "EventWebhooksFullAccess",
      "BillingFullAccess",
      "AuditLogsFullAccess",
    ],
  },
];

export const POLICY_METADATA_MAP: Record<
  Policy,
  {
    displayName: string;
    description: string;
    warning?: string;
  }
> = {
  ReadData: {
    displayName: "Read Data",
    description:
      "View all resources - features, metrics, experiments, data sources, etc.",
  },
  Comments: {
    displayName: "Comments",
    description: "Add comments to any resource",
  },
  FeaturesFullAccess: {
    displayName: "Features Full Access",
    description: "Create, edit, and delete feature flags",
  },
  ArchetypesFullAccess: {
    displayName: "Archetypes Full Access",
    description:
      "Create, edit, and delete saved User Archetypes for feature flag debugging",
  },
  FeaturesBypassApprovals: {
    displayName: "Features Bypass Approvals",
    description: "Bypass required approval checks for feature flag changes",
  },
  ExperimentsFullAccess: {
    displayName: "Experiments Full Access",
    description:
      "Create, edit, and delete experiments. Does not include Visual Editor access.",
  },
  VisualEditorFullAccess: {
    displayName: "Visual Editor Full Access",
    description: "Use the Visual Editor to implement experiment changes.",
  },
  SuperDeleteReports: {
    displayName: "Super Delete Reports",
    description:
      "Delete ad-hoc reports made by other users. Typically assigned to admins only.",
  },
  DataSourcesFullAccess: {
    displayName: "Data Sources Full Access",
    description: "Create, edit, and delete data sources",
  },
  DataSourceConfiguration: {
    displayName: "Data Source Configuration",
    description:
      "Edit existing data source configuration settings (identifier types, experiment assignment queries)",
  },
  RunQueries: {
    displayName: "Run Queries",
    description:
      "Execute queries against data sources. Required to refresh experiment results.",
  },
  MetricsFullAccess: {
    displayName: "Metrics Full Access",
    description:
      "Create, edit, and delete regular metrics (does not include Fact Metrics)",
  },
  FactTablesFullAccess: {
    displayName: "Fact Tables Full Access",
    description: "Create, edit, and delete fact tables, metrics, and filters.",
  },
  FactMetricsFullAccess: {
    displayName: "Fact Metrics Full Access",
    description: "Create, edit, and delete fact metrics and filters.",
  },
  DimensionsFullAccess: {
    displayName: "Dimensions Full Access",
    description: "Create, edit, and delete dimensions",
  },
  SegmentsFullAccess: {
    displayName: "Segments Full Access",
    description: "Create, edit, and delete segments",
  },
  IdeasFullAccess: {
    displayName: "Ideas Full Access",
    description: "Create, edit, and delete ideas",
  },
  PresentationsFullAccess: {
    displayName: "Presentations Full Access",
    description: "Create, edit, and delete presentations",
  },
  SDKPayloadPublish: {
    displayName: "SDK Payload Publish",
    description:
      "Make changes that affect data sent to SDKs. For example: edit a saved group, toggle a feature flag, stop an experiment, etc.",
  },
  SDKConnectionsFullAccess: {
    displayName: "SDK Connections Full Access",
    description: "Create, edit, and delete SDK Connections",
  },
  AttributesFullAccess: {
    displayName: "Attributes Full Access",
    description: "Create, edit, and delete targeting attributes",
  },
  EnvironmentsFullAccess: {
    displayName: "Environments Full Access",
    description: "Create, edit, and delete environments",
  },
  NamespacesFullAccess: {
    displayName: "Namespaces Full Access",
    description: "Create, edit, and delete namespaces",
  },
  SavedGroupsFullAccess: {
    displayName: "Saved Groups Full Access",
    description: "Create, edit, and delete saved groups",
  },
  GeneralSettingsFullAccess: {
    displayName: "General Settings Full Access",
    description: "Edit organization general settings",
  },
  NorthStarMetricFullAccess: {
    displayName: "North Star Metric Full Access",
    description: "Configure North Star metrics",
  },
  TeamManagementFullAccess: {
    displayName: "Team Management Full Access",
    description:
      "Invite users, delete users, change user roles, add/remove users from teams.",
    warning: "Can be used to create new admin users",
  },
  ProjectsFullAccess: {
    displayName: "Projects Full Access",
    description: "Create, edit, and delete projects",
  },
  TagsFullAccess: {
    displayName: "Tags Full Access",
    description: "Create, edit, and delete tags",
  },
  APIKeysFullAccess: {
    displayName: "API Keys Full Access",
    description:
      "Create, edit, and delete API secret keys. Not required to create Personal Access Tokens.",
    warning: "Can be used to create an API Key with full admin permissions.",
  },
  IntegrationsFullAccess: {
    displayName: "Integrations Full Access",
    description: "Set up and configure integrations - GitHub, Vercel, etc.",
  },
  EventWebhooksFullAccess: {
    displayName: "Event Webhooks Full Access",
    description:
      "Create, edit, and delete event-based webhooks. Used for Slack/Discord notifications.",
  },
  BillingFullAccess: {
    displayName: "Billing Full Access",
    description:
      "View and edit license key. View invoices and update billing info.",
  },
  AuditLogsFullAccess: {
    displayName: "Audit Logs Full Access",
    description: "View and export audit logs",
  },
  CustomRolesFullAccess: {
    displayName: "Manage Custom Roles",
    description: "Create, edit, and delete custom roles",
  },
  CustomFieldsFullAccess: {
    displayName: "Manage Custom Fields",
    description: "Create, edit, and delete custom fields",
  },
};

export const DEFAULT_ROLES: Record<DefaultMemberRole, Role> = {
  noaccess: {
    id: "noaccess",
    description:
      "Cannot view any features or experiments. Most useful when combined with project-scoped roles.",
    policies: [],
  },
  readonly: {
    id: "readonly",
    description: "View all features and experiment results",
    policies: ["ReadData"],
  },
  collaborator: {
    id: "collaborator",
    description: "Add comments and contribute ideas",
    policies: [
      "ReadData",
      "Comments",
      "IdeasFullAccess",
      "PresentationsFullAccess",
    ],
  },
  visualEditor: {
    id: "visualEditor",
    description: "Make visual changes for an experiment",
    policies: ["ReadData", "VisualEditorFullAccess"],
  },
  engineer: {
    id: "engineer",
    description: "Manage features",
    policies: [
      "ReadData",
      "Comments",
      "FeaturesFullAccess",
      "ArchetypesFullAccess",
      "VisualEditorFullAccess",
      "IdeasFullAccess",
      "PresentationsFullAccess",
      "SDKPayloadPublish",
      "SDKConnectionsFullAccess",
      "AttributesFullAccess",
      "EnvironmentsFullAccess",
      "NamespacesFullAccess",
      "SavedGroupsFullAccess",
      "TagsFullAccess",
    ],
  },
  analyst: {
    id: "analyst",
    description: "Analyze experiments",
    policies: [
      "ReadData",
      "Comments",
      "RunQueries",
      "MetricsFullAccess",
      "ExperimentsFullAccess",
      "VisualEditorFullAccess",
      "FactTablesFullAccess",
      "FactMetricsFullAccess",
      "DimensionsFullAccess",
      "SegmentsFullAccess",
      "IdeasFullAccess",
      "PresentationsFullAccess",
      "TagsFullAccess",
      "DataSourceConfiguration",
    ],
  },
  experimenter: {
    id: "experimenter",
    description: "Manage features AND Analyze experiments",
    policies: [
      "ReadData",
      "Comments",
      "FeaturesFullAccess",
      "ExperimentsFullAccess",
      "VisualEditorFullAccess",
      "ArchetypesFullAccess",
      "RunQueries",
      "MetricsFullAccess",
      "FactTablesFullAccess",
      "FactMetricsFullAccess",
      "DimensionsFullAccess",
      "SegmentsFullAccess",
      "IdeasFullAccess",
      "PresentationsFullAccess",
      "SDKPayloadPublish",
      "SDKConnectionsFullAccess",
      "AttributesFullAccess",
      "EnvironmentsFullAccess",
      "NamespacesFullAccess",
      "SavedGroupsFullAccess",
      "TagsFullAccess",
      "DataSourceConfiguration",
    ],
  },
  admin: {
    id: "admin",
    description:
      "All access + invite teammates and configure organization settings",
    policies: [...POLICIES],
  },
};

// Reserved role IDs that cannot be used by custom roles
// There are 2 legacy roles (designer/developer) that we also need to reserve
// This is because of JIT migrations performed in the organization object
export const RESERVED_ROLE_IDS = [
  ...Object.keys(DEFAULT_ROLES),
  "designer",
  "developer",
];

export const ENV_SCOPED_PERMISSIONS = [
  "publishFeatures",
  "manageEnvironments",
  "manageSDKConnections",
  "manageSDKWebhooks",
  "runExperiments",
] as const;

export const PROJECT_SCOPED_PERMISSIONS = [
  "readData",
  "addComments",
  "bypassApprovalChecks",
  "canReview",
  "manageFeatureDrafts",
  "manageFeatures",
  "manageArchetype",
  "manageProjects",
  "createAnalyses",
  "createIdeas",
  "createMetrics",
  "manageFactTables",
  "manageFactFilters",
  "manageFactMetrics",
  "createDatasources",
  "editDatasourceSettings",
  "runQueries",
  "manageTargetingAttributes",
  "manageVisualChanges",
<<<<<<< HEAD
  "manageCustomFields",
=======
  "manageSavedGroups",
>>>>>>> be286356
] as const;

export const GLOBAL_PERMISSIONS = [
  "readData",
  "createPresentations",
  "createDimensions",
  "createSegments",
  "createMetricGroups",
  "organizationSettings",
  "superDeleteReport",
  "manageTeam",
  "manageTags",
  "manageApiKeys",
  "manageIntegrations",
  "manageEventWebhooks",
  "manageBilling",
  "manageNorthStarMetric",
  "manageNamespaces",
  "manageCustomRoles",
  "manageCustomFields",
  "viewAuditLog",
] as const;

export const ALL_PERMISSIONS = [
  ...GLOBAL_PERMISSIONS,
  ...PROJECT_SCOPED_PERMISSIONS,
  ...ENV_SCOPED_PERMISSIONS,
];

export const READ_ONLY_PERMISSIONS = [
  "readData",
  "viewAuditLog",
  "runQueries",
  "addComments",
];<|MERGE_RESOLUTION|>--- conflicted
+++ resolved
@@ -497,11 +497,8 @@
   "runQueries",
   "manageTargetingAttributes",
   "manageVisualChanges",
-<<<<<<< HEAD
+  "manageSavedGroups",
   "manageCustomFields",
-=======
-  "manageSavedGroups",
->>>>>>> be286356
 ] as const;
 
 export const GLOBAL_PERMISSIONS = [
