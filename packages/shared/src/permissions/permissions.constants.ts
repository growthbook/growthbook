--- conflicted
+++ resolved
@@ -503,11 +503,6 @@
   "manageBilling",
   "manageNorthStarMetric",
   "manageNamespaces",
-<<<<<<< HEAD
-  "manageSavedGroups",
-=======
-  "manageArchetype",
->>>>>>> 2c38c85f
   "manageCustomRoles",
   "viewAuditLog",
 ] as const;
