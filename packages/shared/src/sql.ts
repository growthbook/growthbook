import { format as sqlFormat } from "sql-formatter";
<<<<<<< HEAD
import { SqlResultChunkInterface } from "back-end/types/query";
import { FormatDialect, FormatError } from "./types";
=======
import { FormatDialect } from "../types/sql";
import { FormatError } from "../types/error";
>>>>>>> 228b372d

export const SQL_ROW_LIMIT = 1000;

export const MAX_SQL_LENGTH_TO_FORMAT = parseInt(
  process.env.MAX_SQL_LENGTH_TO_FORMAT || "15000",
);

export function format(
  sql: string,
  dialect?: FormatDialect,
  onError?: (error: FormatError) => void,
): string {
  // sqlFormat is slow, consuming a lot of CPU and blocking other operations.
  // To avoid performance issues, skip formatting for very large queries.
  if (MAX_SQL_LENGTH_TO_FORMAT && sql.length > MAX_SQL_LENGTH_TO_FORMAT) {
    return sql;
  }
  if (!dialect) return sql;

  try {
    return sqlFormat(sql, {
      language: dialect,
    });
  } catch (e) {
    const error = e instanceof Error ? e : new Error(String(e));
    if (onError) {
      onError({ error, originalSql: sql });
    }
    return sql;
  }
}

export function ensureLimit(sql: string, limit: number): string {
  if (limit <= 0) throw new Error("Limit must be a positive integer");

  // Remove trailing semicolons and spaces
  sql = sql.replace(/;\s*$/, "").trim();

  // Case 1: Has both LIMIT and OFFSET clauses
  const limitOffsetMatch = sql.match(/LIMIT\s+(\d+)\s+OFFSET\s+(\d+)$/i);
  if (limitOffsetMatch) {
    const currentLimit = parseInt(limitOffsetMatch[1], 10);
    if (!isNaN(currentLimit) && currentLimit <= limit) {
      return sql;
    }
    return sql.replace(
      /LIMIT\s+\d+\s+OFFSET\s+(\d+)$/i,
      `LIMIT ${limit} OFFSET $1`,
    );
  }
  // Case 2: Has OFFSET clause only (BigQuery is the only one that supports this)
  if (/OFFSET\s+\d+$/i.test(sql)) {
    return sql.replace(/OFFSET\s+(\d+)$/i, `LIMIT ${limit} OFFSET $1`);
  }
  // Case 3: LIMIT clause only, but with 2 numbers (MySQL only)
  const limitTwoNumbersMatch = sql.match(/LIMIT\s+(\d+)\s*,\s*(\d+)$/i);
  if (limitTwoNumbersMatch) {
    const currentLimit = parseInt(limitTwoNumbersMatch[2], 10);
    if (!isNaN(currentLimit) && currentLimit <= limit) {
      return sql;
    }
    return sql.replace(/LIMIT\s+(\d+)\s*,\s*\d+$/i, `LIMIT $1, ${limit}`);
  }
  // Case 4: Normal LIMIT clause only
  const limitMatch = sql.match(/LIMIT\s+(\d+)$/i);
  if (limitMatch) {
    const currentLimit = parseInt(limitMatch[1], 10);
    if (!isNaN(currentLimit) && currentLimit <= limit) {
      return sql;
    }

    return sql.replace(/LIMIT\s+\d+$/i, `LIMIT ${limit}`);
  }
  // Default: Append LIMIT at the end
  // Add a newline in case there's a line comment at the end
  return `${sql}\nLIMIT ${limit}`;
}

export function isReadOnlySQL(sql: string) {
  const { strippedSql } = stripCommentsAndStrings(sql);

  // Check the first keyword (e.g. "select", "with", etc.)
  return !!strippedSql.match(/^\s*(with|select|explain|show|describe|desc)\b/i);
}

export function isMultiStatementSQL(sql: string) {
  const { strippedSql, parseError } = stripCommentsAndStrings(sql);

  // If there was a parse error, search the original string for semicolons
  if (parseError) {
    // Ignore final trailing semicolon when searching to avoid common false positive
    return sql.replace(/;\s*$/, "").includes(";");
  }
  // Otherwise, search the stripped SQL for semicolons
  else {
    return strippedSql.includes(";");
  }
}

function stripCommentsAndStrings(sql: string): {
  strippedSql: string;
  parseError: boolean;
} {
  let state:
    | "singleQuote"
    | "doubleQuote"
    | "backtickQuote"
    | "lineComment"
    | "blockComment"
    | null = null;

  const n = sql.length;

  let strippedSql = "";

  for (let i = 0; i < n; i++) {
    const char = sql[i];
    const nextChar = i + 1 < n ? sql[i + 1] : null;

    if (state === "singleQuote") {
      if (char === "\\") {
        // Skip escaped character (e.g. \' or \\)
        i++;
      } else if (char === "'") {
        strippedSql += char;
        state = null;
      }
    } else if (state === "doubleQuote") {
      if (char === "\\") {
        // Skip escaped character (e.g. \" or \\)
        i++;
      } else if (char === '"') {
        strippedSql += char;
        state = null;
      }
    } else if (state === "backtickQuote") {
      if (char === "`") {
        strippedSql += char;
        state = null;
      }
    } else if (state === "lineComment") {
      if (char === "\n" || char === "\r") {
        state = null; // End of line comment
      }
    } else if (state === "blockComment") {
      if (char === "*" && nextChar === "/") {
        state = null; // End of block comment
        i++; // Skip the '/'
      }
    } else {
      // Not in any special state
      if (char === "'") {
        strippedSql += char;
        state = "singleQuote";
      } else if (char === '"') {
        strippedSql += char;
        state = "doubleQuote";
      } else if (char === "`") {
        strippedSql += char;
        state = "backtickQuote";
      } else if (char === "-" && nextChar === "-") {
        state = "lineComment";
        i++; // Skip the second '-'
      } else if (char === "/" && nextChar === "*") {
        state = "blockComment";
        i++; // Skip the '*'
      } else {
        strippedSql += char;
      }
    }
  }

  // Removing trailing semicolon and spaces
  strippedSql = strippedSql.replace(/;\s*$/, "").trim();

  // See if we ended in an invalid state
  let parseError = false;
  if (
    state === "singleQuote" ||
    state === "doubleQuote" ||
    state === "backtickQuote" ||
    state === "blockComment"
  ) {
    parseError = true;
  }

  return {
    strippedSql,
    parseError,
  };
}

type SqlResultChunkData = Pick<SqlResultChunkInterface, "numRows" | "data">;

export function encodeSQLResults(
  // Raw SQL results
  results: Record<string, unknown>[],
  // 4MB default chunk size (document max is 16MB, but leave plenty of room for overhead)
  chunkSizeBytes: number = 4_000_000,
): SqlResultChunkData[] {
  if (results.length === 0) {
    return [];
  }

  const columns = Object.keys(results[0]);
  const encodedResults: SqlResultChunkData[] = [];

  function createChunk(): SqlResultChunkData {
    const chunk: SqlResultChunkData = {
      numRows: 0,
      data: {},
    };
    columns.forEach((col) => {
      chunk.data[col] = [];
    });
    return chunk;
  }

  function getSize(value: unknown): number {
    if (value === null || value === undefined) return 1;
    if (typeof value === "boolean") return 1;
    if (typeof value === "number") return 8;
    if (typeof value === "string") return value.length + 5;

    // Each nested field has overhead, so just multiply by 2 to be extra conservative
    return 1 + JSON.stringify(value).length * 2;
  }

  let currentChunk = createChunk();
  let currentChunkSize = 0;

  for (const row of results) {
    currentChunk.numRows++;
    for (const col of columns) {
      const value = row[col];
      currentChunk.data[col].push(value);
      currentChunkSize += getSize(value);
    }

    if (currentChunkSize >= chunkSizeBytes) {
      encodedResults.push(currentChunk);
      // Start a new chunk
      currentChunk = createChunk();
      currentChunkSize = 0;
    }
  }
  // Push the final chunk if it has any data
  if (currentChunkSize > 0) {
    encodedResults.push(currentChunk);
  }

  return encodedResults;
}

export function decodeSQLResults(
  chunks: SqlResultChunkData[],
): Record<string, unknown>[] {
  const results: Record<string, unknown>[] = [];

  for (const chunk of chunks) {
    const { data, numRows } = chunk;
    if (!numRows) continue;

    const columns = Object.keys(data);
    for (let i = 0; i < numRows; i++) {
      const row: Record<string, unknown> = {};
      for (const col of columns) {
        row[col] = data[col]?.[i] ?? null;
      }
      results.push(row);
    }
  }

  return results;
}<|MERGE_RESOLUTION|>--- conflicted
+++ resolved
@@ -1,11 +1,7 @@
 import { format as sqlFormat } from "sql-formatter";
-<<<<<<< HEAD
-import { SqlResultChunkInterface } from "back-end/types/query";
-import { FormatDialect, FormatError } from "./types";
-=======
+import { SqlResultChunkInterface } from "../types/query";
 import { FormatDialect } from "../types/sql";
 import { FormatError } from "../types/error";
->>>>>>> 228b372d
 
 export const SQL_ROW_LIMIT = 1000;
 
