import { format as sqlFormat } from "sql-formatter";
import { FormatDialect, FormatError } from "./types";

export const SQL_ROW_LIMIT = 1000;

export function format(
  sql: string,
  dialect?: FormatDialect,
  onError?: (error: FormatError) => void,
): string {
  if (!dialect) return sql;

  try {
    return sqlFormat(sql, {
      language: dialect,
    });
  } catch (e) {
    const error = e instanceof Error ? e : new Error(String(e));
    if (onError) {
      onError({ error, originalSql: sql });
    }
    return sql;
  }
}

export function ensureLimit(sql: string, limit: number): string {
  if (limit <= 0) throw new Error("Limit must be a positive integer");

  // Remove trailing semicolons and spaces
  sql = sql.replace(/;\s*$/, "").trim();

  // Case 1: Has both LIMIT and OFFSET clauses
  const limitOffsetMatch = sql.match(/LIMIT\s+(\d+)\s+OFFSET\s+(\d+)$/i);
  if (limitOffsetMatch) {
    const currentLimit = parseInt(limitOffsetMatch[1], 10);
    if (!isNaN(currentLimit) && currentLimit <= limit) {
      return sql;
    }
    return sql.replace(
      /LIMIT\s+\d+\s+OFFSET\s+(\d+)$/i,
      `LIMIT ${limit} OFFSET $1`,
    );
  }
  // Case 2: Has OFFSET clause only (BigQuery is the only one that supports this)
  if (/OFFSET\s+\d+$/i.test(sql)) {
    return sql.replace(/OFFSET\s+(\d+)$/i, `LIMIT ${limit} OFFSET $1`);
  }
  // Case 3: LIMIT clause only, but with 2 numbers (MySQL only)
  const limitTwoNumbersMatch = sql.match(/LIMIT\s+(\d+)\s*,\s*(\d+)$/i);
  if (limitTwoNumbersMatch) {
    const currentLimit = parseInt(limitTwoNumbersMatch[2], 10);
    if (!isNaN(currentLimit) && currentLimit <= limit) {
      return sql;
    }
    return sql.replace(/LIMIT\s+(\d+)\s*,\s*\d+$/i, `LIMIT $1, ${limit}`);
  }
  // Case 4: Normal LIMIT clause only
  const limitMatch = sql.match(/LIMIT\s+(\d+)$/i);
  if (limitMatch) {
    const currentLimit = parseInt(limitMatch[1], 10);
    if (!isNaN(currentLimit) && currentLimit <= limit) {
      return sql;
    }

    return sql.replace(/LIMIT\s+\d+$/i, `LIMIT ${limit}`);
  }
  // Default: Append LIMIT at the end
  // Add a newline in case there's a line comment at the end
  return `${sql}\nLIMIT ${limit}`;
}

export function isReadOnlySQL(sql: string) {
  const { strippedSql } = stripCommentsAndStrings(sql);

  // Check the first keyword (e.g. "select", "with", etc.)
  return !!strippedSql.match(/^\s*(with|select|explain|show|describe|desc)\b/i);
}

export function isMultiStatementSQL(sql: string) {
  const { strippedSql, parseError } = stripCommentsAndStrings(sql);

  // If there was a parse error, search the original string for semicolons
  if (parseError) {
    // Ignore final trailing semicolon when searching to avoid common false positive
    return sql.replace(/;\s*$/, "").includes(";");
  }
  // Otherwise, search the stripped SQL for semicolons
  else {
    return strippedSql.includes(";");
  }
}

function stripCommentsAndStrings(sql: string): {
  strippedSql: string;
  parseError: boolean;
} {
  let state:
    | "singleQuote"
    | "doubleQuote"
    | "backtickQuote"
    | "lineComment"
    | "blockComment"
    | null = null;

  const n = sql.length;

  let strippedSql = "";

  for (let i = 0; i < n; i++) {
    const char = sql[i];
    const nextChar = i + 1 < n ? sql[i + 1] : null;

    if (state === "singleQuote") {
      if (char === "\\") {
        // Skip escaped character (e.g. \' or \\)
        i++;
      } else if (char === "'") {
        strippedSql += char;
        state = null;
      }
    } else if (state === "doubleQuote") {
      if (char === "\\") {
        // Skip escaped character (e.g. \" or \\)
        i++;
      } else if (char === '"') {
        strippedSql += char;
        state = null;
      }
    } else if (state === "backtickQuote") {
      if (char === "`") {
        strippedSql += char;
        state = null;
      }
    } else if (state === "lineComment") {
      if (char === "\n" || char === "\r") {
        state = null; // End of line comment
      }
    } else if (state === "blockComment") {
      if (char === "*" && nextChar === "/") {
        state = null; // End of block comment
        i++; // Skip the '/'
      }
    } else {
      // Not in any special state
      if (char === "'") {
        strippedSql += char;
        state = "singleQuote";
      } else if (char === '"') {
        strippedSql += char;
        state = "doubleQuote";
      } else if (char === "`") {
        strippedSql += char;
        state = "backtickQuote";
      } else if (char === "-" && nextChar === "-") {
        state = "lineComment";
        i++; // Skip the second '-'
      } else if (char === "/" && nextChar === "*") {
        state = "blockComment";
        i++; // Skip the '*'
      } else {
        strippedSql += char;
      }
    }
  }

  // Removing trailing semicolon and spaces
  strippedSql = strippedSql.replace(/;\s*$/, "").trim();

  // See if we ended in an invalid state
  let parseError = false;
  if (
    state === "singleQuote" ||
    state === "doubleQuote" ||
    state === "backtickQuote" ||
    state === "blockComment"
  ) {
    parseError = true;
  }

<<<<<<< HEAD
  return false;
}

export function stripSQLComments(sql: string): string {
  return sql
    .trim()
    .replace(/\/\*[\s\S]*?\*\//g, "") // remove block comments
    .replace(/--.*$/gm, "") // remove line comments
    .replace(/\s*;\s*$/, ""); // trim trailing semicolon
}

export interface EncodedSQLResultChunk {
  columns: string[];
  numRows: number;
  // Keys are column names, values are arrays of column values
  // Enables better compression
  data: Record<string, unknown[]>;
}

export function encodeSQLResults(
  // Raw SQL results
  results: Record<string, unknown>[],
  // 4MB default chunk size (document max is 16MB, but leave plenty of room for overhead)
  chunkSize: number = 4000000,
): EncodedSQLResultChunk[] {
  if (results.length === 0) {
    return [];
  }

  const columns = Object.keys(results[0]);
  const encodedResults: EncodedSQLResultChunk[] = [];

  function createChunk(): EncodedSQLResultChunk {
    const chunk: EncodedSQLResultChunk = {
      columns,
      numRows: 0,
      data: {},
    };
    columns.forEach((col) => {
      chunk.data[col] = [];
    });
    return chunk;
  }

  function getSize(value: unknown): number {
    if (value === null || value === undefined) return 1;
    if (typeof value === "boolean") return 1;
    if (typeof value === "number") return 8;
    if (typeof value === "string") return value.length + 5;

    // Each nested field has overhead, so just multiply by 2 to be extra conservative
    return 1 + JSON.stringify(value).length * 2;
  }

  let currentChunk = createChunk();
  let currentChunkSize = 0;

  for (const row of results) {
    currentChunk.numRows++;
    for (const col of columns) {
      const value = row[col];
      currentChunk.data[col].push(value);
      currentChunkSize += getSize(value);
    }

    if (currentChunkSize >= chunkSize) {
      encodedResults.push(currentChunk);
      // Start a new chunk
      currentChunk = createChunk();
      currentChunkSize = 0;
    }
  }
  // Push the final chunk if it has any data
  if (currentChunkSize > 0) {
    encodedResults.push(currentChunk);
  }

  return encodedResults;
}

export function decodeSQLResults(
  chunks: EncodedSQLResultChunk[],
): Record<string, unknown>[] {
  const results: Record<string, unknown>[] = [];

  for (const chunk of chunks) {
    const { columns, data, numRows } = chunk;
    if (!numRows) continue;

    for (let i = 0; i < numRows; i++) {
      const row: Record<string, unknown> = {};
      for (const col of columns) {
        row[col] = data[col]?.[i] ?? null;
      }
      results.push(row);
    }
  }

  return results;
=======
  return {
    strippedSql,
    parseError,
  };
>>>>>>> 4b359711
}<|MERGE_RESOLUTION|>--- conflicted
+++ resolved
@@ -177,16 +177,10 @@
     parseError = true;
   }
 
-<<<<<<< HEAD
-  return false;
-}
-
-export function stripSQLComments(sql: string): string {
-  return sql
-    .trim()
-    .replace(/\/\*[\s\S]*?\*\//g, "") // remove block comments
-    .replace(/--.*$/gm, "") // remove line comments
-    .replace(/\s*;\s*$/, ""); // trim trailing semicolon
+  return {
+    strippedSql,
+    parseError,
+  };
 }
 
 export interface EncodedSQLResultChunk {
@@ -277,10 +271,4 @@
   }
 
   return results;
-=======
-  return {
-    strippedSql,
-    parseError,
-  };
->>>>>>> 4b359711
 }