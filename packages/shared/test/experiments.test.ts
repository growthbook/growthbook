--- conflicted
+++ resolved
@@ -3,14 +3,8 @@
   FactTableInterface,
   ColumnInterface,
   FactFilterInterface,
-<<<<<<< HEAD
 } from "shared/types/fact-table";
 import { IndexedPValue } from "shared/types/stats";
-import { ExperimentDimensionMetadata } from "shared/types/datasource";
-=======
-} from "back-end/types/fact-table";
-import { IndexedPValue } from "back-end/types/stats";
->>>>>>> 1d024e95
 import {
   getColumnRefWhereClause,
   canInlineFilterColumn,
