--- conflicted
+++ resolved
@@ -16,12 +16,7 @@
   adjustedCI,
   setAdjustedPValuesOnResults,
   chanceToWinFlatPrior,
-<<<<<<< HEAD
-=======
-  getPredefinedDimensionSlicesByExperiment,
-  countDimensionLevels,
   getRowFilterSQL,
->>>>>>> 0a85cd15
 } from "../src/experiments";
 
 describe("Experiments", () => {
