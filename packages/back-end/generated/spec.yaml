openapi: 3.1.0
info:
  version: 1.0.0
  title: GrowthBook REST API
  description: |
    GrowthBook offers a full REST API for interacting with the application.

    Request data can use either JSON or Form data encoding (with proper `Content-Type` headers). All response bodies are JSON-encoded.

    The API base URL for GrowthBook Cloud is `https://api.growthbook.io`. For self-hosted deployments, it is the same as your API_HOST environment variable (defaults to `http://localhost:3100`). The rest of these docs will assume you are using GrowthBook Cloud.

    ## Authentication

    We support both the HTTP Basic and Bearer authentication schemes for convenience.

    You first need to generate a new API Key in GrowthBook. Different keys have different permissions:

    - **Personal Access Tokens**: These are sensitive and provide the same level of access as the user has to an organization. These can be created by going to `Personal Access Tokens` under the your user menu.
    - **Secret Keys**: These are sensitive and provide the level of access for the role, which currently is either `admin` or `readonly`. Only Admins with the `manageApiKeys` permission can manage Secret Keys on behalf of an organization. These can be created by going to `Settings -> API Keys`

    If using HTTP Basic auth, pass the Secret Key as the username and leave the password blank:

    ```bash
    curl https://api.growthbook.io/api/v1 \
      -u secret_abc123DEF456:
    # The ":" at the end stops curl from asking for a password
    ```

    If using Bearer auth, pass the Secret Key as the token:

    ```bash
    curl https://api.growthbook.io/api/v1 \
    -H "Authorization: Bearer secret_abc123DEF456"
    ```

    ## Errors

    The API may return the following error status codes:

    - **400** - Bad Request - Often due to a missing required parameter
    - **401** - Unauthorized - No valid API key provided
    - **402** - Request Failed - The parameters are valid, but the request failed
    - **403** - Forbidden - Provided API key does not have the required access
    - **404** - Not Found - Unknown API route or requested resource
    - **429** - Too Many Requests - You exceeded the rate limit of 60 requests per minute. Try again later.
    - **5XX** - Server Error - Something went wrong on GrowthBook's end (these are rare)

    The response body will be a JSON object with the following properties:

    - **message** - Information about the error
servers:
  - url: 'https://api.growthbook.io/api/v1'
    description: GrowthBook Cloud
  - url: '{domain}/api/v1'
    description: Self-hosted GrowthBook
    variables:
      domain:
        default: 'http://localhost:3100'
tags:
  - name: projects
    x-displayName: Projects
    description: Projects are used to organize your feature flags and experiments
  - name: environments
    x-displayName: Environments
    description: 'GrowthBook comes with one environment by default (production), but you can add as many as you need. When used with feature flags, you can enable/disable feature flags on a per-environment basis.'
  - name: features
    x-displayName: Feature Flags
    description: Control your feature flags programatically
  - name: data-sources
    x-displayName: Data Sources
    description: How GrowthBook connects and queries your data
  - name: metrics
    x-displayName: Metrics
    description: Metrics used as goals and guardrails for experiments
  - name: experiments
    x-displayName: Experiments
    description: Experiments (A/B Tests)
  - name: snapshots
    x-displayName: Experiment Snapshots
    description: Experiment Snapshots (the individual updates of an experiment)
  - name: dimensions
    x-displayName: Dimensions
    description: Dimensions used during experiment analysis
  - name: segments
    x-displayName: Segments
    description: Segments used during experiment analysis
  - name: sdk-connections
    x-displayName: SDK Connections
    description: Client keys and settings for connecting SDKs to a GrowthBook instance
  - name: visual-changesets
    x-displayName: Visual Changesets
    description: Groups of visual changes made by the visual editor to a single page
  - name: saved-groups
    x-displayName: Saved Groups
    description: Defined sets of attribute values which can be used with feature rules for targeting features at particular users.
  - name: organizations
    x-displayName: Organizations
    description: Organizations are used for multi-org deployments where different teams can run their own isolated feature flags and experiments. These endpoints are only via a super-admin's Personal Access Token.
  - name: members
    x-displayName: Members
    description: Members are users who have been invited to an organization.
  - name: fact-tables
    x-displayName: Fact Tables
    description: Fact Tables describe the shape of your data warehouse tables
  - name: fact-metrics
    x-displayName: Fact Metrics
    description: Fact Metrics are metrics built on top of Fact Table definitions
  - name: code-references
    x-displayName: Code References
    description: 'Intended for use with our code reference CI utility, [`gb-find-code-refs`](https://github.com/growthbook/gb-find-code-refs).'
  - name: archetypes
    x-displayName: Archetypes
    description: Archetypes allow you to simulate the result of targeting rules on pre-set user attributes
  - name: Archetype_model
    x-displayName: Archetype
    description: <SchemaDefinition schemaRef="#/components/schemas/Archetype" />
  - name: Attribute_model
    x-displayName: Attribute
    description: <SchemaDefinition schemaRef="#/components/schemas/Attribute" />
  - name: DataSource_model
    x-displayName: DataSource
    description: <SchemaDefinition schemaRef="#/components/schemas/DataSource" />
  - name: Dimension_model
    x-displayName: Dimension
    description: <SchemaDefinition schemaRef="#/components/schemas/Dimension" />
  - name: Environment_model
    x-displayName: Environment
    description: <SchemaDefinition schemaRef="#/components/schemas/Environment" />
  - name: Experiment_model
    x-displayName: Experiment
    description: <SchemaDefinition schemaRef="#/components/schemas/Experiment" />
  - name: ExperimentAnalysisSettings_model
    x-displayName: ExperimentAnalysisSettings
    description: <SchemaDefinition schemaRef="#/components/schemas/ExperimentAnalysisSettings" />
  - name: ExperimentMetric_model
    x-displayName: ExperimentMetric
    description: <SchemaDefinition schemaRef="#/components/schemas/ExperimentMetric" />
  - name: ExperimentResults_model
    x-displayName: ExperimentResults
    description: <SchemaDefinition schemaRef="#/components/schemas/ExperimentResults" />
  - name: ExperimentSnapshot_model
    x-displayName: ExperimentSnapshot
    description: <SchemaDefinition schemaRef="#/components/schemas/ExperimentSnapshot" />
  - name: FactMetric_model
    x-displayName: FactMetric
    description: <SchemaDefinition schemaRef="#/components/schemas/FactMetric" />
  - name: FactTable_model
    x-displayName: FactTable
    description: <SchemaDefinition schemaRef="#/components/schemas/FactTable" />
  - name: FactTableFilter_model
    x-displayName: FactTableFilter
    description: <SchemaDefinition schemaRef="#/components/schemas/FactTableFilter" />
  - name: Feature_model
    x-displayName: Feature
    description: <SchemaDefinition schemaRef="#/components/schemas/Feature" />
  - name: FeatureDefinition_model
    x-displayName: FeatureDefinition
    description: <SchemaDefinition schemaRef="#/components/schemas/FeatureDefinition" />
  - name: FeatureEnvironment_model
    x-displayName: FeatureEnvironment
    description: <SchemaDefinition schemaRef="#/components/schemas/FeatureEnvironment" />
  - name: FeatureExperimentRefRule_model
    x-displayName: FeatureExperimentRefRule
    description: <SchemaDefinition schemaRef="#/components/schemas/FeatureExperimentRefRule" />
  - name: FeatureExperimentRule_model
    x-displayName: FeatureExperimentRule
    description: <SchemaDefinition schemaRef="#/components/schemas/FeatureExperimentRule" />
  - name: FeatureForceRule_model
    x-displayName: FeatureForceRule
    description: <SchemaDefinition schemaRef="#/components/schemas/FeatureForceRule" />
  - name: FeatureRolloutRule_model
    x-displayName: FeatureRolloutRule
    description: <SchemaDefinition schemaRef="#/components/schemas/FeatureRolloutRule" />
  - name: FeatureRule_model
    x-displayName: FeatureRule
    description: <SchemaDefinition schemaRef="#/components/schemas/FeatureRule" />
<<<<<<< HEAD
  - name: FeatureSafeRolloutRule_model
    x-displayName: FeatureSafeRolloutRule
    description: <SchemaDefinition schemaRef="#/components/schemas/FeatureSafeRolloutRule" />
=======
  - name: FeatureWithRevisions_model
    x-displayName: FeatureWithRevisions
    description: <SchemaDefinition schemaRef="#/components/schemas/FeatureWithRevisions" />
>>>>>>> d4cd7ade
  - name: Member_model
    x-displayName: Member
    description: <SchemaDefinition schemaRef="#/components/schemas/Member" />
  - name: Metric_model
    x-displayName: Metric
    description: <SchemaDefinition schemaRef="#/components/schemas/Metric" />
  - name: Organization_model
    x-displayName: Organization
    description: <SchemaDefinition schemaRef="#/components/schemas/Organization" />
  - name: PaginationFields_model
    x-displayName: PaginationFields
    description: <SchemaDefinition schemaRef="#/components/schemas/PaginationFields" />
  - name: Project_model
    x-displayName: Project
    description: <SchemaDefinition schemaRef="#/components/schemas/Project" />
  - name: SavedGroup_model
    x-displayName: SavedGroup
    description: <SchemaDefinition schemaRef="#/components/schemas/SavedGroup" />
  - name: SdkConnection_model
    x-displayName: SdkConnection
    description: <SchemaDefinition schemaRef="#/components/schemas/SdkConnection" />
  - name: Segment_model
    x-displayName: Segment
    description: <SchemaDefinition schemaRef="#/components/schemas/Segment" />
  - name: VisualChange_model
    x-displayName: VisualChange
    description: <SchemaDefinition schemaRef="#/components/schemas/VisualChange" />
  - name: VisualChangeset_model
    x-displayName: VisualChangeset
    description: <SchemaDefinition schemaRef="#/components/schemas/VisualChangeset" />
paths:
  /features:
    get:
      summary: Get all features
      tags:
        - features
      parameters:
        - $ref: '#/components/parameters/limit'
        - $ref: '#/components/parameters/offset'
        - $ref: '#/components/parameters/projectId'
      operationId: listFeatures
      x-codeSamples:
        - lang: cURL
          source: |
            curl https://api.growthbook.io/api/v1/features \
              -u secret_abc123DEF456:
      responses:
        '200':
          content:
            application/json:
              schema:
                allOf:
                  - type: object
                    required:
                      - features
                    properties:
                      features:
                        type: array
                        items:
                          $ref: '#/components/schemas/Feature'
                  - $ref: '#/components/schemas/PaginationFields'
    post:
      summary: Create a single feature
      parameters: []
      tags:
        - features
      operationId: postFeature
      x-codeSamples:
        - lang: cURL
          source: |
            curl -X POST https://api.growthbook.io/api/v1/features \
              -d '{ "id": "test-01", "description": "A cool feature", ... }'
              -u secret_abc123DEF456:
      requestBody:
        required: true
        content:
          application/json:
            schema:
              type: object
              required:
                - id
                - owner
                - valueType
                - defaultValue
              properties:
                id:
                  type: string
                  minLength: 1
                  description: 'A unique key name for the feature. Feature keys can only include letters, numbers, hyphens, and underscores.'
                archived:
                  type: boolean
                description:
                  type: string
                  description: Description of the feature
                owner:
                  type: string
                  description: Email of the person who owns this experiment
                project:
                  type: string
                  description: An associated project ID
                valueType:
                  type: string
                  description: The data type of the feature payload. Boolean by default.
                  enum:
                    - boolean
                    - string
                    - number
                    - json
                defaultValue:
                  description: Default value when feature is enabled. Type must match `valueType`.
                  type: string
                tags:
                  type: array
                  items:
                    type: string
                  description: List of associated tags
                environments:
                  type: object
                  description: A dictionary of environments that are enabled for this feature. Keys supply the names of environments. Environments belong to organization and are not specified will be disabled by default.
                  additionalProperties:
                    type: object
                    required:
                      - enabled
                      - rules
                    properties:
                      enabled:
                        type: boolean
                      rules:
                        type: array
                        items:
                          anyOf:
                            - type: object
                              required:
                                - type
                                - value
                              properties:
                                description:
                                  type: string
                                condition:
                                  type: string
                                  description: Applied to everyone by default.
                                savedGroupTargeting:
                                  type: array
                                  items:
                                    type: object
                                    required:
                                      - matchType
                                      - savedGroups
                                    properties:
                                      matchType:
                                        type: string
                                        enum:
                                          - all
                                          - any
                                          - none
                                      savedGroups:
                                        type: array
                                        items:
                                          type: string
                                id:
                                  type: string
                                enabled:
                                  type: boolean
                                  description: Enabled by default
                                type:
                                  type: string
                                  enum:
                                    - force
                                value:
                                  type: string
                            - type: object
                              required:
                                - type
                                - value
                                - coverage
                                - hashAttribute
                              properties:
                                description:
                                  type: string
                                condition:
                                  type: string
                                  description: Applied to everyone by default.
                                savedGroupTargeting:
                                  type: array
                                  items:
                                    type: object
                                    required:
                                      - matchType
                                      - savedGroups
                                    properties:
                                      matchType:
                                        type: string
                                        enum:
                                          - all
                                          - any
                                          - none
                                      savedGroups:
                                        type: array
                                        items:
                                          type: string
                                id:
                                  type: string
                                enabled:
                                  type: boolean
                                  description: Enabled by default
                                type:
                                  type: string
                                  enum:
                                    - rollout
                                value:
                                  type: string
                                coverage:
                                  type: number
                                  description: Percent of traffic included in this experiment. Users not included in the experiment will skip this rule.
                                hashAttribute:
                                  type: string
                            - type: object
                              required:
                                - type
                                - variations
                                - experimentId
                              properties:
                                description:
                                  type: string
                                id:
                                  type: string
                                enabled:
                                  type: boolean
                                  description: Enabled by default
                                type:
                                  type: string
                                  enum:
                                    - experiment-ref
                                condition:
                                  type: string
                                variations:
                                  type: array
                                  items:
                                    type: object
                                    required:
                                      - value
                                      - variationId
                                    properties:
                                      value:
                                        type: string
                                      variationId:
                                        type: string
                                experimentId:
                                  type: string
                            - deprecated: true
                              type: object
                              required:
                                - condition
                                - type
                              properties:
                                description:
                                  type: string
                                condition:
                                  type: string
                                id:
                                  type: string
                                enabled:
                                  type: boolean
                                  description: Enabled by default
                                type:
                                  type: string
                                  enum:
                                    - experiment
                                trackingKey:
                                  type: string
                                hashAttribute:
                                  type: string
                                fallbackAttribute:
                                  type: string
                                disableStickyBucketing:
                                  type: boolean
                                bucketVersion:
                                  type: number
                                minBucketVersion:
                                  type: number
                                namespace:
                                  type: object
                                  required:
                                    - enabled
                                    - name
                                    - range
                                  properties:
                                    enabled:
                                      type: boolean
                                    name:
                                      type: string
                                    range:
                                      type: array
                                      items:
                                        type: number
                                      minItems: 2
                                      maxItems: 2
                                coverage:
                                  type: number
                                values:
                                  type: array
                                  items:
                                    type: object
                                    required:
                                      - value
                                      - weight
                                    properties:
                                      value:
                                        type: string
                                      weight:
                                        type: number
                                      name:
                                        type: string
                                value:
                                  deprecated: true
                                  description: Support passing values under the value key as that was the original spec for FeatureExperimentRules
                                  type: array
                                  items:
                                    type: object
                                    required:
                                      - value
                                      - weight
                                    properties:
                                      value:
                                        type: string
                                      weight:
                                        type: number
                                      name:
                                        type: string
                      definition:
                        type: string
                        description: 'A JSON stringified [FeatureDefinition](#tag/FeatureDefinition_model)'
                      draft:
                        type: object
                        description: Use to write draft changes without publishing them.
                        required:
                          - rules
                        properties:
                          enabled:
                            type: boolean
                          rules:
                            type: array
                            items:
                              $ref: '#/paths/~1features/post/requestBody/content/application~1json/schema/properties/environments/additionalProperties/properties/rules/items'
                          definition:
                            type: string
                            description: 'A JSON stringified [FeatureDefinition](#tag/FeatureDefinition_model)'
                jsonSchema:
                  type: string
                  description: Use JSON schema to validate the payload of a JSON-type feature value (enterprise only).
      responses:
        '200':
          content:
            application/json:
              schema:
                type: object
                required:
                  - feature
                properties:
                  feature:
                    $ref: '#/components/schemas/Feature'
  '/features/{id}':
    get:
      parameters:
        - $ref: '#/components/parameters/id'
        - in: query
          name: withRevisions
          schema:
            type: string
            enum:
              - all
              - drafts
              - published
              - none
          required: false
          description: 'Also return feature revisions (all, draft, or published statuses)'
      summary: Get a single feature
      tags:
        - features
      operationId: getFeature
      x-codeSamples:
        - lang: cURL
          source: |
            curl https://api.growthbook.io/api/v1/features/my_feature \
              -u secret_abc123DEF456:
      responses:
        '200':
          content:
            application/json:
              schema:
                type: object
                required:
                  - feature
                properties:
                  feature:
                    $ref: '#/components/schemas/FeatureWithRevisions'
    post:
      summary: Partially update a feature
      parameters:
        - $ref: '#/components/parameters/id'
      tags:
        - features
      operationId: updateFeature
      x-codeSamples:
        - lang: cURL
          source: |
            curl -X POST https://api.growthbook.io/api/v1/features/test-01 \
              -d '{ "description": "A cool feature flag", ... }'
              -u secret_abc123DEF456:
      requestBody:
        required: true
        content:
          application/json:
            schema:
              type: object
              properties:
                description:
                  type: string
                  description: Description of the feature
                archived:
                  type: boolean
                project:
                  type: string
                  description: An associated project ID
                owner:
                  type: string
                defaultValue:
                  type: string
                tags:
                  type: array
                  items:
                    type: string
                  description: List of associated tags. Will override tags completely with submitted list
                environments:
                  type: object
                  additionalProperties:
                    $ref: '#/paths/~1features/post/requestBody/content/application~1json/schema/properties/environments/additionalProperties'
                jsonSchema:
                  type: string
                  description: Use JSON schema to validate the payload of a JSON-type feature value (enterprise only).
      responses:
        '200':
          content:
            application/json:
              schema:
                type: object
                required:
                  - feature
                properties:
                  feature:
                    $ref: '#/components/schemas/Feature'
    delete:
      parameters:
        - $ref: '#/components/parameters/id'
      tags:
        - features
      summary: Deletes a single feature
      operationId: deleteFeature
      x-codeSamples:
        - lang: cURL
          source: |
            curl -X DELETE https://api.growthbook.io/api/v1/features/feature-123 \
              -u secret_abc123DEF456:
      responses:
        '200':
          content:
            application/json:
              schema:
                type: object
                required:
                  - deleatedId
                properties:
                  deletedId:
                    type: string
                    description: The ID of the deleted feature
                    example: feature-123
  '/features/{id}/toggle':
    parameters:
      - $ref: '#/components/parameters/id'
    post:
      summary: Toggle a feature in one or more environments
      tags:
        - features
      operationId: toggleFeature
      x-codeSamples:
        - lang: cURL
          source: |
            curl -X POST https://api.growthbook.io/api/v1/features/my-feature/toggle \
              -d '{ "reason": "Kill switch activated", "environments": { "production": false } }' \
              -u secret_abc123DEF456:
      requestBody:
        required: true
        content:
          application/json:
            schema:
              type: object
              required:
                - environments
              properties:
                reason:
                  type: string
                environments:
                  type: object
                  additionalProperties:
                    enum:
                      - true
                      - false
                      - 'true'
                      - 'false'
                      - '1'
                      - '0'
                      - 1
                      - 0
                      - ''
      responses:
        '200':
          content:
            application/json:
              schema:
                type: object
                required:
                  - feature
                properties:
                  feature:
                    $ref: '#/components/schemas/Feature'
  /feature-keys:
    get:
      summary: Get list of feature keys
      tags:
        - features
      parameters:
        - $ref: '#/components/parameters/projectId'
      operationId: getFeatureKeys
      x-codeSamples:
        - lang: cURL
          source: |
            curl https://api.growthbook.io/api/v1/feature-keys?projectId=prj_5l652 \
              -u secret_abc123DEF456:
      responses:
        '200':
          content:
            application/json:
              schema:
                type: array
                items:
                  type: string
  /projects:
    get:
      summary: Get all projects
      tags:
        - projects
      parameters:
        - $ref: '#/components/parameters/limit'
        - $ref: '#/components/parameters/offset'
      operationId: listProjects
      x-codeSamples:
        - lang: cURL
          source: |
            curl https://api.growthbook.io/api/v1/projects \
              -u secret_abc123DEF456:
      responses:
        '200':
          content:
            application/json:
              schema:
                allOf:
                  - type: object
                    required:
                      - projects
                    properties:
                      projects:
                        type: array
                        items:
                          $ref: '#/components/schemas/Project'
                  - $ref: '#/components/schemas/PaginationFields'
    post:
      parameters: []
      tags:
        - projects
      summary: Create a single project
      operationId: postProject
      x-codeSamples:
        - lang: cURL
          source: |
            curl -X POST https://api.growthbook.io/api/v1/projects \
              -d '{"name":"My Project", "description": "Super cool project"}' \
              -u secret_abc123DEF456:
      requestBody:
        required: true
        content:
          application/json:
            schema:
              type: object
              required:
                - name
              properties:
                name:
                  type: string
                description:
                  type: string
                settings:
                  description: Project settings.
                  type: object
                  properties:
                    statsEngine:
                      description: Stats engine.
                      type: string
      responses:
        '200':
          content:
            application/json:
              schema:
                type: object
                required:
                  - project
                properties:
                  project:
                    $ref: '#/components/schemas/Project'
  '/projects/{id}':
    get:
      parameters:
        - $ref: '#/components/parameters/id'
      summary: Get a single project
      tags:
        - projects
      operationId: getProject
      x-codeSamples:
        - lang: cURL
          source: |
            curl https://api.growthbook.io/api/v1/projects/prj_123abc \
              -u secret_abc123DEF456:
      responses:
        '200':
          content:
            application/json:
              schema:
                type: object
                required:
                  - project
                properties:
                  project:
                    $ref: '#/components/schemas/Project'
    put:
      parameters:
        - $ref: '#/components/parameters/id'
      tags:
        - projects
      summary: Edit a single project
      operationId: putProject
      x-codeSamples:
        - lang: cURL
          source: |
            curl -X PUT https://api.growthbook.io/api/v1/projects/proj_abc123 \
              -d '{ "name": "My Subsidiary" }' \
              -u secret_abc123DEF456:
      requestBody:
        required: true
        content:
          application/json:
            schema:
              type: object
              properties:
                name:
                  description: Project name.
                  type: string
                description:
                  description: Project description.
                  type: string
                settings:
                  description: Project settings.
                  type: object
                  properties:
                    statsEngine:
                      description: Stats engine.
                      type: string
      responses:
        '200':
          content:
            application/json:
              schema:
                type: object
                required:
                  - project
                properties:
                  project:
                    $ref: '#/components/schemas/Project'
    delete:
      parameters:
        - $ref: '#/components/parameters/id'
      tags:
        - projects
      summary: Deletes a single project
      operationId: deleteProject
      x-codeSamples:
        - lang: cURL
          source: |
            curl -X DELETE https://api.growthbook.io/api/v1/projects/prj__123abc \
              -u secret_abc123DEF456:
      responses:
        '200':
          content:
            application/json:
              schema:
                type: object
                required:
                  - project
                properties:
                  deletedId:
                    type: string
                    description: The ID of the deleted project
                    example: prj__123abc
  /dimensions:
    get:
      summary: Get all dimensions
      tags:
        - dimensions
      parameters:
        - $ref: '#/components/parameters/limit'
        - $ref: '#/components/parameters/offset'
        - $ref: '#/components/parameters/datasourceId'
      operationId: listDimensions
      x-codeSamples:
        - lang: cURL
          source: |
            curl https://api.growthbook.io/api/v1/dimensions \
              -u secret_abc123DEF456:
      responses:
        '200':
          content:
            application/json:
              schema:
                allOf:
                  - type: object
                    required:
                      - dimensions
                    properties:
                      dimensions:
                        type: array
                        items:
                          $ref: '#/components/schemas/Dimension'
                  - $ref: '#/components/schemas/PaginationFields'
  '/dimensions/{id}':
    parameters:
      - $ref: '#/components/parameters/id'
    get:
      summary: Get a single dimension
      tags:
        - dimensions
      operationId: getDimension
      x-codeSamples:
        - lang: cURL
          source: |
            curl https://api.growthbook.io/api/v1/dimensions/dim_123abc \
              -u secret_abc123DEF456:
      responses:
        '200':
          content:
            application/json:
              schema:
                type: object
                required:
                  - dimension
                properties:
                  dimension:
                    $ref: '#/components/schemas/Dimension'
  /segments:
    get:
      summary: Get all segments
      tags:
        - segments
      parameters:
        - $ref: '#/components/parameters/limit'
        - $ref: '#/components/parameters/offset'
        - $ref: '#/components/parameters/datasourceId'
      operationId: listSegments
      x-codeSamples:
        - lang: cURL
          source: |
            curl https://api.growthbook.io/api/v1/segments \
              -u secret_abc123DEF456:
      responses:
        '200':
          content:
            application/json:
              schema:
                allOf:
                  - type: object
                    required:
                      - segments
                    properties:
                      segments:
                        type: array
                        items:
                          $ref: '#/components/schemas/Segment'
                  - $ref: '#/components/schemas/PaginationFields'
  '/segments/{id}':
    parameters:
      - $ref: '#/components/parameters/id'
    get:
      summary: Get a single segment
      tags:
        - segments
      operationId: getSegment
      x-codeSamples:
        - lang: cURL
          source: |
            curl https://api.growthbook.io/api/v1/segments/seg_123abc \
              -u secret_abc123DEF456:
      responses:
        '200':
          content:
            application/json:
              schema:
                type: object
                required:
                  - segment
                properties:
                  segment:
                    $ref: '#/components/schemas/Segment'
  /sdk-connections:
    get:
      summary: Get all sdk connections
      tags:
        - sdk-connections
      parameters:
        - $ref: '#/components/parameters/limit'
        - $ref: '#/components/parameters/offset'
        - $ref: '#/components/parameters/projectId'
        - name: withProxy
          in: query
          schema:
            type: string
        - name: multiOrg
          in: query
          schema:
            type: string
      operationId: listSdkConnections
      x-codeSamples:
        - lang: cURL
          source: |
            curl https://api.growthbook.io/api/v1/sdk-connections \
              -u secret_abc123DEF456:
      responses:
        '200':
          content:
            application/json:
              schema:
                allOf:
                  - type: object
                    required:
                      - sdkConnections
                    properties:
                      connections:
                        type: array
                        items:
                          $ref: '#/components/schemas/SdkConnection'
                  - $ref: '#/components/schemas/PaginationFields'
    post:
      summary: Create a single sdk connection
      tags:
        - sdk-connections
      operationId: postSdkConnection
      x-codeSamples:
        - lang: cURL
          source: |
            curl -X POST https://api.growthbook.io/api/v1/sdk-connections \
              -d '{ name: "new-connection", ... }'
              -u secret_abc123DEF456:
      requestBody:
        required: true
        content:
          application/json:
            schema:
              type: object
              required:
                - name
                - language
                - environment
              properties:
                name:
                  type: string
                language:
                  type: string
                sdkVersion:
                  type: string
                environment:
                  type: string
                projects:
                  type: array
                  items:
                    type: string
                encryptPayload:
                  type: boolean
                includeVisualExperiments:
                  type: boolean
                includeDraftExperiments:
                  type: boolean
                includeExperimentNames:
                  type: boolean
                includeRedirectExperiments:
                  type: boolean
                includeRuleIds:
                  type: boolean
                proxyEnabled:
                  type: boolean
                proxyHost:
                  type: string
                hashSecureAttributes:
                  type: boolean
                remoteEvalEnabled:
                  type: boolean
                savedGroupReferencesEnabled:
                  type: boolean
      responses:
        '200':
          content:
            application/json:
              schema:
                type: object
                required:
                  - sdkConnection
                properties:
                  sdkConnection:
                    $ref: '#/components/schemas/SdkConnection'
  '/sdk-connections/{id}':
    get:
      parameters:
        - $ref: '#/components/parameters/id'
      summary: Get a single sdk connection
      tags:
        - sdk-connections
      operationId: getSdkConnection
      x-codeSamples:
        - lang: cURL
          source: |
            curl https://api.growthbook.io/api/v1/sdk-connections/sdk_123abc \
              -u secret_abc123DEF456:
      responses:
        '200':
          content:
            application/json:
              schema:
                type: object
                required:
                  - sdkConnection
                properties:
                  sdkConnection:
                    $ref: '#/components/schemas/SdkConnection'
    put:
      parameters:
        - $ref: '#/components/parameters/id'
      summary: Update a single sdk connection
      tags:
        - sdk-connections
      operationId: putSdkConnection
      x-codeSamples:
        - lang: cURL
          source: |
            curl -X PUT https://api.growthbook.io/api/v1/sdk-connections/connection_id \
              -d '{ name: "new-connection", ... }'
              -u secret_abc123DEF456:
      requestBody:
        required: true
        content:
          application/json:
            schema:
              type: object
              properties:
                name:
                  type: string
                language:
                  type: string
                sdkVersion:
                  type: string
                environment:
                  type: string
                projects:
                  type: array
                  items:
                    type: string
                encryptPayload:
                  type: boolean
                includeVisualExperiments:
                  type: boolean
                includeDraftExperiments:
                  type: boolean
                includeExperimentNames:
                  type: boolean
                includeRedirectExperiments:
                  type: boolean
                includeRuleIds:
                  type: boolean
                proxyEnabled:
                  type: boolean
                proxyHost:
                  type: string
                hashSecureAttributes:
                  type: boolean
                remoteEvalEnabled:
                  type: boolean
                savedGroupReferencesEnabled:
                  type: boolean
      responses:
        '200':
          content:
            application/json:
              schema:
                type: object
                required:
                  - sdkConnection
                properties:
                  sdkConnection:
                    $ref: '#/components/schemas/SdkConnection'
    delete:
      summary: Deletes a single SDK connection
      parameters:
        - $ref: '#/components/parameters/id'
      tags:
        - sdk-connection
      operationId: deleteSdkConnection
      x-codeSamples:
        - lang: cURL
          source: |
            curl -X DELETE https://api.growthbook.io/api/v1/sdk-connections/connection_id \
              -u secret_abc123DEF456:
      responses:
        '200':
          content:
            application/json:
              schema:
                type: object
                required:
                  - deletedId
                properties:
                  deletedId:
                    type: string
  '/sdk-connections/lookup/{key}':
    get:
      parameters:
        - in: path
          name: key
          required: true
          description: The key of the requested sdkConnection
          schema:
            type: string
      summary: Find a single sdk connection by its key
      tags:
        - sdk-connections
      operationId: lookupSdkConnectionByKey
      x-codeSamples:
        - lang: cURL
          source: |
            curl https://api.growthbook.io/api/v1/sdk-connections/lookup/sdk-123abc \
              -u secret_abc123DEF456:
      responses:
        '200':
          content:
            application/json:
              schema:
                type: object
                required:
                  - sdkConnection
                properties:
                  sdkConnection:
                    $ref: '#/components/schemas/SdkConnection'
  /data-sources:
    get:
      summary: Get all data sources
      tags:
        - data-sources
      parameters:
        - $ref: '#/components/parameters/limit'
        - $ref: '#/components/parameters/offset'
        - $ref: '#/components/parameters/projectId'
      operationId: listDataSources
      x-codeSamples:
        - lang: cURL
          source: |
            curl https://api.growthbook.io/api/v1/data-sources \
              -u secret_abc123DEF456:
      responses:
        '200':
          content:
            application/json:
              schema:
                allOf:
                  - type: object
                    required:
                      - dataSources
                    properties:
                      dataSources:
                        type: array
                        items:
                          $ref: '#/components/schemas/DataSource'
                  - $ref: '#/components/schemas/PaginationFields'
  '/data-sources/{id}':
    parameters:
      - $ref: '#/components/parameters/id'
    get:
      tags:
        - data-sources
      summary: Get a single data source
      operationId: getDataSource
      x-codeSamples:
        - lang: cURL
          source: |
            curl https://api.growthbook.io/api/v1/data-sources/ds_123abc \
              -u secret_abc123DEF456:
      responses:
        '200':
          content:
            application/json:
              schema:
                type: object
                required:
                  - dataSource
                properties:
                  dataSource:
                    $ref: '#/components/schemas/DataSource'
  /experiments:
    get:
      summary: Get all experiments
      tags:
        - experiments
      parameters:
        - $ref: '#/components/parameters/limit'
        - $ref: '#/components/parameters/offset'
        - $ref: '#/components/parameters/projectId'
        - $ref: '#/components/parameters/datasourceId'
        - name: experimentId
          in: query
          description: Filter the returned list by the experiment tracking key (id)
          schema:
            type: string
      operationId: listExperiments
      x-codeSamples:
        - lang: cURL
          source: |
            curl https://api.growthbook.io/api/v1/experiments \
              -u secret_abc123DEF456:
      responses:
        '200':
          content:
            application/json:
              schema:
                allOf:
                  - type: object
                    required:
                      - experiments
                    properties:
                      experiments:
                        type: array
                        items:
                          $ref: '#/components/schemas/Experiment'
                  - $ref: '#/components/schemas/PaginationFields'
    post:
      parameters: []
      tags:
        - experiments
      summary: Create a single experiment
      operationId: postExperiment
      x-codeSamples:
        - lang: cURL
          source: |
            curl -X POST https://api.growthbook.io/api/v1/experiments \
              -d '{"name": "test_experiment", "owner": "weijie.ou@example.com", ...}'
              -u secret_abc123DEF456:
      requestBody:
        required: true
        content:
          application/json:
            schema:
              type: object
              required:
                - name
                - variations
                - trackingKey
                - assignmentQueryId
              properties:
                datasourceId:
                  type: string
                  description: 'ID for the [DataSource](#tag/DataSource_model)'
                assignmentQueryId:
                  type: string
                  description: The ID property of one of the assignment query objects associated with the datasource
                trackingKey:
                  type: string
                name:
                  type: string
                  description: Name of the experiment
                project:
                  type: string
                  description: Project ID which the experiment belongs to
                hypothesis:
                  type: string
                  description: Hypothesis of the experiment
                description:
                  type: string
                  description: Description of the experiment
                tags:
                  type: array
                  items:
                    type: string
                metrics:
                  type: array
                  items:
                    type: string
                secondaryMetrics:
                  type: array
                  items:
                    type: string
                guardrailMetrics:
                  type: array
                  items:
                    type: string
                owner:
                  type: string
                  description: Email of the person who owns this experiment
                archived:
                  type: boolean
                status:
                  type: string
                  enum:
                    - draft
                    - running
                    - stopped
                autoRefresh:
                  type: boolean
                hashAttribute:
                  type: string
                fallbackAttribute:
                  type: string
                hashVersion:
                  type: number
                  enum:
                    - 1
                    - 2
                disableStickyBucketing:
                  type: boolean
                bucketVersion:
                  type: number
                minBucketVersion:
                  type: number
                releasedVariationId:
                  type: string
                excludeFromPayload:
                  type: boolean
                inProgressConversions:
                  type: string
                  enum:
                    - loose
                    - strict
                attributionModel:
                  type: string
                  enum:
                    - firstExposure
                    - experimentDuration
                  description: Setting attribution model to `"experimentDuration"` is the same as selecting "Ignore Conversion Windows" for the Conversion Window Override.
                statsEngine:
                  type: string
                  enum:
                    - bayesian
                    - frequentist
                variations:
                  type: array
                  minItems: 2
                  items:
                    type: object
                    required:
                      - key
                      - name
                    properties:
                      id:
                        type: string
                      key:
                        type: string
                      name:
                        type: string
                      description:
                        type: string
                      screenshots:
                        type: array
                        items:
                          type: object
                          required:
                            - path
                          properties:
                            path:
                              type: string
                            width:
                              type: number
                            height:
                              type: number
                            description:
                              type: string
                phases:
                  type: array
                  items:
                    type: object
                    required:
                      - name
                      - dateStarted
                    properties:
                      name:
                        type: string
                      dateStarted:
                        type: string
                        format: date-time
                      dateEnded:
                        type: string
                        format: date-time
                      reasonForStopping:
                        type: string
                      seed:
                        type: string
                      coverage:
                        type: number
                      trafficSplit:
                        type: array
                        items:
                          type: object
                          required:
                            - variationId
                            - weight
                          properties:
                            variationId:
                              type: string
                            weight:
                              type: number
                      namespace:
                        type: object
                        required:
                          - namespaceId
                          - range
                        properties:
                          namespaceId:
                            type: string
                          range:
                            type: array
                            items:
                              type: number
                            minItems: 2
                            maxItems: 2
                          enabled:
                            type: boolean
                      targetingCondition:
                        type: string
                      reason:
                        type: string
                      condition:
                        type: string
                      savedGroupTargeting:
                        type: array
                        items:
                          type: object
                          required:
                            - matchType
                            - savedGroups
                          properties:
                            matchType:
                              type: string
                              enum:
                                - all
                                - any
                                - none
                            savedGroups:
                              type: array
                              items:
                                type: string
                      variationWeights:
                        type: array
                        items:
                          type: number
                regressionAdjustmentEnabled:
                  type: boolean
                  description: Controls whether regression adjustment (CUPED) is enabled for experiment analyses
                shareLevel:
                  type: string
                  enum:
                    - public
                    - organization
      responses:
        '200':
          content:
            application/json:
              schema:
                type: object
                required:
                  - experiment
                properties:
                  experiment:
                    $ref: '#/components/schemas/Experiment'
  '/experiments/{id}':
    get:
      parameters:
        - $ref: '#/components/parameters/id'
      summary: Get a single experiment
      tags:
        - experiments
      operationId: getExperiment
      x-codeSamples:
        - lang: cURL
          source: |
            curl https://api.growthbook.io/api/v1/experiments/exp_123abc \
              -u secret_abc123DEF456:
      responses:
        '200':
          content:
            application/json:
              schema:
                type: object
                required:
                  - experiment
                properties:
                  experiment:
                    $ref: '#/components/schemas/Experiment'
    post:
      parameters:
        - $ref: '#/components/parameters/id'
      tags:
        - experiments
      summary: Update a single experiment
      operationId: updateExperiment
      x-codeSamples:
        - lang: cURL
          source: |
            curl -X POST https://api.growthbook.io/api/v1/experiments/exp_1234 \
              -d '{ "name": "test_experiment", "owner": "weijie.ou@example.com", ... }' \
              -u secret_abc123DEF456:
      requestBody:
        required: true
        content:
          application/json:
            schema:
              type: object
              properties:
                datasourceId:
                  type: string
                  description: Only can be set if existing experiment does not have a datasource
                assignmentQueryId:
                  type: string
                trackingKey:
                  type: string
                name:
                  type: string
                  description: Name of the experiment
                project:
                  type: string
                  description: Project ID which the experiment belongs to
                hypothesis:
                  type: string
                  description: Hypothesis of the experiment
                description:
                  type: string
                  description: Description of the experiment
                tags:
                  type: array
                  items:
                    type: string
                metrics:
                  type: array
                  items:
                    type: string
                secondaryMetrics:
                  type: array
                  items:
                    type: string
                guardrailMetrics:
                  type: array
                  items:
                    type: string
                owner:
                  type: string
                  description: Email of the person who owns this experiment
                archived:
                  type: boolean
                status:
                  type: string
                  enum:
                    - draft
                    - running
                    - stopped
                autoRefresh:
                  type: boolean
                hashAttribute:
                  type: string
                fallbackAttribute:
                  type: string
                hashVersion:
                  type: number
                  enum:
                    - 1
                    - 2
                disableStickyBucketing:
                  type: boolean
                bucketVersion:
                  type: number
                minBucketVersion:
                  type: number
                releasedVariationId:
                  type: string
                excludeFromPayload:
                  type: boolean
                inProgressConversions:
                  type: string
                  enum:
                    - loose
                    - strict
                attributionModel:
                  type: string
                  enum:
                    - firstExposure
                    - experimentDuration
                  description: Setting attribution model to `"experimentDuration"` is the same as selecting "Ignore Conversion Windows" for the Conversion Window Override.
                statsEngine:
                  type: string
                  enum:
                    - bayesian
                    - frequentist
                variations:
                  type: array
                  minItems: 2
                  items:
                    type: object
                    required:
                      - key
                      - name
                    properties:
                      id:
                        type: string
                      key:
                        type: string
                      name:
                        type: string
                      description:
                        type: string
                      screenshots:
                        type: array
                        items:
                          type: object
                          required:
                            - path
                          properties:
                            path:
                              type: string
                            width:
                              type: number
                            height:
                              type: number
                            description:
                              type: string
                phases:
                  type: array
                  items:
                    type: object
                    required:
                      - name
                      - dateStarted
                    properties:
                      name:
                        type: string
                      dateStarted:
                        type: string
                        format: date-time
                      dateEnded:
                        type: string
                        format: date-time
                      reasonForStopping:
                        type: string
                      seed:
                        type: string
                      coverage:
                        type: number
                      trafficSplit:
                        type: array
                        items:
                          type: object
                          required:
                            - variationId
                            - weight
                          properties:
                            variationId:
                              type: string
                            weight:
                              type: number
                      namespace:
                        type: object
                        required:
                          - namespaceId
                          - range
                        properties:
                          namespaceId:
                            type: string
                          range:
                            type: array
                            items:
                              type: number
                            minItems: 2
                            maxItems: 2
                          enabled:
                            type: boolean
                      targetingCondition:
                        type: string
                      reason:
                        type: string
                      condition:
                        type: string
                      savedGroupTargeting:
                        type: array
                        items:
                          type: object
                          required:
                            - matchType
                            - savedGroups
                          properties:
                            matchType:
                              type: string
                              enum:
                                - all
                                - any
                                - none
                            savedGroups:
                              type: array
                              items:
                                type: string
                      variationWeights:
                        type: array
                        items:
                          type: number
                regressionAdjustmentEnabled:
                  type: boolean
                  description: Controls whether regression adjustment (CUPED) is enabled for experiment analyses
                shareLevel:
                  type: string
                  enum:
                    - public
                    - organization
      responses:
        '200':
          content:
            application/json:
              schema:
                type: object
                required:
                  - experiment
                properties:
                  experiment:
                    $ref: '#/components/schemas/Experiment'
  '/experiments/{id}/snapshot':
    parameters:
      - name: id
        in: path
        required: true
        description: The experiment id of the experiment to update
        schema:
          type: string
    post:
      tags:
        - experiments
        - snapshots
      summary: Create Experiment Snapshot
      operationId: postExperimentSnapshot
      x-codeSamples:
        - lang: cURL
          source: |
            curl -X POST https://api.growthbook.io/api/v1/experiments/exp_1234/snapshot \
              -d '{"triggeredBy":"schedule"}' \
              -u secret_abc123DEF456:
      requestBody:
        required: false
        content:
          application/json:
            schema:
              type: object
              properties:
                triggeredBy:
                  type: string
                  description: Set to "schedule" if you want this request to trigger notifications and other events as it if were a scheduled update. Defaults to manual.
                  enum:
                    - manual
                    - schedule
      responses:
        '200':
          content:
            application/json:
              schema:
                type: object
                required:
                  - snapshot
                properties:
                  snapshot:
                    $ref: '#/components/schemas/ExperimentSnapshot'
  '/experiments/{id}/results':
    parameters:
      - $ref: '#/components/parameters/id'
    get:
      summary: Get results for an experiment
      tags:
        - experiments
      operationId: getExperimentResults
      x-codeSamples:
        - lang: cURL
          source: |
            curl https://api.growthbook.io/api/v1/experiments/exp_123abc/results \
              -u secret_abc123DEF456:
      parameters:
        - name: phase
          in: query
          schema:
            type: string
        - name: dimension
          in: query
          schema:
            type: string
      responses:
        '200':
          content:
            application/json:
              schema:
                type: object
                required:
                  - experiment
                properties:
                  result:
                    $ref: '#/components/schemas/ExperimentResults'
  '/experiments/{id}/visual-changesets':
    get:
      summary: Get all visual changesets
      tags:
        - visual-changesets
      parameters:
        - id: null
          name: id
          in: path
          required: true
          description: The experiment id the visual changesets belong to
          schema:
            type: string
      operationId: listVisualChangesets
      x-codeSamples:
        - lang: cURL
          source: |
            curl https://api.growthbook.io/api/v1/experiments/exp_123abc/visual-changesets \
              -u secret_abc123DEF456:
      responses:
        '200':
          content:
            application/json:
              schema:
                allOf:
                  - type: object
                    required:
                      - visualChangesets
                    properties:
                      visualChangesets:
                        type: array
                        items:
                          $ref: '#/components/schemas/VisualChangeset'
  '/snapshots/{id}':
    parameters:
      - name: id
        in: path
        required: true
        description: 'The id of the requested resource (a snapshot ID, not experiment ID)'
        schema:
          type: string
    get:
      tags:
        - snapshots
      summary: Get an experiment snapshot status
      operationId: getExperimentSnapshot
      x-codeSamples:
        - lang: cURL
          source: |
            curl -X GET https://api.growthbook.io/api/v1/snapshots/snp_1234 \
              -u secret_abc123DEF456:
      responses:
        '200':
          content:
            application/json:
              schema:
                type: object
                required:
                  - snapshot
                properties:
                  snapshot:
                    $ref: '#/components/schemas/ExperimentSnapshot'
  /metrics:
    get:
      summary: Get all metrics
      tags:
        - metrics
      parameters:
        - $ref: '#/components/parameters/limit'
        - $ref: '#/components/parameters/offset'
        - $ref: '#/components/parameters/projectId'
        - $ref: '#/components/parameters/datasourceId'
      operationId: listMetrics
      x-codeSamples:
        - lang: cURL
          source: |
            curl https://api.growthbook.io/api/v1/metrics \
              -u secret_abc123DEF456:
      responses:
        '200':
          content:
            application/json:
              schema:
                allOf:
                  - type: object
                    required:
                      - metrics
                    properties:
                      metrics:
                        type: array
                        items:
                          $ref: '#/components/schemas/Metric'
                  - $ref: '#/components/schemas/PaginationFields'
    post:
      parameters: []
      tags:
        - metrics
      summary: Create a single metric
      operationId: postMetric
      x-codeSamples:
        - lang: cURL
          source: |
            curl -X POST https://api.growthbook.io/api/v1/metrics \
              -d '{ "datasourceId": "ds_abc123", ... }'
              -u secret_abc123DEF456:
      requestBody:
        required: true
        content:
          application/json:
            schema:
              type: object
              required:
                - datasourceId
                - name
                - type
              properties:
                datasourceId:
                  type: string
                  description: 'ID for the [DataSource](#tag/DataSource_model)'
                managedBy:
                  type: string
                  description: 'Where this metric must be managed from. If not set (empty string), it can be managed from anywhere.'
                  enum:
                    - ''
                    - api
                owner:
                  type: string
                  description: Name of the person who owns this metric
                name:
                  type: string
                  description: Name of the metric
                description:
                  type: string
                  description: Description of the metric
                type:
                  type: string
                  description: 'Type of metric. See [Metrics documentation](/app/metrics/legacy)'
                  enum:
                    - binomial
                    - count
                    - duration
                    - revenue
                tags:
                  type: array
                  description: List of tags
                  items:
                    type: string
                projects:
                  type: array
                  description: List of project IDs for projects that can access this metric
                  items:
                    type: string
                archived:
                  type: boolean
                behavior:
                  type: object
                  required: []
                  properties:
                    goal:
                      type: string
                      enum:
                        - increase
                        - decrease
                    cappingSettings:
                      description: Controls how outliers are handled
                      type: object
                      required:
                        - type
                      properties:
                        type:
                          type: string
                          nullable: true
                          enum:
                            - none
                            - absolute
                            - percentile
                        value:
                          type: number
                          description: 'When type is absolute, this is the absolute value. When type is percentile, this is the percentile value (from 0.0 to 1.0).'
                        ignoreZeros:
                          type: boolean
                          description: 'If true and capping is `percentile`, zeros will be ignored when calculating the percentile.'
                    cap:
                      type: number
                      deprecated: true
                      description: '(deprecated, use cappingSettings instead) This should be non-negative'
                      minimum: 0
                    capping:
                      type: string
                      nullable: true
                      deprecated: true
                      description: '(deprecated, use cappingSettings instead) Used in conjunction with `capValue` to set the capping (winsorization). Do not specify or set to null for no capping. "absolute" will cap user values at the `capValue` if it is greater than 0. "percentile" will cap user values at the percentile of user values in an experiment using the `capValue` for the percentile, if greater than 0. <br/>  If `behavior.capping` is non-null, you must specify `behavior.capValue`.'
                      enum:
                        - absolute
                        - percentile
                    capValue:
                      type: number
                      deprecated: true
                      description: '(deprecated, use cappingSettings instead) This should be non-negative. <br/> Must specify `behavior.capping` when setting `behavior.capValue`.'
                      minimum: 0
                    windowSettings:
                      type: object
                      description: Controls the conversion window for the metric
                      required:
                        - type
                      properties:
                        type:
                          type: string
                          enum:
                            - none
                            - conversion
                            - lookback
                        delayHours:
                          deprecated: true
                          type: number
                          description: Wait this many hours after experiment exposure before counting conversions. Ignored if delayValue is set.
                        delayValue:
                          type: number
                          description: Wait this long after experiment exposure before counting conversions.
                        delayUnit:
                          type: string
                          description: Default `hours`.
                          enum:
                            - minutes
                            - hours
                            - days
                            - weeks
                        windowValue:
                          type: number
                        windowUnit:
                          type: string
                          enum:
                            - minutes
                            - hours
                            - days
                            - weeks
                    conversionWindowStart:
                      type: number
                      deprecated: true
                      description: 'The start of a Conversion Window relative to the exposure date, in hours. This is equivalent to the [Conversion Delay](/app/metrics/legacy/#conversion-delay). <br/> Must specify both `behavior.conversionWindowStart` and `behavior.conversionWindowEnd` or neither.'
                    conversionWindowEnd:
                      type: number
                      deprecated: true
                      description: 'The end of a [Conversion Window](/app/metrics/legacy/#conversion-window) relative to the exposure date, in hours. This is equivalent to the [Conversion Delay](/app/metrics/legacy/#conversion-delay) + Conversion Window Hours settings in the UI. In other words, if you want a 48 hour window starting after 24 hours, you would set conversionWindowStart to 24 and conversionWindowEnd to 72 (24+48). <br/> Must specify both `behavior.conversionWindowStart` and `behavior.conversionWindowEnd` or neither.'
                    priorSettings:
                      type: object
                      description: 'Controls the bayesian prior for the metric. If omitted, organization defaults will be used.'
                      required:
                        - override
                        - proper
                        - mean
                        - stddev
                      properties:
                        override:
                          type: boolean
                          description: 'If false, the organization default settings will be used instead of the other settings in this object'
                        proper:
                          type: boolean
                          description: 'If true, the `mean` and `stddev` will be used, otherwise we will use an improper flat prior.'
                        mean:
                          type: number
                          description: The mean of the prior distribution of relative effects in proportion terms (e.g. 0.01 is 1%)
                        stddev:
                          type: number
                          description: Must be > 0. The standard deviation of the prior distribution of relative effects in proportion terms.
                          minimum: 0
                          exclusiveMinimum: true
                    riskThresholdSuccess:
                      type: number
                      description: 'Threshold for Risk to be considered low enough, as a proportion (e.g. put 0.0025 for 0.25%). <br/> Must be a non-negative number and must not be higher than `riskThresholdDanger`.'
                      minimum: 0
                    riskThresholdDanger:
                      type: number
                      description: 'Threshold for Risk to be considered too high, as a proportion (e.g. put 0.0125 for 1.25%). <br/> Must be a non-negative number.'
                      minimum: 0
                    minPercentChange:
                      type: number
                      description: 'Minimum percent change to consider uplift significant, as a proportion (e.g. put 0.005 for 0.5%)'
                      minimum: 0
                    maxPercentChange:
                      type: number
                      description: 'Maximum percent change to consider uplift significant, as a proportion (e.g. put 0.5 for 50%)'
                      minimum: 0
                    minSampleSize:
                      type: number
                      minimum: 0
                    targetMDE:
                      type: number
                      description: 'The percentage change that you want to reliably detect before ending an experiment, as a proportion (e.g. put 0.1 for 10%). This is used to estimate the "Days Left" for running experiments.'
                      minimum: 0
                sql:
                  type: object
                  description: 'Preferred way to define SQL. Only one of `sql`, `sqlBuilder` or `mixpanel` allowed, and at least one must be specified.'
                  required:
                    - identifierTypes
                    - conversionSQL
                  properties:
                    identifierTypes:
                      type: array
                      items:
                        type: string
                    conversionSQL:
                      type: string
                    userAggregationSQL:
                      type: string
                      description: 'Custom user level aggregation for your metric (default: `SUM(value)`)'
                    denominatorMetricId:
                      type: string
                      description: 'The metric ID for a [denominator metric for funnel and ratio metrics](/app/metrics/legacy/#denominator-ratio--funnel-metrics)'
                sqlBuilder:
                  type: object
                  description: 'An alternative way to specify a SQL metric, rather than a full query. Using `sql` is preferred to `sqlBuilder`. Only one of `sql`, `sqlBuilder` or `mixpanel` allowed, and at least one must be specified.'
                  required:
                    - identifierTypeColumns
                    - tableName
                    - timestampColumnName
                  properties:
                    identifierTypeColumns:
                      type: array
                      items:
                        type: object
                        required:
                          - identifierType
                          - columnName
                        properties:
                          identifierType:
                            type: string
                          columnName:
                            type: string
                    tableName:
                      type: string
                    valueColumnName:
                      type: string
                    timestampColumnName:
                      type: string
                    conditions:
                      type: array
                      items:
                        type: object
                        required:
                          - column
                          - operator
                          - value
                        properties:
                          column:
                            type: string
                          operator:
                            type: string
                          value:
                            type: string
                mixpanel:
                  type: object
                  description: 'Only use for MixPanel (non-SQL) Data Sources. Only one of `sql`, `sqlBuilder` or `mixpanel` allowed, and at least one must be specified.'
                  required:
                    - eventName
                    - userAggregation
                  properties:
                    eventName:
                      type: string
                    eventValue:
                      type: string
                    userAggregation:
                      type: string
                    conditions:
                      type: array
                      items:
                        type: object
                        required:
                          - property
                          - operator
                          - value
                        properties:
                          property:
                            type: string
                          operator:
                            type: string
                          value:
                            type: string
      responses:
        '200':
          content:
            application/json:
              schema:
                type: object
                required:
                  - metric
                properties:
                  metric:
                    $ref: '#/components/schemas/Metric'
  '/metrics/{id}':
    get:
      parameters:
        - $ref: '#/components/parameters/id'
      summary: Get a single metric
      tags:
        - metrics
      operationId: getMetric
      x-codeSamples:
        - lang: cURL
          source: |
            curl https://api.growthbook.io/api/v1/metrics/met_123abc \
              -u secret_abc123DEF456:
      responses:
        '200':
          content:
            application/json:
              schema:
                type: object
                required:
                  - metric
                properties:
                  metric:
                    $ref: '#/components/schemas/Metric'
    put:
      parameters:
        - $ref: '#/components/parameters/id'
      tags:
        - metrics
      summary: Update a metric
      operationId: putMetric
      x-codeSamples:
        - lang: cURL
          source: |
            curl -XPUT https://api.growthbook.io/api/v1/metrics/met_123abc \
              -d '{"name": "net revenue", "description":"revenue minus lacroix spend"}' \
              -u secret_abc123DEF456:
      requestBody:
        required: true
        content:
          application/json:
            schema:
              type: object
              properties:
                managedBy:
                  type: string
                  description: 'Where this metric must be managed from. If not set (empty string), it can be managed from anywhere.'
                  enum:
                    - ''
                    - api
                owner:
                  type: string
                  description: Name of the person who owns this metric
                name:
                  type: string
                  description: Name of the metric
                description:
                  type: string
                  description: Description of the metric
                type:
                  type: string
                  description: 'Type of metric. See [Metrics documentation](/app/metrics/legacy)'
                  enum:
                    - binomial
                    - count
                    - duration
                    - revenue
                tags:
                  type: array
                  description: List of tags
                  items:
                    type: string
                projects:
                  type: array
                  description: List of project IDs for projects that can access this metric
                  items:
                    type: string
                archived:
                  type: boolean
                behavior:
                  type: object
                  required: []
                  properties:
                    goal:
                      type: string
                      enum:
                        - increase
                        - decrease
                    cappingSettings:
                      description: Controls how outliers are handled
                      type: object
                      required:
                        - type
                      properties:
                        type:
                          type: string
                          nullable: true
                          enum:
                            - none
                            - absolute
                            - percentile
                        value:
                          type: number
                          description: 'When type is absolute, this is the absolute value. When type is percentile, this is the percentile value (from 0.0 to 1.0).'
                        ignoreZeros:
                          type: boolean
                          description: 'If true and capping is `percentile`, zeros will be ignored when calculating the percentile.'
                    cap:
                      type: number
                      deprecated: true
                      description: '(deprecated, use cappingSettings instead) This should be non-negative'
                      minimum: 0
                    capping:
                      type: string
                      nullable: true
                      deprecated: true
                      description: '(deprecated, use cappingSettings instead) Used in conjunction with `capValue` to set the capping (winsorization). Do not specify or set to null for no capping. "absolute" will cap user values at the `capValue` if it is greater than 0. "percentile" will cap user values at the percentile of user values in an experiment using the `capValue` for the percentile, if greater than 0. <br/>  If `behavior.capping` is non-null, you must specify `behavior.capValue`.'
                      enum:
                        - absolute
                        - percentile
                    capValue:
                      type: number
                      deprecated: true
                      description: '(deprecated, use cappingSettings instead) This should be non-negative. <br/> Must specify `behavior.capping` when setting `behavior.capValue`.'
                      minimum: 0
                    windowSettings:
                      type: object
                      description: Controls the conversion window for the metric
                      required:
                        - type
                      properties:
                        type:
                          type: string
                          enum:
                            - none
                            - conversion
                            - lookback
                        delayHours:
                          deprecated: true
                          type: number
                          description: Wait this many hours after experiment exposure before counting conversions. Ignored if delayValue is set.
                        delayValue:
                          type: number
                          description: Wait this long after experiment exposure before counting conversions.
                        delayUnit:
                          type: string
                          description: Default `hours`.
                          enum:
                            - minutes
                            - hours
                            - days
                            - weeks
                        windowValue:
                          type: number
                        windowUnit:
                          type: string
                          enum:
                            - minutes
                            - hours
                            - days
                            - weeks
                    conversionWindowStart:
                      type: number
                      deprecated: true
                      description: 'The start of a Conversion Window relative to the exposure date, in hours. This is equivalent to the [Conversion Delay](/app/metrics/legacy/#conversion-delay). <br/> Must specify both `behavior.conversionWindowStart` and `behavior.conversionWindowEnd` or neither.'
                    conversionWindowEnd:
                      type: number
                      deprecated: true
                      description: 'The end of a [Conversion Window](/app/metrics/legacy/#conversion-window) relative to the exposure date, in hours. This is equivalent to the [Conversion Delay](/app/metrics/legacy/#conversion-delay) + Conversion Window Hours settings in the UI. In other words, if you want a 48 hour window starting after 24 hours, you would set conversionWindowStart to 24 and conversionWindowEnd to 72 (24+48). <br/> Must specify both `behavior.conversionWindowStart` and `behavior.conversionWindowEnd` or neither.'
                    priorSettings:
                      type: object
                      description: 'Controls the bayesian prior for the metric. If omitted, organization defaults will be used.'
                      required:
                        - override
                        - proper
                        - mean
                        - stddev
                      properties:
                        override:
                          type: boolean
                          description: 'If false, the organization default settings will be used instead of the other settings in this object'
                        proper:
                          type: boolean
                          description: 'If true, the `mean` and `stddev` will be used, otherwise we will use an improper flat prior.'
                        mean:
                          type: number
                          description: The mean of the prior distribution of relative effects in proportion terms (e.g. 0.01 is 1%)
                        stddev:
                          type: number
                          description: Must be > 0. The standard deviation of the prior distribution of relative effects in proportion terms.
                          minimum: 0
                          exclusiveMinimum: true
                    riskThresholdSuccess:
                      type: number
                      description: 'Threshold for Risk to be considered low enough, as a proportion (e.g. put 0.0025 for 0.25%). <br/> Must be a non-negative number and must not be higher than `riskThresholdDanger`.'
                      minimum: 0
                    riskThresholdDanger:
                      type: number
                      description: 'Threshold for Risk to be considered too high, as a proportion (e.g. put 0.0125 for 1.25%). <br/> Must be a non-negative number.'
                      minimum: 0
                    minPercentChange:
                      type: number
                      description: 'Minimum percent change to consider uplift significant, as a proportion (e.g. put 0.005 for 0.5%)'
                      minimum: 0
                    maxPercentChange:
                      type: number
                      description: 'Maximum percent change to consider uplift significant, as a proportion (e.g. put 0.5 for 50%)'
                      minimum: 0
                    minSampleSize:
                      type: number
                      minimum: 0
                    targetMDE:
                      type: number
                      description: 'The percentage change that you want to reliably detect before ending an experiment, as a proportion (e.g. put 0.1 for 10%). This is used to estimate the "Days Left" for running experiments.'
                      minimum: 0
                sql:
                  type: object
                  description: 'Preferred way to define SQL. Only one of `sql`, `sqlBuilder` or `mixpanel` allowed.'
                  properties:
                    identifierTypes:
                      type: array
                      items:
                        type: string
                    conversionSQL:
                      type: string
                    userAggregationSQL:
                      type: string
                      description: 'Custom user level aggregation for your metric (default: `SUM(value)`)'
                    denominatorMetricId:
                      type: string
                      description: 'The metric ID for a [denominator metric for funnel and ratio metrics](/app/metrics/legacy/#denominator-ratio--funnel-metrics)'
                sqlBuilder:
                  type: object
                  description: 'An alternative way to specify a SQL metric, rather than a full query. Using `sql` is preferred to `sqlBuilder`. Only one of `sql`, `sqlBuilder` or `mixpanel` allowed'
                  properties:
                    identifierTypeColumns:
                      type: array
                      items:
                        type: object
                        required:
                          - identifierType
                          - columnName
                        properties:
                          identifierType:
                            type: string
                          columnName:
                            type: string
                    tableName:
                      type: string
                    valueColumnName:
                      type: string
                    timestampColumnName:
                      type: string
                    conditions:
                      type: array
                      items:
                        type: object
                        required:
                          - column
                          - operator
                          - value
                        properties:
                          column:
                            type: string
                          operator:
                            type: string
                          value:
                            type: string
                mixpanel:
                  type: object
                  description: 'Only use for MixPanel (non-SQL) Data Sources. Only one of `sql`, `sqlBuilder` or `mixpanel` allowed.'
                  properties:
                    eventName:
                      type: string
                    eventValue:
                      type: string
                    userAggregation:
                      type: string
                    conditions:
                      type: array
                      items:
                        type: object
                        required:
                          - property
                          - operator
                          - value
                        properties:
                          property:
                            type: string
                          operator:
                            type: string
                          value:
                            type: string
      responses:
        '200':
          content:
            application/json:
              schema:
                type: object
                required:
                  - updatedId
                properties:
                  updatedId:
                    type: string
    delete:
      summary: Deletes a metric
      parameters:
        - $ref: '#/components/parameters/id'
      tags:
        - metrics
      operationId: deleteMetric
      x-codeSamples:
        - lang: cURL
          source: |
            curl -X DELETE https://api.growthbook.io/api/v1/metrics/met_123abc \
              -u secret_abc123DEF456:
      responses:
        '200':
          content:
            application/json:
              schema:
                type: object
                required:
                  - deletedId
                properties:
                  deletedId:
                    type: string
  '/visual-changesets/{id}':
    get:
      parameters:
        - $ref: '#/components/parameters/id'
        - in: query
          name: includeExperiment
          schema:
            type: integer
          description: Include the associated experiment in payload
      tags:
        - visual-changesets
      summary: Get a single visual changeset
      operationId: getVisualChangeset
      x-codeSamples:
        - lang: cURL
          source: |
            curl https://api.growthbook.io/api/v1/visual-changesets/ds_123abc \
              -u secret_abc123DEF456:
      responses:
        '200':
          content:
            application/json:
              schema:
                type: object
                required:
                  - visualChangeset
                properties:
                  visualChangeset:
                    $ref: '#/components/schemas/VisualChangeset'
                  experiment:
                    $ref: '#/components/schemas/Experiment'
    put:
      parameters:
        - $ref: '#/components/parameters/id'
      tags:
        - visual-changesets
      summary: Update a visual changeset
      operationId: putVisualChangeset
      x-codeSamples:
        - lang: cURL
          source: |
            curl -XPUT https://api.growthbook.io/api/v1/visual-changesets/vc_123abc
              -d '{"editorUrl": "https://docs.growthbook.io", "urlPatterns":"[{ ... }]"}' \
              -u secret_abc123DEF456:
      responses:
        '200':
          content:
            application/json:
              schema:
                type: object
                required:
                  - nModified
                  - visualChangeset
                properties:
                  nModified:
                    type: number
                  visualChangeset:
                    $ref: '#/components/schemas/VisualChangeset'
  '/visual-changesets/{id}/visual-change':
    parameters:
      - $ref: '#/components/parameters/id'
    post:
      tags:
        - visual-changesets
      summary: Create a visual change for a visual changeset
      operationId: postVisualChange
      x-codeSamples:
        - lang: cURL
          source: |
            curl -XPOST https://api.growthbook.io/api/v1/visual-changesets/vc_123abc/visual-change \
              -d '{"variation": "v_123abc", "domMutations":"[]"}' \
              -u secret_abc123DEF456:
      responses:
        '200':
          content:
            application/json:
              schema:
                type: object
                required:
                  - nModified
                properties:
                  nModified:
                    type: number
  '/visual-changesets/{id}/visual-change/{visualChangeId}':
    parameters:
      - $ref: '#/components/parameters/id'
      - $ref: '#/components/parameters/visualChangeId'
    put:
      tags:
        - visual-changesets
      summary: Update a visual change for a visual changeset
      operationId: putVisualChange
      x-codeSamples:
        - lang: cURL
          source: |
            curl -XPUT https://api.growthbook.io/api/v1/visual-changesets/vc_123abc/visual-change/vch_abc123 \
              -d '{"variation": "v_123abc", "domMutations":"[]"}' \
              -u secret_abc123DEF456:
      responses:
        '200':
          content:
            application/json:
              schema:
                type: object
                required:
                  - nModified
                properties:
                  nModified:
                    type: number
  /saved-groups:
    get:
      summary: Get all saved group
      tags:
        - saved-groups
      parameters:
        - $ref: '#/components/parameters/limit'
        - $ref: '#/components/parameters/offset'
      operationId: listSavedGroups
      x-codeSamples:
        - lang: cURL
          source: |
            curl https://api.growthbook.io/api/v1/saved-groups \
              -u secret_abc123DEF456:
      responses:
        '200':
          content:
            application/json:
              schema:
                allOf:
                  - type: object
                    required:
                      - savedGroups
                    properties:
                      savedGroups:
                        type: array
                        items:
                          $ref: '#/components/schemas/SavedGroup'
                  - $ref: '#/components/schemas/PaginationFields'
    post:
      parameters: []
      tags:
        - saved-groups
      summary: Create a single saved group
      operationId: postSavedGroup
      x-codeSamples:
        - lang: cURL
          source: |
            curl -X POST https://api.growthbook.io/api/v1/saved-groups \
              -d '{"name": "interal-users", "values": ["userId-123", "userId-345", "userId-678"], "attributeKey": "userId", "owner": ""}' \
              -u secret_abc123DEF456:
      requestBody:
        required: true
        content:
          application/json:
            schema:
              type: object
              required:
                - name
              properties:
                name:
                  type: string
                  description: The display name of the Saved Group
                type:
                  type: string
                  enum:
                    - condition
                    - list
                  description: The type of Saved Group (inferred from other arguments if missing)
                condition:
                  type: string
                  description: 'When type = ''condition'', this is the JSON-encoded condition for the group'
                attributeKey:
                  type: string
                  description: 'When type = ''list'', this is the attribute key the group is based on'
                values:
                  type: array
                  items:
                    type: string
                  description: 'When type = ''list'', this is the list of values for the attribute key'
                owner:
                  type: string
                  description: 'The person or team that owns this Saved Group. If no owner, you can pass an empty string.'
                projects:
                  type: array
                  items:
                    type: string
      responses:
        '200':
          content:
            application/json:
              schema:
                type: object
                required:
                  - savedGroup
                properties:
                  savedGroup:
                    $ref: '#/components/schemas/SavedGroup'
  '/saved-groups/{id}':
    get:
      parameters:
        - $ref: '#/components/parameters/id'
      tags:
        - saved-groups
      summary: Get a single saved group
      operationId: getSavedGroup
      x-codeSamples:
        - lang: cURL
          source: |
            curl https://api.growthbook.io/api/v1/saved-groups/ds_123abc \
              -u secret_abc123DEF456:
      responses:
        '200':
          content:
            application/json:
              schema:
                type: object
                required:
                  - savedGroup
                properties:
                  savedGroup:
                    $ref: '#/components/schemas/SavedGroup'
    post:
      summary: Partially update a single saved group
      parameters:
        - $ref: '#/components/parameters/id'
      tags:
        - saved-groups
      operationId: updateSavedGroup
      x-codeSamples:
        - lang: cURL
          source: |
            curl -X POST https://api.growthbook.io/api/v1/saved-groups/grp_123abc \
              -d '{"values": [ "userId-123", "userId-345" ]}' \
              -u secret_abc123DEF456:
      requestBody:
        required: true
        content:
          application/json:
            schema:
              type: object
              required: []
              properties:
                name:
                  type: string
                  description: The display name of the Saved Group
                condition:
                  type: string
                  description: 'When type = ''condition'', this is the JSON-encoded condition for the group'
                values:
                  type: array
                  items:
                    type: string
                  description: 'When type = ''list'', this is the list of values for the attribute key'
                owner:
                  type: string
                  description: 'The person or team that owns this Saved Group. If no owner, you can pass an empty string.'
                projects:
                  type: array
                  items:
                    type: string
      responses:
        '200':
          content:
            application/json:
              schema:
                type: object
                required:
                  - savedGroup
                properties:
                  savedGroup:
                    $ref: '#/components/schemas/SavedGroup'
    delete:
      summary: Deletes a single saved group
      parameters:
        - $ref: '#/components/parameters/id'
      tags:
        - saved-groups
      operationId: deleteSavedGroup
      x-codeSamples:
        - lang: cURL
          source: |
            curl -X DELETE https://api.growthbook.io/api/v1/saved-groups/grp_123abc \
              -u secret_abc123DEF456:
      responses:
        '200':
          content:
            application/json:
              schema:
                type: object
                required:
                  - deletedId
                properties:
                  deletedId:
                    type: string
  /organizations:
    get:
      summary: Get all organizations (only for super admins on multi-org Enterprise Plan only)
      tags:
        - organizations
      parameters:
        - name: search
          in: query
          description: 'Search string to search organization names, owner emails, and external ids by'
          schema:
            type: string
        - $ref: '#/components/parameters/limit'
        - $ref: '#/components/parameters/offset'
      operationId: listOrganizations
      x-codeSamples:
        - lang: cURL
          source: |
            curl https://api.growthbook.io/api/v1/organizations \
              -u secret_abc123DEF456:
      responses:
        '200':
          content:
            application/json:
              schema:
                allOf:
                  - type: object
                    required:
                      - organizations
                    properties:
                      organizations:
                        type: array
                        items:
                          $ref: '#/components/schemas/Organization'
                  - $ref: '#/components/schemas/PaginationFields'
    post:
      parameters: []
      tags:
        - organizations
      summary: Create a single organization (only for super admins on multi-org Enterprise Plan only)
      operationId: postOrganization
      x-codeSamples:
        - lang: cURL
          source: |
            curl -X POST https://api.growthbook.io/api/v1/organizations \
              -d '{ "name": "My Subsidiary" }' \
              -u secret_abc123DEF456:
      requestBody:
        required: true
        content:
          application/json:
            schema:
              type: object
              required:
                - name
              properties:
                name:
                  type: string
                  description: The name of the organization
                externalId:
                  type: string
                  description: An optional identifier that you use within your company for the organization
      responses:
        '200':
          content:
            application/json:
              schema:
                type: object
                required:
                  - organization
                properties:
                  organization:
                    $ref: '#/components/schemas/Organization'
  '/organizations/{id}':
    put:
      parameters:
        - $ref: '#/components/parameters/id'
      tags:
        - organizations
      summary: Edit a single organization (only for super admins on multi-org Enterprise Plan only)
      operationId: putOrganization
      x-codeSamples:
        - lang: cURL
          source: |
            curl -X PUT https://api.growthbook.io/api/v1/organizations/org_abc123 \
              -d '{ "name": "My Subsidiary", "externalId": "subsidiary-123" }' \
              -u secret_abc123DEF456:
      requestBody:
        required: true
        content:
          application/json:
            schema:
              type: object
              properties:
                name:
                  type: string
                  description: The name of the organization
                externalId:
                  type: string
                  description: An optional identifier that you use within your company for the organization
      responses:
        '200':
          content:
            application/json:
              schema:
                type: object
                required:
                  - organization
                properties:
                  organization:
                    $ref: '#/components/schemas/Organization'
  /attributes:
    get:
      summary: Get the organization's attributes
      tags:
        - attributes
      operationId: listAttributes
      x-codeSamples:
        - lang: cURL
          source: |
            curl https://api.growthbook.io/api/v1/attributes \
              -u secret_abc123DEF456:
      responses:
        '200':
          content:
            application/json:
              schema:
                allOf:
                  - type: object
                    required:
                      - attributes
                    properties:
                      attributes:
                        type: array
                        items:
                          $ref: '#/components/schemas/Attribute'
    post:
      tags:
        - attributes
      summary: Create a new attribute
      operationId: postAttribute
      x-codeSamples:
        - lang: cURL
          source: |
            curl -X POST https://api.growthbook.io/api/v1/attributes \
              -d '{"property": "foo", "datatype": "boolean", "description": "My new attribute" }' \
              -u secret_abc123DEF456:
      requestBody:
        required: true
        content:
          application/json:
            schema:
              type: object
              required:
                - property
                - datatype
              properties:
                property:
                  type: string
                  description: The attribute property
                datatype:
                  type: string
                  enum:
                    - boolean
                    - string
                    - number
                    - secureString
                    - enum
                    - 'string[]'
                    - 'number[]'
                    - 'secureString[]'
                  description: The attribute datatype
                description:
                  type: string
                  description: The description of the new attribute
                archived:
                  type: boolean
                  description: The attribute is archived
                hashAttribute:
                  type: boolean
                  description: Shall the attribute be hashed
                enum:
                  type: string
                format:
                  type: string
                  enum:
                    - ''
                    - version
                    - date
                    - isoCountryCode
                  description: The attribute's format
                projects:
                  type: array
                  items:
                    type: string
      responses:
        '200':
          content:
            application/json:
              schema:
                type: object
                required:
                  - attribute
                properties:
                  attribute:
                    $ref: '#/components/schemas/Attribute'
  '/attributes/${property}':
    put:
      parameters:
        - name: property
          in: path
          required: true
          description: The attribute property
          schema:
            type: string
      tags:
        - attributes
      summary: Update an attribute
      operationId: putAttribute
      x-codeSamples:
        - lang: cURL
          source: |
            curl -X PUT https://api.growthbook.io/api/v1/attributes/property \
               -d '{ "description": "My updated attribute" }' \
              -u secret_abc123DEF456:
      requestBody:
        required: true
        content:
          application/json:
            schema:
              type: object
              properties:
                datatype:
                  type: string
                  enum:
                    - boolean
                    - string
                    - number
                    - secureString
                    - enum
                    - 'string[]'
                    - 'number[]'
                    - 'secureString[]'
                  description: The attribute datatype
                description:
                  type: string
                  description: The description of the new attribute
                archived:
                  type: boolean
                  description: The attribute is archived
                hashAttribute:
                  type: boolean
                  description: Shall the attribute be hashed
                enum:
                  type: string
                format:
                  type: string
                  enum:
                    - ''
                    - version
                    - date
                    - isoCountryCode
                  description: The attribute's format
                projects:
                  type: array
                  items:
                    type: string
      responses:
        '200':
          content:
            application/json:
              schema:
                type: object
                required:
                  - attribute
                properties:
                  attribute:
                    $ref: '#/components/schemas/Attribute'
    delete:
      summary: Deletes a single attribute
      parameters:
        - name: property
          in: path
          required: true
          description: The attribute property
          schema:
            type: string
      tags:
        - attributes
      operationId: deleteAttribute
      x-codeSamples:
        - lang: cURL
          source: |
            curl -X DELETE https://api.growthbook.io/api/v1/enviromnents/property \
              -u secret_abc123DEF456:
      responses:
        '200':
          content:
            application/json:
              schema:
                type: object
                required:
                  - deletedProperty
                properties:
                  deletedProperty:
                    type: string
  /archetypes:
    get:
      summary: Get the organization's archetypes
      tags:
        - archetypes
      operationId: listArchetypes
      x-codeSamples:
        - lang: cURL
          source: |
            curl https://api.growthbook.io/api/v1/archetypes \
              -u secret_abc123DEF456:
      responses:
        '200':
          content:
            application/json:
              schema:
                allOf:
                  - type: object
                    required:
                      - archetypes
                    properties:
                      archetypes:
                        type: array
                        items:
                          $ref: '#/components/schemas/Archetype'
    post:
      parameters: []
      tags:
        - archetypes
      summary: Create a single archetype
      operationId: postArchetype
      x-codeSamples:
        - lang: cURL
          source: |
            curl -X POST https://api.growthbook.io/api/v1/archetypes \
              -d '{ "name": "Mobile user", attributes: "{\"deviceType\": \"mobile\"}", isPublic: true, ... }'
              -u secret_abc123DEF456:
      requestBody:
        required: true
        content:
          application/json:
            schema:
              type: object
              required:
                - name
                - isPublic
              properties:
                name:
                  type: string
                description:
                  type: string
                isPublic:
                  type: boolean
                  description: Whether to make this Archetype available to other team members
                attributes:
                  type: object
                  description: The attributes to set when using this Archetype
                projects:
                  type: array
                  items:
                    type: string
      responses:
        '200':
          content:
            application/json:
              schema:
                type: object
                required:
                  - archetype
                properties:
                  archetype:
                    $ref: '#/components/schemas/Archetype'
  '/archetypes/${id}':
    get:
      parameters:
        - $ref: '#/components/parameters/id'
      summary: Get a single archetype
      tags:
        - archetypes
      operationId: getArchetype
      x-codeSamples:
        - lang: cURL
          source: |
            curl https://api.growthbook.io/api/v1/archetypes/sam_123abc \
              -u secret_abc123DEF456:
      responses:
        '200':
          content:
            application/json:
              schema:
                type: object
                required:
                  - archetype
                properties:
                  archetype:
                    $ref: '#/components/schemas/Archetype'
    put:
      parameters:
        - $ref: '#/components/parameters/id'
      tags:
        - archetypes
      summary: Update a single archetype
      operationId: putArchetype
      x-codeSamples:
        - lang: cURL
          source: |
            curl -X PUT https://api.growthbook.io/api/v1/archetypes/sam_abc123 \
              -d '{ "description": "New description" }'
              -u secret_abc123DEF456:
      requestBody:
        required: true
        content:
          application/json:
            schema:
              type: object
              properties:
                name:
                  type: string
                description:
                  type: string
                isPublic:
                  type: boolean
                  description: Whether to make this Archetype available to other team members
                attributes:
                  type: object
                  description: The attributes to set when using this Archetype
                projects:
                  type: array
                  items:
                    type: string
      responses:
        '200':
          content:
            application/json:
              schema:
                type: object
                required:
                  - archetype
                properties:
                  archetype:
                    $ref: '#/components/schemas/Archetype'
    delete:
      parameters:
        - $ref: '#/components/parameters/id'
      tags:
        - archetypes
      summary: Deletes a single archetype
      operationId: deleteArchetype
      x-codeSamples:
        - lang: cURL
          source: |
            curl -X DELETE https://api.growthbook.io/api/v1/archetypes/sam_abc123 \
              -u secret_abc123DEF456:
      responses:
        '200':
          content:
            application/json:
              schema:
                type: object
                required:
                  - deletedId
                properties:
                  deletedId:
                    type: string
  /members:
    get:
      summary: Get all organization members
      tags:
        - members
      parameters:
        - $ref: '#/components/parameters/limit'
        - $ref: '#/components/parameters/offset'
        - $ref: '#/components/parameters/userName'
        - $ref: '#/components/parameters/userEmail'
        - $ref: '#/components/parameters/globalRole'
      operationId: listMembers
      x-codeSamples:
        - lang: cURL
          source: |
            curl https://api.growthbook.io/api/v1/members \
              -u secret_abc123DEF456:
      responses:
        '200':
          content:
            application/json:
              schema:
                allOf:
                  - type: object
                    required:
                      - members
                    properties:
                      members:
                        type: array
                        items:
                          $ref: '#/components/schemas/Member'
                  - $ref: '#/components/schemas/PaginationFields'
  '/members/{id}':
    delete:
      summary: Removes a single user from an organization
      parameters:
        - $ref: '#/components/parameters/id'
      tags:
        - member
      operationId: deleteMember
      x-codeSamples:
        - lang: cURL
          source: |
            curl -X DELETE https://api.growthbook.io/api/v1/members/member_id \
              -u secret_abc123DEF456:
      responses:
        '200':
          content:
            application/json:
              schema:
                type: object
                required:
                  - deletedId
                properties:
                  deletedId:
                    type: string
  '/members/{id}/role':
    post:
      parameters:
        - $ref: '#/components/parameters/id'
      tags:
        - members
      summary: 'Update a member''s global role (including any enviroment restrictions, if applicable). Can also update a member''s project roles if your plan supports it.'
      operationId: updateMemberRole
      x-codeSamples:
        - lang: cURL
          source: |
            curl -X POST https://api.growthbook.io/api/v1/members/user_abc123/role \
              -d '{"member" : {"role": "experimenter", "environments": ["staging"], ... }}' \
              -u secret_abc123DEF456:
      requestBody:
        required: true
        content:
          application/json:
            schema:
              type: object
              required:
                - member
              properties:
                member:
                  type: object
                  properties:
                    role:
                      type: string
                    environments:
                      type: array
                      items:
                        type: string
                    projectRoles:
                      type: array
                      items:
                        type: object
                        required:
                          - project
                          - role
                          - environments
                        properties:
                          project:
                            type: string
                          role:
                            type: string
                          environments:
                            type: array
                            items:
                              type: string
      responses:
        '200':
          content:
            application/json:
              schema:
                type: object
                required:
                  - updatedMember
                properties:
                  updatedMember:
                    type: object
                    required:
                      - id
                      - role
                      - environments
                      - limitAccessByEnvironment
                    properties:
                      id:
                        type: string
                      role:
                        type: string
                      environments:
                        type: array
                        items:
                          type: string
                      limitAccessByEnvironment:
                        type: boolean
                      projectRoles:
                        type: array
                        items:
                          type: object
                          required:
                            - project
                            - role
                            - limitAccessByEnvironment
                            - environments
                          properties:
                            project:
                              type: string
                            role:
                              type: string
                            limitAccessByEnvironment:
                              type: boolean
                            environments:
                              type: array
                              items:
                                type: string
  /environments:
    get:
      summary: Get the organization's environments
      tags:
        - environments
      operationId: listEnvironments
      x-codeSamples:
        - lang: cURL
          source: |
            curl https://api.growthbook.io/api/v1/environments \
              -u secret_abc123DEF456:
      responses:
        '200':
          content:
            application/json:
              schema:
                allOf:
                  - type: object
                    required:
                      - environments
                    properties:
                      environments:
                        type: array
                        items:
                          $ref: '#/components/schemas/Environment'
    post:
      tags:
        - environments
      summary: Create a new environment
      operationId: postEnvironment
      x-codeSamples:
        - lang: cURL
          source: |
            curl -X POST https://api.growthbook.io/api/v1/environments \
               -d '{"id": "new-env", "description": "My new environment" }' \
              -u secret_abc123DEF456:
      requestBody:
        required: true
        content:
          application/json:
            schema:
              type: object
              required:
                - id
              properties:
                id:
                  type: string
                  description: The ID of the new environment
                description:
                  type: string
                  description: The description of the new environment
                toggleOnList:
                  type: bool
                  description: Show toggle on feature list
                defaultState:
                  type: bool
                  description: Default state for new features
                projects:
                  type: array
                  items:
                    type: string
                parent:
                  type: string
                  description: An environment that the new environment should inherit feature rules from. Requires an enterprise license
      responses:
        '200':
          content:
            application/json:
              schema:
                type: object
                required:
                  - environment
                properties:
                  environment:
                    $ref: '#/components/schemas/Environment'
  '/environments/${id}':
    put:
      parameters:
        - $ref: '#/components/parameters/id'
      tags:
        - environments
      summary: Update an environment
      operationId: putEnvironment
      x-codeSamples:
        - lang: cURL
          source: |
            curl -X PUT https://api.growthbook.io/api/v1/environments/env-id \
               -d '{ "description": "My updated environment" }' \
              -u secret_abc123DEF456:
      requestBody:
        required: true
        content:
          application/json:
            schema:
              type: object
              properties:
                description:
                  type: string
                  description: The description of the new environment
                toggleOnList:
                  type: boolean
                  description: Show toggle on feature list
                defaultState:
                  type: boolean
                  description: Default state for new features
                projects:
                  type: array
                  items:
                    type: string
      responses:
        '200':
          content:
            application/json:
              schema:
                type: object
                required:
                  - environment
                properties:
                  environment:
                    $ref: '#/components/schemas/Environment'
    delete:
      summary: Deletes a single environment
      parameters:
        - $ref: '#/components/parameters/id'
      tags:
        - environments
      operationId: deleteEnvironment
      x-codeSamples:
        - lang: cURL
          source: |
            curl -X DELETE https://api.growthbook.io/api/v1/enviromnents/env-id \
              -u secret_abc123DEF456:
      responses:
        '200':
          content:
            application/json:
              schema:
                type: object
                required:
                  - deletedId
                properties:
                  deletedId:
                    type: string
  /fact-tables:
    get:
      summary: Get all fact tables
      tags:
        - fact-tables
      parameters:
        - $ref: '#/components/parameters/limit'
        - $ref: '#/components/parameters/offset'
        - $ref: '#/components/parameters/datasourceId'
        - $ref: '#/components/parameters/projectId'
      operationId: listFactTables
      x-codeSamples:
        - lang: cURL
          source: |
            curl https://api.growthbook.io/api/v1/fact-tables \
              -u secret_abc123DEF456:
      responses:
        '200':
          content:
            application/json:
              schema:
                allOf:
                  - type: object
                    required:
                      - factTables
                    properties:
                      factTables:
                        type: array
                        items:
                          $ref: '#/components/schemas/FactTable'
                  - $ref: '#/components/schemas/PaginationFields'
    post:
      parameters: []
      tags:
        - fact-tables
      summary: Create a single fact table
      operationId: postFactTable
      x-codeSamples:
        - lang: cURL
          source: |
            curl -X POST https://api.growthbook.io/api/v1/fact-tables \
              -d '{"name":"Orders", "datasource":"ds_abc123", "userIdTypes":["id"], "sql":"SELECT * FROM orders"}' \
              -u secret_abc123DEF456:
      requestBody:
        required: true
        content:
          application/json:
            schema:
              type: object
              required:
                - name
                - datasource
                - userIdTypes
                - sql
              properties:
                name:
                  type: string
                description:
                  type: string
                  description: Description of the fact table
                owner:
                  type: string
                  description: The person who is responsible for this fact table
                projects:
                  type: array
                  items:
                    type: string
                  description: List of associated project ids
                tags:
                  type: array
                  items:
                    type: string
                  description: List of associated tags
                datasource:
                  type: string
                  description: The datasource id
                userIdTypes:
                  type: array
                  items:
                    type: string
                  description: 'List of identifier columns in this table. For example, "id" or "anonymous_id"'
                sql:
                  type: string
                  description: The SQL query for this fact table
                managedBy:
                  type: string
                  description: Set this to "api" to disable editing in the GrowthBook UI
                  enum:
                    - ''
                    - api
      responses:
        '200':
          content:
            application/json:
              schema:
                type: object
                required:
                  - factTable
                properties:
                  factTable:
                    $ref: '#/components/schemas/FactTable'
  '/fact-tables/{id}':
    get:
      parameters:
        - $ref: '#/components/parameters/id'
      tags:
        - fact-tables
      summary: Get a single fact table
      operationId: getFactTable
      x-codeSamples:
        - lang: cURL
          source: |
            curl https://api.growthbook.io/api/v1/fact-tables/ftb_123abc \
              -u secret_abc123DEF456:
      responses:
        '200':
          content:
            application/json:
              schema:
                type: object
                required:
                  - factTable
                properties:
                  factTable:
                    $ref: '#/components/schemas/FactTable'
    post:
      parameters:
        - $ref: '#/components/parameters/id'
      tags:
        - fact-tables
      summary: Update a single fact table
      operationId: updateFactTable
      x-codeSamples:
        - lang: cURL
          source: |
            curl -X POST https://api.growthbook.io/api/v1/fact-tables/ftb_abc123 \
              -d '{"name": "New Fact Table Name"}' \
              -u secret_abc123DEF456:
      requestBody:
        required: true
        content:
          application/json:
            schema:
              type: object
              properties:
                name:
                  type: string
                description:
                  type: string
                  description: Description of the fact table
                owner:
                  type: string
                  description: The person who is responsible for this fact table
                projects:
                  type: array
                  items:
                    type: string
                  description: List of associated project ids
                tags:
                  type: array
                  items:
                    type: string
                  description: List of associated tags
                userIdTypes:
                  type: array
                  items:
                    type: string
                  description: 'List of identifier columns in this table. For example, "id" or "anonymous_id"'
                sql:
                  type: string
                  description: The SQL query for this fact table
                managedBy:
                  type: string
                  description: Set this to "api" to disable editing in the GrowthBook UI
                  enum:
                    - ''
                    - api
      responses:
        '200':
          content:
            application/json:
              schema:
                type: object
                required:
                  - factTable
                properties:
                  factTable:
                    $ref: '#/components/schemas/FactTable'
    delete:
      parameters:
        - $ref: '#/components/parameters/id'
      tags:
        - fact-tables
      summary: Deletes a single fact table
      operationId: deleteFactTable
      x-codeSamples:
        - lang: cURL
          source: |
            curl -X DELETE https://api.growthbook.io/api/v1/fact-tables/ftb_123abc \
              -u secret_abc123DEF456:
      responses:
        '200':
          content:
            application/json:
              schema:
                type: object
                required:
                  - deletedId
                properties:
                  deletedId:
                    type: string
                    description: The ID of the deleted fact table
                    example: ftb_123abc
  '/fact-tables/{factTableId}/filters':
    get:
      summary: Get all filters for a fact table
      tags:
        - fact-tables
      parameters:
        - $ref: '#/components/parameters/factTableId'
        - $ref: '#/components/parameters/limit'
        - $ref: '#/components/parameters/offset'
      operationId: listFactTableFilters
      x-codeSamples:
        - lang: cURL
          source: |
            curl https://api.growthbook.io/api/v1/fact-tables/ftb_123abc/filters \
              -u secret_abc123DEF456:
      responses:
        '200':
          content:
            application/json:
              schema:
                allOf:
                  - type: object
                    required:
                      - factTableFilters
                    properties:
                      factTableFilters:
                        type: array
                        items:
                          $ref: '#/components/schemas/FactTableFilter'
                  - $ref: '#/components/schemas/PaginationFields'
    post:
      parameters:
        - $ref: '#/components/parameters/factTableId'
      tags:
        - fact-tables
      summary: Create a single fact table filter
      operationId: postFactTableFilter
      x-codeSamples:
        - lang: cURL
          source: |
            curl -X POST https://api.growthbook.io/api/v1/fact-tables/ftb_123abc/filters \
              -d '{"name":"High Value Order", "value":"amount>100"}' \
              -u secret_abc123DEF456:
      requestBody:
        required: true
        content:
          application/json:
            schema:
              type: object
              required:
                - name
                - value
              properties:
                name:
                  type: string
                description:
                  type: string
                  description: Description of the fact table filter
                value:
                  type: string
                  description: The SQL expression for this filter.
                  example: country = 'US'
                managedBy:
                  type: string
                  description: 'Set this to "api" to disable editing in the GrowthBook UI. Before you do this, the Fact Table itself must also be marked as "api"'
                  enum:
                    - ''
                    - api
      responses:
        '200':
          content:
            application/json:
              schema:
                type: object
                required:
                  - factTableFilter
                properties:
                  factTableFilter:
                    $ref: '#/components/schemas/FactTableFilter'
  '/fact-tables/{factTableId}/filters/{id}':
    get:
      parameters:
        - $ref: '#/components/parameters/factTableId'
        - $ref: '#/components/parameters/id'
      tags:
        - fact-tables
      summary: Get a single fact filter
      operationId: getFactTableFilter
      x-codeSamples:
        - lang: cURL
          source: |
            curl https://api.growthbook.io/api/v1/fact-tables/ftb_123abc/filters/flt_123abc \
              -u secret_abc123DEF456:
      responses:
        '200':
          content:
            application/json:
              schema:
                type: object
                required:
                  - factTableFilter
                properties:
                  factTableFilter:
                    $ref: '#/components/schemas/FactTableFilter'
    post:
      parameters:
        - $ref: '#/components/parameters/factTableId'
        - $ref: '#/components/parameters/id'
      tags:
        - fact-tables
      summary: Update a single fact table filter
      operationId: updateFactTableFilter
      x-codeSamples:
        - lang: cURL
          source: |
            curl -X POST https://api.growthbook.io/api/v1/fact-tables/ftb_abc123/filters/flt_123abc \
              -d '{"value": "amount > 50"}' \
              -u secret_abc123DEF456:
      requestBody:
        required: true
        content:
          application/json:
            schema:
              type: object
              properties:
                name:
                  type: string
                description:
                  type: string
                  description: Description of the fact table filter
                value:
                  type: string
                  description: The SQL expression for this filter.
                  example: country = 'US'
                managedBy:
                  type: string
                  description: 'Set this to "api" to disable editing in the GrowthBook UI. Before you do this, the Fact Table itself must also be marked as "api"'
                  enum:
                    - ''
                    - api
      responses:
        '200':
          content:
            application/json:
              schema:
                type: object
                required:
                  - factTableFilter
                properties:
                  factTableFilter:
                    $ref: '#/components/schemas/FactTableFilter'
    delete:
      parameters:
        - $ref: '#/components/parameters/factTableId'
        - $ref: '#/components/parameters/id'
      tags:
        - fact-tables
      summary: Deletes a single fact table filter
      operationId: deleteFactTableFilter
      x-codeSamples:
        - lang: cURL
          source: |
            curl -X DELETE https://api.growthbook.io/api/v1/fact-tables/ftb_123abc/filter/flt_123abc \
              -u secret_abc123DEF456:
      responses:
        '200':
          content:
            application/json:
              schema:
                type: object
                required:
                  - deletedId
                properties:
                  deletedId:
                    type: string
                    description: The ID of the deleted fact filter
                    example: flt_123abc
  /fact-metrics:
    get:
      summary: Get all fact metrics
      tags:
        - fact-metrics
      parameters:
        - $ref: '#/components/parameters/limit'
        - $ref: '#/components/parameters/offset'
        - $ref: '#/components/parameters/datasourceId'
        - $ref: '#/components/parameters/projectId'
        - name: factTableId
          in: query
          description: 'Filter by Fact Table Id (for ratio metrics, we only look at the numerator)'
          schema:
            type: string
      operationId: listFactMetrics
      x-codeSamples:
        - lang: cURL
          source: |
            curl https://api.growthbook.io/api/v1/fact-metrics \
              -u secret_abc123DEF456:
      responses:
        '200':
          content:
            application/json:
              schema:
                allOf:
                  - type: object
                    required:
                      - factMetrics
                    properties:
                      factMetrics:
                        type: array
                        items:
                          $ref: '#/components/schemas/FactMetric'
                  - $ref: '#/components/schemas/PaginationFields'
    post:
      parameters: []
      tags:
        - fact-metrics
      summary: Create a single fact metric
      operationId: postFactMetric
      x-codeSamples:
        - lang: cURL
          source: |
            curl -X POST https://api.growthbook.io/api/v1/fact-metrics \
              -d '{"name":"Purchased", "metricType":"proportion", "numerator":{"factTableId":"ftb_abc123","column":"$$distinctUsers","filters":[]}}' \
              -u secret_abc123DEF456:
      requestBody:
        required: true
        content:
          application/json:
            schema:
              type: object
              required:
                - name
                - metricType
                - numerator
              properties:
                name:
                  type: string
                description:
                  type: string
                owner:
                  type: string
                projects:
                  type: array
                  items:
                    type: string
                tags:
                  type: array
                  items:
                    type: string
                metricType:
                  type: string
                  enum:
                    - proportion
                    - retention
                    - mean
                    - quantile
                    - ratio
                numerator:
                  type: object
                  required:
                    - factTableId
                  properties:
                    factTableId:
                      type: string
                    column:
                      type: string
                      description: 'Must be empty for proportion metrics. Otherwise, the column name or one of the special values: ''$$distinctUsers'' or ''$$count'''
                    aggregation:
                      type: string
                      description: 'User aggregation of selected column. Either sum or max for numeric columns; count distinct for string columns; ignored for special columns. Default: sum. If you specify a string column you must explicitly specify count distinct. Not used for proportion or event quantile metrics.'
                      enum:
                        - sum
                        - max
                        - count distinct
                    filters:
                      type: array
                      description: Array of Fact Table Filter Ids
                      items:
                        type: string
                    aggregateFilterColumn:
                      type: string
                      description: Column to use to filter users after aggregation. Either '$$count' of rows or the name of a numeric column that will be summed by user. Must specify `aggregateFilter` if using this. Only can be used with 'retention' and 'proportion' metrics.
                    aggregateFilter:
                      type: string
                      description: Simple comparison operator and value to apply after aggregation (e.g. '= 10' or '>= 1'). Requires `aggregateFilterColumn`.
                denominator:
                  description: Only when metricType is 'ratio'
                  type: object
                  required:
                    - factTableId
                    - column
                  properties:
                    factTableId:
                      type: string
                    column:
                      type: string
                      description: 'The column name or one of the special values: ''$$distinctUsers'' or ''$$count'''
                    aggregation:
                      type: string
                      description: 'User aggregation of selected column. Either sum or max for numeric columns; count distinct for string columns; ignored for special columns. Default: sum. If you specify a string column you must explicitly specify count distinct. Not used for proportion or event quantile metrics.'
                      enum:
                        - sum
                        - max
                        - count distinct
                    filters:
                      type: array
                      description: Array of Fact Table Filter Ids
                      items:
                        type: string
                inverse:
                  type: boolean
                  description: 'Set to true for things like Bounce Rate, where you want the metric to decrease'
                quantileSettings:
                  description: Controls the settings for quantile metrics (mandatory if metricType is "quantile")
                  type: object
                  required:
                    - type
                    - quantile
                    - ignoreZeros
                  properties:
                    type:
                      type: string
                      enum:
                        - event
                        - unit
                      description: Whether the quantile is over unit aggregations or raw event values
                    ignoreZeros:
                      type: boolean
                      description: 'If true, zero values will be ignored when calculating the quantile'
                    quantile:
                      type: number
                      description: The quantile value (from 0.001 to 0.999)
                      multipleOf: 0.001
                      minimum: 0.001
                      maximum: 0.999
                cappingSettings:
                  description: Controls how outliers are handled
                  type: object
                  required:
                    - type
                  properties:
                    type:
                      type: string
                      enum:
                        - none
                        - absolute
                        - percentile
                    value:
                      type: number
                      description: 'When type is absolute, this is the absolute value. When type is percentile, this is the percentile value (from 0.0 to 1.0).'
                    ignoreZeros:
                      type: boolean
                      description: 'If true and capping is `percentile`, zeros will be ignored when calculating the percentile.'
                windowSettings:
                  type: object
                  description: Controls the conversion window for the metric
                  required:
                    - type
                  properties:
                    type:
                      type: string
                      enum:
                        - none
                        - conversion
                        - lookback
                    delayHours:
                      deprecated: true
                      type: number
                      description: Wait this many hours after experiment exposure before counting conversions. Ignored if delayValue is set.
                    delayValue:
                      type: number
                      description: Wait this long after experiment exposure before counting conversions.
                    delayUnit:
                      type: string
                      description: Default `hours`.
                      enum:
                        - minutes
                        - hours
                        - days
                        - weeks
                    windowValue:
                      type: number
                    windowUnit:
                      type: string
                      description: Default `hours`.
                      enum:
                        - minutes
                        - hours
                        - days
                        - weeks
                priorSettings:
                  type: object
                  description: 'Controls the bayesian prior for the metric. If omitted, organization defaults will be used.'
                  required:
                    - override
                    - proper
                    - mean
                    - stddev
                  properties:
                    override:
                      type: boolean
                      description: 'If false, the organization default settings will be used instead of the other settings in this object'
                    proper:
                      type: boolean
                      description: 'If true, the `mean` and `stddev` will be used, otherwise we will use an improper flat prior.'
                    mean:
                      type: number
                      description: The mean of the prior distribution of relative effects in proportion terms (e.g. 0.01 is 1%)
                    stddev:
                      type: number
                      description: Must be > 0. The standard deviation of the prior distribution of relative effects in proportion terms.
                      minimum: 0
                      exclusiveMinimum: true
                regressionAdjustmentSettings:
                  type: object
                  description: Controls the regression adjustment (CUPED) settings for the metric
                  required:
                    - override
                  properties:
                    override:
                      type: boolean
                      description: 'If false, the organization default settings will be used'
                    enabled:
                      type: boolean
                      description: Controls whether or not regression adjustment is applied to the metric
                    days:
                      type: number
                      description: Number of pre-exposure days to use for the regression adjustment
                riskThresholdSuccess:
                  type: number
                  description: 'Threshold for Risk to be considered low enough, as a proportion (e.g. put 0.0025 for 0.25%). <br/> Must be a non-negative number and must not be higher than `riskThresholdDanger`.'
                  minimum: 0
                riskThresholdDanger:
                  type: number
                  description: 'Threshold for Risk to be considered too high, as a proportion (e.g. put 0.0125 for 1.25%). <br/> Must be a non-negative number.'
                  minimum: 0
                minPercentChange:
                  type: number
                  description: 'Minimum percent change to consider uplift significant, as a proportion (e.g. put 0.005 for 0.5%)'
                  minimum: 0
                maxPercentChange:
                  type: number
                  description: 'Maximum percent change to consider uplift significant, as a proportion (e.g. put 0.5 for 50%)'
                  minimum: 0
                minSampleSize:
                  type: number
                  minimum: 0
                targetMDE:
                  type: number
                  description: 'The percentage change that you want to reliably detect before ending an experiment, as a proportion (e.g. put 0.1 for 10%). This is used to estimate the "Days Left" for running experiments.'
                  minimum: 0
                managedBy:
                  type: string
                  description: Set this to "api" to disable editing in the GrowthBook UI
                  enum:
                    - ''
                    - api
      responses:
        '200':
          content:
            application/json:
              schema:
                type: object
                required:
                  - factMetric
                properties:
                  factMetric:
                    $ref: '#/components/schemas/FactMetric'
  '/fact-metrics/{id}':
    get:
      parameters:
        - $ref: '#/components/parameters/id'
      tags:
        - fact-metrics
      summary: Get a single fact metric
      operationId: getFactMetric
      x-codeSamples:
        - lang: cURL
          source: |
            curl https://api.growthbook.io/api/v1/fact-metrics/fact__123abc \
              -u secret_abc123DEF456:
      responses:
        '200':
          content:
            application/json:
              schema:
                type: object
                required:
                  - factMetric
                properties:
                  factMetric:
                    $ref: '#/components/schemas/FactMetric'
    post:
      parameters:
        - $ref: '#/components/parameters/id'
      tags:
        - fact-metrics
      summary: Update a single fact metric
      operationId: updateFactMetric
      x-codeSamples:
        - lang: cURL
          source: |
            curl -X POST https://api.growthbook.io/api/v1/fact-metrics/fact__123abc \
              -d '{"hasConversionWindow": false}' \
              -u secret_abc123DEF456:
      requestBody:
        required: true
        content:
          application/json:
            schema:
              type: object
              properties:
                name:
                  type: string
                description:
                  type: string
                owner:
                  type: string
                projects:
                  type: array
                  items:
                    type: string
                tags:
                  type: array
                  items:
                    type: string
                metricType:
                  type: string
                  enum:
                    - proportion
                    - retention
                    - mean
                    - quantile
                    - ratio
                numerator:
                  type: object
                  required:
                    - factTableId
                  properties:
                    factTableId:
                      type: string
                    column:
                      type: string
                      description: 'Must be empty for proportion metrics. Otherwise, the column name or one of the special values: ''$$distinctUsers'' or ''$$count'''
                    aggregation:
                      type: string
                      description: 'User aggregation of selected column. Either sum or max for numeric columns; count distinct for string columns; ignored for special columns. Default: sum. If you specify a string column you must explicitly specify count distinct. Not used for proportion or event quantile metrics.'
                      enum:
                        - sum
                        - max
                        - count distinct
                    filters:
                      type: array
                      description: Array of Fact Table Filter Ids
                      items:
                        type: string
                    aggregateFilterColumn:
                      type: string
                      description: Column to use to filter users after aggregation. Either '$$count' of rows or the name of a numeric column that will be summed by user. Must specify `aggregateFilter` if using this. Only can be used with 'retention' and 'proportion' metrics.
                    aggregateFilter:
                      type: string
                      description: Simple comparison operator and value to apply after aggregation (e.g. '= 10' or '>= 1'). Requires `aggregateFilterColumn`.
                denominator:
                  description: Only when metricType is 'ratio'
                  type: object
                  required:
                    - factTableId
                    - column
                  properties:
                    factTableId:
                      type: string
                    column:
                      type: string
                      description: 'The column name or one of the special values: ''$$distinctUsers'' or ''$$count'''
                    aggregation:
                      type: string
                      description: 'User aggregation of selected column. Either sum or max for numeric columns; count distinct for string columns; ignored for special columns. Default: sum. If you specify a string column you must explicitly specify count distinct. Not used for proportion or event quantile metrics.'
                      enum:
                        - sum
                        - max
                        - count distinct
                    filters:
                      type: array
                      description: Array of Fact Table Filter Ids
                      items:
                        type: string
                inverse:
                  type: boolean
                  description: 'Set to true for things like Bounce Rate, where you want the metric to decrease'
                quantileSettings:
                  description: Controls the settings for quantile metrics (mandatory if metricType is "quantile")
                  type: object
                  required:
                    - type
                    - quantile
                    - ignoreZeros
                  properties:
                    type:
                      type: string
                      enum:
                        - event
                        - unit
                      description: Whether the quantile is over unit aggregations or raw event values
                    ignoreZeros:
                      type: boolean
                      description: 'If true, zero values will be ignored when calculating the quantile'
                    quantile:
                      type: number
                      description: The quantile value (from 0.001 to 0.999)
                      multipleOf: 0.001
                      minimum: 0.001
                      maximum: 0.999
                cappingSettings:
                  description: Controls how outliers are handled
                  type: object
                  required:
                    - type
                  properties:
                    type:
                      type: string
                      enum:
                        - none
                        - absolute
                        - percentile
                    value:
                      type: number
                      description: 'When type is absolute, this is the absolute value. When type is percentile, this is the percentile value (from 0.0 to 1.0).'
                    ignoreZeros:
                      type: boolean
                      description: 'If true and capping is `percentile`, zeros will be ignored when calculating the percentile.'
                windowSettings:
                  type: object
                  description: Controls the conversion window for the metric
                  required:
                    - type
                  properties:
                    type:
                      type: string
                      enum:
                        - none
                        - conversion
                        - lookback
                    delayHours:
                      deprecated: true
                      type: number
                      description: Wait this many hours after experiment exposure before counting conversions. Ignored if delayValue is set.
                    delayValue:
                      type: number
                      description: Wait this long after experiment exposure before counting conversions.
                    delayUnit:
                      type: string
                      description: Default `hours`.
                      enum:
                        - minutes
                        - hours
                        - days
                        - weeks
                    windowValue:
                      type: number
                    windowUnit:
                      type: string
                      description: Default `hours`.
                      enum:
                        - minutes
                        - hours
                        - days
                        - weeks
                  priorSettings:
                    type: object
                    description: 'Controls the bayesian prior for the metric. If omitted, organization defaults will be used.'
                    required:
                      - override
                      - proper
                      - mean
                      - stddev
                    properties:
                      override:
                        type: boolean
                        description: 'If false, the organization default settings will be used instead of the other settings in this object'
                      proper:
                        type: boolean
                        description: 'If true, the `mean` and `stddev` will be used, otherwise we will use an improper flat prior.'
                      mean:
                        type: number
                        description: The mean of the prior distribution of relative effects in proportion terms (e.g. 0.01 is 1%)
                      stddev:
                        type: number
                        description: Must be > 0. The standard deviation of the prior distribution of relative effects in proportion terms.
                        minimum: 0
                        exclusiveMinimum: true
                regressionAdjustmentSettings:
                  type: object
                  description: Controls the regression adjustment (CUPED) settings for the metric
                  required:
                    - override
                  properties:
                    override:
                      type: boolean
                      description: 'If false, the organization default settings will be used'
                    enabled:
                      type: boolean
                      description: Controls whether or not regression adjustment is applied to the metric
                    days:
                      type: number
                      description: Number of pre-exposure days to use for the regression adjustment
                riskThresholdSuccess:
                  type: number
                  description: 'Threshold for Risk to be considered low enough, as a proportion (e.g. put 0.0025 for 0.25%). <br/> Must be a non-negative number and must not be higher than `riskThresholdDanger`.'
                  minimum: 0
                riskThresholdDanger:
                  type: number
                  description: 'Threshold for Risk to be considered too high, as a proportion (e.g. put 0.0125 for 1.25%). <br/> Must be a non-negative number.'
                  minimum: 0
                minPercentChange:
                  type: number
                  description: 'Minimum percent change to consider uplift significant, as a proportion (e.g. put 0.005 for 0.5%)'
                  minimum: 0
                maxPercentChange:
                  type: number
                  description: 'Maximum percent change to consider uplift significant, as a proportion (e.g. put 0.5 for 50%)'
                  minimum: 0
                minSampleSize:
                  type: number
                  minimum: 0
                targetMDE:
                  type: number
                  minimum: 0
                managedBy:
                  type: string
                  description: Set this to "api" to disable editing in the GrowthBook UI
                  enum:
                    - ''
                    - api
      responses:
        '200':
          content:
            application/json:
              schema:
                type: object
                required:
                  - factMetric
                properties:
                  factMetric:
                    $ref: '#/components/schemas/FactMetric'
    delete:
      parameters:
        - $ref: '#/components/parameters/id'
      tags:
        - fact-metrics
      summary: Deletes a single fact metric
      operationId: deleteFactMetric
      x-codeSamples:
        - lang: cURL
          source: |
            curl -X DELETE https://api.growthbook.io/api/v1/fact-metrics/fact__123abc \
              -u secret_abc123DEF456:
      responses:
        '200':
          content:
            application/json:
              schema:
                type: object
                required:
                  - factMetric
                properties:
                  deletedId:
                    type: string
                    description: The ID of the deleted fact metric
                    example: fact__123abc
  /bulk-import/facts:
    post:
      parameters: []
      tags:
        - fact-tables
      summary: 'Bulk import fact tables, filters, and metrics'
      operationId: postBulkImportFacts
      x-codeSamples:
        - lang: cURL
          source: |
            curl -X POST https://api.growthbook.io/api/v1/bulk-import/facts \
              -d '{"factTables":[], "factTableFilters":[], "factMetrics":[]}' \
              -u secret_abc123DEF456:
      requestBody:
        required: true
        content:
          application/json:
            schema:
              type: object
              properties:
                factTables:
                  type: array
                  items:
                    type: object
                    required:
                      - id
                      - data
                    properties:
                      id:
                        type: string
                      data:
                        $ref: '#/paths/~1fact-tables/post/requestBody/content/application~1json/schema'
                factTableFilters:
                  type: array
                  items:
                    type: object
                    required:
                      - factTableId
                      - id
                      - data
                    properties:
                      factTableId:
                        type: string
                      id:
                        type: string
                      data:
                        $ref: '#/paths/~1fact-tables~1%7BfactTableId%7D~1filters/post/requestBody/content/application~1json/schema'
                factMetrics:
                  type: array
                  items:
                    type: object
                    required:
                      - id
                      - data
                    properties:
                      id:
                        type: string
                      data:
                        $ref: '#/paths/~1fact-metrics/post/requestBody/content/application~1json/schema'
      responses:
        '200':
          content:
            application/json:
              schema:
                type: object
                required:
                  - success
                  - factTablesAdded
                  - factTablesUpdated
                  - factTableFiltersAdded
                  - factTableFiltersUpdated
                  - factMetricsAdded
                  - factMetricsUpdated
                properties:
                  success:
                    type: boolean
                  factTablesAdded:
                    type: integer
                  factTablesUpdated:
                    type: integer
                  factTableFiltersAdded:
                    type: integer
                  factTableFiltersUpdated:
                    type: integer
                  factMetricsAdded:
                    type: integer
                  factMetricsUpdated:
                    type: integer
  /code-refs:
    post:
      tags:
        - code-references
      summary: Submit list of code references
      operationId: postCodeRefs
      x-codeSamples:
        - lang: cURL
          source: |
            curl -X POST https://api.growthbook.io/api/v1/code-refs \
              -d '{ "startingLineNumber": 16, "lines": "...", "flagKey": "..." }' \
              -u secret_abc123DEF456
      requestBody:
        required: true
        content:
          application/json:
            schema:
              type: object
              required:
                - branch
                - repoName
                - refs
              properties:
                branch:
                  type: string
                repoName:
                  type: string
                refs:
                  type: array
                  items:
                    type: object
                    required:
                      - filePath
                      - startingLineNumber
                      - lines
                      - flagKey
                      - contentHash
                    properties:
                      filePath:
                        type: string
                      startingLineNumber:
                        type: integer
                      lines:
                        type: string
                      flagKey:
                        type: string
                      contentHash:
                        type: string
      responses:
        '200':
          content:
            application/json:
              schema:
                type: object
                properties:
                  featuresUpdated:
                    type: array
                    items:
                      type: string
components:
  parameters:
    id:
      name: id
      in: path
      required: true
      description: The id of the requested resource
      schema:
        type: string
    limit:
      name: limit
      in: query
      description: The number of items to return
      schema:
        type: integer
        min: 1
        max: 100
        default: 10
    offset:
      name: offset
      in: query
      description: How many items to skip (use in conjunction with limit for pagination)
      schema:
        type: integer
        min: 0
        default: 0
    projectId:
      name: projectId
      in: query
      description: Filter by project id
      schema:
        type: string
    datasourceId:
      name: datasourceId
      in: query
      description: Filter by Data Source
      schema:
        type: string
    visualChangeId:
      name: visualChangeId
      in: path
      required: true
      description: Specify a specific visual change
      schema:
        type: string
    factTableId:
      name: factTableId
      in: path
      required: true
      description: Specify a specific fact table
      schema:
        type: string
    repo:
      name: repo
      in: query
      required: true
      description: Fully qualified name of repo either in GitHub or some other version control platform.
      schema:
        type: string
    branch:
      name: branch
      in: query
      required: true
      description: Name of branch for git repo.
      schema:
        type: string
    platform:
      name: platform
      in: query
      description: Name of versino control platform like GitHub or Gitlab.
      schema:
        type: string
        enum:
          - github
          - gitlab
          - bitbucket
    userName:
      name: userName
      in: query
      description: Name of the user.
      schema:
        type: string
    userEmail:
      name: userEmail
      in: query
      description: Email address of the user.
      schema:
        type: string
    globalRole:
      name: globalRole
      in: query
      description: Name of the global role
      schema:
        type: string
  schemas:
    PaginationFields:
      type: object
      required:
        - limit
        - offset
        - count
        - total
        - hasMore
        - nextOffset
      properties:
        limit:
          type: integer
        offset:
          type: integer
        count:
          type: integer
        total:
          type: integer
        hasMore:
          type: boolean
        nextOffset:
          type:
            - integer
            - 'null'
    Dimension:
      type: object
      required:
        - id
        - dateCreated
        - dateUpdated
        - owner
        - datasourceId
        - identifierType
        - name
        - query
      properties:
        id:
          type: string
        dateCreated:
          type: string
        dateUpdated:
          type: string
        owner:
          type: string
        datasourceId:
          type: string
        identifierType:
          type: string
        name:
          type: string
        query:
          type: string
    Metric:
      type: object
      required:
        - id
        - managedBy
        - dateCreated
        - dateUpdated
        - owner
        - datasourceId
        - name
        - description
        - type
        - tags
        - projects
        - archived
        - behavior
      properties:
        id:
          type: string
        managedBy:
          type: string
          description: 'Where this metric must be managed from. If not set (empty string), it can be managed from anywhere.'
          enum:
            - ''
            - api
            - config
        dateCreated:
          type: string
        dateUpdated:
          type: string
        owner:
          type: string
        datasourceId:
          type: string
        name:
          type: string
        description:
          type: string
        type:
          type: string
          enum:
            - binomial
            - count
            - duration
            - revenue
        tags:
          type: array
          items:
            type: string
        projects:
          type: array
          items:
            type: string
        archived:
          type: boolean
        behavior:
          type: object
          required:
            - goal
            - windowSettings
            - riskThresholdSuccess
            - riskThresholdDanger
            - minPercentChange
            - maxPercentChange
            - minSampleSize
            - targetMDE
          properties:
            goal:
              type: string
              enum:
                - increase
                - decrease
            cappingSettings:
              description: Controls how outliers are handled
              type: object
              required:
                - type
              properties:
                type:
                  type: string
                  enum:
                    - none
                    - absolute
                    - percentile
                value:
                  type: number
                  description: 'When type is absolute, this is the absolute value. When type is percentile, this is the percentile value (from 0.0 to 1.0).'
                ignoreZeros:
                  type: boolean
                  description: 'If true and capping is `percentile`, zeros will be ignored when calculating the percentile.'
            cap:
              type: number
              deprecated: true
            capping:
              type: string
              nullable: true
              deprecated: true
              enum:
                - absolute
                - percentile
            capValue:
              type: number
              deprecated: true
            windowSettings:
              type: object
              description: Controls the conversion window for the metric
              required:
                - type
              properties:
                type:
                  type: string
                  enum:
                    - none
                    - conversion
                    - lookback
                delayValue:
                  type: number
                  description: Wait this long after experiment exposure before counting conversions
                delayUnit:
                  type: string
                  enum:
                    - minutes
                    - hours
                    - days
                    - weeks
                windowValue:
                  type: number
                windowUnit:
                  type: string
                  enum:
                    - minutes
                    - hours
                    - days
                    - weeks
            priorSettings:
              type: object
              description: Controls the bayesian prior for the metric.
              required:
                - override
                - proper
                - mean
                - stddev
              properties:
                override:
                  type: boolean
                  description: 'If false, the organization default settings will be used instead of the other settings in this object'
                proper:
                  type: boolean
                  description: 'If true, the `mean` and `stddev` will be used, otherwise we will use an improper flat prior.'
                mean:
                  type: number
                  description: The mean of the prior distribution of relative effects in proportion terms (e.g. 0.01 is 1%)
                stddev:
                  type: number
                  description: Must be > 0. The standard deviation of the prior distribution of relative effects in proportion terms.
            conversionWindowStart:
              type: number
              deprecated: true
            conversionWindowEnd:
              type: number
              deprecated: true
            riskThresholdSuccess:
              type: number
            riskThresholdDanger:
              type: number
            minPercentChange:
              type: number
            maxPercentChange:
              type: number
            minSampleSize:
              type: number
            targetMDE:
              type: number
        sql:
          type: object
          required:
            - identifierTypes
            - conversionSQL
            - userAggregationSQL
            - denominatorMetricId
          properties:
            identifierTypes:
              type: array
              items:
                type: string
            conversionSQL:
              type: string
            userAggregationSQL:
              type: string
            denominatorMetricId:
              type: string
        sqlBuilder:
          type: object
          required:
            - identifierTypeColumns
            - tableName
            - valueColumnName
            - timestampColumnName
            - conditions
          properties:
            identifierTypeColumns:
              type: array
              items:
                type: object
                required:
                  - identifierType
                  - columnName
                properties:
                  identifierType:
                    type: string
                  columnName:
                    type: string
            tableName:
              type: string
            valueColumnName:
              type: string
            timestampColumnName:
              type: string
            conditions:
              type: array
              items:
                type: object
                required:
                  - column
                  - operator
                  - value
                properties:
                  column:
                    type: string
                  operator:
                    type: string
                  value:
                    type: string
        mixpanel:
          type: object
          required:
            - eventName
            - eventValue
            - userAggregation
            - conditions
          properties:
            eventName:
              type: string
            eventValue:
              type: string
            userAggregation:
              type: string
            conditions:
              type: array
              items:
                type: object
                required:
                  - property
                  - operator
                  - value
                properties:
                  property:
                    type: string
                  operator:
                    type: string
                  value:
                    type: string
    Project:
      type: object
      required:
        - id
        - name
        - dateCreated
        - dateUpdated
      properties:
        id:
          type: string
        name:
          type: string
        dateCreated:
          type: string
          format: date-time
        dateUpdated:
          type: string
          format: date-time
        description:
          type: string
        settings:
          type: object
          properties:
            statsEngine:
              type: string
    Environment:
      type: object
      required:
        - id
        - description
        - toggleOnList
        - defaultState
        - projects
      properties:
        id:
          type: string
        description:
          type: string
        toggleOnList:
          type: boolean
        defaultState:
          type: boolean
        projects:
          type: array
          items:
            type: string
        parent:
          type: string
    Attribute:
      type: object
      required:
        - property
        - datatype
      properties:
        property:
          type: string
        datatype:
          type: string
          enum:
            - boolean
            - string
            - number
            - secureString
            - enum
            - 'string[]'
            - 'number[]'
            - 'secureString[]'
        description:
          type: string
        hashAttribute:
          type: boolean
        archived:
          type: boolean
        enum:
          type: string
        format:
          type: string
          enum:
            - ''
            - version
            - date
            - isoCountryCode
        projects:
          type: array
          items:
            type: string
    Segment:
      type: object
      required:
        - id
        - owner
        - datasourceId
        - identifierType
        - name
        - dateCreated
        - dateUpdated
      properties:
        id:
          type: string
        owner:
          type: string
        datasourceId:
          type: string
        identifierType:
          type: string
        name:
          type: string
        query:
          type: string
        dateCreated:
          type: string
        dateUpdated:
          type: string
        type:
          enum:
            - SQL
            - FACT
        factTableId:
          type: string
        filters:
          type: array
          items:
            type: string
    Feature:
      type: object
      required:
        - id
        - dateCreated
        - dateUpdated
        - archived
        - description
        - owner
        - project
        - valueType
        - defaultValue
        - tags
        - environments
        - revision
      properties:
        id:
          type: string
        dateCreated:
          type: string
          format: date-time
        dateUpdated:
          type: string
          format: date-time
        archived:
          type: boolean
        description:
          type: string
        owner:
          type: string
        project:
          type: string
        valueType:
          type: string
          enum:
            - boolean
            - string
            - number
            - json
        defaultValue:
          type: string
        tags:
          type: array
          items:
            type: string
        environments:
          type: object
          additionalProperties:
            $ref: '#/components/schemas/FeatureEnvironment'
        prerequisites:
          type: array
          items:
            type: object
            required:
              - parentId
              - parentCondition
            properties:
              parentId:
                type: string
              parentCondition:
                type: string
        revision:
          type: object
          required:
            - version
            - comment
            - date
            - publishedBy
          properties:
            version:
              type: integer
            comment:
              type: string
            date:
              type: string
              format: date-time
            publishedBy:
              type: string
    FeatureWithRevisions:
      allOf:
        - $ref: '#/components/schemas/Feature'
        - type: object
          properties:
            revisions:
              type: array
              items:
                type: object
                required:
                  - baseVersion
                  - version
                  - comment
                  - date
                  - status
                  - rules
                properties:
                  baseVersion:
                    type: integer
                  version:
                    type: integer
                  comment:
                    type: string
                  date:
                    type: string
                    format: date-time
                  status:
                    type: string
                  publishedBy:
                    type: string
                  rules:
                    type: object
                    additionalProperties:
                      type: array
                      items:
                        $ref: '#/components/schemas/FeatureRule'
                  definitions:
                    type: object
                    additionalProperties:
                      type: string
                      description: 'A JSON stringified [FeatureDefinition](#tag/FeatureDefinition_model)'
    FeatureEnvironment:
      type: object
      required:
        - enabled
        - defaultValue
        - rules
      properties:
        enabled:
          type: boolean
        defaultValue:
          type: string
        rules:
          type: array
          items:
            $ref: '#/components/schemas/FeatureRule'
        definition:
          type: string
          description: 'A JSON stringified [FeatureDefinition](#tag/FeatureDefinition_model)'
        draft:
          type: object
          required:
            - enabled
            - defaultValue
            - rules
          properties:
            enabled:
              type: boolean
            defaultValue:
              type: string
            rules:
              type: array
              items:
                $ref: '#/components/schemas/FeatureRule'
            definition:
              type: string
              description: 'A JSON stringified [FeatureDefinition](#tag/FeatureDefinition_model)'
    FeatureRule:
      anyOf:
        - $ref: '#/components/schemas/FeatureForceRule'
        - $ref: '#/components/schemas/FeatureRolloutRule'
        - $ref: '#/components/schemas/FeatureExperimentRule'
        - $ref: '#/components/schemas/FeatureExperimentRefRule'
        - type: object
          required:
            - condition
            - id
            - enabled
            - type
            - value
            - coverage
            - hashAttribute
          properties:
            condition:
              type: string
            savedGroupTargeting:
              type: array
              items:
                type: object
                required:
                  - matchType
                  - savedGroups
                properties:
                  matchType:
                    type: string
                    enum:
                      - all
                      - any
                      - none
                  savedGroups:
                    type: array
                    items:
                      type: string
            id:
              type: string
            trackingKey:
              type: string
            enabled:
              type: boolean
            type:
              type: string
              enum:
                - safe-rollout
            values:
              type: array
              items:
                type: object
                required:
                  - value
                  - weight
                properties:
                  value:
                    type: string
                  weight:
                    type: number
                  name:
                    type: string
            coverage:
              type: number
            hashAttribute:
              type: string
            status:
              type: string
              enum:
                - running
                - released
                - rolled-back
      discriminator:
        propertyName: type
        mapping:
          force: '#/components/schemas/FeatureForceRule'
          rollout: '#/components/schemas/FeatureRolloutRule'
          experiment: '#/components/schemas/FeatureExperimentRule'
          experiment-ref: '#/components/schemas/FeatureExperimentRefRule'
          safe-rollout: '#/components/schemas/FeatureSafeRolloutRule'
    FeatureDefinition:
      type: object
      required:
        - defaultValue
      properties:
        defaultValue:
          type:
            - string
            - number
            - array
            - object
            - 'null'
        rules:
          type: array
          items:
            type: object
            properties:
              force:
                type:
                  - string
                  - number
                  - array
                  - object
                  - 'null'
              weights:
                type: array
                items: number
              variations:
                type: array
                items:
                  type:
                    - string
                    - number
                    - array
                    - object
                    - 'null'
              hashAttribute:
                type: string
              namespace:
                type: array
                items:
                  type:
                    - number
                    - string
                minItems: 3
                maxItems: 3
              key:
                type: string
              coverage:
                type: number
              condition:
                type: object
                additionalProperties: true
    FeatureForceRule:
      type: object
      required:
        - description
        - condition
        - id
        - enabled
        - type
        - value
      properties:
        description:
          type: string
        condition:
          type: string
        savedGroupTargeting:
          type: array
          items:
            type: object
            required:
              - matchType
              - savedGroups
            properties:
              matchType:
                type: string
                enum:
                  - all
                  - any
                  - none
              savedGroups:
                type: array
                items:
                  type: string
        id:
          type: string
        enabled:
          type: boolean
        type:
          type: string
          enum:
            - force
        value:
          type: string
    FeatureRolloutRule:
      type: object
      required:
        - description
        - condition
        - id
        - enabled
        - type
        - value
        - coverage
        - hashAttribute
      properties:
        description:
          type: string
        condition:
          type: string
        savedGroupTargeting:
          type: array
          items:
            type: object
            required:
              - matchType
              - savedGroups
            properties:
              matchType:
                type: string
                enum:
                  - all
                  - any
                  - none
              savedGroups:
                type: array
                items:
                  type: string
        id:
          type: string
        enabled:
          type: boolean
        type:
          type: string
          enum:
            - rollout
        value:
          type: string
        coverage:
          type: number
        hashAttribute:
          type: string
    FeatureExperimentRule:
      type: object
      required:
        - description
        - condition
        - id
        - enabled
        - type
      properties:
        description:
          type: string
        condition:
          type: string
        id:
          type: string
        enabled:
          type: boolean
        type:
          type: string
          enum:
            - experiment
        trackingKey:
          type: string
        hashAttribute:
          type: string
        fallbackAttribute:
          type: string
        disableStickyBucketing:
          type: boolean
        bucketVersion:
          type: number
        minBucketVersion:
          type: number
        namespace:
          type: object
          required:
            - enabled
            - name
            - range
          properties:
            enabled:
              type: boolean
            name:
              type: string
            range:
              type: array
              items:
                type: number
              minItems: 2
              maxItems: 2
        coverage:
          type: number
        value:
          type: array
          items:
            type: object
            required:
              - value
              - weight
            properties:
              value:
                type: string
              weight:
                type: number
              name:
                type: string
    FeatureExperimentRefRule:
      type: object
      required:
        - description
        - id
        - enabled
        - type
        - variations
        - experimentId
      properties:
        description:
          type: string
        id:
          type: string
        enabled:
          type: boolean
        type:
          type: string
          enum:
            - experiment-ref
        condition:
          type: string
        variations:
          type: array
          items:
            type: object
            required:
              - value
              - variationId
            properties:
              value:
                type: string
              variationId:
                type: string
        experimentId:
          type: string
    SdkConnection:
      type: object
      required:
        - id
        - dateCreated
        - dateUpdated
        - name
        - organization
        - languages
        - environment
        - project
        - encryptPayload
        - encryptionKey
        - key
        - proxyEnabled
        - proxyHost
        - proxySigningKey
      properties:
        id:
          type: string
        dateCreated:
          type: string
          format: date-time
        dateUpdated:
          type: string
          format: date-time
        name:
          type: string
        organization:
          type: string
        languages:
          type: array
          items:
            type: string
        sdkVersion:
          type: string
        environment:
          type: string
        project:
          description: Use 'projects' instead. This is only for backwards compatibility and contains the first project only.
          type: string
        projects:
          type: array
          items:
            type: string
        encryptPayload:
          type: boolean
        encryptionKey:
          type: string
        includeVisualExperiments:
          type: boolean
        includeDraftExperiments:
          type: boolean
        includeExperimentNames:
          type: boolean
        includeRedirectExperiments:
          type: boolean
        includeRuleIds:
          type: boolean
        key:
          type: string
        proxyEnabled:
          type: boolean
        proxyHost:
          type: string
        proxySigningKey:
          type: string
        sseEnabled:
          type: boolean
        hashSecureAttributes:
          type: boolean
        remoteEvalEnabled:
          type: boolean
        savedGroupReferencesEnabled:
          type: boolean
    Experiment:
      type: object
      required:
        - id
        - dateCreated
        - dateUpdated
        - name
        - type
        - project
        - hypothesis
        - description
        - hashAttribute
        - hashVersion
        - tags
        - owner
        - archived
        - status
        - autoRefresh
        - variations
        - phases
        - settings
      properties:
        id:
          type: string
        dateCreated:
          type: string
          format: date-time
        dateUpdated:
          type: string
          format: date-time
        name:
          type: string
        type:
          type: string
          enum:
            - standard
            - multi-armed-bandit
        project:
          type: string
        hypothesis:
          type: string
        description:
          type: string
        tags:
          type: array
          items:
            type: string
        owner:
          type: string
        archived:
          type: boolean
        status:
          type: string
        autoRefresh:
          type: boolean
        hashAttribute:
          type: string
        fallbackAttribute:
          type: string
        hashVersion:
          type: number
          enum:
            - 1
            - 2
        disableStickyBucketing:
          type: boolean
        bucketVersion:
          type: number
        minBucketVersion:
          type: number
        variations:
          type: array
          items:
            type: object
            required:
              - variationId
              - key
              - name
              - description
              - screenshots
            properties:
              variationId:
                type: string
              key:
                type: string
              name:
                type: string
              description:
                type: string
              screenshots:
                type: array
                items:
                  type: string
        phases:
          type: array
          items:
            type: object
            required:
              - name
              - dateStarted
              - dateEnded
              - reasonForStopping
              - seed
              - coverage
              - trafficSplit
              - targetingCondition
              - savedGroups
            properties:
              name:
                type: string
              dateStarted:
                type: string
              dateEnded:
                type: string
              reasonForStopping:
                type: string
              seed:
                type: string
              coverage:
                type: number
              trafficSplit:
                type: array
                items:
                  type: object
                  required:
                    - variationId
                    - weight
                  properties:
                    variationId:
                      type: string
                    weight:
                      type: number
              namespace:
                type: object
                required:
                  - namespaceId
                  - range
                properties:
                  namespaceId:
                    type: string
                  range:
                    type: array
                    rangeStart: number
                    rangeEnd: number
              targetingCondition:
                type: string
              savedGroupTargeting:
                type: array
                items:
                  type: object
                  required:
                    - matchType
                    - savedGroups
                  properties:
                    matchType:
                      type: string
                      enum:
                        - all
                        - any
                        - none
                    savedGroups:
                      type: array
                      items:
                        type: string
        settings:
          $ref: '#/components/schemas/ExperimentAnalysisSettings'
        resultSummary:
          type: object
          required:
            - status
            - winner
            - releasedVariationId
            - excludeFromPayload
            - conclusions
          properties:
            status:
              type: string
            winner:
              type: string
            conclusions:
              type: string
            releasedVariationId:
              type: string
            excludeFromPayload:
              type: boolean
        shareLevel:
          type: string
          enum:
            - public
            - organization
        publicUrl:
          type: string
    ExperimentSnapshot:
      type: object
      required:
        - id
        - experiment
        - status
      properties:
        id:
          type: string
        experiment:
          type: string
        status:
          type: string
    ExperimentMetric:
      type: object
      required:
        - metricId
        - overrides
      properties:
        metricId:
          type: string
        overrides:
          type: object
          properties:
            delayHours:
              type: number
            windowHours:
              type: number
            window:
              type: string
              enum:
                - conversion
                - lookback
                - ''
            winRiskThreshold:
              type: number
            loseRiskThreshold:
              type: number
    ExperimentAnalysisSettings:
      type: object
      required:
        - datasourceId
        - assignmentQueryId
        - experimentId
        - segmentId
        - queryFilter
        - inProgressConversions
        - attributionModel
        - statsEngine
        - goals
        - secondaryMetrics
        - guardrails
      properties:
        datasourceId:
          type: string
        assignmentQueryId:
          type: string
        experimentId:
          type: string
        segmentId:
          type: string
        queryFilter:
          type: string
        inProgressConversions:
          enum:
            - include
            - exclude
        attributionModel:
          enum:
            - firstExposure
            - experimentDuration
          description: Setting attribution model to `"experimentDuration"` is the same as selecting "Ignore Conversion Windows" for the Conversion Window Override.
        statsEngine:
          enum:
            - bayesian
            - frequentist
        regressionAdjustmentEnabled:
          type: boolean
        goals:
          type: array
          items:
            $ref: '#/components/schemas/ExperimentMetric'
        secondaryMetrics:
          type: array
          items:
            $ref: '#/components/schemas/ExperimentMetric'
        guardrails:
          type: array
          items:
            $ref: '#/components/schemas/ExperimentMetric'
        activationMetric:
          $ref: '#/components/schemas/ExperimentMetric'
    ExperimentResults:
      type: object
      required:
        - id
        - dateUpdated
        - experimentId
        - phase
        - dimension
        - dateStart
        - dateEnd
        - settings
        - queryIds
        - results
      properties:
        id:
          type: string
        dateUpdated:
          type: string
        experimentId:
          type: string
        phase:
          type: string
        dateStart:
          type: string
        dateEnd:
          type: string
        dimension:
          type: object
          required:
            - type
          properties:
            type:
              type: string
            id:
              type: string
        settings:
          $ref: '#/components/schemas/ExperimentAnalysisSettings'
        queryIds:
          type: array
          items:
            type: string
        results:
          type: array
          items:
            type: object
            required:
              - dimension
              - totalUsers
              - checks
              - metrics
            properties:
              dimension:
                type: string
              totalUsers:
                type: number
              checks:
                type: object
                required:
                  - srm
                properties:
                  srm:
                    type: number
              metrics:
                type: array
                items:
                  type: object
                  required:
                    - metricId
                    - variations
                  properties:
                    metricId:
                      type: string
                    variations:
                      type: array
                      items:
                        type: object
                        required:
                          - variationId
                          - analyses
                        properties:
                          variationId:
                            type: string
                          users:
                            type: number
                          analyses:
                            type: array
                            items:
                              type: object
                              required:
                                - engine
                                - numerator
                                - denominator
                                - mean
                                - stddev
                                - percentChange
                                - ciLow
                                - ciHigh
                              properties:
                                engine:
                                  enum:
                                    - bayesian
                                    - frequentist
                                numerator:
                                  type: number
                                denominator:
                                  type: number
                                mean:
                                  type: number
                                stddev:
                                  type: number
                                percentChange:
                                  type: number
                                ciLow:
                                  type: number
                                ciHigh:
                                  type: number
                                pValue:
                                  type: number
                                risk:
                                  type: number
                                chanceToBeatControl:
                                  type: number
    DataSource:
      type: object
      required:
        - id
        - dateCreated
        - dateUpdated
        - type
        - name
        - description
        - projectIds
        - eventTracker
        - identifierTypes
        - assignmentQueries
        - identifierJoinQueries
      properties:
        id:
          type: string
        dateCreated:
          type: string
          format: date-time
        dateUpdated:
          type: string
          format: date-time
        type:
          type: string
        name:
          type: string
        description:
          type: string
        projectIds:
          type: array
          items:
            type: string
        eventTracker:
          type: string
        identifierTypes:
          type: array
          items:
            type: object
            required:
              - id
              - description
            properties:
              id:
                type: string
              description:
                type: string
        assignmentQueries:
          type: array
          items:
            type: object
            required:
              - id
              - name
              - description
              - identifierType
              - sql
              - includesNameColumns
              - dimensionColumns
            properties:
              id:
                type: string
              name:
                type: string
              description:
                type: string
              identifierType:
                type: string
              sql:
                type: string
              includesNameColumns:
                type: boolean
              dimensionColumns:
                type: array
                items:
                  type: string
        identifierJoinQueries:
          type: array
          items:
            type: object
            required:
              - identifierTypes
              - sql
            properties:
              identifierTypes:
                type: array
                items:
                  type: string
              sql:
                type: string
        mixpanelSettings:
          type: object
          required:
            - viewedExperimentEventName
            - experimentIdProperty
            - variationIdProperty
            - extraUserIdProperty
          properties:
            viewedExperimentEventName:
              type: string
            experimentIdProperty:
              type: string
            variationIdProperty:
              type: string
            extraUserIdProperty:
              type: string
    VisualChangeset:
      type: object
      required:
        - urlPatterns
        - editorUrl
        - experiment
        - visualChanges
      properties:
        id:
          type: string
        urlPatterns:
          type: array
          items:
            type: object
            required:
              - type
              - pattern
            properties:
              include:
                type: boolean
              type:
                type: string
                enum:
                  - simple
                  - regex
              pattern:
                type: string
        editorUrl:
          type: string
        experiment:
          type: string
        visualChanges:
          type: array
          items:
            type: object
            required:
              - variation
              - domMutations
            properties:
              description:
                type: string
              css:
                type: string
              js:
                type: string
              variation:
                type: string
              domMutations:
                type: array
                items:
                  type: object
                  required:
                    - selector
                    - action
                    - attribute
                  properties:
                    selector:
                      type: string
                    action:
                      type: string
                      enum:
                        - append
                        - set
                        - remove
                    attribute:
                      type: string
                    value:
                      type: string
                    parentSelector:
                      type: string
                    insertBeforeSelector:
                      type: string
    VisualChange:
      type: object
      required:
        - variation
      properties:
        description:
          type: string
        css:
          type: string
        js:
          type: string
        variation:
          type: string
        domMutations:
          type: array
          items:
            type: object
            required:
              - selector
              - action
              - attribute
            properties:
              selector:
                type: string
              action:
                type: string
                enum:
                  - append
                  - set
                  - remove
              attribute:
                type: string
              value:
                type: string
              parentSelector:
                type: string
              insertBeforeSelector:
                type: string
    SavedGroup:
      type: object
      required:
        - id
        - dateCreated
        - dateUpdated
        - name
        - type
      properties:
        id:
          type: string
        type:
          type: string
          enum:
            - condition
            - list
        dateCreated:
          type: string
          format: date-time
        dateUpdated:
          type: string
          format: date-time
        name:
          type: string
        owner:
          type: string
        condition:
          description: 'When type = ''condition'', this is the JSON-encoded condition for the group'
          type: string
        attributeKey:
          description: 'When type = ''list'', this is the attribute key the group is based on'
          type: string
        values:
          description: 'When type = ''list'', this is the list of values for the attribute key'
          type: array
          items:
            type: string
        description:
          type: string
        projects:
          type: array
          items:
            type: string
    Organization:
      type: object
      properties:
        id:
          type: string
          description: The Growthbook unique identifier for the organization
        externalId:
          type: string
          description: An optional identifier that you use within your company for the organization
        dateCreated:
          type: string
          format: date-time
          description: The date the organization was created
        name:
          type: string
          description: The name of the organization
        ownerEmail:
          type: string
          description: The email address of the organization owner
    FactTable:
      type: object
      required:
        - id
        - name
        - description
        - owner
        - projects
        - tags
        - datasource
        - userIdTypes
        - sql
        - managedBy
        - dateCreated
        - dateUpdated
      properties:
        id:
          type: string
        name:
          type: string
        description:
          type: string
        owner:
          type: string
        projects:
          type: array
          items:
            type: string
        tags:
          type: array
          items:
            type: string
        datasource:
          type: string
        userIdTypes:
          type: array
          items:
            type: string
        sql:
          type: string
        managedBy:
          type: string
          description: 'Where this fact table must be managed from. If not set (empty string), it can be managed from anywhere.'
          enum:
            - ''
            - api
        dateCreated:
          type: string
          format: date-time
        dateUpdated:
          type: string
          format: date-time
    FactTableFilter:
      type: object
      required:
        - id
        - name
        - description
        - value
        - managedBy
        - dateCreated
        - dateUpdated
      properties:
        id:
          type: string
        name:
          type: string
        description:
          type: string
        value:
          type: string
        managedBy:
          type: string
          description: 'Where this fact table filter must be managed from. If not set (empty string), it can be managed from anywhere.'
          enum:
            - ''
            - api
        dateCreated:
          type: string
          format: date-time
        dateUpdated:
          type: string
          format: date-time
    FactMetric:
      type: object
      required:
        - id
        - name
        - description
        - owner
        - projects
        - tags
        - datasource
        - metricType
        - numerator
        - inverse
        - cappingSettings
        - windowSettings
        - priorSettings
        - regressionAdjustmentSettings
        - riskThresholdSuccess
        - riskThresholdDanger
        - minPercentChange
        - maxPercentChange
        - minSampleSize
        - targetMDE
        - managedBy
        - dateCreated
        - dateUpdated
      properties:
        id:
          type: string
        name:
          type: string
        description:
          type: string
        owner:
          type: string
        projects:
          type: array
          items:
            type: string
        tags:
          type: array
          items:
            type: string
        datasource:
          type: string
        metricType:
          type: string
          enum:
            - proportion
            - retention
            - mean
            - quantile
            - ratio
        numerator:
          type: object
          required:
            - factTableId
            - column
            - filters
          properties:
            factTableId:
              type: string
            column:
              type: string
            aggregation:
              type: string
              enum:
                - sum
                - max
                - count distinct
            filters:
              type: array
              description: Array of Fact Table Filter Ids
              items:
                type: string
            aggregateFilterColumn:
              type: string
              description: Column to use to filter users after aggregation. Either '$$count' of rows or the name of a numeric column that will be summed by user. Must specify `aggregateFilter` if using this. Only can be used with 'retention' and 'proportion' metrics.
            aggregateFilter:
              type: string
              description: Simple comparison operator and value to apply after aggregation (e.g. '= 10' or '>= 1'). Requires `aggregateFilterColumn`.
        denominator:
          type: object
          required:
            - factTableId
            - column
            - filters
          properties:
            factTableId:
              type: string
            column:
              type: string
            filters:
              type: array
              description: Array of Fact Table Filter Ids
              items:
                type: string
        inverse:
          type: boolean
          description: 'Set to true for things like Bounce Rate, where you want the metric to decrease'
        quantileSettings:
          description: Controls the settings for quantile metrics (mandatory if metricType is "quantile")
          type: object
          required:
            - type
            - quantile
            - ignoreZeros
          properties:
            type:
              type: string
              enum:
                - event
                - unit
              description: Whether the quantile is over unit aggregations or raw event values
            ignoreZeros:
              type: boolean
              description: 'If true, zero values will be ignored when calculating the quantile'
            quantile:
              type: number
              description: The quantile value (from 0.001 to 0.999)
              multipleOf: 0.001
              minimum: 0.001
              maximum: 0.999
        cappingSettings:
          description: Controls how outliers are handled
          type: object
          required:
            - type
          properties:
            type:
              type: string
              enum:
                - none
                - absolute
                - percentile
            value:
              type: number
              description: 'When type is absolute, this is the absolute value. When type is percentile, this is the percentile value (from 0.0 to 1.0).'
            ignoreZeros:
              type: boolean
              description: 'If true and capping is `percentile`, zeros will be ignored when calculating the percentile.'
        windowSettings:
          type: object
          description: Controls the conversion window for the metric
          required:
            - type
          properties:
            type:
              type: string
              enum:
                - none
                - conversion
                - lookback
            delayValue:
              type: number
              description: Wait this long after experiment exposure before counting conversions.
            delayUnit:
              type: string
              enum:
                - minutes
                - hours
                - days
                - weeks
            windowValue:
              type: number
            windowUnit:
              type: string
              enum:
                - minutes
                - hours
                - days
                - weeks
          priorSettings:
            type: object
            description: Controls the bayesian prior for the metric
            required:
              - override
              - proper
              - mean
              - stddev
            properties:
              override:
                type: boolean
                description: 'If false, the organization default settings will be used instead of the other settings in this object'
              proper:
                type: boolean
                description: 'If true, the `mean` and `stddev` will be used, otherwise we will use an improper flat prior.'
              mean:
                type: number
                description: The mean of the prior distribution of relative effects in proportion terms (e.g. 0.01 is 1%)
              stddev:
                type: number
                description: Must be > 0. The standard deviation of the prior distribution of relative effects in proportion terms.
        regressionAdjustmentSettings:
          type: object
          description: Controls the regression adjustment (CUPED) settings for the metric
          required:
            - override
          properties:
            override:
              type: boolean
              description: 'If false, the organization default settings will be used'
            enabled:
              type: boolean
              description: Controls whether or not regresion adjustment is applied to the metric
            days:
              type: number
              description: Number of pre-exposure days to use for the regression adjustment
        riskThresholdSuccess:
          type: number
        riskThresholdDanger:
          type: number
        minPercentChange:
          type: number
        maxPercentChange:
          type: number
        minSampleSize:
          type: number
        targetMDE:
          type: number
        managedBy:
          type: string
          description: 'Where this fact metric must be managed from. If not set (empty string), it can be managed from anywhere.'
          enum:
            - ''
            - api
        dateCreated:
          type: string
          format: date-time
        dateUpdated:
          type: string
          format: date-time
    Member:
      type: object
      required:
        - id
        - email
        - globalRole
      properties:
        id:
          type: string
        name:
          type: string
        email:
          type: string
        globalRole:
          type: string
        environments:
          type: array
          items:
            type: string
        limitAccessByEnvironment:
          type: boolean
        managedbyIdp:
          type: boolean
        teams:
          type: array
          items:
            type: string
        projectRoles:
          type: array
          items:
            type: object
            required:
              - project
              - role
              - limitAccessByEnvironment
              - environments
            properties:
              project:
                type: string
              role:
                type: string
              limitAccessByEnvironment:
                type: boolean
              environments:
                type: array
                items:
                  type: string
        lastLoginDate:
          type: string
          format: date-time
        dateCreated:
          type: string
          format: date-time
        dateUpdated:
          type: string
          format: date-time
    Archetype:
      type: object
      required:
        - id
        - dateCreated
        - dateUpdated
        - name
        - owner
        - isPublic
        - attributes
      properties:
        id:
          type: string
        dateCreated:
          type: string
        dateUpdated:
          type: string
        name:
          type: string
        description:
          type: string
        owner:
          type: string
        isPublic:
          type: boolean
        attributes:
          type: object
          description: The attributes to set when using this Archetype
        projects:
          type: array
          items:
            type: string
  securitySchemes:
    bearerAuth:
      type: http
      scheme: bearer
      description: |
        If using Bearer auth, pass the Secret Key as the token:

        ```bash
        curl https://api.growthbook.io/api/v1 \
          -H "Authorization: Bearer secret_abc123DEF456"
        ```
    basicAuth:
      type: http
      scheme: basic
      description: |
        If using HTTP Basic auth, pass the Secret Key as the username and leave the password blank:

        ```bash
        curl https://api.growthbook.io/api/v1 \
          -u secret_abc123DEF456:
        # The ":" at the end stops curl from asking for a password
        ```
  responses:
    Error:
      type: object
      required:
        - message
      properties:
        message:
          type: string
security:
  - bearerAuth: []
  - basicAuth: []
x-tagGroups:
  - name: Endpoints
    tags:
      - projects
      - environments
      - features
      - data-sources
      - metrics
      - experiments
      - snapshots
      - dimensions
      - segments
      - sdk-connections
      - visual-changesets
      - saved-groups
      - organizations
      - members
      - fact-tables
      - fact-metrics
      - code-references
      - archetypes
  - name: Models
    tags:
      - Archetype_model
      - Attribute_model
      - DataSource_model
      - Dimension_model
      - Environment_model
      - Experiment_model
      - ExperimentAnalysisSettings_model
      - ExperimentMetric_model
      - ExperimentResults_model
      - ExperimentSnapshot_model
      - FactMetric_model
      - FactTable_model
      - FactTableFilter_model
      - Feature_model
      - FeatureDefinition_model
      - FeatureEnvironment_model
      - FeatureExperimentRefRule_model
      - FeatureExperimentRule_model
      - FeatureForceRule_model
      - FeatureRolloutRule_model
      - FeatureRule_model
<<<<<<< HEAD
      - FeatureSafeRolloutRule_model
=======
      - FeatureWithRevisions_model
>>>>>>> d4cd7ade
      - Member_model
      - Metric_model
      - Organization_model
      - PaginationFields_model
      - Project_model
      - SavedGroup_model
      - SdkConnection_model
      - Segment_model
      - VisualChange_model
      - VisualChangeset_model<|MERGE_RESOLUTION|>--- conflicted
+++ resolved
@@ -174,15 +174,12 @@
   - name: FeatureRule_model
     x-displayName: FeatureRule
     description: <SchemaDefinition schemaRef="#/components/schemas/FeatureRule" />
-<<<<<<< HEAD
   - name: FeatureSafeRolloutRule_model
     x-displayName: FeatureSafeRolloutRule
     description: <SchemaDefinition schemaRef="#/components/schemas/FeatureSafeRolloutRule" />
-=======
   - name: FeatureWithRevisions_model
     x-displayName: FeatureWithRevisions
     description: <SchemaDefinition schemaRef="#/components/schemas/FeatureWithRevisions" />
->>>>>>> d4cd7ade
   - name: Member_model
     x-displayName: Member
     description: <SchemaDefinition schemaRef="#/components/schemas/Member" />
@@ -7061,11 +7058,8 @@
       - FeatureForceRule_model
       - FeatureRolloutRule_model
       - FeatureRule_model
-<<<<<<< HEAD
       - FeatureSafeRolloutRule_model
-=======
       - FeatureWithRevisions_model
->>>>>>> d4cd7ade
       - Member_model
       - Metric_model
       - Organization_model
