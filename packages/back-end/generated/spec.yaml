--- conflicted
+++ resolved
@@ -5035,13 +5035,10 @@
                   enum:
                     - ''
                     - api
-<<<<<<< HEAD
                     - admin
-=======
                 enableMetricDimensions:
                   type: boolean
                   description: Whether this metric supports dimension analysis. This is an enterprise feature.
->>>>>>> 1da66c59
       responses:
         '200':
           content:
