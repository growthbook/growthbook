openapi: 3.1.0
info:
  version: 1.0.0
  title: GrowthBook REST API
  description: |
    GrowthBook offers a full REST API for interacting with the application.

    Request data can use either JSON or Form data encoding (with proper `Content-Type` headers). All response bodies are JSON-encoded.

    The API base URL for GrowthBook Cloud is `https://api.growthbook.io`. For self-hosted deployments, it is the same as your API_HOST environment variable (defaults to `http://localhost:3100`). The rest of these docs will assume you are using GrowthBook Cloud.

    ## Authentication

    We support both the HTTP Basic and Bearer authentication schemes for convenience.

    You first need to generate a new API Key in GrowthBook. Different keys have different permissions:

    - **Personal Access Tokens**: These are sensitive and provide the same level of access as the user has to an organization. These can be created by going to `Personal Access Tokens` under the your user menu.
    - **Secret Keys**: These are sensitive and provide the level of access for the role, which currently is either `admin` or `readonly`. Only Admins with the `manageApiKeys` permission can manage Secret Keys on behalf of an organization. These can be created by going to `Settings -> API Keys`

    If using HTTP Basic auth, pass the Secret Key as the username and leave the password blank:

    ```bash
    curl https://api.growthbook.io/api/v1 \
      -u secret_abc123DEF456:
    # The ":" at the end stops curl from asking for a password
    ```

    If using Bearer auth, pass the Secret Key as the token:

    ```bash
    curl https://api.growthbook.io/api/v1 \
    -H "Authorization: Bearer secret_abc123DEF456"
    ```

    ## Errors

    The API may return the following error status codes:

    - **400** - Bad Request - Often due to a missing required parameter
    - **401** - Unauthorized - No valid API key provided
    - **402** - Request Failed - The parameters are valid, but the request failed
    - **403** - Forbidden - Provided API key does not have the required access
    - **404** - Not Found - Unknown API route or requested resource
    - **429** - Too Many Requests - You exceeded the rate limit of 60 requests per minute. Try again later.
    - **5XX** - Server Error - Something went wrong on GrowthBook's end (these are rare)

    The response body will be a JSON object with the following properties:

    - **message** - Information about the error
servers:
  - url: 'https://api.growthbook.io/api/v1'
    description: GrowthBook Cloud
  - url: '{domain}/api/v1'
    description: Self-hosted GrowthBook
    variables:
      domain:
        default: 'http://localhost:3100'
tags:
  - name: projects
    x-displayName: Projects
    description: Projects are used to organize your feature flags and experiments
  - name: environments
    x-displayName: Environments
    description: 'GrowthBook comes with one environment by default (production), but you can add as many as you need. When used with feature flags, you can enable/disable feature flags on a per-environment basis.'
  - name: features
    x-displayName: Feature Flags
    description: Control your feature flags programatically
  - name: data-sources
    x-displayName: Data Sources
    description: How GrowthBook connects and queries your data
  - name: fact-tables
    x-displayName: Fact Tables
    description: Fact Tables describe the shape of your data warehouse tables
  - name: fact-metrics
    x-displayName: Fact Metrics
    description: Fact Metrics are metrics built on top of Fact Table definitions
  - name: metrics
    x-displayName: Metrics (legacy)
    description: Metrics used as goals and guardrails for experiments
  - name: experiments
    x-displayName: Experiments
    description: Experiments (A/B Tests)
  - name: snapshots
    x-displayName: Experiment Snapshots
    description: Experiment Snapshots (the individual updates of an experiment)
  - name: dimensions
    x-displayName: Dimensions
    description: Dimensions used during experiment analysis
  - name: segments
    x-displayName: Segments
    description: Segments used during experiment analysis
  - name: sdk-connections
    x-displayName: SDK Connections
    description: Client keys and settings for connecting SDKs to a GrowthBook instance
  - name: visual-changesets
    x-displayName: Visual Changesets
    description: Groups of visual changes made by the visual editor to a single page
  - name: saved-groups
    x-displayName: Saved Groups
    description: Defined sets of attribute values which can be used with feature rules for targeting features at particular users.
  - name: organizations
    x-displayName: Organizations
    description: Organizations are used for multi-org deployments where different teams can run their own isolated feature flags and experiments. These endpoints are only via a super-admin's Personal Access Token.
  - name: members
    x-displayName: Members
    description: Members are users who have been invited to an organization.
  - name: code-references
    x-displayName: Code References
    description: 'Intended for use with our code reference CI utility, [`gb-find-code-refs`](https://github.com/growthbook/gb-find-code-refs).'
  - name: archetypes
    x-displayName: Archetypes
    description: Archetypes allow you to simulate the result of targeting rules on pre-set user attributes
  - name: queries
    x-displayName: Queries
    description: Retrieve queries used in experiments to calculate results.
  - name: settings
    x-displayName: Settings
    description: Get the organization settings.
<<<<<<< HEAD
  - name: custom-fields
    x-displayName: Custom Fields
    description: Custom fields for the organization.
=======
  - name: attributes
    x-displayName: Attributes
    description: Used when targeting feature flags and experiments.
>>>>>>> 89822bfb
  - name: Archetype_model
    x-displayName: Archetype
    description: <SchemaDefinition schemaRef="#/components/schemas/Archetype" />
  - name: Attribute_model
    x-displayName: Attribute
    description: <SchemaDefinition schemaRef="#/components/schemas/Attribute" />
  - name: CodeRef_model
    x-displayName: CodeRef
    description: <SchemaDefinition schemaRef="#/components/schemas/CodeRef" />
  - name: CustomField_model
    x-displayName: CustomField
    description: <SchemaDefinition schemaRef="#/components/schemas/CustomField" />
  - name: DataSource_model
    x-displayName: DataSource
    description: <SchemaDefinition schemaRef="#/components/schemas/DataSource" />
  - name: Dimension_model
    x-displayName: Dimension
    description: <SchemaDefinition schemaRef="#/components/schemas/Dimension" />
  - name: Environment_model
    x-displayName: Environment
    description: <SchemaDefinition schemaRef="#/components/schemas/Environment" />
  - name: Experiment_model
    x-displayName: Experiment
    description: <SchemaDefinition schemaRef="#/components/schemas/Experiment" />
  - name: ExperimentAnalysisSettings_model
    x-displayName: ExperimentAnalysisSettings
    description: <SchemaDefinition schemaRef="#/components/schemas/ExperimentAnalysisSettings" />
  - name: ExperimentMetric_model
    x-displayName: ExperimentMetric
    description: <SchemaDefinition schemaRef="#/components/schemas/ExperimentMetric" />
  - name: ExperimentResults_model
    x-displayName: ExperimentResults
    description: <SchemaDefinition schemaRef="#/components/schemas/ExperimentResults" />
  - name: ExperimentSnapshot_model
    x-displayName: ExperimentSnapshot
    description: <SchemaDefinition schemaRef="#/components/schemas/ExperimentSnapshot" />
  - name: ExperimentWithEnhancedStatus_model
    x-displayName: ExperimentWithEnhancedStatus
    description: <SchemaDefinition schemaRef="#/components/schemas/ExperimentWithEnhancedStatus" />
  - name: FactMetric_model
    x-displayName: FactMetric
    description: <SchemaDefinition schemaRef="#/components/schemas/FactMetric" />
  - name: FactTable_model
    x-displayName: FactTable
    description: <SchemaDefinition schemaRef="#/components/schemas/FactTable" />
  - name: FactTableColumn_model
    x-displayName: FactTableColumn
    description: <SchemaDefinition schemaRef="#/components/schemas/FactTableColumn" />
  - name: FactTableFilter_model
    x-displayName: FactTableFilter
    description: <SchemaDefinition schemaRef="#/components/schemas/FactTableFilter" />
  - name: Feature_model
    x-displayName: Feature
    description: <SchemaDefinition schemaRef="#/components/schemas/Feature" />
  - name: FeatureDefinition_model
    x-displayName: FeatureDefinition
    description: <SchemaDefinition schemaRef="#/components/schemas/FeatureDefinition" />
  - name: FeatureEnvironment_model
    x-displayName: FeatureEnvironment
    description: <SchemaDefinition schemaRef="#/components/schemas/FeatureEnvironment" />
  - name: FeatureExperimentRefRule_model
    x-displayName: FeatureExperimentRefRule
    description: <SchemaDefinition schemaRef="#/components/schemas/FeatureExperimentRefRule" />
  - name: FeatureExperimentRule_model
    x-displayName: FeatureExperimentRule
    description: <SchemaDefinition schemaRef="#/components/schemas/FeatureExperimentRule" />
  - name: FeatureForceRule_model
    x-displayName: FeatureForceRule
    description: <SchemaDefinition schemaRef="#/components/schemas/FeatureForceRule" />
  - name: FeatureRevision_model
    x-displayName: FeatureRevision
    description: <SchemaDefinition schemaRef="#/components/schemas/FeatureRevision" />
  - name: FeatureRolloutRule_model
    x-displayName: FeatureRolloutRule
    description: <SchemaDefinition schemaRef="#/components/schemas/FeatureRolloutRule" />
  - name: FeatureRule_model
    x-displayName: FeatureRule
    description: <SchemaDefinition schemaRef="#/components/schemas/FeatureRule" />
  - name: FeatureSafeRolloutRule_model
    x-displayName: FeatureSafeRolloutRule
    description: <SchemaDefinition schemaRef="#/components/schemas/FeatureSafeRolloutRule" />
  - name: FeatureWithRevisions_model
    x-displayName: FeatureWithRevisions
    description: <SchemaDefinition schemaRef="#/components/schemas/FeatureWithRevisions" />
  - name: Member_model
    x-displayName: Member
    description: <SchemaDefinition schemaRef="#/components/schemas/Member" />
  - name: Metric_model
    x-displayName: Metric
    description: <SchemaDefinition schemaRef="#/components/schemas/Metric" />
  - name: MetricAnalysis_model
    x-displayName: MetricAnalysis
    description: <SchemaDefinition schemaRef="#/components/schemas/MetricAnalysis" />
  - name: Organization_model
    x-displayName: Organization
    description: <SchemaDefinition schemaRef="#/components/schemas/Organization" />
  - name: PaginationFields_model
    x-displayName: PaginationFields
    description: <SchemaDefinition schemaRef="#/components/schemas/PaginationFields" />
  - name: Project_model
    x-displayName: Project
    description: <SchemaDefinition schemaRef="#/components/schemas/Project" />
  - name: Query_model
    x-displayName: Query
    description: <SchemaDefinition schemaRef="#/components/schemas/Query" />
  - name: SavedGroup_model
    x-displayName: SavedGroup
    description: <SchemaDefinition schemaRef="#/components/schemas/SavedGroup" />
  - name: ScheduleRule_model
    x-displayName: ScheduleRule
    description: <SchemaDefinition schemaRef="#/components/schemas/ScheduleRule" />
  - name: SdkConnection_model
    x-displayName: SdkConnection
    description: <SchemaDefinition schemaRef="#/components/schemas/SdkConnection" />
  - name: Segment_model
    x-displayName: Segment
    description: <SchemaDefinition schemaRef="#/components/schemas/Segment" />
  - name: Settings_model
    x-displayName: Settings
    description: <SchemaDefinition schemaRef="#/components/schemas/Settings" />
  - name: VisualChange_model
    x-displayName: VisualChange
    description: <SchemaDefinition schemaRef="#/components/schemas/VisualChange" />
  - name: VisualChangeset_model
    x-displayName: VisualChangeset
    description: <SchemaDefinition schemaRef="#/components/schemas/VisualChangeset" />
paths:
  /features:
    get:
      summary: Get all features
      tags:
        - features
      parameters:
        - $ref: '#/components/parameters/limit'
        - $ref: '#/components/parameters/offset'
        - $ref: '#/components/parameters/projectId'
        - $ref: '#/components/parameters/clientKey'
      operationId: listFeatures
      x-codeSamples:
        - lang: cURL
          source: |
            curl https://api.growthbook.io/api/v1/features \
              -u secret_abc123DEF456:
      responses:
        '200':
          content:
            application/json:
              schema:
                allOf:
                  - type: object
                    required:
                      - features
                    properties:
                      features:
                        type: array
                        items:
                          $ref: '#/components/schemas/Feature'
                  - $ref: '#/components/schemas/PaginationFields'
    post:
      summary: Create a single feature
      parameters: []
      tags:
        - features
      operationId: postFeature
      x-codeSamples:
        - lang: cURL
          source: |
            curl -X POST https://api.growthbook.io/api/v1/features \
              -d '{ "id": "test-01", "description": "A cool feature", ... }'
              -u secret_abc123DEF456:
      requestBody:
        required: true
        content:
          application/json:
            schema:
              type: object
              required:
                - id
                - owner
                - valueType
                - defaultValue
              properties:
                id:
                  type: string
                  minLength: 1
                  description: 'A unique key name for the feature. Feature keys can only include letters, numbers, hyphens, and underscores.'
                archived:
                  type: boolean
                description:
                  type: string
                  description: Description of the feature
                owner:
                  type: string
                  description: Email of the person who owns this experiment
                project:
                  type: string
                  description: An associated project ID
                valueType:
                  type: string
                  description: The data type of the feature payload. Boolean by default.
                  enum:
                    - boolean
                    - string
                    - number
                    - json
                defaultValue:
                  description: Default value when feature is enabled. Type must match `valueType`.
                  type: string
                tags:
                  type: array
                  items:
                    type: string
                  description: List of associated tags
                environments:
                  type: object
                  description: A dictionary of environments that are enabled for this feature. Keys supply the names of environments. Environments belong to organization and are not specified will be disabled by default.
                  additionalProperties:
                    type: object
                    required:
                      - enabled
                      - rules
                    properties:
                      enabled:
                        type: boolean
                      rules:
                        type: array
                        items:
                          anyOf:
                            - title: Force Rule
                              type: object
                              required:
                                - type
                                - value
                              properties:
                                description:
                                  type: string
                                condition:
                                  type: string
                                  description: Applied to everyone by default.
                                savedGroupTargeting:
                                  type: array
                                  items:
                                    type: object
                                    required:
                                      - matchType
                                      - savedGroups
                                    properties:
                                      matchType:
                                        type: string
                                        enum:
                                          - all
                                          - any
                                          - none
                                      savedGroups:
                                        type: array
                                        items:
                                          type: string
                                scheduleRules:
                                  type: array
                                  items:
                                    $ref: '#/components/schemas/ScheduleRule'
                                  example:
                                    - enabled: true
                                      timestamp: null
                                    - enabled: false
                                      timestamp: '2025-06-23T16:09:37.769Z'
                                id:
                                  type: string
                                enabled:
                                  type: boolean
                                  description: Enabled by default
                                type:
                                  type: string
                                  enum:
                                    - force
                                value:
                                  type: string
                            - title: Rollout Rule
                              type: object
                              required:
                                - type
                                - value
                                - coverage
                                - hashAttribute
                              properties:
                                description:
                                  type: string
                                condition:
                                  type: string
                                  description: Applied to everyone by default.
                                savedGroupTargeting:
                                  type: array
                                  items:
                                    type: object
                                    required:
                                      - matchType
                                      - savedGroups
                                    properties:
                                      matchType:
                                        type: string
                                        enum:
                                          - all
                                          - any
                                          - none
                                      savedGroups:
                                        type: array
                                        items:
                                          type: string
                                prerequisites:
                                  type: array
                                  items:
                                    type: object
                                    required:
                                      - id
                                      - condition
                                    properties:
                                      id:
                                        type: string
                                        description: Feature ID
                                      condition:
                                        type: string
                                scheduleRules:
                                  type: array
                                  items:
                                    $ref: '#/components/schemas/ScheduleRule'
                                  example:
                                    - enabled: true
                                      timestamp: null
                                    - enabled: false
                                      timestamp: '2025-06-23T16:09:37.769Z'
                                id:
                                  type: string
                                enabled:
                                  type: boolean
                                  description: Enabled by default
                                type:
                                  type: string
                                  enum:
                                    - rollout
                                value:
                                  type: string
                                coverage:
                                  type: number
                                  description: Percent of traffic included in this experiment. Users not included in the experiment will skip this rule.
                                hashAttribute:
                                  type: string
                            - title: Experiment Rule
                              type: object
                              required:
                                - type
                                - variations
                                - experimentId
                              properties:
                                description:
                                  type: string
                                id:
                                  type: string
                                enabled:
                                  type: boolean
                                  description: Enabled by default
                                type:
                                  type: string
                                  enum:
                                    - experiment-ref
                                condition:
                                  type: string
                                savedGroupTargeting:
                                  type: array
                                  items:
                                    type: object
                                    required:
                                      - matchType
                                      - savedGroups
                                    properties:
                                      matchType:
                                        type: string
                                        enum:
                                          - all
                                          - any
                                          - none
                                      savedGroups:
                                        type: array
                                        items:
                                          type: string
                                prerequisites:
                                  type: array
                                  items:
                                    type: object
                                    required:
                                      - id
                                      - condition
                                    properties:
                                      id:
                                        type: string
                                        description: Feature ID
                                      condition:
                                        type: string
                                scheduleRules:
                                  type: array
                                  items:
                                    $ref: '#/components/schemas/ScheduleRule'
                                  example:
                                    - enabled: true
                                      timestamp: null
                                    - enabled: false
                                      timestamp: '2025-06-23T16:09:37.769Z'
                                variations:
                                  type: array
                                  items:
                                    type: object
                                    required:
                                      - value
                                      - variationId
                                    properties:
                                      value:
                                        type: string
                                      variationId:
                                        type: string
                                experimentId:
                                  type: string
                            - deprecated: true
                              title: Experiment (legacy)
                              type: object
                              required:
                                - condition
                                - type
                              properties:
                                description:
                                  type: string
                                condition:
                                  type: string
                                id:
                                  type: string
                                enabled:
                                  type: boolean
                                  description: Enabled by default
                                type:
                                  type: string
                                  enum:
                                    - experiment
                                trackingKey:
                                  type: string
                                hashAttribute:
                                  type: string
                                fallbackAttribute:
                                  type: string
                                disableStickyBucketing:
                                  type: boolean
                                bucketVersion:
                                  type: number
                                minBucketVersion:
                                  type: number
                                namespace:
                                  type: object
                                  required:
                                    - enabled
                                    - name
                                    - range
                                  properties:
                                    enabled:
                                      type: boolean
                                    name:
                                      type: string
                                    range:
                                      type: array
                                      items:
                                        type: number
                                      minItems: 2
                                      maxItems: 2
                                coverage:
                                  type: number
                                scheduleRules:
                                  type: array
                                  items:
                                    $ref: '#/components/schemas/ScheduleRule'
                                  example:
                                    - enabled: true
                                      timestamp: null
                                    - enabled: false
                                      timestamp: '2025-06-23T16:09:37.769Z'
                                values:
                                  type: array
                                  items:
                                    type: object
                                    required:
                                      - value
                                      - weight
                                    properties:
                                      value:
                                        type: string
                                      weight:
                                        type: number
                                      name:
                                        type: string
                                value:
                                  deprecated: true
                                  description: Support passing values under the value key as that was the original spec for FeatureExperimentRules
                                  type: array
                                  items:
                                    type: object
                                    required:
                                      - value
                                      - weight
                                    properties:
                                      value:
                                        type: string
                                      weight:
                                        type: number
                                      name:
                                        type: string
                      definition:
                        type: string
                        description: 'A JSON stringified [FeatureDefinition](#tag/FeatureDefinition_model)'
                      draft:
                        type: object
                        description: Use to write draft changes without publishing them.
                        required:
                          - rules
                        properties:
                          enabled:
                            type: boolean
                          rules:
                            type: array
                            items:
                              $ref: '#/paths/~1features/post/requestBody/content/application~1json/schema/properties/environments/additionalProperties/properties/rules/items'
                          definition:
                            type: string
                            description: 'A JSON stringified [FeatureDefinition](#tag/FeatureDefinition_model)'
                prerequisites:
                  type: array
                  description: Feature IDs. Each feature must evaluate to `true`
                  items:
                    type: string
                jsonSchema:
                  type: string
                  description: Use JSON schema to validate the payload of a JSON-type feature value (enterprise only).
                customFields:
                  type: object
                  additionalProperties:
                    type: string
      responses:
        '200':
          content:
            application/json:
              schema:
                type: object
                required:
                  - feature
                properties:
                  feature:
                    $ref: '#/components/schemas/Feature'
  '/features/{id}':
    get:
      parameters:
        - $ref: '#/components/parameters/id'
        - in: query
          name: withRevisions
          schema:
            type: string
            enum:
              - all
              - drafts
              - published
              - none
          required: false
          description: 'Also return feature revisions (all, draft, or published statuses)'
      summary: Get a single feature
      tags:
        - features
      operationId: getFeature
      x-codeSamples:
        - lang: cURL
          source: |
            curl https://api.growthbook.io/api/v1/features/my_feature \
              -u secret_abc123DEF456:
      responses:
        '200':
          content:
            application/json:
              schema:
                type: object
                required:
                  - feature
                properties:
                  feature:
                    $ref: '#/components/schemas/FeatureWithRevisions'
    post:
      summary: Partially update a feature
      parameters:
        - $ref: '#/components/parameters/id'
      tags:
        - features
      operationId: updateFeature
      x-codeSamples:
        - lang: cURL
          source: |
            curl -X POST https://api.growthbook.io/api/v1/features/test-01 \
              -d '{ "description": "A cool feature flag", ... }'
              -u secret_abc123DEF456:
      requestBody:
        required: true
        content:
          application/json:
            schema:
              type: object
              properties:
                description:
                  type: string
                  description: Description of the feature
                archived:
                  type: boolean
                project:
                  type: string
                  description: An associated project ID
                owner:
                  type: string
                defaultValue:
                  type: string
                tags:
                  type: array
                  items:
                    type: string
                  description: List of associated tags. Will override tags completely with submitted list
                environments:
                  type: object
                  additionalProperties:
                    $ref: '#/paths/~1features/post/requestBody/content/application~1json/schema/properties/environments/additionalProperties'
                prerequisites:
                  type: array
                  description: Feature IDs. Each feature must evaluate to `true`
                  items:
                    type: string
                jsonSchema:
                  type: string
                  description: Use JSON schema to validate the payload of a JSON-type feature value (enterprise only).
                customFields:
                  type: object
                  additionalProperties:
                    type: string
      responses:
        '200':
          content:
            application/json:
              schema:
                type: object
                required:
                  - feature
                properties:
                  feature:
                    $ref: '#/components/schemas/Feature'
    delete:
      parameters:
        - $ref: '#/components/parameters/id'
      tags:
        - features
      summary: Deletes a single feature
      operationId: deleteFeature
      x-codeSamples:
        - lang: cURL
          source: |
            curl -X DELETE https://api.growthbook.io/api/v1/features/feature-123 \
              -u secret_abc123DEF456:
      responses:
        '200':
          content:
            application/json:
              schema:
                type: object
                required:
                  - deleatedId
                properties:
                  deletedId:
                    type: string
                    description: The ID of the deleted feature
                    example: feature-123
  '/features/{id}/toggle':
    parameters:
      - $ref: '#/components/parameters/id'
    post:
      summary: Toggle a feature in one or more environments
      tags:
        - features
      operationId: toggleFeature
      x-codeSamples:
        - lang: cURL
          source: |
            curl -X POST https://api.growthbook.io/api/v1/features/my-feature/toggle \
              -d '{ "reason": "Kill switch activated", "environments": { "production": false } }' \
              -u secret_abc123DEF456:
      requestBody:
        required: true
        content:
          application/json:
            schema:
              type: object
              required:
                - environments
              properties:
                reason:
                  type: string
                environments:
                  type: object
                  additionalProperties:
                    enum:
                      - true
                      - false
                      - 'true'
                      - 'false'
                      - '1'
                      - '0'
                      - 1
                      - 0
                      - ''
      responses:
        '200':
          content:
            application/json:
              schema:
                type: object
                required:
                  - feature
                properties:
                  feature:
                    $ref: '#/components/schemas/Feature'
  '/features/{id}/revert':
    parameters:
      - $ref: '#/components/parameters/id'
    post:
      summary: Revert a feature to a specific revision
      tags:
        - features
      operationId: revertFeature
      x-codeSamples:
        - lang: cURL
          source: |
            curl -X POST https://api.growthbook.io/api/v1/features/my-feature/revert \
              -d '{ "revision": 3, "comment": "Bug found" }' \
              -u secret_abc123DEF456:
      requestBody:
        required: true
        content:
          application/json:
            schema:
              type: object
              required:
                - revision
              properties:
                revision:
                  type: number
                comment:
                  type: string
      responses:
        '200':
          content:
            application/json:
              schema:
                type: object
                required:
                  - feature
                properties:
                  feature:
                    $ref: '#/components/schemas/Feature'
  '/features/{id}/revisions':
    get:
      parameters:
        - $ref: '#/components/parameters/id'
        - $ref: '#/components/parameters/limit'
        - $ref: '#/components/parameters/offset'
      summary: Get all revisions for a feature
      tags:
        - features
      operationId: getFeatureRevisions
      x-codeSamples:
        - lang: cURL
          source: |
            curl https://api.growthbook.io/api/v1/features/my_feature/revisions?limit=10&offset=0 \
              -u secret_abc123DEF456:
      responses:
        '200':
          content:
            application/json:
              schema:
                allOf:
                  - type: object
                    required:
                      - revisions
                    properties:
                      revisions:
                        type: array
                        items:
                          $ref: '#/components/schemas/FeatureRevision'
                  - $ref: '#/components/schemas/PaginationFields'
  /feature-keys:
    get:
      summary: Get list of feature keys
      tags:
        - features
      parameters:
        - $ref: '#/components/parameters/projectId'
      operationId: getFeatureKeys
      x-codeSamples:
        - lang: cURL
          source: |
            curl https://api.growthbook.io/api/v1/feature-keys?projectId=prj_5l652 \
              -u secret_abc123DEF456:
      responses:
        '200':
          content:
            application/json:
              schema:
                type: array
                items:
                  type: string
  /projects:
    get:
      summary: Get all projects
      tags:
        - projects
      parameters:
        - $ref: '#/components/parameters/limit'
        - $ref: '#/components/parameters/offset'
      operationId: listProjects
      x-codeSamples:
        - lang: cURL
          source: |
            curl https://api.growthbook.io/api/v1/projects \
              -u secret_abc123DEF456:
      responses:
        '200':
          content:
            application/json:
              schema:
                allOf:
                  - type: object
                    required:
                      - projects
                    properties:
                      projects:
                        type: array
                        items:
                          $ref: '#/components/schemas/Project'
                  - $ref: '#/components/schemas/PaginationFields'
    post:
      parameters: []
      tags:
        - projects
      summary: Create a single project
      operationId: postProject
      x-codeSamples:
        - lang: cURL
          source: |
            curl -X POST https://api.growthbook.io/api/v1/projects \
              -d '{"name":"My Project", "description": "Super cool project"}' \
              -u secret_abc123DEF456:
      requestBody:
        required: true
        content:
          application/json:
            schema:
              type: object
              required:
                - name
              properties:
                name:
                  type: string
                description:
                  type: string
                settings:
                  description: Project settings.
                  type: object
                  properties:
                    statsEngine:
                      description: Stats engine.
                      type: string
      responses:
        '200':
          content:
            application/json:
              schema:
                type: object
                required:
                  - project
                properties:
                  project:
                    $ref: '#/components/schemas/Project'
  '/projects/{id}':
    get:
      parameters:
        - $ref: '#/components/parameters/id'
      summary: Get a single project
      tags:
        - projects
      operationId: getProject
      x-codeSamples:
        - lang: cURL
          source: |
            curl https://api.growthbook.io/api/v1/projects/prj_123abc \
              -u secret_abc123DEF456:
      responses:
        '200':
          content:
            application/json:
              schema:
                type: object
                required:
                  - project
                properties:
                  project:
                    $ref: '#/components/schemas/Project'
    put:
      parameters:
        - $ref: '#/components/parameters/id'
      tags:
        - projects
      summary: Edit a single project
      operationId: putProject
      x-codeSamples:
        - lang: cURL
          source: |
            curl -X PUT https://api.growthbook.io/api/v1/projects/proj_abc123 \
              -d '{ "name": "My Subsidiary" }' \
              -u secret_abc123DEF456:
      requestBody:
        required: true
        content:
          application/json:
            schema:
              type: object
              properties:
                name:
                  description: Project name.
                  type: string
                description:
                  description: Project description.
                  type: string
                settings:
                  description: Project settings.
                  type: object
                  properties:
                    statsEngine:
                      description: Stats engine.
                      type: string
      responses:
        '200':
          content:
            application/json:
              schema:
                type: object
                required:
                  - project
                properties:
                  project:
                    $ref: '#/components/schemas/Project'
    delete:
      parameters:
        - $ref: '#/components/parameters/id'
      tags:
        - projects
      summary: Deletes a single project
      operationId: deleteProject
      x-codeSamples:
        - lang: cURL
          source: |
            curl -X DELETE https://api.growthbook.io/api/v1/projects/prj__123abc \
              -u secret_abc123DEF456:
      responses:
        '200':
          content:
            application/json:
              schema:
                type: object
                required:
                  - project
                properties:
                  deletedId:
                    type: string
                    description: The ID of the deleted project
                    example: prj__123abc
  /dimensions:
    get:
      summary: Get all dimensions
      tags:
        - dimensions
      parameters:
        - $ref: '#/components/parameters/limit'
        - $ref: '#/components/parameters/offset'
        - $ref: '#/components/parameters/datasourceId'
      operationId: listDimensions
      x-codeSamples:
        - lang: cURL
          source: |
            curl https://api.growthbook.io/api/v1/dimensions \
              -u secret_abc123DEF456:
      responses:
        '200':
          content:
            application/json:
              schema:
                allOf:
                  - type: object
                    required:
                      - dimensions
                    properties:
                      dimensions:
                        type: array
                        items:
                          $ref: '#/components/schemas/Dimension'
                  - $ref: '#/components/schemas/PaginationFields'
    post:
      parameters: []
      tags:
        - dimensions
      summary: Create a single dimension
      operationId: postDimension
      x-codeSamples:
        - lang: cURL
          source: |
            curl -X POST https://api.growthbook.io/api/v1/dimensions \
              -d '{"name":"User Country", "datasourceId":"ds_123abc", "identifierType":"user", "query":"SELECT country FROM users"}' \
              -u secret_abc123DEF456:
      requestBody:
        required: true
        content:
          application/json:
            schema:
              type: object
              required:
                - datasourceId
                - identifierType
                - name
                - query
              properties:
                name:
                  type: string
                  description: Name of the dimension
                description:
                  type: string
                  description: Description of the dimension
                owner:
                  type: string
                  description: Owner of the dimension
                datasourceId:
                  type: string
                  description: ID of the datasource this dimension belongs to
                identifierType:
                  type: string
                  description: 'Type of identifier (user, anonymous, etc.)'
                query:
                  type: string
                  description: SQL query or equivalent for the dimension
                managedBy:
                  type: string
                  description: 'Where this dimension must be managed from. If not set (empty string), it can be managed from anywhere.'
                  enum:
                    - ''
                    - api
      responses:
        '200':
          content:
            application/json:
              schema:
                type: object
                required:
                  - dimension
                properties:
                  dimension:
                    $ref: '#/components/schemas/Dimension'
  '/dimensions/{id}':
    get:
      parameters:
        - $ref: '#/components/parameters/id'
      summary: Get a single dimension
      tags:
        - dimensions
      operationId: getDimension
      x-codeSamples:
        - lang: cURL
          source: |
            curl https://api.growthbook.io/api/v1/dimensions/dim_123abc \
              -u secret_abc123DEF456:
      responses:
        '200':
          content:
            application/json:
              schema:
                type: object
                required:
                  - dimension
                properties:
                  dimension:
                    $ref: '#/components/schemas/Dimension'
    post:
      parameters:
        - $ref: '#/components/parameters/id'
      tags:
        - dimensions
      summary: Update a single dimension
      operationId: updateDimension
      x-codeSamples:
        - lang: cURL
          source: |
            curl -X POST https://api.growthbook.io/api/v1/dimensions/dim_123abc \
              -d '{"name":"User Region"}' \
              -u secret_abc123DEF456:
      requestBody:
        required: true
        content:
          application/json:
            schema:
              type: object
              properties:
                name:
                  type: string
                  description: Name of the dimension
                description:
                  type: string
                  description: Description of the dimension
                owner:
                  type: string
                  description: Owner of the dimension
                datasourceId:
                  type: string
                  description: ID of the datasource this dimension belongs to
                identifierType:
                  type: string
                  description: 'Type of identifier (user, anonymous, etc.)'
                query:
                  type: string
                  description: SQL query or equivalent for the dimension
                managedBy:
                  type: string
                  description: 'Where this dimension must be managed from. If not set (empty string), it can be managed from anywhere.'
                  enum:
                    - ''
                    - api
      responses:
        '200':
          content:
            application/json:
              schema:
                type: object
                required:
                  - dimension
                properties:
                  dimension:
                    $ref: '#/components/schemas/Dimension'
    delete:
      parameters:
        - $ref: '#/components/parameters/id'
      tags:
        - dimensions
      summary: Deletes a single dimension
      operationId: deleteDimension
      x-codeSamples:
        - lang: cURL
          source: |
            curl -X DELETE https://api.growthbook.io/api/v1/dimensions/dim_123abc \
              -u secret_abc123DEF456:
      responses:
        '200':
          content:
            application/json:
              schema:
                type: object
                required:
                  - deletedId
                properties:
                  deletedId:
                    type: string
                    description: The ID of the deleted dimension
                    example: dim_123abc
  /segments:
    get:
      summary: Get all segments
      tags:
        - segments
      parameters:
        - $ref: '#/components/parameters/limit'
        - $ref: '#/components/parameters/offset'
        - $ref: '#/components/parameters/datasourceId'
      operationId: listSegments
      x-codeSamples:
        - lang: cURL
          source: |
            curl https://api.growthbook.io/api/v1/segments \
              -u secret_abc123DEF456:
      responses:
        '200':
          content:
            application/json:
              schema:
                allOf:
                  - type: object
                    required:
                      - segments
                    properties:
                      segments:
                        type: array
                        items:
                          $ref: '#/components/schemas/Segment'
                  - $ref: '#/components/schemas/PaginationFields'
    post:
      parameters: []
      tags:
        - segments
      summary: Create a single segment
      operationId: postSegment
      x-codeSamples:
        - lang: cURL
          source: |
            curl -X POST https://api.growthbook.io/api/v1/segments \
              -d '{"name":"Annual Subscribers", "datasource":"ds_123abc", "identifierType":"user_id", "type":"SQL", "query":"SELECT plan FROM subscribers WHERE plan = 'annual'"}' \
              -u secret_abc123DEF456:
      requestBody:
        required: true
        content:
          application/json:
            schema:
              type: object
              required:
                - name
                - datasourceId
                - identifierType
                - type
              properties:
                name:
                  type: string
                  description: Name of the segment
                owner:
                  type: string
                  description: Owner of the segment
                description:
                  type: string
                  description: Description of the segment
                datasourceId:
                  type: string
                  description: ID of the datasource this segment belongs to
                identifierType:
                  type: string
                  description: 'Type of identifier (user, anonymous, etc.)'
                projects:
                  type: array
                  description: List of project IDs for projects that can access this segment
                  items:
                    type: string
                managedBy:
                  type: string
                  description: 'Where this Segment must be managed from. If not set (empty string), it can be managed from anywhere.'
                  enum:
                    - ''
                    - api
                type:
                  type: string
                  description: 'GrowthBook supports two types of Segments, SQL and FACT. SQL segments are defined by a SQL query, and FACT segments are defined by a fact table and filters.'
                  enum:
                    - SQL
                    - FACT
                query:
                  type: string
                  description: SQL query that defines the Segment. This is required for SQL segments.
                factTableId:
                  type: string
                  description: ID of the fact table this segment belongs to. This is required for FACT segments.
                filters:
                  type: array
                  description: Optional array of fact table filter ids that can further define the Fact Table based Segment.
                  items:
                    type: string
      responses:
        '200':
          content:
            application/json:
              schema:
                type: object
                required:
                  - segment
                properties:
                  segment:
                    $ref: '#/components/schemas/Segment'
  '/segments/{id}':
    get:
      parameters:
        - $ref: '#/components/parameters/id'
      summary: Get a single segment
      tags:
        - segments
      operationId: getSegment
      x-codeSamples:
        - lang: cURL
          source: |
            curl https://api.growthbook.io/api/v1/segments/seg_123abc \
              -u secret_abc123DEF456:
      responses:
        '200':
          content:
            application/json:
              schema:
                type: object
                required:
                  - segment
                properties:
                  segment:
                    $ref: '#/components/schemas/Segment'
    post:
      parameters:
        - $ref: '#/components/parameters/id'
      tags:
        - segments
      summary: Update a single segment
      operationId: updateSegment
      x-codeSamples:
        - lang: cURL
          source: |
            curl -X POST https://api.growthbook.io/api/v1/segment/seg_123abc \
              -d '{"name":"User Region"}' \
              -u secret_abc123DEF456:
      requestBody:
        required: true
        content:
          application/json:
            schema:
              type: object
              properties:
                name:
                  type: string
                  description: Name of the segment
                description:
                  type: string
                  description: Description of the segment
                owner:
                  type: string
                  description: Owner of the segment
                datasourceId:
                  type: string
                  description: ID of the datasource this segment belongs to
                identifierType:
                  type: string
                  description: 'Type of identifier (user, anonymous, etc.)'
                projects:
                  type: array
                  description: List of project IDs for projects that can access this segment
                  items:
                    type: string
                managedBy:
                  type: string
                  description: 'Where this Segment must be managed from. If not set (empty string), it can be managed from anywhere.'
                  enum:
                    - ''
                    - api
                type:
                  type: string
                  description: 'GrowthBook supports two types of Segments, SQL and FACT. SQL segments are defined by a SQL query, and FACT segments are defined by a fact table and filters.'
                  enum:
                    - SQL
                    - FACT
                query:
                  type: string
                  description: SQL query that defines the Segment. This is required for SQL segments.
                factTableId:
                  type: string
                  description: ID of the fact table this segment belongs to. This is required for FACT segments.
                filters:
                  type: array
                  description: Optional array of fact table filter ids that can further define the Fact Table based Segment.
                  items:
                    type: string
      responses:
        '200':
          content:
            application/json:
              schema:
                type: object
                required:
                  - segment
                properties:
                  segment:
                    $ref: '#/components/schemas/Segment'
    delete:
      parameters:
        - $ref: '#/components/parameters/id'
      tags:
        - segments
      summary: Deletes a single segment
      operationId: deleteSegment
      x-codeSamples:
        - lang: cURL
          source: |
            curl -X DELETE https://api.growthbook.io/api/v1/segment/seg_123abc \
              -u secret_abc123DEF456:
      responses:
        '200':
          content:
            application/json:
              schema:
                type: object
                required:
                  - deletedId
                properties:
                  deletedId:
                    type: string
                    description: The ID of the deleted segment
                    example: seg_123abc
  /sdk-connections:
    get:
      summary: Get all sdk connections
      tags:
        - sdk-connections
      parameters:
        - $ref: '#/components/parameters/limit'
        - $ref: '#/components/parameters/offset'
        - $ref: '#/components/parameters/projectId'
        - name: withProxy
          in: query
          schema:
            type: string
        - name: multiOrg
          in: query
          schema:
            type: string
      operationId: listSdkConnections
      x-codeSamples:
        - lang: cURL
          source: |
            curl https://api.growthbook.io/api/v1/sdk-connections \
              -u secret_abc123DEF456:
      responses:
        '200':
          content:
            application/json:
              schema:
                allOf:
                  - type: object
                    required:
                      - sdkConnections
                    properties:
                      connections:
                        type: array
                        items:
                          $ref: '#/components/schemas/SdkConnection'
                  - $ref: '#/components/schemas/PaginationFields'
    post:
      summary: Create a single sdk connection
      tags:
        - sdk-connections
      operationId: postSdkConnection
      x-codeSamples:
        - lang: cURL
          source: |
            curl -X POST https://api.growthbook.io/api/v1/sdk-connections \
              -d '{ name: "new-connection", ... }'
              -u secret_abc123DEF456:
      requestBody:
        required: true
        content:
          application/json:
            schema:
              type: object
              required:
                - name
                - language
                - environment
              properties:
                name:
                  type: string
                language:
                  type: string
                sdkVersion:
                  type: string
                environment:
                  type: string
                projects:
                  type: array
                  items:
                    type: string
                encryptPayload:
                  type: boolean
                includeVisualExperiments:
                  type: boolean
                includeDraftExperiments:
                  type: boolean
                includeExperimentNames:
                  type: boolean
                includeRedirectExperiments:
                  type: boolean
                includeRuleIds:
                  type: boolean
                proxyEnabled:
                  type: boolean
                proxyHost:
                  type: string
                hashSecureAttributes:
                  type: boolean
                remoteEvalEnabled:
                  type: boolean
                savedGroupReferencesEnabled:
                  type: boolean
      responses:
        '200':
          content:
            application/json:
              schema:
                type: object
                required:
                  - sdkConnection
                properties:
                  sdkConnection:
                    $ref: '#/components/schemas/SdkConnection'
  '/sdk-connections/{id}':
    get:
      parameters:
        - $ref: '#/components/parameters/id'
      summary: Get a single sdk connection
      tags:
        - sdk-connections
      operationId: getSdkConnection
      x-codeSamples:
        - lang: cURL
          source: |
            curl https://api.growthbook.io/api/v1/sdk-connections/sdk_123abc \
              -u secret_abc123DEF456:
      responses:
        '200':
          content:
            application/json:
              schema:
                type: object
                required:
                  - sdkConnection
                properties:
                  sdkConnection:
                    $ref: '#/components/schemas/SdkConnection'
    put:
      parameters:
        - $ref: '#/components/parameters/id'
      summary: Update a single sdk connection
      tags:
        - sdk-connections
      operationId: putSdkConnection
      x-codeSamples:
        - lang: cURL
          source: |
            curl -X PUT https://api.growthbook.io/api/v1/sdk-connections/connection_id \
              -d '{ name: "new-connection", ... }'
              -u secret_abc123DEF456:
      requestBody:
        required: true
        content:
          application/json:
            schema:
              type: object
              properties:
                name:
                  type: string
                language:
                  type: string
                sdkVersion:
                  type: string
                environment:
                  type: string
                projects:
                  type: array
                  items:
                    type: string
                encryptPayload:
                  type: boolean
                includeVisualExperiments:
                  type: boolean
                includeDraftExperiments:
                  type: boolean
                includeExperimentNames:
                  type: boolean
                includeRedirectExperiments:
                  type: boolean
                includeRuleIds:
                  type: boolean
                proxyEnabled:
                  type: boolean
                proxyHost:
                  type: string
                hashSecureAttributes:
                  type: boolean
                remoteEvalEnabled:
                  type: boolean
                savedGroupReferencesEnabled:
                  type: boolean
      responses:
        '200':
          content:
            application/json:
              schema:
                type: object
                required:
                  - sdkConnection
                properties:
                  sdkConnection:
                    $ref: '#/components/schemas/SdkConnection'
    delete:
      summary: Deletes a single SDK connection
      parameters:
        - $ref: '#/components/parameters/id'
      tags:
        - sdk-connection
      operationId: deleteSdkConnection
      x-codeSamples:
        - lang: cURL
          source: |
            curl -X DELETE https://api.growthbook.io/api/v1/sdk-connections/connection_id \
              -u secret_abc123DEF456:
      responses:
        '200':
          content:
            application/json:
              schema:
                type: object
                required:
                  - deletedId
                properties:
                  deletedId:
                    type: string
  '/sdk-connections/lookup/{key}':
    get:
      parameters:
        - in: path
          name: key
          required: true
          description: The key of the requested sdkConnection
          schema:
            type: string
      summary: Find a single sdk connection by its key
      tags:
        - sdk-connections
      operationId: lookupSdkConnectionByKey
      x-codeSamples:
        - lang: cURL
          source: |
            curl https://api.growthbook.io/api/v1/sdk-connections/lookup/sdk-123abc \
              -u secret_abc123DEF456:
      responses:
        '200':
          content:
            application/json:
              schema:
                type: object
                required:
                  - sdkConnection
                properties:
                  sdkConnection:
                    $ref: '#/components/schemas/SdkConnection'
  /data-sources:
    get:
      summary: Get all data sources
      tags:
        - data-sources
      parameters:
        - $ref: '#/components/parameters/limit'
        - $ref: '#/components/parameters/offset'
        - $ref: '#/components/parameters/projectId'
      operationId: listDataSources
      x-codeSamples:
        - lang: cURL
          source: |
            curl https://api.growthbook.io/api/v1/data-sources \
              -u secret_abc123DEF456:
      responses:
        '200':
          content:
            application/json:
              schema:
                allOf:
                  - type: object
                    required:
                      - dataSources
                    properties:
                      dataSources:
                        type: array
                        items:
                          $ref: '#/components/schemas/DataSource'
                  - $ref: '#/components/schemas/PaginationFields'
  '/data-sources/{id}':
    parameters:
      - $ref: '#/components/parameters/id'
    get:
      tags:
        - data-sources
      summary: Get a single data source
      operationId: getDataSource
      x-codeSamples:
        - lang: cURL
          source: |
            curl https://api.growthbook.io/api/v1/data-sources/ds_123abc \
              -u secret_abc123DEF456:
      responses:
        '200':
          content:
            application/json:
              schema:
                type: object
                required:
                  - dataSource
                properties:
                  dataSource:
                    $ref: '#/components/schemas/DataSource'
  /experiments:
    get:
      summary: Get all experiments
      tags:
        - experiments
      parameters:
        - $ref: '#/components/parameters/limit'
        - $ref: '#/components/parameters/offset'
        - $ref: '#/components/parameters/projectId'
        - $ref: '#/components/parameters/datasourceId'
        - name: experimentId
          in: query
          description: Filter the returned list by the experiment tracking key (id)
          schema:
            type: string
      operationId: listExperiments
      x-codeSamples:
        - lang: cURL
          source: |
            curl https://api.growthbook.io/api/v1/experiments \
              -u secret_abc123DEF456:
      responses:
        '200':
          content:
            application/json:
              schema:
                allOf:
                  - type: object
                    required:
                      - experiments
                    properties:
                      experiments:
                        type: array
                        items:
                          $ref: '#/components/schemas/Experiment'
                  - $ref: '#/components/schemas/PaginationFields'
    post:
      parameters: []
      tags:
        - experiments
      summary: Create a single experiment
      operationId: postExperiment
      x-codeSamples:
        - lang: cURL
          source: |
            curl -X POST https://api.growthbook.io/api/v1/experiments \
              -d '{"name": "test_experiment", "owner": "weijie.ou@example.com", ...}'
              -u secret_abc123DEF456:
      requestBody:
        required: true
        content:
          application/json:
            schema:
              type: object
              required:
                - name
                - variations
                - trackingKey
                - assignmentQueryId
              properties:
                datasourceId:
                  type: string
                  description: 'ID for the [DataSource](#tag/DataSource_model)'
                assignmentQueryId:
                  type: string
                  description: The ID property of one of the assignment query objects associated with the datasource
                trackingKey:
                  type: string
                name:
                  type: string
                  description: Name of the experiment
                type:
                  type: string
                  enum:
                    - standard
                    - multi-armed-bandit
                project:
                  type: string
                  description: Project ID which the experiment belongs to
                hypothesis:
                  type: string
                  description: Hypothesis of the experiment
                description:
                  type: string
                  description: Description of the experiment
                tags:
                  type: array
                  items:
                    type: string
                metrics:
                  type: array
                  items:
                    type: string
                secondaryMetrics:
                  type: array
                  items:
                    type: string
                guardrailMetrics:
                  type: array
                  items:
                    type: string
                activationMetric:
                  type: string
                  description: Users must convert on this metric before being included
                segmentId:
                  type: string
                  description: Only users in this segment will be included
                queryFilter:
                  type: string
                  description: WHERE clause to add to the default experiment query
                owner:
                  type: string
                  description: Email of the person who owns this experiment
                archived:
                  type: boolean
                status:
                  type: string
                  enum:
                    - draft
                    - running
                    - stopped
                autoRefresh:
                  type: boolean
                hashAttribute:
                  type: string
                fallbackAttribute:
                  type: string
                hashVersion:
                  type: number
                  enum:
                    - 1
                    - 2
                disableStickyBucketing:
                  type: boolean
                bucketVersion:
                  type: number
                minBucketVersion:
                  type: number
                releasedVariationId:
                  type: string
                excludeFromPayload:
                  type: boolean
                inProgressConversions:
                  type: string
                  enum:
                    - loose
                    - strict
                attributionModel:
                  type: string
                  enum:
                    - firstExposure
                    - experimentDuration
                  description: Setting attribution model to `"experimentDuration"` is the same as selecting "Ignore Conversion Windows" for the Conversion Window Override.
                statsEngine:
                  type: string
                  enum:
                    - bayesian
                    - frequentist
                variations:
                  type: array
                  minItems: 2
                  items:
                    type: object
                    required:
                      - key
                      - name
                    properties:
                      id:
                        type: string
                      key:
                        type: string
                      name:
                        type: string
                      description:
                        type: string
                      screenshots:
                        type: array
                        items:
                          type: object
                          required:
                            - path
                          properties:
                            path:
                              type: string
                            width:
                              type: number
                            height:
                              type: number
                            description:
                              type: string
                phases:
                  type: array
                  items:
                    type: object
                    required:
                      - name
                      - dateStarted
                    properties:
                      name:
                        type: string
                      dateStarted:
                        type: string
                        format: date-time
                      dateEnded:
                        type: string
                        format: date-time
                      reasonForStopping:
                        type: string
                      seed:
                        type: string
                      coverage:
                        type: number
                      trafficSplit:
                        type: array
                        items:
                          type: object
                          required:
                            - variationId
                            - weight
                          properties:
                            variationId:
                              type: string
                            weight:
                              type: number
                      namespace:
                        type: object
                        required:
                          - namespaceId
                          - range
                        properties:
                          namespaceId:
                            type: string
                          range:
                            type: array
                            items:
                              type: number
                            minItems: 2
                            maxItems: 2
                          enabled:
                            type: boolean
                      targetingCondition:
                        type: string
                      prerequisites:
                        type: array
                        items:
                          type: object
                          required:
                            - id
                            - condition
                          properties:
                            id:
                              type: string
                              description: Feature ID
                            condition:
                              type: string
                      reason:
                        type: string
                      condition:
                        type: string
                      savedGroupTargeting:
                        type: array
                        items:
                          type: object
                          required:
                            - matchType
                            - savedGroups
                          properties:
                            matchType:
                              type: string
                              enum:
                                - all
                                - any
                                - none
                            savedGroups:
                              type: array
                              items:
                                type: string
                      variationWeights:
                        type: array
                        items:
                          type: number
                regressionAdjustmentEnabled:
                  type: boolean
                  description: Controls whether regression adjustment (CUPED) is enabled for experiment analyses
                sequentialTestingEnabled:
                  type: boolean
                  description: Only applicable to frequentist analyses
                sequentialTestingTuningParameter:
                  type: number
                shareLevel:
                  type: string
                  enum:
                    - public
                    - organization
                banditScheduleValue:
                  type: number
                banditScheduleUnit:
                  type: string
                  enum:
                    - days
                    - hours
                banditBurnInValue:
                  type: number
                banditBurnInUnit:
                  type: string
                  enum:
                    - days
                    - hours
                customFields:
                  type: object
                  additionalProperties:
                    type: string
                pinnedMetricSlices:
                  type: array
                  items:
                    type: string
                  description: 'Array of pinned metric slices in format `{metricId}?dim:{sliceColumn}={sliceLevel}&location={goal|secondary|guardrail}` (URL-encoded)'
                customMetricSlices:
                  type: array
                  items:
                    type: object
                    properties:
                      slices:
                        type: array
                        items:
                          type: object
                          properties:
                            column:
                              type: string
                            levels:
                              type: array
                              items:
                                type: string
                          required:
                            - column
                            - levels
                    required:
                      - slices
                  description: Custom slices that apply to ALL applicable metrics in the experiment
      responses:
        '200':
          content:
            application/json:
              schema:
                type: object
                required:
                  - experiment
                properties:
                  experiment:
                    $ref: '#/components/schemas/Experiment'
  /experiment-names:
    get:
      summary: Get a list of experiments with names and ids
      tags:
        - experiments
      parameters:
        - $ref: '#/components/parameters/projectId'
      operationId: getExperimentNames
      x-codeSamples:
        - lang: cURL
          source: |
            curl https://api.growthbook.io/api/v1/experiment-names?projectId=prj_5l652 \
              -u secret_abc123DEF456:
      responses:
        '200':
          content:
            application/json:
              schema:
                type: object
                required:
                  - experiments
                properties:
                  experiments:
                    type: array
                    items:
                      type: object
                      required:
                        - id
                        - name
                      properties:
                        id:
                          type: string
                        name:
                          type: string
  '/experiments/{id}':
    get:
      parameters:
        - $ref: '#/components/parameters/id'
      summary: Get a single experiment
      tags:
        - experiments
      operationId: getExperiment
      x-codeSamples:
        - lang: cURL
          source: |
            curl https://api.growthbook.io/api/v1/experiments/exp_123abc \
              -u secret_abc123DEF456:
      responses:
        '200':
          content:
            application/json:
              schema:
                type: object
                required:
                  - experiment
                properties:
                  experiment:
                    $ref: '#/components/schemas/ExperimentWithEnhancedStatus'
    post:
      parameters:
        - $ref: '#/components/parameters/id'
      tags:
        - experiments
      summary: Update a single experiment
      operationId: updateExperiment
      x-codeSamples:
        - lang: cURL
          source: |
            curl -X POST https://api.growthbook.io/api/v1/experiments/exp_1234 \
              -d '{ "name": "test_experiment", "owner": "weijie.ou@example.com", ... }' \
              -u secret_abc123DEF456:
      requestBody:
        required: true
        content:
          application/json:
            schema:
              type: object
              properties:
                datasourceId:
                  type: string
                  description: Can only be set if existing experiment does not have a datasource
                assignmentQueryId:
                  type: string
                trackingKey:
                  type: string
                name:
                  type: string
                  description: Name of the experiment
                type:
                  type: string
                  enum:
                    - standard
                    - multi-armed-bandit
                project:
                  type: string
                  description: Project ID which the experiment belongs to
                hypothesis:
                  type: string
                  description: Hypothesis of the experiment
                description:
                  type: string
                  description: Description of the experiment
                tags:
                  type: array
                  items:
                    type: string
                metrics:
                  type: array
                  items:
                    type: string
                secondaryMetrics:
                  type: array
                  items:
                    type: string
                guardrailMetrics:
                  type: array
                  items:
                    type: string
                activationMetric:
                  type: string
                  description: Users must convert on this metric before being included
                segmentId:
                  type: string
                  description: Only users in this segment will be included
                queryFilter:
                  type: string
                  description: WHERE clause to add to the default experiment query
                owner:
                  type: string
                  description: Email of the person who owns this experiment
                archived:
                  type: boolean
                status:
                  type: string
                  enum:
                    - draft
                    - running
                    - stopped
                autoRefresh:
                  type: boolean
                hashAttribute:
                  type: string
                fallbackAttribute:
                  type: string
                hashVersion:
                  type: number
                  enum:
                    - 1
                    - 2
                disableStickyBucketing:
                  type: boolean
                bucketVersion:
                  type: number
                minBucketVersion:
                  type: number
                releasedVariationId:
                  type: string
                excludeFromPayload:
                  type: boolean
                inProgressConversions:
                  type: string
                  enum:
                    - loose
                    - strict
                attributionModel:
                  type: string
                  enum:
                    - firstExposure
                    - experimentDuration
                  description: Setting attribution model to `"experimentDuration"` is the same as selecting "Ignore Conversion Windows" for the Conversion Window Override.
                statsEngine:
                  type: string
                  enum:
                    - bayesian
                    - frequentist
                variations:
                  type: array
                  minItems: 2
                  items:
                    type: object
                    required:
                      - key
                      - name
                    properties:
                      id:
                        type: string
                      key:
                        type: string
                      name:
                        type: string
                      description:
                        type: string
                      screenshots:
                        type: array
                        items:
                          type: object
                          required:
                            - path
                          properties:
                            path:
                              type: string
                            width:
                              type: number
                            height:
                              type: number
                            description:
                              type: string
                phases:
                  type: array
                  items:
                    type: object
                    required:
                      - name
                      - dateStarted
                    properties:
                      name:
                        type: string
                      dateStarted:
                        type: string
                        format: date-time
                      dateEnded:
                        type: string
                        format: date-time
                      reasonForStopping:
                        type: string
                      seed:
                        type: string
                      coverage:
                        type: number
                      trafficSplit:
                        type: array
                        items:
                          type: object
                          required:
                            - variationId
                            - weight
                          properties:
                            variationId:
                              type: string
                            weight:
                              type: number
                      namespace:
                        type: object
                        required:
                          - namespaceId
                          - range
                        properties:
                          namespaceId:
                            type: string
                          range:
                            type: array
                            items:
                              type: number
                            minItems: 2
                            maxItems: 2
                          enabled:
                            type: boolean
                      targetingCondition:
                        type: string
                      prerequisites:
                        type: array
                        items:
                          type: object
                          required:
                            - id
                            - condition
                          properties:
                            id:
                              type: string
                              description: Feature ID
                            condition:
                              type: string
                      reason:
                        type: string
                      condition:
                        type: string
                      savedGroupTargeting:
                        type: array
                        items:
                          type: object
                          required:
                            - matchType
                            - savedGroups
                          properties:
                            matchType:
                              type: string
                              enum:
                                - all
                                - any
                                - none
                            savedGroups:
                              type: array
                              items:
                                type: string
                      variationWeights:
                        type: array
                        items:
                          type: number
                regressionAdjustmentEnabled:
                  type: boolean
                  description: Controls whether regression adjustment (CUPED) is enabled for experiment analyses
                sequentialTestingEnabled:
                  type: boolean
                  description: Only applicable to frequentist analyses
                sequentialTestingTuningParameter:
                  type: number
                shareLevel:
                  type: string
                  enum:
                    - public
                    - organization
                banditScheduleValue:
                  type: number
                banditScheduleUnit:
                  type: string
                  enum:
                    - days
                    - hours
                banditBurnInValue:
                  type: number
                banditBurnInUnit:
                  type: string
                  enum:
                    - days
                    - hours
                customFields:
                  type: object
                  additionalProperties:
                    type: string
                pinnedMetricSlices:
                  type: array
                  items:
                    type: string
                  description: 'Array of pinned metric slices in format `{metricId}?dim:{sliceColumn}={sliceLevel}&location={goal|secondary|guardrail}` (URL-encoded)'
                customMetricSlices:
                  type: array
                  items:
                    type: object
                    properties:
                      slices:
                        type: array
                        items:
                          type: object
                          properties:
                            column:
                              type: string
                            levels:
                              type: array
                              items:
                                type: string
                          required:
                            - column
                            - levels
                    required:
                      - slices
                  description: Custom slices that apply to ALL applicable metrics in the experiment
      responses:
        '200':
          content:
            application/json:
              schema:
                type: object
                required:
                  - experiment
                properties:
                  experiment:
                    $ref: '#/components/schemas/Experiment'
  '/experiments/{id}/snapshot':
    parameters:
      - name: id
        in: path
        required: true
        description: The experiment id of the experiment to update
        schema:
          type: string
    post:
      tags:
        - experiments
        - snapshots
      summary: Create Experiment Snapshot
      operationId: postExperimentSnapshot
      x-codeSamples:
        - lang: cURL
          source: |
            curl -X POST https://api.growthbook.io/api/v1/experiments/exp_1234/snapshot \
              -d '{"triggeredBy":"schedule"}' \
              -u secret_abc123DEF456:
      requestBody:
        required: false
        content:
          application/json:
            schema:
              type: object
              properties:
                triggeredBy:
                  type: string
                  description: Set to "schedule" if you want this request to trigger notifications and other events as it if were a scheduled update. Defaults to manual.
                  enum:
                    - manual
                    - schedule
      responses:
        '200':
          content:
            application/json:
              schema:
                type: object
                required:
                  - snapshot
                properties:
                  snapshot:
                    $ref: '#/components/schemas/ExperimentSnapshot'
  '/experiments/{id}/results':
    parameters:
      - $ref: '#/components/parameters/id'
    get:
      summary: Get results for an experiment
      tags:
        - experiments
      operationId: getExperimentResults
      x-codeSamples:
        - lang: cURL
          source: |
            curl https://api.growthbook.io/api/v1/experiments/exp_123abc/results \
              -u secret_abc123DEF456:
      parameters:
        - name: phase
          in: query
          schema:
            type: string
        - name: dimension
          in: query
          schema:
            type: string
      responses:
        '200':
          content:
            application/json:
              schema:
                type: object
                required:
                  - experiment
                properties:
                  result:
                    $ref: '#/components/schemas/ExperimentResults'
  '/experiments/{id}/visual-changesets':
    get:
      summary: Get all visual changesets
      tags:
        - visual-changesets
      parameters:
        - id: null
          name: id
          in: path
          required: true
          description: The experiment id the visual changesets belong to
          schema:
            type: string
      operationId: listVisualChangesets
      x-codeSamples:
        - lang: cURL
          source: |
            curl https://api.growthbook.io/api/v1/experiments/exp_123abc/visual-changesets \
              -u secret_abc123DEF456:
      responses:
        '200':
          content:
            application/json:
              schema:
                allOf:
                  - type: object
                    required:
                      - visualChangesets
                    properties:
                      visualChangesets:
                        type: array
                        items:
                          $ref: '#/components/schemas/VisualChangeset'
  '/snapshots/{id}':
    parameters:
      - name: id
        in: path
        required: true
        description: 'The id of the requested resource (a snapshot ID, not experiment ID)'
        schema:
          type: string
    get:
      tags:
        - snapshots
      summary: Get an experiment snapshot status
      operationId: getExperimentSnapshot
      x-codeSamples:
        - lang: cURL
          source: |
            curl -X GET https://api.growthbook.io/api/v1/snapshots/snp_1234 \
              -u secret_abc123DEF456:
      responses:
        '200':
          content:
            application/json:
              schema:
                type: object
                required:
                  - snapshot
                properties:
                  snapshot:
                    $ref: '#/components/schemas/ExperimentSnapshot'
  /metrics:
    get:
      summary: Get all metrics
      tags:
        - metrics
      parameters:
        - $ref: '#/components/parameters/limit'
        - $ref: '#/components/parameters/offset'
        - $ref: '#/components/parameters/projectId'
        - $ref: '#/components/parameters/datasourceId'
      operationId: listMetrics
      x-codeSamples:
        - lang: cURL
          source: |
            curl https://api.growthbook.io/api/v1/metrics \
              -u secret_abc123DEF456:
      responses:
        '200':
          content:
            application/json:
              schema:
                allOf:
                  - type: object
                    required:
                      - metrics
                    properties:
                      metrics:
                        type: array
                        items:
                          $ref: '#/components/schemas/Metric'
                  - $ref: '#/components/schemas/PaginationFields'
    post:
      parameters: []
      tags:
        - metrics
      summary: Create a single metric
      operationId: postMetric
      x-codeSamples:
        - lang: cURL
          source: |
            curl -X POST https://api.growthbook.io/api/v1/metrics \
              -d '{ "datasourceId": "ds_abc123", ... }'
              -u secret_abc123DEF456:
      requestBody:
        required: true
        content:
          application/json:
            schema:
              type: object
              required:
                - datasourceId
                - name
                - type
              properties:
                datasourceId:
                  type: string
                  description: 'ID for the [DataSource](#tag/DataSource_model)'
                managedBy:
                  type: string
                  description: 'Where this metric must be managed from. If not set (empty string), it can be managed from anywhere. If set to "api", it can be managed via the API only.'
                  enum:
                    - ''
                    - api
                owner:
                  type: string
                  description: Name of the person who owns this metric
                name:
                  type: string
                  description: Name of the metric
                description:
                  type: string
                  description: Description of the metric
                type:
                  type: string
                  description: 'Type of metric. See [Metrics documentation](/app/metrics/legacy)'
                  enum:
                    - binomial
                    - count
                    - duration
                    - revenue
                tags:
                  type: array
                  description: List of tags
                  items:
                    type: string
                projects:
                  type: array
                  description: List of project IDs for projects that can access this metric
                  items:
                    type: string
                archived:
                  type: boolean
                behavior:
                  type: object
                  required: []
                  properties:
                    goal:
                      type: string
                      enum:
                        - increase
                        - decrease
                    cappingSettings:
                      description: Controls how outliers are handled
                      type: object
                      required:
                        - type
                      properties:
                        type:
                          type: string
                          nullable: true
                          enum:
                            - none
                            - absolute
                            - percentile
                        value:
                          type: number
                          description: 'When type is absolute, this is the absolute value. When type is percentile, this is the percentile value (from 0.0 to 1.0).'
                        ignoreZeros:
                          type: boolean
                          description: 'If true and capping is `percentile`, zeros will be ignored when calculating the percentile.'
                    cap:
                      type: number
                      deprecated: true
                      description: '(deprecated, use cappingSettings instead) This should be non-negative'
                      minimum: 0
                    capping:
                      type: string
                      nullable: true
                      deprecated: true
                      description: '(deprecated, use cappingSettings instead) Used in conjunction with `capValue` to set the capping (winsorization). Do not specify or set to null for no capping. "absolute" will cap user values at the `capValue` if it is greater than 0. "percentile" will cap user values at the percentile of user values in an experiment using the `capValue` for the percentile, if greater than 0. <br/>  If `behavior.capping` is non-null, you must specify `behavior.capValue`.'
                      enum:
                        - absolute
                        - percentile
                    capValue:
                      type: number
                      deprecated: true
                      description: '(deprecated, use cappingSettings instead) This should be non-negative. <br/> Must specify `behavior.capping` when setting `behavior.capValue`.'
                      minimum: 0
                    windowSettings:
                      type: object
                      description: Controls the conversion window for the metric
                      required:
                        - type
                      properties:
                        type:
                          type: string
                          enum:
                            - none
                            - conversion
                            - lookback
                        delayHours:
                          deprecated: true
                          type: number
                          description: Wait this many hours after experiment exposure before counting conversions. Ignored if delayValue is set.
                        delayValue:
                          type: number
                          description: Wait this long after experiment exposure before counting conversions.
                        delayUnit:
                          type: string
                          description: Default `hours`.
                          enum:
                            - minutes
                            - hours
                            - days
                            - weeks
                        windowValue:
                          type: number
                        windowUnit:
                          type: string
                          enum:
                            - minutes
                            - hours
                            - days
                            - weeks
                    conversionWindowStart:
                      type: number
                      deprecated: true
                      description: 'The start of a Conversion Window relative to the exposure date, in hours. This is equivalent to the [Conversion Delay](/app/metrics/legacy/#conversion-delay). <br/> Must specify both `behavior.conversionWindowStart` and `behavior.conversionWindowEnd` or neither.'
                    conversionWindowEnd:
                      type: number
                      deprecated: true
                      description: 'The end of a [Conversion Window](/app/metrics/legacy/#conversion-window) relative to the exposure date, in hours. This is equivalent to the [Conversion Delay](/app/metrics/legacy/#conversion-delay) + Conversion Window Hours settings in the UI. In other words, if you want a 48 hour window starting after 24 hours, you would set conversionWindowStart to 24 and conversionWindowEnd to 72 (24+48). <br/> Must specify both `behavior.conversionWindowStart` and `behavior.conversionWindowEnd` or neither.'
                    priorSettings:
                      type: object
                      description: 'Controls the bayesian prior for the metric. If omitted, organization defaults will be used.'
                      required:
                        - override
                        - proper
                        - mean
                        - stddev
                      properties:
                        override:
                          type: boolean
                          description: 'If false, the organization default settings will be used instead of the other settings in this object'
                        proper:
                          type: boolean
                          description: 'If true, the `mean` and `stddev` will be used, otherwise we will use an improper flat prior.'
                        mean:
                          type: number
                          description: The mean of the prior distribution of relative effects in proportion terms (e.g. 0.01 is 1%)
                        stddev:
                          type: number
                          description: Must be > 0. The standard deviation of the prior distribution of relative effects in proportion terms.
                          minimum: 0
                          exclusiveMinimum: true
                    riskThresholdSuccess:
                      type: number
                      description: 'Threshold for Risk to be considered low enough, as a proportion (e.g. put 0.0025 for 0.25%). <br/> Must be a non-negative number and must not be higher than `riskThresholdDanger`.'
                      minimum: 0
                    riskThresholdDanger:
                      type: number
                      description: 'Threshold for Risk to be considered too high, as a proportion (e.g. put 0.0125 for 1.25%). <br/> Must be a non-negative number.'
                      minimum: 0
                    minPercentChange:
                      type: number
                      description: 'Minimum percent change to consider uplift significant, as a proportion (e.g. put 0.005 for 0.5%)'
                      minimum: 0
                    maxPercentChange:
                      type: number
                      description: 'Maximum percent change to consider uplift significant, as a proportion (e.g. put 0.5 for 50%)'
                      minimum: 0
                    minSampleSize:
                      type: number
                      minimum: 0
                    targetMDE:
                      type: number
                      description: 'The percentage change that you want to reliably detect before ending an experiment, as a proportion (e.g. put 0.1 for 10%). This is used to estimate the "Days Left" for running experiments.'
                      minimum: 0
                sql:
                  type: object
                  description: 'Preferred way to define SQL. Only one of `sql`, `sqlBuilder` or `mixpanel` allowed, and at least one must be specified.'
                  required:
                    - identifierTypes
                    - conversionSQL
                  properties:
                    identifierTypes:
                      type: array
                      items:
                        type: string
                    conversionSQL:
                      type: string
                    userAggregationSQL:
                      type: string
                      description: 'Custom user level aggregation for your metric (default: `SUM(value)`)'
                    denominatorMetricId:
                      type: string
                      description: 'The metric ID for a [denominator metric for funnel and ratio metrics](/app/metrics/legacy/#denominator-ratio--funnel-metrics)'
                sqlBuilder:
                  type: object
                  description: 'An alternative way to specify a SQL metric, rather than a full query. Using `sql` is preferred to `sqlBuilder`. Only one of `sql`, `sqlBuilder` or `mixpanel` allowed, and at least one must be specified.'
                  required:
                    - identifierTypeColumns
                    - tableName
                    - timestampColumnName
                  properties:
                    identifierTypeColumns:
                      type: array
                      items:
                        type: object
                        required:
                          - identifierType
                          - columnName
                        properties:
                          identifierType:
                            type: string
                          columnName:
                            type: string
                    tableName:
                      type: string
                    valueColumnName:
                      type: string
                    timestampColumnName:
                      type: string
                    conditions:
                      type: array
                      items:
                        type: object
                        required:
                          - column
                          - operator
                          - value
                        properties:
                          column:
                            type: string
                          operator:
                            type: string
                          value:
                            type: string
                mixpanel:
                  type: object
                  description: 'Only use for MixPanel (non-SQL) Data Sources. Only one of `sql`, `sqlBuilder` or `mixpanel` allowed, and at least one must be specified.'
                  required:
                    - eventName
                    - userAggregation
                  properties:
                    eventName:
                      type: string
                    eventValue:
                      type: string
                    userAggregation:
                      type: string
                    conditions:
                      type: array
                      items:
                        type: object
                        required:
                          - property
                          - operator
                          - value
                        properties:
                          property:
                            type: string
                          operator:
                            type: string
                          value:
                            type: string
      responses:
        '200':
          content:
            application/json:
              schema:
                type: object
                required:
                  - metric
                properties:
                  metric:
                    $ref: '#/components/schemas/Metric'
  '/metrics/{id}':
    get:
      parameters:
        - $ref: '#/components/parameters/id'
      summary: Get a single metric
      tags:
        - metrics
      operationId: getMetric
      x-codeSamples:
        - lang: cURL
          source: |
            curl https://api.growthbook.io/api/v1/metrics/met_123abc \
              -u secret_abc123DEF456:
      responses:
        '200':
          content:
            application/json:
              schema:
                type: object
                required:
                  - metric
                properties:
                  metric:
                    $ref: '#/components/schemas/Metric'
    put:
      parameters:
        - $ref: '#/components/parameters/id'
      tags:
        - metrics
      summary: Update a metric
      operationId: putMetric
      x-codeSamples:
        - lang: cURL
          source: |
            curl -XPUT https://api.growthbook.io/api/v1/metrics/met_123abc \
              -d '{"name": "net revenue", "description":"revenue minus lacroix spend"}' \
              -u secret_abc123DEF456:
      requestBody:
        required: true
        content:
          application/json:
            schema:
              type: object
              properties:
                managedBy:
                  type: string
                  description: 'Where this metric must be managed from. If not set (empty string), it can be managed from anywhere. If set to "api", it can be managed via the API only. Please note that we have deprecated support for setting the managedBy property to "admin". Your existing Legacy Metrics with this value will continue to work, but we suggest migrating to Fact Metrics instead.'
                  enum:
                    - ''
                    - api
                    - admin
                owner:
                  type: string
                  description: Name of the person who owns this metric
                name:
                  type: string
                  description: Name of the metric
                description:
                  type: string
                  description: Description of the metric
                type:
                  type: string
                  description: 'Type of metric. See [Metrics documentation](/app/metrics/legacy)'
                  enum:
                    - binomial
                    - count
                    - duration
                    - revenue
                tags:
                  type: array
                  description: List of tags
                  items:
                    type: string
                projects:
                  type: array
                  description: List of project IDs for projects that can access this metric
                  items:
                    type: string
                archived:
                  type: boolean
                behavior:
                  type: object
                  required: []
                  properties:
                    goal:
                      type: string
                      enum:
                        - increase
                        - decrease
                    cappingSettings:
                      description: Controls how outliers are handled
                      type: object
                      required:
                        - type
                      properties:
                        type:
                          type: string
                          nullable: true
                          enum:
                            - none
                            - absolute
                            - percentile
                        value:
                          type: number
                          description: 'When type is absolute, this is the absolute value. When type is percentile, this is the percentile value (from 0.0 to 1.0).'
                        ignoreZeros:
                          type: boolean
                          description: 'If true and capping is `percentile`, zeros will be ignored when calculating the percentile.'
                    cap:
                      type: number
                      deprecated: true
                      description: '(deprecated, use cappingSettings instead) This should be non-negative'
                      minimum: 0
                    capping:
                      type: string
                      nullable: true
                      deprecated: true
                      description: '(deprecated, use cappingSettings instead) Used in conjunction with `capValue` to set the capping (winsorization). Do not specify or set to null for no capping. "absolute" will cap user values at the `capValue` if it is greater than 0. "percentile" will cap user values at the percentile of user values in an experiment using the `capValue` for the percentile, if greater than 0. <br/>  If `behavior.capping` is non-null, you must specify `behavior.capValue`.'
                      enum:
                        - absolute
                        - percentile
                    capValue:
                      type: number
                      deprecated: true
                      description: '(deprecated, use cappingSettings instead) This should be non-negative. <br/> Must specify `behavior.capping` when setting `behavior.capValue`.'
                      minimum: 0
                    windowSettings:
                      type: object
                      description: Controls the conversion window for the metric
                      required:
                        - type
                      properties:
                        type:
                          type: string
                          enum:
                            - none
                            - conversion
                            - lookback
                        delayHours:
                          deprecated: true
                          type: number
                          description: Wait this many hours after experiment exposure before counting conversions. Ignored if delayValue is set.
                        delayValue:
                          type: number
                          description: Wait this long after experiment exposure before counting conversions.
                        delayUnit:
                          type: string
                          description: Default `hours`.
                          enum:
                            - minutes
                            - hours
                            - days
                            - weeks
                        windowValue:
                          type: number
                        windowUnit:
                          type: string
                          enum:
                            - minutes
                            - hours
                            - days
                            - weeks
                    conversionWindowStart:
                      type: number
                      deprecated: true
                      description: 'The start of a Conversion Window relative to the exposure date, in hours. This is equivalent to the [Conversion Delay](/app/metrics/legacy/#conversion-delay). <br/> Must specify both `behavior.conversionWindowStart` and `behavior.conversionWindowEnd` or neither.'
                    conversionWindowEnd:
                      type: number
                      deprecated: true
                      description: 'The end of a [Conversion Window](/app/metrics/legacy/#conversion-window) relative to the exposure date, in hours. This is equivalent to the [Conversion Delay](/app/metrics/legacy/#conversion-delay) + Conversion Window Hours settings in the UI. In other words, if you want a 48 hour window starting after 24 hours, you would set conversionWindowStart to 24 and conversionWindowEnd to 72 (24+48). <br/> Must specify both `behavior.conversionWindowStart` and `behavior.conversionWindowEnd` or neither.'
                    priorSettings:
                      type: object
                      description: 'Controls the bayesian prior for the metric. If omitted, organization defaults will be used.'
                      required:
                        - override
                        - proper
                        - mean
                        - stddev
                      properties:
                        override:
                          type: boolean
                          description: 'If false, the organization default settings will be used instead of the other settings in this object'
                        proper:
                          type: boolean
                          description: 'If true, the `mean` and `stddev` will be used, otherwise we will use an improper flat prior.'
                        mean:
                          type: number
                          description: The mean of the prior distribution of relative effects in proportion terms (e.g. 0.01 is 1%)
                        stddev:
                          type: number
                          description: Must be > 0. The standard deviation of the prior distribution of relative effects in proportion terms.
                          minimum: 0
                          exclusiveMinimum: true
                    riskThresholdSuccess:
                      type: number
                      description: 'Threshold for Risk to be considered low enough, as a proportion (e.g. put 0.0025 for 0.25%). <br/> Must be a non-negative number and must not be higher than `riskThresholdDanger`.'
                      minimum: 0
                    riskThresholdDanger:
                      type: number
                      description: 'Threshold for Risk to be considered too high, as a proportion (e.g. put 0.0125 for 1.25%). <br/> Must be a non-negative number.'
                      minimum: 0
                    minPercentChange:
                      type: number
                      description: 'Minimum percent change to consider uplift significant, as a proportion (e.g. put 0.005 for 0.5%)'
                      minimum: 0
                    maxPercentChange:
                      type: number
                      description: 'Maximum percent change to consider uplift significant, as a proportion (e.g. put 0.5 for 50%)'
                      minimum: 0
                    minSampleSize:
                      type: number
                      minimum: 0
                    targetMDE:
                      type: number
                      description: 'The percentage change that you want to reliably detect before ending an experiment, as a proportion (e.g. put 0.1 for 10%). This is used to estimate the "Days Left" for running experiments.'
                      minimum: 0
                sql:
                  type: object
                  description: 'Preferred way to define SQL. Only one of `sql`, `sqlBuilder` or `mixpanel` allowed.'
                  properties:
                    identifierTypes:
                      type: array
                      items:
                        type: string
                    conversionSQL:
                      type: string
                    userAggregationSQL:
                      type: string
                      description: 'Custom user level aggregation for your metric (default: `SUM(value)`)'
                    denominatorMetricId:
                      type: string
                      description: 'The metric ID for a [denominator metric for funnel and ratio metrics](/app/metrics/legacy/#denominator-ratio--funnel-metrics)'
                sqlBuilder:
                  type: object
                  description: 'An alternative way to specify a SQL metric, rather than a full query. Using `sql` is preferred to `sqlBuilder`. Only one of `sql`, `sqlBuilder` or `mixpanel` allowed'
                  properties:
                    identifierTypeColumns:
                      type: array
                      items:
                        type: object
                        required:
                          - identifierType
                          - columnName
                        properties:
                          identifierType:
                            type: string
                          columnName:
                            type: string
                    tableName:
                      type: string
                    valueColumnName:
                      type: string
                    timestampColumnName:
                      type: string
                    conditions:
                      type: array
                      items:
                        type: object
                        required:
                          - column
                          - operator
                          - value
                        properties:
                          column:
                            type: string
                          operator:
                            type: string
                          value:
                            type: string
                mixpanel:
                  type: object
                  description: 'Only use for MixPanel (non-SQL) Data Sources. Only one of `sql`, `sqlBuilder` or `mixpanel` allowed.'
                  properties:
                    eventName:
                      type: string
                    eventValue:
                      type: string
                    userAggregation:
                      type: string
                    conditions:
                      type: array
                      items:
                        type: object
                        required:
                          - property
                          - operator
                          - value
                        properties:
                          property:
                            type: string
                          operator:
                            type: string
                          value:
                            type: string
      responses:
        '200':
          content:
            application/json:
              schema:
                type: object
                required:
                  - updatedId
                properties:
                  updatedId:
                    type: string
    delete:
      summary: Deletes a metric
      parameters:
        - $ref: '#/components/parameters/id'
      tags:
        - metrics
      operationId: deleteMetric
      x-codeSamples:
        - lang: cURL
          source: |
            curl -X DELETE https://api.growthbook.io/api/v1/metrics/met_123abc \
              -u secret_abc123DEF456:
      responses:
        '200':
          content:
            application/json:
              schema:
                type: object
                required:
                  - deletedId
                properties:
                  deletedId:
                    type: string
  '/visual-changesets/{id}':
    get:
      parameters:
        - $ref: '#/components/parameters/id'
        - in: query
          name: includeExperiment
          schema:
            type: integer
          description: Include the associated experiment in payload
      tags:
        - visual-changesets
      summary: Get a single visual changeset
      operationId: getVisualChangeset
      x-codeSamples:
        - lang: cURL
          source: |
            curl https://api.growthbook.io/api/v1/visual-changesets/ds_123abc \
              -u secret_abc123DEF456:
      responses:
        '200':
          content:
            application/json:
              schema:
                type: object
                required:
                  - visualChangeset
                properties:
                  visualChangeset:
                    $ref: '#/components/schemas/VisualChangeset'
                  experiment:
                    $ref: '#/components/schemas/Experiment'
    put:
      parameters:
        - $ref: '#/components/parameters/id'
      tags:
        - visual-changesets
      summary: Update a visual changeset
      operationId: putVisualChangeset
      x-codeSamples:
        - lang: cURL
          source: |
            curl -XPUT https://api.growthbook.io/api/v1/visual-changesets/vc_123abc
              -d '{"editorUrl": "https://docs.growthbook.io", "urlPatterns":"[{ ... }]"}' \
              -u secret_abc123DEF456:
      responses:
        '200':
          content:
            application/json:
              schema:
                type: object
                required:
                  - nModified
                  - visualChangeset
                properties:
                  nModified:
                    type: number
                  visualChangeset:
                    $ref: '#/components/schemas/VisualChangeset'
  '/visual-changesets/{id}/visual-change':
    parameters:
      - $ref: '#/components/parameters/id'
    post:
      tags:
        - visual-changesets
      summary: Create a visual change for a visual changeset
      operationId: postVisualChange
      x-codeSamples:
        - lang: cURL
          source: |
            curl -XPOST https://api.growthbook.io/api/v1/visual-changesets/vc_123abc/visual-change \
              -d '{"variation": "v_123abc", "domMutations":"[]"}' \
              -u secret_abc123DEF456:
      responses:
        '200':
          content:
            application/json:
              schema:
                type: object
                required:
                  - nModified
                properties:
                  nModified:
                    type: number
  '/visual-changesets/{id}/visual-change/{visualChangeId}':
    parameters:
      - $ref: '#/components/parameters/id'
      - $ref: '#/components/parameters/visualChangeId'
    put:
      tags:
        - visual-changesets
      summary: Update a visual change for a visual changeset
      operationId: putVisualChange
      x-codeSamples:
        - lang: cURL
          source: |
            curl -XPUT https://api.growthbook.io/api/v1/visual-changesets/vc_123abc/visual-change/vch_abc123 \
              -d '{"variation": "v_123abc", "domMutations":"[]"}' \
              -u secret_abc123DEF456:
      responses:
        '200':
          content:
            application/json:
              schema:
                type: object
                required:
                  - nModified
                properties:
                  nModified:
                    type: number
  /saved-groups:
    get:
      summary: Get all saved group
      tags:
        - saved-groups
      parameters:
        - $ref: '#/components/parameters/limit'
        - $ref: '#/components/parameters/offset'
      operationId: listSavedGroups
      x-codeSamples:
        - lang: cURL
          source: |
            curl https://api.growthbook.io/api/v1/saved-groups \
              -u secret_abc123DEF456:
      responses:
        '200':
          content:
            application/json:
              schema:
                allOf:
                  - type: object
                    required:
                      - savedGroups
                    properties:
                      savedGroups:
                        type: array
                        items:
                          $ref: '#/components/schemas/SavedGroup'
                  - $ref: '#/components/schemas/PaginationFields'
    post:
      parameters: []
      tags:
        - saved-groups
      summary: Create a single saved group
      operationId: postSavedGroup
      x-codeSamples:
        - lang: cURL
          source: |
            curl -X POST https://api.growthbook.io/api/v1/saved-groups \
              -d '{"name": "interal-users", "values": ["userId-123", "userId-345", "userId-678"], "attributeKey": "userId", "owner": ""}' \
              -u secret_abc123DEF456:
      requestBody:
        required: true
        content:
          application/json:
            schema:
              type: object
              required:
                - name
              properties:
                name:
                  type: string
                  description: The display name of the Saved Group
                type:
                  type: string
                  enum:
                    - condition
                    - list
                  description: The type of Saved Group (inferred from other arguments if missing)
                condition:
                  type: string
                  description: 'When type = ''condition'', this is the JSON-encoded condition for the group'
                attributeKey:
                  type: string
                  description: 'When type = ''list'', this is the attribute key the group is based on'
                values:
                  type: array
                  items:
                    type: string
                  description: 'When type = ''list'', this is the list of values for the attribute key'
                owner:
                  type: string
                  description: 'The person or team that owns this Saved Group. If no owner, you can pass an empty string.'
                projects:
                  type: array
                  items:
                    type: string
      responses:
        '200':
          content:
            application/json:
              schema:
                type: object
                required:
                  - savedGroup
                properties:
                  savedGroup:
                    $ref: '#/components/schemas/SavedGroup'
  '/saved-groups/{id}':
    get:
      parameters:
        - $ref: '#/components/parameters/id'
      tags:
        - saved-groups
      summary: Get a single saved group
      operationId: getSavedGroup
      x-codeSamples:
        - lang: cURL
          source: |
            curl https://api.growthbook.io/api/v1/saved-groups/ds_123abc \
              -u secret_abc123DEF456:
      responses:
        '200':
          content:
            application/json:
              schema:
                type: object
                required:
                  - savedGroup
                properties:
                  savedGroup:
                    $ref: '#/components/schemas/SavedGroup'
    post:
      summary: Partially update a single saved group
      parameters:
        - $ref: '#/components/parameters/id'
      tags:
        - saved-groups
      operationId: updateSavedGroup
      x-codeSamples:
        - lang: cURL
          source: |
            curl -X POST https://api.growthbook.io/api/v1/saved-groups/grp_123abc \
              -d '{"values": [ "userId-123", "userId-345" ]}' \
              -u secret_abc123DEF456:
      requestBody:
        required: true
        content:
          application/json:
            schema:
              type: object
              required: []
              properties:
                name:
                  type: string
                  description: The display name of the Saved Group
                condition:
                  type: string
                  description: 'When type = ''condition'', this is the JSON-encoded condition for the group'
                values:
                  type: array
                  items:
                    type: string
                  description: 'When type = ''list'', this is the list of values for the attribute key'
                owner:
                  type: string
                  description: 'The person or team that owns this Saved Group. If no owner, you can pass an empty string.'
                projects:
                  type: array
                  items:
                    type: string
      responses:
        '200':
          content:
            application/json:
              schema:
                type: object
                required:
                  - savedGroup
                properties:
                  savedGroup:
                    $ref: '#/components/schemas/SavedGroup'
    delete:
      summary: Deletes a single saved group
      parameters:
        - $ref: '#/components/parameters/id'
      tags:
        - saved-groups
      operationId: deleteSavedGroup
      x-codeSamples:
        - lang: cURL
          source: |
            curl -X DELETE https://api.growthbook.io/api/v1/saved-groups/grp_123abc \
              -u secret_abc123DEF456:
      responses:
        '200':
          content:
            application/json:
              schema:
                type: object
                required:
                  - deletedId
                properties:
                  deletedId:
                    type: string
  /organizations:
    get:
      summary: Get all organizations (only for super admins on multi-org Enterprise Plan only)
      tags:
        - organizations
      parameters:
        - name: search
          in: query
          description: 'Search string to search organization names, owner emails, and external ids by'
          schema:
            type: string
        - $ref: '#/components/parameters/limit'
        - $ref: '#/components/parameters/offset'
      operationId: listOrganizations
      x-codeSamples:
        - lang: cURL
          source: |
            curl https://api.growthbook.io/api/v1/organizations \
              -u secret_abc123DEF456:
      responses:
        '200':
          content:
            application/json:
              schema:
                allOf:
                  - type: object
                    required:
                      - organizations
                    properties:
                      organizations:
                        type: array
                        items:
                          $ref: '#/components/schemas/Organization'
                  - $ref: '#/components/schemas/PaginationFields'
    post:
      parameters: []
      tags:
        - organizations
      summary: Create a single organization (only for super admins on multi-org Enterprise Plan only)
      operationId: postOrganization
      x-codeSamples:
        - lang: cURL
          source: |
            curl -X POST https://api.growthbook.io/api/v1/organizations \
              -d '{ "name": "My Subsidiary" }' \
              -u secret_abc123DEF456:
      requestBody:
        required: true
        content:
          application/json:
            schema:
              type: object
              required:
                - name
              properties:
                name:
                  type: string
                  description: The name of the organization
                externalId:
                  type: string
                  description: An optional identifier that you use within your company for the organization
      responses:
        '200':
          content:
            application/json:
              schema:
                type: object
                required:
                  - organization
                properties:
                  organization:
                    $ref: '#/components/schemas/Organization'
  '/organizations/{id}':
    put:
      parameters:
        - $ref: '#/components/parameters/id'
      tags:
        - organizations
      summary: Edit a single organization (only for super admins on multi-org Enterprise Plan only)
      operationId: putOrganization
      x-codeSamples:
        - lang: cURL
          source: |
            curl -X PUT https://api.growthbook.io/api/v1/organizations/org_abc123 \
              -d '{ "name": "My Subsidiary", "externalId": "subsidiary-123" }' \
              -u secret_abc123DEF456:
      requestBody:
        required: true
        content:
          application/json:
            schema:
              type: object
              properties:
                name:
                  type: string
                  description: The name of the organization
                externalId:
                  type: string
                  description: An optional identifier that you use within your company for the organization
      responses:
        '200':
          content:
            application/json:
              schema:
                type: object
                required:
                  - organization
                properties:
                  organization:
                    $ref: '#/components/schemas/Organization'
  /attributes:
    get:
      summary: Get the organization's attributes
      tags:
        - attributes
      operationId: listAttributes
      x-codeSamples:
        - lang: cURL
          source: |
            curl https://api.growthbook.io/api/v1/attributes \
              -u secret_abc123DEF456:
      responses:
        '200':
          content:
            application/json:
              schema:
                allOf:
                  - type: object
                    required:
                      - attributes
                    properties:
                      attributes:
                        type: array
                        items:
                          $ref: '#/components/schemas/Attribute'
    post:
      tags:
        - attributes
      summary: Create a new attribute
      operationId: postAttribute
      x-codeSamples:
        - lang: cURL
          source: |
            curl -X POST https://api.growthbook.io/api/v1/attributes \
              -d '{"property": "foo", "datatype": "boolean", "description": "My new attribute" }' \
              -u secret_abc123DEF456:
      requestBody:
        required: true
        content:
          application/json:
            schema:
              type: object
              required:
                - property
                - datatype
              properties:
                property:
                  type: string
                  description: The attribute property
                datatype:
                  type: string
                  enum:
                    - boolean
                    - string
                    - number
                    - secureString
                    - enum
                    - 'string[]'
                    - 'number[]'
                    - 'secureString[]'
                  description: The attribute datatype
                description:
                  type: string
                  description: The description of the new attribute
                archived:
                  type: boolean
                  description: The attribute is archived
                hashAttribute:
                  type: boolean
                  description: Shall the attribute be hashed
                enum:
                  type: string
                format:
                  type: string
                  enum:
                    - ''
                    - version
                    - date
                    - isoCountryCode
                  description: The attribute's format
                projects:
                  type: array
                  items:
                    type: string
      responses:
        '200':
          content:
            application/json:
              schema:
                type: object
                required:
                  - attribute
                properties:
                  attribute:
                    $ref: '#/components/schemas/Attribute'
  '/attributes/${property}':
    put:
      parameters:
        - name: property
          in: path
          required: true
          description: The attribute property
          schema:
            type: string
      tags:
        - attributes
      summary: Update an attribute
      operationId: putAttribute
      x-codeSamples:
        - lang: cURL
          source: |
            curl -X PUT https://api.growthbook.io/api/v1/attributes/property \
               -d '{ "description": "My updated attribute" }' \
              -u secret_abc123DEF456:
      requestBody:
        required: true
        content:
          application/json:
            schema:
              type: object
              properties:
                datatype:
                  type: string
                  enum:
                    - boolean
                    - string
                    - number
                    - secureString
                    - enum
                    - 'string[]'
                    - 'number[]'
                    - 'secureString[]'
                  description: The attribute datatype
                description:
                  type: string
                  description: The description of the new attribute
                archived:
                  type: boolean
                  description: The attribute is archived
                hashAttribute:
                  type: boolean
                  description: Shall the attribute be hashed
                enum:
                  type: string
                format:
                  type: string
                  enum:
                    - ''
                    - version
                    - date
                    - isoCountryCode
                  description: The attribute's format
                projects:
                  type: array
                  items:
                    type: string
      responses:
        '200':
          content:
            application/json:
              schema:
                type: object
                required:
                  - attribute
                properties:
                  attribute:
                    $ref: '#/components/schemas/Attribute'
    delete:
      summary: Deletes a single attribute
      parameters:
        - name: property
          in: path
          required: true
          description: The attribute property
          schema:
            type: string
      tags:
        - attributes
      operationId: deleteAttribute
      x-codeSamples:
        - lang: cURL
          source: |
            curl -X DELETE https://api.growthbook.io/api/v1/enviromnents/property \
              -u secret_abc123DEF456:
      responses:
        '200':
          content:
            application/json:
              schema:
                type: object
                required:
                  - deletedProperty
                properties:
                  deletedProperty:
                    type: string
  /archetypes:
    get:
      summary: Get the organization's archetypes
      tags:
        - archetypes
      operationId: listArchetypes
      x-codeSamples:
        - lang: cURL
          source: |
            curl https://api.growthbook.io/api/v1/archetypes \
              -u secret_abc123DEF456:
      responses:
        '200':
          content:
            application/json:
              schema:
                allOf:
                  - type: object
                    required:
                      - archetypes
                    properties:
                      archetypes:
                        type: array
                        items:
                          $ref: '#/components/schemas/Archetype'
    post:
      parameters: []
      tags:
        - archetypes
      summary: Create a single archetype
      operationId: postArchetype
      x-codeSamples:
        - lang: cURL
          source: |
            curl -X POST https://api.growthbook.io/api/v1/archetypes \
              -d '{ "name": "Mobile user", attributes: "{\"deviceType\": \"mobile\"}", isPublic: true, ... }'
              -u secret_abc123DEF456:
      requestBody:
        required: true
        content:
          application/json:
            schema:
              type: object
              required:
                - name
                - isPublic
              properties:
                name:
                  type: string
                description:
                  type: string
                isPublic:
                  type: boolean
                  description: Whether to make this Archetype available to other team members
                attributes:
                  type: object
                  description: The attributes to set when using this Archetype
                projects:
                  type: array
                  items:
                    type: string
      responses:
        '200':
          content:
            application/json:
              schema:
                type: object
                required:
                  - archetype
                properties:
                  archetype:
                    $ref: '#/components/schemas/Archetype'
  '/archetypes/${id}':
    get:
      parameters:
        - $ref: '#/components/parameters/id'
      summary: Get a single archetype
      tags:
        - archetypes
      operationId: getArchetype
      x-codeSamples:
        - lang: cURL
          source: |
            curl https://api.growthbook.io/api/v1/archetypes/sam_123abc \
              -u secret_abc123DEF456:
      responses:
        '200':
          content:
            application/json:
              schema:
                type: object
                required:
                  - archetype
                properties:
                  archetype:
                    $ref: '#/components/schemas/Archetype'
    put:
      parameters:
        - $ref: '#/components/parameters/id'
      tags:
        - archetypes
      summary: Update a single archetype
      operationId: putArchetype
      x-codeSamples:
        - lang: cURL
          source: |
            curl -X PUT https://api.growthbook.io/api/v1/archetypes/sam_abc123 \
              -d '{ "description": "New description" }'
              -u secret_abc123DEF456:
      requestBody:
        required: true
        content:
          application/json:
            schema:
              type: object
              properties:
                name:
                  type: string
                description:
                  type: string
                isPublic:
                  type: boolean
                  description: Whether to make this Archetype available to other team members
                attributes:
                  type: object
                  description: The attributes to set when using this Archetype
                projects:
                  type: array
                  items:
                    type: string
      responses:
        '200':
          content:
            application/json:
              schema:
                type: object
                required:
                  - archetype
                properties:
                  archetype:
                    $ref: '#/components/schemas/Archetype'
    delete:
      parameters:
        - $ref: '#/components/parameters/id'
      tags:
        - archetypes
      summary: Deletes a single archetype
      operationId: deleteArchetype
      x-codeSamples:
        - lang: cURL
          source: |
            curl -X DELETE https://api.growthbook.io/api/v1/archetypes/sam_abc123 \
              -u secret_abc123DEF456:
      responses:
        '200':
          content:
            application/json:
              schema:
                type: object
                required:
                  - deletedId
                properties:
                  deletedId:
                    type: string
  /members:
    get:
      summary: Get all organization members
      tags:
        - members
      parameters:
        - $ref: '#/components/parameters/limit'
        - $ref: '#/components/parameters/offset'
        - $ref: '#/components/parameters/userName'
        - $ref: '#/components/parameters/userEmail'
        - $ref: '#/components/parameters/globalRole'
      operationId: listMembers
      x-codeSamples:
        - lang: cURL
          source: |
            curl https://api.growthbook.io/api/v1/members \
              -u secret_abc123DEF456:
      responses:
        '200':
          content:
            application/json:
              schema:
                allOf:
                  - type: object
                    required:
                      - members
                    properties:
                      members:
                        type: array
                        items:
                          $ref: '#/components/schemas/Member'
                  - $ref: '#/components/schemas/PaginationFields'
  '/members/{id}':
    delete:
      summary: Removes a single user from an organization
      parameters:
        - $ref: '#/components/parameters/id'
      tags:
        - members
      operationId: deleteMember
      x-codeSamples:
        - lang: cURL
          source: |
            curl -X DELETE https://api.growthbook.io/api/v1/members/member_id \
              -u secret_abc123DEF456:
      responses:
        '200':
          content:
            application/json:
              schema:
                type: object
                required:
                  - deletedId
                properties:
                  deletedId:
                    type: string
  '/members/{id}/role':
    post:
      parameters:
        - $ref: '#/components/parameters/id'
      tags:
        - members
      summary: 'Update a member''s global role (including any enviroment restrictions, if applicable). Can also update a member''s project roles if your plan supports it.'
      operationId: updateMemberRole
      x-codeSamples:
        - lang: cURL
          source: |
            curl -X POST https://api.growthbook.io/api/v1/members/user_abc123/role \
              -d '{"member" : {"role": "experimenter", "environments": ["staging"], ... }}' \
              -u secret_abc123DEF456:
      requestBody:
        required: true
        content:
          application/json:
            schema:
              type: object
              required:
                - member
              properties:
                member:
                  type: object
                  properties:
                    role:
                      type: string
                    environments:
                      type: array
                      items:
                        type: string
                    projectRoles:
                      type: array
                      items:
                        type: object
                        required:
                          - project
                          - role
                          - environments
                        properties:
                          project:
                            type: string
                          role:
                            type: string
                          environments:
                            type: array
                            items:
                              type: string
                          limitAccessByEnvironment:
                            type: boolean
      responses:
        '200':
          content:
            application/json:
              schema:
                type: object
                required:
                  - updatedMember
                properties:
                  updatedMember:
                    type: object
                    required:
                      - id
                      - role
                      - environments
                      - limitAccessByEnvironment
                    properties:
                      id:
                        type: string
                      role:
                        type: string
                      environments:
                        type: array
                        items:
                          type: string
                      limitAccessByEnvironment:
                        type: boolean
                      projectRoles:
                        type: array
                        items:
                          type: object
                          required:
                            - project
                            - role
                            - limitAccessByEnvironment
                            - environments
                          properties:
                            project:
                              type: string
                            role:
                              type: string
                            limitAccessByEnvironment:
                              type: boolean
                            environments:
                              type: array
                              items:
                                type: string
  /environments:
    get:
      summary: Get the organization's environments
      tags:
        - environments
      operationId: listEnvironments
      x-codeSamples:
        - lang: cURL
          source: |
            curl https://api.growthbook.io/api/v1/environments \
              -u secret_abc123DEF456:
      responses:
        '200':
          content:
            application/json:
              schema:
                allOf:
                  - type: object
                    required:
                      - environments
                    properties:
                      environments:
                        type: array
                        items:
                          $ref: '#/components/schemas/Environment'
    post:
      tags:
        - environments
      summary: Create a new environment
      operationId: postEnvironment
      x-codeSamples:
        - lang: cURL
          source: |
            curl -X POST https://api.growthbook.io/api/v1/environments \
               -d '{"id": "new-env", "description": "My new environment" }' \
              -u secret_abc123DEF456:
      requestBody:
        required: true
        content:
          application/json:
            schema:
              type: object
              required:
                - id
              properties:
                id:
                  type: string
                  description: The ID of the new environment
                description:
                  type: string
                  description: The description of the new environment
                toggleOnList:
                  type: bool
                  description: Show toggle on feature list
                defaultState:
                  type: bool
                  description: Default state for new features
                projects:
                  type: array
                  items:
                    type: string
                parent:
                  type: string
                  description: An environment that the new environment should inherit feature rules from. Requires an enterprise license
      responses:
        '200':
          content:
            application/json:
              schema:
                type: object
                required:
                  - environment
                properties:
                  environment:
                    $ref: '#/components/schemas/Environment'
  '/environments/${id}':
    put:
      parameters:
        - $ref: '#/components/parameters/id'
      tags:
        - environments
      summary: Update an environment
      operationId: putEnvironment
      x-codeSamples:
        - lang: cURL
          source: |
            curl -X PUT https://api.growthbook.io/api/v1/environments/env-id \
               -d '{ "description": "My updated environment" }' \
              -u secret_abc123DEF456:
      requestBody:
        required: true
        content:
          application/json:
            schema:
              type: object
              properties:
                description:
                  type: string
                  description: The description of the new environment
                toggleOnList:
                  type: boolean
                  description: Show toggle on feature list
                defaultState:
                  type: boolean
                  description: Default state for new features
                projects:
                  type: array
                  items:
                    type: string
      responses:
        '200':
          content:
            application/json:
              schema:
                type: object
                required:
                  - environment
                properties:
                  environment:
                    $ref: '#/components/schemas/Environment'
    delete:
      summary: Deletes a single environment
      parameters:
        - $ref: '#/components/parameters/id'
      tags:
        - environments
      operationId: deleteEnvironment
      x-codeSamples:
        - lang: cURL
          source: |
            curl -X DELETE https://api.growthbook.io/api/v1/enviromnents/env-id \
              -u secret_abc123DEF456:
      responses:
        '200':
          content:
            application/json:
              schema:
                type: object
                required:
                  - deletedId
                properties:
                  deletedId:
                    type: string
  /fact-tables:
    get:
      summary: Get all fact tables
      tags:
        - fact-tables
      parameters:
        - $ref: '#/components/parameters/limit'
        - $ref: '#/components/parameters/offset'
        - $ref: '#/components/parameters/datasourceId'
        - $ref: '#/components/parameters/projectId'
      operationId: listFactTables
      x-codeSamples:
        - lang: cURL
          source: |
            curl https://api.growthbook.io/api/v1/fact-tables \
              -u secret_abc123DEF456:
      responses:
        '200':
          content:
            application/json:
              schema:
                allOf:
                  - type: object
                    required:
                      - factTables
                    properties:
                      factTables:
                        type: array
                        items:
                          $ref: '#/components/schemas/FactTable'
                  - $ref: '#/components/schemas/PaginationFields'
    post:
      parameters: []
      tags:
        - fact-tables
      summary: Create a single fact table
      operationId: postFactTable
      x-codeSamples:
        - lang: cURL
          source: |
            curl -X POST https://api.growthbook.io/api/v1/fact-tables \
              -d '{"name":"Orders", "datasource":"ds_abc123", "userIdTypes":["id"], "sql":"SELECT * FROM orders"}' \
              -u secret_abc123DEF456:
      requestBody:
        required: true
        content:
          application/json:
            schema:
              type: object
              required:
                - name
                - datasource
                - userIdTypes
                - sql
              properties:
                name:
                  type: string
                description:
                  type: string
                  description: Description of the fact table
                owner:
                  type: string
                  description: The person who is responsible for this fact table
                projects:
                  type: array
                  items:
                    type: string
                  description: List of associated project ids
                tags:
                  type: array
                  items:
                    type: string
                  description: List of associated tags
                datasource:
                  type: string
                  description: The datasource id
                userIdTypes:
                  type: array
                  items:
                    type: string
                  description: 'List of identifier columns in this table. For example, "id" or "anonymous_id"'
                sql:
                  type: string
                  description: The SQL query for this fact table
                eventName:
                  type: string
                  description: The event name used in SQL template variables
                managedBy:
                  type: string
                  description: Set this to "api" to disable editing in the GrowthBook UI
                  enum:
                    - ''
                    - api
                    - admin
      responses:
        '200':
          content:
            application/json:
              schema:
                type: object
                required:
                  - factTable
                properties:
                  factTable:
                    $ref: '#/components/schemas/FactTable'
  '/fact-tables/{id}':
    get:
      parameters:
        - $ref: '#/components/parameters/id'
      tags:
        - fact-tables
      summary: Get a single fact table
      operationId: getFactTable
      x-codeSamples:
        - lang: cURL
          source: |
            curl https://api.growthbook.io/api/v1/fact-tables/ftb_123abc \
              -u secret_abc123DEF456:
      responses:
        '200':
          content:
            application/json:
              schema:
                type: object
                required:
                  - factTable
                properties:
                  factTable:
                    $ref: '#/components/schemas/FactTable'
    post:
      parameters:
        - $ref: '#/components/parameters/id'
      tags:
        - fact-tables
      summary: Update a single fact table
      operationId: updateFactTable
      x-codeSamples:
        - lang: cURL
          source: |
            curl -X POST https://api.growthbook.io/api/v1/fact-tables/ftb_abc123 \
              -d '{"name": "New Fact Table Name"}' \
              -u secret_abc123DEF456:
      requestBody:
        required: true
        content:
          application/json:
            schema:
              type: object
              properties:
                name:
                  type: string
                description:
                  type: string
                  description: Description of the fact table
                owner:
                  type: string
                  description: The person who is responsible for this fact table
                projects:
                  type: array
                  items:
                    type: string
                  description: List of associated project ids
                tags:
                  type: array
                  items:
                    type: string
                  description: List of associated tags
                userIdTypes:
                  type: array
                  items:
                    type: string
                  description: 'List of identifier columns in this table. For example, "id" or "anonymous_id"'
                sql:
                  type: string
                  description: The SQL query for this fact table
                eventName:
                  type: string
                  description: The event name used in SQL template variables
                columns:
                  type: array
                  items:
                    $ref: '#/components/schemas/FactTableColumn'
                  description: Optional array of columns that you want to update. Only allows updating properties of existing columns. Cannot create new columns or delete existing ones. Columns cannot be added or deleted; column structure is determined by SQL parsing. Slice-related properties require an enterprise license.
                columnsError:
                  type: string
                  nullable: true
                  description: Error message if there was an issue parsing the SQL schema
                managedBy:
                  type: string
                  description: Set this to "api" to disable editing in the GrowthBook UI
                  enum:
                    - ''
                    - api
                    - admin
                archived:
                  type: boolean
      responses:
        '200':
          content:
            application/json:
              schema:
                type: object
                required:
                  - factTable
                properties:
                  factTable:
                    $ref: '#/components/schemas/FactTable'
    delete:
      parameters:
        - $ref: '#/components/parameters/id'
      tags:
        - fact-tables
      summary: Deletes a single fact table
      operationId: deleteFactTable
      x-codeSamples:
        - lang: cURL
          source: |
            curl -X DELETE https://api.growthbook.io/api/v1/fact-tables/ftb_123abc \
              -u secret_abc123DEF456:
      responses:
        '200':
          content:
            application/json:
              schema:
                type: object
                required:
                  - deletedId
                properties:
                  deletedId:
                    type: string
                    description: The ID of the deleted fact table
                    example: ftb_123abc
  '/fact-tables/{factTableId}/filters':
    get:
      summary: Get all filters for a fact table
      tags:
        - fact-tables
      parameters:
        - $ref: '#/components/parameters/factTableId'
        - $ref: '#/components/parameters/limit'
        - $ref: '#/components/parameters/offset'
      operationId: listFactTableFilters
      x-codeSamples:
        - lang: cURL
          source: |
            curl https://api.growthbook.io/api/v1/fact-tables/ftb_123abc/filters \
              -u secret_abc123DEF456:
      responses:
        '200':
          content:
            application/json:
              schema:
                allOf:
                  - type: object
                    required:
                      - factTableFilters
                    properties:
                      factTableFilters:
                        type: array
                        items:
                          $ref: '#/components/schemas/FactTableFilter'
                  - $ref: '#/components/schemas/PaginationFields'
    post:
      parameters:
        - $ref: '#/components/parameters/factTableId'
      tags:
        - fact-tables
      summary: Create a single fact table filter
      operationId: postFactTableFilter
      x-codeSamples:
        - lang: cURL
          source: |
            curl -X POST https://api.growthbook.io/api/v1/fact-tables/ftb_123abc/filters \
              -d '{"name":"High Value Order", "value":"amount>100"}' \
              -u secret_abc123DEF456:
      requestBody:
        required: true
        content:
          application/json:
            schema:
              type: object
              required:
                - name
                - value
              properties:
                name:
                  type: string
                description:
                  type: string
                  description: Description of the fact table filter
                value:
                  type: string
                  description: The SQL expression for this filter.
                  example: country = 'US'
                managedBy:
                  type: string
                  description: 'Set this to "api" to disable editing in the GrowthBook UI. Before you do this, the Fact Table itself must also be marked as "api"'
                  enum:
                    - ''
                    - api
      responses:
        '200':
          content:
            application/json:
              schema:
                type: object
                required:
                  - factTableFilter
                properties:
                  factTableFilter:
                    $ref: '#/components/schemas/FactTableFilter'
  '/fact-tables/{factTableId}/filters/{id}':
    get:
      parameters:
        - $ref: '#/components/parameters/factTableId'
        - $ref: '#/components/parameters/id'
      tags:
        - fact-tables
      summary: Get a single fact filter
      operationId: getFactTableFilter
      x-codeSamples:
        - lang: cURL
          source: |
            curl https://api.growthbook.io/api/v1/fact-tables/ftb_123abc/filters/flt_123abc \
              -u secret_abc123DEF456:
      responses:
        '200':
          content:
            application/json:
              schema:
                type: object
                required:
                  - factTableFilter
                properties:
                  factTableFilter:
                    $ref: '#/components/schemas/FactTableFilter'
    post:
      parameters:
        - $ref: '#/components/parameters/factTableId'
        - $ref: '#/components/parameters/id'
      tags:
        - fact-tables
      summary: Update a single fact table filter
      operationId: updateFactTableFilter
      x-codeSamples:
        - lang: cURL
          source: |
            curl -X POST https://api.growthbook.io/api/v1/fact-tables/ftb_abc123/filters/flt_123abc \
              -d '{"value": "amount > 50"}' \
              -u secret_abc123DEF456:
      requestBody:
        required: true
        content:
          application/json:
            schema:
              type: object
              properties:
                name:
                  type: string
                description:
                  type: string
                  description: Description of the fact table filter
                value:
                  type: string
                  description: The SQL expression for this filter.
                  example: country = 'US'
                managedBy:
                  type: string
                  description: 'Set this to "api" to disable editing in the GrowthBook UI. Before you do this, the Fact Table itself must also be marked as "api"'
                  enum:
                    - ''
                    - api
      responses:
        '200':
          content:
            application/json:
              schema:
                type: object
                required:
                  - factTableFilter
                properties:
                  factTableFilter:
                    $ref: '#/components/schemas/FactTableFilter'
    delete:
      parameters:
        - $ref: '#/components/parameters/factTableId'
        - $ref: '#/components/parameters/id'
      tags:
        - fact-tables
      summary: Deletes a single fact table filter
      operationId: deleteFactTableFilter
      x-codeSamples:
        - lang: cURL
          source: |
            curl -X DELETE https://api.growthbook.io/api/v1/fact-tables/ftb_123abc/filter/flt_123abc \
              -u secret_abc123DEF456:
      responses:
        '200':
          content:
            application/json:
              schema:
                type: object
                required:
                  - deletedId
                properties:
                  deletedId:
                    type: string
                    description: The ID of the deleted fact filter
                    example: flt_123abc
  /fact-metrics:
    get:
      summary: Get all fact metrics
      tags:
        - fact-metrics
      parameters:
        - $ref: '#/components/parameters/limit'
        - $ref: '#/components/parameters/offset'
        - $ref: '#/components/parameters/datasourceId'
        - $ref: '#/components/parameters/projectId'
        - name: factTableId
          in: query
          description: 'Filter by Fact Table Id (for ratio metrics, we only look at the numerator)'
          schema:
            type: string
      operationId: listFactMetrics
      x-codeSamples:
        - lang: cURL
          source: |
            curl https://api.growthbook.io/api/v1/fact-metrics \
              -u secret_abc123DEF456:
      responses:
        '200':
          content:
            application/json:
              schema:
                allOf:
                  - type: object
                    required:
                      - factMetrics
                    properties:
                      factMetrics:
                        type: array
                        items:
                          $ref: '#/components/schemas/FactMetric'
                  - $ref: '#/components/schemas/PaginationFields'
    post:
      parameters: []
      tags:
        - fact-metrics
      summary: Create a single fact metric
      operationId: postFactMetric
      x-codeSamples:
        - lang: cURL
          source: |
            curl -X POST https://api.growthbook.io/api/v1/fact-metrics \
              -d '{"name":"Purchased", "metricType":"proportion", "numerator":{"factTableId":"ftb_abc123","column":"$$distinctUsers","filters":[]}}' \
              -u secret_abc123DEF456:
      requestBody:
        required: true
        content:
          application/json:
            schema:
              type: object
              required:
                - name
                - metricType
                - numerator
              properties:
                name:
                  type: string
                description:
                  type: string
                owner:
                  type: string
                projects:
                  type: array
                  items:
                    type: string
                tags:
                  type: array
                  items:
                    type: string
                metricType:
                  type: string
                  enum:
                    - proportion
                    - retention
                    - mean
                    - quantile
                    - ratio
                numerator:
                  type: object
                  required:
                    - factTableId
                  properties:
                    factTableId:
                      type: string
                    column:
                      type: string
                      description: 'Must be empty for proportion metrics. Otherwise, the column name or one of the special values: ''$$distinctUsers'' or ''$$count'''
                    aggregation:
                      type: string
                      description: 'User aggregation of selected column. Either sum or max for numeric columns; count distinct for string columns; ignored for special columns. Default: sum. If you specify a string column you must explicitly specify count distinct. Not used for proportion or event quantile metrics.'
                      enum:
                        - sum
                        - max
                        - count distinct
                    filters:
                      type: array
                      description: Array of Fact Table Filter Ids
                      items:
                        type: string
                    inlineFilters:
                      type: object
                      description: 'Inline filters to apply to the fact table. Keys are column names, values are arrays of values to filter by.'
                      additionalProperties:
                        type: array
                        items:
                          type: string
                    aggregateFilterColumn:
                      type: string
                      description: Column to use to filter users after aggregation. Either '$$count' of rows or the name of a numeric column that will be summed by user. Must specify `aggregateFilter` if using this. Only can be used with 'retention' and 'proportion' metrics.
                    aggregateFilter:
                      type: string
                      description: Simple comparison operator and value to apply after aggregation (e.g. '= 10' or '>= 1'). Requires `aggregateFilterColumn`.
                denominator:
                  description: Only when metricType is 'ratio'
                  type: object
                  required:
                    - factTableId
                    - column
                  properties:
                    factTableId:
                      type: string
                    column:
                      type: string
                      description: 'The column name or one of the special values: ''$$distinctUsers'' or ''$$count'''
                    aggregation:
                      type: string
                      description: 'User aggregation of selected column. Either sum or max for numeric columns; count distinct for string columns; ignored for special columns. Default: sum. If you specify a string column you must explicitly specify count distinct. Not used for proportion or event quantile metrics.'
                      enum:
                        - sum
                        - max
                        - count distinct
                    filters:
                      type: array
                      description: Array of Fact Table Filter Ids
                      items:
                        type: string
                    inlineFilters:
                      type: object
                      description: 'Inline filters to apply to the fact table. Keys are column names, values are arrays of values to filter by.'
                      additionalProperties:
                        type: array
                        items:
                          type: string
                inverse:
                  type: boolean
                  description: 'Set to true for things like Bounce Rate, where you want the metric to decrease'
                quantileSettings:
                  description: Controls the settings for quantile metrics (mandatory if metricType is "quantile")
                  type: object
                  required:
                    - type
                    - quantile
                    - ignoreZeros
                  properties:
                    type:
                      type: string
                      enum:
                        - event
                        - unit
                      description: Whether the quantile is over unit aggregations or raw event values
                    ignoreZeros:
                      type: boolean
                      description: 'If true, zero values will be ignored when calculating the quantile'
                    quantile:
                      type: number
                      description: The quantile value (from 0.001 to 0.999)
                      multipleOf: 0.001
                      minimum: 0.001
                      maximum: 0.999
                cappingSettings:
                  description: Controls how outliers are handled
                  type: object
                  required:
                    - type
                  properties:
                    type:
                      type: string
                      enum:
                        - none
                        - absolute
                        - percentile
                    value:
                      type: number
                      description: 'When type is absolute, this is the absolute value. When type is percentile, this is the percentile value (from 0.0 to 1.0).'
                    ignoreZeros:
                      type: boolean
                      description: 'If true and capping is `percentile`, zeros will be ignored when calculating the percentile.'
                windowSettings:
                  type: object
                  description: Controls the conversion window for the metric
                  required:
                    - type
                  properties:
                    type:
                      type: string
                      enum:
                        - none
                        - conversion
                        - lookback
                    delayHours:
                      deprecated: true
                      type: number
                      description: Wait this many hours after experiment exposure before counting conversions. Ignored if delayValue is set.
                    delayValue:
                      type: number
                      description: Wait this long after experiment exposure before counting conversions.
                    delayUnit:
                      type: string
                      description: Default `hours`.
                      enum:
                        - minutes
                        - hours
                        - days
                        - weeks
                    windowValue:
                      type: number
                    windowUnit:
                      type: string
                      description: Default `hours`.
                      enum:
                        - minutes
                        - hours
                        - days
                        - weeks
                priorSettings:
                  type: object
                  description: 'Controls the bayesian prior for the metric. If omitted, organization defaults will be used.'
                  required:
                    - override
                    - proper
                    - mean
                    - stddev
                  properties:
                    override:
                      type: boolean
                      description: 'If false, the organization default settings will be used instead of the other settings in this object'
                    proper:
                      type: boolean
                      description: 'If true, the `mean` and `stddev` will be used, otherwise we will use an improper flat prior.'
                    mean:
                      type: number
                      description: The mean of the prior distribution of relative effects in proportion terms (e.g. 0.01 is 1%)
                    stddev:
                      type: number
                      description: Must be > 0. The standard deviation of the prior distribution of relative effects in proportion terms.
                      minimum: 0
                      exclusiveMinimum: true
                regressionAdjustmentSettings:
                  type: object
                  description: Controls the regression adjustment (CUPED) settings for the metric
                  required:
                    - override
                  properties:
                    override:
                      type: boolean
                      description: 'If false, the organization default settings will be used'
                    enabled:
                      type: boolean
                      description: Controls whether or not regression adjustment is applied to the metric
                    days:
                      type: number
                      description: Number of pre-exposure days to use for the regression adjustment
                riskThresholdSuccess:
                  type: number
                  description: 'Threshold for Risk to be considered low enough, as a proportion (e.g. put 0.0025 for 0.25%). <br/> Must be a non-negative number and must not be higher than `riskThresholdDanger`.'
                  minimum: 0
                riskThresholdDanger:
                  type: number
                  description: 'Threshold for Risk to be considered too high, as a proportion (e.g. put 0.0125 for 1.25%). <br/> Must be a non-negative number.'
                  minimum: 0
                displayAsPercentage:
                  type: boolean
                  description: 'If true and the metric is a ratio metric, variation means will be displayed as a percentage'
                minPercentChange:
                  type: number
                  description: 'Minimum percent change to consider uplift significant, as a proportion (e.g. put 0.005 for 0.5%)'
                  minimum: 0
                maxPercentChange:
                  type: number
                  description: 'Maximum percent change to consider uplift significant, as a proportion (e.g. put 0.5 for 50%)'
                  minimum: 0
                minSampleSize:
                  type: number
                  minimum: 0
                targetMDE:
                  type: number
                  description: 'The percentage change that you want to reliably detect before ending an experiment, as a proportion (e.g. put 0.1 for 10%). This is used to estimate the "Days Left" for running experiments.'
                  minimum: 0
                managedBy:
                  type: string
                  description: Set this to "api" to disable editing in the GrowthBook UI
                  enum:
                    - ''
                    - api
                    - admin
                metricAutoSlices:
                  type: array
                  items:
                    type: string
                  description: Array of slice column names that will be automatically included in metric analysis. This is an enterprise feature.
      responses:
        '200':
          content:
            application/json:
              schema:
                type: object
                required:
                  - factMetric
                properties:
                  factMetric:
                    $ref: '#/components/schemas/FactMetric'
  '/fact-metrics/{id}':
    get:
      parameters:
        - $ref: '#/components/parameters/id'
      tags:
        - fact-metrics
      summary: Get a single fact metric
      operationId: getFactMetric
      x-codeSamples:
        - lang: cURL
          source: |
            curl https://api.growthbook.io/api/v1/fact-metrics/fact__123abc \
              -u secret_abc123DEF456:
      responses:
        '200':
          content:
            application/json:
              schema:
                type: object
                required:
                  - factMetric
                properties:
                  factMetric:
                    $ref: '#/components/schemas/FactMetric'
    post:
      parameters:
        - $ref: '#/components/parameters/id'
      tags:
        - fact-metrics
      summary: Update a single fact metric
      operationId: updateFactMetric
      x-codeSamples:
        - lang: cURL
          source: |
            curl -X POST https://api.growthbook.io/api/v1/fact-metrics/fact__123abc \
              -d '{"hasConversionWindow": false}' \
              -u secret_abc123DEF456:
      requestBody:
        required: true
        content:
          application/json:
            schema:
              type: object
              properties:
                name:
                  type: string
                description:
                  type: string
                owner:
                  type: string
                projects:
                  type: array
                  items:
                    type: string
                tags:
                  type: array
                  items:
                    type: string
                metricType:
                  type: string
                  enum:
                    - proportion
                    - retention
                    - mean
                    - quantile
                    - ratio
                numerator:
                  type: object
                  required:
                    - factTableId
                  properties:
                    factTableId:
                      type: string
                    column:
                      type: string
                      description: 'Must be empty for proportion metrics. Otherwise, the column name or one of the special values: ''$$distinctUsers'' or ''$$count'''
                    aggregation:
                      type: string
                      description: 'User aggregation of selected column. Either sum or max for numeric columns; count distinct for string columns; ignored for special columns. Default: sum. If you specify a string column you must explicitly specify count distinct. Not used for proportion or event quantile metrics.'
                      enum:
                        - sum
                        - max
                        - count distinct
                    filters:
                      type: array
                      description: Array of Fact Table Filter Ids
                      items:
                        type: string
                    inlineFilters:
                      type: object
                      description: 'Inline filters to apply to the fact table. Keys are column names, values are arrays of values to filter by.'
                      additionalProperties:
                        type: array
                        items:
                          type: string
                    aggregateFilterColumn:
                      type: string
                      description: Column to use to filter users after aggregation. Either '$$count' of rows or the name of a numeric column that will be summed by user. Must specify `aggregateFilter` if using this. Only can be used with 'retention' and 'proportion' metrics.
                    aggregateFilter:
                      type: string
                      description: Simple comparison operator and value to apply after aggregation (e.g. '= 10' or '>= 1'). Requires `aggregateFilterColumn`.
                denominator:
                  description: Only when metricType is 'ratio'
                  type: object
                  required:
                    - factTableId
                    - column
                  properties:
                    factTableId:
                      type: string
                    column:
                      type: string
                      description: 'The column name or one of the special values: ''$$distinctUsers'' or ''$$count'''
                    aggregation:
                      type: string
                      description: 'User aggregation of selected column. Either sum or max for numeric columns; count distinct for string columns; ignored for special columns. Default: sum. If you specify a string column you must explicitly specify count distinct. Not used for proportion or event quantile metrics.'
                      enum:
                        - sum
                        - max
                        - count distinct
                    filters:
                      type: array
                      description: Array of Fact Table Filter Ids
                      items:
                        type: string
                    inlineFilters:
                      type: object
                      description: 'Inline filters to apply to the fact table. Keys are column names, values are arrays of values to filter by.'
                      additionalProperties:
                        type: array
                        items:
                          type: string
                inverse:
                  type: boolean
                  description: 'Set to true for things like Bounce Rate, where you want the metric to decrease'
                quantileSettings:
                  description: Controls the settings for quantile metrics (mandatory if metricType is "quantile")
                  type: object
                  required:
                    - type
                    - quantile
                    - ignoreZeros
                  properties:
                    type:
                      type: string
                      enum:
                        - event
                        - unit
                      description: Whether the quantile is over unit aggregations or raw event values
                    ignoreZeros:
                      type: boolean
                      description: 'If true, zero values will be ignored when calculating the quantile'
                    quantile:
                      type: number
                      description: The quantile value (from 0.001 to 0.999)
                      multipleOf: 0.001
                      minimum: 0.001
                      maximum: 0.999
                cappingSettings:
                  description: Controls how outliers are handled
                  type: object
                  required:
                    - type
                  properties:
                    type:
                      type: string
                      enum:
                        - none
                        - absolute
                        - percentile
                    value:
                      type: number
                      description: 'When type is absolute, this is the absolute value. When type is percentile, this is the percentile value (from 0.0 to 1.0).'
                    ignoreZeros:
                      type: boolean
                      description: 'If true and capping is `percentile`, zeros will be ignored when calculating the percentile.'
                windowSettings:
                  type: object
                  description: Controls the conversion window for the metric
                  required:
                    - type
                  properties:
                    type:
                      type: string
                      enum:
                        - none
                        - conversion
                        - lookback
                    delayHours:
                      deprecated: true
                      type: number
                      description: Wait this many hours after experiment exposure before counting conversions. Ignored if delayValue is set.
                    delayValue:
                      type: number
                      description: Wait this long after experiment exposure before counting conversions.
                    delayUnit:
                      type: string
                      description: Default `hours`.
                      enum:
                        - minutes
                        - hours
                        - days
                        - weeks
                    windowValue:
                      type: number
                    windowUnit:
                      type: string
                      description: Default `hours`.
                      enum:
                        - minutes
                        - hours
                        - days
                        - weeks
                  priorSettings:
                    type: object
                    description: 'Controls the bayesian prior for the metric. If omitted, organization defaults will be used.'
                    required:
                      - override
                      - proper
                      - mean
                      - stddev
                    properties:
                      override:
                        type: boolean
                        description: 'If false, the organization default settings will be used instead of the other settings in this object'
                      proper:
                        type: boolean
                        description: 'If true, the `mean` and `stddev` will be used, otherwise we will use an improper flat prior.'
                      mean:
                        type: number
                        description: The mean of the prior distribution of relative effects in proportion terms (e.g. 0.01 is 1%)
                      stddev:
                        type: number
                        description: Must be > 0. The standard deviation of the prior distribution of relative effects in proportion terms.
                        minimum: 0
                        exclusiveMinimum: true
                regressionAdjustmentSettings:
                  type: object
                  description: Controls the regression adjustment (CUPED) settings for the metric
                  required:
                    - override
                  properties:
                    override:
                      type: boolean
                      description: 'If false, the organization default settings will be used'
                    enabled:
                      type: boolean
                      description: Controls whether or not regression adjustment is applied to the metric
                    days:
                      type: number
                      description: Number of pre-exposure days to use for the regression adjustment
                riskThresholdSuccess:
                  type: number
                  description: 'Threshold for Risk to be considered low enough, as a proportion (e.g. put 0.0025 for 0.25%). <br/> Must be a non-negative number and must not be higher than `riskThresholdDanger`.'
                  minimum: 0
                riskThresholdDanger:
                  type: number
                  description: 'Threshold for Risk to be considered too high, as a proportion (e.g. put 0.0125 for 1.25%). <br/> Must be a non-negative number.'
                  minimum: 0
                displayAsPercentage:
                  type: boolean
                  description: 'If true and the metric is a ratio metric, variation means will be displayed as a percentage'
                minPercentChange:
                  type: number
                  description: 'Minimum percent change to consider uplift significant, as a proportion (e.g. put 0.005 for 0.5%)'
                  minimum: 0
                maxPercentChange:
                  type: number
                  description: 'Maximum percent change to consider uplift significant, as a proportion (e.g. put 0.5 for 50%)'
                  minimum: 0
                minSampleSize:
                  type: number
                  minimum: 0
                targetMDE:
                  type: number
                  minimum: 0
                managedBy:
                  type: string
                  description: Set this to "api" to disable editing in the GrowthBook UI
                  enum:
                    - ''
                    - api
                    - admin
                archived:
                  type: boolean
                metricAutoSlices:
                  type: array
                  items:
                    type: string
                  description: Array of slice column names that will be automatically included in metric analysis. This is an enterprise feature.
      responses:
        '200':
          content:
            application/json:
              schema:
                type: object
                required:
                  - factMetric
                properties:
                  factMetric:
                    $ref: '#/components/schemas/FactMetric'
    delete:
      parameters:
        - $ref: '#/components/parameters/id'
      tags:
        - fact-metrics
      summary: Deletes a single fact metric
      operationId: deleteFactMetric
      x-codeSamples:
        - lang: cURL
          source: |
            curl -X DELETE https://api.growthbook.io/api/v1/fact-metrics/fact__123abc \
              -u secret_abc123DEF456:
      responses:
        '200':
          content:
            application/json:
              schema:
                type: object
                required:
                  - factMetric
                properties:
                  deletedId:
                    type: string
                    description: The ID of the deleted fact metric
                    example: fact__123abc
  '/fact-metrics/{id}/analysis':
    parameters:
      - name: id
        in: path
        required: true
        description: The fact metric id to analyze
        schema:
          type: string
    post:
      tags:
        - fact-metrics
      summary: Create a fact metric analysis
      operationId: postFactMetricAnalysis
      x-codeSamples:
        - lang: cURL
          source: |
            curl -X POST https://api.growthbook.io/api/v1/fact-metrics/fact_1234/analysis \
              -d '{"lookbackDays":90}' \
              -u secret_abc123DEF456:
      requestBody:
        required: false
        content:
          application/json:
            schema:
              type: object
              properties:
                userIdType:
                  type: string
                  description: 'The identifier type to use for the analysis. If not provided, defaults to the first available identifier type in the fact table.'
                lookbackDays:
                  type: number
                  description: Number of days to look back for the analysis. Defaults to 30.
                  minimum: 1
                  maximum: 999999
                populationType:
                  type: string
                  enum:
                    - factTable
                    - segment
                  description: 'The type of population to analyze. Defaults to ''factTable'', meaning the analysis will return the metric value for all units found in the fact table.'
                populationId:
                  type: string
                  nullable: true
                  description: 'The ID of the population (e.g., segment ID) when populationType is not ''factTable''. Defaults to null.'
                useCache:
                  type: boolean
                  description: Whether to use a cached query if one exists. Defaults to true.
      responses:
        '200':
          content:
            application/json:
              schema:
                type: object
                required:
                  - metricAnalysis
                properties:
                  metricAnalysis:
                    $ref: '#/components/schemas/MetricAnalysis'
  /bulk-import/facts:
    post:
      parameters: []
      tags:
        - fact-tables
      summary: 'Bulk import fact tables, filters, and metrics'
      operationId: postBulkImportFacts
      x-codeSamples:
        - lang: cURL
          source: |
            curl -X POST https://api.growthbook.io/api/v1/bulk-import/facts \
              -d '{"factTables":[], "factTableFilters":[], "factMetrics":[]}' \
              -u secret_abc123DEF456:
      requestBody:
        required: true
        content:
          application/json:
            schema:
              type: object
              properties:
                factTables:
                  type: array
                  items:
                    type: object
                    required:
                      - id
                      - data
                    properties:
                      id:
                        type: string
                      data:
                        $ref: '#/paths/~1fact-tables/post/requestBody/content/application~1json/schema'
                factTableFilters:
                  type: array
                  items:
                    type: object
                    required:
                      - factTableId
                      - id
                      - data
                    properties:
                      factTableId:
                        type: string
                      id:
                        type: string
                      data:
                        $ref: '#/paths/~1fact-tables~1%7BfactTableId%7D~1filters/post/requestBody/content/application~1json/schema'
                factMetrics:
                  type: array
                  items:
                    type: object
                    required:
                      - id
                      - data
                    properties:
                      id:
                        type: string
                      data:
                        $ref: '#/paths/~1fact-metrics/post/requestBody/content/application~1json/schema'
      responses:
        '200':
          content:
            application/json:
              schema:
                type: object
                required:
                  - success
                  - factTablesAdded
                  - factTablesUpdated
                  - factTableFiltersAdded
                  - factTableFiltersUpdated
                  - factMetricsAdded
                  - factMetricsUpdated
                properties:
                  success:
                    type: boolean
                  factTablesAdded:
                    type: integer
                  factTablesUpdated:
                    type: integer
                  factTableFiltersAdded:
                    type: integer
                  factTableFiltersUpdated:
                    type: integer
                  factMetricsAdded:
                    type: integer
                  factMetricsUpdated:
                    type: integer
  /code-refs:
    post:
      tags:
        - code-references
      summary: Submit list of code references
      operationId: postCodeRefs
      parameters:
        - name: deleteMissing
          in: query
          required: false
          schema:
            type: string
            enum:
              - 'true'
              - 'false'
          default: 'false'
          description: Whether to delete code references that are no longer present in the submitted data
      x-codeSamples:
        - lang: cURL
          source: |
            curl -X POST https://api.growthbook.io/api/v1/code-refs \
              -d '{ "startingLineNumber": 16, "lines": "...", "flagKey": "..." }' \
              -u secret_abc123DEF456
      requestBody:
        required: true
        content:
          application/json:
            schema:
              type: object
              required:
                - branch
                - repoName
                - refs
              properties:
                branch:
                  type: string
                repoName:
                  type: string
                refs:
                  type: array
                  items:
                    type: object
                    required:
                      - filePath
                      - startingLineNumber
                      - lines
                      - flagKey
                      - contentHash
                    properties:
                      filePath:
                        type: string
                      startingLineNumber:
                        type: integer
                      lines:
                        type: string
                      flagKey:
                        type: string
                      contentHash:
                        type: string
      responses:
        '200':
          content:
            application/json:
              schema:
                type: object
                properties:
                  featuresUpdated:
                    type: array
                    items:
                      type: string
    get:
      summary: Get list of all code references for the current organization
      parameters:
        - $ref: '#/components/parameters/limit'
        - $ref: '#/components/parameters/offset'
      tags:
        - code-references
      operationId: listCodeRefs
      x-codeSamples:
        - lang: cURL
          source: |
            curl https://api.growthbook.io/api/v1/code-refs/ \
              -u secret_abc123DEF456:
      responses:
        '200':
          content:
            application/json:
              schema:
                allOf:
                  - type: object
                    required:
                      - codeRefs
                    properties:
                      codeRefs:
                        type: array
                        items:
                          $ref: '#/components/schemas/CodeRef'
                  - $ref: '#/components/schemas/PaginationFields'
  '/code-refs/{id}':
    get:
      parameters:
        - $ref: '#/components/parameters/id'
      summary: Get list of code references for a single feature id
      tags:
        - code-references
      operationId: getCodeRefs
      x-codeSamples:
        - lang: cURL
          source: |
            curl https://api.growthbook.io/api/v1/code-refs/my_feature \
              -u secret_abc123DEF456:
      responses:
        '200':
          content:
            application/json:
              schema:
                type: object
                required:
                  - codeRefs
                properties:
                  codeRefs:
                    type: array
                    items:
                      $ref: '#/components/schemas/CodeRef'
  '/queries/{id}':
    get:
      parameters:
        - $ref: '#/components/parameters/id'
      summary: Get a single query
      tags:
        - queries
      operationId: getQuery
      x-codeSamples:
        - lang: cURL
          source: |
            curl https://api.growthbook.io/api/v1/queries/qry_123abc \
              -u secret_abc123DEF456:
      responses:
        '200':
          content:
            application/json:
              schema:
                type: object
                required:
                  - query
                properties:
                  query:
                    $ref: '#/components/schemas/Query'
  /settings:
    get:
      summary: Get organization settings
      tags:
        - settings
      operationId: getSettings
      x-codeSamples:
        - lang: cURL
          source: |
            curl https://api.growthbook.io/api/v1/settings \
              -u secret_abc123DEF456:
      responses:
        '200':
          content:
            application/json:
              schema:
                type: object
                required:
                  - settings
                properties:
                  settings:
                    $ref: '#/components/schemas/Settings'
  /custom-fields:
    get:
      summary: Get list of custom fields
      tags:
        - custom-fields
      parameters:
        - $ref: '#/components/parameters/projectId'
      operationId: getCustomFields
      x-codeSamples:
        - lang: cURL
          source: |
            curl https://api.growthbook.io/api/v1/custom-fields?projectId=prj_5l652 \
              -u secret_abc123DEF456:
      responses:
        '200':
          content:
            application/json:
              schema:
                type: array
                items:
                  $ref: '#/components/schemas/CustomField'
components:
  parameters:
    id:
      name: id
      in: path
      required: true
      description: The id of the requested resource
      schema:
        type: string
    limit:
      name: limit
      in: query
      description: The number of items to return
      schema:
        type: integer
        min: 1
        max: 100
        default: 10
    offset:
      name: offset
      in: query
      description: How many items to skip (use in conjunction with limit for pagination)
      schema:
        type: integer
        min: 0
        default: 0
    projectId:
      name: projectId
      in: query
      description: Filter by project id
      schema:
        type: string
    datasourceId:
      name: datasourceId
      in: query
      description: Filter by Data Source
      schema:
        type: string
    visualChangeId:
      name: visualChangeId
      in: path
      required: true
      description: Specify a specific visual change
      schema:
        type: string
    factTableId:
      name: factTableId
      in: path
      required: true
      description: Specify a specific fact table
      schema:
        type: string
    repo:
      name: repo
      in: query
      required: true
      description: Fully qualified name of repo either in GitHub or some other version control platform.
      schema:
        type: string
    branch:
      name: branch
      in: query
      required: true
      description: Name of branch for git repo.
      schema:
        type: string
    platform:
      name: platform
      in: query
      description: Name of version control platform like GitHub or Gitlab.
      schema:
        type: string
        enum:
          - github
          - gitlab
          - bitbucket
    userName:
      name: userName
      in: query
      description: Name of the user.
      schema:
        type: string
    userEmail:
      name: userEmail
      in: query
      description: Email address of the user.
      schema:
        type: string
    globalRole:
      name: globalRole
      in: query
      description: Name of the global role
      schema:
        type: string
    clientKey:
      name: clientKey
      in: query
      description: Filter by a SDK connection's client key
      schema:
        type: string
  schemas:
    PaginationFields:
      type: object
      required:
        - limit
        - offset
        - count
        - total
        - hasMore
        - nextOffset
      properties:
        limit:
          type: integer
        offset:
          type: integer
        count:
          type: integer
        total:
          type: integer
        hasMore:
          type: boolean
        nextOffset:
          type:
            - integer
            - 'null'
    Dimension:
      type: object
      required:
        - id
        - dateCreated
        - dateUpdated
        - owner
        - datasourceId
        - identifierType
        - name
        - query
      properties:
        id:
          type: string
        dateCreated:
          type: string
        dateUpdated:
          type: string
        owner:
          type: string
        datasourceId:
          type: string
        identifierType:
          type: string
        name:
          type: string
        description:
          type: string
        query:
          type: string
        managedBy:
          type: string
          description: 'Where this dimension must be managed from. If not set (empty string), it can be managed from anywhere.'
          enum:
            - ''
            - api
            - config
    Metric:
      type: object
      required:
        - id
        - managedBy
        - dateCreated
        - dateUpdated
        - owner
        - datasourceId
        - name
        - description
        - type
        - tags
        - projects
        - archived
        - behavior
      properties:
        id:
          type: string
        managedBy:
          type: string
          description: 'Where this metric must be managed from. If not set (empty string), it can be managed from anywhere.'
          enum:
            - ''
            - api
            - config
            - admin
        dateCreated:
          type: string
        dateUpdated:
          type: string
        owner:
          type: string
        datasourceId:
          type: string
        name:
          type: string
        description:
          type: string
        type:
          type: string
          enum:
            - binomial
            - count
            - duration
            - revenue
        tags:
          type: array
          items:
            type: string
        projects:
          type: array
          items:
            type: string
        archived:
          type: boolean
        behavior:
          type: object
          required:
            - goal
            - windowSettings
            - riskThresholdSuccess
            - riskThresholdDanger
            - minPercentChange
            - maxPercentChange
            - minSampleSize
            - targetMDE
          properties:
            goal:
              type: string
              enum:
                - increase
                - decrease
            cappingSettings:
              description: Controls how outliers are handled
              type: object
              required:
                - type
              properties:
                type:
                  type: string
                  enum:
                    - none
                    - absolute
                    - percentile
                value:
                  type: number
                  description: 'When type is absolute, this is the absolute value. When type is percentile, this is the percentile value (from 0.0 to 1.0).'
                ignoreZeros:
                  type: boolean
                  description: 'If true and capping is `percentile`, zeros will be ignored when calculating the percentile.'
            cap:
              type: number
              deprecated: true
            capping:
              type: string
              nullable: true
              deprecated: true
              enum:
                - absolute
                - percentile
            capValue:
              type: number
              deprecated: true
            windowSettings:
              type: object
              description: Controls the conversion window for the metric
              required:
                - type
              properties:
                type:
                  type: string
                  enum:
                    - none
                    - conversion
                    - lookback
                delayValue:
                  type: number
                  description: Wait this long after experiment exposure before counting conversions
                delayUnit:
                  type: string
                  enum:
                    - minutes
                    - hours
                    - days
                    - weeks
                windowValue:
                  type: number
                windowUnit:
                  type: string
                  enum:
                    - minutes
                    - hours
                    - days
                    - weeks
            priorSettings:
              type: object
              description: Controls the bayesian prior for the metric.
              required:
                - override
                - proper
                - mean
                - stddev
              properties:
                override:
                  type: boolean
                  description: 'If false, the organization default settings will be used instead of the other settings in this object'
                proper:
                  type: boolean
                  description: 'If true, the `mean` and `stddev` will be used, otherwise we will use an improper flat prior.'
                mean:
                  type: number
                  description: The mean of the prior distribution of relative effects in proportion terms (e.g. 0.01 is 1%)
                stddev:
                  type: number
                  description: Must be > 0. The standard deviation of the prior distribution of relative effects in proportion terms.
            conversionWindowStart:
              type: number
              deprecated: true
            conversionWindowEnd:
              type: number
              deprecated: true
            riskThresholdSuccess:
              type: number
            riskThresholdDanger:
              type: number
            minPercentChange:
              type: number
            maxPercentChange:
              type: number
            minSampleSize:
              type: number
            targetMDE:
              type: number
        sql:
          type: object
          required:
            - identifierTypes
            - conversionSQL
            - userAggregationSQL
            - denominatorMetricId
          properties:
            identifierTypes:
              type: array
              items:
                type: string
            conversionSQL:
              type: string
            userAggregationSQL:
              type: string
            denominatorMetricId:
              type: string
        sqlBuilder:
          type: object
          required:
            - identifierTypeColumns
            - tableName
            - valueColumnName
            - timestampColumnName
            - conditions
          properties:
            identifierTypeColumns:
              type: array
              items:
                type: object
                required:
                  - identifierType
                  - columnName
                properties:
                  identifierType:
                    type: string
                  columnName:
                    type: string
            tableName:
              type: string
            valueColumnName:
              type: string
            timestampColumnName:
              type: string
            conditions:
              type: array
              items:
                type: object
                required:
                  - column
                  - operator
                  - value
                properties:
                  column:
                    type: string
                  operator:
                    type: string
                  value:
                    type: string
        mixpanel:
          type: object
          required:
            - eventName
            - eventValue
            - userAggregation
            - conditions
          properties:
            eventName:
              type: string
            eventValue:
              type: string
            userAggregation:
              type: string
            conditions:
              type: array
              items:
                type: object
                required:
                  - property
                  - operator
                  - value
                properties:
                  property:
                    type: string
                  operator:
                    type: string
                  value:
                    type: string
    Project:
      type: object
      required:
        - id
        - name
        - dateCreated
        - dateUpdated
      properties:
        id:
          type: string
        name:
          type: string
        dateCreated:
          type: string
          format: date-time
        dateUpdated:
          type: string
          format: date-time
        description:
          type: string
        settings:
          type: object
          properties:
            statsEngine:
              type: string
    Environment:
      type: object
      required:
        - id
        - description
        - toggleOnList
        - defaultState
        - projects
      properties:
        id:
          type: string
        description:
          type: string
        toggleOnList:
          type: boolean
        defaultState:
          type: boolean
        projects:
          type: array
          items:
            type: string
        parent:
          type: string
    Attribute:
      type: object
      required:
        - property
        - datatype
      properties:
        property:
          type: string
        datatype:
          type: string
          enum:
            - boolean
            - string
            - number
            - secureString
            - enum
            - 'string[]'
            - 'number[]'
            - 'secureString[]'
        description:
          type: string
        hashAttribute:
          type: boolean
        archived:
          type: boolean
        enum:
          type: string
        format:
          type: string
          enum:
            - ''
            - version
            - date
            - isoCountryCode
        projects:
          type: array
          items:
            type: string
    Segment:
      type: object
      required:
        - id
        - owner
        - datasourceId
        - identifierType
        - name
        - dateCreated
        - dateUpdated
      properties:
        id:
          type: string
        owner:
          type: string
        datasourceId:
          type: string
        identifierType:
          type: string
        name:
          type: string
        description:
          type: string
        query:
          type: string
        dateCreated:
          type: string
        dateUpdated:
          type: string
        managedBy:
          type: string
          description: 'Where this segment must be managed from. If not set (empty string), it can be managed from anywhere.'
          enum:
            - ''
            - api
            - config
        type:
          enum:
            - SQL
            - FACT
        factTableId:
          type: string
        filters:
          type: array
          items:
            type: string
        projects:
          type: array
          items:
            type: string
    ScheduleRule:
      type: object
      description: An array of schedule rules to turn on/off a feature rule at specific times. The array must contain exactly 2 elements (start rule and end rule). The first element is the start rule.
      minItems: 2
      maxItems: 2
      required:
        - enabled
        - timestamp
      properties:
        enabled:
          type: boolean
          description: Whether the rule should be enabled or disabled at the specified timestamp.
        timestamp:
          type: string
          format: date-time
          nullable: true
          description: ISO timestamp when the rule should activate.
          example: '2025-06-23T16:09:37.769Z'
      example:
        - enabled: true
          timestamp: null
        - enabled: false
          timestamp: '2025-06-23T16:09:37.769Z'
    Feature:
      type: object
      required:
        - id
        - dateCreated
        - dateUpdated
        - archived
        - description
        - owner
        - project
        - valueType
        - defaultValue
        - tags
        - environments
        - revision
      properties:
        id:
          type: string
        dateCreated:
          type: string
          format: date-time
        dateUpdated:
          type: string
          format: date-time
        archived:
          type: boolean
        description:
          type: string
        owner:
          type: string
        project:
          type: string
        valueType:
          type: string
          enum:
            - boolean
            - string
            - number
            - json
        defaultValue:
          type: string
        tags:
          type: array
          items:
            type: string
        environments:
          type: object
          additionalProperties:
            $ref: '#/components/schemas/FeatureEnvironment'
        prerequisites:
          type: array
          description: Feature IDs. Each feature must evaluate to `true`
          items:
            type: string
        revision:
          type: object
          required:
            - version
            - comment
            - date
            - publishedBy
          properties:
            version:
              type: integer
            comment:
              type: string
            date:
              type: string
              format: date-time
            publishedBy:
              type: string
        customFields:
          type: object
          additionalProperties: true
    FeatureWithRevisions:
      allOf:
        - $ref: '#/components/schemas/Feature'
        - type: object
          properties:
            revisions:
              type: array
              items:
                $ref: '#/components/schemas/FeatureRevision'
    FeatureEnvironment:
      type: object
      required:
        - enabled
        - defaultValue
        - rules
      properties:
        enabled:
          type: boolean
        defaultValue:
          type: string
        rules:
          type: array
          items:
            $ref: '#/components/schemas/FeatureRule'
        definition:
          type: string
          description: 'A JSON stringified [FeatureDefinition](#tag/FeatureDefinition_model)'
        draft:
          type: object
          required:
            - enabled
            - defaultValue
            - rules
          properties:
            enabled:
              type: boolean
            defaultValue:
              type: string
            rules:
              type: array
              items:
                $ref: '#/components/schemas/FeatureRule'
            definition:
              type: string
              description: 'A JSON stringified [FeatureDefinition](#tag/FeatureDefinition_model)'
    FeatureRule:
      anyOf:
        - $ref: '#/components/schemas/FeatureForceRule'
        - $ref: '#/components/schemas/FeatureRolloutRule'
        - $ref: '#/components/schemas/FeatureExperimentRule'
        - $ref: '#/components/schemas/FeatureExperimentRefRule'
        - $ref: '#/components/schemas/FeatureSafeRolloutRule'
      discriminator:
        propertyName: type
        mapping:
          force: '#/components/schemas/FeatureForceRule'
          rollout: '#/components/schemas/FeatureRolloutRule'
          experiment: '#/components/schemas/FeatureExperimentRule'
          experiment-ref: '#/components/schemas/FeatureExperimentRefRule'
          safe-rollout: '#/components/schemas/FeatureSafeRolloutRule'
    FeatureDefinition:
      type: object
      required:
        - defaultValue
      properties:
        defaultValue:
          type:
            - string
            - number
            - array
            - object
            - 'null'
        rules:
          type: array
          items:
            type: object
            properties:
              force:
                type:
                  - string
                  - number
                  - array
                  - object
                  - 'null'
              weights:
                type: array
                items:
                  type: number
              variations:
                type: array
                items:
                  type:
                    - string
                    - number
                    - array
                    - object
                    - 'null'
              hashAttribute:
                type: string
              namespace:
                type: array
                items:
                  type:
                    - number
                    - string
                minItems: 3
                maxItems: 3
              key:
                type: string
              coverage:
                type: number
              condition:
                type: object
                additionalProperties: true
    FeatureForceRule:
      type: object
      required:
        - description
        - condition
        - id
        - enabled
        - type
        - value
      properties:
        description:
          type: string
        condition:
          type: string
        savedGroupTargeting:
          type: array
          items:
            type: object
            required:
              - matchType
              - savedGroups
            properties:
              matchType:
                type: string
                enum:
                  - all
                  - any
                  - none
              savedGroups:
                type: array
                items:
                  type: string
        prerequisites:
          type: array
          items:
            type: object
            required:
              - id
              - condition
            properties:
              id:
                type: string
                description: Feature ID
              condition:
                type: string
        scheduleRules:
          type: array
          items:
            $ref: '#/components/schemas/ScheduleRule'
          example:
            - enabled: true
              timestamp: null
            - enabled: false
              timestamp: '2025-06-23T16:09:37.769Z'
        id:
          type: string
        enabled:
          type: boolean
        type:
          type: string
          enum:
            - force
        value:
          type: string
    FeatureRolloutRule:
      type: object
      required:
        - description
        - condition
        - id
        - enabled
        - type
        - value
        - coverage
        - hashAttribute
      properties:
        description:
          type: string
        condition:
          type: string
        savedGroupTargeting:
          type: array
          items:
            type: object
            required:
              - matchType
              - savedGroups
            properties:
              matchType:
                type: string
                enum:
                  - all
                  - any
                  - none
              savedGroups:
                type: array
                items:
                  type: string
        scheduleRules:
          type: array
          items:
            $ref: '#/components/schemas/ScheduleRule'
          example:
            - enabled: true
              timestamp: null
            - enabled: false
              timestamp: '2025-06-23T16:09:37.769Z'
        id:
          type: string
        enabled:
          type: boolean
        type:
          type: string
          enum:
            - rollout
        value:
          type: string
        coverage:
          type: number
        hashAttribute:
          type: string
    FeatureSafeRolloutRule:
      type: object
      required:
        - condition
        - id
        - enabled
        - type
        - controlValue
        - variationValue
      properties:
        condition:
          type: string
        savedGroupTargeting:
          type: array
          items:
            type: object
            required:
              - matchType
              - savedGroups
            properties:
              matchType:
                type: string
                enum:
                  - all
                  - any
                  - none
              savedGroups:
                type: array
                items:
                  type: string
        prerequisites:
          type: array
          items:
            type: object
            required:
              - id
              - condition
            properties:
              id:
                type: string
                description: Feature ID
              condition:
                type: string
        id:
          type: string
        trackingKey:
          type: string
        enabled:
          type: boolean
        type:
          type: string
          enum:
            - safe-rollout
        controlValue:
          type: string
        variationValue:
          type: string
        seed:
          type: string
        hashAttribute:
          type: string
        safeRolloutId:
          type: string
        status:
          type: string
          enum:
            - running
            - released
            - rolled-back
            - stopped
        scheduleRules:
          type: array
          items:
            $ref: '#/components/schemas/ScheduleRule'
          example:
            - enabled: true
              timestamp: null
            - enabled: false
              timestamp: '2025-06-23T16:09:37.769Z'
    FeatureExperimentRule:
      type: object
      required:
        - description
        - condition
        - id
        - enabled
        - type
      properties:
        description:
          type: string
        condition:
          type: string
        id:
          type: string
        enabled:
          type: boolean
        type:
          type: string
          enum:
            - experiment
        trackingKey:
          type: string
        hashAttribute:
          type: string
        fallbackAttribute:
          type: string
        disableStickyBucketing:
          type: boolean
        bucketVersion:
          type: number
        minBucketVersion:
          type: number
        namespace:
          type: object
          required:
            - enabled
            - name
            - range
          properties:
            enabled:
              type: boolean
            name:
              type: string
            range:
              type: array
              items:
                type: number
              minItems: 2
              maxItems: 2
        coverage:
          type: number
        scheduleRules:
          type: array
          items:
            $ref: '#/components/schemas/ScheduleRule'
          example:
            - enabled: true
              timestamp: null
            - enabled: false
              timestamp: '2025-06-23T16:09:37.769Z'
        value:
          type: array
          items:
            type: object
            required:
              - value
              - weight
            properties:
              value:
                type: string
              weight:
                type: number
              name:
                type: string
    FeatureExperimentRefRule:
      type: object
      required:
        - description
        - id
        - enabled
        - type
        - variations
        - experimentId
      properties:
        description:
          type: string
        id:
          type: string
        enabled:
          type: boolean
        type:
          type: string
          enum:
            - experiment-ref
        condition:
          type: string
        scheduleRules:
          type: array
          items:
            $ref: '#/components/schemas/ScheduleRule'
          example:
            - enabled: true
              timestamp: null
            - enabled: false
              timestamp: '2025-06-23T16:09:37.769Z'
        variations:
          type: array
          items:
            type: object
            required:
              - value
              - variationId
            properties:
              value:
                type: string
              variationId:
                type: string
        experimentId:
          type: string
    FeatureRevision:
      type: object
      required:
        - baseVersion
        - version
        - comment
        - date
        - status
        - rules
      properties:
        baseVersion:
          type: integer
        version:
          type: integer
        comment:
          type: string
        date:
          type: string
          format: date-time
        status:
          type: string
        publishedBy:
          type: string
        rules:
          type: object
          additionalProperties:
            type: array
            items:
              $ref: '#/components/schemas/FeatureRule'
        definitions:
          type: object
          additionalProperties:
            type: string
            description: 'A JSON stringified [FeatureDefinition](#tag/FeatureDefinition_model)'
    SdkConnection:
      type: object
      required:
        - id
        - dateCreated
        - dateUpdated
        - name
        - organization
        - languages
        - environment
        - project
        - encryptPayload
        - encryptionKey
        - key
        - proxyEnabled
        - proxyHost
        - proxySigningKey
      properties:
        id:
          type: string
        dateCreated:
          type: string
          format: date-time
        dateUpdated:
          type: string
          format: date-time
        name:
          type: string
        organization:
          type: string
        languages:
          type: array
          items:
            type: string
        sdkVersion:
          type: string
        environment:
          type: string
        project:
          description: Use 'projects' instead. This is only for backwards compatibility and contains the first project only.
          type: string
        projects:
          type: array
          items:
            type: string
        encryptPayload:
          type: boolean
        encryptionKey:
          type: string
        includeVisualExperiments:
          type: boolean
        includeDraftExperiments:
          type: boolean
        includeExperimentNames:
          type: boolean
        includeRedirectExperiments:
          type: boolean
        includeRuleIds:
          type: boolean
        key:
          type: string
        proxyEnabled:
          type: boolean
        proxyHost:
          type: string
        proxySigningKey:
          type: string
        sseEnabled:
          type: boolean
        hashSecureAttributes:
          type: boolean
        remoteEvalEnabled:
          type: boolean
        savedGroupReferencesEnabled:
          type: boolean
    Experiment:
      type: object
      required:
        - id
        - trackingKey
        - dateCreated
        - dateUpdated
        - name
        - type
        - project
        - hypothesis
        - description
        - hashAttribute
        - hashVersion
        - tags
        - owner
        - archived
        - status
        - autoRefresh
        - variations
        - phases
        - settings
      properties:
        id:
          type: string
        trackingKey:
          type: string
        dateCreated:
          type: string
          format: date-time
        dateUpdated:
          type: string
          format: date-time
        name:
          type: string
        type:
          type: string
          enum:
            - standard
            - multi-armed-bandit
        project:
          type: string
        hypothesis:
          type: string
        description:
          type: string
        tags:
          type: array
          items:
            type: string
        owner:
          type: string
        archived:
          type: boolean
        status:
          type: string
        autoRefresh:
          type: boolean
        hashAttribute:
          type: string
        fallbackAttribute:
          type: string
        hashVersion:
          type: number
          enum:
            - 1
            - 2
        disableStickyBucketing:
          type: boolean
        bucketVersion:
          type: number
        minBucketVersion:
          type: number
        variations:
          type: array
          items:
            type: object
            required:
              - variationId
              - key
              - name
              - description
              - screenshots
            properties:
              variationId:
                type: string
              key:
                type: string
              name:
                type: string
              description:
                type: string
              screenshots:
                type: array
                items:
                  type: string
        phases:
          type: array
          items:
            type: object
            required:
              - name
              - dateStarted
              - dateEnded
              - reasonForStopping
              - seed
              - coverage
              - trafficSplit
              - targetingCondition
              - savedGroups
            properties:
              name:
                type: string
              dateStarted:
                type: string
              dateEnded:
                type: string
              reasonForStopping:
                type: string
              seed:
                type: string
              coverage:
                type: number
              trafficSplit:
                type: array
                items:
                  type: object
                  required:
                    - variationId
                    - weight
                  properties:
                    variationId:
                      type: string
                    weight:
                      type: number
              namespace:
                type: object
                required:
                  - namespaceId
                  - range
                properties:
                  namespaceId:
                    type: string
                  range:
                    type: array
                    rangeStart: number
                    rangeEnd: number
              targetingCondition:
                type: string
              prerequisites:
                type: array
                items:
                  type: object
                  required:
                    - id
                    - condition
                  properties:
                    id:
                      type: string
                    condition:
                      type: string
              savedGroupTargeting:
                type: array
                items:
                  type: object
                  required:
                    - matchType
                    - savedGroups
                  properties:
                    matchType:
                      type: string
                      enum:
                        - all
                        - any
                        - none
                    savedGroups:
                      type: array
                      items:
                        type: string
        settings:
          $ref: '#/components/schemas/ExperimentAnalysisSettings'
        resultSummary:
          type: object
          required:
            - status
            - winner
            - releasedVariationId
            - excludeFromPayload
            - conclusions
          properties:
            status:
              type: string
            winner:
              type: string
            conclusions:
              type: string
            releasedVariationId:
              type: string
            excludeFromPayload:
              type: boolean
        shareLevel:
          type: string
          enum:
            - public
            - organization
        publicUrl:
          type: string
        banditScheduleValue:
          type: number
        banditScheduleUnit:
          type: string
          enum:
            - days
            - hours
        banditBurnInValue:
          type: number
        banditBurnInUnit:
          type: string
          enum:
            - days
            - hours
        linkedFeatures:
          type: array
          items:
            type: string
        hasVisualChangesets:
          type: boolean
        hasURLRedirects:
          type: boolean
        customFields:
          type: object
          additionalProperties: true
        pinnedMetricSlices:
          type: array
          items:
            type: string
          description: 'Array of pinned metric slices in format `{metricId}?dim:{sliceColumn}={sliceLevel}&location={goal|secondary|guardrail}` (URL-encoded)'
        customMetricSlices:
          type: array
          items:
            type: object
            properties:
              slices:
                type: array
                items:
                  type: object
                  properties:
                    column:
                      type: string
                    levels:
                      type: array
                      items:
                        type: string
                  required:
                    - column
                    - levels
            required:
              - slices
          description: Custom slices that apply to ALL applicable metrics in the experiment
    ExperimentSnapshot:
      type: object
      required:
        - id
        - experiment
        - status
      properties:
        id:
          type: string
        experiment:
          type: string
        status:
          type: string
    ExperimentMetric:
      type: object
      required:
        - metricId
        - overrides
      properties:
        metricId:
          type: string
        overrides:
          type: object
          properties:
            delayHours:
              type: number
            windowHours:
              type: number
            window:
              type: string
              enum:
                - conversion
                - lookback
                - ''
            winRiskThreshold:
              type: number
            loseRiskThreshold:
              type: number
    ExperimentAnalysisSettings:
      type: object
      required:
        - datasourceId
        - assignmentQueryId
        - experimentId
        - segmentId
        - queryFilter
        - inProgressConversions
        - attributionModel
        - statsEngine
        - goals
        - secondaryMetrics
        - guardrails
      properties:
        datasourceId:
          type: string
        assignmentQueryId:
          type: string
        experimentId:
          type: string
        segmentId:
          type: string
        queryFilter:
          type: string
        inProgressConversions:
          enum:
            - include
            - exclude
        attributionModel:
          enum:
            - firstExposure
            - experimentDuration
          description: Setting attribution model to `"experimentDuration"` is the same as selecting "Ignore Conversion Windows" for the Conversion Window Override.
        statsEngine:
          enum:
            - bayesian
            - frequentist
        regressionAdjustmentEnabled:
          type: boolean
        sequentialTestingEnabled:
          type: boolean
        sequentialTestingTuningParameter:
          type: number
        goals:
          type: array
          items:
            $ref: '#/components/schemas/ExperimentMetric'
        secondaryMetrics:
          type: array
          items:
            $ref: '#/components/schemas/ExperimentMetric'
        guardrails:
          type: array
          items:
            $ref: '#/components/schemas/ExperimentMetric'
        activationMetric:
          $ref: '#/components/schemas/ExperimentMetric'
    ExperimentResults:
      type: object
      required:
        - id
        - dateUpdated
        - experimentId
        - phase
        - dimension
        - dateStart
        - dateEnd
        - settings
        - queryIds
        - results
      properties:
        id:
          type: string
        dateUpdated:
          type: string
        experimentId:
          type: string
        phase:
          type: string
        dateStart:
          type: string
        dateEnd:
          type: string
        dimension:
          type: object
          required:
            - type
          properties:
            type:
              type: string
            id:
              type: string
        settings:
          $ref: '#/components/schemas/ExperimentAnalysisSettings'
        queryIds:
          type: array
          items:
            type: string
        results:
          type: array
          items:
            type: object
            required:
              - dimension
              - totalUsers
              - checks
              - metrics
            properties:
              dimension:
                type: string
              totalUsers:
                type: number
              checks:
                type: object
                required:
                  - srm
                properties:
                  srm:
                    type: number
              metrics:
                type: array
                items:
                  type: object
                  required:
                    - metricId
                    - variations
                  properties:
                    metricId:
                      type: string
                    variations:
                      type: array
                      items:
                        type: object
                        required:
                          - variationId
                          - analyses
                        properties:
                          variationId:
                            type: string
                          users:
                            type: number
                          analyses:
                            type: array
                            items:
                              type: object
                              required:
                                - engine
                                - numerator
                                - denominator
                                - mean
                                - stddev
                                - percentChange
                                - ciLow
                                - ciHigh
                              properties:
                                engine:
                                  enum:
                                    - bayesian
                                    - frequentist
                                numerator:
                                  type: number
                                denominator:
                                  type: number
                                mean:
                                  type: number
                                stddev:
                                  type: number
                                percentChange:
                                  type: number
                                ciLow:
                                  type: number
                                ciHigh:
                                  type: number
                                pValue:
                                  type: number
                                risk:
                                  type: number
                                chanceToBeatControl:
                                  type: number
    ExperimentWithEnhancedStatus:
      allOf:
        - $ref: '#/components/schemas/Experiment'
        - type: object
          properties:
            enhancedStatus:
              type: object
              required:
                - status
              properties:
                status:
                  type: string
                  enum:
                    - Running
                    - Stopped
                    - Draft
                    - Archived
                detailedStatus:
                  type: string
    DataSource:
      type: object
      required:
        - id
        - dateCreated
        - dateUpdated
        - type
        - name
        - description
        - projectIds
        - eventTracker
        - identifierTypes
        - assignmentQueries
        - identifierJoinQueries
      properties:
        id:
          type: string
        dateCreated:
          type: string
          format: date-time
        dateUpdated:
          type: string
          format: date-time
        type:
          type: string
        name:
          type: string
        description:
          type: string
        projectIds:
          type: array
          items:
            type: string
        eventTracker:
          type: string
        identifierTypes:
          type: array
          items:
            type: object
            required:
              - id
              - description
            properties:
              id:
                type: string
              description:
                type: string
        assignmentQueries:
          type: array
          items:
            type: object
            required:
              - id
              - name
              - description
              - identifierType
              - sql
              - includesNameColumns
              - dimensionColumns
            properties:
              id:
                type: string
              name:
                type: string
              description:
                type: string
              identifierType:
                type: string
              sql:
                type: string
              includesNameColumns:
                type: boolean
              dimensionColumns:
                type: array
                items:
                  type: string
        identifierJoinQueries:
          type: array
          items:
            type: object
            required:
              - identifierTypes
              - sql
            properties:
              identifierTypes:
                type: array
                items:
                  type: string
              sql:
                type: string
        mixpanelSettings:
          type: object
          required:
            - viewedExperimentEventName
            - experimentIdProperty
            - variationIdProperty
            - extraUserIdProperty
          properties:
            viewedExperimentEventName:
              type: string
            experimentIdProperty:
              type: string
            variationIdProperty:
              type: string
            extraUserIdProperty:
              type: string
    VisualChangeset:
      type: object
      required:
        - urlPatterns
        - editorUrl
        - experiment
        - visualChanges
      properties:
        id:
          type: string
        urlPatterns:
          type: array
          items:
            type: object
            required:
              - type
              - pattern
            properties:
              include:
                type: boolean
              type:
                type: string
                enum:
                  - simple
                  - regex
              pattern:
                type: string
        editorUrl:
          type: string
        experiment:
          type: string
        visualChanges:
          type: array
          items:
            type: object
            required:
              - variation
              - domMutations
            properties:
              description:
                type: string
              css:
                type: string
              js:
                type: string
              variation:
                type: string
              domMutations:
                type: array
                items:
                  type: object
                  required:
                    - selector
                    - action
                    - attribute
                  properties:
                    selector:
                      type: string
                    action:
                      type: string
                      enum:
                        - append
                        - set
                        - remove
                    attribute:
                      type: string
                    value:
                      type: string
                    parentSelector:
                      type: string
                    insertBeforeSelector:
                      type: string
    VisualChange:
      type: object
      required:
        - variation
      properties:
        description:
          type: string
        css:
          type: string
        js:
          type: string
        variation:
          type: string
        domMutations:
          type: array
          items:
            type: object
            required:
              - selector
              - action
              - attribute
            properties:
              selector:
                type: string
              action:
                type: string
                enum:
                  - append
                  - set
                  - remove
              attribute:
                type: string
              value:
                type: string
              parentSelector:
                type: string
              insertBeforeSelector:
                type: string
    SavedGroup:
      type: object
      required:
        - id
        - dateCreated
        - dateUpdated
        - name
        - type
      properties:
        id:
          type: string
        type:
          type: string
          enum:
            - condition
            - list
        dateCreated:
          type: string
          format: date-time
        dateUpdated:
          type: string
          format: date-time
        name:
          type: string
        owner:
          type: string
        condition:
          description: 'When type = ''condition'', this is the JSON-encoded condition for the group'
          type: string
        attributeKey:
          description: 'When type = ''list'', this is the attribute key the group is based on'
          type: string
        values:
          description: 'When type = ''list'', this is the list of values for the attribute key'
          type: array
          items:
            type: string
        description:
          type: string
        projects:
          type: array
          items:
            type: string
    Organization:
      type: object
      properties:
        id:
          type: string
          description: The Growthbook unique identifier for the organization
        externalId:
          type: string
          description: An optional identifier that you use within your company for the organization
        dateCreated:
          type: string
          format: date-time
          description: The date the organization was created
        name:
          type: string
          description: The name of the organization
        ownerEmail:
          type: string
          description: The email address of the organization owner
    FactTable:
      type: object
      required:
        - id
        - name
        - description
        - owner
        - projects
        - tags
        - datasource
        - userIdTypes
        - sql
        - managedBy
        - dateCreated
        - dateUpdated
      properties:
        id:
          type: string
        name:
          type: string
        description:
          type: string
        owner:
          type: string
        projects:
          type: array
          items:
            type: string
        tags:
          type: array
          items:
            type: string
        datasource:
          type: string
        userIdTypes:
          type: array
          items:
            type: string
        sql:
          type: string
        eventName:
          type: string
          description: The event name used in SQL template variables
        columns:
          type: array
          items:
            $ref: '#/components/schemas/FactTableColumn'
          description: Array of column definitions for this fact table
        columnsError:
          type: string
          nullable: true
          description: Error message if there was an issue parsing the SQL schema
        archived:
          type: boolean
        managedBy:
          type: string
          description: 'Where this fact table must be managed from. If not set (empty string), it can be managed from anywhere.'
          enum:
            - ''
            - api
            - admin
        dateCreated:
          type: string
          format: date-time
        dateUpdated:
          type: string
          format: date-time
    FactTableColumn:
      type: object
      required:
        - column
        - datatype
        - deleted
      properties:
        column:
          type: string
          description: The actual column name in the database/SQL query
        datatype:
          type: string
          enum:
            - number
            - string
            - date
            - boolean
            - json
            - other
            - ''
        numberFormat:
          type: string
          enum:
            - ''
            - currency
            - 'time:seconds'
            - 'memory:bytes'
            - 'memory:kilobytes'
        jsonFields:
          type: object
          description: 'For JSON columns, defines the structure of nested fields'
          additionalProperties:
            type: object
            properties:
              datatype:
                type: string
                enum:
                  - number
                  - string
                  - date
                  - boolean
                  - json
                  - other
                  - ''
        name:
          type: string
          description: Display name for the column (can be different from the actual column name)
        description:
          type: string
        alwaysInlineFilter:
          type: boolean
          description: Whether this column should always be included as an inline filter in queries
          default: false
        deleted:
          type: boolean
          default: false
        isAutoSliceColumn:
          type: boolean
          description: Whether this column can be used for auto slice analysis. This is an enterprise feature.
          default: false
        autoSlices:
          type: array
          items:
            type: string
          description: Specific slices to automatically analyze for this column.
        dateCreated:
          type: string
          format: date-time
          readOnly: true
        dateUpdated:
          type: string
          format: date-time
          readOnly: true
    FactTableFilter:
      type: object
      required:
        - id
        - name
        - description
        - value
        - managedBy
        - dateCreated
        - dateUpdated
      properties:
        id:
          type: string
        name:
          type: string
        description:
          type: string
        value:
          type: string
        managedBy:
          type: string
          description: 'Where this fact table filter must be managed from. If not set (empty string), it can be managed from anywhere.'
          enum:
            - ''
            - api
        dateCreated:
          type: string
          format: date-time
        dateUpdated:
          type: string
          format: date-time
    FactMetric:
      type: object
      required:
        - id
        - name
        - description
        - owner
        - projects
        - tags
        - datasource
        - metricType
        - numerator
        - inverse
        - cappingSettings
        - windowSettings
        - priorSettings
        - regressionAdjustmentSettings
        - riskThresholdSuccess
        - riskThresholdDanger
        - minPercentChange
        - maxPercentChange
        - minSampleSize
        - targetMDE
        - managedBy
        - dateCreated
        - dateUpdated
      properties:
        id:
          type: string
        name:
          type: string
        description:
          type: string
        owner:
          type: string
        projects:
          type: array
          items:
            type: string
        tags:
          type: array
          items:
            type: string
        datasource:
          type: string
        metricType:
          type: string
          enum:
            - proportion
            - retention
            - mean
            - quantile
            - ratio
        numerator:
          type: object
          required:
            - factTableId
            - column
            - filters
          properties:
            factTableId:
              type: string
            column:
              type: string
            aggregation:
              type: string
              enum:
                - sum
                - max
                - count distinct
            filters:
              type: array
              description: Array of Fact Table Filter Ids
              items:
                type: string
            inlineFilters:
              type: object
              description: 'Inline filters to apply to the fact table. Keys are column names, values are arrays of values to filter by.'
              additionalProperties:
                type: array
                items:
                  type: string
            aggregateFilterColumn:
              type: string
              description: Column to use to filter users after aggregation. Either '$$count' of rows or the name of a numeric column that will be summed by user. Must specify `aggregateFilter` if using this. Only can be used with 'retention' and 'proportion' metrics.
            aggregateFilter:
              type: string
              description: Simple comparison operator and value to apply after aggregation (e.g. '= 10' or '>= 1'). Requires `aggregateFilterColumn`.
        denominator:
          type: object
          required:
            - factTableId
            - column
            - filters
          properties:
            factTableId:
              type: string
            column:
              type: string
            filters:
              type: array
              description: Array of Fact Table Filter Ids
              items:
                type: string
            inlineFilters:
              type: object
              description: 'Inline filters to apply to the fact table. Keys are column names, values are arrays of values to filter by.'
              additionalProperties:
                type: array
                items:
                  type: string
        inverse:
          type: boolean
          description: 'Set to true for things like Bounce Rate, where you want the metric to decrease'
        quantileSettings:
          description: Controls the settings for quantile metrics (mandatory if metricType is "quantile")
          type: object
          required:
            - type
            - quantile
            - ignoreZeros
          properties:
            type:
              type: string
              enum:
                - event
                - unit
              description: Whether the quantile is over unit aggregations or raw event values
            ignoreZeros:
              type: boolean
              description: 'If true, zero values will be ignored when calculating the quantile'
            quantile:
              type: number
              description: The quantile value (from 0.001 to 0.999)
              multipleOf: 0.001
              minimum: 0.001
              maximum: 0.999
        cappingSettings:
          description: Controls how outliers are handled
          type: object
          required:
            - type
          properties:
            type:
              type: string
              enum:
                - none
                - absolute
                - percentile
            value:
              type: number
              description: 'When type is absolute, this is the absolute value. When type is percentile, this is the percentile value (from 0.0 to 1.0).'
            ignoreZeros:
              type: boolean
              description: 'If true and capping is `percentile`, zeros will be ignored when calculating the percentile.'
        windowSettings:
          type: object
          description: Controls the conversion window for the metric
          required:
            - type
          properties:
            type:
              type: string
              enum:
                - none
                - conversion
                - lookback
            delayValue:
              type: number
              description: Wait this long after experiment exposure before counting conversions.
            delayUnit:
              type: string
              enum:
                - minutes
                - hours
                - days
                - weeks
            windowValue:
              type: number
            windowUnit:
              type: string
              enum:
                - minutes
                - hours
                - days
                - weeks
          priorSettings:
            type: object
            description: Controls the bayesian prior for the metric
            required:
              - override
              - proper
              - mean
              - stddev
            properties:
              override:
                type: boolean
                description: 'If false, the organization default settings will be used instead of the other settings in this object'
              proper:
                type: boolean
                description: 'If true, the `mean` and `stddev` will be used, otherwise we will use an improper flat prior.'
              mean:
                type: number
                description: The mean of the prior distribution of relative effects in proportion terms (e.g. 0.01 is 1%)
              stddev:
                type: number
                description: Must be > 0. The standard deviation of the prior distribution of relative effects in proportion terms.
        regressionAdjustmentSettings:
          type: object
          description: Controls the regression adjustment (CUPED) settings for the metric
          required:
            - override
          properties:
            override:
              type: boolean
              description: 'If false, the organization default settings will be used'
            enabled:
              type: boolean
              description: Controls whether or not regresion adjustment is applied to the metric
            days:
              type: number
              description: Number of pre-exposure days to use for the regression adjustment
        riskThresholdSuccess:
          type: number
        riskThresholdDanger:
          type: number
        displayAsPercentage:
          type: boolean
          description: 'If true and the metric is a ratio metric, variation means will be displayed as a percentage'
        minPercentChange:
          type: number
        maxPercentChange:
          type: number
        minSampleSize:
          type: number
        targetMDE:
          type: number
        managedBy:
          type: string
          description: 'Where this fact metric must be managed from. If not set (empty string), it can be managed from anywhere.'
          enum:
            - ''
            - api
            - admin
        dateCreated:
          type: string
          format: date-time
        dateUpdated:
          type: string
          format: date-time
        archived:
          type: boolean
        metricAutoSlices:
          type: array
          items:
            type: string
          description: Array of slice column names that will be automatically included in metric analysis. This is an enterprise feature.
    MetricAnalysis:
      type: object
      required:
        - id
        - status
      properties:
        id:
          type: string
          description: The ID of the created metric analysis
        status:
          type: string
          description: 'The status of the analysis (e.g., "running", "completed", "error")'
        settings:
          type: object
    Member:
      type: object
      required:
        - id
        - email
        - globalRole
      properties:
        id:
          type: string
        name:
          type: string
        email:
          type: string
        globalRole:
          type: string
        environments:
          type: array
          items:
            type: string
        limitAccessByEnvironment:
          type: boolean
        managedbyIdp:
          type: boolean
        teams:
          type: array
          items:
            type: string
        projectRoles:
          type: array
          items:
            type: object
            required:
              - project
              - role
              - limitAccessByEnvironment
              - environments
            properties:
              project:
                type: string
              role:
                type: string
              limitAccessByEnvironment:
                type: boolean
              environments:
                type: array
                items:
                  type: string
        lastLoginDate:
          type: string
          format: date-time
        dateCreated:
          type: string
          format: date-time
        dateUpdated:
          type: string
          format: date-time
    Archetype:
      type: object
      required:
        - id
        - dateCreated
        - dateUpdated
        - name
        - owner
        - isPublic
        - attributes
      properties:
        id:
          type: string
        dateCreated:
          type: string
        dateUpdated:
          type: string
        name:
          type: string
        description:
          type: string
        owner:
          type: string
        isPublic:
          type: boolean
        attributes:
          type: object
          description: The attributes to set when using this Archetype
        projects:
          type: array
          items:
            type: string
    Query:
      type: object
      required:
        - id
        - organization
        - datasource
        - language
        - query
        - queryType
        - createdAt
        - startedAt
        - status
        - externalId
        - dependencies
        - runAtEnd
      properties:
        id:
          type: string
        organization:
          type: string
        datasource:
          type: string
        language:
          type: string
        query:
          type: string
        queryType:
          type: string
        createdAt:
          type: string
        startedAt:
          type: string
        status:
          type: string
          enum:
            - running
            - queued
            - failed
            - partially-succeeded
            - succeeded
        externalId:
          type: string
        dependencies:
          type: array
          items:
            type: string
        runAtEnd:
          type: boolean
    Settings:
      type: object
      required:
        - confidenceLevel
        - northStar
        - metricDefaults
        - pastExperimentsMinLength
        - metricAnalysisDays
        - updateSchedule
        - multipleExposureMinPercent
        - defaultRole
        - statsEngine
        - pValueThreshold
        - regressionAdjustmentEnabled
        - regressionAdjustmentDays
        - sequentialTestingEnabled
        - sequentialTestingTuningParameter
        - attributionModel
        - targetMDE
        - delayHours
        - windowType
        - windowHours
        - winRisk
        - loseRisk
        - secureAttributeSalt
        - killswitchConfirmation
        - requireReviews
        - featureKeyExample
        - featureRegexValidator
        - banditScheduleValue
        - banditScheduleUnit
        - banditBurnInValue
        - banditBurnInUnit
        - experimentMinLengthDays
      properties:
        confidenceLevel:
          type: number
        northStar:
          type: object
          nullable: true
          properties:
            title:
              type: string
            metricIds:
              type: array
              items:
                type: string
        metricDefaults:
          type: object
          properties:
            priorSettings:
              type: object
              required:
                - override
                - proper
                - mean
                - stddev
              properties:
                override:
                  type: boolean
                proper:
                  type: boolean
                mean:
                  type: number
                stddev:
                  type: number
            minimumSampleSize:
              type: number
            maxPercentageChange:
              type: number
            minPercentageChange:
              type: number
            targetMDE:
              type: number
        pastExperimentsMinLength:
          type: number
        metricAnalysisDays:
          type: number
        updateSchedule:
          type: object
          nullable: true
          properties:
            type:
              type: string
              enum:
                - cron
                - never
                - stale
            cron:
              type: string
              nullable: true
            hours:
              type: number
              nullable: true
        multipleExposureMinPercent:
          type: number
        defaultRole:
          type: object
          properties:
            role:
              type: string
            limitAccessByEnvironment:
              type: boolean
            environments:
              type: array
              items:
                type: string
        statsEngine:
          type: string
        pValueThreshold:
          type: number
        regressionAdjustmentEnabled:
          type: boolean
        regressionAdjustmentDays:
          type: number
        sequentialTestingEnabled:
          type: boolean
        sequentialTestingTuningParameter:
          type: number
        attributionModel:
          type: string
          enum:
            - firstExposure
            - experimentDuration
        targetMDE:
          type: number
        delayHours:
          type: number
        windowType:
          type: string
        windowHours:
          type: number
        winRisk:
          type: number
        loseRisk:
          type: number
        secureAttributeSalt:
          type: string
        killswitchConfirmation:
          type: boolean
        requireReviews:
          type: array
          items:
            type: object
            properties:
              requireReviewOn:
                type: boolean
              resetReviewOnChange:
                type: boolean
              environments:
                type: array
                items:
                  type: string
              projects:
                type: array
                items:
                  type: string
        featureKeyExample:
          type: string
        featureRegexValidator:
          type: string
        banditScheduleValue:
          type: number
        banditScheduleUnit:
          type: string
          enum:
            - hours
            - days
        banditBurnInValue:
          type: number
        banditBurnInUnit:
          type: string
          enum:
            - hours
            - days
        experimentMinLengthDays:
          type: number
        experimentMaxLengthDays:
          type: number
          nullable: true
        preferredEnvironment:
          type: string
          nullable: true
        maxMetricSliceLevels:
          type: number
    CodeRef:
      type: object
      required:
        - organization
        - dateUpdated
        - feature
        - repo
        - branch
        - refs
      properties:
        organization:
          type: string
          description: The organization name
        dateUpdated:
          type: string
          format: date-time
          description: When the code references were last updated
        feature:
          type: string
          description: Feature identifier
        repo:
          type: string
          description: Repository name
        branch:
          type: string
          description: Branch name
        platform:
          type: string
          enum:
            - github
            - gitlab
            - bitbucket
          description: Source control platform
        refs:
          type: array
          items:
            type: object
            required:
              - filePath
              - startingLineNumber
              - lines
              - flagKey
            properties:
              filePath:
                type: string
                description: Path to the file containing the reference
              startingLineNumber:
                type: integer
                description: Line number where the reference starts
              lines:
                type: string
                description: The code lines containing the reference
              flagKey:
                type: string
                description: The feature flag key referenced
    CustomField:
      type: object
      required:
        - id
        - name
        - type
        - section
        - dateCreated
        - dateUpdated
        - active
        - required
      properties:
        id:
          type: string
        name:
          type: string
        type:
          type: string
        section:
          type: string
        dateCreated:
          type: string
          format: date-time
        dateUpdated:
          type: string
          format: date-time
        active:
          type: boolean
        required:
          type: boolean
        projects:
          type: array
          items:
            type: string
        values:
          type: string
  securitySchemes:
    bearerAuth:
      type: http
      scheme: bearer
      description: |
        If using Bearer auth, pass the Secret Key as the token:

        ```bash
        curl https://api.growthbook.io/api/v1 \
          -H "Authorization: Bearer secret_abc123DEF456"
        ```
    basicAuth:
      type: http
      scheme: basic
      description: |
        If using HTTP Basic auth, pass the Secret Key as the username and leave the password blank:

        ```bash
        curl https://api.growthbook.io/api/v1 \
          -u secret_abc123DEF456:
        # The ":" at the end stops curl from asking for a password
        ```
  responses:
    Error:
      type: object
      required:
        - message
      properties:
        message:
          type: string
security:
  - bearerAuth: []
  - basicAuth: []
x-tagGroups:
  - name: Endpoints
    tags:
      - projects
      - environments
      - features
      - data-sources
      - fact-tables
      - fact-metrics
      - metrics
      - experiments
      - snapshots
      - dimensions
      - segments
      - sdk-connections
      - visual-changesets
      - saved-groups
      - organizations
      - members
      - code-references
      - archetypes
      - queries
      - settings
<<<<<<< HEAD
      - custom-fields
=======
      - attributes
>>>>>>> 89822bfb
  - name: Models
    tags:
      - Archetype_model
      - Attribute_model
      - CodeRef_model
      - CustomField_model
      - DataSource_model
      - Dimension_model
      - Environment_model
      - Experiment_model
      - ExperimentAnalysisSettings_model
      - ExperimentMetric_model
      - ExperimentResults_model
      - ExperimentSnapshot_model
      - ExperimentWithEnhancedStatus_model
      - FactMetric_model
      - FactTable_model
      - FactTableColumn_model
      - FactTableFilter_model
      - Feature_model
      - FeatureDefinition_model
      - FeatureEnvironment_model
      - FeatureExperimentRefRule_model
      - FeatureExperimentRule_model
      - FeatureForceRule_model
      - FeatureRevision_model
      - FeatureRolloutRule_model
      - FeatureRule_model
      - FeatureSafeRolloutRule_model
      - FeatureWithRevisions_model
      - Member_model
      - Metric_model
      - MetricAnalysis_model
      - Organization_model
      - PaginationFields_model
      - Project_model
      - Query_model
      - SavedGroup_model
      - ScheduleRule_model
      - SdkConnection_model
      - Segment_model
      - Settings_model
      - VisualChange_model
      - VisualChangeset_model<|MERGE_RESOLUTION|>--- conflicted
+++ resolved
@@ -117,15 +117,12 @@
   - name: settings
     x-displayName: Settings
     description: Get the organization settings.
-<<<<<<< HEAD
   - name: custom-fields
     x-displayName: Custom Fields
     description: Custom fields for the organization.
-=======
   - name: attributes
     x-displayName: Attributes
     description: Used when targeting feature flags and experiments.
->>>>>>> 89822bfb
   - name: Archetype_model
     x-displayName: Archetype
     description: <SchemaDefinition schemaRef="#/components/schemas/Archetype" />
@@ -8671,11 +8668,8 @@
       - archetypes
       - queries
       - settings
-<<<<<<< HEAD
       - custom-fields
-=======
       - attributes
->>>>>>> 89822bfb
   - name: Models
     tags:
       - Archetype_model
