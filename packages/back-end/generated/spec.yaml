openapi: 3.1.0
info:
  version: 1.0.0
  title: GrowthBook REST API
  description: |
    GrowthBook offers a full REST API for interacting with the GrowthBook application. This is currently in **beta** as we add more authenticated API routes and features.

    Request data can use either JSON or Form data encoding (with proper `Content-Type` headers). All response bodies are JSON-encoded.

    The API base URL for GrowthBook Cloud is `https://api.growthbook.io`. For self-hosted deployments, it is the same as your API_HOST environment variable (defaults to `http://localhost:3100`). The rest of these docs will assume you are using GrowthBook Cloud.

    ## Authentication

    We support both the HTTP Basic and Bearer authentication schemes for convenience.

    You first need to generate a new API Key in GrowthBook. Different keys have different permissions:

    - **Personal Access Tokens**: These are sensitive and provide the same level of access as the user has to an organization. These can be created by going to `Personal Access Tokens` under the your user menu.
    - **Secret Keys**: These are sensitive and provide the level of access for the role, which currently is either `admin` or `readonly`. Only Admins with the `manageApiKeys` permission can manage Secret Keys on behalf of an organization. These can be created by going to `Settings -> API Keys`

    If using HTTP Basic auth, pass the Secret Key as the username and leave the password blank:

    ```bash
    curl https://api.growthbook.io/api/v1 \
      -u secret_abc123DEF456:
    # The ":" at the end stops curl from asking for a password
    ```

    If using Bearer auth, pass the Secret Key as the token:

    ```bash
    curl https://api.growthbook.io/api/v1 \
    -H "Authorization: Bearer secret_abc123DEF456"
    ```

    ## Errors

    The API may return the following error status codes:

    - **400** - Bad Request - Often due to a missing required parameter
    - **401** - Unauthorized - No valid API key provided
    - **402** - Request Failed - The parameters are valid, but the request failed
    - **403** - Forbidden - Provided API key does not have the required access
    - **404** - Not Found - Unknown API route or requested resource
    - **429** - Too Many Requests - You exceeded the rate limit of 60 requests per minute. Try again later.
    - **5XX** - Server Error - Something went wrong on GrowthBook's end (these are rare)

    The response body will be a JSON object with the following properties:

    - **message** - Information about the error
servers:
  - url: 'https://api.growthbook.io/api/v1'
    description: GrowthBook Cloud
  - url: '{domain}/api/v1'
    description: Self-hosted GrowthBook
    variables:
      domain:
        default: 'http://localhost:3100'
tags:
  - name: projects
    x-displayName: Projects
    description: Projects are used to organize your feature flags and experiments
  - name: features
    x-displayName: Feature Flags
    description: Control your feature flags programatically
  - name: data-sources
    x-displayName: Data Sources
    description: How GrowthBook connects and queries your data
  - name: metrics
    x-displayName: Metrics
    description: Metrics used as goals and guardrails for experiments
  - name: experiments
    x-displayName: Experiments
    description: Experiments (A/B Tests)
  - name: dimensions
    x-displayName: Dimensions
    description: Dimensions used during experiment analysis
  - name: segments
    x-displayName: Segments
    description: Segments used during experiment analysis
  - name: sdk-connections
    x-displayName: SDK Connections
    description: Client keys and settings for connecting SDKs to a GrowthBook instance
  - name: visual-changesets
    x-displayName: Visual Changesets
    description: Groups of visual changes made by the visual editor to a single page
  - name: saved-groups
    x-displayName: Saved Groups
    description: Defined sets of attribute values which can be used with feature rules for targeting features at particular users.
  - name: organizations
    x-displayName: Organizations
    description: Organizations are used for multi-org deployments where different teams can run their own isolated feature flags and experiments. These endpoints are only via a super-admin's Personal Access Token.
  - name: fact-tables
    x-displayName: Fact Tables
    description: Fact Tables describe the shape of your data warehouse tables
  - name: fact-metrics
    x-displayName: Fact Metrics
    description: Fact Metrics are metrics built on top of Fact Table definitions
  - name: code-references
    x-displayName: Code References
    description: 'Intended for use with our code reference CI utility, [`gb-find-code-refs`](https://github.com/growthbook/gb-find-code-refs).'
  - name: DataSource_model
    x-displayName: DataSource
    description: <SchemaDefinition schemaRef="#/components/schemas/DataSource" />
  - name: Dimension_model
    x-displayName: Dimension
    description: <SchemaDefinition schemaRef="#/components/schemas/Dimension" />
  - name: Experiment_model
    x-displayName: Experiment
    description: <SchemaDefinition schemaRef="#/components/schemas/Experiment" />
  - name: ExperimentAnalysisSettings_model
    x-displayName: ExperimentAnalysisSettings
    description: <SchemaDefinition schemaRef="#/components/schemas/ExperimentAnalysisSettings" />
  - name: ExperimentMetric_model
    x-displayName: ExperimentMetric
    description: <SchemaDefinition schemaRef="#/components/schemas/ExperimentMetric" />
  - name: ExperimentResults_model
    x-displayName: ExperimentResults
    description: <SchemaDefinition schemaRef="#/components/schemas/ExperimentResults" />
  - name: FactMetric_model
    x-displayName: FactMetric
    description: <SchemaDefinition schemaRef="#/components/schemas/FactMetric" />
  - name: FactTable_model
    x-displayName: FactTable
    description: <SchemaDefinition schemaRef="#/components/schemas/FactTable" />
  - name: FactTableFilter_model
    x-displayName: FactTableFilter
    description: <SchemaDefinition schemaRef="#/components/schemas/FactTableFilter" />
  - name: Feature_model
    x-displayName: Feature
    description: <SchemaDefinition schemaRef="#/components/schemas/Feature" />
  - name: FeatureDefinition_model
    x-displayName: FeatureDefinition
    description: <SchemaDefinition schemaRef="#/components/schemas/FeatureDefinition" />
  - name: FeatureEnvironment_model
    x-displayName: FeatureEnvironment
    description: <SchemaDefinition schemaRef="#/components/schemas/FeatureEnvironment" />
  - name: FeatureExperimentRefRule_model
    x-displayName: FeatureExperimentRefRule
    description: <SchemaDefinition schemaRef="#/components/schemas/FeatureExperimentRefRule" />
  - name: FeatureExperimentRule_model
    x-displayName: FeatureExperimentRule
    description: <SchemaDefinition schemaRef="#/components/schemas/FeatureExperimentRule" />
  - name: FeatureForceRule_model
    x-displayName: FeatureForceRule
    description: <SchemaDefinition schemaRef="#/components/schemas/FeatureForceRule" />
  - name: FeatureRolloutRule_model
    x-displayName: FeatureRolloutRule
    description: <SchemaDefinition schemaRef="#/components/schemas/FeatureRolloutRule" />
  - name: FeatureRule_model
    x-displayName: FeatureRule
    description: <SchemaDefinition schemaRef="#/components/schemas/FeatureRule" />
  - name: Metric_model
    x-displayName: Metric
    description: <SchemaDefinition schemaRef="#/components/schemas/Metric" />
  - name: Organization_model
    x-displayName: Organization
    description: <SchemaDefinition schemaRef="#/components/schemas/Organization" />
  - name: PaginationFields_model
    x-displayName: PaginationFields
    description: <SchemaDefinition schemaRef="#/components/schemas/PaginationFields" />
  - name: Project_model
    x-displayName: Project
    description: <SchemaDefinition schemaRef="#/components/schemas/Project" />
  - name: SavedGroup_model
    x-displayName: SavedGroup
    description: <SchemaDefinition schemaRef="#/components/schemas/SavedGroup" />
  - name: SdkConnection_model
    x-displayName: SdkConnection
    description: <SchemaDefinition schemaRef="#/components/schemas/SdkConnection" />
  - name: Segment_model
    x-displayName: Segment
    description: <SchemaDefinition schemaRef="#/components/schemas/Segment" />
  - name: VisualChange_model
    x-displayName: VisualChange
    description: <SchemaDefinition schemaRef="#/components/schemas/VisualChange" />
  - name: VisualChangeset_model
    x-displayName: VisualChangeset
    description: <SchemaDefinition schemaRef="#/components/schemas/VisualChangeset" />
paths:
  /features:
    get:
      summary: Get all features
      tags:
        - features
      parameters:
        - $ref: '#/components/parameters/limit'
        - $ref: '#/components/parameters/offset'
        - $ref: '#/components/parameters/projectId'
      operationId: listFeatures
      x-codeSamples:
        - lang: cURL
          source: |
            curl https://api.growthbook.io/api/v1/features \
              -u secret_abc123DEF456:
      responses:
        '200':
          content:
            application/json:
              schema:
                allOf:
                  - type: object
                    required:
                      - features
                    properties:
                      features:
                        type: array
                        items:
                          $ref: '#/components/schemas/Feature'
                  - $ref: '#/components/schemas/PaginationFields'
    post:
      summary: Create a single feature
      parameters: []
      tags:
        - features
      operationId: postFeature
      x-codeSamples:
        - lang: cURL
          source: |
            curl -X POST https://api.growthbook.io/api/v1/features \
              -d '{ id: "test-01", description: "A cool feature", ... }'
              -u secret_abc123DEF456:
      requestBody:
        required: true
        content:
          application/json:
            schema:
              type: object
              required:
                - id
                - owner
                - valueType
                - defaultValue
              properties:
                id:
                  type: string
                  description: 'A unique key name for the feature. Feature keys can only include letters, numbers, hyphens, and underscores.'
                archived:
                  type: boolean
                description:
                  type: string
                  description: Description of the feature
                owner:
                  type: string
                  description: Email of the person who owns this experiment
                project:
                  type: string
                  description: An associated project ID
                valueType:
                  type: string
                  description: The data type of the feature payload. Boolean by default.
                  enum:
                    - boolean
                    - string
                    - number
                    - json
                defaultValue:
                  description: Default value when feature is enabled. Type must match `valueType`.
                  type: string
                tags:
                  type: array
                  items:
                    type: string
                  description: List of associated tags
                environments:
                  type: object
                  description: A dictionary of environments that are enabled for this feature. Keys supply the names of environments. Environments belong to organization and are not specified will be disabled by default.
                  additionalProperties:
                    type: object
                    required:
                      - enabled
                      - rules
                    properties:
                      enabled:
                        type: boolean
                      rules:
                        type: array
                        items:
                          anyOf:
                            - type: object
                              required:
                                - type
                                - value
                              properties:
                                description:
                                  type: string
                                condition:
                                  type: string
                                  description: Applied to everyone by default.
                                savedGroupTargeting:
                                  type: array
                                  items:
                                    type: object
                                    required:
                                      - matchType
                                      - savedGroups
                                    properties:
                                      matchType:
                                        type: string
                                        enum:
                                          - all
                                          - any
                                          - none
                                      savedGroups:
                                        type: array
                                        items:
                                          type: string
                                id:
                                  type: string
                                enabled:
                                  type: boolean
                                  description: Enabled by default
                                type:
                                  type: string
                                  enum:
                                    - force
                                value:
                                  type: string
                            - type: object
                              required:
                                - type
                                - value
                                - coverage
                                - hashAttribute
                              properties:
                                description:
                                  type: string
                                condition:
                                  type: string
                                  description: Applied to everyone by default.
                                savedGroupTargeting:
                                  type: array
                                  items:
                                    type: object
                                    required:
                                      - matchType
                                      - savedGroups
                                    properties:
                                      matchType:
                                        type: string
                                        enum:
                                          - all
                                          - any
                                          - none
                                      savedGroups:
                                        type: array
                                        items:
                                          type: string
                                id:
                                  type: string
                                enabled:
                                  type: boolean
                                  description: Enabled by default
                                type:
                                  type: string
                                  enum:
                                    - rollout
                                value:
                                  type: string
                                coverage:
                                  type: number
                                  description: Percent of traffic included in this experiment. Users not included in the experiment will skip this rule.
                                hashAttribute:
                                  type: string
                            - type: object
                              required:
                                - type
                                - variations
                                - experimentId
                              properties:
                                description:
                                  type: string
                                id:
                                  type: string
                                enabled:
                                  type: boolean
                                  description: Enabled by default
                                type:
                                  type: string
                                  enum:
                                    - experiment-ref
                                condition:
                                  type: string
                                variations:
                                  type: array
                                  items:
                                    type: object
                                    required:
                                      - value
                                      - variationId
                                    properties:
                                      value:
                                        type: string
                                      variationId:
                                        type: string
                                experimentId:
                                  type: string
                      definition:
                        type: string
                        description: 'A JSON stringified [FeatureDefinition](#tag/FeatureDefinition_model)'
                      draft:
                        type: object
                        description: Use to write draft changes without publishing them.
                        required:
                          - rules
                        properties:
                          enabled:
                            type: boolean
                          rules:
                            type: array
                            items:
                              $ref: '#/paths/~1features/post/requestBody/content/application~1json/schema/properties/environments/additionalProperties/properties/rules/items'
                          definition:
                            type: string
                            description: 'A JSON stringified [FeatureDefinition](#tag/FeatureDefinition_model)'
                jsonSchema:
                  type: string
                  description: Use JSON schema to validate the payload of a JSON-type feature value (enterprise only).
      responses:
        '200':
          content:
            application/json:
              schema:
                type: object
                required:
                  - feature
                properties:
                  feature:
                    $ref: '#/components/schemas/Feature'
  '/features/{id}':
    get:
      parameters:
        - $ref: '#/components/parameters/id'
      summary: Get a single feature
      tags:
        - features
      operationId: getFeature
      x-codeSamples:
        - lang: cURL
          source: |
            curl https://api.growthbook.io/api/v1/features/my_feature \
              -u secret_abc123DEF456:
      responses:
        '200':
          content:
            application/json:
              schema:
                type: object
                required:
                  - feature
                properties:
                  feature:
                    $ref: '#/components/schemas/Feature'
    post:
      summary: Partially update a feature
      parameters:
        - $ref: '#/components/parameters/id'
      tags:
        - features
      operationId: updateFeature
      x-codeSamples:
        - lang: cURL
          source: |
            curl -X POST https://api.growthbook.io/api/v1/features/test-01 \
              -d '{ description: "A cool feature flag", ... }'
              -u secret_abc123DEF456:
      requestBody:
        required: true
        content:
          application/json:
            schema:
              type: object
              properties:
                description:
                  type: string
                  description: Description of the feature
                archived:
                  type: boolean
                project:
                  type: string
                  description: An associated project ID
                owner:
                  type: string
                defaultValue:
                  type: string
                tags:
                  type: array
                  items:
                    type: string
                  description: List of associated tags. Will override tags completely with submitted list
                environments:
                  type: object
                  additionalProperties:
                    $ref: '#/paths/~1features/post/requestBody/content/application~1json/schema/properties/environments/additionalProperties'
                jsonSchema:
                  type: string
                  description: Use JSON schema to validate the payload of a JSON-type feature value (enterprise only).
      responses:
        '200':
          content:
            application/json:
              schema:
                type: object
                required:
                  - feature
                properties:
                  feature:
                    $ref: '#/components/schemas/Feature'
  '/features/{id}/toggle':
    parameters:
      - $ref: '#/components/parameters/id'
    post:
      summary: Toggle a feature in one or more environments
      tags:
        - features
      operationId: toggleFeature
      x-codeSamples:
        - lang: cURL
          source: |
            curl -X POST https://api.growthbook.io/api/v1/features/my-feature/toggle \
              -u secret_abc123DEF456: \
              -d "environments[production]"=false \
              -d reason="Kill switch activated"
      requestBody:
        required: true
        content:
          application/json:
            schema:
              type: object
              required:
                - environments
              properties:
                reason:
                  type: string
                environments:
                  type: object
                  additionalProperties:
                    enum:
                      - true
                      - false
                      - 'true'
                      - 'false'
                      - '1'
                      - '0'
                      - 1
                      - 0
                      - ''
      responses:
        '200':
          content:
            application/json:
              schema:
                type: object
                required:
                  - feature
                properties:
                  feature:
                    $ref: '#/components/schemas/Feature'
  /feature-keys:
    get:
      summary: Get list of feature keys
      tags:
        - features
      parameters:
        - $ref: '#/components/parameters/projectId'
      operationId: getFeatureKeys
      x-codeSamples:
        - lang: cURL
          source: |
            curl https://api.growthbook.io/api/v1/feature-keys?projectId=prj_5l652 \
              -u secret_abc123DEF456:
      responses:
        '200':
          content:
            application/json:
              schema:
                type: array
                items:
                  type: string
  /projects:
    get:
      summary: Get all projects
      tags:
        - projects
      parameters:
        - $ref: '#/components/parameters/limit'
        - $ref: '#/components/parameters/offset'
      operationId: listProjects
      x-codeSamples:
        - lang: cURL
          source: |
            curl https://api.growthbook.io/api/v1/projects \
              -u secret_abc123DEF456:
      responses:
        '200':
          content:
            application/json:
              schema:
                allOf:
                  - type: object
                    required:
                      - projects
                    properties:
                      projects:
                        type: array
                        items:
                          $ref: '#/components/schemas/Project'
                  - $ref: '#/components/schemas/PaginationFields'
  '/projects/{id}':
    parameters:
      - $ref: '#/components/parameters/id'
    get:
      summary: Get a single project
      tags:
        - projects
      operationId: getProject
      x-codeSamples:
        - lang: cURL
          source: |
            curl https://api.growthbook.io/api/v1/projects/prj_123abc \
              -u secret_abc123DEF456:
      responses:
        '200':
          content:
            application/json:
              schema:
                type: object
                required:
                  - project
                properties:
                  project:
                    $ref: '#/components/schemas/Project'
  /dimensions:
    get:
      summary: Get all dimensions
      tags:
        - dimensions
      parameters:
        - $ref: '#/components/parameters/limit'
        - $ref: '#/components/parameters/offset'
        - $ref: '#/components/parameters/datasourceId'
      operationId: listDimensions
      x-codeSamples:
        - lang: cURL
          source: |
            curl https://api.growthbook.io/api/v1/dimensions \
              -u secret_abc123DEF456:
      responses:
        '200':
          content:
            application/json:
              schema:
                allOf:
                  - type: object
                    required:
                      - dimensions
                    properties:
                      dimensions:
                        type: array
                        items:
                          $ref: '#/components/schemas/Dimension'
                  - $ref: '#/components/schemas/PaginationFields'
  '/dimensions/{id}':
    parameters:
      - $ref: '#/components/parameters/id'
    get:
      summary: Get a single dimension
      tags:
        - dimensions
      operationId: getDimension
      x-codeSamples:
        - lang: cURL
          source: |
            curl https://api.growthbook.io/api/v1/dimensions/dim_123abc \
              -u secret_abc123DEF456:
      responses:
        '200':
          content:
            application/json:
              schema:
                type: object
                required:
                  - dimension
                properties:
                  dimension:
                    $ref: '#/components/schemas/Dimension'
  /segments:
    get:
      summary: Get all segments
      tags:
        - segments
      parameters:
        - $ref: '#/components/parameters/limit'
        - $ref: '#/components/parameters/offset'
        - $ref: '#/components/parameters/datasourceId'
      operationId: listSegments
      x-codeSamples:
        - lang: cURL
          source: |
            curl https://api.growthbook.io/api/v1/segments \
              -u secret_abc123DEF456:
      responses:
        '200':
          content:
            application/json:
              schema:
                allOf:
                  - type: object
                    required:
                      - segments
                    properties:
                      segments:
                        type: array
                        items:
                          $ref: '#/components/schemas/Segment'
                  - $ref: '#/components/schemas/PaginationFields'
  '/segments/{id}':
    parameters:
      - $ref: '#/components/parameters/id'
    get:
      summary: Get a single segment
      tags:
        - segments
      operationId: getSegment
      x-codeSamples:
        - lang: cURL
          source: |
            curl https://api.growthbook.io/api/v1/segments/seg_123abc \
              -u secret_abc123DEF456:
      responses:
        '200':
          content:
            application/json:
              schema:
                type: object
                required:
                  - segment
                properties:
                  segment:
                    $ref: '#/components/schemas/Segment'
  /sdk-connections:
    get:
      summary: Get all sdk connections
      tags:
        - sdk-connections
      parameters:
        - $ref: '#/components/parameters/limit'
        - $ref: '#/components/parameters/offset'
        - $ref: '#/components/parameters/projectId'
        - name: withProxy
          in: query
          schema:
            type: string
        - name: multiOrg
          in: query
          schema:
            type: string
      operationId: listSdkConnections
      x-codeSamples:
        - lang: cURL
          source: |
            curl https://api.growthbook.io/api/v1/sdk-connections \
              -u secret_abc123DEF456:
      responses:
        '200':
          content:
            application/json:
              schema:
                allOf:
                  - type: object
                    required:
                      - sdkConnections
                    properties:
                      connections:
                        type: array
                        items:
                          $ref: '#/components/schemas/SdkConnection'
                  - $ref: '#/components/schemas/PaginationFields'
  '/sdk-connections/{id}':
    parameters:
      - $ref: '#/components/parameters/id'
    get:
      summary: Get a single sdk connection
      tags:
        - sdk-connections
      operationId: getSdkConnection
      x-codeSamples:
        - lang: cURL
          source: |
            curl https://api.growthbook.io/api/v1/sdk-connections/sdk_123abc \
              -u secret_abc123DEF456:
      responses:
        '200':
          content:
            application/json:
              schema:
                type: object
                required:
                  - sdkConnection
                properties:
                  sdkConnection:
                    $ref: '#/components/schemas/SdkConnection'
  /data-sources:
    get:
      summary: Get all data sources
      tags:
        - data-sources
      parameters:
        - $ref: '#/components/parameters/limit'
        - $ref: '#/components/parameters/offset'
        - $ref: '#/components/parameters/projectId'
      operationId: listDataSources
      x-codeSamples:
        - lang: cURL
          source: |
            curl https://api.growthbook.io/api/v1/data-sources \
              -u secret_abc123DEF456:
      responses:
        '200':
          content:
            application/json:
              schema:
                allOf:
                  - type: object
                    required:
                      - dataSources
                    properties:
                      dataSources:
                        type: array
                        items:
                          $ref: '#/components/schemas/DataSource'
                  - $ref: '#/components/schemas/PaginationFields'
  '/data-sources/{id}':
    parameters:
      - $ref: '#/components/parameters/id'
    get:
      tags:
        - data-sources
      summary: Get a single data source
      operationId: getDataSource
      x-codeSamples:
        - lang: cURL
          source: |
            curl https://api.growthbook.io/api/v1/data-sources/ds_123abc \
              -u secret_abc123DEF456:
      responses:
        '200':
          content:
            application/json:
              schema:
                type: object
                required:
                  - dataSource
                properties:
                  dataSource:
                    $ref: '#/components/schemas/DataSource'
  /experiments:
    get:
      summary: Get all experiments
      tags:
        - experiments
      parameters:
        - $ref: '#/components/parameters/limit'
        - $ref: '#/components/parameters/offset'
        - $ref: '#/components/parameters/projectId'
        - $ref: '#/components/parameters/datasourceId'
        - name: experimentId
          in: query
          description: Filter the returned list by the experiment tracking key (id)
          schema:
            type: string
      operationId: listExperiments
      x-codeSamples:
        - lang: cURL
          source: |
            curl https://api.growthbook.io/api/v1/experiments \
              -u secret_abc123DEF456:
      responses:
        '200':
          content:
            application/json:
              schema:
                allOf:
                  - type: object
                    required:
                      - experiments
                    properties:
                      experiments:
                        type: array
                        items:
                          $ref: '#/components/schemas/Experiment'
                  - $ref: '#/components/schemas/PaginationFields'
    post:
      parameters: []
      tags:
        - experiments
      summary: Create a single experiment
      operationId: postExperiment
      x-codeSamples:
        - lang: cURL
          source: |
            curl -X POST https://api.growthbook.io/api/v1/experiments \
              -d '{ name: "test_experiment", "owner": "weijie.ou@example.com" ... }'
              -u secret_abc123DEF456:
      requestBody:
        required: true
        content:
          application/json:
            schema:
              type: object
              required:
                - name
                - variations
                - owner
                - datasourceId
                - trackingKey
                - assignmentQueryId
              properties:
                datasourceId:
                  type: string
                  description: 'ID for the [DataSource](#tag/DataSource_model)'
                assignmentQueryId:
                  type: string
                  description: The ID property of one of the assignment query objects associated with the datasource
                trackingKey:
                  type: string
                name:
                  type: string
                  description: Name of the experiment
                project:
                  type: string
                  description: Project ID which the experiment belongs to
                hypothesis:
                  type: string
                  description: Hypothesis of the experiment
                description:
                  type: string
                  description: Description of the experiment
                tags:
                  type: array
                  items:
                    type: string
                metrics:
                  type: array
                  items:
                    type: string
                guardrailMetrics:
                  type: array
                  items:
                    type: string
                owner:
                  type: string
                  description: Email of the person who owns this experiment
                archived:
                  type: boolean
                status:
                  type: string
                  enum:
                    - draft
                    - running
                    - stopped
                autoRefresh:
                  type: boolean
                hashAttribute:
                  type: string
                fallbackAttribute:
                  type: string
                hashVersion:
                  type: number
                  enum:
                    - 1
                    - 2
                disableStickyBucketing:
                  type: boolean;
                bucketVersion:
                  type: number
                minBucketVersion:
                  type: number
                excludeBlockedBucketUsers:
                  type: boolean
                releasedVariationId:
                  type: string
                excludeFromPayload:
                  type: boolean
                variations:
                  type: array
                  minItems: 2
                  items:
                    type: object
                    required:
                      - key
                      - name
                    properties:
                      id:
                        type: string
                      key:
                        type: string
                      name:
                        type: string
                      description:
                        type: string
                      screenshots:
                        type: array
                        items:
                          type: object
                          required:
                            - path
                          properties:
                            path:
                              type: string
                            width:
                              type: number
                            height:
                              type: number
                            description:
                              type: string
                phases:
                  type: array
                  items:
                    type: object
                    required:
                      - name
                      - dateStarted
                    properties:
                      name:
                        type: string
                      dateStarted:
                        type: string
                        format: date
                      dateEnded:
                        type: string
                        format: date
                      reasonForStopping:
                        type: string
                      seed:
                        type: string
                      coverage:
                        type: number
                      trafficSplit:
                        type: array
                        items:
                          type: object
                          required:
                            - variationId
                            - weight
                          properties:
                            variationId:
                              type: string
                            weight:
                              type: number
                      namespace:
                        type: object
                        required:
                          - namespaceId
                          - range
                        properties:
                          namespaceId:
                            type: string
                          range:
                            type: array
                            items:
                              type: number
                            minItems: 2
                            maxItems: 2
                          enabled:
                            type: boolean
                      targetingCondition:
                        type: string
                      reason:
                        type: string
                      condition:
                        type: string
                      savedGroupTargeting:
                        type: array
                        items:
                          type: object
                          required:
                            - matchType
                            - savedGroups
                          properties:
                            matchType:
                              type: string
                              enum:
                                - all
                                - any
                                - none
                            savedGroups:
                              type: array
                              items:
                                type: string
                      variationWeights:
                        type: array
                        items:
                          type: number
      responses:
        '200':
          content:
            application/json:
              schema:
                type: object
                required:
                  - experiment
                properties:
                  experiment:
                    $ref: '#/components/schemas/Experiment'
  '/experiments/{id}':
    get:
      parameters:
        - $ref: '#/components/parameters/id'
      summary: Get a single experiment
      tags:
        - experiments
      operationId: getExperiment
      x-codeSamples:
        - lang: cURL
          source: |
            curl https://api.growthbook.io/api/v1/experiments/exp_123abc \
              -u secret_abc123DEF456:
      responses:
        '200':
          content:
            application/json:
              schema:
                type: object
                required:
                  - experiment
                properties:
                  experiment:
                    $ref: '#/components/schemas/Experiment'
    post:
      parameters:
        - $ref: '#/components/parameters/id'
      tags:
        - experiments
      summary: Update a single experiment
      operationId: updateExperiment
      x-codeSamples:
        - lang: cURL
          source: |
            curl -X POST https://api.growthbook.io/api/v1/experiments/exp_1234 \
              -d '{ name: "test_experiment", "owner": "weijie.ou@example.com" ... }'
              -u secret_abc123DEF456:
      requestBody:
        required: true
        content:
          application/json:
            schema:
              type: object
              properties:
                assignmentQueryId:
                  type: string
                trackingKey:
                  type: string
                name:
                  type: string
                  description: Name of the experiment
                project:
                  type: string
                  description: Project ID which the experiment belongs to
                hypothesis:
                  type: string
                  description: Hypothesis of the experiment
                description:
                  type: string
                  description: Description of the experiment
                tags:
                  type: array
                  items:
                    type: string
                metrics:
                  type: array
                  items:
                    type: string
                guardrailMetrics:
                  type: array
                  items:
                    type: string
                owner:
                  type: string
                  description: Email of the person who owns this experiment
                archived:
                  type: boolean
                status:
                  type: string
                  enum:
                    - draft
                    - running
                    - stopped
                autoRefresh:
                  type: boolean
                hashAttribute:
                  type: string
                fallbackAttribute:
                  type: string
                hashVersion:
                  type: number
                  enum:
                    - 1
                    - 2
                disableStickyBucketing:
                  type: boolean;
                bucketVersion:
                  type: number
                minBucketVersion:
                  type: number
                excludeBlockedBucketUsers:
                  type: boolean
                releasedVariationId:
                  type: string
                excludeFromPayload:
                  type: boolean
                variations:
                  type: array
                  minItems: 2
                  items:
                    type: object
                    required:
                      - key
                      - name
                    properties:
                      id:
                        type: string
                      key:
                        type: string
                      name:
                        type: string
                      description:
                        type: string
                      screenshots:
                        type: array
                        items:
                          type: object
                          required:
                            - path
                          properties:
                            path:
                              type: string
                            width:
                              type: number
                            height:
                              type: number
                            description:
                              type: string
                phases:
                  type: array
                  items:
                    type: object
                    required:
                      - name
                      - dateStarted
                    properties:
                      name:
                        type: string
                      dateStarted:
                        type: string
                        format: date
                      dateEnded:
                        type: string
                        format: date
                      reasonForStopping:
                        type: string
                      seed:
                        type: string
                      coverage:
                        type: number
                      trafficSplit:
                        type: array
                        items:
                          type: object
                          required:
                            - variationId
                            - weight
                          properties:
                            variationId:
                              type: string
                            weight:
                              type: number
                      namespace:
                        type: object
                        required:
                          - namespaceId
                          - range
                        properties:
                          namespaceId:
                            type: string
                          range:
                            type: array
                            items:
                              type: number
                            minItems: 2
                            maxItems: 2
                          enabled:
                            type: boolean
                      targetingCondition:
                        type: string
                      reason:
                        type: string
                      condition:
                        type: string
                      savedGroupTargeting:
                        type: array
                        items:
                          type: object
                          required:
                            - matchType
                            - savedGroups
                          properties:
                            matchType:
                              type: string
                              enum:
                                - all
                                - any
                                - none
                            savedGroups:
                              type: array
                              items:
                                type: string
                      variationWeights:
                        type: array
                        items:
                          type: number
      responses:
        '200':
          content:
            application/json:
              schema:
                type: object
                required:
                  - experiment
                properties:
                  experiment:
                    $ref: '#/components/schemas/Experiment'
  '/experiments/{id}/results':
    parameters:
      - $ref: '#/components/parameters/id'
    get:
      summary: Get results for an experiment
      tags:
        - experiments
      operationId: getExperimentResults
      x-codeSamples:
        - lang: cURL
          source: |
            curl https://api.growthbook.io/api/v1/experiments/exp_123abc/results \
              -u secret_abc123DEF456:
      parameters:
        - name: phase
          in: query
          schema:
            type: string
        - name: dimension
          in: query
          schema:
            type: string
      responses:
        '200':
          content:
            application/json:
              schema:
                type: object
                required:
                  - experiment
                properties:
                  result:
                    $ref: '#/components/schemas/ExperimentResults'
  /metrics:
    get:
      summary: Get all metrics
      tags:
        - metrics
      parameters:
        - $ref: '#/components/parameters/limit'
        - $ref: '#/components/parameters/offset'
        - $ref: '#/components/parameters/projectId'
        - $ref: '#/components/parameters/datasourceId'
      operationId: listMetrics
      x-codeSamples:
        - lang: cURL
          source: |
            curl https://api.growthbook.io/api/v1/metrics \
              -u secret_abc123DEF456:
      responses:
        '200':
          content:
            application/json:
              schema:
                allOf:
                  - type: object
                    required:
                      - metrics
                    properties:
                      metrics:
                        type: array
                        items:
                          $ref: '#/components/schemas/Metric'
                  - $ref: '#/components/schemas/PaginationFields'
    post:
      parameters: []
      tags:
        - metrics
      summary: Create a single metric
      operationId: postMetric
      x-codeSamples:
        - lang: cURL
          source: |
            curl -X POST https://api.growthbook.io/api/v1/metrics \
              -d '{ datasourceId: "ds_abc123", ... }'
              -u secret_abc123DEF456:
      requestBody:
        required: true
        content:
          application/json:
            schema:
              type: object
              required:
                - datasourceId
                - name
                - type
              properties:
                datasourceId:
                  type: string
                  description: 'ID for the [DataSource](#tag/DataSource_model)'
                managedBy:
                  type: string
                  description: 'Where this metric must be managed from. If not set (empty string), it can be managed from anywhere.'
                  enum:
                    - ''
                    - api
                owner:
                  type: string
                  description: Name of the person who owns this metric
                name:
                  type: string
                  description: Name of the metric
                description:
                  type: string
                  description: Description of the metric
                type:
                  type: string
                  description: 'Type of metric. See [Metrics documentation](/app/metrics)'
                  enum:
                    - binomial
                    - count
                    - duration
                    - revenue
                tags:
                  type: array
                  description: List of tags
                  items:
                    type: string
                projects:
                  type: array
                  description: List of project IDs for projects that can access this metric
                  items:
                    type: string
                archived:
                  type: boolean
                behavior:
                  type: object
                  required: []
                  properties:
                    goal:
                      type: string
                      enum:
                        - increase
                        - decrease
                    cap:
                      type: number
                      deprecated: true
                      description: '(deprecated, use capping and capValue fields instead) This should be non-negative'
                      minimum: 0
                    capping:
                      type: string
                      nullable: true
                      description: 'Used in conjunction with `capValue` to set the capping (winsorization). Do not specify or set to null for no capping. "absolute" will cap user values at the `capValue` if it is greater than 0. "percentile" will cap user values at the percentile of user values in an experiment using the `capValue` for the percentile, if greater than 0. <br/>  If `behavior.capping` is non-null, you must specify `behavior.capValue`.'
                      enum:
                        - absolute
                        - percentile
                    capValue:
                      type: number
                      description: This should be non-negative. <br/> Must specify `behavior.capping` when setting `behavior.capValue`.
                      minimum: 0
                    conversionWindowStart:
                      type: number
                      description: 'The start of a Conversion Window relative to the exposure date, in hours. This is equivalent to the [Conversion Delay](/app/metrics#conversion-delay). <br/> Must specify both `behavior.conversionWindowStart` and `behavior.conversionWindowEnd` or neither.'
                    conversionWindowEnd:
                      type: number
                      description: 'The end of a [Conversion Window](/app/metrics#conversion-window) relative to the exposure date, in hours. This is equivalent to the [Conversion Delay](/app/metrics#conversion-delay) + Conversion Window Hours settings in the UI. In other words, if you want a 48 hour window starting after 24 hours, you would set conversionWindowStart to 24 and conversionWindowEnd to 72 (24+48). <br/> Must specify both `behavior.conversionWindowStart` and `behavior.conversionWindowEnd` or neither.'
                    riskThresholdSuccess:
                      type: number
                      description: 'Threshold for Risk to be considered low enough, as a proportion (e.g. put 0.0025 for 0.25%). <br/> Must be a non-negative number and must not be higher than `riskThresholdDanger`.'
                      minimum: 0
                    riskThresholdDanger:
                      type: number
                      description: 'Threshold for Risk to be considered too high, as a proportion (e.g. put 0.0125 for 1.25%). <br/> Must be a non-negative number.'
                      minimum: 0
                    minPercentChange:
                      type: number
                      description: 'Minimum percent change to consider uplift significant, as a proportion (e.g. put 0.005 for 0.5%)'
                      minimum: 0
                    maxPercentChange:
                      type: number
                      description: 'Maximum percent change to consider uplift significant, as a proportion (e.g. put 0.5 for 50%)'
                      minimum: 0
                    minSampleSize:
                      type: number
                      minimum: 0
                sql:
                  type: object
                  description: 'Preferred way to define SQL. Only one of `sql`, `sqlBuilder` or `mixpanel` allowed, and at least one must be specified.'
                  required:
                    - identifierTypes
                    - conversionSQL
                  properties:
                    identifierTypes:
                      type: array
                      items:
                        type: string
                    conversionSQL:
                      type: string
                    userAggregationSQL:
                      type: string
                      description: 'Custom user level aggregation for your metric (default: `SUM(value)`)'
                    denominatorMetricId:
                      type: string
                      description: 'The metric ID for a [denominator metric for funnel and ratio metrics](/app/metrics#denominator-ratio--funnel-metrics)'
                sqlBuilder:
                  type: object
                  description: 'An alternative way to specify a SQL metric, rather than a full query. Using `sql` is preferred to `sqlBuilder`. Only one of `sql`, `sqlBuilder` or `mixpanel` allowed, and at least one must be specified.'
                  required:
                    - identifierTypeColumns
                    - tableName
                    - timestampColumnName
                  properties:
                    identifierTypeColumns:
                      type: array
                      items:
                        type: object
                        required:
                          - identifierType
                          - columnName
                        properties:
                          identifierType:
                            type: string
                          columnName:
                            type: string
                    tableName:
                      type: string
                    valueColumnName:
                      type: string
                    timestampColumnName:
                      type: string
                    conditions:
                      type: array
                      items:
                        type: object
                        required:
                          - column
                          - operator
                          - value
                        properties:
                          column:
                            type: string
                          operator:
                            type: string
                          value:
                            type: string
                mixpanel:
                  type: object
                  description: 'Only use for MixPanel (non-SQL) Data Sources. Only one of `sql`, `sqlBuilder` or `mixpanel` allowed, and at least one must be specified.'
                  required:
                    - eventName
                    - userAggregation
                  properties:
                    eventName:
                      type: string
                    eventValue:
                      type: string
                    userAggregation:
                      type: string
                    conditions:
                      type: array
                      items:
                        type: object
                        required:
                          - property
                          - operator
                          - value
                        properties:
                          property:
                            type: string
                          operator:
                            type: string
                          value:
                            type: string
      responses:
        '200':
          content:
            application/json:
              schema:
                type: object
                required:
                  - metric
                properties:
                  metric:
                    $ref: '#/components/schemas/Metric'
  '/metrics/{id}':
    get:
      parameters:
        - $ref: '#/components/parameters/id'
      summary: Get a single metric
      tags:
        - metrics
      operationId: getMetric
      x-codeSamples:
        - lang: cURL
          source: |
            curl https://api.growthbook.io/api/v1/metrics/met_123abc \
              -u secret_abc123DEF456:
      responses:
        '200':
          content:
            application/json:
              schema:
                type: object
                required:
                  - metric
                properties:
                  metric:
                    $ref: '#/components/schemas/Metric'
    put:
      parameters:
        - $ref: '#/components/parameters/id'
      tags:
        - metrics
      summary: Update a metric
      operationId: putMetric
      x-codeSamples:
        - lang: cURL
          source: |
            curl -XPUT https://api.growthbook.io/api/v1/metrics/met_123abc \
              -u secret_abc123DEF456 \
              -H "Content-Type: application/json" \
              -d '{"name": "net revenue", "description":"revenue minus lacroix spend"}'
      requestBody:
        required: true
        content:
          application/json:
            schema:
              type: object
              properties:
                managedBy:
                  type: string
                  description: 'Where this metric must be managed from. If not set (empty string), it can be managed from anywhere.'
                  enum:
                    - ''
                    - api
                owner:
                  type: string
                  description: Name of the person who owns this metric
                name:
                  type: string
                  description: Name of the metric
                description:
                  type: string
                  description: Description of the metric
                type:
                  type: string
                  description: 'Type of metric. See [Metrics documentation](/app/metrics)'
                  enum:
                    - binomial
                    - count
                    - duration
                    - revenue
                tags:
                  type: array
                  description: List of tags
                  items:
                    type: string
                projects:
                  type: array
                  description: List of project IDs for projects that can access this metric
                  items:
                    type: string
                archived:
                  type: boolean
                behavior:
                  type: object
                  required: []
                  properties:
                    goal:
                      type: string
                      enum:
                        - increase
                        - decrease
                    capping:
                      type: string
                      nullable: true
                      description: 'Used in conjunction with `capValue` to set the capping (winsorization). Set to null to turn capping off. "absolute" will cap user values at the `capValue` if it is greater than 0. "percentile" will cap user values at the percentile of user values in an experiment using the `capValue` for the percentile, if greater than 0. <br/> If `behavior.capping` is non-null, you must specify `behavior.capValue`.'
                      enum:
                        - absolute
                        - percentile
                    capValue:
                      type: number
                      description: This should be non-negative. <br/> Must specify `behavior.capping` when setting `behavior.capValue`.
                      minimum: 0
                    conversionWindowStart:
                      type: number
                      description: 'The start of a Conversion Window relative to the exposure date, in hours. This is equivalent to the [Conversion Delay](/app/metrics#conversion-delay). <br/> Must specify both `behavior.conversionWindowStart` and `behavior.conversionWindowEnd` or neither.'
                    conversionWindowEnd:
                      type: number
                      description: 'The end of a [Conversion Window](/app/metrics#conversion-window) relative to the exposure date, in hours. This is equivalent to the [Conversion Delay](/app/metrics#conversion-delay) + Conversion Window Hours settings in the UI. In other words, if you want a 48 hour window starting after 24 hours, you would set conversionWindowStart to 24 and conversionWindowEnd to 72 (24+48). <br/> Must specify both `behavior.conversionWindowStart` and `behavior.conversionWindowEnd` or neither.'
                    riskThresholdSuccess:
                      type: number
                      description: 'Threshold for Risk to be considered low enough, as a proportion (e.g. put 0.0025 for 0.25%). <br/> Must be a non-negative number and must not be higher than `riskThresholdDanger`.'
                      minimum: 0
                    riskThresholdDanger:
                      type: number
                      description: 'Threshold for Risk to be considered too high, as a proportion (e.g. put 0.0125 for 1.25%). <br/> Must be a non-negative number.'
                      minimum: 0
                    minPercentChange:
                      type: number
                      description: 'Minimum percent change to consider uplift significant, as a proportion (e.g. put 0.005 for 0.5%)'
                      minimum: 0
                    maxPercentChange:
                      type: number
                      description: 'Maximum percent change to consider uplift significant, as a proportion (e.g. put 0.5 for 50%)'
                      minimum: 0
                    minSampleSize:
                      type: number
                      minimum: 0
                sql:
                  type: object
                  description: 'Preferred way to define SQL. Only one of `sql`, `sqlBuilder` or `mixpanel` allowed.'
                  properties:
                    identifierTypes:
                      type: array
                      items:
                        type: string
                    conversionSQL:
                      type: string
                    userAggregationSQL:
                      type: string
                      description: 'Custom user level aggregation for your metric (default: `SUM(value)`)'
                    denominatorMetricId:
                      type: string
                      description: 'The metric ID for a [denominator metric for funnel and ratio metrics](/app/metrics#denominator-ratio--funnel-metrics)'
                sqlBuilder:
                  type: object
                  description: 'An alternative way to specify a SQL metric, rather than a full query. Using `sql` is preferred to `sqlBuilder`. Only one of `sql`, `sqlBuilder` or `mixpanel` allowed'
                  properties:
                    identifierTypeColumns:
                      type: array
                      items:
                        type: object
                        required:
                          - identifierType
                          - columnName
                        properties:
                          identifierType:
                            type: string
                          columnName:
                            type: string
                    tableName:
                      type: string
                    valueColumnName:
                      type: string
                    timestampColumnName:
                      type: string
                    conditions:
                      type: array
                      items:
                        type: object
                        required:
                          - column
                          - operator
                          - value
                        properties:
                          column:
                            type: string
                          operator:
                            type: string
                          value:
                            type: string
                mixpanel:
                  type: object
                  description: 'Only use for MixPanel (non-SQL) Data Sources. Only one of `sql`, `sqlBuilder` or `mixpanel` allowed.'
                  properties:
                    eventName:
                      type: string
                    eventValue:
                      type: string
                    userAggregation:
                      type: string
                    conditions:
                      type: array
                      items:
                        type: object
                        required:
                          - property
                          - operator
                          - value
                        properties:
                          property:
                            type: string
                          operator:
                            type: string
                          value:
                            type: string
      responses:
        '200':
          content:
            application/json:
              schema:
                type: object
                required:
                  - updatedId
                properties:
                  updatedId:
                    type: string
    delete:
      summary: Deletes a metric
      parameters:
        - $ref: '#/components/parameters/id'
      tags:
        - metrics
      operationId: deleteMetric
      x-codeSamples:
        - lang: cURL
          source: |
            curl -X DELETE https://api.growthbook.io/api/v1/metrics/met_123abc \
              -u secret_abc123DEF456:
      responses:
        '200':
          content:
            application/json:
              schema:
                type: object
                required:
                  - deletedId
                properties:
                  deletedId:
                    type: string
  '/experiments/{id}/visual-changesets':
    get:
      summary: Get all visual changesets
      tags:
        - visual-changesets
      parameters:
        - id: null
          name: id
          in: path
          required: true
          description: The experiment id the visual changesets belong to
          schema:
            type: string
      operationId: listVisualChangesets
      x-codeSamples:
        - lang: cURL
          source: |
            curl https://api.growthbook.io/api/v1/experiments/exp_123abc/visual-changesets \
              -u secret_abc123DEF456:
      responses:
        '200':
          content:
            application/json:
              schema:
                allOf:
                  - type: object
                    required:
                      - visualChangesets
                    properties:
                      visualChangesets:
                        type: array
                        items:
                          $ref: '#/components/schemas/VisualChangeset'
  '/visual-changesets/{id}':
    get:
      parameters:
        - $ref: '#/components/parameters/id'
        - in: query
          name: includeExperiment
          schema:
            type: integer
          description: Include the associated experiment in payload
      tags:
        - visual-changesets
      summary: Get a single visual changeset
      operationId: getVisualChangeset
      x-codeSamples:
        - lang: cURL
          source: |
            curl https://api.growthbook.io/api/v1/visual-changesets/ds_123abc \
              -u secret_abc123DEF456:
      responses:
        '200':
          content:
            application/json:
              schema:
                type: object
                required:
                  - visualChangeset
                properties:
                  visualChangeset:
                    $ref: '#/components/schemas/VisualChangeset'
                  experiment:
                    $ref: '#/components/schemas/Experiment'
    put:
      parameters:
        - $ref: '#/components/parameters/id'
      tags:
        - visual-changesets
      summary: Update a visual changeset
      operationId: putVisualChangeset
      x-codeSamples:
        - lang: cURL
          source: |
            curl -XPUT https://api.growthbook.io/api/v1/visual-changesets/vc_123abc
              -u secret_abc123DEF456 \
              -H "Content-Type: application/json" \
                                                 -d '{"editorUrl": "https://docs.growthbook.io", "urlPatterns":"[{ ... }]"}'
      responses:
        '200':
          content:
            application/json:
              schema:
                type: object
                required:
                  - nModified
                  - visualChangeset
                properties:
                  nModified:
                    type: number
                  visualChangeset:
                    $ref: '#/components/schemas/VisualChangeset'
  '/visual-changesets/{id}/visual-change':
    parameters:
      - $ref: '#/components/parameters/id'
    post:
      tags:
        - visual-changesets
      summary: Create a visual change for a visual changeset
      operationId: postVisualChange
      x-codeSamples:
        - lang: cURL
          source: |
            curl -XPOST https://api.growthbook.io/api/v1/visual-changesets/vc_123abc/visual-change \
              -u secret_abc123DEF456 \
              -H "Content-Type: application/json" \
              -d '{"variation": "v_123abc", "domMutations":"[]"}'
      responses:
        '200':
          content:
            application/json:
              schema:
                type: object
                required:
                  - nModified
                properties:
                  nModified:
                    type: number
  '/visual-changesets/{id}/visual-change/{visualChangeId}':
    parameters:
      - $ref: '#/components/parameters/id'
      - $ref: '#/components/parameters/visualChangeId'
    put:
      tags:
        - visual-changesets
      summary: Update a visual change for a visual changeset
      operationId: putVisualChange
      x-codeSamples:
        - lang: cURL
          source: |
            curl -XPUT https://api.growthbook.io/api/v1/visual-changesets/vc_123abc/visual-change/vch_abc123 \
              -u secret_abc123DEF456 \
              -H "Content-Type: application/json" \
              -d '{"variation": "v_123abc", "domMutations":"[]"}'
      responses:
        '200':
          content:
            application/json:
              schema:
                type: object
                required:
                  - nModified
                properties:
                  nModified:
                    type: number
  /saved-groups:
    get:
      summary: Get all saved group
      tags:
        - saved-groups
      parameters:
        - $ref: '#/components/parameters/limit'
        - $ref: '#/components/parameters/offset'
      operationId: listSavedGroups
      x-codeSamples:
        - lang: cURL
          source: |
            curl https://api.growthbook.io/api/v1/saved-groups \
              -u secret_abc123DEF456:
      responses:
        '200':
          content:
            application/json:
              schema:
                allOf:
                  - type: object
                    required:
                      - savedGroups
                    properties:
                      savedGroups:
                        type: array
                        items:
                          $ref: '#/components/schemas/SavedGroup'
                  - $ref: '#/components/schemas/PaginationFields'
    post:
      parameters: []
      tags:
        - saved-groups
      summary: Create a single saved group
      operationId: postSavedGroup
      x-codeSamples:
        - lang: cURL
          source: |
            curl -X POST https://api.growthbook.io/api/v1/saved-groups \
              -H "Content-Type: application/json" \
              -u secret_abc123DEF456: \
              -d '{"name": "interal-users", "values": ["userId-123", "userId-345", "userId-678"], "attributeKey": "userId", "owner": ""}'
      requestBody:
        required: true
        content:
          application/json:
            schema:
              type: object
              required:
                - name
              properties:
                name:
                  type: string
                  description: The display name of the Saved Group
                type:
                  type: string
                  enum:
                    - condition
                    - list
                  description: The type of Saved Group (inferred from other arguments if missing)
                condition:
                  type: string
                  description: 'When type = ''condition'', this is the JSON-encoded condition for the group'
                attributeKey:
                  type: string
                  description: 'When type = ''list'', this is the attribute key the group is based on'
                values:
                  type: array
                  items:
                    type: string
                  description: 'When type = ''list'', this is the list of values for the attribute key'
                owner:
                  type: string
                  description: 'The person or team that owns this Saved Group. If no owner, you can pass an empty string.'
      responses:
        '200':
          content:
            application/json:
              schema:
                type: object
                required:
                  - savedGroup
                properties:
                  savedGroup:
                    $ref: '#/components/schemas/SavedGroup'
  '/saved-groups/{id}':
    get:
      parameters:
        - $ref: '#/components/parameters/id'
      tags:
        - saved-groups
      summary: Get a single saved group
      operationId: getSavedGroup
      x-codeSamples:
        - lang: cURL
          source: |
            curl https://api.growthbook.io/api/v1/saved-groups/ds_123abc \
              -u secret_abc123DEF456:
      responses:
        '200':
          content:
            application/json:
              schema:
                type: object
                required:
                  - savedGroup
                properties:
                  savedGroup:
                    $ref: '#/components/schemas/SavedGroup'
    post:
      summary: Partially update a single saved group
      parameters:
        - $ref: '#/components/parameters/id'
      tags:
        - saved-groups
      operationId: updateSavedGroup
      x-codeSamples:
        - lang: cURL
          source: |
            curl -X POST https://api.growthbook.io/api/v1/saved-groups/grp_123abc \
              -H "Content-Type: application/json" \
              -u secret_abc123DEF456: \
              -d '{"values": [ "userId-123", "userId-345" ]}'
      requestBody:
        required: true
        content:
          application/json:
            schema:
              type: object
              required: []
              properties:
                name:
                  type: string
                  description: The display name of the Saved Group
                condition:
                  type: string
                  description: 'When type = ''condition'', this is the JSON-encoded condition for the group'
                values:
                  type: array
                  items:
                    type: string
                  description: 'When type = ''list'', this is the list of values for the attribute key'
                owner:
                  type: string
                  description: 'The person or team that owns this Saved Group. If no owner, you can pass an empty string.'
      responses:
        '200':
          content:
            application/json:
              schema:
                type: object
                required:
                  - savedGroup
                properties:
                  savedGroup:
                    $ref: '#/components/schemas/SavedGroup'
    delete:
      summary: Deletes a single saved group
      parameters:
        - $ref: '#/components/parameters/id'
      tags:
        - saved-groups
      operationId: deleteSavedGroup
      x-codeSamples:
        - lang: cURL
          source: |
            curl -X DELETE https://api.growthbook.io/api/v1/saved-groups/grp_123abc \
              -u secret_abc123DEF456:
      responses:
        '200':
          content:
            application/json:
              schema:
                type: object
                required:
                  - deletedId
                properties:
                  deletedId:
                    type: string
  /organizations:
    get:
      summary: Get all organizations (only for super admins on multi-org Enterprise Plan only)
      tags:
        - organizations
      parameters:
        - name: search
          in: query
          description: 'Search string to search organization names, owner emails, and external ids by'
          schema:
            type: string
        - $ref: '#/components/parameters/limit'
        - $ref: '#/components/parameters/offset'
      operationId: listOrganizations
      x-codeSamples:
        - lang: cURL
          source: |
            curl https://api.growthbook.io/api/v1/organizations \
              -u secret_abc123DEF456:
      responses:
        '200':
          content:
            application/json:
              schema:
                allOf:
                  - type: object
                    required:
                      - organizations
                    properties:
                      organizations:
                        type: array
                        items:
                          $ref: '#/components/schemas/Organization'
                  - $ref: '#/components/schemas/PaginationFields'
    post:
      parameters: []
      tags:
        - organizations
      summary: Create a single organization (only for super admins on multi-org Enterprise Plan only)
      operationId: postOrganization
      x-codeSamples:
        - lang: cURL
          source: |
            curl -X POST https://api.growthbook.io/api/v1/organizations \
              -d '{ name: "My Subsidiary" }' \
              -u secret_abc123DEF456:
      requestBody:
        required: true
        content:
          application/json:
            schema:
              type: object
              required:
                - name
              properties:
                name:
                  type: string
                  description: The name of the organization
                externalId:
                  type: string
                  description: An optional identifier that you use within your company for the organization
      responses:
        '200':
          content:
            application/json:
              schema:
                type: object
                required:
                  - organization
                properties:
                  organization:
                    $ref: '#/components/schemas/Organization'
  '/organizations/{id}':
    put:
      parameters:
        - $ref: '#/components/parameters/id'
      tags:
        - organizations
      summary: Edit a single organization (only for super admins on multi-org Enterprise Plan only)
      operationId: putOrganization
      x-codeSamples:
        - lang: cURL
          source: |
            curl -X PUT https://api.growthbook.io/api/v1/organizations/org_abc123 \
              -d '{ name: "My Subsidiary" }' \
              -d '{ externalId: "subsidiary-123" }'
              -u secret_abc123DEF456:
      requestBody:
        required: true
        content:
          application/json:
            schema:
              type: object
              properties:
                name:
                  type: string
                  description: The name of the organization
                externalId:
                  type: string
                  description: An optional identifier that you use within your company for the organization
      responses:
        '200':
          content:
            application/json:
              schema:
                type: object
                required:
                  - organization
                properties:
                  organization:
                    $ref: '#/components/schemas/Organization'
  /fact-tables:
    get:
      summary: Get all fact tables
      tags:
        - fact-tables
      parameters:
        - $ref: '#/components/parameters/limit'
        - $ref: '#/components/parameters/offset'
        - $ref: '#/components/parameters/datasourceId'
        - $ref: '#/components/parameters/projectId'
      operationId: listFactTables
      x-codeSamples:
        - lang: cURL
          source: |
            curl https://api.growthbook.io/api/v1/fact-tables \
              -u secret_abc123DEF456:
      responses:
        '200':
          content:
            application/json:
              schema:
                allOf:
                  - type: object
                    required:
                      - factTables
                    properties:
                      factTables:
                        type: array
                        items:
                          $ref: '#/components/schemas/FactTable'
                  - $ref: '#/components/schemas/PaginationFields'
    post:
      parameters: []
      tags:
        - fact-tables
      summary: Create a single fact table
      operationId: postFactTable
      x-codeSamples:
        - lang: cURL
          source: |
            curl -X POST https://api.growthbook.io/api/v1/fact-tables \
              -d '{"name":"Orders", "datasource":"ds_abc123", "userIdTypes":["id"], "sql":"SELECT * FROM orders"}' \
              -u secret_abc123DEF456:
      requestBody:
        required: true
        content:
          application/json:
            schema:
              type: object
              required:
                - name
                - datasource
                - userIdTypes
                - sql
              properties:
                name:
                  type: string
                description:
                  type: string
                  description: Description of the fact table
                owner:
                  type: string
                  description: The person who is responsible for this fact table
                projects:
                  type: array
                  items:
                    type: string
                  description: List of associated project ids
                tags:
                  type: array
                  items:
                    type: string
                  description: List of associated tags
                datasource:
                  type: string
                  description: The datasource id
                userIdTypes:
                  type: array
                  items:
                    type: string
                  description: 'List of identifier columns in this table. For example, "id" or "anonymous_id"'
                sql:
                  type: string
                  description: The SQL query for this fact table
                managedBy:
                  type: string
                  description: Set this to "api" to disable editing in the GrowthBook UI
                  enum:
                    - ''
                    - api
      responses:
        '200':
          content:
            application/json:
              schema:
                type: object
                required:
                  - factTable
                properties:
                  factTable:
                    $ref: '#/components/schemas/FactTable'
  '/fact-tables/{id}':
    get:
      parameters:
        - $ref: '#/components/parameters/id'
      tags:
        - fact-tables
      summary: Get a single fact table
      operationId: getFactTable
      x-codeSamples:
        - lang: cURL
          source: |
            curl https://api.growthbook.io/api/v1/fact-tables/ftb_123abc \
              -u secret_abc123DEF456:
      responses:
        '200':
          content:
            application/json:
              schema:
                type: object
                required:
                  - factTable
                properties:
                  factTable:
                    $ref: '#/components/schemas/FactTable'
    post:
      parameters:
        - $ref: '#/components/parameters/id'
      tags:
        - fact-tables
      summary: Update a single fact table
      operationId: updateFactTable
      x-codeSamples:
        - lang: cURL
          source: |
            curl -X POST https://api.growthbook.io/api/v1/fact-tables/ftb_abc123 \
              -d '{"name": "New Fact Table Name"}' \
              -u secret_abc123DEF456:
      requestBody:
        required: true
        content:
          application/json:
            schema:
              type: object
              properties:
                name:
                  type: string
                description:
                  type: string
                  description: Description of the fact table
                owner:
                  type: string
                  description: The person who is responsible for this fact table
                projects:
                  type: array
                  items:
                    type: string
                  description: List of associated project ids
                tags:
                  type: array
                  items:
                    type: string
                  description: List of associated tags
                userIdTypes:
                  type: array
                  items:
                    type: string
                  description: 'List of identifier columns in this table. For example, "id" or "anonymous_id"'
                sql:
                  type: string
                  description: The SQL query for this fact table
                managedBy:
                  type: string
                  description: Set this to "api" to disable editing in the GrowthBook UI
                  enum:
                    - ''
                    - api
      responses:
        '200':
          content:
            application/json:
              schema:
                type: object
                required:
                  - factTable
                properties:
                  factTable:
                    $ref: '#/components/schemas/FactTable'
    delete:
      parameters:
        - $ref: '#/components/parameters/id'
      tags:
        - fact-tables
      summary: Deletes a single fact table
      operationId: deleteFactTable
      x-codeSamples:
        - lang: cURL
          source: |
            curl -X DELETE https://api.growthbook.io/api/v1/fact-tables/ftb_123abc \
              -u secret_abc123DEF456:
      responses:
        '200':
          content:
            application/json:
              schema:
                type: object
                required:
                  - deletedId
                properties:
                  deletedId:
                    type: string
                    description: The ID of the deleted fact table
                    example: ftb_123abc
  '/fact-tables/{factTableId}/filters':
    get:
      summary: Get all filters for a fact table
      tags:
        - fact-tables
      parameters:
        - $ref: '#/components/parameters/factTableId'
        - $ref: '#/components/parameters/limit'
        - $ref: '#/components/parameters/offset'
      operationId: listFactTableFilters
      x-codeSamples:
        - lang: cURL
          source: |
            curl https://api.growthbook.io/api/v1/fact-tables/ftb_123abc/filters \
              -u secret_abc123DEF456:
      responses:
        '200':
          content:
            application/json:
              schema:
                allOf:
                  - type: object
                    required:
                      - factTableFilters
                    properties:
                      factTableFilters:
                        type: array
                        items:
                          $ref: '#/components/schemas/FactTableFilter'
                  - $ref: '#/components/schemas/PaginationFields'
    post:
      parameters:
        - $ref: '#/components/parameters/factTableId'
      tags:
        - fact-tables
      summary: Create a single fact table filter
      operationId: postFactTableFilter
      x-codeSamples:
        - lang: cURL
          source: |
            curl -X POST https://api.growthbook.io/api/v1/fact-tables/ftb_123abc/filters \
              -d '{"name":"High Value Order", "value":"amount>100"}' \
              -u secret_abc123DEF456:
      requestBody:
        required: true
        content:
          application/json:
            schema:
              type: object
              required:
                - name
                - value
              properties:
                name:
                  type: string
                description:
                  type: string
                  description: Description of the fact table filter
                value:
                  type: string
                  description: The SQL expression for this filter.
                  example: country = 'US'
                managedBy:
                  type: string
                  description: 'Set this to "api" to disable editing in the GrowthBook UI. Before you do this, the Fact Table itself must also be marked as "api"'
                  enum:
                    - ''
                    - api
      responses:
        '200':
          content:
            application/json:
              schema:
                type: object
                required:
                  - factTableFilter
                properties:
                  factTableFilter:
                    $ref: '#/components/schemas/FactTableFilter'
  '/fact-tables/{factTableId}/filters/{id}':
    get:
      parameters:
        - $ref: '#/components/parameters/factTableId'
        - $ref: '#/components/parameters/id'
      tags:
        - fact-tables
      summary: Get a single fact filter
      operationId: getFactTableFilter
      x-codeSamples:
        - lang: cURL
          source: |
            curl https://api.growthbook.io/api/v1/fact-tables/ftb_123abc/filters/flt_123abc \
              -u secret_abc123DEF456:
      responses:
        '200':
          content:
            application/json:
              schema:
                type: object
                required:
                  - factTableFilter
                properties:
                  factTableFilter:
                    $ref: '#/components/schemas/FactTableFilter'
    post:
      parameters:
        - $ref: '#/components/parameters/factTableId'
        - $ref: '#/components/parameters/id'
      tags:
        - fact-tables
      summary: Update a single fact table filter
      operationId: updateFactTableFilter
      x-codeSamples:
        - lang: cURL
          source: |
            curl -X POST https://api.growthbook.io/api/v1/fact-tables/ftb_abc123/filters/flt_123abc \
              -d '{"value": "amount > 50"}' \
              -u secret_abc123DEF456:
      requestBody:
        required: true
        content:
          application/json:
            schema:
              type: object
              properties:
                name:
                  type: string
                description:
                  type: string
                  description: Description of the fact table filter
                value:
                  type: string
                  description: The SQL expression for this filter.
                  example: country = 'US'
                managedBy:
                  type: string
                  description: 'Set this to "api" to disable editing in the GrowthBook UI. Before you do this, the Fact Table itself must also be marked as "api"'
                  enum:
                    - ''
                    - api
      responses:
        '200':
          content:
            application/json:
              schema:
                type: object
                required:
                  - factTableFilter
                properties:
                  factTableFilter:
                    $ref: '#/components/schemas/FactTableFilter'
    delete:
      parameters:
        - $ref: '#/components/parameters/factTableId'
        - $ref: '#/components/parameters/id'
      tags:
        - fact-tables
      summary: Deletes a single fact table filter
      operationId: deleteFactTableFilter
      x-codeSamples:
        - lang: cURL
          source: |
            curl -X DELETE https://api.growthbook.io/api/v1/fact-tables/ftb_123abc/filter/flt_123abc \
              -u secret_abc123DEF456:
      responses:
        '200':
          content:
            application/json:
              schema:
                type: object
                required:
                  - deletedId
                properties:
                  deletedId:
                    type: string
                    description: The ID of the deleted fact filter
                    example: flt_123abc
  /fact-metrics:
    get:
      summary: Get all fact metrics
      tags:
        - fact-metrics
      parameters:
        - $ref: '#/components/parameters/limit'
        - $ref: '#/components/parameters/offset'
        - $ref: '#/components/parameters/datasourceId'
        - $ref: '#/components/parameters/projectId'
        - name: factTableId
          in: query
          description: 'Filter by Fact Table Id (for ratio metrics, we only look at the numerator)'
          schema:
            type: string
      operationId: listFactMetrics
      x-codeSamples:
        - lang: cURL
          source: |
            curl https://api.growthbook.io/api/v1/fact-metrics \
              -u secret_abc123DEF456:
      responses:
        '200':
          content:
            application/json:
              schema:
                allOf:
                  - type: object
                    required:
                      - factMetrics
                    properties:
                      factMetrics:
                        type: array
                        items:
                          $ref: '#/components/schemas/FactMetric'
                  - $ref: '#/components/schemas/PaginationFields'
    post:
      parameters: []
      tags:
        - fact-metrics
      summary: Create a single fact metric
      operationId: postFactMetric
      x-codeSamples:
        - lang: cURL
          source: |
            curl -X POST https://api.growthbook.io/api/v1/fact-metrics \
              -d '{"name":"Purchased", "datasource":"ds_abc123", "metricType":"proportion", "numerator":{"factTableId":"ftb_abc123","column":"$$distinctUsers","filters":[]}}' \
              -u secret_abc123DEF456:
      requestBody:
        required: true
        content:
          application/json:
            schema:
              type: object
              required:
                - name
                - metricType
                - numerator
              properties:
                name:
                  type: string
                description:
                  type: string
                owner:
                  type: string
                projects:
                  type: array
                  items:
                    type: string
                tags:
                  type: array
                  items:
                    type: string
                metricType:
                  type: string
                  enum:
                    - proportion
                    - mean
                    - ratio
                numerator:
                  type: object
                  required:
                    - factTableId
                  properties:
                    factTableId:
                      type: string
                    column:
                      type: string
                      description: 'Must be empty for proportion metrics. Otherwise, the column name or one of the special values: ''$$distinctUsers'' or ''$$count'''
                    filters:
                      type: array
                      description: Array of Fact Table Filter Ids
                      items:
                        type: string
                denominator:
                  description: Only when metricType is 'ratio'
                  type: object
                  required:
                    - factTableId
                    - column
                  properties:
                    factTableId:
                      type: string
                    column:
                      type: string
                      description: 'The column name or one of the special values: ''$$distinctUsers'' or ''$$count'''
                    filters:
                      type: array
                      description: Array of Fact Table Filter Ids
                      items:
                        type: string
                inverse:
                  type: boolean
                  description: 'Set to true for things like Bounce Rate, where you want the metric to decrease'
                cappingSettings:
                  description: Controls how outliers are handled
                  type: object
                  required:
                    - type
                  properties:
                    type:
                      type: string
                      enum:
                        - none
                        - absolute
                        - percentile
                    value:
                      type: number
                      description: 'When type is absolute, this is the absolute value. When type is percentile, this is the percentile value (from 0.0 to 1.0).'
                windowSettings:
                  type: object
                  description: Controls the conversion window for the metric
                  required:
                    - type
                    - delayHours
                  properties:
                    type:
                      type: string
                      enum:
                        - none
                        - conversion
                    delayHours:
                      type: number
                      description: Wait this many hours after experiment exposure before counting conversions
                    windowValue:
                      type: number
                    windowUnit:
                      type: string
                      enum:
                        - hours
                        - days
                        - weeks
                regressionAdjustmentSettings:
                  type: object
                  description: Controls the regression adjustment (CUPED) settings for the metric
                  required:
                    - override
                  properties:
                    override:
                      type: boolean
                      description: 'If false, the organization default settings will be used'
                    enabled:
                      type: boolean
                      description: Controls whether or not regresion adjustment is applied to the metric
                    days:
                      type: number
                      description: Number of pre-exposure days to use for the regression adjustment
                managedBy:
                  type: string
                  description: Set this to "api" to disable editing in the GrowthBook UI
                  enum:
                    - ''
                    - api
      responses:
        '200':
          content:
            application/json:
              schema:
                type: object
                required:
                  - factMetric
                properties:
                  factMetric:
                    $ref: '#/components/schemas/FactMetric'
  '/fact-metrics/{id}':
    get:
      parameters:
        - $ref: '#/components/parameters/id'
      tags:
        - fact-metrics
      summary: Get a single fact metric
      operationId: getFactMetric
      x-codeSamples:
        - lang: cURL
          source: |
            curl https://api.growthbook.io/api/v1/fact-metrics/fact__123abc \
              -u secret_abc123DEF456:
      responses:
        '200':
          content:
            application/json:
              schema:
                type: object
                required:
                  - factMetric
                properties:
                  factMetric:
                    $ref: '#/components/schemas/FactMetric'
    post:
      parameters:
        - $ref: '#/components/parameters/id'
      tags:
        - fact-metrics
      summary: Update a single fact metric
      operationId: updateFactMetric
      x-codeSamples:
        - lang: cURL
          source: |
            curl -X POST https://api.growthbook.io/api/v1/fact-metrics/fact__123abc \
              -d '{"hasConversionWindow": false}' \
              -u secret_abc123DEF456:
      requestBody:
        required: true
        content:
          application/json:
            schema:
              type: object
              properties:
                name:
                  type: string
                description:
                  type: string
                owner:
                  type: string
                projects:
                  type: array
                  items:
                    type: string
                tags:
                  type: array
                  items:
                    type: string
                metricType:
                  type: string
                  enum:
                    - proportion
                    - mean
                    - ratio
                numerator:
                  type: object
                  required:
                    - factTableId
                  properties:
                    factTableId:
                      type: string
                    column:
                      type: string
                      description: 'Must be empty for proportion metrics. Otherwise, the column name or one of the special values: ''$$distinctUsers'' or ''$$count'''
                    filters:
                      type: array
                      description: Array of Fact Table Filter Ids
                      items:
                        type: string
                denominator:
                  description: Only when metricType is 'ratio'
                  type: object
                  required:
                    - factTableId
                    - column
                  properties:
                    factTableId:
                      type: string
                    column:
                      type: string
                      description: 'Otherwise, the column name or one of the special values: ''$$distinctUsers'' or ''$$count'''
                    filters:
                      type: array
                      description: Array of Fact Table Filter Ids
                      items:
                        type: string
                inverse:
                  type: boolean
                  description: 'Set to true for things like Bounce Rate, where you want the metric to decrease'
                cappingSettings:
                  description: Controls how outliers are handled
                  type: object
                  required:
                    - type
                  properties:
                    type:
                      type: string
                      enum:
                        - none
                        - absolute
                        - percentile
                    value:
                      type: number
                      description: 'When type is absolute, this is the absolute value. When type is percentile, this is the percentile value (from 0.0 to 1.0).'
                windowSettings:
                  type: object
                  description: Controls the conversion window for the metric
                  required:
                    - type
                    - delayHours
                  properties:
                    type:
                      type: string
                      enum:
                        - none
                        - conversion
                    delayHours:
                      type: number
                      description: Wait this many hours after experiment exposure before counting conversions
                    windowValue:
                      type: number
                    windowUnit:
                      type: string
                      enum:
                        - hours
                        - days
                        - weeks
                regressionAdjustmentSettings:
                  type: object
                  description: Controls the regression adjustment (CUPED) settings for the metric
                  required:
                    - override
                  properties:
                    override:
                      type: boolean
                      description: 'If false, the organization default settings will be used'
                    enabled:
                      type: boolean
                      description: Controls whether or not regresion adjustment is applied to the metric
                    days:
                      type: number
                      description: Number of pre-exposure days to use for the regression adjustment
                managedBy:
                  type: string
                  description: Set this to "api" to disable editing in the GrowthBook UI
                  enum:
                    - ''
                    - api
      responses:
        '200':
          content:
            application/json:
              schema:
                type: object
                required:
                  - factMetric
                properties:
                  factMetric:
                    $ref: '#/components/schemas/FactMetric'
    delete:
      parameters:
        - $ref: '#/components/parameters/id'
      tags:
        - fact-metrics
      summary: Deletes a single fact metric
      operationId: deleteFactMetric
      x-codeSamples:
        - lang: cURL
          source: |
            curl -X DELETE https://api.growthbook.io/api/v1/fact-metrics/fact__123abc \
              -u secret_abc123DEF456:
      responses:
        '200':
          content:
            application/json:
              schema:
                type: object
                required:
                  - factMetric
                properties:
                  deletedId:
                    type: string
                    description: The ID of the deleted fact metric
                    example: fact__123abc
  /bulk-import/facts:
    post:
      parameters: []
      tags:
        - fact-tables
      summary: 'Bulk import fact tables, filters, and metrics'
      operationId: postBulkImportFacts
      x-codeSamples:
        - lang: cURL
          source: |
            curl -X POST https://api.growthbook.io/api/v1/bulk-import/facts \
              -d '{"factTables":[], "factTableFilters":[], "factMetrics":[]}' \
              -u secret_abc123DEF456:
      requestBody:
        required: true
        content:
          application/json:
            schema:
              type: object
              properties:
                factTables:
                  type: array
                  items:
                    type: object
                    required:
                      - id
                      - data
                    properties:
                      id:
                        type: string
                      data:
                        $ref: '#/paths/~1fact-tables/post/requestBody/content/application~1json/schema'
                factTableFilters:
                  type: array
                  items:
                    type: object
                    required:
                      - factTableId
                      - id
                      - data
                    properties:
                      factTableId:
                        type: string
                      id:
                        type: string
                      data:
                        $ref: '#/paths/~1fact-tables~1%7BfactTableId%7D~1filters/post/requestBody/content/application~1json/schema'
                factMetrics:
                  type: array
                  items:
                    type: object
                    required:
                      - id
                      - data
                    properties:
                      id:
                        type: string
                      data:
                        $ref: '#/paths/~1fact-metrics/post/requestBody/content/application~1json/schema'
      responses:
        '200':
          content:
            application/json:
              schema:
                type: object
                required:
                  - success
                  - factTablesAdded
                  - factTablesUpdated
                  - factTableFiltersAdded
                  - factTableFiltersUpdated
                  - factMetricsAdded
                  - factMetricsUpdated
                properties:
                  success:
                    type: boolean
<<<<<<< HEAD
  /code-refs:
    post:
      parameters:
        - $ref: '#/components/parameters/repo'
        - $ref: '#/components/parameters/branch'
        - $ref: '#/components/parameters/platform'
      tags:
        - code-references
      summary: Submit list of code references
      operationId: postCodeRefs
      x-codeSamples:
        - lang: cURL
          source: |
            curl -X POST https://api.growthbook.io/api/v1/code-refs \
              -d '{ "startingLineNumber": 16, "lines": "...", "flagKey": "..." }' \
              -u secret_abc123DEF456
      requestBody:
        required: true
        content:
          application/json:
            schema:
              type: array
              items:
                type: object
                required:
                  - filePath
                  - startingLineNumber
                  - lines
                  - flagKey
                  - contentHash
                properties:
                  filePath:
                    type: string
                  startingLineNumber:
                    type: integer
                  lines:
                    type: string
                  flagKey:
                    type: string
                  contentHash:
                    type: string
      responses:
        '200':
          content:
            application/json:
              schema:
                type: object
                properties:
                  featuresUpdated:
                    type: array
                    items:
                      type: string
=======
                  factTablesAdded:
                    type: integer
                  factTablesUpdated:
                    type: integer
                  factTableFiltersAdded:
                    type: integer
                  factTableFiltersUpdated:
                    type: integer
                  factMetricsAdded:
                    type: integer
                  factMetricsUpdated:
                    type: integer
>>>>>>> 774352b8
components:
  parameters:
    id:
      name: id
      in: path
      required: true
      description: The id of the requested resource
      schema:
        type: string
    limit:
      name: limit
      in: query
      description: The number of items to return
      schema:
        type: integer
        min: 1
        max: 100
        default: 10
    offset:
      name: offset
      in: query
      description: How many items to skip (use in conjunction with limit for pagination)
      schema:
        type: integer
        min: 0
        default: 0
    projectId:
      name: projectId
      in: query
      description: Filter by project id
      schema:
        type: string
    datasourceId:
      name: datasourceId
      in: query
      description: Filter by Data Source
      schema:
        type: string
    visualChangeId:
      name: visualChangeId
      in: path
      required: true
      description: Specify a specific visual change
      schema:
        type: string
    factTableId:
      name: factTableId
      in: path
      required: true
      description: Specify a specific fact table
      schema:
        type: string
    repo:
      name: repo
      in: query
      required: true
      description: Fully qualified name of repo either in GitHub or some other version control platform.
      schema:
        type: string
    branch:
      name: branch
      in: query
      required: true
      description: Name of branch for git repo.
      schema:
        type: string
    platform:
      name: platform
      in: query
      description: Name of versino control platform like GitHub or Gitlab.
      schema:
        type: string
        enum:
          - github
          - gitlab
          - bitbucket
  schemas:
    PaginationFields:
      type: object
      required:
        - limit
        - offset
        - count
        - total
        - hasMore
        - nextOffset
      properties:
        limit:
          type: integer
        offset:
          type: integer
        count:
          type: integer
        total:
          type: integer
        hasMore:
          type: boolean
        nextOffset:
          type:
            - integer
            - 'null'
    Dimension:
      type: object
      required:
        - id
        - dateCreated
        - dateUpdated
        - owner
        - datasourceId
        - identifierType
        - name
        - query
      properties:
        id:
          type: string
        dateCreated:
          type: string
        dateUpdated:
          type: string
        owner:
          type: string
        datasourceId:
          type: string
        identifierType:
          type: string
        name:
          type: string
        query:
          type: string
    Metric:
      type: object
      required:
        - id
        - managedBy
        - dateCreated
        - dateUpdated
        - owner
        - datasourceId
        - name
        - description
        - type
        - tags
        - projects
        - archived
        - behavior
      properties:
        id:
          type: string
        managedBy:
          type: string
          description: 'Where this metric must be managed from. If not set (empty string), it can be managed from anywhere.'
          enum:
            - ''
            - api
            - config
        dateCreated:
          type: string
        dateUpdated:
          type: string
        owner:
          type: string
        datasourceId:
          type: string
        name:
          type: string
        description:
          type: string
        type:
          type: string
          enum:
            - binomial
            - count
            - duration
            - revenue
        tags:
          type: array
          items:
            type: string
        projects:
          type: array
          items:
            type: string
        archived:
          type: boolean
        behavior:
          type: object
          required:
            - goal
            - conversionWindowStart
            - conversionWindowEnd
            - riskThresholdSuccess
            - riskThresholdDanger
            - minPercentChange
            - maxPercentChange
            - minSampleSize
          properties:
            goal:
              type: string
              enum:
                - increase
                - decrease
            cap:
              type: number
            capping:
              type: string
              nullable: true
              enum:
                - absolute
                - percentile
            capValue:
              type: number
            conversionWindowStart:
              type: number
            conversionWindowEnd:
              type: number
            riskThresholdSuccess:
              type: number
            riskThresholdDanger:
              type: number
            minPercentChange:
              type: number
            maxPercentChange:
              type: number
            minSampleSize:
              type: number
        sql:
          type: object
          required:
            - identifierTypes
            - conversionSQL
            - userAggregationSQL
            - denominatorMetricId
          properties:
            identifierTypes:
              type: array
              items:
                type: string
            conversionSQL:
              type: string
            userAggregationSQL:
              type: string
            denominatorMetricId:
              type: string
        sqlBuilder:
          type: object
          required:
            - identifierTypeColumns
            - tableName
            - valueColumnName
            - timestampColumnName
            - conditions
          properties:
            identifierTypeColumns:
              type: array
              items:
                type: object
                required:
                  - identifierType
                  - columnName
                properties:
                  identifierType:
                    type: string
                  columnName:
                    type: string
            tableName:
              type: string
            valueColumnName:
              type: string
            timestampColumnName:
              type: string
            conditions:
              type: array
              items:
                type: object
                required:
                  - column
                  - operator
                  - value
                properties:
                  column:
                    type: string
                  operator:
                    type: string
                  value:
                    type: string
        mixpanel:
          type: object
          required:
            - eventName
            - eventValue
            - userAggregation
            - conditions
          properties:
            eventName:
              type: string
            eventValue:
              type: string
            userAggregation:
              type: string
            conditions:
              type: array
              items:
                type: object
                required:
                  - property
                  - operator
                  - value
                properties:
                  property:
                    type: string
                  operator:
                    type: string
                  value:
                    type: string
    Project:
      type: object
      required:
        - id
        - name
        - dateCreated
        - dateUpdated
      properties:
        id:
          type: string
        name:
          type: string
        dateCreated:
          type: string
          format: date-time
        dateUpdated:
          type: string
          format: date-time
        description:
          type: string
        settings:
          type: object
          properties:
            statsEngine:
              type: string
    Segment:
      type: object
      required:
        - id
        - owner
        - datasourceId
        - identifierType
        - name
        - query
        - dateCreated
        - dateUpdated
      properties:
        id:
          type: string
        owner:
          type: string
        datasourceId:
          type: string
        identifierType:
          type: string
        name:
          type: string
        query:
          type: string
        dateCreated:
          type: string
        dateUpdated:
          type: string
    Feature:
      type: object
      required:
        - id
        - dateCreated
        - dateUpdated
        - archived
        - description
        - owner
        - project
        - valueType
        - defaultValue
        - tags
        - environments
        - revision
      properties:
        id:
          type: string
        dateCreated:
          type: string
          format: date-time
        dateUpdated:
          type: string
          format: date-time
        archived:
          type: boolean
        description:
          type: string
        owner:
          type: string
        project:
          type: string
        valueType:
          type: string
          enum:
            - boolean
            - string
            - number
            - json
        defaultValue:
          type: string
        tags:
          type: array
          items:
            type: string
        environments:
          type: object
          additionalProperties:
            $ref: '#/components/schemas/FeatureEnvironment'
        revision:
          type: object
          required:
            - version
            - comment
            - date
            - publishedBy
          properties:
            version:
              type: integer
            comment:
              type: string
            date:
              type: string
              format: date-time
            publishedBy:
              type: string
    FeatureEnvironment:
      type: object
      required:
        - enabled
        - defaultValue
        - rules
      properties:
        enabled:
          type: boolean
        defaultValue:
          type: string
        rules:
          type: array
          items:
            $ref: '#/components/schemas/FeatureRule'
        definition:
          type: string
          description: 'A JSON stringified [FeatureDefinition](#tag/FeatureDefinition_model)'
        draft:
          type: object
          required:
            - enabled
            - defaultValue
            - rules
          properties:
            enabled:
              type: boolean
            defaultValue:
              type: string
            rules:
              type: array
              items:
                $ref: '#/components/schemas/FeatureRule'
            definition:
              type: string
              description: 'A JSON stringified [FeatureDefinition](#tag/FeatureDefinition_model)'
    FeatureRule:
      anyOf:
        - $ref: '#/components/schemas/FeatureForceRule'
        - $ref: '#/components/schemas/FeatureRolloutRule'
        - $ref: '#/components/schemas/FeatureExperimentRule'
        - $ref: '#/components/schemas/FeatureExperimentRefRule'
    FeatureDefinition:
      type: object
      required:
        - defaultValue
      properties:
        defaultValue:
          type:
            - string
            - number
            - array
            - object
            - 'null'
        rules:
          type: array
          items:
            type: object
            properties:
              force:
                type:
                  - string
                  - number
                  - array
                  - object
                  - 'null'
              weights:
                type: array
                items: number
              variations:
                type: array
                items:
                  type:
                    - string
                    - number
                    - array
                    - object
                    - 'null'
              hashAttribute:
                type: string
              namespace:
                type: array
                items:
                  type:
                    - number
                    - string
                minItems: 3
                maxItems: 3
              key:
                type: string
              coverage:
                type: number
              condition:
                type: object
                additionalProperties: true
    FeatureForceRule:
      type: object
      required:
        - description
        - condition
        - id
        - enabled
        - type
        - value
      properties:
        description:
          type: string
        condition:
          type: string
        savedGroupTargeting:
          type: array
          items:
            type: object
            required:
              - matchType
              - savedGroups
            properties:
              matchType:
                type: string
                enum:
                  - all
                  - any
                  - none
              savedGroups:
                type: array
                items:
                  type: string
        id:
          type: string
        enabled:
          type: boolean
        type:
          type: string
        value:
          type: string
    FeatureRolloutRule:
      type: object
      required:
        - description
        - condition
        - id
        - enabled
        - type
        - value
        - coverage
        - hashAttribute
      properties:
        description:
          type: string
        condition:
          type: string
        savedGroupTargeting:
          type: array
          items:
            type: object
            required:
              - matchType
              - savedGroups
            properties:
              matchType:
                type: string
                enum:
                  - all
                  - any
                  - none
              savedGroups:
                type: array
                items:
                  type: string
        id:
          type: string
        enabled:
          type: boolean
        type:
          type: string
        value:
          type: string
        coverage:
          type: number
        hashAttribute:
          type: string
    FeatureExperimentRule:
      type: object
      required:
        - description
        - condition
        - id
        - enabled
        - type
      properties:
        description:
          type: string
        condition:
          type: string
        id:
          type: string
        enabled:
          type: boolean
        type:
          type: string
        trackingKey:
          type: string
        hashAttribute:
          type: string
        fallbackAttribute:
          type: string
        disableStickyBucketing:
          type: boolean;
        bucketVersion:
          type: number
        minBucketVersion:
          type: number
        excludeBlockedBucketUsers:
          type: boolean
        namespace:
          type: obect
          required:
            - enabled
            - name
            - range
          properties:
            enabled:
              type: boolean
            name:
              type: string
            range:
              type: array
              items:
                type: number
              minItems: 2
              maxItems: 2
        coverage:
          type: number
        value:
          type: array
          items:
            type: object
            required:
              - value
              - weight
            properties:
              value:
                type: string
              weight:
                type: number
              name:
                type: string
    FeatureExperimentRefRule:
      type: object
      required:
        - description
        - id
        - enabled
        - type
        - variations
        - experimentId
      properties:
        description:
          type: string
        id:
          type: string
        enabled:
          type: boolean
        type:
          type: string
        condition:
          type: string
        variations:
          type: array
          items:
            type: object
            required:
              - value
              - variationId
            properties:
              value:
                type: string
              variationId:
                type: string
        experimentId:
          type: string
    SdkConnection:
      type: object
      required:
        - id
        - dateCreated
        - dateUpdated
        - name
        - organization
        - languages
        - environment
        - project
        - encryptPayload
        - encryptionKey
        - key
        - proxyEnabled
        - proxyHost
        - proxySigningKey
      properties:
        id:
          type: string
        dateCreated:
          type: string
          format: date-time
        dateUpdated:
          type: string
          format: date-time
        name:
          type: string
        organization:
          type: string
        languages:
          type: array
          items:
            type: string
        sdkVersion:
          type: string
        environment:
          type: string
        project:
          description: Use 'projects' instead. This is only for backwards compatibility and contains the first project only.
          type: string
        projects:
          type: array
          items:
            type: string
        encryptPayload:
          type: boolean
        encryptionKey:
          type: string
        includeVisualExperiments:
          type: boolean
        includeDraftExperiments:
          type: boolean
        includeExperimentNames:
          type: boolean
        key:
          type: string
        proxyEnabled:
          type: boolean
        proxyHost:
          type: string
        proxySigningKey:
          type: string
        sseEnabled:
          type: boolean
        hashSecureAttributes:
          type: boolean
        remoteEvalEnabled:
          type: boolean
    Experiment:
      type: object
      required:
        - id
        - dateCreated
        - dateUpdated
        - name
        - project
        - hypothesis
        - description
        - hashAttribute
        - hashVersion
        - tags
        - owner
        - archived
        - status
        - autoRefresh
        - variations
        - phases
        - settings
      properties:
        id:
          type: string
        dateCreated:
          type: string
          format: date-time
        dateUpdated:
          type: string
          format: date-time
        name:
          type: string
        project:
          type: string
        hypothesis:
          type: string
        description:
          type: string
        tags:
          type: array
          items:
            type: string
        owner:
          type: string
        archived:
          type: boolean
        status:
          type: string
        autoRefresh:
          type: boolean
        hashAttribute:
          type: string
        fallbackAttribute:
          type: string
        hashVersion:
          type: number
          enum:
            - 1
            - 2
        disableStickyBucketing:
          type: boolean;
        bucketVersion:
          type: number
        minBucketVersion:
          type: number
        excludeBlockedBucketUsers:
          type: boolean
        variations:
          type: array
          items:
            type: object
            required:
              - variationId
              - key
              - name
              - description
              - screenshots
            properties:
              variationId:
                type: string
              key:
                type: string
              name:
                type: string
              description:
                type: string
              screenshots:
                type: array
                items:
                  type: string
        phases:
          type: array
          items:
            type: object
            required:
              - name
              - dateStarted
              - dateEnded
              - reasonForStopping
              - seed
              - coverage
              - trafficSplit
              - targetingCondition
              - savedGroups
            properties:
              name:
                type: string
              dateStarted:
                type: string
              dateEnded:
                type: string
              reasonForStopping:
                type: string
              seed:
                type: string
              coverage:
                type: number
              trafficSplit:
                type: array
                items:
                  type: object
                  required:
                    - variationId
                    - weight
                  properties:
                    variationId:
                      type: string
                    weight:
                      type: number
              namespace:
                type: object
                required:
                  - namespaceId
                  - range
                properties:
                  namespaceId:
                    type: string
                  range:
                    type: array
                    rangeStart: number
                    rangeEnd: number
              targetingCondition:
                type: string
              savedGroupTargeting:
                type: array
                items:
                  type: object
                  required:
                    - matchType
                    - savedGroups
                  properties:
                    matchType:
                      type: string
                      enum:
                        - all
                        - any
                        - none
                    savedGroups:
                      type: array
                      items:
                        type: string
        settings:
          $ref: '#/components/schemas/ExperimentAnalysisSettings'
        resultSummary:
          type: object
          required:
            - status
            - winner
            - releasedVariationId
            - excludeFromPayload
            - conclusions
          properties:
            status:
              type: string
            winner:
              type: string
            conclusions:
              type: string
            releasedVariationId:
              type: string
            excludeFromPayload:
              type: boolean
    ExperimentMetric:
      type: object
      required:
        - metricId
        - overrides
      properties:
        metricId:
          type: string
        overrides:
          type: object
          properties:
            conversionWindowStart:
              type: number
            conversionWindowEnd:
              type: number
            winRiskThreshold:
              type: number
            loseRiskThreshold:
              type: number
    ExperimentAnalysisSettings:
      type: object
      required:
        - datasourceId
        - assignmentQueryId
        - experimentId
        - segmentId
        - queryFilter
        - inProgressConversions
        - attributionModel
        - statsEngine
        - goals
        - guardrails
      properties:
        datasourceId:
          type: string
        assignmentQueryId:
          type: string
        experimentId:
          type: string
        segmentId:
          type: string
        queryFilter:
          type: string
        inProgressConversions:
          enum:
            - include
            - exclude
        attributionModel:
          enum:
            - firstExposure
            - experimentDuration
        statsEngine:
          enum:
            - bayesian
            - frequentist
        goals:
          type: array
          items:
            $ref: '#/components/schemas/ExperimentMetric'
        guardrails:
          type: array
          items:
            $ref: '#/components/schemas/ExperimentMetric'
        activationMetric:
          $ref: '#/components/schemas/ExperimentMetric'
    ExperimentResults:
      type: object
      required:
        - id
        - dateUpdated
        - experimentId
        - phase
        - dimension
        - dateStart
        - dateEnd
        - settings
        - queryIds
        - results
      properties:
        id:
          type: string
        dateUpdated:
          type: string
        experimentId:
          type: string
        phase:
          type: string
        dateStart:
          type: string
        dateEnd:
          type: string
        dimension:
          type: object
          required:
            - type
          properties:
            type:
              type: string
            id:
              type: string
        settings:
          $ref: '#/components/schemas/ExperimentAnalysisSettings'
        queryIds:
          type: array
          items:
            type: string
        results:
          type: array
          items:
            type: object
            required:
              - dimension
              - totalUsers
              - checks
              - metrics
            properties:
              dimension:
                type: string
              totalUsers:
                type: number
              checks:
                type: object
                required:
                  - srm
                properties:
                  srm:
                    type: number
              metrics:
                type: array
                items:
                  type: object
                  required:
                    - metricId
                    - variations
                  properties:
                    metricId:
                      type: string
                    variations:
                      type: array
                      items:
                        type: object
                        required:
                          - variationId
                          - analyses
                        properties:
                          variationId:
                            type: string
                          analyses:
                            type: array
                            items:
                              type: object
                              required:
                                - engine
                                - numerator
                                - denominator
                                - mean
                                - stddev
                                - percentChange
                                - ciLow
                                - ciHigh
                              properties:
                                engine:
                                  enum:
                                    - bayesian
                                    - frequentist
                                numerator:
                                  type: number
                                denominator:
                                  type: number
                                mean:
                                  type: number
                                stddev:
                                  type: number
                                percentChange:
                                  type: number
                                ciLow:
                                  type: number
                                ciHigh:
                                  type: number
                                pValue:
                                  type: number
                                risk:
                                  type: number
                                chanceToBeatControl:
                                  type: number
    DataSource:
      type: object
      required:
        - id
        - dateCreated
        - dateUpdated
        - type
        - name
        - description
        - projectIds
        - eventTracker
        - identifierTypes
        - assignmentQueries
        - identifierJoinQueries
      properties:
        id:
          type: string
        dateCreated:
          type: string
          format: date-time
        dateUpdated:
          type: string
          format: date-time
        type:
          type: string
        name:
          type: string
        description:
          type: string
        projectIds:
          type: array
          items:
            type: string
        eventTracker:
          type: string
        identifierTypes:
          type: array
          items:
            type: object
            required:
              - id
              - description
            properties:
              id:
                type: string
              description:
                type: string
        assignmentQueries:
          type: array
          items:
            type: object
            required:
              - id
              - name
              - description
              - identifierType
              - sql
              - includesNameColumns
              - dimensionColumns
            properties:
              id:
                type: string
              name:
                type: string
              description:
                type: string
              identifierType:
                type: string
              sql:
                type: string
              includesNameColumns:
                type: boolean
              dimensionColumns:
                type: array
                items:
                  type: string
        identifierJoinQueries:
          type: array
          items:
            type: object
            required:
              - identifierTypes
              - sql
            properties:
              identifierTypes:
                type: array
                items:
                  type: string
              sql:
                type: string
        mixpanelSettings:
          type: object
          required:
            - viewedExperimentEventName
            - experimentIdProperty
            - variationIdProperty
            - extraUserIdProperty
          properties:
            viewedExperimentEventName:
              type: string
            experimentIdProperty:
              type: string
            variationIdProperty:
              type: string
            extraUserIdProperty:
              type: string
    VisualChangeset:
      type: object
      required:
        - urlPatterns
        - editorUrl
        - experiment
        - visualChanges
      properties:
        id:
          type: string
        urlPatterns:
          type: array
          items:
            type: object
            required:
              - type
              - pattern
            properties:
              include:
                type: boolean
              type:
                type: string
                enum:
                  - simple
                  - regex
              pattern: string
        editorUrl:
          type: string
        experiment:
          type: string
        visualChanges:
          type: array
          items:
            type: object
            required:
              - variation
              - domMutations
            properties:
              description:
                type: string
              css:
                type: string
              js:
                type: string
              variation:
                type: string
              domMutations:
                type: array
                items:
                  type: object
                  required:
                    - selector
                    - action
                    - attribute
                  properties:
                    selector:
                      type: string
                    action:
                      type: string
                      enum:
                        - append
                        - set
                        - remove
                    attribute:
                      type: string
                    value:
                      type: string
                    parentSelector:
                      type: string
                    insertBeforeSelector:
                      type: string
    VisualChange:
      type: object
      required:
        - variation
      properties:
        description:
          type: string
        css:
          type: string
        js:
          type: string
        variation:
          type: string
        domMutations:
          type: array
          items:
            type: object
            required:
              - selector
              - action
              - attribute
            properties:
              selector:
                type: string
              action:
                type: string
                enum:
                  - append
                  - set
                  - remove
              attribute:
                type: string
              value:
                type: string
              parentSelector:
                type: string
              insertBeforeSelector:
                type: string
    SavedGroup:
      type: object
      required:
        - id
        - dateCreated
        - dateUpdated
        - name
        - type
      properties:
        id:
          type: string
        type:
          type: string
          enum:
            - condition
            - list
        dateCreated:
          type: string
          format: date-time
        dateUpdated:
          type: string
          format: date-time
        name:
          type: string
        owner:
          type: string
        condition:
          description: 'When type = ''condition'', this is the JSON-encoded condition for the group'
          type: string
        attributeKey:
          description: 'When type = ''list'', this is the attribute key the group is based on'
          type: string
        values:
          description: 'When type = ''list'', this is the list of values for the attribute key'
          type: array
          items:
            type: string
    Organization:
      type: object
      properties:
        id:
          type: string
          description: The Growthbook unique identifier for the organization
        externalId:
          type: string
          description: An optional identifier that you use within your company for the organization
        dateCreated:
          type: string
          format: date-time
          description: The date the organization was created
        name:
          type: string
          description: The name of the organization
        ownerEmail:
          type: string
          description: The email address of the organization owner
    FactTable:
      type: object
      required:
        - id
        - name
        - description
        - owner
        - projects
        - tags
        - datasource
        - userIdTypes
        - sql
        - managedBy
        - dateCreated
        - dateUpdated
      properties:
        id:
          type: string
        name:
          type: string
        description:
          type: string
        owner:
          type: string
        projects:
          type: array
          items:
            type: string
        tags:
          type: array
          items:
            type: string
        datasource:
          type: string
        userIdTypes:
          type: array
          items:
            type: string
        sql:
          type: string
        managedBy:
          type: string
          description: 'Where this fact table must be managed from. If not set (empty string), it can be managed from anywhere.'
          enum:
            - ''
            - api
        dateCreated:
          type: string
          format: date-time
        dateUpdated:
          type: string
          format: date-time
    FactTableFilter:
      type: object
      required:
        - id
        - name
        - description
        - value
        - managedBy
        - dateCreated
        - dateUpdated
      properties:
        id:
          type: string
        name:
          type: string
        description:
          type: string
        value:
          type: string
        managedBy:
          type: string
          description: 'Where this fact table filter must be managed from. If not set (empty string), it can be managed from anywhere.'
          enum:
            - ''
            - api
        dateCreated:
          type: string
          format: date-time
        dateUpdated:
          type: string
          format: date-time
    FactMetric:
      type: object
      required:
        - id
        - name
        - description
        - owner
        - projects
        - tags
        - datasource
        - metricType
        - numerator
        - inverse
        - cappingSettings
        - windowSettings
        - regressionAdjustmentSettings
        - managedBy
        - dateCreated
        - dateUpdated
      properties:
        id:
          type: string
        name:
          type: string
        description:
          type: string
        owner:
          type: string
        projects:
          type: array
          items:
            type: string
        tags:
          type: array
          items:
            type: string
        datasource:
          type: string
        metricType:
          type: string
          enum:
            - proportion
            - mean
            - ratio
        numerator:
          type: object
          required:
            - factTableId
            - column
            - filters
          properties:
            factTableId:
              type: string
            column:
              type: string
            filters:
              type: array
              description: Array of Fact Table Filter Ids
              items:
                type: string
        denominator:
          type: object
          required:
            - factTableId
            - column
            - filters
          properties:
            factTableId:
              type: string
            column:
              type: string
            filters:
              type: array
              description: Array of Fact Table Filter Ids
              items:
                type: string
        inverse:
          type: boolean
          description: 'Set to true for things like Bounce Rate, where you want the metric to decrease'
        cappingSettings:
          description: Controls how outliers are handled
          type: object
          required:
            - type
          properties:
            type:
              type: string
              enum:
                - none
                - absolute
                - percentile
            value:
              type: number
              description: 'When type is absolute, this is the absolute value. When type is percentile, this is the percentile value (from 0.0 to 1.0).'
        windowSettings:
          type: object
          description: Controls the conversion window for the metric
          required:
            - type
            - delayHours
          properties:
            type:
              type: string
              enum:
                - none
                - conversion
            delayHours:
              type: number
              description: Wait this many hours after experiment exposure before counting conversions
            windowValue:
              type: number
            windowUnit:
              type: string
              enum:
                - hours
                - days
                - weeks
        regressionAdjustmentSettings:
          type: object
          description: Controls the regression adjustment (CUPED) settings for the metric
          required:
            - override
          properties:
            override:
              type: boolean
              description: 'If false, the organization default settings will be used'
            enabled:
              type: boolean
              description: Controls whether or not regresion adjustment is applied to the metric
            days:
              type: number
              description: Number of pre-exposure days to use for the regression adjustment
        managedBy:
          type: string
          description: 'Where this fact metric must be managed from. If not set (empty string), it can be managed from anywhere.'
          enum:
            - ''
            - api
        dateCreated:
          type: string
          format: date-time
        dateUpdated:
          type: string
          format: date-time
  securitySchemes:
    bearerAuth:
      type: http
      scheme: bearer
      description: |
        If using Bearer auth, pass the Secret Key as the token:

        ```bash
        curl https://api.growthbook.io/api/v1 \
          -H "Authorization: Bearer secret_abc123DEF456"
        ```
    basicAuth:
      type: http
      scheme: basic
      description: |
        If using HTTP Basic auth, pass the Secret Key as the username and leave the password blank:

        ```bash
        curl https://api.growthbook.io/api/v1 \
          -u secret_abc123DEF456:
        # The ":" at the end stops curl from asking for a password
        ```
  responses:
    Error:
      type: object
      required:
        - message
      properties:
        message:
          type: string
security:
  - bearerAuth: []
  - basicAuth: []
x-tagGroups:
  - name: Endpoints
    tags:
      - projects
      - features
      - data-sources
      - metrics
      - experiments
      - dimensions
      - segments
      - sdk-connections
      - visual-changesets
      - saved-groups
      - organizations
      - fact-tables
      - fact-metrics
      - code-references
  - name: Models
    tags:
      - DataSource_model
      - Dimension_model
      - Experiment_model
      - ExperimentAnalysisSettings_model
      - ExperimentMetric_model
      - ExperimentResults_model
      - FactMetric_model
      - FactTable_model
      - FactTableFilter_model
      - Feature_model
      - FeatureDefinition_model
      - FeatureEnvironment_model
      - FeatureExperimentRefRule_model
      - FeatureExperimentRule_model
      - FeatureForceRule_model
      - FeatureRolloutRule_model
      - FeatureRule_model
      - Metric_model
      - Organization_model
      - PaginationFields_model
      - Project_model
      - SavedGroup_model
      - SdkConnection_model
      - Segment_model
      - VisualChange_model
      - VisualChangeset_model<|MERGE_RESOLUTION|>--- conflicted
+++ resolved
@@ -3120,7 +3120,18 @@
                 properties:
                   success:
                     type: boolean
-<<<<<<< HEAD
+                  factTablesAdded:
+                    type: integer
+                  factTablesUpdated:
+                    type: integer
+                  factTableFiltersAdded:
+                    type: integer
+                  factTableFiltersUpdated:
+                    type: integer
+                  factMetricsAdded:
+                    type: integer
+                  factMetricsUpdated:
+                    type: integer
   /code-refs:
     post:
       parameters:
@@ -3173,20 +3184,6 @@
                     type: array
                     items:
                       type: string
-=======
-                  factTablesAdded:
-                    type: integer
-                  factTablesUpdated:
-                    type: integer
-                  factTableFiltersAdded:
-                    type: integer
-                  factTableFiltersUpdated:
-                    type: integer
-                  factMetricsAdded:
-                    type: integer
-                  factMetricsUpdated:
-                    type: integer
->>>>>>> 774352b8
 components:
   parameters:
     id:
