--- conflicted
+++ resolved
@@ -1,14 +1,6 @@
 import { z } from "zod";
-<<<<<<< HEAD
-import {
-  queryPointerValidator,
-  queryStatusValidator,
-  sqlResultChunkValidator,
-} from "back-end/src/validators/queries";
-=======
 import { queryPointerValidator, queryStatusValidator } from "shared/validators";
 import type { PopulationDataInterface } from "back-end/types/population-data";
->>>>>>> 228b372d
 import { QueryLanguage } from "./datasource";
 
 export type QueryStatus = z.infer<typeof queryStatusValidator>;
@@ -93,15 +85,9 @@
   cachedQueryUsed?: string;
   statistics?: QueryStatistics;
   externalId?: string;
-<<<<<<< HEAD
   hasChunkedResults?: boolean;
-}
-
-export type SqlResultChunkInterface = z.infer<typeof sqlResultChunkValidator>;
-=======
 }
 export type PopulationDataQuerySettings = Pick<
   PopulationDataInterface,
   "startDate" | "endDate" | "sourceId" | "sourceType" | "userIdType"
->;
->>>>>>> 228b372d
+>;