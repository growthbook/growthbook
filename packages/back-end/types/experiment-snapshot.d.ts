import { QueryLanguage } from "./datasource";
import { MetricStats } from "./metric";
import { StatsEngine } from "./stats";
import { Queries } from "./query";
import { MetricRegressionAdjustmentStatus } from "./report";

export interface SnapshotMetric {
  value: number;
  cr: number;
  users: number;
  denominator?: number;
  ci?: [number, number];
  expected?: number;
  risk?: [number, number];
  stats?: MetricStats;
  pValue?: number;
  uplift?: {
    dist: string;
    mean?: number;
    stddev?: number;
  };
  buckets?: {
    x: number;
    y: number;
  }[];
  chanceToWin?: number;
}

export interface SnapshotVariation {
  users: number;
  metrics: {
    [key: string]: SnapshotMetric;
  };
}

<<<<<<< HEAD
export type pValueCorrection =
  | "none"
  | "benjamini-hochberg"
  | "holm-bonferroni";
=======
export interface ExperimentSnapshotSettings {
  statsEngine: StatsEngine;
  regressionAdjustmentEnabled: boolean;
  metricRegressionAdjustmentStatuses: MetricRegressionAdjustmentStatus[];
  sequentialTestingEnabled: boolean;
  sequentialTestingTuningParameter: number;
}
>>>>>>> 37d418e6

export interface ExperimentSnapshotInterface {
  id: string;
  organization: string;
  experiment: string;
  error?: string;
  phase: number;
  dateCreated: Date;
  runStarted: Date | null;
  manual: boolean;
  query?: string;
  queryLanguage?: QueryLanguage;
  queries: Queries;
  dimension: string | null;
  unknownVariations?: string[];
  multipleExposures?: number;
  hasCorrectedStats?: boolean;
  results?: {
    name: string;
    srm: number;
    variations: SnapshotVariation[];
  }[];
  hasRawQueries?: boolean;
  queryFilter?: string;
  segment?: string;
  activationMetric?: string;
  skipPartialData?: boolean;
  statsEngine?: StatsEngine;
  regressionAdjustmentEnabled?: boolean;
  metricRegressionAdjustmentStatuses?: MetricRegressionAdjustmentStatus[];
  sequentialTestingEnabled?: boolean;
  sequentialTestingTuningParameter?: number;
}<|MERGE_RESOLUTION|>--- conflicted
+++ resolved
@@ -33,12 +33,11 @@
   };
 }
 
-<<<<<<< HEAD
 export type pValueCorrection =
   | "none"
   | "benjamini-hochberg"
   | "holm-bonferroni";
-=======
+
 export interface ExperimentSnapshotSettings {
   statsEngine: StatsEngine;
   regressionAdjustmentEnabled: boolean;
@@ -46,7 +45,6 @@
   sequentialTestingEnabled: boolean;
   sequentialTestingTuningParameter: number;
 }
->>>>>>> 37d418e6
 
 export interface ExperimentSnapshotInterface {
   id: string;
