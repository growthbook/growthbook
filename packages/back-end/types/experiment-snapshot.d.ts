--- conflicted
+++ resolved
@@ -114,7 +114,8 @@
   baselineVariationIndex?: number;
 }
 
-export type SnapshotType = "standard" | "ad-hoc" | "manual"; // todo: add "report" type?
+export type SnapshotType = "standard" | "exploratory";
+export type SnapshotTriggeredBy = "schedule" | "manual"; // todo: add "report" type?
 
 export interface ExperimentSnapshotAnalysis {
   // Determines which analysis this is
@@ -130,7 +131,6 @@
   weight: number;
 }
 
-<<<<<<< HEAD
 export interface SnapshotBanditSettings {
   reweight: boolean;
   decisionMetric: string;
@@ -142,10 +142,6 @@
     totalUsers: number;
   }[];
 }
-=======
-export type SnapshotType = "standard" | "exploratory";
-export type SnapshotTriggeredBy = "schedule" | "manual";
->>>>>>> 690b358f
 
 // Settings that control which queries are run
 // Used to determine which types of analyses are possible
@@ -189,10 +185,7 @@
   status: "running" | "success" | "error";
   settings: ExperimentSnapshotSettings;
   type?: SnapshotType;
-<<<<<<< HEAD
-=======
   triggeredBy?: SnapshotTriggeredBy;
->>>>>>> 690b358f
 
   // List of queries that were run as part of this snapshot
   queries: Queries;
