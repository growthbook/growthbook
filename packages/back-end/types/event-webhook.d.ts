--- conflicted
+++ resolved
@@ -4,15 +4,8 @@
 } from "../src/types/EventWebHook";
 import { NotificationEventName } from "./event";
 
-<<<<<<< HEAD
 export type EventWebHookPayloadType = "raw" | "slack" | "discord" | "ms-teams";
 export type EventWebHookMethod = "PUT" | "POST" | "PATCH";
-=======
-export type {
-  EventWebHookPayloadType,
-  EventWebHookMethod,
-} from "../src/types/EventWebHook";
->>>>>>> 871a6d16
 
 export interface EventWebHookInterface {
   id: string;
