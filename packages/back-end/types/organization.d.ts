import Stripe from "stripe";
import {
  ENV_SCOPED_PERMISSIONS,
  GLOBAL_PERMISSIONS,
  PROJECT_SCOPED_PERMISSIONS,
} from "../src/util/organization.util";
import { AttributionModel, ImplementationType } from "./experiment";
import type { PValueCorrection, StatsEngine } from "./stats";

export type EnvScopedPermission = typeof ENV_SCOPED_PERMISSIONS[number];
export type ProjectScopedPermission = typeof PROJECT_SCOPED_PERMISSIONS[number];
export type GlobalPermission = typeof GLOBAL_PERMISSIONS[number];

export type Permission =
  | GlobalPermission
  | EnvScopedPermission
  | ProjectScopedPermission;

export type MemberRole =
  | "readonly"
  | "collaborator"
  | "designer"
  | "analyst"
  | "developer"
  | "engineer"
  | "experimenter"
  | "admin";

export type Role = {
  id: MemberRole;
  description: string;
  permissions: Permission[];
};

<<<<<<< HEAD
export type AccountPlan = "oss" | "starter" | "pro" | "pro_sso" | "enterprise";
export type CommercialFeature =
  | "sso"
  | "advanced-permissions"
  | "encrypt-features-endpoint"
  | "schedule-feature-flag"
  | "override-metrics"
  | "regression-adjustment"
  | "sequential-testing"
  | "audit-logging"
  | "visual-editor"
  | "hash-secure-attributes"
  | "livechat"
  | "json-validation";
export type CommercialFeaturesMap = Record<AccountPlan, Set<CommercialFeature>>;

=======
>>>>>>> edb7d6d4
export interface MemberRoleInfo {
  role: MemberRole;
  limitAccessByEnvironment: boolean;
  environments: string[];
}

export interface ProjectMemberRole extends MemberRoleInfo {
  project: string;
}

export interface MemberRoleWithProjects extends MemberRoleInfo {
  projectRoles?: ProjectMemberRole[];
}

export interface Invite extends MemberRoleWithProjects {
  email: string;
  key: string;
  dateCreated: Date;
}

export interface PendingMember extends MemberRoleWithProjects {
  id: string;
  name: string;
  email: string;
  dateCreated: Date;
}

export interface Member extends MemberRoleWithProjects {
  id: string;
  dateCreated?: Date;
}

export interface ExpandedMember extends Member {
  email: string;
  name: string;
  verified: boolean;
}

export interface NorthStarMetric {
  //enabled: boolean;
  title: string;
  metricIds: string[];
  target?: number | number[];
  window?: string;
  resolution?: string;
  startDate?: Date;
}

export interface MetricDefaults {
  minimumSampleSize?: number;
  maxPercentageChange?: number;
  minPercentageChange?: number;
}

export interface Namespaces {
  name: string;
  description: string;
  status: "active" | "inactive";
}

export type SDKAttributeFormat = "" | "version";

export type SDKAttributeType =
  | "string"
  | "number"
  | "boolean"
  | "string[]"
  | "number[]"
  | "enum"
  | "secureString"
  | "secureString[]";

export type SDKAttribute = {
  property: string;
  datatype: SDKAttributeType;
  hashAttribute?: boolean;
  enum?: string;
  archived?: boolean;
  format?: SDKAttributeFormat;
};

export type SDKAttributeSchema = SDKAttribute[];

export type ExperimentUpdateSchedule = {
  type: "cron" | "never" | "stale";
  cron?: string;
  hours?: number;
};

export type Environment = {
  id: string;
  description?: string;
  toggleOnList?: boolean;
  defaultState?: boolean;
};

export interface OrganizationSettings {
  visualEditorEnabled?: boolean;
  confidenceLevel?: number;
  customized?: boolean;
  logoPath?: string;
  primaryColor?: string;
  secondaryColor?: string;
  northStar?: NorthStarMetric;
  namespaces?: Namespaces[];
  metricDefaults?: MetricDefaults;
  datasources?: string[];
  techsources?: string[];
  pastExperimentsMinLength?: number;
  metricAnalysisDays?: number;
  updateSchedule?: ExperimentUpdateSchedule;
  attributeSchema?: SDKAttributeSchema;
  environments?: Environment[];
  sdkInstructionsViewed?: boolean;
  videoInstructionsViewed?: boolean;
  multipleExposureMinPercent?: number;
  defaultRole?: MemberRoleInfo;
  statsEngine?: StatsEngine;
  pValueThreshold?: number;
  pValueCorrection?: PValueCorrection;
  regressionAdjustmentEnabled?: boolean;
  regressionAdjustmentDays?: number;
  /** @deprecated */
  implementationTypes?: ImplementationType[];
  attributionModel?: AttributionModel;
  sequentialTestingEnabled?: boolean;
  sequentialTestingTuningParameter?: number;
  displayCurrency?: string;
  secureAttributeSalt?: string;
  killswitchConfirmation?: boolean;
}

export interface SubscriptionQuote {
  currentSeatsPaidFor: number;
  activeAndInvitedUsers: number;
  unitPrice: number;
  discountAmount: number;
  discountMessage: string;
  subtotal: number;
  total: number;
  additionalSeatPrice: number;
}

export interface OrganizationConnections {
  slack?: SlackConnection;
  vercel?: VercelConnection;
}

export interface SlackConnection {
  team: string;
  token: string;
}

export interface VercelConnection {
  token: string;
  configurationId: string;
  teamId: string | null;
}

/**
 * The type for the global organization message component
 */
export type OrganizationMessage = {
  message: string;
  level: "info" | "danger" | "warning";
};

export interface OrganizationInterface {
  id: string;
  url: string;
  dateCreated: Date;
  verifiedDomain?: string;
  name: string;
  ownerEmail: string;
  stripeCustomerId?: string;
  restrictLoginMethod?: string;
  restrictAuthSubPrefix?: string;
  freeSeats?: number;
  discountCode?: string;
  priceId?: string;
  disableSelfServeBilling?: boolean;
  freeTrialDate?: Date;
  enterprise?: boolean;
  subscription?: {
    id: string;
    qty: number;
    trialEnd: Date | null;
    status: Stripe.Subscription.Status;
    current_period_end: number;
    cancel_at: number | null;
    canceled_at: number | null;
    cancel_at_period_end: boolean;
    planNickname: string | null;
    priceId?: string;
    hasPaymentMethod?: boolean;
  };
  licenseKey?: string;
  autoApproveMembers?: boolean;
  members: Member[];
  invites: Invite[];
  pendingMembers?: PendingMember[];
  connections?: OrganizationConnections;
  settings?: OrganizationSettings;
  messages?: OrganizationMessage[];
}

export type NamespaceUsage = Record<
  string,
  {
    link: string;
    name: string;
    id: string;
    trackingKey: string;
    environment: string;
    start: number;
    end: number;
  }[]
>;<|MERGE_RESOLUTION|>--- conflicted
+++ resolved
@@ -32,25 +32,6 @@
   permissions: Permission[];
 };
 
-<<<<<<< HEAD
-export type AccountPlan = "oss" | "starter" | "pro" | "pro_sso" | "enterprise";
-export type CommercialFeature =
-  | "sso"
-  | "advanced-permissions"
-  | "encrypt-features-endpoint"
-  | "schedule-feature-flag"
-  | "override-metrics"
-  | "regression-adjustment"
-  | "sequential-testing"
-  | "audit-logging"
-  | "visual-editor"
-  | "hash-secure-attributes"
-  | "livechat"
-  | "json-validation";
-export type CommercialFeaturesMap = Record<AccountPlan, Set<CommercialFeature>>;
-
-=======
->>>>>>> edb7d6d4
 export interface MemberRoleInfo {
   role: MemberRole;
   limitAccessByEnvironment: boolean;
