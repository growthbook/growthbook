import Stripe from "stripe";
import {
  ENV_SCOPED_PERMISSIONS,
  GLOBAL_PERMISSIONS,
  PROJECT_SCOPED_PERMISSIONS,
} from "../src/util/organization.util";
import { AttributionModel, ImplementationType } from "./experiment";
import type { PValueCorrection, StatsEngine } from "./stats";

export type EnvScopedPermission = typeof ENV_SCOPED_PERMISSIONS[number];
export type ProjectScopedPermission = typeof PROJECT_SCOPED_PERMISSIONS[number];
export type GlobalPermission = typeof GLOBAL_PERMISSIONS[number];

export type Permission =
  | GlobalPermission
  | EnvScopedPermission
  | ProjectScopedPermission;

export type MemberRole =
  | "readonly"
  | "collaborator"
  | "designer"
  | "analyst"
  | "developer"
  | "engineer"
  | "experimenter"
  | "admin";

export type Role = {
  id: MemberRole;
  description: string;
  permissions: Permission[];
};

export type AccountPlan = "oss" | "starter" | "pro" | "pro_sso" | "enterprise";
export type CommercialFeature =
  | "sso"
  | "advanced-permissions"
  | "encrypt-features-endpoint"
  | "schedule-feature-flag"
  | "override-metrics"
  | "regression-adjustment"
  | "sequential-testing"
  | "audit-logging"
  | "visual-editor"
  | "cloud-proxy"
  | "hash-secure-attributes"
<<<<<<< HEAD
  | "remote-evaluation";
=======
  | "json-validation";
>>>>>>> ac0edeb6
export type CommercialFeaturesMap = Record<AccountPlan, Set<CommercialFeature>>;

export interface MemberRoleInfo {
  role: MemberRole;
  limitAccessByEnvironment: boolean;
  environments: string[];
}

export interface ProjectMemberRole extends MemberRoleInfo {
  project: string;
}

export interface MemberRoleWithProjects extends MemberRoleInfo {
  projectRoles?: ProjectMemberRole[];
}

export interface Invite extends MemberRoleWithProjects {
  email: string;
  key: string;
  dateCreated: Date;
}

export interface PendingMember extends MemberRoleWithProjects {
  id: string;
  name: string;
  email: string;
  dateCreated: Date;
}

export interface Member extends MemberRoleWithProjects {
  id: string;
  dateCreated?: Date;
}

export interface ExpandedMember extends Member {
  email: string;
  name: string;
  verified: boolean;
}

export interface NorthStarMetric {
  //enabled: boolean;
  title: string;
  metricIds: string[];
  target?: number | number[];
  window?: string;
  resolution?: string;
  startDate?: Date;
}

export interface MetricDefaults {
  minimumSampleSize?: number;
  maxPercentageChange?: number;
  minPercentageChange?: number;
}

export interface Namespaces {
  name: string;
  description: string;
  status: "active" | "inactive";
}

export type SDKAttributeFormat = "" | "version";

export type SDKAttributeType =
  | "string"
  | "number"
  | "boolean"
  | "string[]"
  | "number[]"
  | "enum"
  | "secureString"
  | "secureString[]";

export type SDKAttribute = {
  property: string;
  datatype: SDKAttributeType;
  hashAttribute?: boolean;
  enum?: string;
  archived?: boolean;
  format?: SDKAttributeFormat;
};

export type SDKAttributeSchema = SDKAttribute[];

export type ExperimentUpdateSchedule = {
  type: "cron" | "never" | "stale";
  cron?: string;
  hours?: number;
};

export type Environment = {
  id: string;
  description?: string;
  toggleOnList?: boolean;
  defaultState?: boolean;
};

export interface OrganizationSettings {
  visualEditorEnabled?: boolean;
  confidenceLevel?: number;
  customized?: boolean;
  logoPath?: string;
  primaryColor?: string;
  secondaryColor?: string;
  northStar?: NorthStarMetric;
  namespaces?: Namespaces[];
  metricDefaults?: MetricDefaults;
  datasources?: string[];
  techsources?: string[];
  pastExperimentsMinLength?: number;
  metricAnalysisDays?: number;
  updateSchedule?: ExperimentUpdateSchedule;
  attributeSchema?: SDKAttributeSchema;
  environments?: Environment[];
  sdkInstructionsViewed?: boolean;
  videoInstructionsViewed?: boolean;
  multipleExposureMinPercent?: number;
  defaultRole?: MemberRoleInfo;
  statsEngine?: StatsEngine;
  pValueThreshold?: number;
  pValueCorrection?: PValueCorrection;
  regressionAdjustmentEnabled?: boolean;
  regressionAdjustmentDays?: number;
  /** @deprecated */
  implementationTypes?: ImplementationType[];
  attributionModel?: AttributionModel;
  sequentialTestingEnabled?: boolean;
  sequentialTestingTuningParameter?: number;
  displayCurrency?: string;
  secureAttributeSalt?: string;
}

export interface SubscriptionQuote {
  currentSeatsPaidFor: number;
  activeAndInvitedUsers: number;
  unitPrice: number;
  discountAmount: number;
  discountMessage: string;
  subtotal: number;
  total: number;
  additionalSeatPrice: number;
}

export interface OrganizationConnections {
  slack?: SlackConnection;
  vercel?: VercelConnection;
}

export interface SlackConnection {
  team: string;
  token: string;
}

export interface VercelConnection {
  token: string;
  configurationId: string;
  teamId: string | null;
}

/**
 * The type for the global organization message component
 */
export type OrganizationMessage = {
  message: string;
  level: "info" | "danger" | "warning";
};

export interface OrganizationInterface {
  id: string;
  url: string;
  dateCreated: Date;
  verifiedDomain?: string;
  name: string;
  ownerEmail: string;
  stripeCustomerId?: string;
  restrictLoginMethod?: string;
  restrictAuthSubPrefix?: string;
  freeSeats?: number;
  discountCode?: string;
  priceId?: string;
  disableSelfServeBilling?: boolean;
  freeTrialDate?: Date;
  enterprise?: boolean;
  subscription?: {
    id: string;
    qty: number;
    trialEnd: Date | null;
    status: Stripe.Subscription.Status;
    current_period_end: number;
    cancel_at: number | null;
    canceled_at: number | null;
    cancel_at_period_end: boolean;
    planNickname: string | null;
    priceId?: string;
    hasPaymentMethod?: boolean;
  };
  licenseKey?: string;
  autoApproveMembers?: boolean;
  members: Member[];
  invites: Invite[];
  pendingMembers?: PendingMember[];
  connections?: OrganizationConnections;
  settings?: OrganizationSettings;
  messages?: OrganizationMessage[];
}

export type NamespaceUsage = Record<
  string,
  {
    link: string;
    name: string;
    id: string;
    trackingKey: string;
    environment: string;
    start: number;
    end: number;
  }[]
>;

export type LicenseData = {
  // Unique id for the license key
  ref: string;
  // Name of organization on the license
  sub: string;
  // Organization ID (keys prior to 12/2022 do not contain this field)
  org?: string;
  // Max number of seats
  qty: number;
  // Date issued
  iat: string;
  // Expiration date
  exp: string;
  // If it's a trial or not
  trial: boolean;
  // The plan (pro, enterprise, etc.)
  plan: AccountPlan;
  /**
   * Expiration date (old style)
   * @deprecated
   */
  eat?: string;
};<|MERGE_RESOLUTION|>--- conflicted
+++ resolved
@@ -45,11 +45,8 @@
   | "visual-editor"
   | "cloud-proxy"
   | "hash-secure-attributes"
-<<<<<<< HEAD
+  | "json-validation"
   | "remote-evaluation";
-=======
-  | "json-validation";
->>>>>>> ac0edeb6
 export type CommercialFeaturesMap = Record<AccountPlan, Set<CommercialFeature>>;
 
 export interface MemberRoleInfo {
