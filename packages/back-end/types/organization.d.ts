import Stripe from "stripe";
import { OWNER_JOB_TITLES, USAGE_INTENTS } from "shared/constants";
import {
  ENV_SCOPED_PERMISSIONS,
  GLOBAL_PERMISSIONS,
  PROJECT_SCOPED_PERMISSIONS,
  Policy,
} from "shared/permissions";
import { z } from "zod";
import {
  AccountPlan,
  CommercialFeature,
  LicenseInterface,
  SubscriptionInfo,
} from "enterprise";
import { environment } from "back-end/src/routers/environment/environment.validators";
import type { ReqContextClass } from "back-end/src/services/context";
import { attributeDataTypes } from "back-end/src/util/organization.util";
import { ApiKeyInterface } from "back-end/types/apikey";
import { SSOConnectionInterface } from "back-end/types/sso-connection";
import { TeamInterface } from "back-end/types/team";
import { AttributionModel, ImplementationType } from "./experiment";
import type { PValueCorrection, StatsEngine } from "./stats";
import {
  MetricCappingSettings,
  MetricPriorSettings,
  MetricWindowSettings,
} from "./fact-table";

export type EnvScopedPermission = typeof ENV_SCOPED_PERMISSIONS[number];
export type ProjectScopedPermission = typeof PROJECT_SCOPED_PERMISSIONS[number];
export type GlobalPermission = typeof GLOBAL_PERMISSIONS[number];

export type Permission =
  | GlobalPermission
  | EnvScopedPermission
  | ProjectScopedPermission;

export type PermissionsObject = Partial<Record<Permission, boolean>>;

export type UserPermission = {
  environments: string[];
  limitAccessByEnvironment: boolean;
  permissions: PermissionsObject;
};

export type UserPermissions = {
  global: UserPermission;
  projects: { [key: string]: UserPermission };
};
export type RequireReview = {
  requireReviewOn: boolean;
  resetReviewOnChange: boolean;
  environments: string[];
  projects: string[];
};

export type OwnerJobTitle = keyof typeof OWNER_JOB_TITLES;

export type UsageIntent = keyof typeof USAGE_INTENTS;

export interface DemographicData {
  ownerJobTitle?: OwnerJobTitle;
  ownerUsageIntents?: UsageIntent[];
}

export interface CreateOrganizationPostBody {
  company: string;
  externalId?: string;
  demographicData?: DemographicData;
}

export type DefaultMemberRole =
  | "noaccess"
  | "readonly"
  | "collaborator"
  | "visualEditor"
  | "analyst"
  | "engineer"
  | "experimenter"
  | "admin";

export type Role = {
  id: string;
  description: string;
  policies: Policy[];
};

export interface MemberRoleInfo {
  role: string;
  limitAccessByEnvironment: boolean;
  environments: string[];
  teams?: string[];
}

export interface ProjectMemberRole extends MemberRoleInfo {
  project: string;
}

export interface MemberRoleWithProjects extends MemberRoleInfo {
  projectRoles?: ProjectMemberRole[];
}

export interface Invite extends MemberRoleWithProjects {
  email: string;
  key: string;
  dateCreated: Date;
}

export interface PendingMember extends MemberRoleWithProjects {
  id: string;
  name: string;
  email: string;
  dateCreated: Date;
}

export interface Member extends MemberRoleWithProjects {
  id: string;
  dateCreated?: Date;
  externalId?: string;
  managedByIdp?: boolean;
  lastLoginDate?: Date;
}

export interface ExpandedMemberInfo {
  email: string;
  name: string;
  verified: boolean;
  numTeams?: number;
}

export type ExpandedMember = Member & ExpandedMemberInfo;

export interface NorthStarMetric {
  //enabled: boolean;
  title: string;
  metricIds: string[];
  target?: number | number[];
  window?: string;
  resolution?: string;
  startDate?: Date;
}

export interface MetricDefaults {
  minimumSampleSize?: number;
  maxPercentageChange?: number;
  minPercentageChange?: number;
  windowSettings?: MetricWindowSettings;
  cappingSettings?: MetricCappingSettings;
  priorSettings?: MetricPriorSettings;
}

export interface Namespaces {
  name: string;
  label: string;
  description: string;
  status: "active" | "inactive";
}

export type SDKAttributeFormat = "" | "version" | "date" | "isoCountryCode";

export type SDKAttributeType = typeof attributeDataTypes[number];

export type SDKAttribute = {
  property: string;
  datatype: SDKAttributeType;
  description?: string;
  hashAttribute?: boolean;
  enum?: string;
  archived?: boolean;
  format?: SDKAttributeFormat;
  projects?: string[];
};

export type SDKAttributeSchema = SDKAttribute[];

export type ExperimentUpdateSchedule = {
  type: "cron" | "never" | "stale";
  cron?: string;
  hours?: number;
};

export type Environment = z.infer<typeof environment>;

export interface OrganizationSettings {
  visualEditorEnabled?: boolean;
  confidenceLevel?: number;
  customized?: boolean;
  logoPath?: string;
  primaryColor?: string;
  secondaryColor?: string;
  northStar?: NorthStarMetric;
  namespaces?: Namespaces[];
  metricDefaults?: MetricDefaults;
  datasources?: string[];
  techsources?: string[];
  pastExperimentsMinLength?: number;
  metricAnalysisDays?: number;
  updateSchedule?: ExperimentUpdateSchedule;
  attributeSchema?: SDKAttributeSchema;
  environments?: Environment[];
  sdkInstructionsViewed?: boolean;
  videoInstructionsViewed?: boolean;
  multipleExposureMinPercent?: number;
  defaultRole?: MemberRoleInfo;
  statsEngine?: StatsEngine;
  pValueThreshold?: number;
  pValueCorrection?: PValueCorrection;
  regressionAdjustmentEnabled?: boolean;
  regressionAdjustmentDays?: number;
  runHealthTrafficQuery?: boolean;
  srmThreshold?: number;
  /** @deprecated */
  implementationTypes?: ImplementationType[];
  attributionModel?: AttributionModel;
  sequentialTestingEnabled?: boolean;
  sequentialTestingTuningParameter?: number;
  displayCurrency?: string;
  secureAttributeSalt?: string;
  killswitchConfirmation?: boolean;
  requireReviews?: boolean | RequireReview[];
  defaultDataSource?: string;
  testQueryDays?: number;
  disableMultiMetricQueries?: boolean;
  useStickyBucketing?: boolean;
  useFallbackAttributes?: boolean;
  codeReferencesEnabled?: boolean;
  codeRefsBranchesToFilter?: string[];
  codeRefsPlatformUrl?: string;
  featureKeyExample?: string; // Example Key of feature flag (e.g. "feature-20240201-name")
  featureRegexValidator?: string; // Regex to validate feature flag name (e.g. ^.+-\d{8}-.+$)
  featureListMarkdown?: string;
  featurePageMarkdown?: string;
  experimentListMarkdown?: string;
  experimentPageMarkdown?: string;
  metricListMarkdown?: string;
  metricPageMarkdown?: string;
  banditScheduleValue?: number;
  banditScheduleUnit?: "hours" | "days";
  banditBurnInValue?: number;
  banditBurnInUnit?: "hours" | "days";
  requireExperimentTemplates?: boolean;
}

export interface OrganizationConnections {
  slack?: SlackConnection;
  vercel?: VercelConnection;
}

export interface SlackConnection {
  team: string;
  token: string;
}

export interface VercelConnection {
  token: string;
  configurationId: string;
  teamId: string | null;
}

/**
 * The type for the global organization message component
 */
export type OrganizationMessage = {
  message: string;
  level: "info" | "danger" | "warning";
};

export interface OrganizationInterface {
  id: string;
  url: string;
  dateCreated: Date;
  verifiedDomain?: string;
  externalId?: string;
  name: string;
  ownerEmail: string;
  demographicData?: DemographicData;
  stripeCustomerId?: string;
  restrictLoginMethod?: string;
  restrictAuthSubPrefix?: string;
  freeSeats?: number;
  discountCode?: string;
  priceId?: string;
  disableSelfServeBilling?: boolean;
  freeTrialDate?: Date;
  enterprise?: boolean;
  subscription?: {
    id: string;
    qty: number;
    trialEnd: Date | null;
    status: Stripe.Subscription.Status;
    current_period_end: number;
    cancel_at: number | null;
    canceled_at: number | null;
    cancel_at_period_end: boolean;
    planNickname: string | null;
    priceId?: string;
    hasPaymentMethod?: boolean;
  };
  licenseKey?: string;
  autoApproveMembers?: boolean;
  members: Member[];
  invites: Invite[];
  pendingMembers?: PendingMember[];
  connections?: OrganizationConnections;
  settings?: OrganizationSettings;
  messages?: OrganizationMessage[];
  getStartedChecklistItems?: string[];
  customRoles?: Role[];
  deactivatedRoles?: string[];
  disabled?: boolean;
  setupEventTracker?: string;
}

export type NamespaceUsage = Record<
  string,
  {
    link: string;
    name: string;
    id: string;
    trackingKey: string;
    environment: string;
    start: number;
    end: number;
  }[]
>;

export type ReqContext = ReqContextClass;

<<<<<<< HEAD
export type GetOrganizationResponse = {
  status: 200;
  organization: OrganizationInterface;
  members: ExpandedMember[];
  seatsInUse: number;
  roles: Role[];
  apiKeys: ApiKeyInterface[];
  enterpriseSSO: Partial<SSOConnectionInterface> | null;
  accountPlan: AccountPlan;
  effectiveAccountPlan: AccountPlan;
  commercialFeatureLowestPlan?: Partial<Record<CommercialFeature, AccountPlan>>;
  licenseError: string;
  commercialFeatures: CommercialFeature[];
  license: Partial<LicenseInterface> | null;
  subscription: SubscriptionInfo | null;
  licenseKey?: string;
  currentUserPermissions: UserPermissions;
  teams: TeamInterface[];
  watching: {
    experiments: string[];
    features: string[];
  };
=======
export type DailyUsage = {
  date: string;
  requests: number;
  bandwidth: number;
};

export type UsageLimits = {
  cdnRequests: number | null;
  cdnBandwidth: number | null;
>>>>>>> 0389a883
};<|MERGE_RESOLUTION|>--- conflicted
+++ resolved
@@ -327,7 +327,6 @@
 
 export type ReqContext = ReqContextClass;
 
-<<<<<<< HEAD
 export type GetOrganizationResponse = {
   status: 200;
   organization: OrganizationInterface;
@@ -350,7 +349,8 @@
     experiments: string[];
     features: string[];
   };
-=======
+};
+
 export type DailyUsage = {
   date: string;
   requests: number;
@@ -360,5 +360,4 @@
 export type UsageLimits = {
   cdnRequests: number | null;
   cdnBandwidth: number | null;
->>>>>>> 0389a883
 };