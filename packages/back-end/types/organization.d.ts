import Stripe from "stripe";
import {
  ENV_SCOPED_PERMISSIONS,
  GLOBAL_PERMISSIONS,
  PROJECT_SCOPED_PERMISSIONS,
} from "../src/util/organization.util";
import { AttributionModel, ImplementationType } from "./experiment";
import type { StatsEngine } from "./stats";

export type EnvScopedPermission = typeof ENV_SCOPED_PERMISSIONS[number];
export type ProjectScopedPermission = typeof PROJECT_SCOPED_PERMISSIONS[number];
export type GlobalPermission = typeof GLOBAL_PERMISSIONS[number];

export type Permission =
  | GlobalPermission
  | EnvScopedPermission
  | ProjectScopedPermission;

export type MemberRole =
  | "readonly"
  | "collaborator"
  | "designer"
  | "analyst"
  | "developer"
  | "engineer"
  | "experimenter"
  | "admin";

export type Role = {
  id: MemberRole;
  description: string;
  permissions: Permission[];
};

export type AccountPlan = "oss" | "starter" | "pro" | "pro_sso" | "enterprise";
export type CommercialFeature =
  | "sso"
  | "advanced-permissions"
  | "encrypt-features-endpoint"
  | "schedule-feature-flag"
  | "override-metrics"
  | "regression-adjustment"
<<<<<<< HEAD
  | "sequential-testing"
=======
  | "audit-logging"
>>>>>>> 87f5c019
  | "visual-editor";
export type CommercialFeaturesMap = Record<AccountPlan, Set<CommercialFeature>>;

export interface MemberRoleInfo {
  role: MemberRole;
  limitAccessByEnvironment: boolean;
  environments: string[];
}

export interface ProjectMemberRole extends MemberRoleInfo {
  project: string;
}

export interface MemberRoleWithProjects extends MemberRoleInfo {
  projectRoles?: ProjectMemberRole[];
}

export interface Invite extends MemberRoleWithProjects {
  email: string;
  key: string;
  dateCreated: Date;
}

export interface PendingMember extends MemberRoleWithProjects {
  id: string;
  name: string;
  email: string;
  dateCreated: Date;
}

export interface Member extends MemberRoleWithProjects {
  id: string;
  dateCreated?: Date;
}

export interface ExpandedMember extends Member {
  email: string;
  name: string;
  verified: boolean;
}

export interface NorthStarMetric {
  //enabled: boolean;
  title: string;
  metricIds: string[];
  target?: number | number[];
  window?: string;
  resolution?: string;
  startDate?: Date;
}

export interface MetricDefaults {
  minimumSampleSize?: number;
  maxPercentageChange?: number;
  minPercentageChange?: number;
}

export interface Namespaces {
  name: string;
  description: string;
  status: "active" | "inactive";
}

export type SDKAttributeType =
  | "string"
  | "number"
  | "boolean"
  | "string[]"
  | "number[]"
  | "enum";

export type SDKAttribute = {
  property: string;
  datatype: SDKAttributeType;
  hashAttribute?: boolean;
  enum?: string;
  archived?: boolean;
};
export type SDKAttributeSchema = SDKAttribute[];

export type ExperimentUpdateSchedule = {
  type: "cron" | "never" | "stale";
  cron?: string;
  hours?: number;
};

export type Environment = {
  id: string;
  description?: string;
  toggleOnList?: boolean;
  defaultState?: boolean;
};

export interface OrganizationSettings {
  visualEditorEnabled?: boolean;
  confidenceLevel?: number;
  customized?: boolean;
  logoPath?: string;
  primaryColor?: string;
  secondaryColor?: string;
  northStar?: NorthStarMetric;
  namespaces?: Namespaces[];
  metricDefaults?: MetricDefaults;
  datasources?: string[];
  techsources?: string[];
  pastExperimentsMinLength?: number;
  metricAnalysisDays?: number;
  updateSchedule?: ExperimentUpdateSchedule;
  attributeSchema?: SDKAttributeSchema;
  environments?: Environment[];
  sdkInstructionsViewed?: boolean;
  videoInstructionsViewed?: boolean;
  multipleExposureMinPercent?: number;
  defaultRole?: MemberRoleInfo;
  statsEngine?: StatsEngine;
  pValueThreshold?: number;
  regressionAdjustmentEnabled?: boolean;
  regressionAdjustmentDays?: number;
  /** @deprecated */
  implementationTypes?: ImplementationType[];
  attributionModel?: AttributionModel;
  sequentialTestingEnabled?: boolean;
  sequentialTestingTuningParameter?: number;
}

export interface SubscriptionQuote {
  currentSeatsPaidFor: number;
  activeAndInvitedUsers: number;
  unitPrice: number;
  discountAmount: number;
  discountMessage: string;
  subtotal: number;
  total: number;
  additionalSeatPrice: number;
}

export interface OrganizationConnections {
  slack?: SlackConnection;
  vercel?: VercelConnection;
}

export interface SlackConnection {
  team: string;
  token: string;
}

export interface VercelConnection {
  token: string;
  configurationId: string;
  teamId: string | null;
}

export interface OrganizationInterface {
  id: string;
  url: string;
  dateCreated: Date;
  verifiedDomain?: string;
  name: string;
  ownerEmail: string;
  stripeCustomerId?: string;
  restrictLoginMethod?: string;
  restrictAuthSubPrefix?: string;
  freeSeats?: number;
  discountCode?: string;
  priceId?: string;
  disableSelfServeBilling?: boolean;
  freeTrialDate?: Date;
  enterprise?: boolean;
  subscription?: {
    id: string;
    qty: number;
    trialEnd: Date | null;
    status: Stripe.Subscription.Status;
    current_period_end: number;
    cancel_at: number | null;
    canceled_at: number | null;
    cancel_at_period_end: boolean;
    planNickname: string | null;
    priceId?: string;
    hasPaymentMethod?: boolean;
  };
  licenseKey?: string;
  autoApproveMembers?: boolean;
  members: Member[];
  invites: Invite[];
  pendingMembers?: PendingMember[];
  connections?: OrganizationConnections;
  settings?: OrganizationSettings;
}

export type NamespaceUsage = Record<
  string,
  {
    link: string;
    name: string;
    id: string;
    trackingKey: string;
    environment: string;
    start: number;
    end: number;
  }[]
>;

export type LicenseData = {
  // Unique id for the license key
  ref: string;
  // Name of organization on the license
  sub: string;
  // Organization ID (keys prior to 12/2022 do not contain this field)
  org?: string;
  // Max number of seats
  qty: number;
  // Date issued
  iat: string;
  // Expiration date
  exp: string;
  // If it's a trial or not
  trial: boolean;
  // The plan (pro, enterprise, etc.)
  plan: AccountPlan;
  /**
   * Expiration date (old style)
   * @deprecated
   */
  eat?: string;
};<|MERGE_RESOLUTION|>--- conflicted
+++ resolved
@@ -40,11 +40,8 @@
   | "schedule-feature-flag"
   | "override-metrics"
   | "regression-adjustment"
-<<<<<<< HEAD
   | "sequential-testing"
-=======
   | "audit-logging"
->>>>>>> 87f5c019
   | "visual-editor";
 export type CommercialFeaturesMap = Record<AccountPlan, Set<CommercialFeature>>;
 
