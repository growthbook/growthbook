--- conflicted
+++ resolved
@@ -44,11 +44,8 @@
   | "audit-logging"
   | "visual-editor"
   | "cloud-proxy"
-<<<<<<< HEAD
+  | "hash-secure-attributes"
   | "server-side-evaluation";
-=======
-  | "hash-secure-attributes";
->>>>>>> ea6983cb
 export type CommercialFeaturesMap = Record<AccountPlan, Set<CommercialFeature>>;
 
 export interface MemberRoleInfo {
