import Stripe from "stripe";
import {
  ENV_SCOPED_PERMISSIONS,
  GLOBAL_PERMISSIONS,
  PROJECT_SCOPED_PERMISSIONS,
<<<<<<< HEAD
} from "../src/util/permission-constants";
=======
  ReadAccessFilter,
} from "shared/permissions";
import { EventAuditUser } from "../src/events/event-types";
>>>>>>> 69f68899
import { AttributionModel, ImplementationType } from "./experiment";
import type { PValueCorrection, StatsEngine } from "./stats";
import { MetricCappingSettings, MetricWindowSettings } from "./fact-table";

export type EnvScopedPermission = typeof ENV_SCOPED_PERMISSIONS[number];
export type ProjectScopedPermission = typeof PROJECT_SCOPED_PERMISSIONS[number];
export type GlobalPermission = typeof GLOBAL_PERMISSIONS[number];

export type Permission =
  | GlobalPermission
  | EnvScopedPermission
  | ProjectScopedPermission;

export type PermissionsObject = Partial<Record<Permission, boolean>>;

export type UserPermission = {
  environments: string[];
  limitAccessByEnvironment: boolean;
  permissions: PermissionsObject;
};

export type UserPermissions = {
  global: UserPermission;
  projects: { [key: string]: UserPermission };
};

export type MemberRole =
  | "noaccess"
  | "readonly"
  | "collaborator"
  | "visualEditor"
  | "designer"
  | "analyst"
  | "developer"
  | "engineer"
  | "experimenter"
  | "admin";

export type Role = {
  id: MemberRole;
  description: string;
  permissions: Permission[];
};

export interface MemberRoleInfo {
  role: MemberRole;
  limitAccessByEnvironment: boolean;
  environments: string[];
  teams?: string[];
}

export interface ProjectMemberRole extends MemberRoleInfo {
  project: string;
}

export interface MemberRoleWithProjects extends MemberRoleInfo {
  projectRoles?: ProjectMemberRole[];
}

export interface Invite extends MemberRoleWithProjects {
  email: string;
  key: string;
  dateCreated: Date;
}

export interface PendingMember extends MemberRoleWithProjects {
  id: string;
  name: string;
  email: string;
  dateCreated: Date;
}

export interface Member extends MemberRoleWithProjects {
  id: string;
  dateCreated?: Date;
  externalId?: string;
  managedByIdp?: boolean;
}

export interface ExpandedMember extends Member {
  email: string;
  name: string;
  verified: boolean;
}

export interface NorthStarMetric {
  //enabled: boolean;
  title: string;
  metricIds: string[];
  target?: number | number[];
  window?: string;
  resolution?: string;
  startDate?: Date;
}

export interface MetricDefaults {
  minimumSampleSize?: number;
  maxPercentageChange?: number;
  minPercentageChange?: number;
  windowSettings?: MetricWindowSettings;
  cappingSettings?: MetricCappingSettings;
}

export interface Namespaces {
  name: string;
  description: string;
  status: "active" | "inactive";
}

export type SDKAttributeFormat = "" | "version";

export type SDKAttributeType =
  | "string"
  | "number"
  | "boolean"
  | "string[]"
  | "number[]"
  | "enum"
  | "secureString"
  | "secureString[]";

export type SDKAttribute = {
  property: string;
  datatype: SDKAttributeType;
  hashAttribute?: boolean;
  enum?: string;
  archived?: boolean;
  format?: SDKAttributeFormat;
};

export type SDKAttributeSchema = SDKAttribute[];

export type ExperimentUpdateSchedule = {
  type: "cron" | "never" | "stale";
  cron?: string;
  hours?: number;
};

export type Environment = {
  id: string;
  description?: string;
  toggleOnList?: boolean;
  defaultState?: boolean;
};

export interface OrganizationSettings {
  visualEditorEnabled?: boolean;
  confidenceLevel?: number;
  customized?: boolean;
  logoPath?: string;
  primaryColor?: string;
  secondaryColor?: string;
  northStar?: NorthStarMetric;
  namespaces?: Namespaces[];
  metricDefaults?: MetricDefaults;
  datasources?: string[];
  techsources?: string[];
  pastExperimentsMinLength?: number;
  metricAnalysisDays?: number;
  updateSchedule?: ExperimentUpdateSchedule;
  attributeSchema?: SDKAttributeSchema;
  environments?: Environment[];
  sdkInstructionsViewed?: boolean;
  videoInstructionsViewed?: boolean;
  multipleExposureMinPercent?: number;
  defaultRole?: MemberRoleInfo;
  statsEngine?: StatsEngine;
  pValueThreshold?: number;
  pValueCorrection?: PValueCorrection;
  regressionAdjustmentEnabled?: boolean;
  regressionAdjustmentDays?: number;
  runHealthTrafficQuery?: boolean;
  srmThreshold?: number;
  /** @deprecated */
  implementationTypes?: ImplementationType[];
  attributionModel?: AttributionModel;
  sequentialTestingEnabled?: boolean;
  sequentialTestingTuningParameter?: number;
  displayCurrency?: string;
  secureAttributeSalt?: string;
  killswitchConfirmation?: boolean;
  defaultDataSource?: string;
  disableMultiMetricQueries?: boolean;
  useStickyBucketing?: boolean;
  useFallbackAttributes?: boolean;
  codeReferencesEnabled?: boolean;
  codeRefsBranchesToFilter?: string[];
  codeRefsPlatformUrl?: string;
}

export interface SubscriptionQuote {
  currentSeatsPaidFor: number;
  activeAndInvitedUsers: number;
  unitPrice: number;
  discountAmount: number;
  discountMessage: string;
  subtotal: number;
  total: number;
  additionalSeatPrice: number;
}

export interface OrganizationConnections {
  slack?: SlackConnection;
  vercel?: VercelConnection;
}

export interface SlackConnection {
  team: string;
  token: string;
}

export interface VercelConnection {
  token: string;
  configurationId: string;
  teamId: string | null;
}

/**
 * The type for the global organization message component
 */
export type OrganizationMessage = {
  message: string;
  level: "info" | "danger" | "warning";
};

export interface OrganizationInterface {
  id: string;
  url: string;
  dateCreated: Date;
  verifiedDomain?: string;
  externalId?: string;
  name: string;
  ownerEmail: string;
  stripeCustomerId?: string;
  restrictLoginMethod?: string;
  restrictAuthSubPrefix?: string;
  freeSeats?: number;
  discountCode?: string;
  priceId?: string;
  disableSelfServeBilling?: boolean;
  freeTrialDate?: Date;
  enterprise?: boolean;
  subscription?: {
    id: string;
    qty: number;
    trialEnd: Date | null;
    status: Stripe.Subscription.Status;
    current_period_end: number;
    cancel_at: number | null;
    canceled_at: number | null;
    cancel_at_period_end: boolean;
    planNickname: string | null;
    priceId?: string;
    hasPaymentMethod?: boolean;
  };
  licenseKey?: string;
  autoApproveMembers?: boolean;
  members: Member[];
  invites: Invite[];
  pendingMembers?: PendingMember[];
  connections?: OrganizationConnections;
  settings?: OrganizationSettings;
  messages?: OrganizationMessage[];
}

export type NamespaceUsage = Record<
  string,
  {
    link: string;
    name: string;
    id: string;
    trackingKey: string;
    environment: string;
    start: number;
    end: number;
  }[]
>;

export type ReqContext = {
  org: OrganizationInterface;
  userId: string;
  email: string;
  environments: string[];
  userName: string;
  readAccessFilter: ReadAccessFilter;
  auditUser: EventAuditUser;
};<|MERGE_RESOLUTION|>--- conflicted
+++ resolved
@@ -3,13 +3,9 @@
   ENV_SCOPED_PERMISSIONS,
   GLOBAL_PERMISSIONS,
   PROJECT_SCOPED_PERMISSIONS,
-<<<<<<< HEAD
-} from "../src/util/permission-constants";
-=======
   ReadAccessFilter,
 } from "shared/permissions";
 import { EventAuditUser } from "../src/events/event-types";
->>>>>>> 69f68899
 import { AttributionModel, ImplementationType } from "./experiment";
 import type { PValueCorrection, StatsEngine } from "./stats";
 import { MetricCappingSettings, MetricWindowSettings } from "./fact-table";
