--- conflicted
+++ resolved
@@ -4,11 +4,8 @@
   GLOBAL_PERMISSIONS,
   PROJECT_SCOPED_PERMISSIONS,
 } from "shared/permissions";
-<<<<<<< HEAD
 import type { ReqContextClass } from "../src/services/context";
-=======
 import { attributeDataTypes } from "../src/util/organization.util";
->>>>>>> 3f5ba9a5
 import { AttributionModel, ImplementationType } from "./experiment";
 import type { PValueCorrection, StatsEngine } from "./stats";
 import { MetricCappingSettings, MetricWindowSettings } from "./fact-table";
