--- conflicted
+++ resolved
@@ -17,13 +17,9 @@
   LicenseInterface,
   SubscriptionInfo,
 } from "shared/enterprise";
-<<<<<<< HEAD
 import { AiModel } from "shared/ai";
-=======
-import { TiktokenModel } from "@dqbd/tiktoken";
 import { SSOConnectionInterface } from "shared/types/sso-connection";
 import { AgreementType } from "shared/validators";
->>>>>>> 8a8292de
 import { environment } from "back-end/src/routers/environment/environment.validators";
 import { ApiKeyInterface } from "back-end/types/apikey";
 import { TeamInterface } from "back-end/types/team";
