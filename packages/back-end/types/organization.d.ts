import Stripe from "stripe";
import {
  ENV_SCOPED_PERMISSIONS,
  GLOBAL_PERMISSIONS,
  PROJECT_SCOPED_PERMISSIONS,
} from "../src/util/organization.util";
import { AttributionModel, ImplementationType } from "./experiment";
import type { PValueCorrection, StatsEngine } from "./stats";

export type EnvScopedPermission = typeof ENV_SCOPED_PERMISSIONS[number];
export type ProjectScopedPermission = typeof PROJECT_SCOPED_PERMISSIONS[number];
export type GlobalPermission = typeof GLOBAL_PERMISSIONS[number];

export type Permission =
  | GlobalPermission
  | EnvScopedPermission
  | ProjectScopedPermission;

export type PermissionsObject = Partial<Record<Permission, boolean>>;

export type UserPermission = {
  environments: string[];
  limitAccessByEnvironment: boolean;
  permissions: PermissionsObject;
};

export type UserPermissions = {
  global: UserPermission;
  projects: { [key: string]: UserPermission };
};

export type MemberRole =
  | "readonly"
  | "collaborator"
  | "designer"
  | "analyst"
  | "developer"
  | "engineer"
  | "experimenter"
  | "admin";

export type Role = {
  id: MemberRole;
  description: string;
  permissions: Permission[];
};

<<<<<<< HEAD
export type AccountPlan = "oss" | "starter" | "pro" | "pro_sso" | "enterprise";
export type CommercialFeature =
  | "sso"
  | "custom-exp-metadata"
  | "advanced-permissions"
  | "encrypt-features-endpoint"
  | "override-metrics"
  | "schedule-feature-flag";
export type CommercialFeaturesMap = Record<AccountPlan, Set<CommercialFeature>>;

=======
>>>>>>> 38df151b
export interface MemberRoleInfo {
  role: MemberRole;
  limitAccessByEnvironment: boolean;
  environments: string[];
  teams?: string[];
}

export interface ProjectMemberRole extends MemberRoleInfo {
  project: string;
}

export interface MemberRoleWithProjects extends MemberRoleInfo {
  projectRoles?: ProjectMemberRole[];
}

export interface Invite extends MemberRoleWithProjects {
  email: string;
  key: string;
  dateCreated: Date;
}

export interface PendingMember extends MemberRoleWithProjects {
  id: string;
  name: string;
  email: string;
  dateCreated: Date;
}

export interface Member extends MemberRoleWithProjects {
  id: string;
  dateCreated?: Date;
}

export interface ExpandedMember extends Member {
  email: string;
  name: string;
  verified: boolean;
}

export interface NorthStarMetric {
  //enabled: boolean;
  title: string;
  metricIds: string[];
  target?: number | number[];
  window?: string;
  resolution?: string;
  startDate?: Date;
}

export interface MetricDefaults {
  minimumSampleSize?: number;
  maxPercentageChange?: number;
  minPercentageChange?: number;
}

export interface Namespaces {
  name: string;
  description: string;
  status: "active" | "inactive";
}

export type SDKAttributeFormat = "" | "version";

export type SDKAttributeType =
  | "string"
  | "number"
  | "boolean"
  | "string[]"
  | "number[]"
  | "enum"
  | "secureString"
  | "secureString[]";

export type SDKAttribute = {
  property: string;
  datatype: SDKAttributeType;
  hashAttribute?: boolean;
  enum?: string;
  archived?: boolean;
  format?: SDKAttributeFormat;
};

export type SDKAttributeSchema = SDKAttribute[];

export type ExperimentUpdateSchedule = {
  type: "cron" | "never" | "stale";
  cron?: string;
  hours?: number;
};

export type Environment = {
  id: string;
  description?: string;
  toggleOnList?: boolean;
  defaultState?: boolean;
};

export type CustomFieldTypes =
  | "text"
  | "textarea"
  | "markdown"
  | "enum"
  | "multiselect"
  | "url"
  | "number"
  | "boolean";

export type CustomField = {
  id: string;
  name: string;
  description: string;
  placeholder: string;
  defaultValue?: boolean | string;
  type: CustomFieldTypes;
  values?: string;
  required: boolean;
  index?: boolean;
  creator?: string;
  projects?: string[];
  section?: "experiment" | "feature";
  dateCreated: string | Date;
  active: boolean;
};

export interface OrganizationSettings {
  visualEditorEnabled?: boolean;
  confidenceLevel?: number;
  customized?: boolean;
  logoPath?: string;
  primaryColor?: string;
  secondaryColor?: string;
  northStar?: NorthStarMetric;
  namespaces?: Namespaces[];
  metricDefaults?: MetricDefaults;
  datasources?: string[];
  techsources?: string[];
  pastExperimentsMinLength?: number;
  metricAnalysisDays?: number;
  updateSchedule?: ExperimentUpdateSchedule;
  attributeSchema?: SDKAttributeSchema;
  environments?: Environment[];
  customFields?: CustomField[];
  sdkInstructionsViewed?: boolean;
  videoInstructionsViewed?: boolean;
  multipleExposureMinPercent?: number;
  defaultRole?: MemberRoleInfo;
  statsEngine?: StatsEngine;
  pValueThreshold?: number;
  pValueCorrection?: PValueCorrection;
  regressionAdjustmentEnabled?: boolean;
  regressionAdjustmentDays?: number;
  /** @deprecated */
  implementationTypes?: ImplementationType[];
  attributionModel?: AttributionModel;
  sequentialTestingEnabled?: boolean;
  sequentialTestingTuningParameter?: number;
  displayCurrency?: string;
  secureAttributeSalt?: string;
  killswitchConfirmation?: boolean;
  defaultDataSource?: string;
}

export interface SubscriptionQuote {
  currentSeatsPaidFor: number;
  activeAndInvitedUsers: number;
  unitPrice: number;
  discountAmount: number;
  discountMessage: string;
  subtotal: number;
  total: number;
  additionalSeatPrice: number;
}

export interface OrganizationConnections {
  slack?: SlackConnection;
  vercel?: VercelConnection;
}

export interface SlackConnection {
  team: string;
  token: string;
}

export interface VercelConnection {
  token: string;
  configurationId: string;
  teamId: string | null;
}

/**
 * The type for the global organization message component
 */
export type OrganizationMessage = {
  message: string;
  level: "info" | "danger" | "warning";
};

export interface OrganizationInterface {
  id: string;
  url: string;
  dateCreated: Date;
  verifiedDomain?: string;
  name: string;
  ownerEmail: string;
  stripeCustomerId?: string;
  restrictLoginMethod?: string;
  restrictAuthSubPrefix?: string;
  freeSeats?: number;
  discountCode?: string;
  priceId?: string;
  disableSelfServeBilling?: boolean;
  freeTrialDate?: Date;
  enterprise?: boolean;
  subscription?: {
    id: string;
    qty: number;
    trialEnd: Date | null;
    status: Stripe.Subscription.Status;
    current_period_end: number;
    cancel_at: number | null;
    canceled_at: number | null;
    cancel_at_period_end: boolean;
    planNickname: string | null;
    priceId?: string;
    hasPaymentMethod?: boolean;
  };
  licenseKey?: string;
  autoApproveMembers?: boolean;
  members: Member[];
  invites: Invite[];
  pendingMembers?: PendingMember[];
  connections?: OrganizationConnections;
  settings?: OrganizationSettings;
  messages?: OrganizationMessage[];
}

export type NamespaceUsage = Record<
  string,
  {
    link: string;
    name: string;
    id: string;
    trackingKey: string;
    environment: string;
    start: number;
    end: number;
  }[]
>;<|MERGE_RESOLUTION|>--- conflicted
+++ resolved
@@ -45,19 +45,6 @@
   permissions: Permission[];
 };
 
-<<<<<<< HEAD
-export type AccountPlan = "oss" | "starter" | "pro" | "pro_sso" | "enterprise";
-export type CommercialFeature =
-  | "sso"
-  | "custom-exp-metadata"
-  | "advanced-permissions"
-  | "encrypt-features-endpoint"
-  | "override-metrics"
-  | "schedule-feature-flag";
-export type CommercialFeaturesMap = Record<AccountPlan, Set<CommercialFeature>>;
-
-=======
->>>>>>> 38df151b
 export interface MemberRoleInfo {
   role: MemberRole;
   limitAccessByEnvironment: boolean;
