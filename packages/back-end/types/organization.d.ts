--- conflicted
+++ resolved
@@ -349,8 +349,6 @@
     experiments: string[];
     features: string[];
   };
-<<<<<<< HEAD
-=======
 };
 
 export type DailyUsage = {
@@ -362,5 +360,4 @@
 export type UsageLimits = {
   cdnRequests: number | null;
   cdnBandwidth: number | null;
->>>>>>> fd86b972
 };