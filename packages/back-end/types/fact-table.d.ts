--- conflicted
+++ resolved
@@ -15,11 +15,8 @@
   cappingSettingsValidator,
   windowSettingsValidator,
   cappingTypeValidator,
-<<<<<<< HEAD
   factMetricValidator,
-=======
   quantileSettingsValidator,
->>>>>>> d61d210e
 } from "../src/routers/fact-table/fact-table.validators";
 import { TestQueryRow } from "../src/types/Integration";
 import { CreateProps, UpdateProps } from "./models";
@@ -82,43 +79,7 @@
 >;
 export type MetricWindowSettings = z.infer<typeof windowSettingsValidator>;
 
-<<<<<<< HEAD
 export type FactMetricInterface = z.infer<typeof factMetricValidator>;
-=======
-export interface FactMetricInterface {
-  id: string;
-  organization: string;
-  managedBy?: "" | "api";
-  owner: string;
-  datasource: string;
-  dateCreated: Date | null;
-  dateUpdated: Date | null;
-  name: string;
-  description: string;
-  tags: string[];
-  projects: string[];
-  inverse: boolean;
-
-  metricType: FactMetricType;
-  numerator: ColumnRef;
-  denominator: ColumnRef | null;
-
-  quantileSettings: MetricQuantileSettings | null;
-
-  cappingSettings: MetricCappingSettings;
-  windowSettings: MetricWindowSettings;
-
-  maxPercentChange: number;
-  minPercentChange: number;
-  minSampleSize: number;
-  winRisk: number;
-  loseRisk: number;
-
-  regressionAdjustmentOverride: boolean;
-  regressionAdjustmentEnabled: boolean;
-  regressionAdjustmentDays: number;
-}
->>>>>>> d61d210e
 
 export type LegacyFactMetricInterface = FactMetricInterface & {
   capping?: CappingType;
