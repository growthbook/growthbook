import { CreateSafeRolloutInterface } from "back-end/src/models/SafeRolloutModel";
import { FeatureRule } from "back-end/src/validators/features";

export {
  SafeRolloutSnapshotHealth,
  SafeRolloutSnapshotTrafficDimension,
  SafeRolloutSnapshotAnalysis,
  SafeRolloutSnapshotAnalysisSettings,
  SafeRolloutSnapshotInterface,
} from "back-end/src/validators/safe-rollout";

export type PostFeatureRuleBody = {
  rule: FeatureRule;
  environment: string;
  interfaceFields?: CreateSafeRolloutInterface;
};

export type PutFeatureRuleBody = {
  rule: Partial<FeatureRule>;
<<<<<<< HEAD
  interfaceFields?: Omit<
    Partial<SafeRolloutInterfaceCreateFields>,
    "organization" | "dateCreated" | "dateUpdated"
  >;
=======
  interfaceFields?: Partial<CreateSafeRolloutInterface>;
>>>>>>> fa9081bb
  environment: string;
  i: number;
};<|MERGE_RESOLUTION|>--- conflicted
+++ resolved
@@ -17,14 +17,7 @@
 
 export type PutFeatureRuleBody = {
   rule: Partial<FeatureRule>;
-<<<<<<< HEAD
-  interfaceFields?: Omit<
-    Partial<SafeRolloutInterfaceCreateFields>,
-    "organization" | "dateCreated" | "dateUpdated"
-  >;
-=======
   interfaceFields?: Partial<CreateSafeRolloutInterface>;
->>>>>>> fa9081bb
   environment: string;
   i: number;
 };