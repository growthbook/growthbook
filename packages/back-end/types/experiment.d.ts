--- conflicted
+++ resolved
@@ -117,23 +117,4 @@
   phases: ExperimentPhaseStringDates[];
 };
 
-<<<<<<< HEAD
-export type Changeset = {
-  [key: string]:
-    | Variation[]
-    | boolean
-    | ExperimentPhase[]
-    | ExperimentStatus
-    | number
-    | string
-    | undefined
-    | ExperimentResultsType
-    | string[]
-    | Date
-    | MetricOverride[]
-    | ExperimentPhaseStringDates[]
-    | null;
-};
-=======
-export type Changeset = Partial<ExperimentInterface>;
->>>>>>> 8b77f698
+export type Changeset = Partial<ExperimentInterface>;