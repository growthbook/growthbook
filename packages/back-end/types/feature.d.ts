--- conflicted
+++ resolved
@@ -23,12 +23,8 @@
   dateUpdated: Date;
   valueType: FeatureValueType;
   defaultValue: string;
-<<<<<<< HEAD
-  rules?: FeatureRule[];
   tags?: string[];
-=======
   environmentSettings?: Record<string, FeatureEnvironment>;
->>>>>>> 5b3cfa96
 }
 
 export interface BaseRule {
