--- conflicted
+++ resolved
@@ -69,16 +69,8 @@
   tags?: string[];
   environmentSettings: Record<string, FeatureEnvironment>;
   linkedExperiments?: string[];
-<<<<<<< HEAD
-  jsonSchema?: {
-    schema: string;
-    date: Date;
-    enabled: boolean;
-  };
+  jsonSchema?: JSONSchemaDef;
   customFields?: CustomFieldValues;
-=======
-  jsonSchema?: JSONSchemaDef;
->>>>>>> f458d29c
 
   /** @deprecated */
   legacyDraft?: FeatureRevisionInterface | null;
