--- conflicted
+++ resolved
@@ -9,11 +9,6 @@
   FeatureInterface,
 } from "back-end/src/validators/features";
 import { UserRef } from "./user";
-<<<<<<< HEAD
-import { FeatureRevisionInterface } from "./feature-revision";
-import { CustomFieldValues } from "./custom-fields";
-=======
->>>>>>> be286356
 
 export {
   FeatureRule,
@@ -67,114 +62,6 @@
   comment?: string;
 }
 
-<<<<<<< HEAD
-export interface FeatureInterface {
-  id: string;
-  archived?: boolean;
-  description?: string;
-  organization: string;
-  nextScheduledUpdate?: Date | null;
-  owner: string;
-  project?: string;
-  dateCreated: Date;
-  dateUpdated: Date;
-  valueType: FeatureValueType;
-  defaultValue: string;
-  version: number;
-  hasDrafts?: boolean;
-  tags?: string[];
-  environmentSettings: Record<string, FeatureEnvironment>;
-  linkedExperiments?: string[];
-  jsonSchema?: JSONSchemaDef;
-  customFields?: CustomFieldValues;
-
-  /** @deprecated */
-  legacyDraft?: FeatureRevisionInterface | null;
-  /** @deprecated */
-  legacyDraftMigrated?: boolean;
-  neverStale?: boolean;
-  prerequisites?: FeaturePrerequisite[];
-}
-type ScheduleRule = {
-  timestamp: string | null;
-  enabled: boolean;
-};
-
-export interface SavedGroupTargeting {
-  match: "all" | "none" | "any";
-  ids: string[];
-}
-
-export interface BaseRule {
-  description: string;
-  condition?: string;
-  id: string;
-  enabled?: boolean;
-  scheduleRules?: ScheduleRule[];
-  savedGroups?: SavedGroupTargeting[];
-  prerequisites?: FeaturePrerequisite[];
-}
-
-export interface ForceRule extends BaseRule {
-  type: "force";
-  value: string;
-}
-
-export interface RolloutRule extends BaseRule {
-  type: "rollout";
-  value: string;
-  coverage: number;
-  hashAttribute: string;
-}
-
-type ExperimentValue = {
-  value: string;
-  weight: number;
-  name?: string;
-};
-
-export type NamespaceValue = {
-  enabled: boolean;
-  name: string;
-  range: [number, number];
-};
-
-/**
- * @deprecated
- */
-export interface ExperimentRule extends BaseRule {
-  type: "experiment";
-  trackingKey: string;
-  hashAttribute: string;
-  fallbackAttribute?: string;
-  hashVersion?: number;
-  disableStickyBucketing?: boolean;
-  bucketVersion?: number;
-  minBucketVersion?: number;
-  namespace?: NamespaceValue;
-  coverage?: number;
-  values: ExperimentValue[];
-}
-
-export interface ExperimentRefVariation {
-  variationId: string;
-  value: string;
-}
-
-export interface ExperimentRefRule extends BaseRule {
-  type: "experiment-ref";
-  experimentId: string;
-  variations: ExperimentRefVariation[];
-}
-
-export type FeatureRule =
-  | ForceRule
-  | RolloutRule
-  | ExperimentRule
-  | ExperimentRefRule;
-
-=======
->>>>>>> be286356
 export interface FeatureTestResult {
   env: string;
   enabled: boolean;
