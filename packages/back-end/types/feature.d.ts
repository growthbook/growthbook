/* eslint-disable @typescript-eslint/no-explicit-any */

import type { FeatureDefinition, FeatureResult } from "@growthbook/growthbook";
import { UserRef } from "./user";
<<<<<<< HEAD
import { CustomFieldValues } from "./custom-fields";
=======
import { FeatureRevisionInterface } from "./feature-revision";
>>>>>>> 41d53dc5

export type FeatureValueType = "boolean" | "string" | "number" | "json";

export interface FeatureEnvironment {
  enabled: boolean;
  rules: FeatureRule[];
}

export type LegacyFeatureInterface = FeatureInterface & {
  environments?: string[];
  rules?: FeatureRule[];
  revision?: {
    version: number;
    comment: string;
    date: Date;
    publishedBy: UserRef;
  };
  draft?: FeatureDraftChanges;
};

export interface FeatureDraftChanges {
  active: boolean;
  dateCreated?: Date;
  dateUpdated?: Date;
  defaultValue?: string;
  rules?: Record<string, FeatureRule[]>;
  comment?: string;
}

export interface FeatureInterface {
  id: string;
  archived?: boolean;
  description?: string;
  organization: string;
  nextScheduledUpdate?: Date | null;
  owner: string;
  project?: string;
  dateCreated: Date;
  dateUpdated: Date;
  valueType: FeatureValueType;
  defaultValue: string;
  version: number;
  hasDrafts?: boolean;
  tags?: string[];
  environmentSettings: Record<string, FeatureEnvironment>;
  linkedExperiments?: string[];
  jsonSchema?: {
    schema: string;
    date: Date;
    enabled: boolean;
  };
<<<<<<< HEAD
  customFields?: CustomFieldValues;
=======

  /** @deprecated */
  legacyDraft?: FeatureRevisionInterface | null;
  /** @deprecated */
  legacyDraftMigrated?: boolean;
  neverStale?: boolean;
>>>>>>> 41d53dc5
}
type ScheduleRule = {
  timestamp: string | null;
  enabled: boolean;
};

export interface SavedGroupTargeting {
  match: "all" | "none" | "any";
  ids: string[];
}

export interface BaseRule {
  description: string;
  condition?: string;
  id: string;
  enabled?: boolean;
  scheduleRules?: ScheduleRule[];
  savedGroups?: SavedGroupTargeting[];
}

export interface ForceRule extends BaseRule {
  type: "force";
  value: string;
}

export interface RolloutRule extends BaseRule {
  type: "rollout";
  value: string;
  coverage: number;
  hashAttribute: string;
}

type ExperimentValue = {
  value: string;
  weight: number;
  name?: string;
};

export type NamespaceValue = {
  enabled: boolean;
  name: string;
  range: [number, number];
};

/**
 * @deprecated
 */
export interface ExperimentRule extends BaseRule {
  type: "experiment";
  trackingKey: string;
  hashAttribute: string;
  namespace?: NamespaceValue;
  coverage?: number;
  values: ExperimentValue[];
}

export interface ExperimentRefVariation {
  variationId: string;
  value: string;
}

export interface ExperimentRefRule extends BaseRule {
  type: "experiment-ref";
  experimentId: string;
  variations: ExperimentRefVariation[];
}

export type FeatureRule =
  | ForceRule
  | RolloutRule
  | ExperimentRule
  | ExperimentRefRule;

export interface FeatureTestResult {
  env: string;
  enabled: boolean;
  result: null | FeatureResult;
  defaultValue: boolean | string | object;
  log?: [string, any][];
  featureDefinition?: FeatureDefinition;
}<|MERGE_RESOLUTION|>--- conflicted
+++ resolved
@@ -2,11 +2,8 @@
 
 import type { FeatureDefinition, FeatureResult } from "@growthbook/growthbook";
 import { UserRef } from "./user";
-<<<<<<< HEAD
+import { FeatureRevisionInterface } from "./feature-revision";
 import { CustomFieldValues } from "./custom-fields";
-=======
-import { FeatureRevisionInterface } from "./feature-revision";
->>>>>>> 41d53dc5
 
 export type FeatureValueType = "boolean" | "string" | "number" | "json";
 
@@ -58,16 +55,13 @@
     date: Date;
     enabled: boolean;
   };
-<<<<<<< HEAD
   customFields?: CustomFieldValues;
-=======
 
   /** @deprecated */
   legacyDraft?: FeatureRevisionInterface | null;
   /** @deprecated */
   legacyDraftMigrated?: boolean;
   neverStale?: boolean;
->>>>>>> 41d53dc5
 }
 type ScheduleRule = {
   timestamp: string | null;
