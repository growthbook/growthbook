/* eslint-disable */
/**
* This file was auto-generated. DO NOT MODIFY DIRECTLY
* Instead, modify the source OpenAPI schema in back-end/src/api/openapi
* and run `yarn generate-api-types` to re-generate this file.
*/

/** OneOf type helpers */
type Without<T, U> = { [P in Exclude<keyof T, keyof U>]?: never };
type XOR<T, U> = (T | U) extends object ? (Without<T, U> & U) | (Without<U, T> & T) : T | U;
type OneOf<T extends any[]> = T extends [infer Only] ? Only : T extends [infer A, infer B, ...infer Rest] ? OneOf<[XOR<A, B>, ...Rest]> : never;

export interface paths {
  "/features": {
    /** Get all features */
    get: operations["listFeatures"];
  };
  "/features/{id}": {
    /** Get a single feature */
    get: operations["getFeature"];
    parameters: {
        /** @description The id of the requested resource */
      path: {
        id: string;
      };
    };
  };
  "/features/{id}/toggle": {
    /** Toggle a feature in one or more environments */
    post: operations["toggleFeature"];
    parameters: {
        /** @description The id of the requested resource */
      path: {
        id: string;
      };
    };
  };
  "/projects": {
    /** Get all projects */
    get: operations["listProjects"];
  };
  "/projects/{id}": {
    /** Get a single project */
    get: operations["getProject"];
    parameters: {
        /** @description The id of the requested resource */
      path: {
        id: string;
      };
    };
  };
  "/dimensions": {
    /** Get all dimensions */
    get: operations["listDimensions"];
  };
  "/dimensions/{id}": {
    /** Get a single dimension */
    get: operations["getDimension"];
    parameters: {
        /** @description The id of the requested resource */
      path: {
        id: string;
      };
    };
  };
  "/segments": {
    /** Get all segments */
    get: operations["listSegments"];
  };
  "/segments/{id}": {
    /** Get a single segment */
    get: operations["getSegment"];
    parameters: {
        /** @description The id of the requested resource */
      path: {
        id: string;
      };
    };
  };
  "/sdk-connections": {
    /** Get all sdk connections */
    get: operations["listSdkConnections"];
  };
  "/sdk-connections/{id}": {
    /** Get a single sdk connection */
    get: operations["getSdkConnection"];
    parameters: {
        /** @description The id of the requested resource */
      path: {
        id: string;
      };
    };
  };
  "/data-sources": {
    /** Get all data sources */
    get: operations["listDataSources"];
  };
  "/data-sources/{id}": {
    /** Get a single data source */
    get: operations["getDataSource"];
    parameters: {
        /** @description The id of the requested resource */
      path: {
        id: string;
      };
    };
  };
  "/experiments": {
    /** Get all experiments */
    get: operations["listExperiments"];
  };
  "/experiments/{id}": {
    /** Get a single experiment */
    get: operations["getExperiment"];
    parameters: {
        /** @description The id of the requested resource */
      path: {
        id: string;
      };
    };
  };
  "/experiments/{id}/results": {
    /** Get results for an experiment */
    get: operations["getExperimentResults"];
    parameters: {
        /** @description The id of the requested resource */
      path: {
        id: string;
      };
    };
  };
  "/metrics": {
    /** Get all metrics */
    get: operations["listMetrics"];
    /** Create a single metric */
    post: operations["postMetric"];
  };
  "/metrics/{id}": {
    /** Get a single metric */
    get: operations["getMetric"];
  };
  "/experiments/{id}/visual-changesets": {
    /** Get all visual changesets */
    get: operations["listVisualChangesets"];
  };
  "/visual-changesets/{id}": {
    /** Get a single visual changeset */
    get: operations["getVisualChangeset"];
    /** Update a visual changeset */
    put: operations["putVisualChangeset"];
  };
  "/visual-changesets/{id}/visual-change": {
    /** Create a visual change for a visual changeset */
    post: operations["postVisualChange"];
    parameters: {
        /** @description The id of the requested resource */
      path: {
        id: string;
      };
    };
  };
  "/visual-changesets/{id}/visual-change/{visualChangeId}": {
    /** Update a visual change for a visual changeset */
    put: operations["putVisualChange"];
    parameters: {
        /** @description The id of the requested resource */
        /** @description Specify a specific visual change */
      path: {
        id: string;
        visualChangeId: string;
      };
    };
  };
  "/saved-groups": {
    /** Get all saved group */
    get: operations["listSavedGroups"];
    /** Create a single saved group */
    post: operations["postSavedGroup"];
  };
  "/saved-groups/{id}": {
    /** Get a single saved group */
    get: operations["getSavedGroup"];
    /** Partially update a single saved group */
    post: operations["updateSavedGroup"];
    /** Deletes a single saved group */
    delete: operations["deleteSavedGroup"];
  };
}

export type webhooks = Record<string, never>;

export interface components {
  schemas: {
    PaginationFields: {
      limit: number;
      offset: number;
      count: number;
      total: number;
      hasMore: boolean;
      nextOffset: OneOf<[number, null]>;
    };
    Dimension: {
      id: string;
      dateCreated: string;
      dateUpdated: string;
      owner: string;
      datasourceId: string;
      identifierType: string;
      name: string;
      query: string;
    };
    Metric: {
      id: string;
      dateCreated: string;
      dateUpdated: string;
      owner: string;
      datasourceId: string;
      name: string;
      description: string;
      /** @enum {string} */
      type: "binomial" | "count" | "duration" | "revenue";
      tags: (string)[];
      projects: (string)[];
      archived: boolean;
      behavior: {
        /** @enum {string} */
        goal: "increase" | "decrease";
        cap: number;
        conversionWindowStart: number;
        conversionWindowEnd: number;
        riskThresholdSuccess: number;
        riskThresholdDanger: number;
        minPercentChange: number;
        maxPercentChange: number;
        minSampleSize: number;
      };
      sql?: {
        identifierTypes: (string)[];
        conversionSQL: string;
        userAggregationSQL: string;
        denominatorMetricId: string;
      };
      sqlBuilder?: {
        identifierTypeColumns: ({
            identifierType: string;
            columnName: string;
          })[];
        tableName: string;
        valueColumnName: string;
        timestampColumnName: string;
        conditions: ({
            column: string;
            operator: string;
            value: string;
          })[];
      };
      mixpanel?: {
        eventName: string;
        eventValue: string;
        userAggregation: string;
        conditions: ({
            property: string;
            operator: string;
            value: string;
          })[];
      };
    };
    Project: {
      id: string;
      name: string;
      /** Format: date-time */
      dateCreated: string;
      /** Format: date-time */
      dateUpdated: string;
      description?: string;
      settings?: {
        statsEngine?: string;
      };
    };
    Segment: {
      id: string;
      owner: string;
      datasourceId: string;
      identifierType: string;
      name: string;
      query: string;
      dateCreated: string;
      dateUpdated: string;
    };
    Feature: {
      id: string;
      /** Format: date-time */
      dateCreated: string;
      /** Format: date-time */
      dateUpdated: string;
      archived: boolean;
      description: string;
      owner: string;
      project: string;
      /** @enum {string} */
      valueType: "boolean" | "string" | "number" | "json";
      defaultValue: string;
      tags: (string)[];
      environments: {
        [key: string]: ({
          enabled: boolean;
          defaultValue: string;
          rules: ({
              description: string;
              condition: string;
              id: string;
              enabled: boolean;
              type: string;
              value: string;
            } | {
              description: string;
              condition: string;
              id: string;
              enabled: boolean;
              type: string;
              value: string;
              coverage: number;
              hashAttribute: string;
            } | {
              description: string;
              condition: string;
              id: string;
              enabled: boolean;
              type: string;
              trackingKey?: string;
              hashAttribute?: string;
              namespace?: {
                enabled: boolean;
                name: string;
                range: (number)[];
              };
              coverage?: number;
              value?: ({
                  value: string;
                  weight: number;
                  name?: string;
                })[];
            })[];
          /** @description A JSON stringified [FeatureDefinition](#tag/FeatureDefinition_model) */
          definition?: string;
          draft?: {
            enabled: boolean;
            defaultValue: string;
            rules: ({
                description: string;
                condition: string;
                id: string;
                enabled: boolean;
                type: string;
                value: string;
              } | {
                description: string;
                condition: string;
                id: string;
                enabled: boolean;
                type: string;
                value: string;
                coverage: number;
                hashAttribute: string;
              } | {
                description: string;
                condition: string;
                id: string;
                enabled: boolean;
                type: string;
                trackingKey?: string;
                hashAttribute?: string;
                namespace?: {
                  enabled: boolean;
                  name: string;
                  range: (number)[];
                };
                coverage?: number;
                value?: ({
                    value: string;
                    weight: number;
                    name?: string;
                  })[];
              })[];
            /** @description A JSON stringified [FeatureDefinition](#tag/FeatureDefinition_model) */
            definition?: string;
          };
        }) | undefined;
      };
      revision: {
        version: number;
        comment: string;
        /** Format: date-time */
        date: string;
        publishedBy: string;
      };
    };
    FeatureEnvironment: {
      enabled: boolean;
      defaultValue: string;
      rules: ({
          description: string;
          condition: string;
          id: string;
          enabled: boolean;
          type: string;
          value: string;
        } | {
          description: string;
          condition: string;
          id: string;
          enabled: boolean;
          type: string;
          value: string;
          coverage: number;
          hashAttribute: string;
        } | {
          description: string;
          condition: string;
          id: string;
          enabled: boolean;
          type: string;
          trackingKey?: string;
          hashAttribute?: string;
          namespace?: {
            enabled: boolean;
            name: string;
            range: (number)[];
          };
          coverage?: number;
          value?: ({
              value: string;
              weight: number;
              name?: string;
            })[];
        })[];
      /** @description A JSON stringified [FeatureDefinition](#tag/FeatureDefinition_model) */
      definition?: string;
      draft?: {
        enabled: boolean;
        defaultValue: string;
        rules: ({
            description: string;
            condition: string;
            id: string;
            enabled: boolean;
            type: string;
            value: string;
          } | {
            description: string;
            condition: string;
            id: string;
            enabled: boolean;
            type: string;
            value: string;
            coverage: number;
            hashAttribute: string;
          } | {
            description: string;
            condition: string;
            id: string;
            enabled: boolean;
            type: string;
            trackingKey?: string;
            hashAttribute?: string;
            namespace?: {
              enabled: boolean;
              name: string;
              range: (number)[];
            };
            coverage?: number;
            value?: ({
                value: string;
                weight: number;
                name?: string;
              })[];
          })[];
        /** @description A JSON stringified [FeatureDefinition](#tag/FeatureDefinition_model) */
        definition?: string;
      };
    };
    FeatureRule: {
      description: string;
      condition: string;
      id: string;
      enabled: boolean;
      type: string;
      value: string;
    } | {
      description: string;
      condition: string;
      id: string;
      enabled: boolean;
      type: string;
      value: string;
      coverage: number;
      hashAttribute: string;
    } | {
      description: string;
      condition: string;
      id: string;
      enabled: boolean;
      type: string;
      trackingKey?: string;
      hashAttribute?: string;
      namespace?: {
        enabled: boolean;
        name: string;
        range: (number)[];
      };
      coverage?: number;
      value?: ({
          value: string;
          weight: number;
          name?: string;
        })[];
    };
    FeatureDefinition: {
      defaultValue: OneOf<[string, number, (unknown)[], any, null]>;
      rules?: ({
          force?: OneOf<[string, number, (unknown)[], any, null]>;
          weights?: (number)[];
          variations?: (OneOf<[string, number, (unknown)[], any, null]>)[];
          hashAttribute?: string;
          namespace?: (OneOf<[number, string]>)[];
          key?: string;
          coverage?: number;
          condition?: {
            [key: string]: unknown | undefined;
          };
        })[];
    };
    FeatureForceRule: {
      description: string;
      condition: string;
      id: string;
      enabled: boolean;
      type: string;
      value: string;
    };
    FeatureRolloutRule: {
      description: string;
      condition: string;
      id: string;
      enabled: boolean;
      type: string;
      value: string;
      coverage: number;
      hashAttribute: string;
    };
    FeatureExperimentRule: {
      description: string;
      condition: string;
      id: string;
      enabled: boolean;
      type: string;
      trackingKey?: string;
      hashAttribute?: string;
      namespace?: {
        enabled: boolean;
        name: string;
        range: (number)[];
      };
      coverage?: number;
      value?: ({
          value: string;
          weight: number;
          name?: string;
        })[];
    };
    SdkConnection: {
      id: string;
      /** Format: date-time */
      dateCreated: string;
      /** Format: date-time */
      dateUpdated: string;
      name: string;
      languages: (string)[];
      environment: string;
      project: string;
      encryptPayload: boolean;
      encryptionKey: string;
      includeVisualExperiments?: boolean;
      includeDraftExperiments?: boolean;
      includeExperimentNames?: boolean;
      key: string;
      proxyEnabled: boolean;
      proxyHost: string;
      proxySigningKey: string;
<<<<<<< HEAD
      sseEnabled?: boolean;
      remoteEvalEnabled?: boolean;
=======
      sseEnabled?: any;
      hashSecureAttributes?: any;
>>>>>>> ac0edeb6
    };
    Experiment: {
      id: string;
      /** Format: date-time */
      dateCreated: string;
      /** Format: date-time */
      dateUpdated: string;
      name: string;
      project: string;
      hypothesis: string;
      description: string;
      tags: (string)[];
      owner: string;
      archived: boolean;
      status: string;
      autoRefresh: boolean;
      hashAttribute: string;
      variations: ({
          variationId: string;
          key: string;
          name: string;
          description: string;
          screenshots: (string)[];
        })[];
      phases: ({
          name: string;
          dateStarted: string;
          dateEnded: string;
          reasonForStopping: string;
          seed: string;
          coverage: number;
          trafficSplit: ({
              variationId: string;
              weight: number;
            })[];
          namespace?: {
            namespaceId: string;
            range: (unknown)[];
          };
          targetingCondition: string;
        })[];
      settings: {
        datasourceId: string;
        assignmentQueryId: string;
        experimentId: string;
        segmentId: string;
        queryFilter: string;
        /** @enum {unknown} */
        inProgressConversions: "include" | "exclude";
        /** @enum {unknown} */
        attributionModel: "firstExposure" | "experimentDuration";
        /** @enum {unknown} */
        statsEngine: "bayesian" | "frequentist";
        goals: ({
            metricId: string;
            overrides: {
              conversionWindowStart?: number;
              conversionWindowEnd?: number;
              winRiskThreshold?: number;
              loseRiskThreshold?: number;
            };
          })[];
        guardrails: ({
            metricId: string;
            overrides: {
              conversionWindowStart?: number;
              conversionWindowEnd?: number;
              winRiskThreshold?: number;
              loseRiskThreshold?: number;
            };
          })[];
        activationMetric?: {
          metricId: string;
          overrides: {
            conversionWindowStart?: number;
            conversionWindowEnd?: number;
            winRiskThreshold?: number;
            loseRiskThreshold?: number;
          };
        };
      };
      resultSummary?: {
        status: string;
        winner: string;
        conclusions: string;
        releasedVariationId: string;
      };
    };
    ExperimentMetric: {
      metricId: string;
      overrides: {
        conversionWindowStart?: number;
        conversionWindowEnd?: number;
        winRiskThreshold?: number;
        loseRiskThreshold?: number;
      };
    };
    ExperimentAnalysisSettings: {
      datasourceId: string;
      assignmentQueryId: string;
      experimentId: string;
      segmentId: string;
      queryFilter: string;
      /** @enum {unknown} */
      inProgressConversions: "include" | "exclude";
      /** @enum {unknown} */
      attributionModel: "firstExposure" | "experimentDuration";
      /** @enum {unknown} */
      statsEngine: "bayesian" | "frequentist";
      goals: ({
          metricId: string;
          overrides: {
            conversionWindowStart?: number;
            conversionWindowEnd?: number;
            winRiskThreshold?: number;
            loseRiskThreshold?: number;
          };
        })[];
      guardrails: ({
          metricId: string;
          overrides: {
            conversionWindowStart?: number;
            conversionWindowEnd?: number;
            winRiskThreshold?: number;
            loseRiskThreshold?: number;
          };
        })[];
      activationMetric?: {
        metricId: string;
        overrides: {
          conversionWindowStart?: number;
          conversionWindowEnd?: number;
          winRiskThreshold?: number;
          loseRiskThreshold?: number;
        };
      };
    };
    ExperimentResults: {
      id: string;
      dateUpdated: string;
      experimentId: string;
      phase: string;
      dateStart: string;
      dateEnd: string;
      dimension: {
        type: string;
        id?: string;
      };
      settings: {
        datasourceId: string;
        assignmentQueryId: string;
        experimentId: string;
        segmentId: string;
        queryFilter: string;
        /** @enum {unknown} */
        inProgressConversions: "include" | "exclude";
        /** @enum {unknown} */
        attributionModel: "firstExposure" | "experimentDuration";
        /** @enum {unknown} */
        statsEngine: "bayesian" | "frequentist";
        goals: ({
            metricId: string;
            overrides: {
              conversionWindowStart?: number;
              conversionWindowEnd?: number;
              winRiskThreshold?: number;
              loseRiskThreshold?: number;
            };
          })[];
        guardrails: ({
            metricId: string;
            overrides: {
              conversionWindowStart?: number;
              conversionWindowEnd?: number;
              winRiskThreshold?: number;
              loseRiskThreshold?: number;
            };
          })[];
        activationMetric?: {
          metricId: string;
          overrides: {
            conversionWindowStart?: number;
            conversionWindowEnd?: number;
            winRiskThreshold?: number;
            loseRiskThreshold?: number;
          };
        };
      };
      queryIds: (string)[];
      results: ({
          dimension: string;
          totalUsers: number;
          checks: {
            srm: number;
          };
          metrics: ({
              metricId: string;
              variations: ({
                  variationId: string;
                  analyses: ({
                      /** @enum {unknown} */
                      engine: "bayesian" | "frequentist";
                      numerator: number;
                      denominator: number;
                      mean: number;
                      stddev: number;
                      percentChange: number;
                      ciLow: number;
                      ciHigh: number;
                      pValue?: number;
                      risk?: number;
                      chanceToBeatControl?: number;
                    })[];
                })[];
            })[];
        })[];
    };
    DataSource: {
      id: string;
      /** Format: date-time */
      dateCreated: string;
      /** Format: date-time */
      dateUpdated: string;
      type: string;
      name: string;
      description: string;
      projectIds: (string)[];
      eventTracker: string;
      identifierTypes: ({
          id: string;
          description: string;
        })[];
      assignmentQueries: ({
          id: string;
          name: string;
          description: string;
          identifierType: string;
          sql: string;
          includesNameColumns: boolean;
          dimensionColumns: (string)[];
        })[];
      identifierJoinQueries: ({
          identifierTypes: (string)[];
          sql: string;
        })[];
      mixpanelSettings?: {
        viewedExperimentEventName: string;
        experimentIdProperty: string;
        variationIdProperty: string;
        extraUserIdProperty: string;
      };
    };
    VisualChangeset: {
      id?: string;
      urlPatterns: ({
          include?: boolean;
          /** @enum {string} */
          type: "simple" | "regex";
          pattern: string;
        })[];
      editorUrl: string;
      experiment: string;
      visualChanges: ({
          description?: string;
          css?: string;
          js?: string;
          variation: string;
          domMutations: ({
              selector: string;
              /** @enum {string} */
              action: "append" | "set" | "remove";
              attribute: string;
              value?: string;
              parentSelector?: string;
              insertBeforeSelector?: string;
            })[];
        })[];
    };
    VisualChange: {
      description?: string;
      css?: string;
      js?: string;
      variation: string;
      domMutations?: ({
          selector: string;
          /** @enum {string} */
          action: "append" | "set" | "remove";
          attribute: string;
          value?: string;
          parentSelector?: string;
          insertBeforeSelector?: string;
        })[];
    };
    SavedGroup: {
      id: string;
      /** Format: date-time */
      dateCreated: string;
      /** Format: date-time */
      dateUpdated: string;
      name: string;
      owner?: string;
      attributeKey: string;
      values: (string)[];
    };
  };
  responses: {
    Error: never;
  };
  parameters: {
    /** @description The id of the requested resource */
    id: string;
    /** @description The number of items to return */
    limit: number;
    /** @description How many items to skip (use in conjunction with limit for pagination) */
    offset: number;
    /** @description Filter by project id */
    projectId: string;
    /** @description Filter by Data Source */
    datasourceId: string;
    /** @description Specify a specific visual change */
    visualChangeId: string;
  };
  requestBodies: never;
  headers: never;
  pathItems: never;
}

export type external = Record<string, never>;

export interface operations {

  listFeatures: {
    /** Get all features */
    parameters: {
        /** @description The number of items to return */
        /** @description How many items to skip (use in conjunction with limit for pagination) */
        /** @description Filter by project id */
      query: {
        limit?: number;
        offset?: number;
        projectId?: string;
      };
    };
    responses: {
      200: {
        content: {
          "application/json": ({
            features: ({
                id: string;
                /** Format: date-time */
                dateCreated: string;
                /** Format: date-time */
                dateUpdated: string;
                archived: boolean;
                description: string;
                owner: string;
                project: string;
                /** @enum {string} */
                valueType: "boolean" | "string" | "number" | "json";
                defaultValue: string;
                tags: (string)[];
                environments: {
                  [key: string]: ({
                    enabled: boolean;
                    defaultValue: string;
                    rules: ({
                        description: string;
                        condition: string;
                        id: string;
                        enabled: boolean;
                        type: string;
                        value: string;
                      } | {
                        description: string;
                        condition: string;
                        id: string;
                        enabled: boolean;
                        type: string;
                        value: string;
                        coverage: number;
                        hashAttribute: string;
                      } | {
                        description: string;
                        condition: string;
                        id: string;
                        enabled: boolean;
                        type: string;
                        trackingKey?: string;
                        hashAttribute?: string;
                        namespace?: {
                          enabled: boolean;
                          name: string;
                          range: (number)[];
                        };
                        coverage?: number;
                        value?: ({
                            value: string;
                            weight: number;
                            name?: string;
                          })[];
                      })[];
                    /** @description A JSON stringified [FeatureDefinition](#tag/FeatureDefinition_model) */
                    definition?: string;
                    draft?: {
                      enabled: boolean;
                      defaultValue: string;
                      rules: ({
                          description: string;
                          condition: string;
                          id: string;
                          enabled: boolean;
                          type: string;
                          value: string;
                        } | {
                          description: string;
                          condition: string;
                          id: string;
                          enabled: boolean;
                          type: string;
                          value: string;
                          coverage: number;
                          hashAttribute: string;
                        } | {
                          description: string;
                          condition: string;
                          id: string;
                          enabled: boolean;
                          type: string;
                          trackingKey?: string;
                          hashAttribute?: string;
                          namespace?: {
                            enabled: boolean;
                            name: string;
                            range: (number)[];
                          };
                          coverage?: number;
                          value?: ({
                              value: string;
                              weight: number;
                              name?: string;
                            })[];
                        })[];
                      /** @description A JSON stringified [FeatureDefinition](#tag/FeatureDefinition_model) */
                      definition?: string;
                    };
                  }) | undefined;
                };
                revision: {
                  version: number;
                  comment: string;
                  /** Format: date-time */
                  date: string;
                  publishedBy: string;
                };
              })[];
          }) & {
            limit: number;
            offset: number;
            count: number;
            total: number;
            hasMore: boolean;
            nextOffset: OneOf<[number, null]>;
          };
        };
      };
    };
  };
  getFeature: {
    /** Get a single feature */
    responses: {
      200: {
        content: {
          "application/json": {
            feature: {
              id: string;
              /** Format: date-time */
              dateCreated: string;
              /** Format: date-time */
              dateUpdated: string;
              archived: boolean;
              description: string;
              owner: string;
              project: string;
              /** @enum {string} */
              valueType: "boolean" | "string" | "number" | "json";
              defaultValue: string;
              tags: (string)[];
              environments: {
                [key: string]: ({
                  enabled: boolean;
                  defaultValue: string;
                  rules: ({
                      description: string;
                      condition: string;
                      id: string;
                      enabled: boolean;
                      type: string;
                      value: string;
                    } | {
                      description: string;
                      condition: string;
                      id: string;
                      enabled: boolean;
                      type: string;
                      value: string;
                      coverage: number;
                      hashAttribute: string;
                    } | {
                      description: string;
                      condition: string;
                      id: string;
                      enabled: boolean;
                      type: string;
                      trackingKey?: string;
                      hashAttribute?: string;
                      namespace?: {
                        enabled: boolean;
                        name: string;
                        range: (number)[];
                      };
                      coverage?: number;
                      value?: ({
                          value: string;
                          weight: number;
                          name?: string;
                        })[];
                    })[];
                  /** @description A JSON stringified [FeatureDefinition](#tag/FeatureDefinition_model) */
                  definition?: string;
                  draft?: {
                    enabled: boolean;
                    defaultValue: string;
                    rules: ({
                        description: string;
                        condition: string;
                        id: string;
                        enabled: boolean;
                        type: string;
                        value: string;
                      } | {
                        description: string;
                        condition: string;
                        id: string;
                        enabled: boolean;
                        type: string;
                        value: string;
                        coverage: number;
                        hashAttribute: string;
                      } | {
                        description: string;
                        condition: string;
                        id: string;
                        enabled: boolean;
                        type: string;
                        trackingKey?: string;
                        hashAttribute?: string;
                        namespace?: {
                          enabled: boolean;
                          name: string;
                          range: (number)[];
                        };
                        coverage?: number;
                        value?: ({
                            value: string;
                            weight: number;
                            name?: string;
                          })[];
                      })[];
                    /** @description A JSON stringified [FeatureDefinition](#tag/FeatureDefinition_model) */
                    definition?: string;
                  };
                }) | undefined;
              };
              revision: {
                version: number;
                comment: string;
                /** Format: date-time */
                date: string;
                publishedBy: string;
              };
            };
          };
        };
      };
    };
  };
  toggleFeature: {
    /** Toggle a feature in one or more environments */
    requestBody: {
      content: {
        "application/json": {
          reason?: string;
          environments: {
            [key: string]: (true | "" | "true" | "false" | "1" | "0" | 1 | "" | "") | undefined;
          };
        };
      };
    };
    responses: {
      200: {
        content: {
          "application/json": {
            feature: {
              id: string;
              /** Format: date-time */
              dateCreated: string;
              /** Format: date-time */
              dateUpdated: string;
              archived: boolean;
              description: string;
              owner: string;
              project: string;
              /** @enum {string} */
              valueType: "boolean" | "string" | "number" | "json";
              defaultValue: string;
              tags: (string)[];
              environments: {
                [key: string]: ({
                  enabled: boolean;
                  defaultValue: string;
                  rules: ({
                      description: string;
                      condition: string;
                      id: string;
                      enabled: boolean;
                      type: string;
                      value: string;
                    } | {
                      description: string;
                      condition: string;
                      id: string;
                      enabled: boolean;
                      type: string;
                      value: string;
                      coverage: number;
                      hashAttribute: string;
                    } | {
                      description: string;
                      condition: string;
                      id: string;
                      enabled: boolean;
                      type: string;
                      trackingKey?: string;
                      hashAttribute?: string;
                      namespace?: {
                        enabled: boolean;
                        name: string;
                        range: (number)[];
                      };
                      coverage?: number;
                      value?: ({
                          value: string;
                          weight: number;
                          name?: string;
                        })[];
                    })[];
                  /** @description A JSON stringified [FeatureDefinition](#tag/FeatureDefinition_model) */
                  definition?: string;
                  draft?: {
                    enabled: boolean;
                    defaultValue: string;
                    rules: ({
                        description: string;
                        condition: string;
                        id: string;
                        enabled: boolean;
                        type: string;
                        value: string;
                      } | {
                        description: string;
                        condition: string;
                        id: string;
                        enabled: boolean;
                        type: string;
                        value: string;
                        coverage: number;
                        hashAttribute: string;
                      } | {
                        description: string;
                        condition: string;
                        id: string;
                        enabled: boolean;
                        type: string;
                        trackingKey?: string;
                        hashAttribute?: string;
                        namespace?: {
                          enabled: boolean;
                          name: string;
                          range: (number)[];
                        };
                        coverage?: number;
                        value?: ({
                            value: string;
                            weight: number;
                            name?: string;
                          })[];
                      })[];
                    /** @description A JSON stringified [FeatureDefinition](#tag/FeatureDefinition_model) */
                    definition?: string;
                  };
                }) | undefined;
              };
              revision: {
                version: number;
                comment: string;
                /** Format: date-time */
                date: string;
                publishedBy: string;
              };
            };
          };
        };
      };
    };
  };
  listProjects: {
    /** Get all projects */
    parameters: {
        /** @description The number of items to return */
        /** @description How many items to skip (use in conjunction with limit for pagination) */
      query: {
        limit?: number;
        offset?: number;
      };
    };
    responses: {
      200: {
        content: {
          "application/json": {
            projects: ({
                id: string;
                name: string;
                /** Format: date-time */
                dateCreated: string;
                /** Format: date-time */
                dateUpdated: string;
                description?: string;
                settings?: {
                  statsEngine?: string;
                };
              })[];
          } & {
            limit: number;
            offset: number;
            count: number;
            total: number;
            hasMore: boolean;
            nextOffset: OneOf<[number, null]>;
          };
        };
      };
    };
  };
  getProject: {
    /** Get a single project */
    responses: {
      200: {
        content: {
          "application/json": {
            project: {
              id: string;
              name: string;
              /** Format: date-time */
              dateCreated: string;
              /** Format: date-time */
              dateUpdated: string;
              description?: string;
              settings?: {
                statsEngine?: string;
              };
            };
          };
        };
      };
    };
  };
  listDimensions: {
    /** Get all dimensions */
    parameters: {
        /** @description The number of items to return */
        /** @description How many items to skip (use in conjunction with limit for pagination) */
        /** @description Filter by Data Source */
      query: {
        limit?: number;
        offset?: number;
        datasourceId?: string;
      };
    };
    responses: {
      200: {
        content: {
          "application/json": {
            dimensions: ({
                id: string;
                dateCreated: string;
                dateUpdated: string;
                owner: string;
                datasourceId: string;
                identifierType: string;
                name: string;
                query: string;
              })[];
          } & {
            limit: number;
            offset: number;
            count: number;
            total: number;
            hasMore: boolean;
            nextOffset: OneOf<[number, null]>;
          };
        };
      };
    };
  };
  getDimension: {
    /** Get a single dimension */
    responses: {
      200: {
        content: {
          "application/json": {
            dimension: {
              id: string;
              dateCreated: string;
              dateUpdated: string;
              owner: string;
              datasourceId: string;
              identifierType: string;
              name: string;
              query: string;
            };
          };
        };
      };
    };
  };
  listSegments: {
    /** Get all segments */
    parameters: {
        /** @description The number of items to return */
        /** @description How many items to skip (use in conjunction with limit for pagination) */
        /** @description Filter by Data Source */
      query: {
        limit?: number;
        offset?: number;
        datasourceId?: string;
      };
    };
    responses: {
      200: {
        content: {
          "application/json": {
            segments: ({
                id: string;
                owner: string;
                datasourceId: string;
                identifierType: string;
                name: string;
                query: string;
                dateCreated: string;
                dateUpdated: string;
              })[];
          } & {
            limit: number;
            offset: number;
            count: number;
            total: number;
            hasMore: boolean;
            nextOffset: OneOf<[number, null]>;
          };
        };
      };
    };
  };
  getSegment: {
    /** Get a single segment */
    responses: {
      200: {
        content: {
          "application/json": {
            segment: {
              id: string;
              owner: string;
              datasourceId: string;
              identifierType: string;
              name: string;
              query: string;
              dateCreated: string;
              dateUpdated: string;
            };
          };
        };
      };
    };
  };
  listSdkConnections: {
    /** Get all sdk connections */
    parameters: {
        /** @description The number of items to return */
        /** @description How many items to skip (use in conjunction with limit for pagination) */
        /** @description Filter by project id */
      query: {
        limit?: number;
        offset?: number;
        projectId?: string;
        withProxy?: string;
      };
    };
    responses: {
      200: {
        content: {
          "application/json": {
            connections?: ({
                id: string;
                /** Format: date-time */
                dateCreated: string;
                /** Format: date-time */
                dateUpdated: string;
                name: string;
                languages: (string)[];
                environment: string;
                project: string;
                encryptPayload: boolean;
                encryptionKey: string;
                includeVisualExperiments?: boolean;
                includeDraftExperiments?: boolean;
                includeExperimentNames?: boolean;
                key: string;
                proxyEnabled: boolean;
                proxyHost: string;
                proxySigningKey: string;
<<<<<<< HEAD
                sseEnabled?: boolean;
                remoteEvalEnabled?: boolean;
=======
                sseEnabled?: any;
                hashSecureAttributes?: any;
>>>>>>> ac0edeb6
              })[];
          } & {
            limit: number;
            offset: number;
            count: number;
            total: number;
            hasMore: boolean;
            nextOffset: OneOf<[number, null]>;
          };
        };
      };
    };
  };
  getSdkConnection: {
    /** Get a single sdk connection */
    responses: {
      200: {
        content: {
          "application/json": {
            sdkConnection: {
              id: string;
              /** Format: date-time */
              dateCreated: string;
              /** Format: date-time */
              dateUpdated: string;
              name: string;
              languages: (string)[];
              environment: string;
              project: string;
              encryptPayload: boolean;
              encryptionKey: string;
              includeVisualExperiments?: boolean;
              includeDraftExperiments?: boolean;
              includeExperimentNames?: boolean;
              key: string;
              proxyEnabled: boolean;
              proxyHost: string;
              proxySigningKey: string;
<<<<<<< HEAD
              sseEnabled?: boolean;
              remoteEvalEnabled?: boolean;
=======
              sseEnabled?: any;
              hashSecureAttributes?: any;
>>>>>>> ac0edeb6
            };
          };
        };
      };
    };
  };
  listDataSources: {
    /** Get all data sources */
    parameters: {
        /** @description The number of items to return */
        /** @description How many items to skip (use in conjunction with limit for pagination) */
        /** @description Filter by project id */
      query: {
        limit?: number;
        offset?: number;
        projectId?: string;
      };
    };
    responses: {
      200: {
        content: {
          "application/json": {
            dataSources: ({
                id: string;
                /** Format: date-time */
                dateCreated: string;
                /** Format: date-time */
                dateUpdated: string;
                type: string;
                name: string;
                description: string;
                projectIds: (string)[];
                eventTracker: string;
                identifierTypes: ({
                    id: string;
                    description: string;
                  })[];
                assignmentQueries: ({
                    id: string;
                    name: string;
                    description: string;
                    identifierType: string;
                    sql: string;
                    includesNameColumns: boolean;
                    dimensionColumns: (string)[];
                  })[];
                identifierJoinQueries: ({
                    identifierTypes: (string)[];
                    sql: string;
                  })[];
                mixpanelSettings?: {
                  viewedExperimentEventName: string;
                  experimentIdProperty: string;
                  variationIdProperty: string;
                  extraUserIdProperty: string;
                };
              })[];
          } & {
            limit: number;
            offset: number;
            count: number;
            total: number;
            hasMore: boolean;
            nextOffset: OneOf<[number, null]>;
          };
        };
      };
    };
  };
  getDataSource: {
    /** Get a single data source */
    responses: {
      200: {
        content: {
          "application/json": {
            dataSource: {
              id: string;
              /** Format: date-time */
              dateCreated: string;
              /** Format: date-time */
              dateUpdated: string;
              type: string;
              name: string;
              description: string;
              projectIds: (string)[];
              eventTracker: string;
              identifierTypes: ({
                  id: string;
                  description: string;
                })[];
              assignmentQueries: ({
                  id: string;
                  name: string;
                  description: string;
                  identifierType: string;
                  sql: string;
                  includesNameColumns: boolean;
                  dimensionColumns: (string)[];
                })[];
              identifierJoinQueries: ({
                  identifierTypes: (string)[];
                  sql: string;
                })[];
              mixpanelSettings?: {
                viewedExperimentEventName: string;
                experimentIdProperty: string;
                variationIdProperty: string;
                extraUserIdProperty: string;
              };
            };
          };
        };
      };
    };
  };
  listExperiments: {
    /** Get all experiments */
    parameters: {
        /** @description The number of items to return */
        /** @description How many items to skip (use in conjunction with limit for pagination) */
        /** @description Filter by project id */
        /** @description Filter by Data Source */
        /** @description Filter the returned list by the experiment tracking key (id) */
      query: {
        limit?: number;
        offset?: number;
        projectId?: string;
        datasourceId?: string;
        experimentId?: string;
      };
    };
    responses: {
      200: {
        content: {
          "application/json": ({
            experiments: ({
                id: string;
                /** Format: date-time */
                dateCreated: string;
                /** Format: date-time */
                dateUpdated: string;
                name: string;
                project: string;
                hypothesis: string;
                description: string;
                tags: (string)[];
                owner: string;
                archived: boolean;
                status: string;
                autoRefresh: boolean;
                hashAttribute: string;
                variations: ({
                    variationId: string;
                    key: string;
                    name: string;
                    description: string;
                    screenshots: (string)[];
                  })[];
                phases: ({
                    name: string;
                    dateStarted: string;
                    dateEnded: string;
                    reasonForStopping: string;
                    seed: string;
                    coverage: number;
                    trafficSplit: ({
                        variationId: string;
                        weight: number;
                      })[];
                    namespace?: {
                      namespaceId: string;
                      range: (unknown)[];
                    };
                    targetingCondition: string;
                  })[];
                settings: {
                  datasourceId: string;
                  assignmentQueryId: string;
                  experimentId: string;
                  segmentId: string;
                  queryFilter: string;
                  /** @enum {unknown} */
                  inProgressConversions: "include" | "exclude";
                  /** @enum {unknown} */
                  attributionModel: "firstExposure" | "experimentDuration";
                  /** @enum {unknown} */
                  statsEngine: "bayesian" | "frequentist";
                  goals: ({
                      metricId: string;
                      overrides: {
                        conversionWindowStart?: number;
                        conversionWindowEnd?: number;
                        winRiskThreshold?: number;
                        loseRiskThreshold?: number;
                      };
                    })[];
                  guardrails: ({
                      metricId: string;
                      overrides: {
                        conversionWindowStart?: number;
                        conversionWindowEnd?: number;
                        winRiskThreshold?: number;
                        loseRiskThreshold?: number;
                      };
                    })[];
                  activationMetric?: {
                    metricId: string;
                    overrides: {
                      conversionWindowStart?: number;
                      conversionWindowEnd?: number;
                      winRiskThreshold?: number;
                      loseRiskThreshold?: number;
                    };
                  };
                };
                resultSummary?: {
                  status: string;
                  winner: string;
                  conclusions: string;
                  releasedVariationId: string;
                };
              })[];
          }) & {
            limit: number;
            offset: number;
            count: number;
            total: number;
            hasMore: boolean;
            nextOffset: OneOf<[number, null]>;
          };
        };
      };
    };
  };
  getExperiment: {
    /** Get a single experiment */
    responses: {
      200: {
        content: {
          "application/json": {
            experiment: {
              id: string;
              /** Format: date-time */
              dateCreated: string;
              /** Format: date-time */
              dateUpdated: string;
              name: string;
              project: string;
              hypothesis: string;
              description: string;
              tags: (string)[];
              owner: string;
              archived: boolean;
              status: string;
              autoRefresh: boolean;
              hashAttribute: string;
              variations: ({
                  variationId: string;
                  key: string;
                  name: string;
                  description: string;
                  screenshots: (string)[];
                })[];
              phases: ({
                  name: string;
                  dateStarted: string;
                  dateEnded: string;
                  reasonForStopping: string;
                  seed: string;
                  coverage: number;
                  trafficSplit: ({
                      variationId: string;
                      weight: number;
                    })[];
                  namespace?: {
                    namespaceId: string;
                    range: (unknown)[];
                  };
                  targetingCondition: string;
                })[];
              settings: {
                datasourceId: string;
                assignmentQueryId: string;
                experimentId: string;
                segmentId: string;
                queryFilter: string;
                /** @enum {unknown} */
                inProgressConversions: "include" | "exclude";
                /** @enum {unknown} */
                attributionModel: "firstExposure" | "experimentDuration";
                /** @enum {unknown} */
                statsEngine: "bayesian" | "frequentist";
                goals: ({
                    metricId: string;
                    overrides: {
                      conversionWindowStart?: number;
                      conversionWindowEnd?: number;
                      winRiskThreshold?: number;
                      loseRiskThreshold?: number;
                    };
                  })[];
                guardrails: ({
                    metricId: string;
                    overrides: {
                      conversionWindowStart?: number;
                      conversionWindowEnd?: number;
                      winRiskThreshold?: number;
                      loseRiskThreshold?: number;
                    };
                  })[];
                activationMetric?: {
                  metricId: string;
                  overrides: {
                    conversionWindowStart?: number;
                    conversionWindowEnd?: number;
                    winRiskThreshold?: number;
                    loseRiskThreshold?: number;
                  };
                };
              };
              resultSummary?: {
                status: string;
                winner: string;
                conclusions: string;
                releasedVariationId: string;
              };
            };
          };
        };
      };
    };
  };
  getExperimentResults: {
    /** Get results for an experiment */
    parameters: {
      query: {
        phase?: string;
        dimension?: string;
      };
    };
    responses: {
      200: {
        content: {
          "application/json": {
            result?: {
              id: string;
              dateUpdated: string;
              experimentId: string;
              phase: string;
              dateStart: string;
              dateEnd: string;
              dimension: {
                type: string;
                id?: string;
              };
              settings: {
                datasourceId: string;
                assignmentQueryId: string;
                experimentId: string;
                segmentId: string;
                queryFilter: string;
                /** @enum {unknown} */
                inProgressConversions: "include" | "exclude";
                /** @enum {unknown} */
                attributionModel: "firstExposure" | "experimentDuration";
                /** @enum {unknown} */
                statsEngine: "bayesian" | "frequentist";
                goals: ({
                    metricId: string;
                    overrides: {
                      conversionWindowStart?: number;
                      conversionWindowEnd?: number;
                      winRiskThreshold?: number;
                      loseRiskThreshold?: number;
                    };
                  })[];
                guardrails: ({
                    metricId: string;
                    overrides: {
                      conversionWindowStart?: number;
                      conversionWindowEnd?: number;
                      winRiskThreshold?: number;
                      loseRiskThreshold?: number;
                    };
                  })[];
                activationMetric?: {
                  metricId: string;
                  overrides: {
                    conversionWindowStart?: number;
                    conversionWindowEnd?: number;
                    winRiskThreshold?: number;
                    loseRiskThreshold?: number;
                  };
                };
              };
              queryIds: (string)[];
              results: ({
                  dimension: string;
                  totalUsers: number;
                  checks: {
                    srm: number;
                  };
                  metrics: ({
                      metricId: string;
                      variations: ({
                          variationId: string;
                          analyses: ({
                              /** @enum {unknown} */
                              engine: "bayesian" | "frequentist";
                              numerator: number;
                              denominator: number;
                              mean: number;
                              stddev: number;
                              percentChange: number;
                              ciLow: number;
                              ciHigh: number;
                              pValue?: number;
                              risk?: number;
                              chanceToBeatControl?: number;
                            })[];
                        })[];
                    })[];
                })[];
            };
          };
        };
      };
    };
  };
  listMetrics: {
    /** Get all metrics */
    parameters: {
        /** @description The number of items to return */
        /** @description How many items to skip (use in conjunction with limit for pagination) */
        /** @description Filter by project id */
        /** @description Filter by Data Source */
      query: {
        limit?: number;
        offset?: number;
        projectId?: string;
        datasourceId?: string;
      };
    };
    responses: {
      200: {
        content: {
          "application/json": ({
            metrics: ({
                id: string;
                dateCreated: string;
                dateUpdated: string;
                owner: string;
                datasourceId: string;
                name: string;
                description: string;
                /** @enum {string} */
                type: "binomial" | "count" | "duration" | "revenue";
                tags: (string)[];
                projects: (string)[];
                archived: boolean;
                behavior: {
                  /** @enum {string} */
                  goal: "increase" | "decrease";
                  cap: number;
                  conversionWindowStart: number;
                  conversionWindowEnd: number;
                  riskThresholdSuccess: number;
                  riskThresholdDanger: number;
                  minPercentChange: number;
                  maxPercentChange: number;
                  minSampleSize: number;
                };
                sql?: {
                  identifierTypes: (string)[];
                  conversionSQL: string;
                  userAggregationSQL: string;
                  denominatorMetricId: string;
                };
                sqlBuilder?: {
                  identifierTypeColumns: ({
                      identifierType: string;
                      columnName: string;
                    })[];
                  tableName: string;
                  valueColumnName: string;
                  timestampColumnName: string;
                  conditions: ({
                      column: string;
                      operator: string;
                      value: string;
                    })[];
                };
                mixpanel?: {
                  eventName: string;
                  eventValue: string;
                  userAggregation: string;
                  conditions: ({
                      property: string;
                      operator: string;
                      value: string;
                    })[];
                };
              })[];
          }) & {
            limit: number;
            offset: number;
            count: number;
            total: number;
            hasMore: boolean;
            nextOffset: OneOf<[number, null]>;
          };
        };
      };
    };
  };
  postMetric: {
    /** Create a single metric */
    requestBody: {
      content: {
        "application/json": {
          /** @description ID for the [DataSource](#tag/DataSource_model) */
          datasourceId: string;
          /** @description Name of the person who owns this metric */
          owner?: string;
          /** @description Name of the metric */
          name: string;
          /** @description Description of the metric */
          description?: string;
          /**
           * @description Type of metric. See [Metrics documentation](/app/metrics) 
           * @enum {string}
           */
          type: "binomial" | "count" | "duration" | "revenue";
          /** @description List of tags */
          tags?: (string)[];
          /** @description List of project IDs for projects that can access this metric */
          projects?: (string)[];
          archived?: boolean;
          behavior?: {
            /** @enum {string} */
            goal?: "increase" | "decrease";
            /** @description This should be non-negative */
            cap?: number;
            /** @description The start of a Conversion Window relative to the exposure date, in hours. This is equivalent to the [Conversion Delay](/app/metrics#conversion-delay). <br/> Must specify both `behavior.conversionWindowStart` and `behavior.conversionWindowEnd` or neither. */
            conversionWindowStart?: number;
            /** @description The end of a [Conversion Window](/app/metrics#conversion-window) relative to the exposure date, in hours. This is equivalent to the [Conversion Delay](/app/metrics#conversion-delay) + Conversion Window Hours settings in the UI. In other words, if you want a 48 hour window starting after 24 hours, you would set conversionWindowStart to 24 and conversionWindowEnd to 72 (24+48). <br/> Must specify both `behavior.conversionWindowStart` and `behavior.conversionWindowEnd` or neither. */
            conversionWindowEnd?: number;
            /** @description Threshold for Risk to be considered low enough, as a proportion (e.g. put 0.0025 for 0.25%). <br/> Must be a non-negative number and must not be higher than `riskThresholdDanger`. */
            riskThresholdSuccess?: number;
            /** @description Threshold for Risk to be considered too high, as a proportion (e.g. put 0.0125 for 1.25%). <br/> Must be a non-negative number. */
            riskThresholdDanger?: number;
            /** @description Minimum percent change to consider uplift significant, as a proportion (e.g. put 0.005 for 0.5%) */
            minPercentChange?: number;
            /** @description Maximum percent change to consider uplift significant, as a proportion (e.g. put 0.5 for 50%) */
            maxPercentChange?: number;
            minSampleSize?: number;
          };
          /** @description Preferred way to define SQL. Only one of `sql`, `sqlBuilder` or `mixpanel` allowed, and at least one must be specified. */
          sql?: {
            identifierTypes: (string)[];
            conversionSQL: string;
            /** @description Custom user level aggregation for your metric (default: `SUM(value)`) */
            userAggregationSQL?: string;
            /** @description The metric ID for a [denominator metric for funnel and ratio metrics](/app/metrics#denominator-ratio--funnel-metrics) */
            denominatorMetricId?: string;
          };
          /** @description An alternative way to specify a SQL metric, rather than a full query. Using `sql` is preferred to `sqlBuilder`. Only one of `sql`, `sqlBuilder` or `mixpanel` allowed, and at least one must be specified. */
          sqlBuilder?: {
            identifierTypeColumns: ({
                identifierType: string;
                columnName: string;
              })[];
            tableName: string;
            valueColumnName?: string;
            timestampColumnName: string;
            conditions?: ({
                column: string;
                operator: string;
                value: string;
              })[];
          };
          /** @description Only use for MixPanel (non-SQL) Data Sources. Only one of `sql`, `sqlBuilder` or `mixpanel` allowed, and at least one must be specified. */
          mixpanel?: {
            eventName: string;
            eventValue?: string;
            userAggregation: string;
            conditions?: ({
                property: string;
                operator: string;
                value: string;
              })[];
          };
        };
      };
    };
    responses: {
      200: {
        content: {
          "application/json": {
            metric: {
              id: string;
              dateCreated: string;
              dateUpdated: string;
              owner: string;
              datasourceId: string;
              name: string;
              description: string;
              /** @enum {string} */
              type: "binomial" | "count" | "duration" | "revenue";
              tags: (string)[];
              projects: (string)[];
              archived: boolean;
              behavior: {
                /** @enum {string} */
                goal: "increase" | "decrease";
                cap: number;
                conversionWindowStart: number;
                conversionWindowEnd: number;
                riskThresholdSuccess: number;
                riskThresholdDanger: number;
                minPercentChange: number;
                maxPercentChange: number;
                minSampleSize: number;
              };
              sql?: {
                identifierTypes: (string)[];
                conversionSQL: string;
                userAggregationSQL: string;
                denominatorMetricId: string;
              };
              sqlBuilder?: {
                identifierTypeColumns: ({
                    identifierType: string;
                    columnName: string;
                  })[];
                tableName: string;
                valueColumnName: string;
                timestampColumnName: string;
                conditions: ({
                    column: string;
                    operator: string;
                    value: string;
                  })[];
              };
              mixpanel?: {
                eventName: string;
                eventValue: string;
                userAggregation: string;
                conditions: ({
                    property: string;
                    operator: string;
                    value: string;
                  })[];
              };
            };
          };
        };
      };
    };
  };
  getMetric: {
    /** Get a single metric */
    parameters: {
        /** @description The id of the requested resource */
      path: {
        id: string;
      };
    };
    responses: {
      200: {
        content: {
          "application/json": {
            metric: {
              id: string;
              dateCreated: string;
              dateUpdated: string;
              owner: string;
              datasourceId: string;
              name: string;
              description: string;
              /** @enum {string} */
              type: "binomial" | "count" | "duration" | "revenue";
              tags: (string)[];
              projects: (string)[];
              archived: boolean;
              behavior: {
                /** @enum {string} */
                goal: "increase" | "decrease";
                cap: number;
                conversionWindowStart: number;
                conversionWindowEnd: number;
                riskThresholdSuccess: number;
                riskThresholdDanger: number;
                minPercentChange: number;
                maxPercentChange: number;
                minSampleSize: number;
              };
              sql?: {
                identifierTypes: (string)[];
                conversionSQL: string;
                userAggregationSQL: string;
                denominatorMetricId: string;
              };
              sqlBuilder?: {
                identifierTypeColumns: ({
                    identifierType: string;
                    columnName: string;
                  })[];
                tableName: string;
                valueColumnName: string;
                timestampColumnName: string;
                conditions: ({
                    column: string;
                    operator: string;
                    value: string;
                  })[];
              };
              mixpanel?: {
                eventName: string;
                eventValue: string;
                userAggregation: string;
                conditions: ({
                    property: string;
                    operator: string;
                    value: string;
                  })[];
              };
            };
          };
        };
      };
    };
  };
  listVisualChangesets: {
    /** Get all visual changesets */
    parameters: {
        /** @description The experiment id the visual changesets belong to */
      path: {
        id: string;
      };
    };
    responses: {
      200: {
        content: {
          "application/json": {
            visualChangesets: ({
                id?: string;
                urlPatterns: ({
                    include?: boolean;
                    /** @enum {string} */
                    type: "simple" | "regex";
                    pattern: string;
                  })[];
                editorUrl: string;
                experiment: string;
                visualChanges: ({
                    description?: string;
                    css?: string;
                    js?: string;
                    variation: string;
                    domMutations: ({
                        selector: string;
                        /** @enum {string} */
                        action: "append" | "set" | "remove";
                        attribute: string;
                        value?: string;
                        parentSelector?: string;
                        insertBeforeSelector?: string;
                      })[];
                  })[];
              })[];
          };
        };
      };
    };
  };
  getVisualChangeset: {
    /** Get a single visual changeset */
    parameters: {
        /** @description Include the associated experiment in payload */
      query: {
        includeExperiment?: number;
      };
        /** @description The id of the requested resource */
      path: {
        id: string;
      };
    };
    responses: {
      200: {
        content: {
          "application/json": {
            visualChangeset: {
              id?: string;
              urlPatterns: ({
                  include?: boolean;
                  /** @enum {string} */
                  type: "simple" | "regex";
                  pattern: string;
                })[];
              editorUrl: string;
              experiment: string;
              visualChanges: ({
                  description?: string;
                  css?: string;
                  js?: string;
                  variation: string;
                  domMutations: ({
                      selector: string;
                      /** @enum {string} */
                      action: "append" | "set" | "remove";
                      attribute: string;
                      value?: string;
                      parentSelector?: string;
                      insertBeforeSelector?: string;
                    })[];
                })[];
            };
            experiment?: {
              id: string;
              /** Format: date-time */
              dateCreated: string;
              /** Format: date-time */
              dateUpdated: string;
              name: string;
              project: string;
              hypothesis: string;
              description: string;
              tags: (string)[];
              owner: string;
              archived: boolean;
              status: string;
              autoRefresh: boolean;
              hashAttribute: string;
              variations: ({
                  variationId: string;
                  key: string;
                  name: string;
                  description: string;
                  screenshots: (string)[];
                })[];
              phases: ({
                  name: string;
                  dateStarted: string;
                  dateEnded: string;
                  reasonForStopping: string;
                  seed: string;
                  coverage: number;
                  trafficSplit: ({
                      variationId: string;
                      weight: number;
                    })[];
                  namespace?: {
                    namespaceId: string;
                    range: (unknown)[];
                  };
                  targetingCondition: string;
                })[];
              settings: {
                datasourceId: string;
                assignmentQueryId: string;
                experimentId: string;
                segmentId: string;
                queryFilter: string;
                /** @enum {unknown} */
                inProgressConversions: "include" | "exclude";
                /** @enum {unknown} */
                attributionModel: "firstExposure" | "experimentDuration";
                /** @enum {unknown} */
                statsEngine: "bayesian" | "frequentist";
                goals: ({
                    metricId: string;
                    overrides: {
                      conversionWindowStart?: number;
                      conversionWindowEnd?: number;
                      winRiskThreshold?: number;
                      loseRiskThreshold?: number;
                    };
                  })[];
                guardrails: ({
                    metricId: string;
                    overrides: {
                      conversionWindowStart?: number;
                      conversionWindowEnd?: number;
                      winRiskThreshold?: number;
                      loseRiskThreshold?: number;
                    };
                  })[];
                activationMetric?: {
                  metricId: string;
                  overrides: {
                    conversionWindowStart?: number;
                    conversionWindowEnd?: number;
                    winRiskThreshold?: number;
                    loseRiskThreshold?: number;
                  };
                };
              };
              resultSummary?: {
                status: string;
                winner: string;
                conclusions: string;
                releasedVariationId: string;
              };
            };
          };
        };
      };
    };
  };
  putVisualChangeset: {
    /** Update a visual changeset */
    parameters: {
        /** @description The id of the requested resource */
      path: {
        id: string;
      };
    };
    responses: {
      200: {
        content: {
          "application/json": {
            nModified: number;
          };
        };
      };
    };
  };
  postVisualChange: {
    /** Create a visual change for a visual changeset */
    responses: {
      200: {
        content: {
          "application/json": {
            nModified: number;
          };
        };
      };
    };
  };
  putVisualChange: {
    /** Update a visual change for a visual changeset */
    responses: {
      200: {
        content: {
          "application/json": {
            nModified: number;
          };
        };
      };
    };
  };
  listSavedGroups: {
    /** Get all saved group */
    parameters: {
        /** @description The number of items to return */
        /** @description How many items to skip (use in conjunction with limit for pagination) */
      query: {
        limit?: number;
        offset?: number;
      };
    };
    responses: {
      200: {
        content: {
          "application/json": {
            savedGroups: ({
                id: string;
                /** Format: date-time */
                dateCreated: string;
                /** Format: date-time */
                dateUpdated: string;
                name: string;
                owner?: string;
                attributeKey: string;
                values: (string)[];
              })[];
          } & {
            limit: number;
            offset: number;
            count: number;
            total: number;
            hasMore: boolean;
            nextOffset: OneOf<[number, null]>;
          };
        };
      };
    };
  };
  postSavedGroup: {
    /** Create a single saved group */
    requestBody: {
      content: {
        "application/json": {
          /** @description The display name of the Saved Group */
          name: string;
          /** @description An array of values to target (Ex: a list of userIds). */
          values: (string)[];
          /** @description The parameter you want to target users with. Ex: userId, orgId, ... */
          attributeKey: string;
          /** @description The person or team that owns this Saved Group. If no owner, you can pass an empty string. */
          owner?: string;
        };
      };
    };
    responses: {
      200: {
        content: {
          "application/json": {
            savedGroup: {
              id: string;
              /** Format: date-time */
              dateCreated: string;
              /** Format: date-time */
              dateUpdated: string;
              name: string;
              owner?: string;
              attributeKey: string;
              values: (string)[];
            };
          };
        };
      };
    };
  };
  getSavedGroup: {
    /** Get a single saved group */
    parameters: {
        /** @description The id of the requested resource */
      path: {
        id: string;
      };
    };
    responses: {
      200: {
        content: {
          "application/json": {
            savedGroup: {
              id: string;
              /** Format: date-time */
              dateCreated: string;
              /** Format: date-time */
              dateUpdated: string;
              name: string;
              owner?: string;
              attributeKey: string;
              values: (string)[];
            };
          };
        };
      };
    };
  };
  updateSavedGroup: {
    /** Partially update a single saved group */
    parameters: {
        /** @description The id of the requested resource */
      path: {
        id: string;
      };
    };
    requestBody: {
      content: {
        "application/json": {
          /** @description The display name of the Saved Group */
          name?: string;
          /** @description An array of values to target (Ex: a list of userIds). */
          values?: (string)[];
          /** @description The person or team that owns this Saved Group. If no owner, you can pass an empty string. */
          owner?: string;
        };
      };
    };
    responses: {
      200: {
        content: {
          "application/json": {
            savedGroup: {
              id: string;
              /** Format: date-time */
              dateCreated: string;
              /** Format: date-time */
              dateUpdated: string;
              name: string;
              owner?: string;
              attributeKey: string;
              values: (string)[];
            };
          };
        };
      };
    };
  };
  deleteSavedGroup: {
    /** Deletes a single saved group */
    parameters: {
        /** @description The id of the requested resource */
      path: {
        id: string;
      };
    };
    responses: {
      200: {
        content: {
          "application/json": {
            deletedId: string;
          };
        };
      };
    };
  };
}

// Schemas
export type ApiPaginationFields = components["schemas"]["PaginationFields"];
export type ApiDimension = components["schemas"]["Dimension"];
export type ApiMetric = components["schemas"]["Metric"];
export type ApiProject = components["schemas"]["Project"];
export type ApiSegment = components["schemas"]["Segment"];
export type ApiFeature = components["schemas"]["Feature"];
export type ApiFeatureEnvironment = components["schemas"]["FeatureEnvironment"];
export type ApiFeatureRule = components["schemas"]["FeatureRule"];
export type ApiFeatureDefinition = components["schemas"]["FeatureDefinition"];
export type ApiFeatureForceRule = components["schemas"]["FeatureForceRule"];
export type ApiFeatureRolloutRule = components["schemas"]["FeatureRolloutRule"];
export type ApiFeatureExperimentRule = components["schemas"]["FeatureExperimentRule"];
export type ApiSdkConnection = components["schemas"]["SdkConnection"];
export type ApiExperiment = components["schemas"]["Experiment"];
export type ApiExperimentMetric = components["schemas"]["ExperimentMetric"];
export type ApiExperimentAnalysisSettings = components["schemas"]["ExperimentAnalysisSettings"];
export type ApiExperimentResults = components["schemas"]["ExperimentResults"];
export type ApiDataSource = components["schemas"]["DataSource"];
export type ApiVisualChangeset = components["schemas"]["VisualChangeset"];
export type ApiVisualChange = components["schemas"]["VisualChange"];
export type ApiSavedGroup = components["schemas"]["SavedGroup"];

// Operations
export type ListFeaturesResponse = operations["listFeatures"]["responses"]["200"]["content"]["application/json"];
export type GetFeatureResponse = operations["getFeature"]["responses"]["200"]["content"]["application/json"];
export type ToggleFeatureResponse = operations["toggleFeature"]["responses"]["200"]["content"]["application/json"];
export type ListProjectsResponse = operations["listProjects"]["responses"]["200"]["content"]["application/json"];
export type GetProjectResponse = operations["getProject"]["responses"]["200"]["content"]["application/json"];
export type ListDimensionsResponse = operations["listDimensions"]["responses"]["200"]["content"]["application/json"];
export type GetDimensionResponse = operations["getDimension"]["responses"]["200"]["content"]["application/json"];
export type ListSegmentsResponse = operations["listSegments"]["responses"]["200"]["content"]["application/json"];
export type GetSegmentResponse = operations["getSegment"]["responses"]["200"]["content"]["application/json"];
export type ListSdkConnectionsResponse = operations["listSdkConnections"]["responses"]["200"]["content"]["application/json"];
export type GetSdkConnectionResponse = operations["getSdkConnection"]["responses"]["200"]["content"]["application/json"];
export type ListDataSourcesResponse = operations["listDataSources"]["responses"]["200"]["content"]["application/json"];
export type GetDataSourceResponse = operations["getDataSource"]["responses"]["200"]["content"]["application/json"];
export type ListExperimentsResponse = operations["listExperiments"]["responses"]["200"]["content"]["application/json"];
export type GetExperimentResponse = operations["getExperiment"]["responses"]["200"]["content"]["application/json"];
export type GetExperimentResultsResponse = operations["getExperimentResults"]["responses"]["200"]["content"]["application/json"];
export type ListMetricsResponse = operations["listMetrics"]["responses"]["200"]["content"]["application/json"];
export type PostMetricResponse = operations["postMetric"]["responses"]["200"]["content"]["application/json"];
export type GetMetricResponse = operations["getMetric"]["responses"]["200"]["content"]["application/json"];
export type ListVisualChangesetsResponse = operations["listVisualChangesets"]["responses"]["200"]["content"]["application/json"];
export type GetVisualChangesetResponse = operations["getVisualChangeset"]["responses"]["200"]["content"]["application/json"];
export type PutVisualChangesetResponse = operations["putVisualChangeset"]["responses"]["200"]["content"]["application/json"];
export type PostVisualChangeResponse = operations["postVisualChange"]["responses"]["200"]["content"]["application/json"];
export type PutVisualChangeResponse = operations["putVisualChange"]["responses"]["200"]["content"]["application/json"];
export type ListSavedGroupsResponse = operations["listSavedGroups"]["responses"]["200"]["content"]["application/json"];
export type PostSavedGroupResponse = operations["postSavedGroup"]["responses"]["200"]["content"]["application/json"];
export type GetSavedGroupResponse = operations["getSavedGroup"]["responses"]["200"]["content"]["application/json"];
export type UpdateSavedGroupResponse = operations["updateSavedGroup"]["responses"]["200"]["content"]["application/json"];
export type DeleteSavedGroupResponse = operations["deleteSavedGroup"]["responses"]["200"]["content"]["application/json"];<|MERGE_RESOLUTION|>--- conflicted
+++ resolved
@@ -587,13 +587,8 @@
       proxyEnabled: boolean;
       proxyHost: string;
       proxySigningKey: string;
-<<<<<<< HEAD
-      sseEnabled?: boolean;
-      remoteEvalEnabled?: boolean;
-=======
       sseEnabled?: any;
       hashSecureAttributes?: any;
->>>>>>> ac0edeb6
     };
     Experiment: {
       id: string;
@@ -1524,13 +1519,8 @@
                 proxyEnabled: boolean;
                 proxyHost: string;
                 proxySigningKey: string;
-<<<<<<< HEAD
-                sseEnabled?: boolean;
-                remoteEvalEnabled?: boolean;
-=======
                 sseEnabled?: any;
                 hashSecureAttributes?: any;
->>>>>>> ac0edeb6
               })[];
           } & {
             limit: number;
@@ -1569,13 +1559,8 @@
               proxyEnabled: boolean;
               proxyHost: string;
               proxySigningKey: string;
-<<<<<<< HEAD
-              sseEnabled?: boolean;
-              remoteEvalEnabled?: boolean;
-=======
               sseEnabled?: any;
               hashSecureAttributes?: any;
->>>>>>> ac0edeb6
             };
           };
         };
