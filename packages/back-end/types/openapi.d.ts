/* eslint-disable */
/**
* This file was auto-generated. DO NOT MODIFY DIRECTLY
* Instead, modify the source OpenAPI schema in back-end/src/api/openapi
* and run `yarn generate-api-types` to re-generate this file.
*/

/** OneOf type helpers */
type Without<T, U> = { [P in Exclude<keyof T, keyof U>]?: never };
type XOR<T, U> = (T | U) extends object ? (Without<T, U> & U) | (Without<U, T> & T) : T | U;
type OneOf<T extends any[]> = T extends [infer Only] ? Only : T extends [infer A, infer B, ...infer Rest] ? OneOf<[XOR<A, B>, ...Rest]> : never;

export interface paths {
  "/features": {
    /** Get all features */
    get: operations["listFeatures"];
    /** Create a single feature */
    post: operations["postFeature"];
  };
  "/features/{id}": {
    /** Get a single feature */
    get: operations["getFeature"];
    /** Partially update a feature */
    post: operations["updateFeature"];
  };
  "/features/{id}/toggle": {
    /** Toggle a feature in one or more environments */
    post: operations["toggleFeature"];
    parameters: {
        /** @description The id of the requested resource */
      path: {
        id: string;
      };
    };
  };
  "/feature-keys": {
    /** Get list of feature keys */
    get: operations["getFeatureKeys"];
  };
  "/projects": {
    /** Get all projects */
    get: operations["listProjects"];
  };
  "/projects/{id}": {
    /** Get a single project */
    get: operations["getProject"];
    parameters: {
        /** @description The id of the requested resource */
      path: {
        id: string;
      };
    };
  };
  "/dimensions": {
    /** Get all dimensions */
    get: operations["listDimensions"];
  };
  "/dimensions/{id}": {
    /** Get a single dimension */
    get: operations["getDimension"];
    parameters: {
        /** @description The id of the requested resource */
      path: {
        id: string;
      };
    };
  };
  "/segments": {
    /** Get all segments */
    get: operations["listSegments"];
  };
  "/segments/{id}": {
    /** Get a single segment */
    get: operations["getSegment"];
    parameters: {
        /** @description The id of the requested resource */
      path: {
        id: string;
      };
    };
  };
  "/sdk-connections": {
    /** Get all sdk connections */
    get: operations["listSdkConnections"];
  };
  "/sdk-connections/{id}": {
    /** Get a single sdk connection */
    get: operations["getSdkConnection"];
    parameters: {
        /** @description The id of the requested resource */
      path: {
        id: string;
      };
    };
  };
  "/data-sources": {
    /** Get all data sources */
    get: operations["listDataSources"];
  };
  "/data-sources/{id}": {
    /** Get a single data source */
    get: operations["getDataSource"];
    parameters: {
        /** @description The id of the requested resource */
      path: {
        id: string;
      };
    };
  };
  "/experiments": {
    /** Get all experiments */
    get: operations["listExperiments"];
    /** Create a single experiment */
    post: operations["postExperiment"];
  };
  "/experiments/{id}": {
    /** Get a single experiment */
    get: operations["getExperiment"];
    /** Update a single experiment */
    post: operations["updateExperiment"];
  };
  "/experiments/{id}/results": {
    /** Get results for an experiment */
    get: operations["getExperimentResults"];
    parameters: {
        /** @description The id of the requested resource */
      path: {
        id: string;
      };
    };
  };
  "/metrics": {
    /** Get all metrics */
    get: operations["listMetrics"];
    /** Create a single metric */
    post: operations["postMetric"];
  };
  "/metrics/{id}": {
    /** Get a single metric */
    get: operations["getMetric"];
    /** Update a metric */
    put: operations["putMetric"];
    /** Deletes a metric */
    delete: operations["deleteMetric"];
  };
  "/experiments/{id}/visual-changesets": {
    /** Get all visual changesets */
    get: operations["listVisualChangesets"];
  };
  "/visual-changesets/{id}": {
    /** Get a single visual changeset */
    get: operations["getVisualChangeset"];
    /** Update a visual changeset */
    put: operations["putVisualChangeset"];
  };
  "/visual-changesets/{id}/visual-change": {
    /** Create a visual change for a visual changeset */
    post: operations["postVisualChange"];
    parameters: {
        /** @description The id of the requested resource */
      path: {
        id: string;
      };
    };
  };
  "/visual-changesets/{id}/visual-change/{visualChangeId}": {
    /** Update a visual change for a visual changeset */
    put: operations["putVisualChange"];
    parameters: {
        /** @description The id of the requested resource */
        /** @description Specify a specific visual change */
      path: {
        id: string;
        visualChangeId: string;
      };
    };
  };
  "/saved-groups": {
    /** Get all saved group */
    get: operations["listSavedGroups"];
    /** Create a single saved group */
    post: operations["postSavedGroup"];
  };
  "/saved-groups/{id}": {
    /** Get a single saved group */
    get: operations["getSavedGroup"];
    /** Partially update a single saved group */
    post: operations["updateSavedGroup"];
    /** Deletes a single saved group */
    delete: operations["deleteSavedGroup"];
  };
  "/organizations": {
    /** Get all organizations (only for super admins on multi-org Enterprise Plan only) */
    get: operations["listOrganizations"];
    /** Create a single organization (only for super admins on multi-org Enterprise Plan only) */
    post: operations["postOrganization"];
  };
  "/organizations/{id}": {
    /** Edit a single organization (only for super admins on multi-org Enterprise Plan only) */
    put: operations["putOrganization"];
  };
<<<<<<< HEAD
  "/code-refs": {
    /** Submit list of code references */
    post: operations["postCodeRefs"];
=======
  "/fact-tables": {
    /** Get all fact tables */
    get: operations["listFactTables"];
    /** Create a single fact table */
    post: operations["postFactTable"];
  };
  "/fact-tables/{id}": {
    /** Get a single fact table */
    get: operations["getFactTable"];
    /** Update a single fact table */
    post: operations["updateFactTable"];
    /** Deletes a single fact table */
    delete: operations["deleteFactTable"];
  };
  "/fact-tables/{factTableId}/filters": {
    /** Get all filters for a fact table */
    get: operations["listFactTableFilters"];
    /** Create a single fact table filter */
    post: operations["postFactTableFilter"];
  };
  "/fact-tables/{factTableId}/filters/{id}": {
    /** Get a single fact filter */
    get: operations["getFactTableFilter"];
    /** Update a single fact table filter */
    post: operations["updateFactTableFilter"];
    /** Deletes a single fact table filter */
    delete: operations["deleteFactTableFilter"];
  };
  "/fact-metrics": {
    /** Get all fact metrics */
    get: operations["listFactMetrics"];
    /** Create a single fact metric */
    post: operations["postFactMetric"];
  };
  "/fact-metrics/{id}": {
    /** Get a single fact metric */
    get: operations["getFactMetric"];
    /** Update a single fact metric */
    post: operations["updateFactMetric"];
    /** Deletes a single fact metric */
    delete: operations["deleteFactMetric"];
  };
  "/bulk-import/facts": {
    /** Bulk import fact tables, filters, and metrics */
    post: operations["postBulkImportFacts"];
>>>>>>> d8b1277e
  };
}

export type webhooks = Record<string, never>;

export interface components {
  schemas: {
    PaginationFields: {
      limit: number;
      offset: number;
      count: number;
      total: number;
      hasMore: boolean;
      nextOffset: OneOf<[number, null]>;
    };
    Dimension: {
      id: string;
      dateCreated: string;
      dateUpdated: string;
      owner: string;
      datasourceId: string;
      identifierType: string;
      name: string;
      query: string;
    };
    Metric: {
      id: string;
      dateCreated: string;
      dateUpdated: string;
      owner: string;
      datasourceId: string;
      name: string;
      description: string;
      /** @enum {string} */
      type: "binomial" | "count" | "duration" | "revenue";
      tags: (string)[];
      projects: (string)[];
      archived: boolean;
      behavior: {
        /** @enum {string} */
        goal: "increase" | "decrease";
        cap?: number;
        /** @enum {string|null} */
        capping?: "absolute" | "percentile" | null;
        capValue?: number;
        conversionWindowStart: number;
        conversionWindowEnd: number;
        riskThresholdSuccess: number;
        riskThresholdDanger: number;
        minPercentChange: number;
        maxPercentChange: number;
        minSampleSize: number;
      };
      sql?: {
        identifierTypes: (string)[];
        conversionSQL: string;
        userAggregationSQL: string;
        denominatorMetricId: string;
      };
      sqlBuilder?: {
        identifierTypeColumns: ({
            identifierType: string;
            columnName: string;
          })[];
        tableName: string;
        valueColumnName: string;
        timestampColumnName: string;
        conditions: ({
            column: string;
            operator: string;
            value: string;
          })[];
      };
      mixpanel?: {
        eventName: string;
        eventValue: string;
        userAggregation: string;
        conditions: ({
            property: string;
            operator: string;
            value: string;
          })[];
      };
    };
    Project: {
      id: string;
      name: string;
      /** Format: date-time */
      dateCreated: string;
      /** Format: date-time */
      dateUpdated: string;
      description?: string;
      settings?: {
        statsEngine?: string;
      };
    };
    Segment: {
      id: string;
      owner: string;
      datasourceId: string;
      identifierType: string;
      name: string;
      query: string;
      dateCreated: string;
      dateUpdated: string;
    };
    Feature: {
      id: string;
      /** Format: date-time */
      dateCreated: string;
      /** Format: date-time */
      dateUpdated: string;
      archived: boolean;
      description: string;
      owner: string;
      project: string;
      /** @enum {string} */
      valueType: "boolean" | "string" | "number" | "json";
      defaultValue: string;
      tags: (string)[];
      environments: {
        [key: string]: ({
          enabled: boolean;
          defaultValue: string;
          rules: (({
              description: string;
              condition: string;
              savedGroupTargeting?: ({
                  /** @enum {string} */
                  matchType: "all" | "any" | "none";
                  savedGroups: (string)[];
                })[];
              id: string;
              enabled: boolean;
              type: string;
              value: string;
            }) | ({
              description: string;
              condition: string;
              savedGroupTargeting?: ({
                  /** @enum {string} */
                  matchType: "all" | "any" | "none";
                  savedGroups: (string)[];
                })[];
              id: string;
              enabled: boolean;
              type: string;
              value: string;
              coverage: number;
              hashAttribute: string;
            }) | {
              description: string;
              condition: string;
              id: string;
              enabled: boolean;
              type: string;
              trackingKey?: string;
              hashAttribute?: string;
              fallbackAttribute?: string;
              disableStickyBucketing?: any;
              bucketVersion?: number;
              minBucketVersion?: number;
              excludeBlockedBucketUsers?: boolean;
              namespace?: {
                enabled: boolean;
                name: string;
                range: (number)[];
              };
              coverage?: number;
              value?: ({
                  value: string;
                  weight: number;
                  name?: string;
                })[];
            } | {
              description: string;
              id: string;
              enabled: boolean;
              type: string;
              condition?: string;
              variations: ({
                  value: string;
                  variationId: string;
                })[];
              experimentId: string;
            })[];
          /** @description A JSON stringified [FeatureDefinition](#tag/FeatureDefinition_model) */
          definition?: string;
          draft?: {
            enabled: boolean;
            defaultValue: string;
            rules: (({
                description: string;
                condition: string;
                savedGroupTargeting?: ({
                    /** @enum {string} */
                    matchType: "all" | "any" | "none";
                    savedGroups: (string)[];
                  })[];
                id: string;
                enabled: boolean;
                type: string;
                value: string;
              }) | ({
                description: string;
                condition: string;
                savedGroupTargeting?: ({
                    /** @enum {string} */
                    matchType: "all" | "any" | "none";
                    savedGroups: (string)[];
                  })[];
                id: string;
                enabled: boolean;
                type: string;
                value: string;
                coverage: number;
                hashAttribute: string;
              }) | {
                description: string;
                condition: string;
                id: string;
                enabled: boolean;
                type: string;
                trackingKey?: string;
                hashAttribute?: string;
                fallbackAttribute?: string;
                disableStickyBucketing?: any;
                bucketVersion?: number;
                minBucketVersion?: number;
                excludeBlockedBucketUsers?: boolean;
                namespace?: {
                  enabled: boolean;
                  name: string;
                  range: (number)[];
                };
                coverage?: number;
                value?: ({
                    value: string;
                    weight: number;
                    name?: string;
                  })[];
              } | {
                description: string;
                id: string;
                enabled: boolean;
                type: string;
                condition?: string;
                variations: ({
                    value: string;
                    variationId: string;
                  })[];
                experimentId: string;
              })[];
            /** @description A JSON stringified [FeatureDefinition](#tag/FeatureDefinition_model) */
            definition?: string;
          };
        }) | undefined;
      };
      revision: {
        version: number;
        comment: string;
        /** Format: date-time */
        date: string;
        publishedBy: string;
      };
    };
    FeatureEnvironment: {
      enabled: boolean;
      defaultValue: string;
      rules: (({
          description: string;
          condition: string;
          savedGroupTargeting?: ({
              /** @enum {string} */
              matchType: "all" | "any" | "none";
              savedGroups: (string)[];
            })[];
          id: string;
          enabled: boolean;
          type: string;
          value: string;
        }) | ({
          description: string;
          condition: string;
          savedGroupTargeting?: ({
              /** @enum {string} */
              matchType: "all" | "any" | "none";
              savedGroups: (string)[];
            })[];
          id: string;
          enabled: boolean;
          type: string;
          value: string;
          coverage: number;
          hashAttribute: string;
        }) | {
          description: string;
          condition: string;
          id: string;
          enabled: boolean;
          type: string;
          trackingKey?: string;
          hashAttribute?: string;
          fallbackAttribute?: string;
          disableStickyBucketing?: any;
          bucketVersion?: number;
          minBucketVersion?: number;
          excludeBlockedBucketUsers?: boolean;
          namespace?: {
            enabled: boolean;
            name: string;
            range: (number)[];
          };
          coverage?: number;
          value?: ({
              value: string;
              weight: number;
              name?: string;
            })[];
        } | {
          description: string;
          id: string;
          enabled: boolean;
          type: string;
          condition?: string;
          variations: ({
              value: string;
              variationId: string;
            })[];
          experimentId: string;
        })[];
      /** @description A JSON stringified [FeatureDefinition](#tag/FeatureDefinition_model) */
      definition?: string;
      draft?: {
        enabled: boolean;
        defaultValue: string;
        rules: (({
            description: string;
            condition: string;
            savedGroupTargeting?: ({
                /** @enum {string} */
                matchType: "all" | "any" | "none";
                savedGroups: (string)[];
              })[];
            id: string;
            enabled: boolean;
            type: string;
            value: string;
          }) | ({
            description: string;
            condition: string;
            savedGroupTargeting?: ({
                /** @enum {string} */
                matchType: "all" | "any" | "none";
                savedGroups: (string)[];
              })[];
            id: string;
            enabled: boolean;
            type: string;
            value: string;
            coverage: number;
            hashAttribute: string;
          }) | {
            description: string;
            condition: string;
            id: string;
            enabled: boolean;
            type: string;
            trackingKey?: string;
            hashAttribute?: string;
            fallbackAttribute?: string;
            disableStickyBucketing?: any;
            bucketVersion?: number;
            minBucketVersion?: number;
            excludeBlockedBucketUsers?: boolean;
            namespace?: {
              enabled: boolean;
              name: string;
              range: (number)[];
            };
            coverage?: number;
            value?: ({
                value: string;
                weight: number;
                name?: string;
              })[];
          } | {
            description: string;
            id: string;
            enabled: boolean;
            type: string;
            condition?: string;
            variations: ({
                value: string;
                variationId: string;
              })[];
            experimentId: string;
          })[];
        /** @description A JSON stringified [FeatureDefinition](#tag/FeatureDefinition_model) */
        definition?: string;
      };
    };
    FeatureRule: ({
      description: string;
      condition: string;
      savedGroupTargeting?: ({
          /** @enum {string} */
          matchType: "all" | "any" | "none";
          savedGroups: (string)[];
        })[];
      id: string;
      enabled: boolean;
      type: string;
      value: string;
    }) | ({
      description: string;
      condition: string;
      savedGroupTargeting?: ({
          /** @enum {string} */
          matchType: "all" | "any" | "none";
          savedGroups: (string)[];
        })[];
      id: string;
      enabled: boolean;
      type: string;
      value: string;
      coverage: number;
      hashAttribute: string;
    }) | {
      description: string;
      condition: string;
      id: string;
      enabled: boolean;
      type: string;
      trackingKey?: string;
      hashAttribute?: string;
      fallbackAttribute?: string;
      disableStickyBucketing?: any;
      bucketVersion?: number;
      minBucketVersion?: number;
      excludeBlockedBucketUsers?: boolean;
      namespace?: {
        enabled: boolean;
        name: string;
        range: (number)[];
      };
      coverage?: number;
      value?: ({
          value: string;
          weight: number;
          name?: string;
        })[];
    } | {
      description: string;
      id: string;
      enabled: boolean;
      type: string;
      condition?: string;
      variations: ({
          value: string;
          variationId: string;
        })[];
      experimentId: string;
    };
    FeatureDefinition: {
      defaultValue: OneOf<[string, number, (unknown)[], any, null]>;
      rules?: ({
          force?: OneOf<[string, number, (unknown)[], any, null]>;
          weights?: (number)[];
          variations?: (OneOf<[string, number, (unknown)[], any, null]>)[];
          hashAttribute?: string;
          namespace?: (OneOf<[number, string]>)[];
          key?: string;
          coverage?: number;
          condition?: {
            [key: string]: unknown | undefined;
          };
        })[];
    };
    FeatureForceRule: {
      description: string;
      condition: string;
      savedGroupTargeting?: ({
          /** @enum {string} */
          matchType: "all" | "any" | "none";
          savedGroups: (string)[];
        })[];
      id: string;
      enabled: boolean;
      type: string;
      value: string;
    };
    FeatureRolloutRule: {
      description: string;
      condition: string;
      savedGroupTargeting?: ({
          /** @enum {string} */
          matchType: "all" | "any" | "none";
          savedGroups: (string)[];
        })[];
      id: string;
      enabled: boolean;
      type: string;
      value: string;
      coverage: number;
      hashAttribute: string;
    };
    FeatureExperimentRule: {
      description: string;
      condition: string;
      id: string;
      enabled: boolean;
      type: string;
      trackingKey?: string;
      hashAttribute?: string;
      fallbackAttribute?: string;
      disableStickyBucketing?: any;
      bucketVersion?: number;
      minBucketVersion?: number;
      excludeBlockedBucketUsers?: boolean;
      namespace?: {
        enabled: boolean;
        name: string;
        range: (number)[];
      };
      coverage?: number;
      value?: ({
          value: string;
          weight: number;
          name?: string;
        })[];
    };
    FeatureExperimentRefRule: {
      description: string;
      id: string;
      enabled: boolean;
      type: string;
      condition?: string;
      variations: ({
          value: string;
          variationId: string;
        })[];
      experimentId: string;
    };
    SdkConnection: {
      id: string;
      /** Format: date-time */
      dateCreated: string;
      /** Format: date-time */
      dateUpdated: string;
      name: string;
      organization: string;
      languages: (string)[];
      sdkVersion?: string;
      environment: string;
      /** @description Use 'projects' instead. This is only for backwards compatibility and contains the first project only. */
      project: string;
      projects?: (string)[];
      encryptPayload: boolean;
      encryptionKey: string;
      includeVisualExperiments?: boolean;
      includeDraftExperiments?: boolean;
      includeExperimentNames?: boolean;
      key: string;
      proxyEnabled: boolean;
      proxyHost: string;
      proxySigningKey: string;
      sseEnabled?: boolean;
      hashSecureAttributes?: boolean;
      remoteEvalEnabled?: boolean;
    };
    Experiment: {
      id: string;
      /** Format: date-time */
      dateCreated: string;
      /** Format: date-time */
      dateUpdated: string;
      name: string;
      project: string;
      hypothesis: string;
      description: string;
      tags: (string)[];
      owner: string;
      archived: boolean;
      status: string;
      autoRefresh: boolean;
      hashAttribute: string;
      fallbackAttribute?: string;
      /** @enum {number} */
      hashVersion: 1 | 2;
      disableStickyBucketing?: any;
      bucketVersion?: number;
      minBucketVersion?: number;
      excludeBlockedBucketUsers?: boolean;
      variations: ({
          variationId: string;
          key: string;
          name: string;
          description: string;
          screenshots: (string)[];
        })[];
      phases: ({
          name: string;
          dateStarted: string;
          dateEnded: string;
          reasonForStopping: string;
          seed: string;
          coverage: number;
          trafficSplit: ({
              variationId: string;
              weight: number;
            })[];
          namespace?: {
            namespaceId: string;
            range: (unknown)[];
          };
          targetingCondition: string;
          savedGroupTargeting?: ({
              /** @enum {string} */
              matchType: "all" | "any" | "none";
              savedGroups: (string)[];
            })[];
        })[];
      settings: {
        datasourceId: string;
        assignmentQueryId: string;
        experimentId: string;
        segmentId: string;
        queryFilter: string;
        /** @enum {unknown} */
        inProgressConversions: "include" | "exclude";
        /** @enum {unknown} */
        attributionModel: "firstExposure" | "experimentDuration";
        /** @enum {unknown} */
        statsEngine: "bayesian" | "frequentist";
        goals: ({
            metricId: string;
            overrides: {
              conversionWindowStart?: number;
              conversionWindowEnd?: number;
              winRiskThreshold?: number;
              loseRiskThreshold?: number;
            };
          })[];
        guardrails: ({
            metricId: string;
            overrides: {
              conversionWindowStart?: number;
              conversionWindowEnd?: number;
              winRiskThreshold?: number;
              loseRiskThreshold?: number;
            };
          })[];
        activationMetric?: {
          metricId: string;
          overrides: {
            conversionWindowStart?: number;
            conversionWindowEnd?: number;
            winRiskThreshold?: number;
            loseRiskThreshold?: number;
          };
        };
      };
      resultSummary?: {
        status: string;
        winner: string;
        conclusions: string;
        releasedVariationId: string;
        excludeFromPayload: boolean;
      };
    };
    ExperimentMetric: {
      metricId: string;
      overrides: {
        conversionWindowStart?: number;
        conversionWindowEnd?: number;
        winRiskThreshold?: number;
        loseRiskThreshold?: number;
      };
    };
    ExperimentAnalysisSettings: {
      datasourceId: string;
      assignmentQueryId: string;
      experimentId: string;
      segmentId: string;
      queryFilter: string;
      /** @enum {unknown} */
      inProgressConversions: "include" | "exclude";
      /** @enum {unknown} */
      attributionModel: "firstExposure" | "experimentDuration";
      /** @enum {unknown} */
      statsEngine: "bayesian" | "frequentist";
      goals: ({
          metricId: string;
          overrides: {
            conversionWindowStart?: number;
            conversionWindowEnd?: number;
            winRiskThreshold?: number;
            loseRiskThreshold?: number;
          };
        })[];
      guardrails: ({
          metricId: string;
          overrides: {
            conversionWindowStart?: number;
            conversionWindowEnd?: number;
            winRiskThreshold?: number;
            loseRiskThreshold?: number;
          };
        })[];
      activationMetric?: {
        metricId: string;
        overrides: {
          conversionWindowStart?: number;
          conversionWindowEnd?: number;
          winRiskThreshold?: number;
          loseRiskThreshold?: number;
        };
      };
    };
    ExperimentResults: {
      id: string;
      dateUpdated: string;
      experimentId: string;
      phase: string;
      dateStart: string;
      dateEnd: string;
      dimension: {
        type: string;
        id?: string;
      };
      settings: {
        datasourceId: string;
        assignmentQueryId: string;
        experimentId: string;
        segmentId: string;
        queryFilter: string;
        /** @enum {unknown} */
        inProgressConversions: "include" | "exclude";
        /** @enum {unknown} */
        attributionModel: "firstExposure" | "experimentDuration";
        /** @enum {unknown} */
        statsEngine: "bayesian" | "frequentist";
        goals: ({
            metricId: string;
            overrides: {
              conversionWindowStart?: number;
              conversionWindowEnd?: number;
              winRiskThreshold?: number;
              loseRiskThreshold?: number;
            };
          })[];
        guardrails: ({
            metricId: string;
            overrides: {
              conversionWindowStart?: number;
              conversionWindowEnd?: number;
              winRiskThreshold?: number;
              loseRiskThreshold?: number;
            };
          })[];
        activationMetric?: {
          metricId: string;
          overrides: {
            conversionWindowStart?: number;
            conversionWindowEnd?: number;
            winRiskThreshold?: number;
            loseRiskThreshold?: number;
          };
        };
      };
      queryIds: (string)[];
      results: ({
          dimension: string;
          totalUsers: number;
          checks: {
            srm: number;
          };
          metrics: ({
              metricId: string;
              variations: ({
                  variationId: string;
                  analyses: ({
                      /** @enum {unknown} */
                      engine: "bayesian" | "frequentist";
                      numerator: number;
                      denominator: number;
                      mean: number;
                      stddev: number;
                      percentChange: number;
                      ciLow: number;
                      ciHigh: number;
                      pValue?: number;
                      risk?: number;
                      chanceToBeatControl?: number;
                    })[];
                })[];
            })[];
        })[];
    };
    DataSource: {
      id: string;
      /** Format: date-time */
      dateCreated: string;
      /** Format: date-time */
      dateUpdated: string;
      type: string;
      name: string;
      description: string;
      projectIds: (string)[];
      eventTracker: string;
      identifierTypes: ({
          id: string;
          description: string;
        })[];
      assignmentQueries: ({
          id: string;
          name: string;
          description: string;
          identifierType: string;
          sql: string;
          includesNameColumns: boolean;
          dimensionColumns: (string)[];
        })[];
      identifierJoinQueries: ({
          identifierTypes: (string)[];
          sql: string;
        })[];
      mixpanelSettings?: {
        viewedExperimentEventName: string;
        experimentIdProperty: string;
        variationIdProperty: string;
        extraUserIdProperty: string;
      };
    };
    VisualChangeset: {
      id?: string;
      urlPatterns: ({
          include?: boolean;
          /** @enum {string} */
          type: "simple" | "regex";
          pattern: string;
        })[];
      editorUrl: string;
      experiment: string;
      visualChanges: ({
          description?: string;
          css?: string;
          js?: string;
          variation: string;
          domMutations: ({
              selector: string;
              /** @enum {string} */
              action: "append" | "set" | "remove";
              attribute: string;
              value?: string;
              parentSelector?: string;
              insertBeforeSelector?: string;
            })[];
        })[];
    };
    VisualChange: {
      description?: string;
      css?: string;
      js?: string;
      variation: string;
      domMutations?: ({
          selector: string;
          /** @enum {string} */
          action: "append" | "set" | "remove";
          attribute: string;
          value?: string;
          parentSelector?: string;
          insertBeforeSelector?: string;
        })[];
    };
    SavedGroup: {
      id: string;
      /** @enum {string} */
      type: "condition" | "list";
      /** Format: date-time */
      dateCreated: string;
      /** Format: date-time */
      dateUpdated: string;
      name: string;
      owner?: string;
      /** @description When type = 'condition', this is the JSON-encoded condition for the group */
      condition?: string;
      /** @description When type = 'list', this is the attribute key the group is based on */
      attributeKey?: string;
      /** @description When type = 'list', this is the list of values for the attribute key */
      values?: (string)[];
    };
    Organization: {
      /** @description The Growthbook unique identifier for the organization */
      id?: string;
      /** @description An optional identifier that you use within your company for the organization */
      externalId?: string;
      /**
       * Format: date-time 
       * @description The date the organization was created
       */
      dateCreated?: string;
      /** @description The name of the organization */
      name?: string;
      /** @description The email address of the organization owner */
      ownerEmail?: string;
    };
    FactTable: {
      id: string;
      name: string;
      description: string;
      owner: string;
      projects: (string)[];
      tags: (string)[];
      datasource: string;
      userIdTypes: (string)[];
      sql: string;
      /** Format: date-time */
      dateCreated: string;
      /** Format: date-time */
      dateUpdated: string;
    };
    FactTableFilter: {
      id: string;
      name: string;
      description: string;
      value: string;
      /** Format: date-time */
      dateCreated: string;
      /** Format: date-time */
      dateUpdated: string;
    };
    FactMetric: {
      id: string;
      name: string;
      description: string;
      owner: string;
      projects: (string)[];
      tags: (string)[];
      datasource: string;
      /** @enum {string} */
      metricType: "proportion" | "mean" | "ratio";
      numerator: {
        factTableId: string;
        column: string;
        /** @description Array of Fact Table Filter Ids */
        filters: (string)[];
      };
      denominator?: {
        factTableId: string;
        column: string;
        /** @description Array of Fact Table Filter Ids */
        filters: (string)[];
      };
      /** @description Set to true for things like Bounce Rate, where you want the metric to decrease */
      inverse: boolean;
      /** @description Controls how outliers are handled */
      cappingSettings: {
        /** @enum {string} */
        type: "none" | "absolute" | "percentile";
        /** @description When type is absolute, this is the absolute value. When type is percentile, this is the percentile value (from 0.0 to 1.0). */
        value?: number;
      };
      /** @description Controls the conversion window for the metric */
      windowSettings: {
        /** @enum {string} */
        type: "none" | "conversion";
        /** @description Wait this many hours after experiment exposure before counting conversions */
        delayHours: number;
        windowValue?: number;
        /** @enum {string} */
        windowUnit?: "hours" | "days" | "weeks";
      };
      /** @description Controls the regression adjustment (CUPED) settings for the metric */
      regressionAdjustmentSettings: {
        /** @description If false, the organization default settings will be used */
        override: boolean;
        /** @description Controls whether or not regresion adjustment is applied to the metric */
        enabled?: boolean;
        /** @description Number of pre-exposure days to use for the regression adjustment */
        days?: number;
      };
      /** Format: date-time */
      dateCreated: string;
      /** Format: date-time */
      dateUpdated: string;
    };
  };
  responses: {
    Error: never;
  };
  parameters: {
    /** @description The id of the requested resource */
    id: string;
    /** @description The number of items to return */
    limit: number;
    /** @description How many items to skip (use in conjunction with limit for pagination) */
    offset: number;
    /** @description Filter by project id */
    projectId: string;
    /** @description Filter by Data Source */
    datasourceId: string;
    /** @description Specify a specific visual change */
    visualChangeId: string;
    /** @description Specify a specific fact table */
    factTableId: string;
  };
  requestBodies: never;
  headers: never;
  pathItems: never;
}

export type external = Record<string, never>;

export interface operations {

  listFeatures: {
    /** Get all features */
    parameters: {
        /** @description The number of items to return */
        /** @description How many items to skip (use in conjunction with limit for pagination) */
        /** @description Filter by project id */
      query: {
        limit?: number;
        offset?: number;
        projectId?: string;
      };
    };
    responses: {
      200: {
        content: {
          "application/json": ({
            features: ({
                id: string;
                /** Format: date-time */
                dateCreated: string;
                /** Format: date-time */
                dateUpdated: string;
                archived: boolean;
                description: string;
                owner: string;
                project: string;
                /** @enum {string} */
                valueType: "boolean" | "string" | "number" | "json";
                defaultValue: string;
                tags: (string)[];
                environments: {
                  [key: string]: ({
                    enabled: boolean;
                    defaultValue: string;
                    rules: (({
                        description: string;
                        condition: string;
                        savedGroupTargeting?: ({
                            /** @enum {string} */
                            matchType: "all" | "any" | "none";
                            savedGroups: (string)[];
                          })[];
                        id: string;
                        enabled: boolean;
                        type: string;
                        value: string;
                      }) | ({
                        description: string;
                        condition: string;
                        savedGroupTargeting?: ({
                            /** @enum {string} */
                            matchType: "all" | "any" | "none";
                            savedGroups: (string)[];
                          })[];
                        id: string;
                        enabled: boolean;
                        type: string;
                        value: string;
                        coverage: number;
                        hashAttribute: string;
                      }) | {
                        description: string;
                        condition: string;
                        id: string;
                        enabled: boolean;
                        type: string;
                        trackingKey?: string;
                        hashAttribute?: string;
                        fallbackAttribute?: string;
                        disableStickyBucketing?: any;
                        bucketVersion?: number;
                        minBucketVersion?: number;
                        excludeBlockedBucketUsers?: boolean;
                        namespace?: {
                          enabled: boolean;
                          name: string;
                          range: (number)[];
                        };
                        coverage?: number;
                        value?: ({
                            value: string;
                            weight: number;
                            name?: string;
                          })[];
                      } | {
                        description: string;
                        id: string;
                        enabled: boolean;
                        type: string;
                        condition?: string;
                        variations: ({
                            value: string;
                            variationId: string;
                          })[];
                        experimentId: string;
                      })[];
                    /** @description A JSON stringified [FeatureDefinition](#tag/FeatureDefinition_model) */
                    definition?: string;
                    draft?: {
                      enabled: boolean;
                      defaultValue: string;
                      rules: (({
                          description: string;
                          condition: string;
                          savedGroupTargeting?: ({
                              /** @enum {string} */
                              matchType: "all" | "any" | "none";
                              savedGroups: (string)[];
                            })[];
                          id: string;
                          enabled: boolean;
                          type: string;
                          value: string;
                        }) | ({
                          description: string;
                          condition: string;
                          savedGroupTargeting?: ({
                              /** @enum {string} */
                              matchType: "all" | "any" | "none";
                              savedGroups: (string)[];
                            })[];
                          id: string;
                          enabled: boolean;
                          type: string;
                          value: string;
                          coverage: number;
                          hashAttribute: string;
                        }) | {
                          description: string;
                          condition: string;
                          id: string;
                          enabled: boolean;
                          type: string;
                          trackingKey?: string;
                          hashAttribute?: string;
                          fallbackAttribute?: string;
                          disableStickyBucketing?: any;
                          bucketVersion?: number;
                          minBucketVersion?: number;
                          excludeBlockedBucketUsers?: boolean;
                          namespace?: {
                            enabled: boolean;
                            name: string;
                            range: (number)[];
                          };
                          coverage?: number;
                          value?: ({
                              value: string;
                              weight: number;
                              name?: string;
                            })[];
                        } | {
                          description: string;
                          id: string;
                          enabled: boolean;
                          type: string;
                          condition?: string;
                          variations: ({
                              value: string;
                              variationId: string;
                            })[];
                          experimentId: string;
                        })[];
                      /** @description A JSON stringified [FeatureDefinition](#tag/FeatureDefinition_model) */
                      definition?: string;
                    };
                  }) | undefined;
                };
                revision: {
                  version: number;
                  comment: string;
                  /** Format: date-time */
                  date: string;
                  publishedBy: string;
                };
              })[];
          }) & {
            limit: number;
            offset: number;
            count: number;
            total: number;
            hasMore: boolean;
            nextOffset: OneOf<[number, null]>;
          };
        };
      };
    };
  };
  postFeature: {
    /** Create a single feature */
    requestBody: {
      content: {
        "application/json": {
          /** @description A unique key name for the feature. Feature keys can only include letters, numbers, hyphens, and underscores. */
          id: string;
          archived?: boolean;
          /** @description Description of the feature */
          description?: string;
          /** @description Email of the person who owns this experiment */
          owner: string;
          /** @description An associated project ID */
          project?: string;
          /**
           * @description The data type of the feature payload. Boolean by default. 
           * @enum {string}
           */
          valueType: "boolean" | "string" | "number" | "json";
          /** @description Default value when feature is enabled. Type must match `valueType`. */
          defaultValue: string;
          /** @description List of associated tags */
          tags?: (string)[];
          /** @description A dictionary of environments that are enabled for this feature. Keys supply the names of environments. Environments belong to organization and are not specified will be disabled by default. */
          environments?: {
            [key: string]: ({
              enabled: boolean;
              rules: (({
                  description?: string;
                  /** @description Applied to everyone by default. */
                  condition?: string;
                  savedGroupTargeting?: ({
                      /** @enum {string} */
                      matchType: "all" | "any" | "none";
                      savedGroups: (string)[];
                    })[];
                  id?: string;
                  /** @description Enabled by default */
                  enabled?: boolean;
                  /** @enum {string} */
                  type: "force";
                  value: string;
                }) | ({
                  description?: string;
                  /** @description Applied to everyone by default. */
                  condition?: string;
                  savedGroupTargeting?: ({
                      /** @enum {string} */
                      matchType: "all" | "any" | "none";
                      savedGroups: (string)[];
                    })[];
                  id?: string;
                  /** @description Enabled by default */
                  enabled?: boolean;
                  /** @enum {string} */
                  type: "rollout";
                  value: string;
                  /** @description Percent of traffic included in this experiment. Users not included in the experiment will skip this rule. */
                  coverage: number;
                  hashAttribute: string;
                }) | {
                  description?: string;
                  id?: string;
                  /** @description Enabled by default */
                  enabled?: boolean;
                  /** @enum {string} */
                  type: "experiment-ref";
                  condition?: string;
                  variations: ({
                      value: string;
                      variationId: string;
                    })[];
                  experimentId: string;
                })[];
              /** @description A JSON stringified [FeatureDefinition](#tag/FeatureDefinition_model) */
              definition?: string;
              /** @description Use to write draft changes without publishing them. */
              draft?: {
                enabled?: boolean;
                rules: (({
                    description?: string;
                    /** @description Applied to everyone by default. */
                    condition?: string;
                    savedGroupTargeting?: ({
                        /** @enum {string} */
                        matchType: "all" | "any" | "none";
                        savedGroups: (string)[];
                      })[];
                    id?: string;
                    /** @description Enabled by default */
                    enabled?: boolean;
                    /** @enum {string} */
                    type: "force";
                    value: string;
                  }) | ({
                    description?: string;
                    /** @description Applied to everyone by default. */
                    condition?: string;
                    savedGroupTargeting?: ({
                        /** @enum {string} */
                        matchType: "all" | "any" | "none";
                        savedGroups: (string)[];
                      })[];
                    id?: string;
                    /** @description Enabled by default */
                    enabled?: boolean;
                    /** @enum {string} */
                    type: "rollout";
                    value: string;
                    /** @description Percent of traffic included in this experiment. Users not included in the experiment will skip this rule. */
                    coverage: number;
                    hashAttribute: string;
                  }) | {
                    description?: string;
                    id?: string;
                    /** @description Enabled by default */
                    enabled?: boolean;
                    /** @enum {string} */
                    type: "experiment-ref";
                    condition?: string;
                    variations: ({
                        value: string;
                        variationId: string;
                      })[];
                    experimentId: string;
                  })[];
                /** @description A JSON stringified [FeatureDefinition](#tag/FeatureDefinition_model) */
                definition?: string;
              };
            }) | undefined;
          };
          /** @description Use JSON schema to validate the payload of a JSON-type feature value (enterprise only). */
          jsonSchema?: string;
        };
      };
    };
    responses: {
      200: {
        content: {
          "application/json": {
            feature: {
              id: string;
              /** Format: date-time */
              dateCreated: string;
              /** Format: date-time */
              dateUpdated: string;
              archived: boolean;
              description: string;
              owner: string;
              project: string;
              /** @enum {string} */
              valueType: "boolean" | "string" | "number" | "json";
              defaultValue: string;
              tags: (string)[];
              environments: {
                [key: string]: ({
                  enabled: boolean;
                  defaultValue: string;
                  rules: (({
                      description: string;
                      condition: string;
                      savedGroupTargeting?: ({
                          /** @enum {string} */
                          matchType: "all" | "any" | "none";
                          savedGroups: (string)[];
                        })[];
                      id: string;
                      enabled: boolean;
                      type: string;
                      value: string;
                    }) | ({
                      description: string;
                      condition: string;
                      savedGroupTargeting?: ({
                          /** @enum {string} */
                          matchType: "all" | "any" | "none";
                          savedGroups: (string)[];
                        })[];
                      id: string;
                      enabled: boolean;
                      type: string;
                      value: string;
                      coverage: number;
                      hashAttribute: string;
                    }) | {
                      description: string;
                      condition: string;
                      id: string;
                      enabled: boolean;
                      type: string;
                      trackingKey?: string;
                      hashAttribute?: string;
                      fallbackAttribute?: string;
                      disableStickyBucketing?: any;
                      bucketVersion?: number;
                      minBucketVersion?: number;
                      excludeBlockedBucketUsers?: boolean;
                      namespace?: {
                        enabled: boolean;
                        name: string;
                        range: (number)[];
                      };
                      coverage?: number;
                      value?: ({
                          value: string;
                          weight: number;
                          name?: string;
                        })[];
                    } | {
                      description: string;
                      id: string;
                      enabled: boolean;
                      type: string;
                      condition?: string;
                      variations: ({
                          value: string;
                          variationId: string;
                        })[];
                      experimentId: string;
                    })[];
                  /** @description A JSON stringified [FeatureDefinition](#tag/FeatureDefinition_model) */
                  definition?: string;
                  draft?: {
                    enabled: boolean;
                    defaultValue: string;
                    rules: (({
                        description: string;
                        condition: string;
                        savedGroupTargeting?: ({
                            /** @enum {string} */
                            matchType: "all" | "any" | "none";
                            savedGroups: (string)[];
                          })[];
                        id: string;
                        enabled: boolean;
                        type: string;
                        value: string;
                      }) | ({
                        description: string;
                        condition: string;
                        savedGroupTargeting?: ({
                            /** @enum {string} */
                            matchType: "all" | "any" | "none";
                            savedGroups: (string)[];
                          })[];
                        id: string;
                        enabled: boolean;
                        type: string;
                        value: string;
                        coverage: number;
                        hashAttribute: string;
                      }) | {
                        description: string;
                        condition: string;
                        id: string;
                        enabled: boolean;
                        type: string;
                        trackingKey?: string;
                        hashAttribute?: string;
                        fallbackAttribute?: string;
                        disableStickyBucketing?: any;
                        bucketVersion?: number;
                        minBucketVersion?: number;
                        excludeBlockedBucketUsers?: boolean;
                        namespace?: {
                          enabled: boolean;
                          name: string;
                          range: (number)[];
                        };
                        coverage?: number;
                        value?: ({
                            value: string;
                            weight: number;
                            name?: string;
                          })[];
                      } | {
                        description: string;
                        id: string;
                        enabled: boolean;
                        type: string;
                        condition?: string;
                        variations: ({
                            value: string;
                            variationId: string;
                          })[];
                        experimentId: string;
                      })[];
                    /** @description A JSON stringified [FeatureDefinition](#tag/FeatureDefinition_model) */
                    definition?: string;
                  };
                }) | undefined;
              };
              revision: {
                version: number;
                comment: string;
                /** Format: date-time */
                date: string;
                publishedBy: string;
              };
            };
          };
        };
      };
    };
  };
  getFeature: {
    /** Get a single feature */
    parameters: {
        /** @description The id of the requested resource */
      path: {
        id: string;
      };
    };
    responses: {
      200: {
        content: {
          "application/json": {
            feature: {
              id: string;
              /** Format: date-time */
              dateCreated: string;
              /** Format: date-time */
              dateUpdated: string;
              archived: boolean;
              description: string;
              owner: string;
              project: string;
              /** @enum {string} */
              valueType: "boolean" | "string" | "number" | "json";
              defaultValue: string;
              tags: (string)[];
              environments: {
                [key: string]: ({
                  enabled: boolean;
                  defaultValue: string;
                  rules: (({
                      description: string;
                      condition: string;
                      savedGroupTargeting?: ({
                          /** @enum {string} */
                          matchType: "all" | "any" | "none";
                          savedGroups: (string)[];
                        })[];
                      id: string;
                      enabled: boolean;
                      type: string;
                      value: string;
                    }) | ({
                      description: string;
                      condition: string;
                      savedGroupTargeting?: ({
                          /** @enum {string} */
                          matchType: "all" | "any" | "none";
                          savedGroups: (string)[];
                        })[];
                      id: string;
                      enabled: boolean;
                      type: string;
                      value: string;
                      coverage: number;
                      hashAttribute: string;
                    }) | {
                      description: string;
                      condition: string;
                      id: string;
                      enabled: boolean;
                      type: string;
                      trackingKey?: string;
                      hashAttribute?: string;
                      fallbackAttribute?: string;
                      disableStickyBucketing?: any;
                      bucketVersion?: number;
                      minBucketVersion?: number;
                      excludeBlockedBucketUsers?: boolean;
                      namespace?: {
                        enabled: boolean;
                        name: string;
                        range: (number)[];
                      };
                      coverage?: number;
                      value?: ({
                          value: string;
                          weight: number;
                          name?: string;
                        })[];
                    } | {
                      description: string;
                      id: string;
                      enabled: boolean;
                      type: string;
                      condition?: string;
                      variations: ({
                          value: string;
                          variationId: string;
                        })[];
                      experimentId: string;
                    })[];
                  /** @description A JSON stringified [FeatureDefinition](#tag/FeatureDefinition_model) */
                  definition?: string;
                  draft?: {
                    enabled: boolean;
                    defaultValue: string;
                    rules: (({
                        description: string;
                        condition: string;
                        savedGroupTargeting?: ({
                            /** @enum {string} */
                            matchType: "all" | "any" | "none";
                            savedGroups: (string)[];
                          })[];
                        id: string;
                        enabled: boolean;
                        type: string;
                        value: string;
                      }) | ({
                        description: string;
                        condition: string;
                        savedGroupTargeting?: ({
                            /** @enum {string} */
                            matchType: "all" | "any" | "none";
                            savedGroups: (string)[];
                          })[];
                        id: string;
                        enabled: boolean;
                        type: string;
                        value: string;
                        coverage: number;
                        hashAttribute: string;
                      }) | {
                        description: string;
                        condition: string;
                        id: string;
                        enabled: boolean;
                        type: string;
                        trackingKey?: string;
                        hashAttribute?: string;
                        fallbackAttribute?: string;
                        disableStickyBucketing?: any;
                        bucketVersion?: number;
                        minBucketVersion?: number;
                        excludeBlockedBucketUsers?: boolean;
                        namespace?: {
                          enabled: boolean;
                          name: string;
                          range: (number)[];
                        };
                        coverage?: number;
                        value?: ({
                            value: string;
                            weight: number;
                            name?: string;
                          })[];
                      } | {
                        description: string;
                        id: string;
                        enabled: boolean;
                        type: string;
                        condition?: string;
                        variations: ({
                            value: string;
                            variationId: string;
                          })[];
                        experimentId: string;
                      })[];
                    /** @description A JSON stringified [FeatureDefinition](#tag/FeatureDefinition_model) */
                    definition?: string;
                  };
                }) | undefined;
              };
              revision: {
                version: number;
                comment: string;
                /** Format: date-time */
                date: string;
                publishedBy: string;
              };
            };
          };
        };
      };
    };
  };
  updateFeature: {
    /** Partially update a feature */
    parameters: {
        /** @description The id of the requested resource */
      path: {
        id: string;
      };
    };
    requestBody: {
      content: {
        "application/json": {
          /** @description Description of the feature */
          description?: string;
          archived?: boolean;
          /** @description An associated project ID */
          project?: string;
          owner?: string;
          defaultValue?: string;
          /** @description List of associated tags. Will override tags completely with submitted list */
          tags?: (string)[];
          environments?: {
            [key: string]: ({
              enabled: boolean;
              rules: (({
                  description?: string;
                  /** @description Applied to everyone by default. */
                  condition?: string;
                  savedGroupTargeting?: ({
                      /** @enum {string} */
                      matchType: "all" | "any" | "none";
                      savedGroups: (string)[];
                    })[];
                  id?: string;
                  /** @description Enabled by default */
                  enabled?: boolean;
                  /** @enum {string} */
                  type: "force";
                  value: string;
                }) | ({
                  description?: string;
                  /** @description Applied to everyone by default. */
                  condition?: string;
                  savedGroupTargeting?: ({
                      /** @enum {string} */
                      matchType: "all" | "any" | "none";
                      savedGroups: (string)[];
                    })[];
                  id?: string;
                  /** @description Enabled by default */
                  enabled?: boolean;
                  /** @enum {string} */
                  type: "rollout";
                  value: string;
                  /** @description Percent of traffic included in this experiment. Users not included in the experiment will skip this rule. */
                  coverage: number;
                  hashAttribute: string;
                }) | {
                  description?: string;
                  id?: string;
                  /** @description Enabled by default */
                  enabled?: boolean;
                  /** @enum {string} */
                  type: "experiment-ref";
                  condition?: string;
                  variations: ({
                      value: string;
                      variationId: string;
                    })[];
                  experimentId: string;
                })[];
              /** @description A JSON stringified [FeatureDefinition](#tag/FeatureDefinition_model) */
              definition?: string;
              /** @description Use to write draft changes without publishing them. */
              draft?: {
                enabled?: boolean;
                rules: (({
                    description?: string;
                    /** @description Applied to everyone by default. */
                    condition?: string;
                    savedGroupTargeting?: ({
                        /** @enum {string} */
                        matchType: "all" | "any" | "none";
                        savedGroups: (string)[];
                      })[];
                    id?: string;
                    /** @description Enabled by default */
                    enabled?: boolean;
                    /** @enum {string} */
                    type: "force";
                    value: string;
                  }) | ({
                    description?: string;
                    /** @description Applied to everyone by default. */
                    condition?: string;
                    savedGroupTargeting?: ({
                        /** @enum {string} */
                        matchType: "all" | "any" | "none";
                        savedGroups: (string)[];
                      })[];
                    id?: string;
                    /** @description Enabled by default */
                    enabled?: boolean;
                    /** @enum {string} */
                    type: "rollout";
                    value: string;
                    /** @description Percent of traffic included in this experiment. Users not included in the experiment will skip this rule. */
                    coverage: number;
                    hashAttribute: string;
                  }) | {
                    description?: string;
                    id?: string;
                    /** @description Enabled by default */
                    enabled?: boolean;
                    /** @enum {string} */
                    type: "experiment-ref";
                    condition?: string;
                    variations: ({
                        value: string;
                        variationId: string;
                      })[];
                    experimentId: string;
                  })[];
                /** @description A JSON stringified [FeatureDefinition](#tag/FeatureDefinition_model) */
                definition?: string;
              };
            }) | undefined;
          };
          /** @description Use JSON schema to validate the payload of a JSON-type feature value (enterprise only). */
          jsonSchema?: string;
        };
      };
    };
    responses: {
      200: {
        content: {
          "application/json": {
            feature: {
              id: string;
              /** Format: date-time */
              dateCreated: string;
              /** Format: date-time */
              dateUpdated: string;
              archived: boolean;
              description: string;
              owner: string;
              project: string;
              /** @enum {string} */
              valueType: "boolean" | "string" | "number" | "json";
              defaultValue: string;
              tags: (string)[];
              environments: {
                [key: string]: ({
                  enabled: boolean;
                  defaultValue: string;
                  rules: (({
                      description: string;
                      condition: string;
                      savedGroupTargeting?: ({
                          /** @enum {string} */
                          matchType: "all" | "any" | "none";
                          savedGroups: (string)[];
                        })[];
                      id: string;
                      enabled: boolean;
                      type: string;
                      value: string;
                    }) | ({
                      description: string;
                      condition: string;
                      savedGroupTargeting?: ({
                          /** @enum {string} */
                          matchType: "all" | "any" | "none";
                          savedGroups: (string)[];
                        })[];
                      id: string;
                      enabled: boolean;
                      type: string;
                      value: string;
                      coverage: number;
                      hashAttribute: string;
                    }) | {
                      description: string;
                      condition: string;
                      id: string;
                      enabled: boolean;
                      type: string;
                      trackingKey?: string;
                      hashAttribute?: string;
                      fallbackAttribute?: string;
                      disableStickyBucketing?: any;
                      bucketVersion?: number;
                      minBucketVersion?: number;
                      excludeBlockedBucketUsers?: boolean;
                      namespace?: {
                        enabled: boolean;
                        name: string;
                        range: (number)[];
                      };
                      coverage?: number;
                      value?: ({
                          value: string;
                          weight: number;
                          name?: string;
                        })[];
                    } | {
                      description: string;
                      id: string;
                      enabled: boolean;
                      type: string;
                      condition?: string;
                      variations: ({
                          value: string;
                          variationId: string;
                        })[];
                      experimentId: string;
                    })[];
                  /** @description A JSON stringified [FeatureDefinition](#tag/FeatureDefinition_model) */
                  definition?: string;
                  draft?: {
                    enabled: boolean;
                    defaultValue: string;
                    rules: (({
                        description: string;
                        condition: string;
                        savedGroupTargeting?: ({
                            /** @enum {string} */
                            matchType: "all" | "any" | "none";
                            savedGroups: (string)[];
                          })[];
                        id: string;
                        enabled: boolean;
                        type: string;
                        value: string;
                      }) | ({
                        description: string;
                        condition: string;
                        savedGroupTargeting?: ({
                            /** @enum {string} */
                            matchType: "all" | "any" | "none";
                            savedGroups: (string)[];
                          })[];
                        id: string;
                        enabled: boolean;
                        type: string;
                        value: string;
                        coverage: number;
                        hashAttribute: string;
                      }) | {
                        description: string;
                        condition: string;
                        id: string;
                        enabled: boolean;
                        type: string;
                        trackingKey?: string;
                        hashAttribute?: string;
                        fallbackAttribute?: string;
                        disableStickyBucketing?: any;
                        bucketVersion?: number;
                        minBucketVersion?: number;
                        excludeBlockedBucketUsers?: boolean;
                        namespace?: {
                          enabled: boolean;
                          name: string;
                          range: (number)[];
                        };
                        coverage?: number;
                        value?: ({
                            value: string;
                            weight: number;
                            name?: string;
                          })[];
                      } | {
                        description: string;
                        id: string;
                        enabled: boolean;
                        type: string;
                        condition?: string;
                        variations: ({
                            value: string;
                            variationId: string;
                          })[];
                        experimentId: string;
                      })[];
                    /** @description A JSON stringified [FeatureDefinition](#tag/FeatureDefinition_model) */
                    definition?: string;
                  };
                }) | undefined;
              };
              revision: {
                version: number;
                comment: string;
                /** Format: date-time */
                date: string;
                publishedBy: string;
              };
            };
          };
        };
      };
    };
  };
  toggleFeature: {
    /** Toggle a feature in one or more environments */
    requestBody: {
      content: {
        "application/json": {
          reason?: string;
          environments: {
            [key: string]: (true | "" | "true" | "false" | "1" | "0" | 1 | "" | "") | undefined;
          };
        };
      };
    };
    responses: {
      200: {
        content: {
          "application/json": {
            feature: {
              id: string;
              /** Format: date-time */
              dateCreated: string;
              /** Format: date-time */
              dateUpdated: string;
              archived: boolean;
              description: string;
              owner: string;
              project: string;
              /** @enum {string} */
              valueType: "boolean" | "string" | "number" | "json";
              defaultValue: string;
              tags: (string)[];
              environments: {
                [key: string]: ({
                  enabled: boolean;
                  defaultValue: string;
                  rules: (({
                      description: string;
                      condition: string;
                      savedGroupTargeting?: ({
                          /** @enum {string} */
                          matchType: "all" | "any" | "none";
                          savedGroups: (string)[];
                        })[];
                      id: string;
                      enabled: boolean;
                      type: string;
                      value: string;
                    }) | ({
                      description: string;
                      condition: string;
                      savedGroupTargeting?: ({
                          /** @enum {string} */
                          matchType: "all" | "any" | "none";
                          savedGroups: (string)[];
                        })[];
                      id: string;
                      enabled: boolean;
                      type: string;
                      value: string;
                      coverage: number;
                      hashAttribute: string;
                    }) | {
                      description: string;
                      condition: string;
                      id: string;
                      enabled: boolean;
                      type: string;
                      trackingKey?: string;
                      hashAttribute?: string;
                      fallbackAttribute?: string;
                      disableStickyBucketing?: any;
                      bucketVersion?: number;
                      minBucketVersion?: number;
                      excludeBlockedBucketUsers?: boolean;
                      namespace?: {
                        enabled: boolean;
                        name: string;
                        range: (number)[];
                      };
                      coverage?: number;
                      value?: ({
                          value: string;
                          weight: number;
                          name?: string;
                        })[];
                    } | {
                      description: string;
                      id: string;
                      enabled: boolean;
                      type: string;
                      condition?: string;
                      variations: ({
                          value: string;
                          variationId: string;
                        })[];
                      experimentId: string;
                    })[];
                  /** @description A JSON stringified [FeatureDefinition](#tag/FeatureDefinition_model) */
                  definition?: string;
                  draft?: {
                    enabled: boolean;
                    defaultValue: string;
                    rules: (({
                        description: string;
                        condition: string;
                        savedGroupTargeting?: ({
                            /** @enum {string} */
                            matchType: "all" | "any" | "none";
                            savedGroups: (string)[];
                          })[];
                        id: string;
                        enabled: boolean;
                        type: string;
                        value: string;
                      }) | ({
                        description: string;
                        condition: string;
                        savedGroupTargeting?: ({
                            /** @enum {string} */
                            matchType: "all" | "any" | "none";
                            savedGroups: (string)[];
                          })[];
                        id: string;
                        enabled: boolean;
                        type: string;
                        value: string;
                        coverage: number;
                        hashAttribute: string;
                      }) | {
                        description: string;
                        condition: string;
                        id: string;
                        enabled: boolean;
                        type: string;
                        trackingKey?: string;
                        hashAttribute?: string;
                        fallbackAttribute?: string;
                        disableStickyBucketing?: any;
                        bucketVersion?: number;
                        minBucketVersion?: number;
                        excludeBlockedBucketUsers?: boolean;
                        namespace?: {
                          enabled: boolean;
                          name: string;
                          range: (number)[];
                        };
                        coverage?: number;
                        value?: ({
                            value: string;
                            weight: number;
                            name?: string;
                          })[];
                      } | {
                        description: string;
                        id: string;
                        enabled: boolean;
                        type: string;
                        condition?: string;
                        variations: ({
                            value: string;
                            variationId: string;
                          })[];
                        experimentId: string;
                      })[];
                    /** @description A JSON stringified [FeatureDefinition](#tag/FeatureDefinition_model) */
                    definition?: string;
                  };
                }) | undefined;
              };
              revision: {
                version: number;
                comment: string;
                /** Format: date-time */
                date: string;
                publishedBy: string;
              };
            };
          };
        };
      };
    };
  };
  getFeatureKeys: {
    /** Get list of feature keys */
    parameters: {
        /** @description Filter by project id */
      query: {
        projectId?: string;
      };
    };
    responses: {
      200: {
        content: {
          "application/json": (string)[];
        };
      };
    };
  };
  listProjects: {
    /** Get all projects */
    parameters: {
        /** @description The number of items to return */
        /** @description How many items to skip (use in conjunction with limit for pagination) */
      query: {
        limit?: number;
        offset?: number;
      };
    };
    responses: {
      200: {
        content: {
          "application/json": {
            projects: ({
                id: string;
                name: string;
                /** Format: date-time */
                dateCreated: string;
                /** Format: date-time */
                dateUpdated: string;
                description?: string;
                settings?: {
                  statsEngine?: string;
                };
              })[];
          } & {
            limit: number;
            offset: number;
            count: number;
            total: number;
            hasMore: boolean;
            nextOffset: OneOf<[number, null]>;
          };
        };
      };
    };
  };
  getProject: {
    /** Get a single project */
    responses: {
      200: {
        content: {
          "application/json": {
            project: {
              id: string;
              name: string;
              /** Format: date-time */
              dateCreated: string;
              /** Format: date-time */
              dateUpdated: string;
              description?: string;
              settings?: {
                statsEngine?: string;
              };
            };
          };
        };
      };
    };
  };
  listDimensions: {
    /** Get all dimensions */
    parameters: {
        /** @description The number of items to return */
        /** @description How many items to skip (use in conjunction with limit for pagination) */
        /** @description Filter by Data Source */
      query: {
        limit?: number;
        offset?: number;
        datasourceId?: string;
      };
    };
    responses: {
      200: {
        content: {
          "application/json": {
            dimensions: ({
                id: string;
                dateCreated: string;
                dateUpdated: string;
                owner: string;
                datasourceId: string;
                identifierType: string;
                name: string;
                query: string;
              })[];
          } & {
            limit: number;
            offset: number;
            count: number;
            total: number;
            hasMore: boolean;
            nextOffset: OneOf<[number, null]>;
          };
        };
      };
    };
  };
  getDimension: {
    /** Get a single dimension */
    responses: {
      200: {
        content: {
          "application/json": {
            dimension: {
              id: string;
              dateCreated: string;
              dateUpdated: string;
              owner: string;
              datasourceId: string;
              identifierType: string;
              name: string;
              query: string;
            };
          };
        };
      };
    };
  };
  listSegments: {
    /** Get all segments */
    parameters: {
        /** @description The number of items to return */
        /** @description How many items to skip (use in conjunction with limit for pagination) */
        /** @description Filter by Data Source */
      query: {
        limit?: number;
        offset?: number;
        datasourceId?: string;
      };
    };
    responses: {
      200: {
        content: {
          "application/json": {
            segments: ({
                id: string;
                owner: string;
                datasourceId: string;
                identifierType: string;
                name: string;
                query: string;
                dateCreated: string;
                dateUpdated: string;
              })[];
          } & {
            limit: number;
            offset: number;
            count: number;
            total: number;
            hasMore: boolean;
            nextOffset: OneOf<[number, null]>;
          };
        };
      };
    };
  };
  getSegment: {
    /** Get a single segment */
    responses: {
      200: {
        content: {
          "application/json": {
            segment: {
              id: string;
              owner: string;
              datasourceId: string;
              identifierType: string;
              name: string;
              query: string;
              dateCreated: string;
              dateUpdated: string;
            };
          };
        };
      };
    };
  };
  listSdkConnections: {
    /** Get all sdk connections */
    parameters: {
        /** @description The number of items to return */
        /** @description How many items to skip (use in conjunction with limit for pagination) */
        /** @description Filter by project id */
      query: {
        limit?: number;
        offset?: number;
        projectId?: string;
        withProxy?: string;
        multiOrg?: string;
      };
    };
    responses: {
      200: {
        content: {
          "application/json": {
            connections?: ({
                id: string;
                /** Format: date-time */
                dateCreated: string;
                /** Format: date-time */
                dateUpdated: string;
                name: string;
                organization: string;
                languages: (string)[];
                sdkVersion?: string;
                environment: string;
                /** @description Use 'projects' instead. This is only for backwards compatibility and contains the first project only. */
                project: string;
                projects?: (string)[];
                encryptPayload: boolean;
                encryptionKey: string;
                includeVisualExperiments?: boolean;
                includeDraftExperiments?: boolean;
                includeExperimentNames?: boolean;
                key: string;
                proxyEnabled: boolean;
                proxyHost: string;
                proxySigningKey: string;
                sseEnabled?: boolean;
                hashSecureAttributes?: boolean;
                remoteEvalEnabled?: boolean;
              })[];
          } & {
            limit: number;
            offset: number;
            count: number;
            total: number;
            hasMore: boolean;
            nextOffset: OneOf<[number, null]>;
          };
        };
      };
    };
  };
  getSdkConnection: {
    /** Get a single sdk connection */
    responses: {
      200: {
        content: {
          "application/json": {
            sdkConnection: {
              id: string;
              /** Format: date-time */
              dateCreated: string;
              /** Format: date-time */
              dateUpdated: string;
              name: string;
              organization: string;
              languages: (string)[];
              sdkVersion?: string;
              environment: string;
              /** @description Use 'projects' instead. This is only for backwards compatibility and contains the first project only. */
              project: string;
              projects?: (string)[];
              encryptPayload: boolean;
              encryptionKey: string;
              includeVisualExperiments?: boolean;
              includeDraftExperiments?: boolean;
              includeExperimentNames?: boolean;
              key: string;
              proxyEnabled: boolean;
              proxyHost: string;
              proxySigningKey: string;
              sseEnabled?: boolean;
              hashSecureAttributes?: boolean;
              remoteEvalEnabled?: boolean;
            };
          };
        };
      };
    };
  };
  listDataSources: {
    /** Get all data sources */
    parameters: {
        /** @description The number of items to return */
        /** @description How many items to skip (use in conjunction with limit for pagination) */
        /** @description Filter by project id */
      query: {
        limit?: number;
        offset?: number;
        projectId?: string;
      };
    };
    responses: {
      200: {
        content: {
          "application/json": {
            dataSources: ({
                id: string;
                /** Format: date-time */
                dateCreated: string;
                /** Format: date-time */
                dateUpdated: string;
                type: string;
                name: string;
                description: string;
                projectIds: (string)[];
                eventTracker: string;
                identifierTypes: ({
                    id: string;
                    description: string;
                  })[];
                assignmentQueries: ({
                    id: string;
                    name: string;
                    description: string;
                    identifierType: string;
                    sql: string;
                    includesNameColumns: boolean;
                    dimensionColumns: (string)[];
                  })[];
                identifierJoinQueries: ({
                    identifierTypes: (string)[];
                    sql: string;
                  })[];
                mixpanelSettings?: {
                  viewedExperimentEventName: string;
                  experimentIdProperty: string;
                  variationIdProperty: string;
                  extraUserIdProperty: string;
                };
              })[];
          } & {
            limit: number;
            offset: number;
            count: number;
            total: number;
            hasMore: boolean;
            nextOffset: OneOf<[number, null]>;
          };
        };
      };
    };
  };
  getDataSource: {
    /** Get a single data source */
    responses: {
      200: {
        content: {
          "application/json": {
            dataSource: {
              id: string;
              /** Format: date-time */
              dateCreated: string;
              /** Format: date-time */
              dateUpdated: string;
              type: string;
              name: string;
              description: string;
              projectIds: (string)[];
              eventTracker: string;
              identifierTypes: ({
                  id: string;
                  description: string;
                })[];
              assignmentQueries: ({
                  id: string;
                  name: string;
                  description: string;
                  identifierType: string;
                  sql: string;
                  includesNameColumns: boolean;
                  dimensionColumns: (string)[];
                })[];
              identifierJoinQueries: ({
                  identifierTypes: (string)[];
                  sql: string;
                })[];
              mixpanelSettings?: {
                viewedExperimentEventName: string;
                experimentIdProperty: string;
                variationIdProperty: string;
                extraUserIdProperty: string;
              };
            };
          };
        };
      };
    };
  };
  listExperiments: {
    /** Get all experiments */
    parameters: {
        /** @description The number of items to return */
        /** @description How many items to skip (use in conjunction with limit for pagination) */
        /** @description Filter by project id */
        /** @description Filter by Data Source */
        /** @description Filter the returned list by the experiment tracking key (id) */
      query: {
        limit?: number;
        offset?: number;
        projectId?: string;
        datasourceId?: string;
        experimentId?: string;
      };
    };
    responses: {
      200: {
        content: {
          "application/json": ({
            experiments: ({
                id: string;
                /** Format: date-time */
                dateCreated: string;
                /** Format: date-time */
                dateUpdated: string;
                name: string;
                project: string;
                hypothesis: string;
                description: string;
                tags: (string)[];
                owner: string;
                archived: boolean;
                status: string;
                autoRefresh: boolean;
                hashAttribute: string;
                fallbackAttribute?: string;
                /** @enum {number} */
                hashVersion: 1 | 2;
                disableStickyBucketing?: any;
                bucketVersion?: number;
                minBucketVersion?: number;
                excludeBlockedBucketUsers?: boolean;
                variations: ({
                    variationId: string;
                    key: string;
                    name: string;
                    description: string;
                    screenshots: (string)[];
                  })[];
                phases: ({
                    name: string;
                    dateStarted: string;
                    dateEnded: string;
                    reasonForStopping: string;
                    seed: string;
                    coverage: number;
                    trafficSplit: ({
                        variationId: string;
                        weight: number;
                      })[];
                    namespace?: {
                      namespaceId: string;
                      range: (unknown)[];
                    };
                    targetingCondition: string;
                    savedGroupTargeting?: ({
                        /** @enum {string} */
                        matchType: "all" | "any" | "none";
                        savedGroups: (string)[];
                      })[];
                  })[];
                settings: {
                  datasourceId: string;
                  assignmentQueryId: string;
                  experimentId: string;
                  segmentId: string;
                  queryFilter: string;
                  /** @enum {unknown} */
                  inProgressConversions: "include" | "exclude";
                  /** @enum {unknown} */
                  attributionModel: "firstExposure" | "experimentDuration";
                  /** @enum {unknown} */
                  statsEngine: "bayesian" | "frequentist";
                  goals: ({
                      metricId: string;
                      overrides: {
                        conversionWindowStart?: number;
                        conversionWindowEnd?: number;
                        winRiskThreshold?: number;
                        loseRiskThreshold?: number;
                      };
                    })[];
                  guardrails: ({
                      metricId: string;
                      overrides: {
                        conversionWindowStart?: number;
                        conversionWindowEnd?: number;
                        winRiskThreshold?: number;
                        loseRiskThreshold?: number;
                      };
                    })[];
                  activationMetric?: {
                    metricId: string;
                    overrides: {
                      conversionWindowStart?: number;
                      conversionWindowEnd?: number;
                      winRiskThreshold?: number;
                      loseRiskThreshold?: number;
                    };
                  };
                };
                resultSummary?: {
                  status: string;
                  winner: string;
                  conclusions: string;
                  releasedVariationId: string;
                  excludeFromPayload: boolean;
                };
              })[];
          }) & {
            limit: number;
            offset: number;
            count: number;
            total: number;
            hasMore: boolean;
            nextOffset: OneOf<[number, null]>;
          };
        };
      };
    };
  };
  postExperiment: {
    /** Create a single experiment */
    requestBody: {
      content: {
        "application/json": {
          /** @description ID for the [DataSource](#tag/DataSource_model) */
          datasourceId: string;
          /** @description The ID property of one of the assignment query objects associated with the datasource */
          assignmentQueryId: string;
          trackingKey: string;
          /** @description Name of the experiment */
          name: string;
          /** @description Project ID which the experiment belongs to */
          project?: string;
          /** @description Hypothesis of the experiment */
          hypothesis?: string;
          /** @description Description of the experiment */
          description?: string;
          tags?: (string)[];
          metrics?: (string)[];
          guardrailMetrics?: (string)[];
          /** @description Email of the person who owns this experiment */
          owner: string;
          archived?: boolean;
          /** @enum {string} */
          status?: "draft" | "running" | "stopped";
          autoRefresh?: boolean;
          hashAttribute?: string;
          fallbackAttribute?: string;
          /** @enum {number} */
          hashVersion?: 1 | 2;
          disableStickyBucketing?: any;
          bucketVersion?: number;
          minBucketVersion?: number;
          excludeBlockedBucketUsers?: boolean;
          releasedVariationId?: string;
          excludeFromPayload?: boolean;
          variations: ({
              id?: string;
              key: string;
              name: string;
              description?: string;
              screenshots?: ({
                  path: string;
                  width?: number;
                  height?: number;
                  description?: string;
                })[];
            })[];
          phases?: ({
              name: string;
              /** Format: date */
              dateStarted: string;
              /** Format: date */
              dateEnded?: string;
              reasonForStopping?: string;
              seed?: string;
              coverage?: number;
              trafficSplit?: ({
                  variationId: string;
                  weight: number;
                })[];
              namespace?: {
                namespaceId: string;
                range: (number)[];
                enabled?: boolean;
              };
              targetingCondition?: string;
              reason?: string;
              condition?: string;
              savedGroupTargeting?: ({
                  /** @enum {string} */
                  matchType: "all" | "any" | "none";
                  savedGroups: (string)[];
                })[];
              variationWeights?: (number)[];
            })[];
        };
      };
    };
    responses: {
      200: {
        content: {
          "application/json": {
            experiment: {
              id: string;
              /** Format: date-time */
              dateCreated: string;
              /** Format: date-time */
              dateUpdated: string;
              name: string;
              project: string;
              hypothesis: string;
              description: string;
              tags: (string)[];
              owner: string;
              archived: boolean;
              status: string;
              autoRefresh: boolean;
              hashAttribute: string;
              fallbackAttribute?: string;
              /** @enum {number} */
              hashVersion: 1 | 2;
              disableStickyBucketing?: any;
              bucketVersion?: number;
              minBucketVersion?: number;
              excludeBlockedBucketUsers?: boolean;
              variations: ({
                  variationId: string;
                  key: string;
                  name: string;
                  description: string;
                  screenshots: (string)[];
                })[];
              phases: ({
                  name: string;
                  dateStarted: string;
                  dateEnded: string;
                  reasonForStopping: string;
                  seed: string;
                  coverage: number;
                  trafficSplit: ({
                      variationId: string;
                      weight: number;
                    })[];
                  namespace?: {
                    namespaceId: string;
                    range: (unknown)[];
                  };
                  targetingCondition: string;
                  savedGroupTargeting?: ({
                      /** @enum {string} */
                      matchType: "all" | "any" | "none";
                      savedGroups: (string)[];
                    })[];
                })[];
              settings: {
                datasourceId: string;
                assignmentQueryId: string;
                experimentId: string;
                segmentId: string;
                queryFilter: string;
                /** @enum {unknown} */
                inProgressConversions: "include" | "exclude";
                /** @enum {unknown} */
                attributionModel: "firstExposure" | "experimentDuration";
                /** @enum {unknown} */
                statsEngine: "bayesian" | "frequentist";
                goals: ({
                    metricId: string;
                    overrides: {
                      conversionWindowStart?: number;
                      conversionWindowEnd?: number;
                      winRiskThreshold?: number;
                      loseRiskThreshold?: number;
                    };
                  })[];
                guardrails: ({
                    metricId: string;
                    overrides: {
                      conversionWindowStart?: number;
                      conversionWindowEnd?: number;
                      winRiskThreshold?: number;
                      loseRiskThreshold?: number;
                    };
                  })[];
                activationMetric?: {
                  metricId: string;
                  overrides: {
                    conversionWindowStart?: number;
                    conversionWindowEnd?: number;
                    winRiskThreshold?: number;
                    loseRiskThreshold?: number;
                  };
                };
              };
              resultSummary?: {
                status: string;
                winner: string;
                conclusions: string;
                releasedVariationId: string;
                excludeFromPayload: boolean;
              };
            };
          };
        };
      };
    };
  };
  getExperiment: {
    /** Get a single experiment */
    parameters: {
        /** @description The id of the requested resource */
      path: {
        id: string;
      };
    };
    responses: {
      200: {
        content: {
          "application/json": {
            experiment: {
              id: string;
              /** Format: date-time */
              dateCreated: string;
              /** Format: date-time */
              dateUpdated: string;
              name: string;
              project: string;
              hypothesis: string;
              description: string;
              tags: (string)[];
              owner: string;
              archived: boolean;
              status: string;
              autoRefresh: boolean;
              hashAttribute: string;
              fallbackAttribute?: string;
              /** @enum {number} */
              hashVersion: 1 | 2;
              disableStickyBucketing?: any;
              bucketVersion?: number;
              minBucketVersion?: number;
              excludeBlockedBucketUsers?: boolean;
              variations: ({
                  variationId: string;
                  key: string;
                  name: string;
                  description: string;
                  screenshots: (string)[];
                })[];
              phases: ({
                  name: string;
                  dateStarted: string;
                  dateEnded: string;
                  reasonForStopping: string;
                  seed: string;
                  coverage: number;
                  trafficSplit: ({
                      variationId: string;
                      weight: number;
                    })[];
                  namespace?: {
                    namespaceId: string;
                    range: (unknown)[];
                  };
                  targetingCondition: string;
                  savedGroupTargeting?: ({
                      /** @enum {string} */
                      matchType: "all" | "any" | "none";
                      savedGroups: (string)[];
                    })[];
                })[];
              settings: {
                datasourceId: string;
                assignmentQueryId: string;
                experimentId: string;
                segmentId: string;
                queryFilter: string;
                /** @enum {unknown} */
                inProgressConversions: "include" | "exclude";
                /** @enum {unknown} */
                attributionModel: "firstExposure" | "experimentDuration";
                /** @enum {unknown} */
                statsEngine: "bayesian" | "frequentist";
                goals: ({
                    metricId: string;
                    overrides: {
                      conversionWindowStart?: number;
                      conversionWindowEnd?: number;
                      winRiskThreshold?: number;
                      loseRiskThreshold?: number;
                    };
                  })[];
                guardrails: ({
                    metricId: string;
                    overrides: {
                      conversionWindowStart?: number;
                      conversionWindowEnd?: number;
                      winRiskThreshold?: number;
                      loseRiskThreshold?: number;
                    };
                  })[];
                activationMetric?: {
                  metricId: string;
                  overrides: {
                    conversionWindowStart?: number;
                    conversionWindowEnd?: number;
                    winRiskThreshold?: number;
                    loseRiskThreshold?: number;
                  };
                };
              };
              resultSummary?: {
                status: string;
                winner: string;
                conclusions: string;
                releasedVariationId: string;
                excludeFromPayload: boolean;
              };
            };
          };
        };
      };
    };
  };
  updateExperiment: {
    /** Update a single experiment */
    parameters: {
        /** @description The id of the requested resource */
      path: {
        id: string;
      };
    };
    requestBody: {
      content: {
        "application/json": {
          assignmentQueryId?: string;
          trackingKey?: string;
          /** @description Name of the experiment */
          name?: string;
          /** @description Project ID which the experiment belongs to */
          project?: string;
          /** @description Hypothesis of the experiment */
          hypothesis?: string;
          /** @description Description of the experiment */
          description?: string;
          tags?: (string)[];
          metrics?: (string)[];
          guardrailMetrics?: (string)[];
          /** @description Email of the person who owns this experiment */
          owner?: string;
          archived?: boolean;
          /** @enum {string} */
          status?: "draft" | "running" | "stopped";
          autoRefresh?: boolean;
          hashAttribute?: string;
          fallbackAttribute?: string;
          /** @enum {number} */
          hashVersion?: 1 | 2;
          disableStickyBucketing?: any;
          bucketVersion?: number;
          minBucketVersion?: number;
          excludeBlockedBucketUsers?: boolean;
          releasedVariationId?: string;
          excludeFromPayload?: boolean;
          variations?: ({
              id?: string;
              key: string;
              name: string;
              description?: string;
              screenshots?: ({
                  path: string;
                  width?: number;
                  height?: number;
                  description?: string;
                })[];
            })[];
          phases?: ({
              name: string;
              /** Format: date */
              dateStarted: string;
              /** Format: date */
              dateEnded?: string;
              reasonForStopping?: string;
              seed?: string;
              coverage?: number;
              trafficSplit?: ({
                  variationId: string;
                  weight: number;
                })[];
              namespace?: {
                namespaceId: string;
                range: (number)[];
                enabled?: boolean;
              };
              targetingCondition?: string;
              reason?: string;
              condition?: string;
              savedGroupTargeting?: ({
                  /** @enum {string} */
                  matchType: "all" | "any" | "none";
                  savedGroups: (string)[];
                })[];
              variationWeights?: (number)[];
            })[];
        };
      };
    };
    responses: {
      200: {
        content: {
          "application/json": {
            experiment: {
              id: string;
              /** Format: date-time */
              dateCreated: string;
              /** Format: date-time */
              dateUpdated: string;
              name: string;
              project: string;
              hypothesis: string;
              description: string;
              tags: (string)[];
              owner: string;
              archived: boolean;
              status: string;
              autoRefresh: boolean;
              hashAttribute: string;
              fallbackAttribute?: string;
              /** @enum {number} */
              hashVersion: 1 | 2;
              disableStickyBucketing?: any;
              bucketVersion?: number;
              minBucketVersion?: number;
              excludeBlockedBucketUsers?: boolean;
              variations: ({
                  variationId: string;
                  key: string;
                  name: string;
                  description: string;
                  screenshots: (string)[];
                })[];
              phases: ({
                  name: string;
                  dateStarted: string;
                  dateEnded: string;
                  reasonForStopping: string;
                  seed: string;
                  coverage: number;
                  trafficSplit: ({
                      variationId: string;
                      weight: number;
                    })[];
                  namespace?: {
                    namespaceId: string;
                    range: (unknown)[];
                  };
                  targetingCondition: string;
                  savedGroupTargeting?: ({
                      /** @enum {string} */
                      matchType: "all" | "any" | "none";
                      savedGroups: (string)[];
                    })[];
                })[];
              settings: {
                datasourceId: string;
                assignmentQueryId: string;
                experimentId: string;
                segmentId: string;
                queryFilter: string;
                /** @enum {unknown} */
                inProgressConversions: "include" | "exclude";
                /** @enum {unknown} */
                attributionModel: "firstExposure" | "experimentDuration";
                /** @enum {unknown} */
                statsEngine: "bayesian" | "frequentist";
                goals: ({
                    metricId: string;
                    overrides: {
                      conversionWindowStart?: number;
                      conversionWindowEnd?: number;
                      winRiskThreshold?: number;
                      loseRiskThreshold?: number;
                    };
                  })[];
                guardrails: ({
                    metricId: string;
                    overrides: {
                      conversionWindowStart?: number;
                      conversionWindowEnd?: number;
                      winRiskThreshold?: number;
                      loseRiskThreshold?: number;
                    };
                  })[];
                activationMetric?: {
                  metricId: string;
                  overrides: {
                    conversionWindowStart?: number;
                    conversionWindowEnd?: number;
                    winRiskThreshold?: number;
                    loseRiskThreshold?: number;
                  };
                };
              };
              resultSummary?: {
                status: string;
                winner: string;
                conclusions: string;
                releasedVariationId: string;
                excludeFromPayload: boolean;
              };
            };
          };
        };
      };
    };
  };
  getExperimentResults: {
    /** Get results for an experiment */
    parameters: {
      query: {
        phase?: string;
        dimension?: string;
      };
    };
    responses: {
      200: {
        content: {
          "application/json": {
            result?: {
              id: string;
              dateUpdated: string;
              experimentId: string;
              phase: string;
              dateStart: string;
              dateEnd: string;
              dimension: {
                type: string;
                id?: string;
              };
              settings: {
                datasourceId: string;
                assignmentQueryId: string;
                experimentId: string;
                segmentId: string;
                queryFilter: string;
                /** @enum {unknown} */
                inProgressConversions: "include" | "exclude";
                /** @enum {unknown} */
                attributionModel: "firstExposure" | "experimentDuration";
                /** @enum {unknown} */
                statsEngine: "bayesian" | "frequentist";
                goals: ({
                    metricId: string;
                    overrides: {
                      conversionWindowStart?: number;
                      conversionWindowEnd?: number;
                      winRiskThreshold?: number;
                      loseRiskThreshold?: number;
                    };
                  })[];
                guardrails: ({
                    metricId: string;
                    overrides: {
                      conversionWindowStart?: number;
                      conversionWindowEnd?: number;
                      winRiskThreshold?: number;
                      loseRiskThreshold?: number;
                    };
                  })[];
                activationMetric?: {
                  metricId: string;
                  overrides: {
                    conversionWindowStart?: number;
                    conversionWindowEnd?: number;
                    winRiskThreshold?: number;
                    loseRiskThreshold?: number;
                  };
                };
              };
              queryIds: (string)[];
              results: ({
                  dimension: string;
                  totalUsers: number;
                  checks: {
                    srm: number;
                  };
                  metrics: ({
                      metricId: string;
                      variations: ({
                          variationId: string;
                          analyses: ({
                              /** @enum {unknown} */
                              engine: "bayesian" | "frequentist";
                              numerator: number;
                              denominator: number;
                              mean: number;
                              stddev: number;
                              percentChange: number;
                              ciLow: number;
                              ciHigh: number;
                              pValue?: number;
                              risk?: number;
                              chanceToBeatControl?: number;
                            })[];
                        })[];
                    })[];
                })[];
            };
          };
        };
      };
    };
  };
  listMetrics: {
    /** Get all metrics */
    parameters: {
        /** @description The number of items to return */
        /** @description How many items to skip (use in conjunction with limit for pagination) */
        /** @description Filter by project id */
        /** @description Filter by Data Source */
      query: {
        limit?: number;
        offset?: number;
        projectId?: string;
        datasourceId?: string;
      };
    };
    responses: {
      200: {
        content: {
          "application/json": ({
            metrics: ({
                id: string;
                dateCreated: string;
                dateUpdated: string;
                owner: string;
                datasourceId: string;
                name: string;
                description: string;
                /** @enum {string} */
                type: "binomial" | "count" | "duration" | "revenue";
                tags: (string)[];
                projects: (string)[];
                archived: boolean;
                behavior: {
                  /** @enum {string} */
                  goal: "increase" | "decrease";
                  cap?: number;
                  /** @enum {string|null} */
                  capping?: "absolute" | "percentile" | null;
                  capValue?: number;
                  conversionWindowStart: number;
                  conversionWindowEnd: number;
                  riskThresholdSuccess: number;
                  riskThresholdDanger: number;
                  minPercentChange: number;
                  maxPercentChange: number;
                  minSampleSize: number;
                };
                sql?: {
                  identifierTypes: (string)[];
                  conversionSQL: string;
                  userAggregationSQL: string;
                  denominatorMetricId: string;
                };
                sqlBuilder?: {
                  identifierTypeColumns: ({
                      identifierType: string;
                      columnName: string;
                    })[];
                  tableName: string;
                  valueColumnName: string;
                  timestampColumnName: string;
                  conditions: ({
                      column: string;
                      operator: string;
                      value: string;
                    })[];
                };
                mixpanel?: {
                  eventName: string;
                  eventValue: string;
                  userAggregation: string;
                  conditions: ({
                      property: string;
                      operator: string;
                      value: string;
                    })[];
                };
              })[];
          }) & {
            limit: number;
            offset: number;
            count: number;
            total: number;
            hasMore: boolean;
            nextOffset: OneOf<[number, null]>;
          };
        };
      };
    };
  };
  postMetric: {
    /** Create a single metric */
    requestBody: {
      content: {
        "application/json": {
          /** @description ID for the [DataSource](#tag/DataSource_model) */
          datasourceId: string;
          /** @description Name of the person who owns this metric */
          owner?: string;
          /** @description Name of the metric */
          name: string;
          /** @description Description of the metric */
          description?: string;
          /**
           * @description Type of metric. See [Metrics documentation](/app/metrics) 
           * @enum {string}
           */
          type: "binomial" | "count" | "duration" | "revenue";
          /** @description List of tags */
          tags?: (string)[];
          /** @description List of project IDs for projects that can access this metric */
          projects?: (string)[];
          archived?: boolean;
          behavior?: {
            /** @enum {string} */
            goal?: "increase" | "decrease";
            /**
             * @deprecated 
             * @description (deprecated, use capping and capValue fields instead) This should be non-negative
             */
            cap?: number;
            /**
             * @description Used in conjunction with `capValue` to set the capping (winsorization). Do not specify or set to null for no capping. "absolute" will cap user values at the `capValue` if it is greater than 0. "percentile" will cap user values at the percentile of user values in an experiment using the `capValue` for the percentile, if greater than 0. <br/>  If `behavior.capping` is non-null, you must specify `behavior.capValue`. 
             * @enum {string|null}
             */
            capping?: "absolute" | "percentile" | null;
            /** @description This should be non-negative. <br/> Must specify `behavior.capping` when setting `behavior.capValue`. */
            capValue?: number;
            /** @description The start of a Conversion Window relative to the exposure date, in hours. This is equivalent to the [Conversion Delay](/app/metrics#conversion-delay). <br/> Must specify both `behavior.conversionWindowStart` and `behavior.conversionWindowEnd` or neither. */
            conversionWindowStart?: number;
            /** @description The end of a [Conversion Window](/app/metrics#conversion-window) relative to the exposure date, in hours. This is equivalent to the [Conversion Delay](/app/metrics#conversion-delay) + Conversion Window Hours settings in the UI. In other words, if you want a 48 hour window starting after 24 hours, you would set conversionWindowStart to 24 and conversionWindowEnd to 72 (24+48). <br/> Must specify both `behavior.conversionWindowStart` and `behavior.conversionWindowEnd` or neither. */
            conversionWindowEnd?: number;
            /** @description Threshold for Risk to be considered low enough, as a proportion (e.g. put 0.0025 for 0.25%). <br/> Must be a non-negative number and must not be higher than `riskThresholdDanger`. */
            riskThresholdSuccess?: number;
            /** @description Threshold for Risk to be considered too high, as a proportion (e.g. put 0.0125 for 1.25%). <br/> Must be a non-negative number. */
            riskThresholdDanger?: number;
            /** @description Minimum percent change to consider uplift significant, as a proportion (e.g. put 0.005 for 0.5%) */
            minPercentChange?: number;
            /** @description Maximum percent change to consider uplift significant, as a proportion (e.g. put 0.5 for 50%) */
            maxPercentChange?: number;
            minSampleSize?: number;
          };
          /** @description Preferred way to define SQL. Only one of `sql`, `sqlBuilder` or `mixpanel` allowed, and at least one must be specified. */
          sql?: {
            identifierTypes: (string)[];
            conversionSQL: string;
            /** @description Custom user level aggregation for your metric (default: `SUM(value)`) */
            userAggregationSQL?: string;
            /** @description The metric ID for a [denominator metric for funnel and ratio metrics](/app/metrics#denominator-ratio--funnel-metrics) */
            denominatorMetricId?: string;
          };
          /** @description An alternative way to specify a SQL metric, rather than a full query. Using `sql` is preferred to `sqlBuilder`. Only one of `sql`, `sqlBuilder` or `mixpanel` allowed, and at least one must be specified. */
          sqlBuilder?: {
            identifierTypeColumns: ({
                identifierType: string;
                columnName: string;
              })[];
            tableName: string;
            valueColumnName?: string;
            timestampColumnName: string;
            conditions?: ({
                column: string;
                operator: string;
                value: string;
              })[];
          };
          /** @description Only use for MixPanel (non-SQL) Data Sources. Only one of `sql`, `sqlBuilder` or `mixpanel` allowed, and at least one must be specified. */
          mixpanel?: {
            eventName: string;
            eventValue?: string;
            userAggregation: string;
            conditions?: ({
                property: string;
                operator: string;
                value: string;
              })[];
          };
        };
      };
    };
    responses: {
      200: {
        content: {
          "application/json": {
            metric: {
              id: string;
              dateCreated: string;
              dateUpdated: string;
              owner: string;
              datasourceId: string;
              name: string;
              description: string;
              /** @enum {string} */
              type: "binomial" | "count" | "duration" | "revenue";
              tags: (string)[];
              projects: (string)[];
              archived: boolean;
              behavior: {
                /** @enum {string} */
                goal: "increase" | "decrease";
                cap?: number;
                /** @enum {string|null} */
                capping?: "absolute" | "percentile" | null;
                capValue?: number;
                conversionWindowStart: number;
                conversionWindowEnd: number;
                riskThresholdSuccess: number;
                riskThresholdDanger: number;
                minPercentChange: number;
                maxPercentChange: number;
                minSampleSize: number;
              };
              sql?: {
                identifierTypes: (string)[];
                conversionSQL: string;
                userAggregationSQL: string;
                denominatorMetricId: string;
              };
              sqlBuilder?: {
                identifierTypeColumns: ({
                    identifierType: string;
                    columnName: string;
                  })[];
                tableName: string;
                valueColumnName: string;
                timestampColumnName: string;
                conditions: ({
                    column: string;
                    operator: string;
                    value: string;
                  })[];
              };
              mixpanel?: {
                eventName: string;
                eventValue: string;
                userAggregation: string;
                conditions: ({
                    property: string;
                    operator: string;
                    value: string;
                  })[];
              };
            };
          };
        };
      };
    };
  };
  getMetric: {
    /** Get a single metric */
    parameters: {
        /** @description The id of the requested resource */
      path: {
        id: string;
      };
    };
    responses: {
      200: {
        content: {
          "application/json": {
            metric: {
              id: string;
              dateCreated: string;
              dateUpdated: string;
              owner: string;
              datasourceId: string;
              name: string;
              description: string;
              /** @enum {string} */
              type: "binomial" | "count" | "duration" | "revenue";
              tags: (string)[];
              projects: (string)[];
              archived: boolean;
              behavior: {
                /** @enum {string} */
                goal: "increase" | "decrease";
                cap?: number;
                /** @enum {string|null} */
                capping?: "absolute" | "percentile" | null;
                capValue?: number;
                conversionWindowStart: number;
                conversionWindowEnd: number;
                riskThresholdSuccess: number;
                riskThresholdDanger: number;
                minPercentChange: number;
                maxPercentChange: number;
                minSampleSize: number;
              };
              sql?: {
                identifierTypes: (string)[];
                conversionSQL: string;
                userAggregationSQL: string;
                denominatorMetricId: string;
              };
              sqlBuilder?: {
                identifierTypeColumns: ({
                    identifierType: string;
                    columnName: string;
                  })[];
                tableName: string;
                valueColumnName: string;
                timestampColumnName: string;
                conditions: ({
                    column: string;
                    operator: string;
                    value: string;
                  })[];
              };
              mixpanel?: {
                eventName: string;
                eventValue: string;
                userAggregation: string;
                conditions: ({
                    property: string;
                    operator: string;
                    value: string;
                  })[];
              };
            };
          };
        };
      };
    };
  };
  putMetric: {
    /** Update a metric */
    parameters: {
        /** @description The id of the requested resource */
      path: {
        id: string;
      };
    };
    requestBody: {
      content: {
        "application/json": {
          /** @description Name of the person who owns this metric */
          owner?: string;
          /** @description Name of the metric */
          name?: string;
          /** @description Description of the metric */
          description?: string;
          /**
           * @description Type of metric. See [Metrics documentation](/app/metrics) 
           * @enum {string}
           */
          type?: "binomial" | "count" | "duration" | "revenue";
          /** @description List of tags */
          tags?: (string)[];
          /** @description List of project IDs for projects that can access this metric */
          projects?: (string)[];
          archived?: boolean;
          behavior?: {
            /** @enum {string} */
            goal?: "increase" | "decrease";
            /**
             * @description Used in conjunction with `capValue` to set the capping (winsorization). Set to null to turn capping off. "absolute" will cap user values at the `capValue` if it is greater than 0. "percentile" will cap user values at the percentile of user values in an experiment using the `capValue` for the percentile, if greater than 0. <br/> If `behavior.capping` is non-null, you must specify `behavior.capValue`. 
             * @enum {string|null}
             */
            capping?: "absolute" | "percentile" | null;
            /** @description This should be non-negative. <br/> Must specify `behavior.capping` when setting `behavior.capValue`. */
            capValue?: number;
            /** @description The start of a Conversion Window relative to the exposure date, in hours. This is equivalent to the [Conversion Delay](/app/metrics#conversion-delay). <br/> Must specify both `behavior.conversionWindowStart` and `behavior.conversionWindowEnd` or neither. */
            conversionWindowStart?: number;
            /** @description The end of a [Conversion Window](/app/metrics#conversion-window) relative to the exposure date, in hours. This is equivalent to the [Conversion Delay](/app/metrics#conversion-delay) + Conversion Window Hours settings in the UI. In other words, if you want a 48 hour window starting after 24 hours, you would set conversionWindowStart to 24 and conversionWindowEnd to 72 (24+48). <br/> Must specify both `behavior.conversionWindowStart` and `behavior.conversionWindowEnd` or neither. */
            conversionWindowEnd?: number;
            /** @description Threshold for Risk to be considered low enough, as a proportion (e.g. put 0.0025 for 0.25%). <br/> Must be a non-negative number and must not be higher than `riskThresholdDanger`. */
            riskThresholdSuccess?: number;
            /** @description Threshold for Risk to be considered too high, as a proportion (e.g. put 0.0125 for 1.25%). <br/> Must be a non-negative number. */
            riskThresholdDanger?: number;
            /** @description Minimum percent change to consider uplift significant, as a proportion (e.g. put 0.005 for 0.5%) */
            minPercentChange?: number;
            /** @description Maximum percent change to consider uplift significant, as a proportion (e.g. put 0.5 for 50%) */
            maxPercentChange?: number;
            minSampleSize?: number;
          };
          /** @description Preferred way to define SQL. Only one of `sql`, `sqlBuilder` or `mixpanel` allowed. */
          sql?: {
            identifierTypes?: (string)[];
            conversionSQL?: string;
            /** @description Custom user level aggregation for your metric (default: `SUM(value)`) */
            userAggregationSQL?: string;
            /** @description The metric ID for a [denominator metric for funnel and ratio metrics](/app/metrics#denominator-ratio--funnel-metrics) */
            denominatorMetricId?: string;
          };
          /** @description An alternative way to specify a SQL metric, rather than a full query. Using `sql` is preferred to `sqlBuilder`. Only one of `sql`, `sqlBuilder` or `mixpanel` allowed */
          sqlBuilder?: {
            identifierTypeColumns?: ({
                identifierType: string;
                columnName: string;
              })[];
            tableName?: string;
            valueColumnName?: string;
            timestampColumnName?: string;
            conditions?: ({
                column: string;
                operator: string;
                value: string;
              })[];
          };
          /** @description Only use for MixPanel (non-SQL) Data Sources. Only one of `sql`, `sqlBuilder` or `mixpanel` allowed. */
          mixpanel?: {
            eventName?: string;
            eventValue?: string;
            userAggregation?: string;
            conditions?: ({
                property: string;
                operator: string;
                value: string;
              })[];
          };
        };
      };
    };
    responses: {
      200: {
        content: {
          "application/json": {
            updatedId: string;
          };
        };
      };
    };
  };
  deleteMetric: {
    /** Deletes a metric */
    parameters: {
        /** @description The id of the requested resource */
      path: {
        id: string;
      };
    };
    responses: {
      200: {
        content: {
          "application/json": {
            deletedId: string;
          };
        };
      };
    };
  };
  listVisualChangesets: {
    /** Get all visual changesets */
    parameters: {
        /** @description The experiment id the visual changesets belong to */
      path: {
        id: string;
      };
    };
    responses: {
      200: {
        content: {
          "application/json": {
            visualChangesets: ({
                id?: string;
                urlPatterns: ({
                    include?: boolean;
                    /** @enum {string} */
                    type: "simple" | "regex";
                    pattern: string;
                  })[];
                editorUrl: string;
                experiment: string;
                visualChanges: ({
                    description?: string;
                    css?: string;
                    js?: string;
                    variation: string;
                    domMutations: ({
                        selector: string;
                        /** @enum {string} */
                        action: "append" | "set" | "remove";
                        attribute: string;
                        value?: string;
                        parentSelector?: string;
                        insertBeforeSelector?: string;
                      })[];
                  })[];
              })[];
          };
        };
      };
    };
  };
  getVisualChangeset: {
    /** Get a single visual changeset */
    parameters: {
        /** @description Include the associated experiment in payload */
      query: {
        includeExperiment?: number;
      };
        /** @description The id of the requested resource */
      path: {
        id: string;
      };
    };
    responses: {
      200: {
        content: {
          "application/json": {
            visualChangeset: {
              id?: string;
              urlPatterns: ({
                  include?: boolean;
                  /** @enum {string} */
                  type: "simple" | "regex";
                  pattern: string;
                })[];
              editorUrl: string;
              experiment: string;
              visualChanges: ({
                  description?: string;
                  css?: string;
                  js?: string;
                  variation: string;
                  domMutations: ({
                      selector: string;
                      /** @enum {string} */
                      action: "append" | "set" | "remove";
                      attribute: string;
                      value?: string;
                      parentSelector?: string;
                      insertBeforeSelector?: string;
                    })[];
                })[];
            };
            experiment?: {
              id: string;
              /** Format: date-time */
              dateCreated: string;
              /** Format: date-time */
              dateUpdated: string;
              name: string;
              project: string;
              hypothesis: string;
              description: string;
              tags: (string)[];
              owner: string;
              archived: boolean;
              status: string;
              autoRefresh: boolean;
              hashAttribute: string;
              fallbackAttribute?: string;
              /** @enum {number} */
              hashVersion: 1 | 2;
              disableStickyBucketing?: any;
              bucketVersion?: number;
              minBucketVersion?: number;
              excludeBlockedBucketUsers?: boolean;
              variations: ({
                  variationId: string;
                  key: string;
                  name: string;
                  description: string;
                  screenshots: (string)[];
                })[];
              phases: ({
                  name: string;
                  dateStarted: string;
                  dateEnded: string;
                  reasonForStopping: string;
                  seed: string;
                  coverage: number;
                  trafficSplit: ({
                      variationId: string;
                      weight: number;
                    })[];
                  namespace?: {
                    namespaceId: string;
                    range: (unknown)[];
                  };
                  targetingCondition: string;
                  savedGroupTargeting?: ({
                      /** @enum {string} */
                      matchType: "all" | "any" | "none";
                      savedGroups: (string)[];
                    })[];
                })[];
              settings: {
                datasourceId: string;
                assignmentQueryId: string;
                experimentId: string;
                segmentId: string;
                queryFilter: string;
                /** @enum {unknown} */
                inProgressConversions: "include" | "exclude";
                /** @enum {unknown} */
                attributionModel: "firstExposure" | "experimentDuration";
                /** @enum {unknown} */
                statsEngine: "bayesian" | "frequentist";
                goals: ({
                    metricId: string;
                    overrides: {
                      conversionWindowStart?: number;
                      conversionWindowEnd?: number;
                      winRiskThreshold?: number;
                      loseRiskThreshold?: number;
                    };
                  })[];
                guardrails: ({
                    metricId: string;
                    overrides: {
                      conversionWindowStart?: number;
                      conversionWindowEnd?: number;
                      winRiskThreshold?: number;
                      loseRiskThreshold?: number;
                    };
                  })[];
                activationMetric?: {
                  metricId: string;
                  overrides: {
                    conversionWindowStart?: number;
                    conversionWindowEnd?: number;
                    winRiskThreshold?: number;
                    loseRiskThreshold?: number;
                  };
                };
              };
              resultSummary?: {
                status: string;
                winner: string;
                conclusions: string;
                releasedVariationId: string;
                excludeFromPayload: boolean;
              };
            };
          };
        };
      };
    };
  };
  putVisualChangeset: {
    /** Update a visual changeset */
    parameters: {
        /** @description The id of the requested resource */
      path: {
        id: string;
      };
    };
    responses: {
      200: {
        content: {
          "application/json": {
            nModified: number;
            visualChangeset: {
              id?: string;
              urlPatterns: ({
                  include?: boolean;
                  /** @enum {string} */
                  type: "simple" | "regex";
                  pattern: string;
                })[];
              editorUrl: string;
              experiment: string;
              visualChanges: ({
                  description?: string;
                  css?: string;
                  js?: string;
                  variation: string;
                  domMutations: ({
                      selector: string;
                      /** @enum {string} */
                      action: "append" | "set" | "remove";
                      attribute: string;
                      value?: string;
                      parentSelector?: string;
                      insertBeforeSelector?: string;
                    })[];
                })[];
            };
          };
        };
      };
    };
  };
  postVisualChange: {
    /** Create a visual change for a visual changeset */
    responses: {
      200: {
        content: {
          "application/json": {
            nModified: number;
          };
        };
      };
    };
  };
  putVisualChange: {
    /** Update a visual change for a visual changeset */
    responses: {
      200: {
        content: {
          "application/json": {
            nModified: number;
          };
        };
      };
    };
  };
  listSavedGroups: {
    /** Get all saved group */
    parameters: {
        /** @description The number of items to return */
        /** @description How many items to skip (use in conjunction with limit for pagination) */
      query: {
        limit?: number;
        offset?: number;
      };
    };
    responses: {
      200: {
        content: {
          "application/json": ({
            savedGroups: ({
                id: string;
                /** @enum {string} */
                type: "condition" | "list";
                /** Format: date-time */
                dateCreated: string;
                /** Format: date-time */
                dateUpdated: string;
                name: string;
                owner?: string;
                /** @description When type = 'condition', this is the JSON-encoded condition for the group */
                condition?: string;
                /** @description When type = 'list', this is the attribute key the group is based on */
                attributeKey?: string;
                /** @description When type = 'list', this is the list of values for the attribute key */
                values?: (string)[];
              })[];
          }) & {
            limit: number;
            offset: number;
            count: number;
            total: number;
            hasMore: boolean;
            nextOffset: OneOf<[number, null]>;
          };
        };
      };
    };
  };
  postSavedGroup: {
    /** Create a single saved group */
    requestBody: {
      content: {
        "application/json": {
          /** @description The display name of the Saved Group */
          name: string;
          /**
           * @description The type of Saved Group (inferred from other arguments if missing) 
           * @enum {string}
           */
          type?: "condition" | "list";
          /** @description When type = 'condition', this is the JSON-encoded condition for the group */
          condition?: string;
          /** @description When type = 'list', this is the attribute key the group is based on */
          attributeKey?: string;
          /** @description When type = 'list', this is the list of values for the attribute key */
          values?: (string)[];
          /** @description The person or team that owns this Saved Group. If no owner, you can pass an empty string. */
          owner?: string;
        };
      };
    };
    responses: {
      200: {
        content: {
          "application/json": {
            savedGroup: {
              id: string;
              /** @enum {string} */
              type: "condition" | "list";
              /** Format: date-time */
              dateCreated: string;
              /** Format: date-time */
              dateUpdated: string;
              name: string;
              owner?: string;
              /** @description When type = 'condition', this is the JSON-encoded condition for the group */
              condition?: string;
              /** @description When type = 'list', this is the attribute key the group is based on */
              attributeKey?: string;
              /** @description When type = 'list', this is the list of values for the attribute key */
              values?: (string)[];
            };
          };
        };
      };
    };
  };
  getSavedGroup: {
    /** Get a single saved group */
    parameters: {
        /** @description The id of the requested resource */
      path: {
        id: string;
      };
    };
    responses: {
      200: {
        content: {
          "application/json": {
            savedGroup: {
              id: string;
              /** @enum {string} */
              type: "condition" | "list";
              /** Format: date-time */
              dateCreated: string;
              /** Format: date-time */
              dateUpdated: string;
              name: string;
              owner?: string;
              /** @description When type = 'condition', this is the JSON-encoded condition for the group */
              condition?: string;
              /** @description When type = 'list', this is the attribute key the group is based on */
              attributeKey?: string;
              /** @description When type = 'list', this is the list of values for the attribute key */
              values?: (string)[];
            };
          };
        };
      };
    };
  };
  updateSavedGroup: {
    /** Partially update a single saved group */
    parameters: {
        /** @description The id of the requested resource */
      path: {
        id: string;
      };
    };
    requestBody: {
      content: {
        "application/json": {
          /** @description The display name of the Saved Group */
          name?: string;
          /** @description When type = 'condition', this is the JSON-encoded condition for the group */
          condition?: string;
          /** @description When type = 'list', this is the list of values for the attribute key */
          values?: (string)[];
          /** @description The person or team that owns this Saved Group. If no owner, you can pass an empty string. */
          owner?: string;
        };
      };
    };
    responses: {
      200: {
        content: {
          "application/json": {
            savedGroup: {
              id: string;
              /** @enum {string} */
              type: "condition" | "list";
              /** Format: date-time */
              dateCreated: string;
              /** Format: date-time */
              dateUpdated: string;
              name: string;
              owner?: string;
              /** @description When type = 'condition', this is the JSON-encoded condition for the group */
              condition?: string;
              /** @description When type = 'list', this is the attribute key the group is based on */
              attributeKey?: string;
              /** @description When type = 'list', this is the list of values for the attribute key */
              values?: (string)[];
            };
          };
        };
      };
    };
  };
  deleteSavedGroup: {
    /** Deletes a single saved group */
    parameters: {
        /** @description The id of the requested resource */
      path: {
        id: string;
      };
    };
    responses: {
      200: {
        content: {
          "application/json": {
            deletedId: string;
          };
        };
      };
    };
  };
  listOrganizations: {
    /** Get all organizations (only for super admins on multi-org Enterprise Plan only) */
    parameters: {
        /** @description Search string to search organization names, owner emails, and external ids by */
        /** @description The number of items to return */
        /** @description How many items to skip (use in conjunction with limit for pagination) */
      query: {
        search?: string;
        limit?: number;
        offset?: number;
      };
    };
    responses: {
      200: {
        content: {
          "application/json": {
            organizations: ({
                /** @description The Growthbook unique identifier for the organization */
                id?: string;
                /** @description An optional identifier that you use within your company for the organization */
                externalId?: string;
                /**
                 * Format: date-time 
                 * @description The date the organization was created
                 */
                dateCreated?: string;
                /** @description The name of the organization */
                name?: string;
                /** @description The email address of the organization owner */
                ownerEmail?: string;
              })[];
          } & {
            limit: number;
            offset: number;
            count: number;
            total: number;
            hasMore: boolean;
            nextOffset: OneOf<[number, null]>;
          };
        };
      };
    };
  };
  postOrganization: {
    /** Create a single organization (only for super admins on multi-org Enterprise Plan only) */
    requestBody: {
      content: {
        "application/json": {
          /** @description The name of the organization */
          name: string;
          /** @description An optional identifier that you use within your company for the organization */
          externalId?: string;
        };
      };
    };
    responses: {
      200: {
        content: {
          "application/json": {
            organization: {
              /** @description The Growthbook unique identifier for the organization */
              id?: string;
              /** @description An optional identifier that you use within your company for the organization */
              externalId?: string;
              /**
               * Format: date-time 
               * @description The date the organization was created
               */
              dateCreated?: string;
              /** @description The name of the organization */
              name?: string;
              /** @description The email address of the organization owner */
              ownerEmail?: string;
            };
          };
        };
      };
    };
  };
  putOrganization: {
    /** Edit a single organization (only for super admins on multi-org Enterprise Plan only) */
    parameters: {
        /** @description The id of the requested resource */
      path: {
        id: string;
      };
    };
    requestBody: {
      content: {
        "application/json": {
          /** @description The name of the organization */
          name?: string;
          /** @description An optional identifier that you use within your company for the organization */
          externalId?: string;
        };
      };
    };
    responses: {
      200: {
        content: {
          "application/json": {
            organization: {
              /** @description The Growthbook unique identifier for the organization */
              id?: string;
              /** @description An optional identifier that you use within your company for the organization */
              externalId?: string;
              /**
               * Format: date-time 
               * @description The date the organization was created
               */
              dateCreated?: string;
              /** @description The name of the organization */
              name?: string;
              /** @description The email address of the organization owner */
              ownerEmail?: string;
            };
          };
        };
      };
    };
  };
<<<<<<< HEAD
  postCodeRefs: {
    /** Submit list of code references */
    requestBody: {
      content: {
        "application/json": {
          codeRefs: ({
              startingLineNumber?: number;
              lines?: string;
              flagKey?: string;
              contentHash?: string;
=======
  listFactTables: {
    /** Get all fact tables */
    parameters: {
        /** @description The number of items to return */
        /** @description How many items to skip (use in conjunction with limit for pagination) */
        /** @description Filter by Data Source */
        /** @description Filter by project id */
      query: {
        limit?: number;
        offset?: number;
        datasourceId?: string;
        projectId?: string;
      };
    };
    responses: {
      200: {
        content: {
          "application/json": {
            factTables: ({
                id: string;
                name: string;
                description: string;
                owner: string;
                projects: (string)[];
                tags: (string)[];
                datasource: string;
                userIdTypes: (string)[];
                sql: string;
                /** Format: date-time */
                dateCreated: string;
                /** Format: date-time */
                dateUpdated: string;
              })[];
          } & {
            limit: number;
            offset: number;
            count: number;
            total: number;
            hasMore: boolean;
            nextOffset: OneOf<[number, null]>;
          };
        };
      };
    };
  };
  postFactTable: {
    /** Create a single fact table */
    requestBody: {
      content: {
        "application/json": {
          name: string;
          /** @description Description of the fact table */
          description?: string;
          /** @description The person who is responsible for this fact table */
          owner?: string;
          /** @description List of associated project ids */
          projects?: (string)[];
          /** @description List of associated tags */
          tags?: (string)[];
          /** @description The datasource id */
          datasource: string;
          /** @description List of identifier columns in this table. For example, "id" or "anonymous_id" */
          userIdTypes: (string)[];
          /** @description The SQL query for this fact table */
          sql: string;
        };
      };
    };
    responses: {
      200: {
        content: {
          "application/json": {
            factTable: {
              id: string;
              name: string;
              description: string;
              owner: string;
              projects: (string)[];
              tags: (string)[];
              datasource: string;
              userIdTypes: (string)[];
              sql: string;
              /** Format: date-time */
              dateCreated: string;
              /** Format: date-time */
              dateUpdated: string;
            };
          };
        };
      };
    };
  };
  getFactTable: {
    /** Get a single fact table */
    parameters: {
        /** @description The id of the requested resource */
      path: {
        id: string;
      };
    };
    responses: {
      200: {
        content: {
          "application/json": {
            factTable: {
              id: string;
              name: string;
              description: string;
              owner: string;
              projects: (string)[];
              tags: (string)[];
              datasource: string;
              userIdTypes: (string)[];
              sql: string;
              /** Format: date-time */
              dateCreated: string;
              /** Format: date-time */
              dateUpdated: string;
            };
          };
        };
      };
    };
  };
  updateFactTable: {
    /** Update a single fact table */
    parameters: {
        /** @description The id of the requested resource */
      path: {
        id: string;
      };
    };
    requestBody: {
      content: {
        "application/json": {
          name?: string;
          /** @description Description of the fact table */
          description?: string;
          /** @description The person who is responsible for this fact table */
          owner?: string;
          /** @description List of associated project ids */
          projects?: (string)[];
          /** @description List of associated tags */
          tags?: (string)[];
          /** @description List of identifier columns in this table. For example, "id" or "anonymous_id" */
          userIdTypes?: (string)[];
          /** @description The SQL query for this fact table */
          sql?: string;
        };
      };
    };
    responses: {
      200: {
        content: {
          "application/json": {
            factTable: {
              id: string;
              name: string;
              description: string;
              owner: string;
              projects: (string)[];
              tags: (string)[];
              datasource: string;
              userIdTypes: (string)[];
              sql: string;
              /** Format: date-time */
              dateCreated: string;
              /** Format: date-time */
              dateUpdated: string;
            };
          };
        };
      };
    };
  };
  deleteFactTable: {
    /** Deletes a single fact table */
    parameters: {
        /** @description The id of the requested resource */
      path: {
        id: string;
      };
    };
    responses: {
      200: {
        content: {
          "application/json": {
            /**
             * @description The ID of the deleted fact table 
             * @example ftb_123abc
             */
            deletedId: string;
          };
        };
      };
    };
  };
  listFactTableFilters: {
    /** Get all filters for a fact table */
    parameters: {
        /** @description The number of items to return */
        /** @description How many items to skip (use in conjunction with limit for pagination) */
      query: {
        limit?: number;
        offset?: number;
      };
        /** @description Specify a specific fact table */
      path: {
        factTableId: string;
      };
    };
    responses: {
      200: {
        content: {
          "application/json": {
            factTableFilters: ({
                id: string;
                name: string;
                description: string;
                value: string;
                /** Format: date-time */
                dateCreated: string;
                /** Format: date-time */
                dateUpdated: string;
              })[];
          } & {
            limit: number;
            offset: number;
            count: number;
            total: number;
            hasMore: boolean;
            nextOffset: OneOf<[number, null]>;
          };
        };
      };
    };
  };
  postFactTableFilter: {
    /** Create a single fact table filter */
    parameters: {
        /** @description Specify a specific fact table */
      path: {
        factTableId: string;
      };
    };
    requestBody: {
      content: {
        "application/json": {
          name: string;
          /** @description Description of the fact table filter */
          description?: string;
          /**
           * @description The SQL expression for this filter. 
           * @example country = 'US'
           */
          value: string;
        };
      };
    };
    responses: {
      200: {
        content: {
          "application/json": {
            factTableFilter: {
              id: string;
              name: string;
              description: string;
              value: string;
              /** Format: date-time */
              dateCreated: string;
              /** Format: date-time */
              dateUpdated: string;
            };
          };
        };
      };
    };
  };
  getFactTableFilter: {
    /** Get a single fact filter */
    parameters: {
        /** @description Specify a specific fact table */
        /** @description The id of the requested resource */
      path: {
        factTableId: string;
        id: string;
      };
    };
    responses: {
      200: {
        content: {
          "application/json": {
            factTableFilter: {
              id: string;
              name: string;
              description: string;
              value: string;
              /** Format: date-time */
              dateCreated: string;
              /** Format: date-time */
              dateUpdated: string;
            };
          };
        };
      };
    };
  };
  updateFactTableFilter: {
    /** Update a single fact table filter */
    parameters: {
        /** @description Specify a specific fact table */
        /** @description The id of the requested resource */
      path: {
        factTableId: string;
        id: string;
      };
    };
    requestBody: {
      content: {
        "application/json": {
          name?: string;
          /** @description Description of the fact table filter */
          description?: string;
          /**
           * @description The SQL expression for this filter. 
           * @example country = 'US'
           */
          value?: string;
        };
      };
    };
    responses: {
      200: {
        content: {
          "application/json": {
            factTableFilter: {
              id: string;
              name: string;
              description: string;
              value: string;
              /** Format: date-time */
              dateCreated: string;
              /** Format: date-time */
              dateUpdated: string;
            };
          };
        };
      };
    };
  };
  deleteFactTableFilter: {
    /** Deletes a single fact table filter */
    parameters: {
        /** @description Specify a specific fact table */
        /** @description The id of the requested resource */
      path: {
        factTableId: string;
        id: string;
      };
    };
    responses: {
      200: {
        content: {
          "application/json": {
            /**
             * @description The ID of the deleted fact filter 
             * @example flt_123abc
             */
            deletedId: string;
          };
        };
      };
    };
  };
  listFactMetrics: {
    /** Get all fact metrics */
    parameters: {
        /** @description The number of items to return */
        /** @description How many items to skip (use in conjunction with limit for pagination) */
        /** @description Filter by Data Source */
        /** @description Filter by project id */
        /** @description Filter by Fact Table Id (for ratio metrics, we only look at the numerator) */
      query: {
        limit?: number;
        offset?: number;
        datasourceId?: string;
        projectId?: string;
        factTableId?: string;
      };
    };
    responses: {
      200: {
        content: {
          "application/json": ({
            factMetrics: ({
                id: string;
                name: string;
                description: string;
                owner: string;
                projects: (string)[];
                tags: (string)[];
                datasource: string;
                /** @enum {string} */
                metricType: "proportion" | "mean" | "ratio";
                numerator: {
                  factTableId: string;
                  column: string;
                  /** @description Array of Fact Table Filter Ids */
                  filters: (string)[];
                };
                denominator?: {
                  factTableId: string;
                  column: string;
                  /** @description Array of Fact Table Filter Ids */
                  filters: (string)[];
                };
                /** @description Set to true for things like Bounce Rate, where you want the metric to decrease */
                inverse: boolean;
                /** @description Controls how outliers are handled */
                cappingSettings: {
                  /** @enum {string} */
                  type: "none" | "absolute" | "percentile";
                  /** @description When type is absolute, this is the absolute value. When type is percentile, this is the percentile value (from 0.0 to 1.0). */
                  value?: number;
                };
                /** @description Controls the conversion window for the metric */
                windowSettings: {
                  /** @enum {string} */
                  type: "none" | "conversion";
                  /** @description Wait this many hours after experiment exposure before counting conversions */
                  delayHours: number;
                  windowValue?: number;
                  /** @enum {string} */
                  windowUnit?: "hours" | "days" | "weeks";
                };
                /** @description Controls the regression adjustment (CUPED) settings for the metric */
                regressionAdjustmentSettings: {
                  /** @description If false, the organization default settings will be used */
                  override: boolean;
                  /** @description Controls whether or not regresion adjustment is applied to the metric */
                  enabled?: boolean;
                  /** @description Number of pre-exposure days to use for the regression adjustment */
                  days?: number;
                };
                /** Format: date-time */
                dateCreated: string;
                /** Format: date-time */
                dateUpdated: string;
              })[];
          }) & {
            limit: number;
            offset: number;
            count: number;
            total: number;
            hasMore: boolean;
            nextOffset: OneOf<[number, null]>;
          };
        };
      };
    };
  };
  postFactMetric: {
    /** Create a single fact metric */
    requestBody: {
      content: {
        "application/json": {
          name: string;
          description?: string;
          owner?: string;
          projects?: (string)[];
          tags?: (string)[];
          /** @enum {string} */
          metricType: "proportion" | "mean" | "ratio";
          numerator: {
            factTableId: string;
            /** @description Must be empty for proportion metrics. Otherwise, the column name or one of the special values: '$$distinctUsers' or '$$count' */
            column?: string;
            /** @description Array of Fact Table Filter Ids */
            filters?: (string)[];
          };
          /** @description Only when metricType is 'ratio' */
          denominator?: {
            factTableId: string;
            /** @description The column name or one of the special values: '$$distinctUsers' or '$$count' */
            column: string;
            /** @description Array of Fact Table Filter Ids */
            filters?: (string)[];
          };
          /** @description Set to true for things like Bounce Rate, where you want the metric to decrease */
          inverse?: boolean;
          /** @description Controls how outliers are handled */
          cappingSettings?: {
            /** @enum {string} */
            type: "none" | "absolute" | "percentile";
            /** @description When type is absolute, this is the absolute value. When type is percentile, this is the percentile value (from 0.0 to 1.0). */
            value?: number;
          };
          /** @description Controls the conversion window for the metric */
          windowSettings?: {
            /** @enum {string} */
            type: "none" | "conversion";
            /** @description Wait this many hours after experiment exposure before counting conversions */
            delayHours: number;
            windowValue?: number;
            /** @enum {string} */
            windowUnit?: "hours" | "days" | "weeks";
          };
          /** @description Controls the regression adjustment (CUPED) settings for the metric */
          regressionAdjustmentSettings?: {
            /** @description If false, the organization default settings will be used */
            override: boolean;
            /** @description Controls whether or not regresion adjustment is applied to the metric */
            enabled?: boolean;
            /** @description Number of pre-exposure days to use for the regression adjustment */
            days?: number;
          };
        };
      };
    };
    responses: {
      200: {
        content: {
          "application/json": {
            factMetric: {
              id: string;
              name: string;
              description: string;
              owner: string;
              projects: (string)[];
              tags: (string)[];
              datasource: string;
              /** @enum {string} */
              metricType: "proportion" | "mean" | "ratio";
              numerator: {
                factTableId: string;
                column: string;
                /** @description Array of Fact Table Filter Ids */
                filters: (string)[];
              };
              denominator?: {
                factTableId: string;
                column: string;
                /** @description Array of Fact Table Filter Ids */
                filters: (string)[];
              };
              /** @description Set to true for things like Bounce Rate, where you want the metric to decrease */
              inverse: boolean;
              /** @description Controls how outliers are handled */
              cappingSettings: {
                /** @enum {string} */
                type: "none" | "absolute" | "percentile";
                /** @description When type is absolute, this is the absolute value. When type is percentile, this is the percentile value (from 0.0 to 1.0). */
                value?: number;
              };
              /** @description Controls the conversion window for the metric */
              windowSettings: {
                /** @enum {string} */
                type: "none" | "conversion";
                /** @description Wait this many hours after experiment exposure before counting conversions */
                delayHours: number;
                windowValue?: number;
                /** @enum {string} */
                windowUnit?: "hours" | "days" | "weeks";
              };
              /** @description Controls the regression adjustment (CUPED) settings for the metric */
              regressionAdjustmentSettings: {
                /** @description If false, the organization default settings will be used */
                override: boolean;
                /** @description Controls whether or not regresion adjustment is applied to the metric */
                enabled?: boolean;
                /** @description Number of pre-exposure days to use for the regression adjustment */
                days?: number;
              };
              /** Format: date-time */
              dateCreated: string;
              /** Format: date-time */
              dateUpdated: string;
            };
          };
        };
      };
    };
  };
  getFactMetric: {
    /** Get a single fact metric */
    parameters: {
        /** @description The id of the requested resource */
      path: {
        id: string;
      };
    };
    responses: {
      200: {
        content: {
          "application/json": {
            factMetric: {
              id: string;
              name: string;
              description: string;
              owner: string;
              projects: (string)[];
              tags: (string)[];
              datasource: string;
              /** @enum {string} */
              metricType: "proportion" | "mean" | "ratio";
              numerator: {
                factTableId: string;
                column: string;
                /** @description Array of Fact Table Filter Ids */
                filters: (string)[];
              };
              denominator?: {
                factTableId: string;
                column: string;
                /** @description Array of Fact Table Filter Ids */
                filters: (string)[];
              };
              /** @description Set to true for things like Bounce Rate, where you want the metric to decrease */
              inverse: boolean;
              /** @description Controls how outliers are handled */
              cappingSettings: {
                /** @enum {string} */
                type: "none" | "absolute" | "percentile";
                /** @description When type is absolute, this is the absolute value. When type is percentile, this is the percentile value (from 0.0 to 1.0). */
                value?: number;
              };
              /** @description Controls the conversion window for the metric */
              windowSettings: {
                /** @enum {string} */
                type: "none" | "conversion";
                /** @description Wait this many hours after experiment exposure before counting conversions */
                delayHours: number;
                windowValue?: number;
                /** @enum {string} */
                windowUnit?: "hours" | "days" | "weeks";
              };
              /** @description Controls the regression adjustment (CUPED) settings for the metric */
              regressionAdjustmentSettings: {
                /** @description If false, the organization default settings will be used */
                override: boolean;
                /** @description Controls whether or not regresion adjustment is applied to the metric */
                enabled?: boolean;
                /** @description Number of pre-exposure days to use for the regression adjustment */
                days?: number;
              };
              /** Format: date-time */
              dateCreated: string;
              /** Format: date-time */
              dateUpdated: string;
            };
          };
        };
      };
    };
  };
  updateFactMetric: {
    /** Update a single fact metric */
    parameters: {
        /** @description The id of the requested resource */
      path: {
        id: string;
      };
    };
    requestBody: {
      content: {
        "application/json": {
          name?: string;
          description?: string;
          owner?: string;
          projects?: (string)[];
          tags?: (string)[];
          /** @enum {string} */
          metricType?: "proportion" | "mean" | "ratio";
          numerator?: {
            factTableId: string;
            /** @description Must be empty for proportion metrics. Otherwise, the column name or one of the special values: '$$distinctUsers' or '$$count' */
            column?: string;
            /** @description Array of Fact Table Filter Ids */
            filters?: (string)[];
          };
          /** @description Only when metricType is 'ratio' */
          denominator?: {
            factTableId: string;
            /** @description Otherwise, the column name or one of the special values: '$$distinctUsers' or '$$count' */
            column: string;
            /** @description Array of Fact Table Filter Ids */
            filters?: (string)[];
          };
          /** @description Set to true for things like Bounce Rate, where you want the metric to decrease */
          inverse?: boolean;
          /** @description Controls how outliers are handled */
          cappingSettings?: {
            /** @enum {string} */
            type: "none" | "absolute" | "percentile";
            /** @description When type is absolute, this is the absolute value. When type is percentile, this is the percentile value (from 0.0 to 1.0). */
            value?: number;
          };
          /** @description Controls the conversion window for the metric */
          windowSettings?: {
            /** @enum {string} */
            type: "none" | "conversion";
            /** @description Wait this many hours after experiment exposure before counting conversions */
            delayHours: number;
            windowValue?: number;
            /** @enum {string} */
            windowUnit?: "hours" | "days" | "weeks";
          };
          /** @description Controls the regression adjustment (CUPED) settings for the metric */
          regressionAdjustmentSettings?: {
            /** @description If false, the organization default settings will be used */
            override: boolean;
            /** @description Controls whether or not regresion adjustment is applied to the metric */
            enabled?: boolean;
            /** @description Number of pre-exposure days to use for the regression adjustment */
            days?: number;
          };
        };
      };
    };
    responses: {
      200: {
        content: {
          "application/json": {
            factMetric: {
              id: string;
              name: string;
              description: string;
              owner: string;
              projects: (string)[];
              tags: (string)[];
              datasource: string;
              /** @enum {string} */
              metricType: "proportion" | "mean" | "ratio";
              numerator: {
                factTableId: string;
                column: string;
                /** @description Array of Fact Table Filter Ids */
                filters: (string)[];
              };
              denominator?: {
                factTableId: string;
                column: string;
                /** @description Array of Fact Table Filter Ids */
                filters: (string)[];
              };
              /** @description Set to true for things like Bounce Rate, where you want the metric to decrease */
              inverse: boolean;
              /** @description Controls how outliers are handled */
              cappingSettings: {
                /** @enum {string} */
                type: "none" | "absolute" | "percentile";
                /** @description When type is absolute, this is the absolute value. When type is percentile, this is the percentile value (from 0.0 to 1.0). */
                value?: number;
              };
              /** @description Controls the conversion window for the metric */
              windowSettings: {
                /** @enum {string} */
                type: "none" | "conversion";
                /** @description Wait this many hours after experiment exposure before counting conversions */
                delayHours: number;
                windowValue?: number;
                /** @enum {string} */
                windowUnit?: "hours" | "days" | "weeks";
              };
              /** @description Controls the regression adjustment (CUPED) settings for the metric */
              regressionAdjustmentSettings: {
                /** @description If false, the organization default settings will be used */
                override: boolean;
                /** @description Controls whether or not regresion adjustment is applied to the metric */
                enabled?: boolean;
                /** @description Number of pre-exposure days to use for the regression adjustment */
                days?: number;
              };
              /** Format: date-time */
              dateCreated: string;
              /** Format: date-time */
              dateUpdated: string;
            };
          };
        };
      };
    };
  };
  deleteFactMetric: {
    /** Deletes a single fact metric */
    parameters: {
        /** @description The id of the requested resource */
      path: {
        id: string;
      };
    };
    responses: {
      200: {
        content: {
          "application/json": {
            /**
             * @description The ID of the deleted fact metric 
             * @example fact__123abc
             */
            deletedId?: string;
          };
        };
      };
    };
  };
  postBulkImportFacts: {
    /** Bulk import fact tables, filters, and metrics */
    requestBody: {
      content: {
        "application/json": {
          factTables?: ({
              id: string;
              data: {
                name: string;
                /** @description Description of the fact table */
                description?: string;
                /** @description The person who is responsible for this fact table */
                owner?: string;
                /** @description List of associated project ids */
                projects?: (string)[];
                /** @description List of associated tags */
                tags?: (string)[];
                /** @description The datasource id */
                datasource: string;
                /** @description List of identifier columns in this table. For example, "id" or "anonymous_id" */
                userIdTypes: (string)[];
                /** @description The SQL query for this fact table */
                sql: string;
              };
            })[];
          factTableFilters?: ({
              factTableId: string;
              id: string;
              data: {
                name: string;
                /** @description Description of the fact table filter */
                description?: string;
                /**
                 * @description The SQL expression for this filter. 
                 * @example country = 'US'
                 */
                value: string;
              };
            })[];
          factMetrics?: ({
              id: string;
              data: {
                name: string;
                description?: string;
                owner?: string;
                projects?: (string)[];
                tags?: (string)[];
                /** @enum {string} */
                metricType: "proportion" | "mean" | "ratio";
                numerator: {
                  factTableId: string;
                  /** @description Must be empty for proportion metrics. Otherwise, the column name or one of the special values: '$$distinctUsers' or '$$count' */
                  column?: string;
                  /** @description Array of Fact Table Filter Ids */
                  filters?: (string)[];
                };
                /** @description Only when metricType is 'ratio' */
                denominator?: {
                  factTableId: string;
                  /** @description The column name or one of the special values: '$$distinctUsers' or '$$count' */
                  column: string;
                  /** @description Array of Fact Table Filter Ids */
                  filters?: (string)[];
                };
                /** @description Set to true for things like Bounce Rate, where you want the metric to decrease */
                inverse?: boolean;
                /** @description Controls how outliers are handled */
                cappingSettings?: {
                  /** @enum {string} */
                  type: "none" | "absolute" | "percentile";
                  /** @description When type is absolute, this is the absolute value. When type is percentile, this is the percentile value (from 0.0 to 1.0). */
                  value?: number;
                };
                /** @description Controls the conversion window for the metric */
                windowSettings?: {
                  /** @enum {string} */
                  type: "none" | "conversion";
                  /** @description Wait this many hours after experiment exposure before counting conversions */
                  delayHours: number;
                  windowValue?: number;
                  /** @enum {string} */
                  windowUnit?: "hours" | "days" | "weeks";
                };
                /** @description Controls the regression adjustment (CUPED) settings for the metric */
                regressionAdjustmentSettings?: {
                  /** @description If false, the organization default settings will be used */
                  override: boolean;
                  /** @description Controls whether or not regresion adjustment is applied to the metric */
                  enabled?: boolean;
                  /** @description Number of pre-exposure days to use for the regression adjustment */
                  days?: number;
                };
              };
>>>>>>> d8b1277e
            })[];
        };
      };
    };
    responses: {
      200: {
        content: {
          "application/json": {
<<<<<<< HEAD
            featuresUpdated?: (string)[];
=======
            success: boolean;
>>>>>>> d8b1277e
          };
        };
      };
    };
  };
}

// Schemas
export type ApiPaginationFields = components["schemas"]["PaginationFields"];
export type ApiDimension = components["schemas"]["Dimension"];
export type ApiMetric = components["schemas"]["Metric"];
export type ApiProject = components["schemas"]["Project"];
export type ApiSegment = components["schemas"]["Segment"];
export type ApiFeature = components["schemas"]["Feature"];
export type ApiFeatureEnvironment = components["schemas"]["FeatureEnvironment"];
export type ApiFeatureRule = components["schemas"]["FeatureRule"];
export type ApiFeatureDefinition = components["schemas"]["FeatureDefinition"];
export type ApiFeatureForceRule = components["schemas"]["FeatureForceRule"];
export type ApiFeatureRolloutRule = components["schemas"]["FeatureRolloutRule"];
export type ApiFeatureExperimentRule = components["schemas"]["FeatureExperimentRule"];
export type ApiFeatureExperimentRefRule = components["schemas"]["FeatureExperimentRefRule"];
export type ApiSdkConnection = components["schemas"]["SdkConnection"];
export type ApiExperiment = components["schemas"]["Experiment"];
export type ApiExperimentMetric = components["schemas"]["ExperimentMetric"];
export type ApiExperimentAnalysisSettings = components["schemas"]["ExperimentAnalysisSettings"];
export type ApiExperimentResults = components["schemas"]["ExperimentResults"];
export type ApiDataSource = components["schemas"]["DataSource"];
export type ApiVisualChangeset = components["schemas"]["VisualChangeset"];
export type ApiVisualChange = components["schemas"]["VisualChange"];
export type ApiSavedGroup = components["schemas"]["SavedGroup"];
export type ApiOrganization = components["schemas"]["Organization"];
export type ApiFactTable = components["schemas"]["FactTable"];
export type ApiFactTableFilter = components["schemas"]["FactTableFilter"];
export type ApiFactMetric = components["schemas"]["FactMetric"];

// Operations
export type ListFeaturesResponse = operations["listFeatures"]["responses"]["200"]["content"]["application/json"];
export type PostFeatureResponse = operations["postFeature"]["responses"]["200"]["content"]["application/json"];
export type GetFeatureResponse = operations["getFeature"]["responses"]["200"]["content"]["application/json"];
export type UpdateFeatureResponse = operations["updateFeature"]["responses"]["200"]["content"]["application/json"];
export type ToggleFeatureResponse = operations["toggleFeature"]["responses"]["200"]["content"]["application/json"];
export type GetFeatureKeysResponse = operations["getFeatureKeys"]["responses"]["200"]["content"]["application/json"];
export type ListProjectsResponse = operations["listProjects"]["responses"]["200"]["content"]["application/json"];
export type GetProjectResponse = operations["getProject"]["responses"]["200"]["content"]["application/json"];
export type ListDimensionsResponse = operations["listDimensions"]["responses"]["200"]["content"]["application/json"];
export type GetDimensionResponse = operations["getDimension"]["responses"]["200"]["content"]["application/json"];
export type ListSegmentsResponse = operations["listSegments"]["responses"]["200"]["content"]["application/json"];
export type GetSegmentResponse = operations["getSegment"]["responses"]["200"]["content"]["application/json"];
export type ListSdkConnectionsResponse = operations["listSdkConnections"]["responses"]["200"]["content"]["application/json"];
export type GetSdkConnectionResponse = operations["getSdkConnection"]["responses"]["200"]["content"]["application/json"];
export type ListDataSourcesResponse = operations["listDataSources"]["responses"]["200"]["content"]["application/json"];
export type GetDataSourceResponse = operations["getDataSource"]["responses"]["200"]["content"]["application/json"];
export type ListExperimentsResponse = operations["listExperiments"]["responses"]["200"]["content"]["application/json"];
export type PostExperimentResponse = operations["postExperiment"]["responses"]["200"]["content"]["application/json"];
export type GetExperimentResponse = operations["getExperiment"]["responses"]["200"]["content"]["application/json"];
export type UpdateExperimentResponse = operations["updateExperiment"]["responses"]["200"]["content"]["application/json"];
export type GetExperimentResultsResponse = operations["getExperimentResults"]["responses"]["200"]["content"]["application/json"];
export type ListMetricsResponse = operations["listMetrics"]["responses"]["200"]["content"]["application/json"];
export type PostMetricResponse = operations["postMetric"]["responses"]["200"]["content"]["application/json"];
export type GetMetricResponse = operations["getMetric"]["responses"]["200"]["content"]["application/json"];
export type PutMetricResponse = operations["putMetric"]["responses"]["200"]["content"]["application/json"];
export type DeleteMetricResponse = operations["deleteMetric"]["responses"]["200"]["content"]["application/json"];
export type ListVisualChangesetsResponse = operations["listVisualChangesets"]["responses"]["200"]["content"]["application/json"];
export type GetVisualChangesetResponse = operations["getVisualChangeset"]["responses"]["200"]["content"]["application/json"];
export type PutVisualChangesetResponse = operations["putVisualChangeset"]["responses"]["200"]["content"]["application/json"];
export type PostVisualChangeResponse = operations["postVisualChange"]["responses"]["200"]["content"]["application/json"];
export type PutVisualChangeResponse = operations["putVisualChange"]["responses"]["200"]["content"]["application/json"];
export type ListSavedGroupsResponse = operations["listSavedGroups"]["responses"]["200"]["content"]["application/json"];
export type PostSavedGroupResponse = operations["postSavedGroup"]["responses"]["200"]["content"]["application/json"];
export type GetSavedGroupResponse = operations["getSavedGroup"]["responses"]["200"]["content"]["application/json"];
export type UpdateSavedGroupResponse = operations["updateSavedGroup"]["responses"]["200"]["content"]["application/json"];
export type DeleteSavedGroupResponse = operations["deleteSavedGroup"]["responses"]["200"]["content"]["application/json"];
export type ListOrganizationsResponse = operations["listOrganizations"]["responses"]["200"]["content"]["application/json"];
export type PostOrganizationResponse = operations["postOrganization"]["responses"]["200"]["content"]["application/json"];
export type PutOrganizationResponse = operations["putOrganization"]["responses"]["200"]["content"]["application/json"];
<<<<<<< HEAD
export type PostCodeRefsResponse = operations["postCodeRefs"]["responses"]["200"]["content"]["application/json"];
=======
export type ListFactTablesResponse = operations["listFactTables"]["responses"]["200"]["content"]["application/json"];
export type PostFactTableResponse = operations["postFactTable"]["responses"]["200"]["content"]["application/json"];
export type GetFactTableResponse = operations["getFactTable"]["responses"]["200"]["content"]["application/json"];
export type UpdateFactTableResponse = operations["updateFactTable"]["responses"]["200"]["content"]["application/json"];
export type DeleteFactTableResponse = operations["deleteFactTable"]["responses"]["200"]["content"]["application/json"];
export type ListFactTableFiltersResponse = operations["listFactTableFilters"]["responses"]["200"]["content"]["application/json"];
export type PostFactTableFilterResponse = operations["postFactTableFilter"]["responses"]["200"]["content"]["application/json"];
export type GetFactTableFilterResponse = operations["getFactTableFilter"]["responses"]["200"]["content"]["application/json"];
export type UpdateFactTableFilterResponse = operations["updateFactTableFilter"]["responses"]["200"]["content"]["application/json"];
export type DeleteFactTableFilterResponse = operations["deleteFactTableFilter"]["responses"]["200"]["content"]["application/json"];
export type ListFactMetricsResponse = operations["listFactMetrics"]["responses"]["200"]["content"]["application/json"];
export type PostFactMetricResponse = operations["postFactMetric"]["responses"]["200"]["content"]["application/json"];
export type GetFactMetricResponse = operations["getFactMetric"]["responses"]["200"]["content"]["application/json"];
export type UpdateFactMetricResponse = operations["updateFactMetric"]["responses"]["200"]["content"]["application/json"];
export type DeleteFactMetricResponse = operations["deleteFactMetric"]["responses"]["200"]["content"]["application/json"];
export type PostBulkImportFactsResponse = operations["postBulkImportFacts"]["responses"]["200"]["content"]["application/json"];
>>>>>>> d8b1277e
<|MERGE_RESOLUTION|>--- conflicted
+++ resolved
@@ -199,11 +199,6 @@
     /** Edit a single organization (only for super admins on multi-org Enterprise Plan only) */
     put: operations["putOrganization"];
   };
-<<<<<<< HEAD
-  "/code-refs": {
-    /** Submit list of code references */
-    post: operations["postCodeRefs"];
-=======
   "/fact-tables": {
     /** Get all fact tables */
     get: operations["listFactTables"];
@@ -249,7 +244,10 @@
   "/bulk-import/facts": {
     /** Bulk import fact tables, filters, and metrics */
     post: operations["postBulkImportFacts"];
->>>>>>> d8b1277e
+  };
+  "/code-refs": {
+    /** Submit list of code references */
+    post: operations["postCodeRefs"];
   };
 }
 
@@ -4556,18 +4554,6 @@
       };
     };
   };
-<<<<<<< HEAD
-  postCodeRefs: {
-    /** Submit list of code references */
-    requestBody: {
-      content: {
-        "application/json": {
-          codeRefs: ({
-              startingLineNumber?: number;
-              lines?: string;
-              flagKey?: string;
-              contentHash?: string;
-=======
   listFactTables: {
     /** Get all fact tables */
     parameters: {
@@ -5466,7 +5452,6 @@
                   days?: number;
                 };
               };
->>>>>>> d8b1277e
             })[];
         };
       };
@@ -5475,11 +5460,31 @@
       200: {
         content: {
           "application/json": {
-<<<<<<< HEAD
+            success: boolean;
+          };
+        };
+      };
+    };
+  };
+  postCodeRefs: {
+    /** Submit list of code references */
+    requestBody: {
+      content: {
+        "application/json": {
+          codeRefs: ({
+              startingLineNumber?: number;
+              lines?: string;
+              flagKey?: string;
+              contentHash?: string;
+            })[];
+        };
+      };
+    };
+    responses: {
+      200: {
+        content: {
+          "application/json": {
             featuresUpdated?: (string)[];
-=======
-            success: boolean;
->>>>>>> d8b1277e
           };
         };
       };
@@ -5555,9 +5560,6 @@
 export type ListOrganizationsResponse = operations["listOrganizations"]["responses"]["200"]["content"]["application/json"];
 export type PostOrganizationResponse = operations["postOrganization"]["responses"]["200"]["content"]["application/json"];
 export type PutOrganizationResponse = operations["putOrganization"]["responses"]["200"]["content"]["application/json"];
-<<<<<<< HEAD
-export type PostCodeRefsResponse = operations["postCodeRefs"]["responses"]["200"]["content"]["application/json"];
-=======
 export type ListFactTablesResponse = operations["listFactTables"]["responses"]["200"]["content"]["application/json"];
 export type PostFactTableResponse = operations["postFactTable"]["responses"]["200"]["content"]["application/json"];
 export type GetFactTableResponse = operations["getFactTable"]["responses"]["200"]["content"]["application/json"];
@@ -5574,4 +5576,4 @@
 export type UpdateFactMetricResponse = operations["updateFactMetric"]["responses"]["200"]["content"]["application/json"];
 export type DeleteFactMetricResponse = operations["deleteFactMetric"]["responses"]["200"]["content"]["application/json"];
 export type PostBulkImportFactsResponse = operations["postBulkImportFacts"]["responses"]["200"]["content"]["application/json"];
->>>>>>> d8b1277e
+export type PostCodeRefsResponse = operations["postCodeRefs"]["responses"]["200"]["content"]["application/json"];