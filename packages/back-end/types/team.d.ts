import { MemberRole, ProjectMemberRole } from "./organization";

export interface TeamInterface {
  id: string;
  name: string;
  organization: string;
  dateCreated: Date;
  dateUpdated: Date;
  createdBy: string;
  description: string;
  role: MemberRole;
  limitAccessByEnvironment: boolean;
  environments: string[];
  projectRoles?: ProjectMemberRole[];
<<<<<<< HEAD
  members?: ExpandedMember[];
=======
  members?: string[];
>>>>>>> 0f834386
  managedByIdp: boolean;
}<|MERGE_RESOLUTION|>--- conflicted
+++ resolved
@@ -12,10 +12,6 @@
   limitAccessByEnvironment: boolean;
   environments: string[];
   projectRoles?: ProjectMemberRole[];
-<<<<<<< HEAD
-  members?: ExpandedMember[];
-=======
   members?: string[];
->>>>>>> 0f834386
   managedByIdp: boolean;
 }