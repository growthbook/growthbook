--- conflicted
+++ resolved
@@ -3,12 +3,7 @@
   FeatureRule as FeatureDefinitionRule,
 } from "@growthbook/growthbook";
 import { EventAuditUser } from "../src/events/event-types";
-<<<<<<< HEAD
-import { AuditInterface } from "./audit";
-=======
-import { PermissionFunctions } from "../src/types/AuthRequest";
 import { AuditInterfaceInput } from "./audit";
->>>>>>> b1ec60fd
 import { ExperimentStatus } from "./experiment";
 import { OrganizationInterface, ReqContext } from "./organization";
 import { UserInterface } from "./user";
