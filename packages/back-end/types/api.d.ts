import {
  AutoExperiment,
  FeatureRule as FeatureDefinitionRule,
} from "@growthbook/growthbook";
<<<<<<< HEAD
import { EventAuditUser } from "../src/events/event-types";
=======
import { EventUser } from "../src/events/event-types";
import { PermissionFunctions } from "../src/types/AuthRequest";
>>>>>>> be3b4e36
import { AuditInterfaceInput } from "./audit";
import { ExperimentStatus } from "./experiment";
import { OrganizationInterface, ReqContext } from "./organization";
import { UserInterface } from "./user";

export interface ExperimentOverride {
  weights?: number[];
  status?: ExperimentStatus;
  force?: number;
  coverage?: number;
  groups?: string[];
  url?: string;
}

export interface FeatureDefinition {
  // eslint-disable-next-line
  defaultValue: any;
  rules?: FeatureDefinitionRule[];
}

export type FeatureDefinitionWithProject = FeatureDefinition & {
  project?: string;
};

export type AutoExperimentWithProject = AutoExperiment & {
  project?: string;
};

export interface ExperimentOverridesResponse {
  status: 200;
  overrides: Record<string, ExperimentOverride>;
  experiments: Record<string, { trackingKey: string }>;
}

export interface ErrorResponse {
  status: 400;
  error: string;
}

export type ApiRequestLocals = {
  apiKey: string;
  user?: UserInterface;
  organization: OrganizationInterface;
  eventAudit: EventUser;
  audit: (data: AuditInterfaceInput) => Promise<void>;
  context: ApiReqContext;
};

export interface ApiErrorResponse {
  message: string;
}

/**
 * In the private API, there is a convention to add `status: number` to all response types.
 */
export interface PrivateApiErrorResponse {
  status: number;
  message: string;
}

export type ApiReqContext = ReqContext;<|MERGE_RESOLUTION|>--- conflicted
+++ resolved
@@ -2,12 +2,7 @@
   AutoExperiment,
   FeatureRule as FeatureDefinitionRule,
 } from "@growthbook/growthbook";
-<<<<<<< HEAD
-import { EventAuditUser } from "../src/events/event-types";
-=======
-import { EventUser } from "../src/events/event-types";
-import { PermissionFunctions } from "../src/types/AuthRequest";
->>>>>>> be3b4e36
+import { EventUser } from "@back-end/src/validators/events";
 import { AuditInterfaceInput } from "./audit";
 import { ExperimentStatus } from "./experiment";
 import { OrganizationInterface, ReqContext } from "./organization";
