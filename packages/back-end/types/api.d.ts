--- conflicted
+++ resolved
@@ -4,7 +4,6 @@
 } from "@growthbook/growthbook";
 import { EventAuditUser } from "../src/events/event-types";
 import { PermissionFunctions } from "../src/types/AuthRequest";
-import { ReqContextClass } from "../src/services/context";
 import { AuditInterface } from "./audit";
 import { ExperimentStatus } from "./experiment";
 import { OrganizationInterface } from "./organization";
@@ -68,8 +67,4 @@
   message: string;
 }
 
-<<<<<<< HEAD
-export type ApiReqContext = ReqContextClass;
-=======
-export type ApiReqContext = ReqContextInterface;
->>>>>>> 354de56b
+export type ApiReqContext = ReqContextInterface;