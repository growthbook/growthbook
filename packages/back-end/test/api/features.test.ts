import request from "supertest";
import { FeatureInterface } from "back-end/types/feature";
import {
  createFeature,
  getFeature,
  updateFeature,
} from "back-end/src/models/FeatureModel";
import { addTags } from "back-end/src/models/TagModel";
import {
  getSavedGroupMap,
  getApiFeatureObj,
  createInterfaceEnvSettingsFromApiEnvSettings,
} from "back-end/src/services/features";
import { setupApp } from "./api.setup";

jest.mock("back-end/src/models/FeatureModel", () => ({
  getFeature: jest.fn(),
  createFeature: jest.fn(),
  updateFeature: jest.fn(),
}));

jest.mock("back-end/src/models/TagModel", () => ({
  addTags: jest.fn(),
  addTagsDiff: jest.fn(),
}));

jest.mock("back-end/src/services/features", () => ({
  getApiFeatureObj: jest.fn(),
  getSavedGroupMap: jest.fn(),
  addIdsToRules: jest.fn(),
  createInterfaceEnvSettingsFromApiEnvSettings: jest.fn(),
}));

describe("features API", () => {
  const { app, auditMock, setReqContext } = setupApp();

  afterEach(() => {
    jest.clearAllMocks();
  });

  const org = { id: "org", settings: { environments: [{ id: "production" }] } };

  it("can create new features", async () => {
    setReqContext({
      org,
      models: {
        safeRollout: {
          getAllPayloadSafeRollouts: jest.fn().mockResolvedValue(new Map()),
        },
      },
      permissions: {
        canPublishFeature: () => true,
        canCreateFeature: () => true,
      },
      getProjects: async () => [{ id: "project" }],
    });

    (createFeature as jest.Mock).mockImplementation((v) => v);
    (getFeature as jest.Mock).mockReturnValue(undefined);
    (addTags as jest.Mock).mockReturnValue(undefined);
    (createInterfaceEnvSettingsFromApiEnvSettings as jest.Mock).mockReturnValue(
      "createInterfaceEnvSettingsFromApiEnvSettings"
    );
    (getSavedGroupMap as jest.Mock).mockResolvedValue("savedGroupMap");
    (getApiFeatureObj as jest.Mock).mockImplementation((v) => v);

    const feature = {
      defaultValue: "defaultValue",
      valueType: "string",
      owner: "owner",
      description: "description",
      project: "project",
      id: "id",
      archived: true,
      tags: ["tag"],
    };

    const response = await request(app)
      .post("/api/v1/features")
      .send(feature)
      .set("Authorization", "Bearer foo");
    expect(response.status).toBe(200);
    expect(getApiFeatureObj).toHaveBeenCalled();
    expect(addTags).toHaveBeenCalledWith("org", ["tag"]);
    expect(response.body).toEqual(
      expect.objectContaining({
        feature: expect.objectContaining({
          experimentMap: {},
          feature: expect.objectContaining({
            archived: true,
            dateCreated: expect.any(String),
            dateUpdated: expect.any(String),
            defaultValue: "defaultValue",
            description: "description",
            environmentSettings: "createInterfaceEnvSettingsFromApiEnvSettings",
            prerequisites: [],
            id: "id",
            jsonSchema: expect.objectContaining({
              date: expect.any(String),
              enabled: false,
              schema: "",
              schemaType: "schema",
              simple: { fields: [], type: "object" },
            }),
            organization: "org",
            owner: "owner",
            project: "project",
            tags: ["tag"],
            valueType: "string",
            version: 1,
          }),
          groupMap: "savedGroupMap",
        }),
      })
    );
    expect(auditMock).toHaveBeenCalledWith({
      details: `{"post":{"defaultValue":"defaultValue","valueType":"string","owner":"owner","description":"description","project":"project","dateCreated":"${response.body.feature.feature.dateCreated}","dateUpdated":"${response.body.feature.feature.dateUpdated}","organization":"org","id":"id","archived":true,"version":1,"environmentSettings":"createInterfaceEnvSettingsFromApiEnvSettings","prerequisites":[],"tags":["tag"],"jsonSchema":{"schemaType":"schema","schema":"","simple":{"type":"object","fields":[]},"date":"${response.body.feature.feature.jsonSchema.date}","enabled":false}},"context":{}}`,
      entity: { id: "id", object: "feature" },
      event: "feature.create",
    });
  });

  describe("requireProjectForFeatures enabled", () => {
    it("fails to create new features without a project", async () => {
      setReqContext({
        org: {
          ...org,
          settings: {
            requireProjectForFeatures: true,
          },
        },
<<<<<<< HEAD
=======
        models: {
          safeRollout: {
            getAllPayloadSafeRollouts: jest.fn().mockResolvedValue(new Map()),
          },
        },
>>>>>>> 07239af3
        permissions: {
          canPublishFeature: () => true,
          canCreateFeature: () => true,
        },
        getProjects: async () => [{ id: "project" }],
      });

      const feature = {
        defaultValue: "defaultValue",
        valueType: "string",
        owner: "owner",
        description: "description",
        project: "",
        id: "id",
        archived: true,
        tags: ["tag"],
      };

      const response = await request(app)
        .post("/api/v1/features")
        .send(feature);

      expect(response.status).toBe(400);
      expect(response.body).toEqual({
        message: "Must specify a project for new features",
      });
    });

    it("fails to update existing features if removing a project", async () => {
      setReqContext({
        org: {
          ...org,
          settings: {
            requireProjectForFeatures: true,
          },
        },
<<<<<<< HEAD
=======
        models: {
          safeRollout: {
            getAllPayloadSafeRollouts: jest.fn().mockResolvedValue(new Map()),
          },
        },
>>>>>>> 07239af3
        permissions: {
          canPublishFeature: () => true,
          canCreateFeature: () => true,
          canUpdateFeature: () => true,
        },
        getProjects: async () => [{ id: "project" }],
      });

      const existingFeature: FeatureInterface = {
        organization: org.id,
        defaultValue: "defaultValue",
        valueType: "string",
        owner: "owner",
        description: "description",
        project: "project",
        id: "myexistingfeature",
        archived: true,
        tags: ["tag"],
        dateCreated: new Date(),
        dateUpdated: new Date(),
        version: 1,
        environmentSettings: {},
        prerequisites: [],
      };

      getFeature.mockImplementation((ctx, id) => {
        if (id === existingFeature.id) {
          return Promise.resolve(existingFeature);
        }
        return Promise.resolve(null);
      });

      updateFeature.mockImplementation((ctx, feature, updates) => {
        if (feature.id === existingFeature.id) {
          return Promise.resolve({ ...existingFeature, ...updates });
        }
        return Promise.resolve(null);
      });

      const updates = {
        project: "",
      };

      const response = await request(app)
        .post(`/api/v1/features/${existingFeature.id}`)
        .send(updates);

      expect(response.status).toBe(400);
      expect(response.body).toEqual({
        message: "Must specify a project",
      });
    });

    it("allows updating existing features if originally not associated with a project", async () => {
      setReqContext({
        org: {
          ...org,
          settings: {
            requireProjectForFeatures: true,
          },
        },
<<<<<<< HEAD
=======
        models: {
          safeRollout: {
            getAllPayloadSafeRollouts: jest.fn().mockResolvedValue(new Map()),
          },
        },
>>>>>>> 07239af3
        permissions: {
          canPublishFeature: () => true,
          canCreateFeature: () => true,
          canUpdateFeature: () => true,
        },
        getProjects: async () => [{ id: "project" }],
      });

      const existingFeature: FeatureInterface = {
        organization: org.id,
        defaultValue: "defaultValue",
        valueType: "string",
        owner: "owner",
        description: "description",
        project: "",
        id: "myexistingfeature",
        archived: true,
        tags: ["tag"],
        dateCreated: new Date(),
        dateUpdated: new Date(),
        version: 1,
        environmentSettings: {},
        prerequisites: [],
      };

      getFeature.mockImplementation((ctx, id) => {
        if (id === existingFeature.id) {
          return Promise.resolve(existingFeature);
        }
        return Promise.resolve(null);
      });

      updateFeature.mockImplementation((ctx, feature, updates) => {
        if (feature.id === existingFeature.id) {
          return Promise.resolve({ ...existingFeature, ...updates });
        }
        return Promise.resolve(null);
      });

      const newDescription = "This is an updated description";
      const updates = {
        description: newDescription,
      };

      const response = await request(app)
        .post(`/api/v1/features/${existingFeature.id}`)
        .send(updates);

      expect(response.status).toBe(200);
      expect(response.body).toEqual(
        expect.objectContaining({
          feature: expect.objectContaining({
            experimentMap: {},
            feature: expect.objectContaining({
              archived: true,
              dateCreated: expect.any(String),
              dateUpdated: expect.any(String),
              defaultValue: "defaultValue",
              description: newDescription,
              environmentSettings: {},
              prerequisites: [],
              id: "myexistingfeature",
              organization: "org",
              owner: "owner",
              project: "", // Still empty
              tags: ["tag"],
              valueType: "string",
              version: 1,
            }),
            groupMap: "savedGroupMap",
          }),
        })
      );
    });
  });
});<|MERGE_RESOLUTION|>--- conflicted
+++ resolved
@@ -129,14 +129,11 @@
             requireProjectForFeatures: true,
           },
         },
-<<<<<<< HEAD
-=======
         models: {
           safeRollout: {
             getAllPayloadSafeRollouts: jest.fn().mockResolvedValue(new Map()),
           },
         },
->>>>>>> 07239af3
         permissions: {
           canPublishFeature: () => true,
           canCreateFeature: () => true,
@@ -173,14 +170,11 @@
             requireProjectForFeatures: true,
           },
         },
-<<<<<<< HEAD
-=======
         models: {
           safeRollout: {
             getAllPayloadSafeRollouts: jest.fn().mockResolvedValue(new Map()),
           },
         },
->>>>>>> 07239af3
         permissions: {
           canPublishFeature: () => true,
           canCreateFeature: () => true,
@@ -242,14 +236,11 @@
             requireProjectForFeatures: true,
           },
         },
-<<<<<<< HEAD
-=======
         models: {
           safeRollout: {
             getAllPayloadSafeRollouts: jest.fn().mockResolvedValue(new Map()),
           },
         },
->>>>>>> 07239af3
         permissions: {
           canPublishFeature: () => true,
           canCreateFeature: () => true,
