import {
  getBaseIdTypeAndJoins,
  compileSqlTemplate,
  expandDenominatorMetrics,
  format,
  replaceCountStar,
  determineColumnTypes,
<<<<<<< HEAD
} from "@back-end/src/util/sql";
=======
  getHost,
} from "../../src/util/sql";
>>>>>>> 57f1e603

describe("backend", () => {
  describe("compileSqlTemplate", () => {
    const startDate = new Date(Date.UTC(2021, 0, 5, 10, 20, 15));
    const endDate = new Date(Date.UTC(2022, 1, 9, 11, 30, 12));
    const experimentId = "my-experiment";

    it("replaces start date vars", () => {
      expect(
        compileSqlTemplate(
          `SELECT '{{ startDate }}' as full, '{{startYear}}' as year, '{{ startMonth}}' as month, '{{startDay }}' as day`,
          { startDate, endDate }
        )
      ).toEqual(
        "SELECT '2021-01-05 10:20:15' as full, '2021' as year, '01' as month, '05' as day"
      );
    });

    it("replaces valueColumn and eventName", () => {
      expect(
        compileSqlTemplate(
          `SELECT {{valueColumn}} as value from db.{{eventName}}`,
          {
            startDate,
            endDate,
            templateVariables: { eventName: "purchase", valueColumn: "amount" },
          }
        )
      ).toEqual("SELECT amount as value from db.purchase");
    });

    it("throws error when eventName is in sql but is not set", () => {
      expect(() => {
        compileSqlTemplate(`SELECT {{ snakecase eventName }}`, {
          startDate,
          endDate,
        });
      }).toThrowError(
        "Error compiling SQL template: You must set eventName first."
      );
    });

    it("throws error if value colun is in sql but is not set.", () => {
      expect(() => {
        compileSqlTemplate(`SELECT {{ snakecase valueColumn }} as value`, {
          startDate,
          endDate,
        });
      }).toThrowError(
        "Error compiling SQL template: You must set valueColumn first."
      );
    });

    it("throws error listing avialable variables when using an unknown one", () => {
      expect(() => {
        compileSqlTemplate(`SELECT {{ unknown }}`, {
          startDate,
          endDate,
        });
      }).toThrowError(
        "Unknown variable: unknown. Available variables: startDateUnix, startDateISO, startDate, startYear, startMonth, startDay, endDateUnix, endDateISO, endDate, endYear, endMonth, endDay, experimentId"
      );
    });

    it("compiles and runs a helper function", () => {
      expect(
        compileSqlTemplate(`SELECT {{lowercase "HELLO"}}`, {
          startDate,
          endDate,
        })
      ).toEqual("SELECT hello");
    });

    it("throws an error listing out all helper functions when given an unknown one.", () => {
      expect(() => {
        compileSqlTemplate(`SELECT {{unknownFunc "HELLO"}}`, {
          startDate,
          endDate,
        });
      }).toThrowError("Unknown helper: unknownFunc. Available helpers:");
    });

    it("evaluates and replaces startDateISO variable with appropriate format when using date helper function.", () => {
      expect(
        compileSqlTemplate(
          `SELECT {{date startDateISO "hh"}} as hour, {{date startDateISO "z"}} as tz`,
          {
            startDate,
            endDate,
          }
        )
      ).toEqual("SELECT 10 as hour, UTC as tz");
    });

    it("replaces end date variables", () => {
      expect(
        compileSqlTemplate(
          `SELECT '{{ endDate }}' as full, '{{endYear}}' as year, '{{ endMonth}}' as month, '{{endDay }}' as day`,
          { startDate, endDate }
        )
      ).toEqual(
        "SELECT '2022-02-09 11:30:12' as full, '2022' as year, '02' as month, '09' as day"
      );
    });

    it("replaces time stamp variables", () => {
      expect(
        compileSqlTemplate(
          `time > {{startDateUnix}} && time < {{ endDateUnix }}`,
          {
            startDate,
            endDate,
          }
        )
      ).toEqual(`time > 1609842015 && time < 1644406212`);
    });

    it("replaces experimentId variable with % when experiment id is missing.", () => {
      expect(
        compileSqlTemplate(`SELECT * WHERE expid LIKE '{{experimentId}}'`, {
          startDate,
          endDate,
        })
      ).toEqual(`SELECT * WHERE expid LIKE '%'`);
    });

    it("replaces experimentId when it is set.", () => {
      expect(
        compileSqlTemplate(`SELECT * WHERE expid LIKE '{{experimentId}}'`, {
          startDate,
          endDate,
          experimentId,
        })
      ).toEqual(`SELECT * WHERE expid LIKE 'my-experiment'`);
    });
  });

  describe("getBaseIdTypeAndJoins", () => {
    it("determines identifier joins for a simple case correctly", () => {
      expect(getBaseIdTypeAndJoins([["anonymous_id"], ["user_id"]])).toEqual({
        baseIdType: "anonymous_id",
        joinsRequired: ["user_id"],
      });
    });

    it("correctly determines when no joins are required", () => {
      expect(
        getBaseIdTypeAndJoins([["anonymous_id"], ["user_id", "anonymous_id"]])
      ).toEqual({
        baseIdType: "anonymous_id",
        joinsRequired: [],
      });
    });

    it("chooses the most common id as the base", () => {
      expect(
        getBaseIdTypeAndJoins([
          ["id1", "id2", "id3", "id4", "id5"],
          ["id2", "id3", "id4", "id5"],
          ["id3", "id4"],
          ["id4", "id5"],
        ])
      ).toEqual({
        baseIdType: "id4",
        joinsRequired: [],
      });
    });

    it("ignores empty objects", () => {
      expect(
        getBaseIdTypeAndJoins([
          ["user_id"],
          [],
          ([null, null, null] as unknown) as string[],
        ])
      ).toEqual({
        baseIdType: "user_id",
        joinsRequired: [],
      });
    });

    it("correctly determines when multiple joins are required", () => {
      expect(
        getBaseIdTypeAndJoins([
          ["id1", "id2"],
          ["id2", "id3"],
          ["id4", "id5"],
          ["id6", "id7"],
          ["id8"],
        ])
      ).toEqual({
        baseIdType: "id2",
        joinsRequired: ["id8", "id4", "id6"],
      });
    });

    it("uses id frequency count to find more efficient joins", () => {
      expect(
        getBaseIdTypeAndJoins([
          ["id1", "id2"],
          ["id1", "id3"],
          ["id2", "id3"],
          ["id4", "id3"],
          // to make id 1 most common
          ["id1", "id8"],
          ["id1", "id9"],
        ])
      ).toEqual({
        baseIdType: "id1",
        joinsRequired: ["id3"],
      });
    });

    it("determines when there is a forced base id type", () => {
      expect(
        getBaseIdTypeAndJoins(
          [["anonymous_id"], ["user_id"], ["user_id"]],
          "anonymous_id"
        )
      ).toEqual({
        baseIdType: "anonymous_id",
        joinsRequired: ["user_id"],
      });
    });
  });

  describe("expandDenominatorMetrics", () => {
    it("expands denominator metrics", () => {
      const metricMap = new Map<string, { denominator?: string }>(
        Object.entries({
          a: { denominator: "b" },
          b: {},
          c: { denominator: "d" },
          d: { denominator: "c" },
          e: { denominator: "c" },
          f: { denominator: "f" },
          g: { denominator: "h" },
        })
      );

      expect(expandDenominatorMetrics("a", metricMap)).toEqual(["b", "a"]);
      expect(expandDenominatorMetrics("b", metricMap)).toEqual(["b"]);
      expect(expandDenominatorMetrics("c", metricMap)).toEqual(["d", "c"]);
      expect(expandDenominatorMetrics("d", metricMap)).toEqual(["c", "d"]);
      expect(expandDenominatorMetrics("e", metricMap)).toEqual(["d", "c", "e"]);
      expect(expandDenominatorMetrics("f", metricMap)).toEqual(["f"]);
      expect(expandDenominatorMetrics("g", metricMap)).toEqual(["g"]);
      expect(expandDenominatorMetrics("h", metricMap)).toEqual([]);
    });
  });

  describe("format", () => {
    it("formats SQL correctly when no dialect is selected", () => {
      const inputSQL = `SELECT * FROM mytable`;

      expect(format(inputSQL)).toEqual(inputSQL);
    });

    it("formats SQL correctly when a redshift is selected", () => {
      const inputSQL = `SELECT * FROM mytable`;
      expect(format(inputSQL, "redshift")).toEqual(
        `SELECT\n  *\nFROM\n  mytable`
      );
    });

    it("formats correctly when using Snowflake flatten function (=>)", () => {
      const inputSQL = `select * from table(flatten(input => parse_json('{"a":1, "b":[77,88]}'), outer => true)) f`;
      expect(format(inputSQL, "snowflake")).toEqual(
        `select
  *
from
  table (
    flatten(
      input => parse_json('{"a":1, "b":[77,88]}'),
      outer => true
    )
  ) f`
      );
    });

    it("formats correctly when using Athena lambda syntax (->)", () => {
      const inputSQL = `SELECT transform(numbers, n -> n * n) as sq`;
      expect(format(inputSQL, "trino")).toEqual(
        `SELECT\n  transform(numbers, n -> n * n) as sq`
      );
    });

    it("formats Postgres JSON syntax correctly", () => {
      const inputSQL = `SELECT '{"a":[1,2,3],"b":[4,5,6]}'::json#>>'{a,2}' as a,
    '{"a":1,"b":2}'::json->>'b' as b,
    '{"a":1, "b":2}'::jsonb @> '{"b":2}'::jsonb as c,
    '["a", {"b":1}]'::jsonb #- '{1,b}' as d`;
      expect(format(inputSQL, "postgresql")).toEqual(
        `SELECT
  '{"a":[1,2,3],"b":[4,5,6]}'::json #>> '{a,2}' as a,
  '{"a":1,"b":2}'::json ->> 'b' as b,
  '{"a":1, "b":2}'::jsonb @> '{"b":2}'::jsonb as c,
  '["a", {"b":1}]'::jsonb #- '{1,b}' as d`
      );
    });

    it("ignores invalid syntax", () => {
      const inputSQL = `SELECT (a* as c`;
      expect(format(inputSQL, "mysql")).toEqual(inputSQL);
    });
  });

  describe("replaceCountStar", () => {
    it("can handle mixed casing", () => {
      expect(replaceCountStar("COuNt(*)", "m.user_id")).toEqual(
        "COUNT(m.user_id)"
      );
    });

    it("can handle spaces around the star", () => {
      expect(replaceCountStar("count( * )", "m.user_id")).toEqual(
        "COUNT(m.user_id)"
      );
    });

    it("can replace it anywhere in an expression", () => {
      expect(replaceCountStar("SUM(value) / COUNT( * )", "m.user_id")).toEqual(
        "SUM(value) / COUNT(m.user_id)"
      );
    });

    it("ignores COUNT that is not a count of *", () => {
      expect(replaceCountStar("COUNT(value)", "m.user_id")).toEqual(
        "COUNT(value)"
      );
    });

    it("replaces multiple occurrences", () => {
      expect(
        replaceCountStar("SUM(value) / COUNT( * ) + COUNT(*)", "m.user_id")
      ).toEqual("SUM(value) / COUNT(m.user_id) + COUNT(m.user_id)");
    });
  });

  describe("determineColumns", () => {
    it("can determine columns and types from result", () => {
      expect(
        determineColumnTypes([
          {
            num: 123,
            str: "hello",
            dateStr: "2023-01-01 00:00:00",
            dateObj: new Date(),
            bool: false,
            other: ["testing"],
            empty: null,
          },
        ])
      ).toEqual([
        { column: "num", datatype: "number" },
        { column: "str", datatype: "string" },
        { column: "dateStr", datatype: "date" },
        { column: "dateObj", datatype: "date" },
        { column: "bool", datatype: "boolean" },
        { column: "other", datatype: "other" },
        { column: "empty", datatype: "" },
      ]);
    });
    it("can skip over null values", () => {
      expect(
        determineColumnTypes([
          {
            col: null,
          },
          {
            col: 123,
          },
        ])
      ).toEqual([{ column: "col", datatype: "number" }]);
    });
  });
});

describe("getHost", () => {
  it("works as expected", () => {
    expect(getHost("http://localhost", 8080)).toEqual("http://localhost:8080");
    expect(getHost("https://localhost", 8080)).toEqual(
      "https://localhost:8080"
    );
  });
  it("prefers port in url", () => {
    expect(getHost("http://localhost:8888", 8080)).toEqual(
      "http://localhost:8888"
    );
  });
  it("tries best if URL is malformed", () => {
    expect(getHost("localhost", 8080)).toEqual("http://localhost:8080");
  });
});<|MERGE_RESOLUTION|>--- conflicted
+++ resolved
@@ -5,12 +5,8 @@
   format,
   replaceCountStar,
   determineColumnTypes,
-<<<<<<< HEAD
+  getHost,
 } from "@back-end/src/util/sql";
-=======
-  getHost,
-} from "../../src/util/sql";
->>>>>>> 57f1e603
 
 describe("backend", () => {
   describe("compileSqlTemplate", () => {
