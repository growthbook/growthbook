--- conflicted
+++ resolved
@@ -5,15 +5,10 @@
   FactMetricInterface,
   FactMetricType,
   MetricCappingSettings,
-<<<<<<< HEAD
+  RowFilter,
 } from "shared/types/fact-table";
 import { ExposureQuery } from "shared/types/datasource";
 import BigQuery from "back-end/src/integrations/BigQuery";
-=======
-  RowFilter,
-} from "back-end/types/fact-table";
-import { ExposureQuery } from "back-end/types/datasource";
->>>>>>> 1d024e95
 import { factTableFactory } from "./factories/FactTable.factory";
 import { factMetricFactory } from "./factories/FactMetric.factory";
 
