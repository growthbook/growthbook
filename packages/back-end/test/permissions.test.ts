--- conflicted
+++ resolved
@@ -1812,12 +1812,7 @@
   });
 });
 
-<<<<<<< HEAD
-// permissionsClass Global Permissions Test
-describe("PermissionsUtilClass.canCreatePresentation check", () => {
-=======
 describe("PermissionsUtilClass.canViewAttributeModal check", () => {
->>>>>>> 7043f5cc
   const testOrg: OrganizationInterface = {
     id: "org_sktwi1id9l7z9xkjb",
     name: "Test Org",
@@ -1845,11 +1840,7 @@
     },
   };
 
-<<<<<<< HEAD
-  it("User with global readonly role can not create presentation", async () => {
-=======
   it("User with global readonly role can not view modal in 'All Projects'", async () => {
->>>>>>> 7043f5cc
     const permissions = new Permissions(
       {
         global: {
@@ -1862,16 +1853,6 @@
       false
     );
 
-<<<<<<< HEAD
-    expect(permissions.canCreatePresentation()).toEqual(false);
-  });
-
-  it("User with global collaborator role can create presentation", async () => {
-    const permissions = new Permissions(
-      {
-        global: {
-          permissions: roleToPermissionMap("collaborator", testOrg),
-=======
     expect(permissions.canViewIdeaModal()).toEqual(false);
   });
 
@@ -1880,25 +1861,14 @@
       {
         global: {
           permissions: roleToPermissionMap("engineer", testOrg),
->>>>>>> 7043f5cc
-          limitAccessByEnvironment: false,
-          environments: [],
-        },
-        projects: {},
-      },
-      false
-    );
-
-<<<<<<< HEAD
-    expect(permissions.canCreatePresentation()).toEqual(true);
-  });
-
-  it("User with global engineer role can create presentation", async () => {
-    const permissions = new Permissions(
-      {
-        global: {
-          permissions: roleToPermissionMap("engineer", testOrg),
-=======
+          limitAccessByEnvironment: false,
+          environments: [],
+        },
+        projects: {},
+      },
+      false
+    );
+
     expect(permissions.canViewIdeaModal()).toEqual(true);
   });
 
@@ -1907,22 +1877,14 @@
       {
         global: {
           permissions: roleToPermissionMap("readonly", testOrg),
->>>>>>> 7043f5cc
-          limitAccessByEnvironment: false,
-          environments: [],
-        },
-        projects: {},
-      },
-      false
-    );
-
-<<<<<<< HEAD
-    expect(permissions.canCreatePresentation()).toEqual(true);
-  });
-});
-
-describe("PermissionsUtilClass.canUpdatePresentation check", () => {
-=======
+          limitAccessByEnvironment: false,
+          environments: [],
+        },
+        projects: {},
+      },
+      false
+    );
+
     expect(permissions.canViewIdeaModal("ABC123")).toEqual(false);
   });
 
@@ -1950,7 +1912,6 @@
 });
 
 describe("PermissionsUtilClass.canCreateAttribute check", () => {
->>>>>>> 7043f5cc
   const testOrg: OrganizationInterface = {
     id: "org_sktwi1id9l7z9xkjb",
     name: "Test Org",
@@ -1978,11 +1939,548 @@
     },
   };
 
-<<<<<<< HEAD
+  it("User with global readonly role can not create attribute in 'All Projects'", async () => {
+    const permissions = new Permissions(
+      {
+        global: {
+          permissions: roleToPermissionMap("readonly", testOrg),
+          limitAccessByEnvironment: false,
+          environments: [],
+        },
+        projects: {},
+      },
+      false
+    );
+
+    expect(permissions.canCreateAttribute({})).toEqual(false);
+  });
+
+  it("User with global engineer role can create attribute in in 'All Projects'", async () => {
+    const permissions = new Permissions(
+      {
+        global: {
+          permissions: roleToPermissionMap("engineer", testOrg),
+          limitAccessByEnvironment: false,
+          environments: [],
+        },
+        projects: {},
+      },
+      false
+    );
+
+    expect(permissions.canCreateAttribute({})).toEqual(true);
+  });
+
+  it("User with global readonly role can not create attribute in in project 'ABC123'", async () => {
+    const permissions = new Permissions(
+      {
+        global: {
+          permissions: roleToPermissionMap("readonly", testOrg),
+          limitAccessByEnvironment: false,
+          environments: [],
+        },
+        projects: {},
+      },
+      false
+    );
+
+    expect(permissions.canCreateAttribute({ projects: ["ABC123"] })).toEqual(
+      false
+    );
+  });
+
+  it("User with global readonly role can create attribute in in project 'ABC123' if they have an engineer role for that project", async () => {
+    const permissions = new Permissions(
+      {
+        global: {
+          permissions: roleToPermissionMap("readonly", testOrg),
+          limitAccessByEnvironment: false,
+          environments: [],
+        },
+        projects: {
+          ABC123: {
+            permissions: roleToPermissionMap("engineer", testOrg),
+            limitAccessByEnvironment: false,
+            environments: [],
+          },
+        },
+      },
+      false
+    );
+
+    expect(permissions.canCreateAttribute({ projects: ["ABC123"] })).toEqual(
+      true
+    );
+  });
+
+  it("User with global engineer role can not create attribute in in project 'ABC123' if they have a readonly role for that project", async () => {
+    const permissions = new Permissions(
+      {
+        global: {
+          permissions: roleToPermissionMap("engineer", testOrg),
+          limitAccessByEnvironment: false,
+          environments: [],
+        },
+        projects: {
+          ABC123: {
+            permissions: roleToPermissionMap("readonly", testOrg),
+            limitAccessByEnvironment: false,
+            environments: [],
+          },
+        },
+      },
+      false
+    );
+
+    expect(permissions.canCreateAttribute({ projects: ["ABC123"] })).toEqual(
+      false
+    );
+  });
+
+  it("User with global readonly role can not create attribute in in project 'ABC123' and 'DEF456 if they have a engineer role for only one of the projects", async () => {
+    const permissions = new Permissions(
+      {
+        global: {
+          permissions: roleToPermissionMap("readonly", testOrg),
+          limitAccessByEnvironment: false,
+          environments: [],
+        },
+        projects: {
+          ABC123: {
+            permissions: roleToPermissionMap("engineer", testOrg),
+            limitAccessByEnvironment: false,
+            environments: [],
+          },
+        },
+      },
+      false
+    );
+
+    expect(
+      permissions.canCreateAttribute({ projects: ["ABC123", "DEF456"] })
+    ).toEqual(false);
+  });
+
+  it("User with global readonly role can create attribute in in project 'ABC123' and 'DEF456 if they have a engineer role for both projects", async () => {
+    const permissions = new Permissions(
+      {
+        global: {
+          permissions: roleToPermissionMap("readonly", testOrg),
+          limitAccessByEnvironment: false,
+          environments: [],
+        },
+        projects: {
+          ABC123: {
+            permissions: roleToPermissionMap("engineer", testOrg),
+            limitAccessByEnvironment: false,
+            environments: [],
+          },
+          DEF456: {
+            permissions: roleToPermissionMap("engineer", testOrg),
+            limitAccessByEnvironment: false,
+            environments: [],
+          },
+        },
+      },
+      false
+    );
+
+    expect(
+      permissions.canCreateAttribute({ projects: ["ABC123", "DEF456"] })
+    ).toEqual(true);
+  });
+});
+
+describe("PermissionsUtilClass.canUpdateAttribute check", () => {
+  const testOrg: OrganizationInterface = {
+    id: "org_sktwi1id9l7z9xkjb",
+    name: "Test Org",
+    ownerEmail: "test@test.com",
+    url: "https://test.com",
+    dateCreated: new Date(),
+    invites: [],
+    members: [
+      {
+        id: "base_user_123",
+        role: "readonly",
+        dateCreated: new Date(),
+        limitAccessByEnvironment: false,
+        environments: [],
+        projectRoles: [],
+        teams: [],
+      },
+    ],
+    settings: {
+      environments: [
+        { id: "development" },
+        { id: "staging" },
+        { id: "production" },
+      ],
+    },
+  };
+
+  it("User with global readonly role and engineer role on project ABC123 can not remove all projects from existing attribute", async () => {
+    const permissions = new Permissions(
+      {
+        global: {
+          permissions: roleToPermissionMap("readonly", testOrg),
+          limitAccessByEnvironment: false,
+          environments: [],
+        },
+        projects: {
+          ABC123: {
+            permissions: roleToPermissionMap("engineer", testOrg),
+            limitAccessByEnvironment: false,
+            environments: [],
+          },
+        },
+      },
+      false
+    );
+
+    expect(
+      permissions.canUpdateAttribute({ projects: ["ABC123"] }, { projects: [] })
+    ).toEqual(false);
+  });
+
+  it("User with global engineer role can remove all projects from existing attribute", async () => {
+    const permissions = new Permissions(
+      {
+        global: {
+          permissions: roleToPermissionMap("engineer", testOrg),
+          limitAccessByEnvironment: false,
+          environments: [],
+        },
+        projects: {},
+      },
+      false
+    );
+
+    expect(
+      permissions.canUpdateAttribute({ projects: ["ABC123"] }, { projects: [] })
+    ).toEqual(true);
+  });
+
+  it("User with global readonly role can update an attribute from being in project ABC123 to being in ABC123 and DEF456", async () => {
+    const permissions = new Permissions(
+      {
+        global: {
+          permissions: roleToPermissionMap("readonly", testOrg),
+          limitAccessByEnvironment: false,
+          environments: [],
+        },
+        projects: {
+          ABC123: {
+            permissions: roleToPermissionMap("engineer", testOrg),
+            limitAccessByEnvironment: false,
+            environments: [],
+          },
+          DEF456: {
+            permissions: roleToPermissionMap("engineer", testOrg),
+            limitAccessByEnvironment: false,
+            environments: [],
+          },
+        },
+      },
+      false
+    );
+
+    expect(
+      permissions.canUpdateAttribute(
+        { projects: ["ABC123"] },
+        { projects: ["ABC123", "DEF456"] }
+      )
+    ).toEqual(true);
+  });
+});
+
+describe("PermissionsUtilClass.canDeleteAttribute check", () => {
+  const testOrg: OrganizationInterface = {
+    id: "org_sktwi1id9l7z9xkjb",
+    name: "Test Org",
+    ownerEmail: "test@test.com",
+    url: "https://test.com",
+    dateCreated: new Date(),
+    invites: [],
+    members: [
+      {
+        id: "base_user_123",
+        role: "readonly",
+        dateCreated: new Date(),
+        limitAccessByEnvironment: false,
+        environments: [],
+        projectRoles: [],
+        teams: [],
+      },
+    ],
+    settings: {
+      environments: [
+        { id: "development" },
+        { id: "staging" },
+        { id: "production" },
+      ],
+    },
+  };
+
+  it("User with global readonly role can not delete attribute in 'All Projects'", async () => {
+    const permissions = new Permissions(
+      {
+        global: {
+          permissions: roleToPermissionMap("readonly", testOrg),
+          limitAccessByEnvironment: false,
+          environments: [],
+        },
+        projects: {},
+      },
+      false
+    );
+
+    expect(permissions.canDeleteAttribute({})).toEqual(false);
+  });
+
+  it("User with global engineer role can delete attribute in in 'All Projects'", async () => {
+    const permissions = new Permissions(
+      {
+        global: {
+          permissions: roleToPermissionMap("engineer", testOrg),
+          limitAccessByEnvironment: false,
+          environments: [],
+        },
+        projects: {},
+      },
+      false
+    );
+
+    expect(permissions.canDeleteAttribute({})).toEqual(true);
+  });
+
+  it("User with global readonly role can not delete attribute in in project 'ABC123'", async () => {
+    const permissions = new Permissions(
+      {
+        global: {
+          permissions: roleToPermissionMap("readonly", testOrg),
+          limitAccessByEnvironment: false,
+          environments: [],
+        },
+        projects: {},
+      },
+      false
+    );
+
+    expect(permissions.canDeleteAttribute({ projects: ["ABC123"] })).toEqual(
+      false
+    );
+  });
+
+  it("User with global readonly role can delete attribute in in project 'ABC123' if they have an engineer role for that project", async () => {
+    const permissions = new Permissions(
+      {
+        global: {
+          permissions: roleToPermissionMap("readonly", testOrg),
+          limitAccessByEnvironment: false,
+          environments: [],
+        },
+        projects: {
+          ABC123: {
+            permissions: roleToPermissionMap("engineer", testOrg),
+            limitAccessByEnvironment: false,
+            environments: [],
+          },
+        },
+      },
+      false
+    );
+
+    expect(permissions.canDeleteAttribute({ projects: ["ABC123"] })).toEqual(
+      true
+    );
+  });
+
+  it("User with global engineer role can not delete attribute in in project 'ABC123' if they have a readonly role for that project", async () => {
+    const permissions = new Permissions(
+      {
+        global: {
+          permissions: roleToPermissionMap("engineer", testOrg),
+          limitAccessByEnvironment: false,
+          environments: [],
+        },
+        projects: {
+          ABC123: {
+            permissions: roleToPermissionMap("readonly", testOrg),
+            limitAccessByEnvironment: false,
+            environments: [],
+          },
+        },
+      },
+      false
+    );
+
+    expect(permissions.canDeleteAttribute({ projects: ["ABC123"] })).toEqual(
+      false
+    );
+  });
+
+  it("User with global readonly role can not delete attribute in in project 'ABC123' and 'DEF456 if they have a engineer role for only one of the projects", async () => {
+    const permissions = new Permissions(
+      {
+        global: {
+          permissions: roleToPermissionMap("readonly", testOrg),
+          limitAccessByEnvironment: false,
+          environments: [],
+        },
+        projects: {
+          ABC123: {
+            permissions: roleToPermissionMap("engineer", testOrg),
+            limitAccessByEnvironment: false,
+            environments: [],
+          },
+        },
+      },
+      false
+    );
+
+    expect(
+      permissions.canDeleteAttribute({ projects: ["ABC123", "DEF456"] })
+    ).toEqual(false);
+  });
+
+  it("User with global readonly role can delete attribute in in project 'ABC123' and 'DEF456 if they have a engineer role for both projects", async () => {
+    const permissions = new Permissions(
+      {
+        global: {
+          permissions: roleToPermissionMap("readonly", testOrg),
+          limitAccessByEnvironment: false,
+          environments: [],
+        },
+        projects: {
+          ABC123: {
+            permissions: roleToPermissionMap("engineer", testOrg),
+            limitAccessByEnvironment: false,
+            environments: [],
+          },
+          DEF456: {
+            permissions: roleToPermissionMap("engineer", testOrg),
+            limitAccessByEnvironment: false,
+            environments: [],
+          },
+        },
+      },
+      false
+    );
+
+    expect(
+      permissions.canDeleteAttribute({ projects: ["ABC123", "DEF456"] })
+    ).toEqual(true);
+  });
+});
+
+// permissionsClass Global Permissions Test
+describe("PermissionsUtilClass.canCreatePresentation check", () => {
+  const testOrg: OrganizationInterface = {
+    id: "org_sktwi1id9l7z9xkjb",
+    name: "Test Org",
+    ownerEmail: "test@test.com",
+    url: "https://test.com",
+    dateCreated: new Date(),
+    invites: [],
+    members: [
+      {
+        id: "base_user_123",
+        role: "readonly",
+        dateCreated: new Date(),
+        limitAccessByEnvironment: false,
+        environments: [],
+        projectRoles: [],
+        teams: [],
+      },
+    ],
+    settings: {
+      environments: [
+        { id: "development" },
+        { id: "staging" },
+        { id: "production" },
+      ],
+    },
+  };
+
+  it("User with global readonly role can not create presentation", async () => {
+    const permissions = new Permissions(
+      {
+        global: {
+          permissions: roleToPermissionMap("readonly", testOrg),
+          limitAccessByEnvironment: false,
+          environments: [],
+        },
+        projects: {},
+      },
+      false
+    );
+
+    expect(permissions.canCreatePresentation()).toEqual(false);
+  });
+
+  it("User with global collaborator role can create presentation", async () => {
+    const permissions = new Permissions(
+      {
+        global: {
+          permissions: roleToPermissionMap("collaborator", testOrg),
+          limitAccessByEnvironment: false,
+          environments: [],
+        },
+        projects: {},
+      },
+      false
+    );
+
+    expect(permissions.canCreatePresentation()).toEqual(true);
+  });
+
+  it("User with global engineer role can create presentation", async () => {
+    const permissions = new Permissions(
+      {
+        global: {
+          permissions: roleToPermissionMap("engineer", testOrg),
+          limitAccessByEnvironment: false,
+          environments: [],
+        },
+        projects: {},
+      },
+      false
+    );
+
+    expect(permissions.canCreatePresentation()).toEqual(true);
+  });
+});
+
+describe("PermissionsUtilClass.canUpdatePresentation check", () => {
+  const testOrg: OrganizationInterface = {
+    id: "org_sktwi1id9l7z9xkjb",
+    name: "Test Org",
+    ownerEmail: "test@test.com",
+    url: "https://test.com",
+    dateCreated: new Date(),
+    invites: [],
+    members: [
+      {
+        id: "base_user_123",
+        role: "readonly",
+        dateCreated: new Date(),
+        limitAccessByEnvironment: false,
+        environments: [],
+        projectRoles: [],
+        teams: [],
+      },
+    ],
+    settings: {
+      environments: [
+        { id: "development" },
+        { id: "staging" },
+        { id: "production" },
+      ],
+    },
+  };
+
   it("User with global readonly role can not update presentation", async () => {
-=======
-  it("User with global readonly role can not create attribute in 'All Projects'", async () => {
->>>>>>> 7043f5cc
     const permissions = new Permissions(
       {
         global: {
@@ -1995,7 +2493,6 @@
       false
     );
 
-<<<<<<< HEAD
     expect(permissions.canUpdatePresentation()).toEqual(false);
   });
 
@@ -2004,52 +2501,30 @@
       {
         global: {
           permissions: roleToPermissionMap("collaborator", testOrg),
-=======
-    expect(permissions.canCreateAttribute({})).toEqual(false);
-  });
-
-  it("User with global engineer role can create attribute in in 'All Projects'", async () => {
+          limitAccessByEnvironment: false,
+          environments: [],
+        },
+        projects: {},
+      },
+      false
+    );
+
+    expect(permissions.canUpdatePresentation()).toEqual(true);
+  });
+
+  it("User with global engineer role can update presentation", async () => {
     const permissions = new Permissions(
       {
         global: {
           permissions: roleToPermissionMap("engineer", testOrg),
->>>>>>> 7043f5cc
-          limitAccessByEnvironment: false,
-          environments: [],
-        },
-        projects: {},
-      },
-      false
-    );
-
-<<<<<<< HEAD
-    expect(permissions.canUpdatePresentation()).toEqual(true);
-  });
-
-  it("User with global engineer role can update presentation", async () => {
-    const permissions = new Permissions(
-      {
-        global: {
-          permissions: roleToPermissionMap("engineer", testOrg),
-=======
-    expect(permissions.canCreateAttribute({})).toEqual(true);
-  });
-
-  it("User with global readonly role can not create attribute in in project 'ABC123'", async () => {
-    const permissions = new Permissions(
-      {
-        global: {
-          permissions: roleToPermissionMap("readonly", testOrg),
->>>>>>> 7043f5cc
-          limitAccessByEnvironment: false,
-          environments: [],
-        },
-        projects: {},
-      },
-      false
-    );
-
-<<<<<<< HEAD
+          limitAccessByEnvironment: false,
+          environments: [],
+        },
+        projects: {},
+      },
+      false
+    );
+
     expect(permissions.canUpdatePresentation()).toEqual(true);
   });
 });
@@ -2091,37 +2566,30 @@
           environments: [],
         },
         projects: {},
-=======
-    expect(permissions.canCreateAttribute({ projects: ["ABC123"] })).toEqual(
-      false
-    );
-  });
-
-  it("User with global readonly role can create attribute in in project 'ABC123' if they have an engineer role for that project", async () => {
-    const permissions = new Permissions(
-      {
-        global: {
-          permissions: roleToPermissionMap("readonly", testOrg),
-          limitAccessByEnvironment: false,
-          environments: [],
-        },
-        projects: {
-          ABC123: {
-            permissions: roleToPermissionMap("engineer", testOrg),
-            limitAccessByEnvironment: false,
-            environments: [],
-          },
-        },
-      },
-      false
-    );
-
-    expect(permissions.canCreateAttribute({ projects: ["ABC123"] })).toEqual(
-      true
-    );
-  });
-
-  it("User with global engineer role can not create attribute in in project 'ABC123' if they have a readonly role for that project", async () => {
+      },
+      false
+    );
+
+    expect(permissions.canDeletePresentation()).toEqual(false);
+  });
+
+  it("User with global collaborator role can delete presentation", async () => {
+    const permissions = new Permissions(
+      {
+        global: {
+          permissions: roleToPermissionMap("collaborator", testOrg),
+          limitAccessByEnvironment: false,
+          environments: [],
+        },
+        projects: {},
+      },
+      false
+    );
+
+    expect(permissions.canDeletePresentation()).toEqual(true);
+  });
+
+  it("User with global engineer role can delete presentation", async () => {
     const permissions = new Permissions(
       {
         global: {
@@ -2129,116 +2597,16 @@
           limitAccessByEnvironment: false,
           environments: [],
         },
-        projects: {
-          ABC123: {
-            permissions: roleToPermissionMap("readonly", testOrg),
-            limitAccessByEnvironment: false,
-            environments: [],
-          },
-        },
->>>>>>> 7043f5cc
-      },
-      false
-    );
-
-<<<<<<< HEAD
-    expect(permissions.canDeletePresentation()).toEqual(false);
-  });
-
-  it("User with global collaborator role can delete presentation", async () => {
-    const permissions = new Permissions(
-      {
-        global: {
-          permissions: roleToPermissionMap("collaborator", testOrg),
-          limitAccessByEnvironment: false,
-          environments: [],
-        },
-        projects: {},
-=======
-    expect(permissions.canCreateAttribute({ projects: ["ABC123"] })).toEqual(
-      false
-    );
-  });
-
-  it("User with global readonly role can not create attribute in in project 'ABC123' and 'DEF456 if they have a engineer role for only one of the projects", async () => {
-    const permissions = new Permissions(
-      {
-        global: {
-          permissions: roleToPermissionMap("readonly", testOrg),
-          limitAccessByEnvironment: false,
-          environments: [],
-        },
-        projects: {
-          ABC123: {
-            permissions: roleToPermissionMap("engineer", testOrg),
-            limitAccessByEnvironment: false,
-            environments: [],
-          },
-        },
->>>>>>> 7043f5cc
-      },
-      false
-    );
-
-<<<<<<< HEAD
+        projects: {},
+      },
+      false
+    );
+
     expect(permissions.canDeletePresentation()).toEqual(true);
   });
-
-  it("User with global engineer role can delete presentation", async () => {
-    const permissions = new Permissions(
-      {
-        global: {
-          permissions: roleToPermissionMap("engineer", testOrg),
-          limitAccessByEnvironment: false,
-          environments: [],
-        },
-        projects: {},
-=======
-    expect(
-      permissions.canCreateAttribute({ projects: ["ABC123", "DEF456"] })
-    ).toEqual(false);
-  });
-
-  it("User with global readonly role can create attribute in in project 'ABC123' and 'DEF456 if they have a engineer role for both projects", async () => {
-    const permissions = new Permissions(
-      {
-        global: {
-          permissions: roleToPermissionMap("readonly", testOrg),
-          limitAccessByEnvironment: false,
-          environments: [],
-        },
-        projects: {
-          ABC123: {
-            permissions: roleToPermissionMap("engineer", testOrg),
-            limitAccessByEnvironment: false,
-            environments: [],
-          },
-          DEF456: {
-            permissions: roleToPermissionMap("engineer", testOrg),
-            limitAccessByEnvironment: false,
-            environments: [],
-          },
-        },
->>>>>>> 7043f5cc
-      },
-      false
-    );
-
-<<<<<<< HEAD
-    expect(permissions.canDeletePresentation()).toEqual(true);
-  });
 });
 
 describe("PermissionsUtilClass.canCreateDimension check", () => {
-=======
-    expect(
-      permissions.canCreateAttribute({ projects: ["ABC123", "DEF456"] })
-    ).toEqual(true);
-  });
-});
-
-describe("PermissionsUtilClass.canUpdateAttribute check", () => {
->>>>>>> 7043f5cc
   const testOrg: OrganizationInterface = {
     id: "org_sktwi1id9l7z9xkjb",
     name: "Test Org",
@@ -2266,11 +2634,7 @@
     },
   };
 
-<<<<<<< HEAD
   it("User with global readonly role can not create dimension", async () => {
-=======
-  it("User with global readonly role and engineer role on project ABC123 can not remove all projects from existing attribute", async () => {
->>>>>>> 7043f5cc
     const permissions = new Permissions(
       {
         global: {
@@ -2278,22 +2642,11 @@
           limitAccessByEnvironment: false,
           environments: [],
         },
-<<<<<<< HEAD
-        projects: {},
-=======
-        projects: {
-          ABC123: {
-            permissions: roleToPermissionMap("engineer", testOrg),
-            limitAccessByEnvironment: false,
-            environments: [],
-          },
-        },
->>>>>>> 7043f5cc
-      },
-      false
-    );
-
-<<<<<<< HEAD
+        projects: {},
+      },
+      false
+    );
+
     expect(permissions.canCreateDimension()).toEqual(false);
   });
 
@@ -2302,27 +2655,14 @@
       {
         global: {
           permissions: roleToPermissionMap("collaborator", testOrg),
-=======
-    expect(
-      permissions.canUpdateAttribute({ projects: ["ABC123"] }, { projects: [] })
-    ).toEqual(false);
-  });
-
-  it("User with global engineer role can remove all projects from existing attribute", async () => {
-    const permissions = new Permissions(
-      {
-        global: {
-          permissions: roleToPermissionMap("engineer", testOrg),
->>>>>>> 7043f5cc
-          limitAccessByEnvironment: false,
-          environments: [],
-        },
-        projects: {},
-      },
-      false
-    );
-
-<<<<<<< HEAD
+          limitAccessByEnvironment: false,
+          environments: [],
+        },
+        projects: {},
+      },
+      false
+    );
+
     expect(permissions.canCreateDimension()).toEqual(false);
   });
 
@@ -2335,55 +2675,15 @@
           environments: [],
         },
         projects: {},
-=======
-    expect(
-      permissions.canUpdateAttribute({ projects: ["ABC123"] }, { projects: [] })
-    ).toEqual(true);
-  });
-
-  it("User with global readonly role can update an attribute from being in project ABC123 to being in ABC123 and DEF456", async () => {
-    const permissions = new Permissions(
-      {
-        global: {
-          permissions: roleToPermissionMap("readonly", testOrg),
-          limitAccessByEnvironment: false,
-          environments: [],
-        },
-        projects: {
-          ABC123: {
-            permissions: roleToPermissionMap("engineer", testOrg),
-            limitAccessByEnvironment: false,
-            environments: [],
-          },
-          DEF456: {
-            permissions: roleToPermissionMap("engineer", testOrg),
-            limitAccessByEnvironment: false,
-            environments: [],
-          },
-        },
->>>>>>> 7043f5cc
-      },
-      false
-    );
-
-<<<<<<< HEAD
+      },
+      false
+    );
+
     expect(permissions.canCreateDimension()).toEqual(true);
   });
 });
 
 describe("PermissionsUtilClass.canUpdateDimension check", () => {
-=======
-    expect(
-      permissions.canUpdateAttribute(
-        { projects: ["ABC123"] },
-        { projects: ["ABC123", "DEF456"] }
-      )
-    ).toEqual(true);
-  });
-});
-
-describe("PermissionsUtilClass.canDeleteAttribute check", () => {
->>>>>>> 7043f5cc
   const testOrg: OrganizationInterface = {
     id: "org_sktwi1id9l7z9xkjb",
     name: "Test Org",
@@ -2411,11 +2711,7 @@
     },
   };
 
-<<<<<<< HEAD
   it("User with global readonly role can not update dimension", async () => {
-=======
-  it("User with global readonly role can not delete attribute in 'All Projects'", async () => {
->>>>>>> 7043f5cc
     const permissions = new Permissions(
       {
         global: {
@@ -2428,7 +2724,6 @@
       false
     );
 
-<<<<<<< HEAD
     expect(permissions.canUpdateDimension()).toEqual(false);
   });
 
@@ -2437,25 +2732,14 @@
       {
         global: {
           permissions: roleToPermissionMap("collaborator", testOrg),
-=======
-    expect(permissions.canDeleteAttribute({})).toEqual(false);
-  });
-
-  it("User with global engineer role can delete attribute in in 'All Projects'", async () => {
-    const permissions = new Permissions(
-      {
-        global: {
-          permissions: roleToPermissionMap("engineer", testOrg),
->>>>>>> 7043f5cc
-          limitAccessByEnvironment: false,
-          environments: [],
-        },
-        projects: {},
-      },
-      false
-    );
-
-<<<<<<< HEAD
+          limitAccessByEnvironment: false,
+          environments: [],
+        },
+        projects: {},
+      },
+      false
+    );
+
     expect(permissions.canUpdateDimension()).toEqual(false);
   });
 
@@ -2464,25 +2748,14 @@
       {
         global: {
           permissions: roleToPermissionMap("analyst", testOrg),
-=======
-    expect(permissions.canDeleteAttribute({})).toEqual(true);
-  });
-
-  it("User with global readonly role can not delete attribute in in project 'ABC123'", async () => {
-    const permissions = new Permissions(
-      {
-        global: {
-          permissions: roleToPermissionMap("readonly", testOrg),
->>>>>>> 7043f5cc
-          limitAccessByEnvironment: false,
-          environments: [],
-        },
-        projects: {},
-      },
-      false
-    );
-
-<<<<<<< HEAD
+          limitAccessByEnvironment: false,
+          environments: [],
+        },
+        projects: {},
+      },
+      false
+    );
+
     expect(permissions.canUpdateDimension()).toEqual(true);
   });
 });
@@ -2524,57 +2797,10 @@
           environments: [],
         },
         projects: {},
-=======
-    expect(permissions.canDeleteAttribute({ projects: ["ABC123"] })).toEqual(
-      false
-    );
-  });
-
-  it("User with global readonly role can delete attribute in in project 'ABC123' if they have an engineer role for that project", async () => {
-    const permissions = new Permissions(
-      {
-        global: {
-          permissions: roleToPermissionMap("readonly", testOrg),
-          limitAccessByEnvironment: false,
-          environments: [],
-        },
-        projects: {
-          ABC123: {
-            permissions: roleToPermissionMap("engineer", testOrg),
-            limitAccessByEnvironment: false,
-            environments: [],
-          },
-        },
-      },
-      false
-    );
-
-    expect(permissions.canDeleteAttribute({ projects: ["ABC123"] })).toEqual(
-      true
-    );
-  });
-
-  it("User with global engineer role can not delete attribute in in project 'ABC123' if they have a readonly role for that project", async () => {
-    const permissions = new Permissions(
-      {
-        global: {
-          permissions: roleToPermissionMap("engineer", testOrg),
-          limitAccessByEnvironment: false,
-          environments: [],
-        },
-        projects: {
-          ABC123: {
-            permissions: roleToPermissionMap("readonly", testOrg),
-            limitAccessByEnvironment: false,
-            environments: [],
-          },
-        },
->>>>>>> 7043f5cc
-      },
-      false
-    );
-
-<<<<<<< HEAD
+      },
+      false
+    );
+
     expect(permissions.canDeleteDimension()).toEqual(false);
   });
 
@@ -2587,33 +2813,10 @@
           environments: [],
         },
         projects: {},
-=======
-    expect(permissions.canDeleteAttribute({ projects: ["ABC123"] })).toEqual(
-      false
-    );
-  });
-
-  it("User with global readonly role can not delete attribute in in project 'ABC123' and 'DEF456 if they have a engineer role for only one of the projects", async () => {
-    const permissions = new Permissions(
-      {
-        global: {
-          permissions: roleToPermissionMap("readonly", testOrg),
-          limitAccessByEnvironment: false,
-          environments: [],
-        },
-        projects: {
-          ABC123: {
-            permissions: roleToPermissionMap("engineer", testOrg),
-            limitAccessByEnvironment: false,
-            environments: [],
-          },
-        },
->>>>>>> 7043f5cc
-      },
-      false
-    );
-
-<<<<<<< HEAD
+      },
+      false
+    );
+
     expect(permissions.canDeleteDimension()).toEqual(false);
   });
 
@@ -2626,50 +2829,15 @@
           environments: [],
         },
         projects: {},
-=======
-    expect(
-      permissions.canDeleteAttribute({ projects: ["ABC123", "DEF456"] })
-    ).toEqual(false);
-  });
-
-  it("User with global readonly role can delete attribute in in project 'ABC123' and 'DEF456 if they have a engineer role for both projects", async () => {
-    const permissions = new Permissions(
-      {
-        global: {
-          permissions: roleToPermissionMap("readonly", testOrg),
-          limitAccessByEnvironment: false,
-          environments: [],
-        },
-        projects: {
-          ABC123: {
-            permissions: roleToPermissionMap("engineer", testOrg),
-            limitAccessByEnvironment: false,
-            environments: [],
-          },
-          DEF456: {
-            permissions: roleToPermissionMap("engineer", testOrg),
-            limitAccessByEnvironment: false,
-            environments: [],
-          },
-        },
->>>>>>> 7043f5cc
-      },
-      false
-    );
-
-<<<<<<< HEAD
+      },
+      false
+    );
+
     expect(permissions.canDeleteDimension()).toEqual(true);
   });
 });
 // permissionsClass Project Permissions Test
-=======
-    expect(
-      permissions.canDeleteAttribute({ projects: ["ABC123", "DEF456"] })
-    ).toEqual(true);
-  });
-});
-
->>>>>>> 7043f5cc
+
 describe("PermissionsUtilClass.canViewIdeaModal check", () => {
   const testOrg: OrganizationInterface = {
     id: "org_sktwi1id9l7z9xkjb",
