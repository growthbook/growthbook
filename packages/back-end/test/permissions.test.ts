--- conflicted
+++ resolved
@@ -2970,7 +2970,6 @@
   });
 });
 
-<<<<<<< HEAD
 describe("PermissionsUtilClass.canCreateSegmentcheck", () => {
   const testOrg: OrganizationInterface = {
     id: "org_sktwi1id9l7z9xkjb",
@@ -3202,68 +3201,6 @@
   });
 });
 
-describe("PermissionsUtilClass.canManageOrgSettings", () => {
-  const testOrg: OrganizationInterface = {
-    id: "org_sktwi1id9l7z9xkjb",
-    name: "Test Org",
-    ownerEmail: "test@test.com",
-    url: "https://test.com",
-    dateCreated: new Date(),
-    invites: [],
-    members: [
-      {
-        id: "base_user_123",
-        role: "readonly",
-        dateCreated: new Date(),
-        limitAccessByEnvironment: false,
-        environments: [],
-        projectRoles: [],
-        teams: [],
-      },
-    ],
-    settings: {
-      environments: [
-        { id: "development" },
-        { id: "staging" },
-        { id: "production" },
-      ],
-    },
-  };
-
-  it("User with global engineer role can not manage org settings", async () => {
-    const permissions = new Permissions(
-      {
-        global: {
-          permissions: roleToPermissionMap("engineer", testOrg),
-          limitAccessByEnvironment: false,
-          environments: [],
-        },
-        projects: {},
-      },
-      false
-    );
-
-    expect(permissions.canManageOrgSettings()).toEqual(false);
-  });
-
-  it("User with global admin role can manage org settings", async () => {
-    const permissions = new Permissions(
-      {
-        global: {
-          permissions: roleToPermissionMap("admin", testOrg),
-          limitAccessByEnvironment: false,
-          environments: [],
-        },
-        projects: {},
-      },
-      false
-    );
-
-    expect(permissions.canManageOrgSettings()).toEqual(true);
-  });
-});
-=======
->>>>>>> dc55410f
 // permissionsClass Project Permissions Test
 describe("PermissionsUtilClass.canCreateIdea check", () => {
   const testOrg: OrganizationInterface = {
