import {
  getReadAccessFilter,
  hasReadAccess,
  Permissions,
} from "shared/permissions";
import {
  getUserPermissions,
  roleToPermissionMap,
} from "../src/util/organization.util";
import { OrganizationInterface } from "../types/organization";
import { TeamInterface } from "../types/team";
import { FeatureInterface } from "../types/feature";
import { MetricInterface } from "../types/metric";
import { DataSourceInterface } from "../types/datasource";

describe("Build base user permissions", () => {
  const testOrg: OrganizationInterface = {
    id: "org_sktwi1id9l7z9xkjb",
    name: "Test Org",
    ownerEmail: "test@test.com",
    url: "https://test.com",
    dateCreated: new Date(),
    invites: [],
    members: [
      {
        id: "base_user_123",
        role: "readonly",
        dateCreated: new Date(),
        limitAccessByEnvironment: false,
        environments: [],
        projectRoles: [],
        teams: [],
      },
    ],
    settings: {
      environments: [
        { id: "development" },
        { id: "staging" },
        { id: "production" },
      ],
    },
  };
  // Basic user permissions - no project-level permissions or teams
  it("should throw error if user isn't in the org", async () => {
    expect(async () =>
      getUserPermissions("base_user_not_in_org", testOrg, [])
    ).rejects.toThrow("User is not a member of this organization");
  });

  it("should build permissions for a basic noaccess user with no project-level permissions or teams correctly", async () => {
    const userPermissions = getUserPermissions(
      "base_user_123",
      {
        ...testOrg,
        members: [{ ...testOrg.members[0], role: "noaccess" }],
      },
      []
    );
    expect(userPermissions).toEqual({
      global: {
        environments: [],
        limitAccessByEnvironment: false,
        permissions: roleToPermissionMap("noaccess", testOrg),
      },
      projects: {},
    });
  });

  it("should build permissions for a basic readonly user with no project-level permissions or teams correctly", async () => {
    const userPermissions = getUserPermissions("base_user_123", testOrg, []);
    expect(userPermissions).toEqual({
      global: {
        environments: [],
        limitAccessByEnvironment: false,
        permissions: roleToPermissionMap("readonly", testOrg),
      },
      projects: {},
    });
  });

  it("should build permissions for a basic collaborator user with no project-level permissions or teams correctly", async () => {
    const userPermissions = getUserPermissions(
      "base_user_123",
      {
        ...testOrg,
        members: [{ ...testOrg.members[0], role: "collaborator" }],
      },
      []
    );
    expect(userPermissions).toEqual({
      global: {
        environments: [],
        limitAccessByEnvironment: false,
        permissions: roleToPermissionMap("collaborator", testOrg),
      },
      projects: {},
    });
  });

  it("should build permissions for a basic engineer user with no project-level permissions or teams correctly", async () => {
    const userPermissions = getUserPermissions(
      "base_user_123",
      {
        ...testOrg,
        members: [{ ...testOrg.members[0], role: "engineer" }],
      },
      []
    );
    expect(userPermissions).toEqual({
      global: {
        environments: [],
        limitAccessByEnvironment: false,
        permissions: roleToPermissionMap("engineer", testOrg),
      },
      projects: {},
    });
  });

  it("should build permissions for a basic analyst user with no project-level permissions or teams correctly", async () => {
    const userPermissions = getUserPermissions(
      "base_user_123",
      {
        ...testOrg,
        members: [{ ...testOrg.members[0], role: "analyst" }],
      },
      []
    );
    expect(userPermissions).toEqual({
      global: {
        environments: [],
        limitAccessByEnvironment: false,
        permissions: roleToPermissionMap("analyst", testOrg),
      },
      projects: {},
    });
  });

  it("should build permissions for a basic experimenter user with no project-level permissions or teams correctly", async () => {
    const userPermissions = getUserPermissions(
      "base_user_123",
      {
        ...testOrg,
        members: [{ ...testOrg.members[0], role: "experimenter" }],
      },
      []
    );
    expect(userPermissions).toEqual({
      global: {
        environments: [],
        limitAccessByEnvironment: false,
        permissions: roleToPermissionMap("experimenter", testOrg),
      },
      projects: {},
    });
  });

  it("should build permissions for an admin user with no project-level permissions or teams correctly", async () => {
    const userPermissions = getUserPermissions(
      "base_user_123",
      {
        ...testOrg,
        members: [{ ...testOrg.members[0], role: "admin" }],
      },
      []
    );
    expect(userPermissions).toEqual({
      global: {
        environments: [],
        limitAccessByEnvironment: false,
        permissions: roleToPermissionMap("admin", testOrg),
      },
      projects: {},
    });
  });

  it("should ignore limitAccessByEnvironment for roles that don't apply", async () => {
    const userPermissions = getUserPermissions(
      "base_user_123",
      {
        ...testOrg,
        members: [
          {
            ...testOrg.members[0],
            role: "admin",
            limitAccessByEnvironment: true,
            environments: ["development"],
            projectRoles: [
              {
                project: "prj_exl5jr5dl4rbw856",
                role: "collaborator",
                limitAccessByEnvironment: true,
                environments: ["staging"],
              },
            ],
          },
        ],
      },
      []
    );
    expect(userPermissions).toEqual({
      global: {
        environments: ["development"],
        limitAccessByEnvironment: false,
        permissions: roleToPermissionMap("admin", testOrg),
      },
      projects: {
        prj_exl5jr5dl4rbw856: {
          environments: ["staging"],
          limitAccessByEnvironment: false,
          permissions: roleToPermissionMap("collaborator", testOrg),
        },
      },
    });
  });

  it("detects when all environments are selected", async () => {
    const userPermissions = getUserPermissions(
      "base_user_123",
      {
        ...testOrg,
        members: [
          {
            ...testOrg.members[0],
            role: "engineer",
            limitAccessByEnvironment: true,
            environments: ["staging", "development", "production"],
          },
        ],
      },
      []
    );
    expect(userPermissions).toEqual({
      global: {
        environments: ["staging", "development", "production"],
        limitAccessByEnvironment: false,
        permissions: roleToPermissionMap("engineer", testOrg),
      },
      projects: {},
    });
  });

  it("ignores unknown environments", async () => {
    const userPermissions = getUserPermissions(
      "base_user_123",
      {
        ...testOrg,
        members: [
          {
            ...testOrg.members[0],
            role: "engineer",
            limitAccessByEnvironment: true,
            environments: ["staging", "production", "unknown"],
          },
        ],
      },
      []
    );
    expect(userPermissions).toEqual({
      global: {
        environments: ["staging", "production", "unknown"],
        limitAccessByEnvironment: true,
        permissions: roleToPermissionMap("engineer", testOrg),
      },
      projects: {},
    });
  });

  // Slightly advanced user permissions - project-level permissions, but no teams
  it("should build permissions for a readonly user with a single engineer project-level permission and no teams correctly", async () => {
    const userPermissions = getUserPermissions(
      "base_user_123",
      {
        ...testOrg,
        members: [
          {
            ...testOrg.members[0],
            projectRoles: [
              {
                project: "prj_exl5jr5dl4rbw856",
                role: "engineer",
                limitAccessByEnvironment: false,
                environments: [],
              },
            ],
          },
        ],
      },
      []
    );

    expect(userPermissions).toEqual({
      global: {
        environments: [],
        limitAccessByEnvironment: false,
        permissions: roleToPermissionMap("readonly", testOrg),
      },
      projects: {
        prj_exl5jr5dl4rbw856: {
          environments: [],
          limitAccessByEnvironment: false,
          permissions: roleToPermissionMap("engineer", testOrg),
        },
      },
    });
  });

  it("should build permissions for a readonly user with  multiple project-level permissions and no teams correctly", async () => {
    const userPermissions = getUserPermissions(
      "base_user_123",
      {
        ...testOrg,
        members: [
          {
            ...testOrg.members[0],
            projectRoles: [
              {
                project: "prj_exl5jr5dl4rbw856",
                role: "engineer",
                limitAccessByEnvironment: false,
                environments: [],
              },
              {
                project: "prj_exl5jr5dl4rbw123",
                role: "analyst",
                limitAccessByEnvironment: false,
                environments: [],
              },
            ],
          },
        ],
      },
      []
    );

    expect(userPermissions).toEqual({
      global: {
        environments: [],
        limitAccessByEnvironment: false,
        permissions: roleToPermissionMap("readonly", testOrg),
      },
      projects: {
        prj_exl5jr5dl4rbw856: {
          environments: [],
          limitAccessByEnvironment: false,
          permissions: roleToPermissionMap("engineer", testOrg),
        },
        prj_exl5jr5dl4rbw123: {
          environments: [],
          limitAccessByEnvironment: false,
          permissions: roleToPermissionMap("analyst", testOrg),
        },
      },
    });
  });

  it("should build permissions for an engineer user with environment specific permissions correctly", async () => {
    const userPermissions = getUserPermissions(
      "base_user_123",
      {
        ...testOrg,
        members: [
          {
            ...testOrg.members[0],
            role: "engineer",
            environments: ["staging", "development"],
            limitAccessByEnvironment: true,
          },
        ],
      },
      []
    );

    expect(userPermissions).toEqual({
      global: {
        environments: ["staging", "development"],
        limitAccessByEnvironment: true,
        permissions: roleToPermissionMap("engineer", testOrg),
      },
      projects: {},
    });
  });

  it("should build permissions for an engineer user with environment specific permissions and project-level roles that have environment specific permissions correctly", async () => {
    const userPermissions = getUserPermissions(
      "base_user_123",
      {
        ...testOrg,
        members: [
          {
            ...testOrg.members[0],
            role: "engineer",
            limitAccessByEnvironment: true,
            environments: ["staging", "development"],
            projectRoles: [
              {
                project: "prj_exl5jr5dl4rbw856",
                role: "engineer",
                limitAccessByEnvironment: true,
                environments: ["production"],
              },
              {
                project: "prj_exl5jr5dl4rbw123",
                role: "analyst",
                limitAccessByEnvironment: false,
                environments: [],
              },
            ],
          },
        ],
      },
      []
    );

    expect(userPermissions).toEqual({
      global: {
        environments: ["staging", "development"],
        limitAccessByEnvironment: true,
        permissions: roleToPermissionMap("engineer", testOrg),
      },
      projects: {
        prj_exl5jr5dl4rbw856: {
          environments: ["production"],
          limitAccessByEnvironment: true,
          permissions: roleToPermissionMap("engineer", testOrg),
        },
        prj_exl5jr5dl4rbw123: {
          environments: [],
          limitAccessByEnvironment: false,
          permissions: roleToPermissionMap("analyst", testOrg),
        },
      },
    });
  });
  // Advanced user permissions - global role, project-level permissions, and user is on team(s)
  it("should build permissions for a readonly user with no environment specific permissions and project-level roles that have environment specific permissions correctly where the user is on a team that has collaborator permissions", async () => {
    const teams: TeamInterface[] = [
      {
        id: "team_123",
        name: "Team Collaborators",
        organization: "org_id_1234",
        description: "",
        dateCreated: new Date(),
        dateUpdated: new Date(),
        createdBy: "Demo User",
        role: "collaborator",
        limitAccessByEnvironment: false,
        environments: [],
        projectRoles: [],
        managedByIdp: false,
      },
    ];

    const userPermissions = getUserPermissions(
      "base_user_123",
      {
        ...testOrg,
        members: [
          {
            ...testOrg.members[0],
            projectRoles: [
              {
                project: "prj_exl5jr5dl4rbw856",
                role: "engineer",
                limitAccessByEnvironment: true,
                environments: ["production"],
              },
              {
                project: "prj_exl5jr5dl4rbw123",
                role: "analyst",
                limitAccessByEnvironment: false,
                environments: [],
              },
            ],
            teams: ["team_123"],
          },
        ],
      },
      teams
    );

    expect(userPermissions).toEqual({
      global: {
        environments: [],
        limitAccessByEnvironment: false,
        permissions: roleToPermissionMap("collaborator", testOrg),
      },
      projects: {
        prj_exl5jr5dl4rbw856: {
          environments: ["production"],
          limitAccessByEnvironment: true,
          permissions: roleToPermissionMap("engineer", testOrg),
        },
        prj_exl5jr5dl4rbw123: {
          environments: [],
          limitAccessByEnvironment: false,
          permissions: roleToPermissionMap("analyst", testOrg),
        },
      },
    });
  });

  it("should not override a user's global permissions with a team's permissions if the user has a more permissive role (e.g. don't override admin permissions with collaborator permissions", async () => {
    const teams: TeamInterface[] = [
      {
        id: "team_123",
        name: "Team Collaborators",
        organization: "org_id_1234",
        description: "",
        dateCreated: new Date(),
        dateUpdated: new Date(),
        createdBy: "Demo User",
        role: "collaborator",
        limitAccessByEnvironment: false,
        environments: [],
        projectRoles: [],
        managedByIdp: false,
      },
    ];

    const userPermissions = getUserPermissions(
      "base_user_123",
      {
        ...testOrg,
        members: [
          {
            ...testOrg.members[0],
            teams: ["team_123"],
            role: "admin",
          },
        ],
      },
      teams
    );

    expect(userPermissions).toEqual({
      global: {
        environments: [],
        limitAccessByEnvironment: false,
        permissions: roleToPermissionMap("admin", testOrg),
      },
      projects: {},
    });
  });

  it("should build permissions for a basic engineer user with no environment specific permissions and project-level roles that have environment specific permissions correctly where the user is on a team that has engineer permissions", async () => {
    const teams: TeamInterface[] = [
      {
        id: "team_123",
        name: "Team Engineers",
        organization: "org_id_1234",
        description: "",
        dateCreated: new Date(),
        dateUpdated: new Date(),
        createdBy: "Demo User",
        role: "engineer",
        limitAccessByEnvironment: true,
        environments: ["staging"],
        projectRoles: [],
        managedByIdp: false,
      },
    ];

    const userPermissions = getUserPermissions(
      "base_user_123",
      {
        ...testOrg,
        members: [
          {
            ...testOrg.members[0],
            role: "engineer",
            limitAccessByEnvironment: true,
            environments: ["production"],
            projectRoles: [],
            teams: ["team_123"],
          },
        ],
      },
      teams
    );

    expect(userPermissions).toEqual({
      global: {
        environments: ["production", "staging"],
        limitAccessByEnvironment: true,
        permissions: roleToPermissionMap("engineer", testOrg),
      },
      projects: {},
    });
  });

  it("disables limitAccessByEnvironment when all environments are included after merging team permissions", async () => {
    const teams: TeamInterface[] = [
      {
        id: "team_123",
        name: "Team Engineers",
        organization: "org_id_1234",
        description: "",
        dateCreated: new Date(),
        dateUpdated: new Date(),
        createdBy: "Demo User",
        role: "engineer",
        limitAccessByEnvironment: true,
        environments: ["staging", "development"],
        projectRoles: [],
        managedByIdp: false,
      },
    ];

    const userPermissions = getUserPermissions(
      "base_user_123",
      {
        ...testOrg,
        members: [
          {
            ...testOrg.members[0],
            role: "engineer",
            limitAccessByEnvironment: true,
            environments: ["production"],
            projectRoles: [],
            teams: ["team_123"],
          },
        ],
      },
      teams
    );

    expect(userPermissions).toEqual({
      global: {
        environments: ["production", "staging", "development"],
        limitAccessByEnvironment: false,
        permissions: roleToPermissionMap("engineer", testOrg),
      },
      projects: {},
    });
  });

  it("should build permissions for a readonly user that has project specific engineer permissions, with specific environment permissions,and is on a team that also has engineering permissions, but no environment limits", async () => {
    const teams: TeamInterface[] = [
      {
        id: "team_123",
        name: "Test Team",
        organization: "org_id_1234",
        description: "",
        dateCreated: new Date(),
        dateUpdated: new Date(),
        createdBy: "Demo User",
        role: "readonly",
        limitAccessByEnvironment: false,
        environments: [],
        projectRoles: [
          {
            project: "prj_exl5jr5dl4rbw856",
            role: "engineer",
            limitAccessByEnvironment: false,
            environments: [],
          },
        ],
        managedByIdp: false,
      },
    ];

    const userPermissions = getUserPermissions(
      "base_user_123",
      {
        ...testOrg,
        members: [
          {
            ...testOrg.members[0],
            projectRoles: [
              {
                project: "prj_exl5jr5dl4rbw856",
                role: "engineer",
                limitAccessByEnvironment: true,
                environments: ["staging"],
              },
            ],
            teams: ["team_123"],
          },
        ],
      },
      teams
    );

    expect(userPermissions).toEqual({
      global: {
        environments: [],
        limitAccessByEnvironment: false,
        permissions: roleToPermissionMap("readonly", testOrg),
      },
      projects: {
        prj_exl5jr5dl4rbw856: {
          environments: [],
          limitAccessByEnvironment: false,
          permissions: roleToPermissionMap("engineer", testOrg),
        },
      },
    });
  });

  it("should ignore limitAccessByEnvironment in teams with roles that don't support that", async () => {
    const teams: TeamInterface[] = [
      {
        id: "team_123",
        name: "Test Team",
        organization: "org_id_1234",
        description: "",
        dateCreated: new Date(),
        dateUpdated: new Date(),
        createdBy: "Demo User",
        role: "admin",
        limitAccessByEnvironment: true,
        environments: ["development"],
        projectRoles: [
          {
            project: "prj_test",
            role: "collaborator",
            limitAccessByEnvironment: true,
            environments: ["staging"],
          },
          {
            project: "prj_exl5jr5dl4rbw856",
            role: "collaborator",
            limitAccessByEnvironment: true,
            environments: ["staging"],
          },
        ],
        managedByIdp: false,
      },
    ];

    const userPermissions = getUserPermissions(
      "base_user_123",
      {
        ...testOrg,
        members: [
          {
            ...testOrg.members[0],
            projectRoles: [
              {
                project: "prj_exl5jr5dl4rbw856",
                role: "engineer",
                limitAccessByEnvironment: true,
                environments: ["production"],
              },
            ],
            teams: ["team_123"],
          },
        ],
      },
      teams
    );

    expect(userPermissions).toEqual({
      global: {
        environments: ["development"],
        limitAccessByEnvironment: false,
        permissions: roleToPermissionMap("admin", testOrg),
      },
      projects: {
        prj_test: {
          environments: [],
          limitAccessByEnvironment: false,
          permissions: roleToPermissionMap("collaborator", testOrg),
        },
        prj_exl5jr5dl4rbw856: {
          environments: ["production"],
          limitAccessByEnvironment: true,
          permissions: roleToPermissionMap("engineer", testOrg),
        },
      },
    });
  });

  it("should update global permissions if team role is more permissive than user global role", async () => {
    const teams: TeamInterface[] = [
      {
        id: "team_123",
        name: "Test Team",
        organization: "org_id_1234",
        description: "",
        dateCreated: new Date(),
        dateUpdated: new Date(),
        createdBy: "Demo User",
        role: "engineer",
        limitAccessByEnvironment: true,
        environments: ["staging", "production"],
        projectRoles: [],
        managedByIdp: false,
      },
    ];

    const userPermissions = getUserPermissions(
      "base_user_123",
      {
        ...testOrg,
        members: [
          {
            ...testOrg.members[0],
            role: "collaborator",
            teams: ["team_123"],
          },
        ],
      },
      teams
    );

    expect(userPermissions).toEqual({
      global: {
        environments: ["staging", "production"],
        limitAccessByEnvironment: true,
        permissions: roleToPermissionMap("engineer", testOrg),
      },
      projects: {},
    });
  });

  it("should not override a user's global permissions env level permissions with a team's permissions if the user has a more permissive role", async () => {
    const teams: TeamInterface[] = [
      {
        id: "team_123",
        name: "Test Team",
        organization: "org_id_1234",
        description: "",
        dateCreated: new Date(),
        dateUpdated: new Date(),
        createdBy: "Demo User",
        role: "engineer",
        limitAccessByEnvironment: true,
        environments: ["staging", "production"],
        projectRoles: [],
        managedByIdp: false,
      },
    ];

    const userPermissions = getUserPermissions(
      "base_user_123",
      {
        ...testOrg,
        members: [
          {
            ...testOrg.members[0],
            teams: ["team_123"],
            role: "admin",
          },
        ],
      },
      teams
    );

    expect(userPermissions).toEqual({
      global: {
        environments: [],
        limitAccessByEnvironment: false,
        permissions: roleToPermissionMap("admin", testOrg),
      },
      projects: {},
    });
  });

  it("should not overwrite experimenter permissions with engineer permissions", async () => {
    const teams: TeamInterface[] = [
      {
        id: "team_123",
        name: "Test Team",
        organization: "org_id_1234",
        description: "",
        dateCreated: new Date(),
        dateUpdated: new Date(),
        createdBy: "Demo User",
        role: "engineer",
        limitAccessByEnvironment: true,
        environments: ["staging", "production"],
        projectRoles: [],
        managedByIdp: false,
      },
    ];

    const userPermissions = getUserPermissions(
      "base_user_123",
      {
        ...testOrg,
        members: [
          {
            ...testOrg.members[0],
            role: "experimenter",
            teams: ["team_123"],
          },
        ],
      },
      teams
    );

    expect(userPermissions).toEqual({
      global: {
        environments: [],
        limitAccessByEnvironment: false,
        permissions: roleToPermissionMap("experimenter", testOrg),
      },
      projects: {},
    });
  });

  it("should correctly merge engineer and experimenters env specific limits", async () => {
    const teams: TeamInterface[] = [
      {
        id: "team_123",
        name: "Test Team",
        organization: "org_id_1234",
        description: "",
        dateCreated: new Date(),
        dateUpdated: new Date(),
        createdBy: "Demo User",
        role: "experimenter",
        limitAccessByEnvironment: true,
        environments: ["staging"],
        projectRoles: [],
        managedByIdp: false,
      },
    ];

    const userPermissions = getUserPermissions(
      "base_user_123",
      {
        ...testOrg,
        members: [
          {
            ...testOrg.members[0],
            role: "engineer",
            limitAccessByEnvironment: true,
            environments: ["production"],
            teams: ["team_123"],
          },
        ],
      },
      teams
    );

    expect(userPermissions).toEqual({
      global: {
        environments: ["production", "staging"],
        limitAccessByEnvironment: true,
        permissions: roleToPermissionMap("experimenter", testOrg),
      },
      projects: {},
    });
  });

  it("shouldn't override a global engineer's env specific limits if they're on a team that gives them analyst permissions", async () => {
    const teams: TeamInterface[] = [
      {
        id: "team_123",
        name: "Test Team",
        organization: "org_id_1234",
        description: "",
        dateCreated: new Date(),
        dateUpdated: new Date(),
        createdBy: "Demo User",
        role: "readonly",
        limitAccessByEnvironment: false,
        environments: [],
        projectRoles: [
          {
            project: "prj_exl5jr5dl4rbw856",
            role: "analyst",
            limitAccessByEnvironment: false,
            environments: [],
          },
        ],
        managedByIdp: false,
      },
    ];

    const userPermissions = getUserPermissions(
      "base_user_123",
      {
        ...testOrg,
        members: [
          {
            ...testOrg.members[0],
            projectRoles: [
              {
                project: "prj_exl5jr5dl4rbw856",
                role: "engineer",
                limitAccessByEnvironment: true,
                environments: ["development"],
              },
            ],
            teams: ["team_123"],
          },
        ],
      },
      teams
    );

    expect(userPermissions).toEqual({
      global: {
        environments: [],
        limitAccessByEnvironment: false,
        permissions: roleToPermissionMap("readonly", testOrg),
      },
      projects: {
        prj_exl5jr5dl4rbw856: {
          environments: ["development"],
          limitAccessByEnvironment: true,
          permissions: roleToPermissionMap("experimenter", testOrg),
        },
      },
    });
  });

  it("should add project level permissions if the user's global role doesn't give any access, but the user is on a team that inherits project-level permissions", async () => {
    const teams: TeamInterface[] = [
      {
        id: "team_123",
        name: "Test Team",
        organization: "org_id_1234",
        description: "",
        dateCreated: new Date(),
        dateUpdated: new Date(),
        createdBy: "Demo User",
        role: "readonly",
        limitAccessByEnvironment: false,
        environments: [],
        projectRoles: [
          {
            project: "prj_exl5jr5dl4rbw856",
            role: "analyst",
            limitAccessByEnvironment: false,
            environments: [],
          },
        ],
        managedByIdp: false,
      },
    ];

    const userPermissions = getUserPermissions(
      "base_user_123",
      {
        ...testOrg,
        members: [
          {
            ...testOrg.members[0],
            projectRoles: [],
            teams: ["team_123"],
          },
        ],
      },
      teams
    );

    expect(userPermissions).toEqual({
      global: {
        environments: [],
        limitAccessByEnvironment: false,
        permissions: roleToPermissionMap("readonly", testOrg),
      },
      projects: {
        prj_exl5jr5dl4rbw856: {
          environments: [],
          limitAccessByEnvironment: false,
          permissions: roleToPermissionMap("analyst", testOrg),
        },
      },
    });
  });

  it("should correctly override a project-specific role if the team's project specific role is higher", async () => {
    const teams: TeamInterface[] = [
      {
        id: "team_123",
        name: "Test Team",
        organization: "org_id_1234",
        description: "",
        dateCreated: new Date(),
        dateUpdated: new Date(),
        createdBy: "Demo User",
        role: "experimenter",
        limitAccessByEnvironment: true,
        environments: ["staging", "development"],
        projectRoles: [
          {
            project: "prj_exl5jr5dl4rbw856",
            role: "engineer",
            limitAccessByEnvironment: false,
            environments: [],
          },
        ],
        managedByIdp: false,
      },
    ];

    const userPermissions = getUserPermissions(
      "base_user_123",
      {
        ...testOrg,
        members: [
          {
            ...testOrg.members[0],
            projectRoles: [
              {
                project: "prj_exl5jr5dl4rbw856",
                role: "collaborator",
                limitAccessByEnvironment: false,
                environments: [],
              },
            ],
            teams: ["team_123"],
          },
        ],
      },
      teams
    );

    expect(userPermissions).toEqual({
      global: {
        environments: ["staging", "development"],
        limitAccessByEnvironment: true,
        permissions: roleToPermissionMap("experimenter", testOrg),
      },
      projects: {
        prj_exl5jr5dl4rbw856: {
          environments: [],
          limitAccessByEnvironment: false,
          permissions: roleToPermissionMap("engineer", testOrg),
        },
      },
    });
  });

  it("should correctly merge environment limits for a user's project-level role and a team's project-level role", async () => {
    const teams: TeamInterface[] = [
      {
        id: "team_123",
        name: "Test Team",
        organization: "org_id_1234",
        description: "",
        dateCreated: new Date(),
        dateUpdated: new Date(),
        createdBy: "Demo User",
        role: "experimenter",
        limitAccessByEnvironment: true,
        environments: ["staging", "development"],
        projectRoles: [
          {
            project: "prj_exl5jr5dl4rbw856",
            role: "engineer",
            limitAccessByEnvironment: true,
            environments: ["production"],
          },
        ],
        managedByIdp: false,
      },
    ];

    const userPermissions = getUserPermissions(
      "base_user_123",
      {
        ...testOrg,
        members: [
          {
            ...testOrg.members[0],
            projectRoles: [
              {
                project: "prj_exl5jr5dl4rbw856",
                role: "engineer",
                limitAccessByEnvironment: true,
                environments: ["development"],
              },
            ],
            teams: ["team_123"],
          },
        ],
      },
      teams
    );

    expect(userPermissions).toEqual({
      global: {
        environments: ["staging", "development"],
        limitAccessByEnvironment: true,
        permissions: roleToPermissionMap("experimenter", testOrg),
      },
      projects: {
        prj_exl5jr5dl4rbw856: {
          environments: ["development", "production"],
          limitAccessByEnvironment: true,
          permissions: roleToPermissionMap("engineer", testOrg),
        },
      },
    });
  });

  it("should correctly merge user with global read-only, who is on a team where the global role is engineer, and has a project-specific role of readonly.", async () => {
    const teams: TeamInterface[] = [
      {
        id: "team_123",
        name: "Test Team",
        organization: "org_id_1234",
        description: "",
        dateCreated: new Date(),
        dateUpdated: new Date(),
        createdBy: "Demo User",
        role: "engineer",
        limitAccessByEnvironment: false,
        environments: [],
        projectRoles: [
          {
            project: "prj_exl5jr5dl4rbw856",
            role: "readonly",
            limitAccessByEnvironment: false,
            environments: [],
          },
        ],
        managedByIdp: false,
      },
    ];

    const userPermissions = getUserPermissions(
      "base_user_123",
      {
        ...testOrg,
        members: [
          {
            ...testOrg.members[0],
            projectRoles: [],
            teams: ["team_123"],
          },
        ],
      },
      teams
    );

    expect(userPermissions).toEqual({
      global: {
        environments: [],
        limitAccessByEnvironment: false,
        permissions: roleToPermissionMap("engineer", testOrg),
      },
      projects: {
        prj_exl5jr5dl4rbw856: {
          environments: [],
          limitAccessByEnvironment: false,
          permissions: roleToPermissionMap("readonly", testOrg),
        },
      },
    });
  });
});

describe("Build user's readAccessPermissions object", () => {
  const testOrg: OrganizationInterface = {
    id: "org_sktwi1id9l7z9xkjb",
    name: "Test Org",
    ownerEmail: "test@test.com",
    url: "https://test.com",
    dateCreated: new Date(),
    invites: [],
    members: [
      {
        id: "base_user_123",
        role: "readonly",
        dateCreated: new Date(),
        limitAccessByEnvironment: false,
        environments: [],
        projectRoles: [],
        teams: [],
      },
    ],
    settings: {
      environments: [
        { id: "development" },
        { id: "staging" },
        { id: "production" },
      ],
    },
  };

  it("user with global no access role should have no read access", async () => {
    const userPermissions = getUserPermissions(
      "base_user_123",
      {
        ...testOrg,
        members: [{ ...testOrg.members[0], role: "noaccess" }],
      },
      []
    );

    const readAccessFilter = getReadAccessFilter(userPermissions);

    expect(readAccessFilter).toEqual({
      globalReadAccess: false,
      projects: [],
    });
  });

  it("user with global readonly role should have global read access", async () => {
    const userPermissions = getUserPermissions(
      "base_user_123",
      {
        ...testOrg,
        members: [{ ...testOrg.members[0], role: "readonly" }],
      },
      []
    );

    const readAccessFilter = getReadAccessFilter(userPermissions);

    expect(readAccessFilter).toEqual({
      globalReadAccess: true,
      projects: [],
    });
  });

  it("user with global readonly role, and project noaccess should have global read access, but the project should have no read access", async () => {
    const userPermissions = getUserPermissions(
      "base_user_123",
      {
        ...testOrg,
        members: [
          {
            ...testOrg.members[0],
            role: "readonly",
            projectRoles: [
              {
                project: "prj_exl5jr5dl4rbw856",
                role: "noaccess",
                limitAccessByEnvironment: true,
                environments: ["staging"],
              },
            ],
          },
        ],
      },
      []
    );

    const readAccessFilter = getReadAccessFilter(userPermissions);

    expect(readAccessFilter).toEqual({
      globalReadAccess: true,
      projects: [
        {
          id: "prj_exl5jr5dl4rbw856",
          readAccess: false,
        },
      ],
    });
  });

  it("user with global noaccess role, and project collaborator should not have global read access, but the project should have read access", async () => {
    const userPermissions = getUserPermissions(
      "base_user_123",
      {
        ...testOrg,
        members: [
          {
            ...testOrg.members[0],
            role: "noaccess",
            projectRoles: [
              {
                project: "prj_exl5jr5dl4rbw856",
                role: "collaborator",
                limitAccessByEnvironment: true,
                environments: ["staging"],
              },
            ],
          },
        ],
      },
      []
    );

    const readAccessFilter = getReadAccessFilter(userPermissions);

    expect(readAccessFilter).toEqual({
      globalReadAccess: false,
      projects: [
        {
          id: "prj_exl5jr5dl4rbw856",
          readAccess: true,
        },
      ],
    });
  });

  it("should build the readAccessFilter correctly for a user with multiple project roles", async () => {
    const userPermissions = getUserPermissions(
      "base_user_123",
      {
        ...testOrg,
        members: [
          {
            ...testOrg.members[0],
            role: "noaccess",
            projectRoles: [
              {
                project: "prj_exl5jr5dl4rbw856",
                role: "collaborator",
                limitAccessByEnvironment: true,
                environments: ["staging"],
              },
              {
                project: "prj_exl5jr5dl4rbw123",
                role: "engineer",
                limitAccessByEnvironment: true,
                environments: [],
              },
              {
                project: "prj_exl5jr5dl4rbw456",
                role: "engineer",
                limitAccessByEnvironment: true,
                environments: ["staging"],
              },
            ],
          },
        ],
      },
      []
    );

    const readAccessFilter = getReadAccessFilter(userPermissions);

    expect(readAccessFilter).toEqual({
      globalReadAccess: false,
      projects: [
        {
          id: "prj_exl5jr5dl4rbw856",
          readAccess: true,
        },
        {
          id: "prj_exl5jr5dl4rbw123",
          readAccess: true,
        },
        {
          id: "prj_exl5jr5dl4rbw456",
          readAccess: true,
        },
      ],
    });
  });
});

describe("hasReadAccess filter", () => {
  const testOrg: OrganizationInterface = {
    id: "org_sktwi1id9l7z9xkjb",
    name: "Test Org",
    ownerEmail: "test@test.com",
    url: "https://test.com",
    dateCreated: new Date(),
    invites: [],
    members: [
      {
        id: "base_user_123",
        role: "readonly",
        dateCreated: new Date(),
        limitAccessByEnvironment: false,
        environments: [],
        projectRoles: [],
        teams: [],
      },
    ],
    settings: {
      environments: [
        { id: "development" },
        { id: "staging" },
        { id: "production" },
      ],
    },
  };

  it("hasReadAccess should filter out all features for user with global no access role", async () => {
    const userPermissions = getUserPermissions(
      "base_user_123",
      {
        ...testOrg,
        members: [{ ...testOrg.members[0], role: "noaccess" }],
      },
      []
    );

    const readAccessFilter = getReadAccessFilter(userPermissions);

    const features: Partial<FeatureInterface>[] = [
      {
        id: "test-feature-123",
        project: "",
      },
    ];

    const filteredFeatures = features.filter((feature) =>
      hasReadAccess(readAccessFilter, feature.project)
    );

    expect(filteredFeatures).toEqual([]);
  });

  it("hasReadAccess should not filter out all features for user with global readonly role", async () => {
    const userPermissions = getUserPermissions(
      "base_user_123",
      {
        ...testOrg,
        members: [{ ...testOrg.members[0], role: "readonly" }],
      },
      []
    );

    const readAccessFilter = getReadAccessFilter(userPermissions);

    const features: Partial<FeatureInterface>[] = [
      {
        id: "test-feature-123",
        project: "",
      },
    ];

    const filteredFeatures = features.filter((feature) =>
      hasReadAccess(readAccessFilter, feature.project)
    );

    expect(filteredFeatures).toEqual([
      {
        id: "test-feature-123",
        project: "",
      },
    ]);
  });

  it("hasReadAccess should filter out all projects aside from the project the user has collaborator access to", async () => {
    const userPermissions = getUserPermissions(
      "base_user_123",
      {
        ...testOrg,
        members: [
          {
            ...testOrg.members[0],
            role: "noaccess",
            projectRoles: [
              {
                project: "prj_exl5jr5dl4rbw856",
                role: "collaborator",
                limitAccessByEnvironment: true,
                environments: ["staging"],
              },
            ],
          },
        ],
      },
      []
    );

    const readAccessFilter = getReadAccessFilter(userPermissions);

    const features: Partial<FeatureInterface>[] = [
      {
        id: "test-feature-123",
        project: "",
      },
      {
        id: "test-feature-456",
        project: "prj_exl5jr5dl4rbw856",
      },
      {
        id: "test-feature-789",
        project: "prj_exl5jr5dl4rbw123",
      },
    ];

    const filteredFeatures = features.filter((feature) =>
      hasReadAccess(readAccessFilter, feature.project)
    );

    expect(filteredFeatures).toEqual([
      {
        id: "test-feature-456",
        project: "prj_exl5jr5dl4rbw856",
      },
    ]);
  });

  it("hasReadAccess should filter out all projects aside from the project the user has collaborator access to", async () => {
    const userPermissions = getUserPermissions(
      "base_user_123",
      {
        ...testOrg,
        members: [
          {
            ...testOrg.members[0],
            role: "collaborator",
            projectRoles: [
              {
                project: "prj_exl5jr5dl4rbw856",
                role: "noaccess",
                limitAccessByEnvironment: true,
                environments: ["staging"],
              },
            ],
          },
        ],
      },
      []
    );

    const readAccessFilter = getReadAccessFilter(userPermissions);

    const features: Partial<FeatureInterface>[] = [
      {
        id: "test-feature-123",
        project: "",
      },
      {
        id: "test-feature-456",
        project: "prj_exl5jr5dl4rbw856",
      },
      {
        id: "test-feature-789",
        project: "prj_exl5jr5dl4rbw123",
      },
    ];

    const filteredFeatures = features.filter((feature) =>
      hasReadAccess(readAccessFilter, feature.project)
    );

    expect(filteredFeatures).toEqual([
      {
        id: "test-feature-123",
        project: "",
      },
      {
        id: "test-feature-789",
        project: "prj_exl5jr5dl4rbw123",
      },
    ]);
  });

  // e.g. user's global role is noaccess, but they have project-level permissions for a singular project - if their collaborator permissions include atleast 1 project on the metric, they should get access
  it("hasReadAccess should allow access if user has readAccess for atleast 1 project on an experiment", async () => {
    const userPermissions = getUserPermissions(
      "base_user_123",
      {
        ...testOrg,
        members: [
          {
            ...testOrg.members[0],
            role: "noaccess",
            projectRoles: [
              {
                project: "prj_exl5jr5dl4rbw856",
                role: "collaborator",
                limitAccessByEnvironment: true,
                environments: ["staging"],
              },
            ],
          },
        ],
      },
      []
    );

    const readAccessFilter = getReadAccessFilter(userPermissions);

    const metrics: Partial<MetricInterface>[] = [
      {
        id: "test-feature-123",
        projects: [],
      },
      {
        id: "test-feature-456",
        projects: ["prj_exl5jr5dl4rbw856", "prj_exl5jr5dl4rbw123"],
      },
      {
        id: "test-feature-789",
        projects: ["prj_exl5jr5dl4rbw123"],
      },
    ];

    const filteredMetrics = metrics.filter((metric) =>
      hasReadAccess(readAccessFilter, metric.projects || [])
    );

    expect(filteredMetrics).toEqual([
      {
        id: "test-feature-123",
        projects: [],
      },
      {
        id: "test-feature-456",
        projects: ["prj_exl5jr5dl4rbw856", "prj_exl5jr5dl4rbw123"],
      },
    ]);
  });

  // The user's global role is collaborator, but they have project-level permissions for two projects that take away readaccess. If a metric is in both of the projects the user has noaccess role, AND a project the user doesn't have a specific permission for, the user should be able to access it due to their global permission
  it("hasReadAccess should not allow access if user has ", async () => {
    const userPermissions = getUserPermissions(
      "base_user_123",
      {
        ...testOrg,
        members: [
          {
            ...testOrg.members[0],
            role: "collaborator",
            projectRoles: [
              {
                project: "prj_exl5jr5dl4rbw856",
                role: "noaccess",
                limitAccessByEnvironment: true,
                environments: ["staging"],
              },
              {
                project: "prj_exl5jr5dl4rbw123",
                role: "noaccess",
                limitAccessByEnvironment: true,
                environments: ["staging"],
              },
            ],
          },
        ],
      },
      []
    );

    const readAccessFilter = getReadAccessFilter(userPermissions);

    const metrics: Partial<MetricInterface>[] = [
      {
        id: "test-feature-123",
        projects: [],
      },
      {
        id: "test-feature-456",
        projects: ["prj_exl5jr5dl4rbw856", "prj_exl5jr5dl4rbw123", "abc123"],
      },
      {
        id: "test-feature-789",
        projects: ["prj_exl5jr5dl4rbw123"],
      },
    ];

    const filteredMetrics = metrics.filter((metric) =>
      hasReadAccess(readAccessFilter, metric.projects || [])
    );

    expect(filteredMetrics).toEqual([
      {
        id: "test-feature-123",
        projects: [],
      },
      {
        id: "test-feature-456",
        projects: ["prj_exl5jr5dl4rbw856", "prj_exl5jr5dl4rbw123", "abc123"],
      },
    ]);
  });

  // The user's global role is collaborator, but they have project-level permissions for two projects. If a metric is in both of the projects the user has a noaccess role for, the user shouldn't be able to access it
  it("hasReadAccess should not allow access if user has ", async () => {
    const userPermissions = getUserPermissions(
      "base_user_123",
      {
        ...testOrg,
        members: [
          {
            ...testOrg.members[0],
            role: "collaborator",
            projectRoles: [
              {
                project: "prj_exl5jr5dl4rbw856",
                role: "noaccess",
                limitAccessByEnvironment: true,
                environments: ["staging"],
              },
              {
                project: "prj_exl5jr5dl4rbw123",
                role: "noaccess",
                limitAccessByEnvironment: true,
                environments: ["staging"],
              },
            ],
          },
        ],
      },
      []
    );

    const readAccessFilter = getReadAccessFilter(userPermissions);

    const metrics: Partial<MetricInterface>[] = [
      {
        id: "test-feature-123",
        projects: [],
      },
      {
        id: "test-feature-456",
        projects: ["prj_exl5jr5dl4rbw856", "prj_exl5jr5dl4rbw123"],
      },
      {
        id: "test-feature-789",
        projects: ["prj_exl5jr5dl4rbw123"],
      },
    ];

    const filteredMetrics = metrics.filter((metric) =>
      hasReadAccess(readAccessFilter, metric.projects || [])
    );

    expect(filteredMetrics).toEqual([
      {
        id: "test-feature-123",
        projects: [],
      },
    ]);
  });
});

describe("PermissionsUtilClass.canCreateAttribute check", () => {
  const testOrg: OrganizationInterface = {
    id: "org_sktwi1id9l7z9xkjb",
    name: "Test Org",
    ownerEmail: "test@test.com",
    url: "https://test.com",
    dateCreated: new Date(),
    invites: [],
    members: [
      {
        id: "base_user_123",
        role: "readonly",
        dateCreated: new Date(),
        limitAccessByEnvironment: false,
        environments: [],
        projectRoles: [],
        teams: [],
      },
    ],
    settings: {
      environments: [
        { id: "development" },
        { id: "staging" },
        { id: "production" },
      ],
    },
  };

  it("User with global readonly role can not create attribute in 'All Projects'", async () => {
    const permissions = new Permissions(
      {
        global: {
          permissions: roleToPermissionMap("readonly", testOrg),
          limitAccessByEnvironment: false,
          environments: [],
        },
        projects: {},
      },
      false
    );

    expect(permissions.canCreateAttribute({})).toEqual(false);
  });

  it("User with global engineer role can create attribute in in 'All Projects'", async () => {
    const permissions = new Permissions(
      {
        global: {
          permissions: roleToPermissionMap("engineer", testOrg),
          limitAccessByEnvironment: false,
          environments: [],
        },
        projects: {},
      },
      false
    );

    expect(permissions.canCreateAttribute({})).toEqual(true);
  });

  it("User with global readonly role can not create attribute in in project 'ABC123'", async () => {
    const permissions = new Permissions(
      {
        global: {
          permissions: roleToPermissionMap("readonly", testOrg),
          limitAccessByEnvironment: false,
          environments: [],
        },
        projects: {},
      },
      false
    );

    expect(permissions.canCreateAttribute({ projects: ["ABC123"] })).toEqual(
      false
    );
  });

  it("User with global readonly role can create attribute in in project 'ABC123' if they have an engineer role for that project", async () => {
    const permissions = new Permissions(
      {
        global: {
          permissions: roleToPermissionMap("readonly", testOrg),
          limitAccessByEnvironment: false,
          environments: [],
        },
        projects: {
          ABC123: {
            permissions: roleToPermissionMap("engineer", testOrg),
            limitAccessByEnvironment: false,
            environments: [],
          },
        },
      },
      false
    );

    expect(permissions.canCreateAttribute({ projects: ["ABC123"] })).toEqual(
      true
    );
  });

  it("User with global engineer role can not create attribute in in project 'ABC123' if they have a readonly role for that project", async () => {
    const permissions = new Permissions(
      {
        global: {
          permissions: roleToPermissionMap("engineer", testOrg),
          limitAccessByEnvironment: false,
          environments: [],
        },
        projects: {
          ABC123: {
            permissions: roleToPermissionMap("readonly", testOrg),
            limitAccessByEnvironment: false,
            environments: [],
          },
        },
      },
      false
    );

    expect(permissions.canCreateAttribute({ projects: ["ABC123"] })).toEqual(
      false
    );
  });

  it("User with global readonly role can not create attribute in in project 'ABC123' and 'DEF456 if they have a engineer role for only one of the projects", async () => {
    const permissions = new Permissions(
      {
        global: {
          permissions: roleToPermissionMap("readonly", testOrg),
          limitAccessByEnvironment: false,
          environments: [],
        },
        projects: {
          ABC123: {
            permissions: roleToPermissionMap("engineer", testOrg),
            limitAccessByEnvironment: false,
            environments: [],
          },
        },
      },
      false
    );

    expect(
      permissions.canCreateAttribute({ projects: ["ABC123", "DEF456"] })
    ).toEqual(false);
  });

  it("User with global readonly role can create attribute in in project 'ABC123' and 'DEF456 if they have a engineer role for both projects", async () => {
    const permissions = new Permissions(
      {
        global: {
          permissions: roleToPermissionMap("readonly", testOrg),
          limitAccessByEnvironment: false,
          environments: [],
        },
        projects: {
          ABC123: {
            permissions: roleToPermissionMap("engineer", testOrg),
            limitAccessByEnvironment: false,
            environments: [],
          },
          DEF456: {
            permissions: roleToPermissionMap("engineer", testOrg),
            limitAccessByEnvironment: false,
            environments: [],
          },
        },
      },
      false
    );

    expect(
      permissions.canCreateAttribute({ projects: ["ABC123", "DEF456"] })
    ).toEqual(true);
  });
});

describe("PermissionsUtilClass.canUpdateAttribute check", () => {
  const testOrg: OrganizationInterface = {
    id: "org_sktwi1id9l7z9xkjb",
    name: "Test Org",
    ownerEmail: "test@test.com",
    url: "https://test.com",
    dateCreated: new Date(),
    invites: [],
    members: [
      {
        id: "base_user_123",
        role: "readonly",
        dateCreated: new Date(),
        limitAccessByEnvironment: false,
        environments: [],
        projectRoles: [],
        teams: [],
      },
    ],
    settings: {
      environments: [
        { id: "development" },
        { id: "staging" },
        { id: "production" },
      ],
    },
  };

  it("User with global readonly role and engineer role on project ABC123 can not remove all projects from existing attribute", async () => {
    const permissions = new Permissions(
      {
        global: {
          permissions: roleToPermissionMap("readonly", testOrg),
          limitAccessByEnvironment: false,
          environments: [],
        },
        projects: {
          ABC123: {
            permissions: roleToPermissionMap("engineer", testOrg),
            limitAccessByEnvironment: false,
            environments: [],
          },
        },
      },
      false
    );

    expect(
      permissions.canUpdateAttribute({ projects: ["ABC123"] }, { projects: [] })
    ).toEqual(false);
  });

  it("User with global engineer role can remove all projects from existing attribute", async () => {
    const permissions = new Permissions(
      {
        global: {
          permissions: roleToPermissionMap("engineer", testOrg),
          limitAccessByEnvironment: false,
          environments: [],
        },
        projects: {},
      },
      false
    );

    expect(
      permissions.canUpdateAttribute({ projects: ["ABC123"] }, { projects: [] })
    ).toEqual(true);
  });

  it("User with global readonly role can update an attribute from being in project ABC123 to being in ABC123 and DEF456", async () => {
    const permissions = new Permissions(
      {
        global: {
          permissions: roleToPermissionMap("readonly", testOrg),
          limitAccessByEnvironment: false,
          environments: [],
        },
        projects: {
          ABC123: {
            permissions: roleToPermissionMap("engineer", testOrg),
            limitAccessByEnvironment: false,
            environments: [],
          },
          DEF456: {
            permissions: roleToPermissionMap("engineer", testOrg),
            limitAccessByEnvironment: false,
            environments: [],
          },
        },
      },
      false
    );

    expect(
      permissions.canUpdateAttribute(
        { projects: ["ABC123"] },
        { projects: ["ABC123", "DEF456"] }
      )
    ).toEqual(true);
  });
});

describe("PermissionsUtilClass.canDeleteAttribute check", () => {
  const testOrg: OrganizationInterface = {
    id: "org_sktwi1id9l7z9xkjb",
    name: "Test Org",
    ownerEmail: "test@test.com",
    url: "https://test.com",
    dateCreated: new Date(),
    invites: [],
    members: [
      {
        id: "base_user_123",
        role: "readonly",
        dateCreated: new Date(),
        limitAccessByEnvironment: false,
        environments: [],
        projectRoles: [],
        teams: [],
      },
    ],
    settings: {
      environments: [
        { id: "development" },
        { id: "staging" },
        { id: "production" },
      ],
    },
  };

  it("User with global readonly role can not delete attribute in 'All Projects'", async () => {
    const permissions = new Permissions(
      {
        global: {
          permissions: roleToPermissionMap("readonly", testOrg),
          limitAccessByEnvironment: false,
          environments: [],
        },
        projects: {},
      },
      false
    );

    expect(permissions.canDeleteAttribute({})).toEqual(false);
  });

  it("User with global engineer role can delete attribute in in 'All Projects'", async () => {
    const permissions = new Permissions(
      {
        global: {
          permissions: roleToPermissionMap("engineer", testOrg),
          limitAccessByEnvironment: false,
          environments: [],
        },
        projects: {},
      },
      false
    );

    expect(permissions.canDeleteAttribute({})).toEqual(true);
  });

  it("User with global readonly role can not delete attribute in in project 'ABC123'", async () => {
    const permissions = new Permissions(
      {
        global: {
          permissions: roleToPermissionMap("readonly", testOrg),
          limitAccessByEnvironment: false,
          environments: [],
        },
        projects: {},
      },
      false
    );

    expect(permissions.canDeleteAttribute({ projects: ["ABC123"] })).toEqual(
      false
    );
  });

  it("User with global readonly role can delete attribute in in project 'ABC123' if they have an engineer role for that project", async () => {
    const permissions = new Permissions(
      {
        global: {
          permissions: roleToPermissionMap("readonly", testOrg),
          limitAccessByEnvironment: false,
          environments: [],
        },
        projects: {
          ABC123: {
            permissions: roleToPermissionMap("engineer", testOrg),
            limitAccessByEnvironment: false,
            environments: [],
          },
        },
      },
      false
    );

    expect(permissions.canDeleteAttribute({ projects: ["ABC123"] })).toEqual(
      true
    );
  });

  it("User with global engineer role can not delete attribute in in project 'ABC123' if they have a readonly role for that project", async () => {
    const permissions = new Permissions(
      {
        global: {
          permissions: roleToPermissionMap("engineer", testOrg),
          limitAccessByEnvironment: false,
          environments: [],
        },
        projects: {
          ABC123: {
            permissions: roleToPermissionMap("readonly", testOrg),
            limitAccessByEnvironment: false,
            environments: [],
          },
        },
      },
      false
    );

    expect(permissions.canDeleteAttribute({ projects: ["ABC123"] })).toEqual(
      false
    );
  });

  it("User with global readonly role can not delete attribute in in project 'ABC123' and 'DEF456 if they have a engineer role for only one of the projects", async () => {
    const permissions = new Permissions(
      {
        global: {
          permissions: roleToPermissionMap("readonly", testOrg),
          limitAccessByEnvironment: false,
          environments: [],
        },
        projects: {
          ABC123: {
            permissions: roleToPermissionMap("engineer", testOrg),
            limitAccessByEnvironment: false,
            environments: [],
          },
        },
      },
      false
    );

    expect(
      permissions.canDeleteAttribute({ projects: ["ABC123", "DEF456"] })
    ).toEqual(false);
  });

  it("User with global readonly role can delete attribute in in project 'ABC123' and 'DEF456 if they have a engineer role for both projects", async () => {
    const permissions = new Permissions(
      {
        global: {
          permissions: roleToPermissionMap("readonly", testOrg),
          limitAccessByEnvironment: false,
          environments: [],
        },
        projects: {
          ABC123: {
            permissions: roleToPermissionMap("engineer", testOrg),
            limitAccessByEnvironment: false,
            environments: [],
          },
          DEF456: {
            permissions: roleToPermissionMap("engineer", testOrg),
            limitAccessByEnvironment: false,
            environments: [],
          },
        },
      },
      false
    );

    expect(
      permissions.canDeleteAttribute({ projects: ["ABC123", "DEF456"] })
    ).toEqual(true);
  });
});

// permissionsClass Global Permissions Test
describe("PermissionsUtilClass.canCreatePresentation check", () => {
  const testOrg: OrganizationInterface = {
    id: "org_sktwi1id9l7z9xkjb",
    name: "Test Org",
    ownerEmail: "test@test.com",
    url: "https://test.com",
    dateCreated: new Date(),
    invites: [],
    members: [
      {
        id: "base_user_123",
        role: "readonly",
        dateCreated: new Date(),
        limitAccessByEnvironment: false,
        environments: [],
        projectRoles: [],
        teams: [],
      },
    ],
    settings: {
      environments: [
        { id: "development" },
        { id: "staging" },
        { id: "production" },
      ],
    },
  };

  it("User with global readonly role can not create presentation", async () => {
    const permissions = new Permissions(
      {
        global: {
          permissions: roleToPermissionMap("readonly", testOrg),
          limitAccessByEnvironment: false,
          environments: [],
        },
        projects: {},
      },
      false
    );

    expect(permissions.canCreatePresentation()).toEqual(false);
  });

  it("User with global collaborator role can create presentation", async () => {
    const permissions = new Permissions(
      {
        global: {
          permissions: roleToPermissionMap("collaborator", testOrg),
          limitAccessByEnvironment: false,
          environments: [],
        },
        projects: {},
      },
      false
    );

    expect(permissions.canCreatePresentation()).toEqual(true);
  });

  it("User with global engineer role can create presentation", async () => {
    const permissions = new Permissions(
      {
        global: {
          permissions: roleToPermissionMap("engineer", testOrg),
          limitAccessByEnvironment: false,
          environments: [],
        },
        projects: {},
      },
      false
    );

    expect(permissions.canCreatePresentation()).toEqual(true);
  });
});

describe("PermissionsUtilClass.canUpdatePresentation check", () => {
  const testOrg: OrganizationInterface = {
    id: "org_sktwi1id9l7z9xkjb",
    name: "Test Org",
    ownerEmail: "test@test.com",
    url: "https://test.com",
    dateCreated: new Date(),
    invites: [],
    members: [
      {
        id: "base_user_123",
        role: "readonly",
        dateCreated: new Date(),
        limitAccessByEnvironment: false,
        environments: [],
        projectRoles: [],
        teams: [],
      },
    ],
    settings: {
      environments: [
        { id: "development" },
        { id: "staging" },
        { id: "production" },
      ],
    },
  };

  it("User with global readonly role can not update presentation", async () => {
    const permissions = new Permissions(
      {
        global: {
          permissions: roleToPermissionMap("readonly", testOrg),
          limitAccessByEnvironment: false,
          environments: [],
        },
        projects: {},
      },
      false
    );

    expect(permissions.canUpdatePresentation()).toEqual(false);
  });

  it("User with global collaborator role can update presentation", async () => {
    const permissions = new Permissions(
      {
        global: {
          permissions: roleToPermissionMap("collaborator", testOrg),
          limitAccessByEnvironment: false,
          environments: [],
        },
        projects: {},
      },
      false
    );

    expect(permissions.canUpdatePresentation()).toEqual(true);
  });

  it("User with global engineer role can update presentation", async () => {
    const permissions = new Permissions(
      {
        global: {
          permissions: roleToPermissionMap("engineer", testOrg),
          limitAccessByEnvironment: false,
          environments: [],
        },
        projects: {},
      },
      false
    );

    expect(permissions.canUpdatePresentation()).toEqual(true);
  });
});

describe("PermissionsUtilClass.canDeletePresentation check", () => {
  const testOrg: OrganizationInterface = {
    id: "org_sktwi1id9l7z9xkjb",
    name: "Test Org",
    ownerEmail: "test@test.com",
    url: "https://test.com",
    dateCreated: new Date(),
    invites: [],
    members: [
      {
        id: "base_user_123",
        role: "readonly",
        dateCreated: new Date(),
        limitAccessByEnvironment: false,
        environments: [],
        projectRoles: [],
        teams: [],
      },
    ],
    settings: {
      environments: [
        { id: "development" },
        { id: "staging" },
        { id: "production" },
      ],
    },
  };

  it("User with global readonly role can not delete presentation", async () => {
    const permissions = new Permissions(
      {
        global: {
          permissions: roleToPermissionMap("readonly", testOrg),
          limitAccessByEnvironment: false,
          environments: [],
        },
        projects: {},
      },
      false
    );

    expect(permissions.canDeletePresentation()).toEqual(false);
  });

  it("User with global collaborator role can delete presentation", async () => {
    const permissions = new Permissions(
      {
        global: {
          permissions: roleToPermissionMap("collaborator", testOrg),
          limitAccessByEnvironment: false,
          environments: [],
        },
        projects: {},
      },
      false
    );

    expect(permissions.canDeletePresentation()).toEqual(true);
  });

  it("User with global engineer role can delete presentation", async () => {
    const permissions = new Permissions(
      {
        global: {
          permissions: roleToPermissionMap("engineer", testOrg),
          limitAccessByEnvironment: false,
          environments: [],
        },
        projects: {},
      },
      false
    );

    expect(permissions.canDeletePresentation()).toEqual(true);
  });
});

describe("PermissionsUtilClass.canCreateDimension check", () => {
  const testOrg: OrganizationInterface = {
    id: "org_sktwi1id9l7z9xkjb",
    name: "Test Org",
    ownerEmail: "test@test.com",
    url: "https://test.com",
    dateCreated: new Date(),
    invites: [],
    members: [
      {
        id: "base_user_123",
        role: "readonly",
        dateCreated: new Date(),
        limitAccessByEnvironment: false,
        environments: [],
        projectRoles: [],
        teams: [],
      },
    ],
    settings: {
      environments: [
        { id: "development" },
        { id: "staging" },
        { id: "production" },
      ],
    },
  };

  it("User with global readonly role can not create dimension", async () => {
    const permissions = new Permissions(
      {
        global: {
          permissions: roleToPermissionMap("readonly", testOrg),
          limitAccessByEnvironment: false,
          environments: [],
        },
        projects: {},
      },
      false
    );

    expect(permissions.canCreateDimension()).toEqual(false);
  });

  it("User with global collaborator role can create dimension", async () => {
    const permissions = new Permissions(
      {
        global: {
          permissions: roleToPermissionMap("collaborator", testOrg),
          limitAccessByEnvironment: false,
          environments: [],
        },
        projects: {},
      },
      false
    );

    expect(permissions.canCreateDimension()).toEqual(false);
  });

  it("User with global analyst role can create dimension", async () => {
    const permissions = new Permissions(
      {
        global: {
          permissions: roleToPermissionMap("analyst", testOrg),
          limitAccessByEnvironment: false,
          environments: [],
        },
        projects: {},
      },
      false
    );

    expect(permissions.canCreateDimension()).toEqual(true);
  });
});

describe("PermissionsUtilClass.canUpdateDimension check", () => {
  const testOrg: OrganizationInterface = {
    id: "org_sktwi1id9l7z9xkjb",
    name: "Test Org",
    ownerEmail: "test@test.com",
    url: "https://test.com",
    dateCreated: new Date(),
    invites: [],
    members: [
      {
        id: "base_user_123",
        role: "readonly",
        dateCreated: new Date(),
        limitAccessByEnvironment: false,
        environments: [],
        projectRoles: [],
        teams: [],
      },
    ],
    settings: {
      environments: [
        { id: "development" },
        { id: "staging" },
        { id: "production" },
      ],
    },
  };

  it("User with global readonly role can not update dimension", async () => {
    const permissions = new Permissions(
      {
        global: {
          permissions: roleToPermissionMap("readonly", testOrg),
          limitAccessByEnvironment: false,
          environments: [],
        },
        projects: {},
      },
      false
    );

    expect(permissions.canUpdateDimension()).toEqual(false);
  });

  it("User with global collaborator role can update dimension", async () => {
    const permissions = new Permissions(
      {
        global: {
          permissions: roleToPermissionMap("collaborator", testOrg),
          limitAccessByEnvironment: false,
          environments: [],
        },
        projects: {},
      },
      false
    );

    expect(permissions.canUpdateDimension()).toEqual(false);
  });

  it("User with global analyst role can update dimension", async () => {
    const permissions = new Permissions(
      {
        global: {
          permissions: roleToPermissionMap("analyst", testOrg),
          limitAccessByEnvironment: false,
          environments: [],
        },
        projects: {},
      },
      false
    );

    expect(permissions.canUpdateDimension()).toEqual(true);
  });
});

describe("PermissionsUtilClass.canDeleteDimension check", () => {
  const testOrg: OrganizationInterface = {
    id: "org_sktwi1id9l7z9xkjb",
    name: "Test Org",
    ownerEmail: "test@test.com",
    url: "https://test.com",
    dateCreated: new Date(),
    invites: [],
    members: [
      {
        id: "base_user_123",
        role: "readonly",
        dateCreated: new Date(),
        limitAccessByEnvironment: false,
        environments: [],
        projectRoles: [],
        teams: [],
      },
    ],
    settings: {
      environments: [
        { id: "development" },
        { id: "staging" },
        { id: "production" },
      ],
    },
  };

  it("User with global readonly role can not delete dimension", async () => {
    const permissions = new Permissions(
      {
        global: {
          permissions: roleToPermissionMap("readonly", testOrg),
          limitAccessByEnvironment: false,
          environments: [],
        },
        projects: {},
      },
      false
    );

    expect(permissions.canDeleteDimension()).toEqual(false);
  });

  it("User with global collaborator role can delete dimension", async () => {
    const permissions = new Permissions(
      {
        global: {
          permissions: roleToPermissionMap("collaborator", testOrg),
          limitAccessByEnvironment: false,
          environments: [],
        },
        projects: {},
      },
      false
    );

    expect(permissions.canDeleteDimension()).toEqual(false);
  });

  it("User with global analyst role can delete dimension", async () => {
    const permissions = new Permissions(
      {
        global: {
          permissions: roleToPermissionMap("analyst", testOrg),
          limitAccessByEnvironment: false,
          environments: [],
        },
        projects: {},
      },
      false
    );

    expect(permissions.canDeleteDimension()).toEqual(true);
  });
});
// permissionsClass Project Permissions Test

describe("PermissionsUtilClass.canCreateIdea check", () => {
  const testOrg: OrganizationInterface = {
    id: "org_sktwi1id9l7z9xkjb",
    name: "Test Org",
    ownerEmail: "test@test.com",
    url: "https://test.com",
    dateCreated: new Date(),
    invites: [],
    members: [
      {
        id: "base_user_123",
        role: "readonly",
        dateCreated: new Date(),
        limitAccessByEnvironment: false,
        environments: [],
        projectRoles: [],
        teams: [],
      },
    ],
    settings: {
      environments: [
        { id: "development" },
        { id: "staging" },
        { id: "production" },
      ],
    },
  };

  it("User with global readonly role can not create idea without a project", async () => {
    const permissions = new Permissions(
      {
        global: {
          permissions: roleToPermissionMap("readonly", testOrg),
          limitAccessByEnvironment: false,
          environments: [],
        },
        projects: {},
      },
      false
    );

    expect(permissions.canCreateIdea({ project: "" })).toEqual(false);
  });

  it("User with global collaborator role can create idea without a project", async () => {
    const permissions = new Permissions(
      {
        global: {
          permissions: roleToPermissionMap("collaborator", testOrg),
          limitAccessByEnvironment: false,
          environments: [],
        },
        projects: {},
      },
      false
    );

    expect(permissions.canCreateIdea({ project: "" })).toEqual(true);
  });

  it("User with global readonly role can not create idea with a project if they don't have a project specific role that gives them permission", async () => {
    const permissions = new Permissions(
      {
        global: {
          permissions: roleToPermissionMap("readonly", testOrg),
          limitAccessByEnvironment: false,
          environments: [],
        },
        projects: {},
      },
      false
    );

    expect(permissions.canCreateIdea({ project: "abc123" })).toEqual(false);
  });

  it("User with global readonly role can create idea with a project if they do have a project specific role that gives them permission", async () => {
    const permissions = new Permissions(
      {
        global: {
          permissions: roleToPermissionMap("readonly", testOrg),
          limitAccessByEnvironment: false,
          environments: [],
        },
        projects: {
          abc123: {
            permissions: roleToPermissionMap("collaborator", testOrg),
            limitAccessByEnvironment: false,
            environments: [],
          },
        },
      },
      false
    );

    expect(permissions.canCreateIdea({ project: "abc123" })).toEqual(true);
  });
});

describe("PermissionsUtilClass.canUpdateIdea check", () => {
  const testOrg: OrganizationInterface = {
    id: "org_sktwi1id9l7z9xkjb",
    name: "Test Org",
    ownerEmail: "test@test.com",
    url: "https://test.com",
    dateCreated: new Date(),
    invites: [],
    members: [
      {
        id: "base_user_123",
        role: "readonly",
        dateCreated: new Date(),
        limitAccessByEnvironment: false,
        environments: [],
        projectRoles: [],
        teams: [],
      },
    ],
    settings: {
      environments: [
        { id: "development" },
        { id: "staging" },
        { id: "production" },
      ],
    },
  };

  it("User with global readonly role can not update idea without a project", async () => {
    const permissions = new Permissions(
      {
        global: {
          permissions: roleToPermissionMap("readonly", testOrg),
          limitAccessByEnvironment: false,
          environments: [],
        },
        projects: {},
      },
      false
    );

    expect(
      permissions.canUpdateIdea({ project: "" }, { project: "abc123" })
    ).toEqual(false);
  });

  it("User with global collaborator role can update idea without a project", async () => {
    const permissions = new Permissions(
      {
        global: {
          permissions: roleToPermissionMap("collaborator", testOrg),
          limitAccessByEnvironment: false,
          environments: [],
        },
        projects: {},
      },
      false
    );

    expect(
      permissions.canUpdateIdea({ project: "" }, { project: "abc123" })
    ).toEqual(true);
  });

  it("User with global readonly role can not update idea with a project if they don't have a project specific role that gives them permission", async () => {
    const permissions = new Permissions(
      {
        global: {
          permissions: roleToPermissionMap("readonly", testOrg),
          limitAccessByEnvironment: false,
          environments: [],
        },
        projects: {},
      },
      false
    );

    expect(
      permissions.canUpdateIdea({ project: "abc123" }, { project: "" })
    ).toEqual(false);
  });

  it("User with global readonly role can not remove project from idea if they do have a project specific role that gives them permission in the new project", async () => {
    const permissions = new Permissions(
      {
        global: {
          permissions: roleToPermissionMap("readonly", testOrg),
          limitAccessByEnvironment: false,
          environments: [],
        },
        projects: {
          abc123: {
            permissions: roleToPermissionMap("collaborator", testOrg),
            limitAccessByEnvironment: false,
            environments: [],
          },
        },
      },
      false
    );

    expect(
      permissions.canUpdateIdea({ project: "abc123" }, { project: "" })
    ).toEqual(false);
  });

  it("User with global readonly role can update idea's project from idea if they do have a project specific role that gives them permission in the new project", async () => {
    const permissions = new Permissions(
      {
        global: {
          permissions: roleToPermissionMap("readonly", testOrg),
          limitAccessByEnvironment: false,
          environments: [],
        },
        projects: {
          abc123: {
            permissions: roleToPermissionMap("collaborator", testOrg),
            limitAccessByEnvironment: false,
            environments: [],
          },
          def456: {
            permissions: roleToPermissionMap("collaborator", testOrg),
            limitAccessByEnvironment: false,
            environments: [],
          },
        },
      },
      false
    );

    expect(
      permissions.canUpdateIdea({ project: "abc123" }, { project: "def456" })
    ).toEqual(true);
  });
});

describe("PermissionsUtilClass.canDeleteIdea check", () => {
  const testOrg: OrganizationInterface = {
    id: "org_sktwi1id9l7z9xkjb",
    name: "Test Org",
    ownerEmail: "test@test.com",
    url: "https://test.com",
    dateCreated: new Date(),
    invites: [],
    members: [
      {
        id: "base_user_123",
        role: "readonly",
        dateCreated: new Date(),
        limitAccessByEnvironment: false,
        environments: [],
        projectRoles: [],
        teams: [],
      },
    ],
    settings: {
      environments: [
        { id: "development" },
        { id: "staging" },
        { id: "production" },
      ],
    },
  };

  it("User with global readonly role can not delete idea without a project", async () => {
    const permissions = new Permissions(
      {
        global: {
          permissions: roleToPermissionMap("readonly", testOrg),
          limitAccessByEnvironment: false,
          environments: [],
        },
        projects: {},
      },
      false
    );

    expect(permissions.canDeleteIdea({ project: "" })).toEqual(false);
  });

  it("User with global collaborator role can delete idea without a project", async () => {
    const permissions = new Permissions(
      {
        global: {
          permissions: roleToPermissionMap("collaborator", testOrg),
          limitAccessByEnvironment: false,
          environments: [],
        },
        projects: {},
      },
      false
    );

    expect(permissions.canDeleteIdea({ project: "" })).toEqual(true);
  });

  it("User with global readonly role can not delete idea with a project if they don't have a project specific role that gives them permission", async () => {
    const permissions = new Permissions(
      {
        global: {
          permissions: roleToPermissionMap("readonly", testOrg),
          limitAccessByEnvironment: false,
          environments: [],
        },
        projects: {},
      },
      false
    );

    expect(permissions.canDeleteIdea({ project: "abc123" })).toEqual(false);
  });

  it("User with global readonly role can delete idea with a project if they do have a project specific role that gives them permission", async () => {
    const permissions = new Permissions(
      {
        global: {
          permissions: roleToPermissionMap("readonly", testOrg),
          limitAccessByEnvironment: false,
          environments: [],
        },
        projects: {
          abc123: {
            permissions: roleToPermissionMap("collaborator", testOrg),
            limitAccessByEnvironment: false,
            environments: [],
          },
        },
      },
      false
    );

    expect(permissions.canDeleteIdea({ project: "abc123" })).toEqual(true);
  });
});

describe("PermissionsUtilClass.canCreateMetric check", () => {
  const testOrg: OrganizationInterface = {
    id: "org_sktwi1id9l7z9xkjb",
    name: "Test Org",
    ownerEmail: "test@test.com",
    url: "https://test.com",
    dateCreated: new Date(),
    invites: [],
    members: [
      {
        id: "base_user_123",
        role: "readonly",
        dateCreated: new Date(),
        limitAccessByEnvironment: false,
        environments: [],
        projectRoles: [],
        teams: [],
      },
    ],
    settings: {
      environments: [
        { id: "development" },
        { id: "staging" },
        { id: "production" },
      ],
    },
  };

  it("canCreateMetric should handle undefined projects correctly for engineer user", async () => {
    const permissions = new Permissions(
      {
        global: {
          permissions: roleToPermissionMap("engineer", testOrg),
          limitAccessByEnvironment: false,
          environments: [],
        },
        projects: {},
      },
      false
    );

    expect(permissions.canCreateMetric({})).toEqual(false);
  });

  it("canCreateMetric should handle undefined projects correctly for experimenter user", async () => {
    const permissions = new Permissions(
      {
        global: {
          permissions: roleToPermissionMap("experimenter", testOrg),
          limitAccessByEnvironment: false,
          environments: [],
        },
        projects: {},
      },
      false
    );

    expect(permissions.canCreateMetric({})).toEqual(true);
  });

  it("canCreateMetric should handle empty projects array correctly for noaccess user", async () => {
    const permissions = new Permissions(
      {
        global: {
          permissions: roleToPermissionMap("noaccess", testOrg),
          limitAccessByEnvironment: false,
          environments: [],
        },
        projects: {},
      },
      false
    );

    expect(permissions.canCreateMetric({ projects: [] })).toEqual(false);
  });

  it("canCreateMetric should handle empty projects array correctly for experimenter user", async () => {
    const permissions = new Permissions(
      {
        global: {
          permissions: roleToPermissionMap("experimenter", testOrg),
          limitAccessByEnvironment: false,
          environments: [],
        },
        projects: {},
      },
      false
    );

    expect(permissions.canCreateMetric({ projects: [] })).toEqual(true);
  });

  it("canCreateMetric should handle valid projects array correctly for noaccess user", async () => {
    const permissions = new Permissions(
      {
        global: {
          permissions: roleToPermissionMap("noaccess", testOrg),
          limitAccessByEnvironment: false,
          environments: [],
        },
        projects: {},
      },
      false
    );

    expect(permissions.canCreateMetric({ projects: ["abc123"] })).toEqual(
      false
    );
  });

  it("canCreateMetric should handle valid projects array correctly for experimenter user", async () => {
    const permissions = new Permissions(
      {
        global: {
          permissions: roleToPermissionMap("experimenter", testOrg),
          limitAccessByEnvironment: false,
          environments: [],
        },
        projects: {},
      },
      false
    );

    expect(permissions.canCreateMetric({ projects: ["abc123"] })).toEqual(true);
  });

  it("canCreateMetric should handle valid projects array correctly for experimenter user with project-level readonly role", async () => {
    const permissions = new Permissions(
      {
        global: {
          permissions: roleToPermissionMap("experimenter", testOrg),
          limitAccessByEnvironment: false,
          environments: [],
        },
        projects: {
          abc123: {
            permissions: roleToPermissionMap("readonly", testOrg),
            limitAccessByEnvironment: false,
            environments: [],
          },
        },
      },
      false
    );

    expect(permissions.canCreateMetric({ projects: ["abc123"] })).toEqual(
      false
    );
  });

  it("canCreateMetric should handle valid projects array correctly for readonly user with project-level experimenter role in only 1 of the two projects", async () => {
    const permissions = new Permissions(
      {
        global: {
          permissions: roleToPermissionMap("readonly", testOrg),
          limitAccessByEnvironment: false,
          environments: [],
        },
        projects: {
          abc123: {
            permissions: roleToPermissionMap("experimenter", testOrg),
            limitAccessByEnvironment: false,
            environments: [],
          },
        },
      },
      false
    );

    expect(
      // its false since the user doesn't have permission in all projects
      permissions.canCreateMetric({ projects: ["abc123", "def456"] })
    ).toEqual(false);
  });

  it("canCreateMetric should handle valid projects array correctly for readonly user with project-level experimenter and analyst roles", async () => {
    const permissions = new Permissions(
      {
        global: {
          permissions: roleToPermissionMap("readonly", testOrg),
          limitAccessByEnvironment: false,
          environments: [],
        },
        projects: {
          abc123: {
            permissions: roleToPermissionMap("experimenter", testOrg),
            limitAccessByEnvironment: false,
            environments: [],
          },
          def456: {
            permissions: roleToPermissionMap("analyst", testOrg),
            limitAccessByEnvironment: false,
            environments: [],
          },
        },
      },
      false
    );

    expect(
      // its true since the user DOES have permission in all projects
      permissions.canCreateMetric({ projects: ["abc123", "def456"] })
    ).toEqual(true);
  });
});

describe("PermissionsUtilClass.canUpdateMetric check", () => {
  const testOrg: OrganizationInterface = {
    id: "org_sktwi1id9l7z9xkjb",
    name: "Test Org",
    ownerEmail: "test@test.com",
    url: "https://test.com",
    dateCreated: new Date(),
    invites: [],
    members: [
      {
        id: "base_user_123",
        role: "readonly",
        dateCreated: new Date(),
        limitAccessByEnvironment: false,
        environments: [],
        projectRoles: [],
        teams: [],
      },
    ],
    settings: {
      environments: [
        { id: "development" },
        { id: "staging" },
        { id: "production" },
      ],
    },
  };

  it("canUpdateMetric should not allow updates if the user is an engineer (and doesn't have permission)", async () => {
    const permissions = new Permissions(
      {
        global: {
          permissions: roleToPermissionMap("engineer", testOrg),
          limitAccessByEnvironment: false,
          environments: [],
        },
        projects: {},
      },
      false
    );

    const metric: Pick<MetricInterface, "projects" | "managedBy"> = {
      projects: ["abc123"],
      managedBy: "",
    };

    const updates: Pick<MetricInterface, "projects"> = {
      projects: ["abc123"],
    };

    expect(permissions.canUpdateMetric(metric, updates)).toEqual(false);
  });

  it("canUpdateMetric should allow updates if the metric projects are unchanged", async () => {
    const permissions = new Permissions(
      {
        global: {
          permissions: roleToPermissionMap("experimenter", testOrg),
          limitAccessByEnvironment: false,
          environments: [],
        },
        projects: {},
      },
      false
    );

    const metric: Pick<MetricInterface, "projects" | "managedBy"> = {
      projects: ["abc123"],
      managedBy: "",
    };

    const updates: Pick<MetricInterface, "projects"> = {
      projects: ["abc123"],
    };

    expect(permissions.canUpdateMetric(metric, updates)).toEqual(true);
  });

  it("canUpdateMetric should allow updates if the updates don't change the projects", async () => {
    const permissions = new Permissions(
      {
        global: {
          permissions: roleToPermissionMap("experimenter", testOrg),
          limitAccessByEnvironment: false,
          environments: [],
        },
        projects: {},
      },
      false
    );

    const metric: Pick<MetricInterface, "projects" | "managedBy"> = {
      projects: ["abc123"],
      managedBy: "",
    };

    const updates: Pick<MetricInterface, "projects"> = {};

    expect(permissions.canUpdateMetric(metric, updates)).toEqual(true);
  });

  it("canUpdateMetric should allow updates if the updates if the projects changed, but the user has permission in all of the projects", async () => {
    const permissions = new Permissions(
      {
        global: {
          permissions: roleToPermissionMap("experimenter", testOrg),
          limitAccessByEnvironment: false,
          environments: [],
        },
        projects: {},
      },
      false
    );

    const metric: Pick<MetricInterface, "projects" | "managedBy"> = {
      projects: ["abc123"],
      managedBy: "",
    };

    const updates: Pick<MetricInterface, "projects"> = {
      projects: ["abc123", "def456"],
    };

    expect(permissions.canUpdateMetric(metric, updates)).toEqual(true);
  });

  it("canUpdateMetric should not allow updates if the projects changed, and the user does not have permission in all of the projects", async () => {
    const permissions = new Permissions(
      {
        global: {
          permissions: roleToPermissionMap("experimenter", testOrg),
          limitAccessByEnvironment: false,
          environments: [],
        },
        projects: {
          def456: {
            permissions: roleToPermissionMap("readonly", testOrg),
            limitAccessByEnvironment: false,
            environments: [],
          },
        },
      },
      false
    );

    const metric: Pick<MetricInterface, "projects" | "managedBy"> = {
      projects: ["abc123"],
      managedBy: "",
    };

    const updates: Pick<MetricInterface, "projects"> = {
      projects: ["abc123", "def456"],
    };

    expect(permissions.canUpdateMetric(metric, updates)).toEqual(false);
  });

  it("canUpdateMetric should handle user with global no-access role correctly", async () => {
    const permissions = new Permissions(
      {
        global: {
          permissions: roleToPermissionMap("noaccess", testOrg),
          limitAccessByEnvironment: false,
          environments: [],
        },
        projects: {
          def456: {
            permissions: roleToPermissionMap("experimenter", testOrg),
            limitAccessByEnvironment: false,
            environments: [],
          },
        },
      },
      false
    );

    const metric: Pick<MetricInterface, "projects" | "managedBy"> = {
      projects: ["def456"],
      managedBy: "",
    };

    const updates: Pick<MetricInterface, "projects"> = {
      projects: ["abc123", "def456"],
    };

    expect(permissions.canUpdateMetric(metric, updates)).toEqual(false);
  });

  it("canUpdateMetric should handle user with global no-access role correctly", async () => {
    console.log("starting last test");
    const permissions = new Permissions(
      {
        global: {
          permissions: roleToPermissionMap("noaccess", testOrg),
          limitAccessByEnvironment: false,
          environments: [],
        },
        projects: {
          def456: {
            permissions: roleToPermissionMap("experimenter", testOrg),
            limitAccessByEnvironment: false,
            environments: [],
          },
        },
      },
      false
    );

    const metric: Pick<MetricInterface, "projects" | "managedBy"> = {
      projects: ["def456"],
      managedBy: "",
    };

    const updates: Pick<MetricInterface, "projects"> = {
      projects: [],
    };

    expect(permissions.canUpdateMetric(metric, updates)).toEqual(false);
  });
});

describe("PermissionsUtilClass.canDeleteMetric check", () => {
  const testOrg: OrganizationInterface = {
    id: "org_sktwi1id9l7z9xkjb",
    name: "Test Org",
    ownerEmail: "test@test.com",
    url: "https://test.com",
    dateCreated: new Date(),
    invites: [],
    members: [
      {
        id: "base_user_123",
        role: "readonly",
        dateCreated: new Date(),
        limitAccessByEnvironment: false,
        environments: [],
        projectRoles: [],
        teams: [],
      },
    ],
    settings: {
      environments: [
        { id: "development" },
        { id: "staging" },
        { id: "production" },
      ],
    },
  };

  it("canDeleteMetric should handle undefined projects correctly for engineer user", async () => {
    const permissions = new Permissions(
      {
        global: {
          permissions: roleToPermissionMap("engineer", testOrg),
          limitAccessByEnvironment: false,
          environments: [],
        },
        projects: {},
      },
      false
    );

    expect(permissions.canDeleteMetric({})).toEqual(false);
  });

  it("canDeleteMetric should handle undefined projects correctly for experimenter user", async () => {
    const permissions = new Permissions(
      {
        global: {
          permissions: roleToPermissionMap("experimenter", testOrg),
          limitAccessByEnvironment: false,
          environments: [],
        },
        projects: {},
      },
      false
    );

    expect(permissions.canDeleteMetric({})).toEqual(true);
  });

  it("canDeleteMetric should handle empty projects array correctly for noaccess user", async () => {
    const permissions = new Permissions(
      {
        global: {
          permissions: roleToPermissionMap("noaccess", testOrg),
          limitAccessByEnvironment: false,
          environments: [],
        },
        projects: {},
      },
      false
    );

    expect(permissions.canDeleteMetric({ projects: [] })).toEqual(false);
  });

  it("canCreateMetric should handle empty projects array correctly for experimenter user", async () => {
    const permissions = new Permissions(
      {
        global: {
          permissions: roleToPermissionMap("experimenter", testOrg),
          limitAccessByEnvironment: false,
          environments: [],
        },
        projects: {},
      },
      false
    );

    expect(permissions.canCreateMetric({ projects: [] })).toEqual(true);
  });

  it("canCreateMetric should handle valid projects array correctly for noaccess user", async () => {
    const permissions = new Permissions(
      {
        global: {
          permissions: roleToPermissionMap("noaccess", testOrg),
          limitAccessByEnvironment: false,
          environments: [],
        },
        projects: {},
      },
      false
    );

    expect(permissions.canCreateMetric({ projects: ["abc123"] })).toEqual(
      false
    );
  });

  it("canCreateMetric should handle valid projects array correctly for experimenter user", async () => {
    const permissions = new Permissions(
      {
        global: {
          permissions: roleToPermissionMap("experimenter", testOrg),
          limitAccessByEnvironment: false,
          environments: [],
        },
        projects: {},
      },
      false
    );

    expect(permissions.canCreateMetric({ projects: ["abc123"] })).toEqual(true);
  });

  it("canCreateMetric should handle valid projects array correctly for experimenter user with project-level readonly role", async () => {
    const permissions = new Permissions(
      {
        global: {
          permissions: roleToPermissionMap("experimenter", testOrg),
          limitAccessByEnvironment: false,
          environments: [],
        },
        projects: {
          abc123: {
            permissions: roleToPermissionMap("readonly", testOrg),
            limitAccessByEnvironment: false,
            environments: [],
          },
        },
      },
      false
    );

    expect(permissions.canCreateMetric({ projects: ["abc123"] })).toEqual(
      false
    );
  });

  it("canCreateMetric should handle valid projects array correctly for readonly user with project-level experimenter role in only 1 of the two projects", async () => {
    const permissions = new Permissions(
      {
        global: {
          permissions: roleToPermissionMap("readonly", testOrg),
          limitAccessByEnvironment: false,
          environments: [],
        },
        projects: {
          abc123: {
            permissions: roleToPermissionMap("experimenter", testOrg),
            limitAccessByEnvironment: false,
            environments: [],
          },
        },
      },
      false
    );

    expect(
      // its false since the user doesn't have permission in all projects
      permissions.canCreateMetric({ projects: ["abc123", "def456"] })
    ).toEqual(false);
  });

  it("canCreateMetric should handle valid projects array correctly for readonly user with project-level experimenter and analyst roles", async () => {
    const permissions = new Permissions(
      {
        global: {
          permissions: roleToPermissionMap("readonly", testOrg),
          limitAccessByEnvironment: false,
          environments: [],
        },
        projects: {
          abc123: {
            permissions: roleToPermissionMap("experimenter", testOrg),
            limitAccessByEnvironment: false,
            environments: [],
          },
          def456: {
            permissions: roleToPermissionMap("analyst", testOrg),
            limitAccessByEnvironment: false,
            environments: [],
          },
        },
      },
      false
    );

    expect(
      // its true since the user DOES have permission in all projects
      permissions.canCreateMetric({ projects: ["abc123", "def456"] })
    ).toEqual(true);
  });
});

describe("PermissionsUtilClass.canCreateFactTable check", () => {
  const testOrg: OrganizationInterface = {
    id: "org_sktwi1id9l7z9xkjb",
    name: "Test Org",
    ownerEmail: "test@test.com",
    url: "https://test.com",
    dateCreated: new Date(),
    invites: [],
    members: [
      {
        id: "base_user_123",
        role: "readonly",
        dateCreated: new Date(),
        limitAccessByEnvironment: false,
        environments: [],
        projectRoles: [],
        teams: [],
      },
    ],
    settings: {
      environments: [
        { id: "development" },
        { id: "staging" },
        { id: "production" },
      ],
    },
  };

  it("canCreateFactTable should return false if user's global role is engineer and user is in All Projects", async () => {
    const permissions = new Permissions(
      {
        global: {
          permissions: roleToPermissionMap("engineer", testOrg),
          limitAccessByEnvironment: false,
          environments: [],
        },
        projects: {},
      },
      false
    );

    expect(permissions.canCreateFactTable({ projects: [] })).toEqual(false);
  });

  it("canCreateFactTable should return true if user's global role is analyst and user is in All Projects", async () => {
    const permissions = new Permissions(
      {
        global: {
          permissions: roleToPermissionMap("analyst", testOrg),
          limitAccessByEnvironment: false,
          environments: [],
        },
        projects: {},
      },
      false
    );

    expect(permissions.canCreateFactTable({ projects: [] })).toEqual(true);
  });

  it("canCreateFactTable should return true if user's global role is analyst and user is in a specific project and doesn't have a project-specific role for that project", async () => {
    const permissions = new Permissions(
      {
        global: {
          permissions: roleToPermissionMap("analyst", testOrg),
          limitAccessByEnvironment: false,
          environments: [],
        },
        projects: {},
      },
      false
    );

    expect(permissions.canCreateFactTable({ projects: ["abc123"] })).toEqual(
      true
    );
  });

  it("canCreateFactTable should return false if user's global role is analyst and user is in a specific project and does have a project-specific role for that project that doesn't provide the permission", async () => {
    const permissions = new Permissions(
      {
        global: {
          permissions: roleToPermissionMap("analyst", testOrg),
          limitAccessByEnvironment: false,
          environments: [],
        },
        projects: {
          abc123: {
            permissions: roleToPermissionMap("readonly", testOrg),
            limitAccessByEnvironment: false,
            environments: [],
          },
        },
      },
      false
    );

    expect(permissions.canCreateFactTable({ projects: ["abc123"] })).toEqual(
      false
    );
  });

  it("canCreateFactTable should return true if user's global role is readonly and user is in a specific project and does have a project-specific role for that project that provides the permission", async () => {
    const permissions = new Permissions(
      {
        global: {
          permissions: roleToPermissionMap("readonly", testOrg),
          limitAccessByEnvironment: false,
          environments: [],
        },
        projects: {
          abc123: {
            permissions: roleToPermissionMap("analyst", testOrg),
            limitAccessByEnvironment: false,
            environments: [],
          },
        },
      },
      false
    );

    expect(permissions.canCreateFactTable({ projects: ["abc123"] })).toEqual(
      true
    );
  });
});

describe("PermissionsUtilClass.canUpdateFactTable check", () => {
  const testOrg: OrganizationInterface = {
    id: "org_sktwi1id9l7z9xkjb",
    name: "Test Org",
    ownerEmail: "test@test.com",
    url: "https://test.com",
    dateCreated: new Date(),
    invites: [],
    members: [
      {
        id: "base_user_123",
        role: "readonly",
        dateCreated: new Date(),
        limitAccessByEnvironment: false,
        environments: [],
        projectRoles: [],
        teams: [],
      },
    ],
    settings: {
      environments: [
        { id: "development" },
        { id: "staging" },
        { id: "production" },
      ],
    },
  };

  it("canUpdateFactTable should return true if user has global analyst role and no project specific roles", async () => {
    const permissions = new Permissions(
      {
        global: {
          permissions: roleToPermissionMap("analyst", testOrg),
          limitAccessByEnvironment: false,
          environments: [],
        },
        projects: {},
      },
      false
    );

    expect(
      permissions.canUpdateFactTable({ projects: [] }, { projects: ["abc123"] })
    ).toEqual(true);
  });

  it("canUpdateFactTable should return false if user has global engineer role and no project specific roles", async () => {
    const permissions = new Permissions(
      {
        global: {
          permissions: roleToPermissionMap("engineer", testOrg),
          limitAccessByEnvironment: false,
          environments: [],
        },
        projects: {},
      },
      false
    );

    expect(
      permissions.canUpdateFactTable({ projects: [] }, { projects: ["abc123"] })
    ).toEqual(false);
  });

  it("canUpdateFactTable should return false if user has global engineer role and attempts to convert a Fact Table from being in one project, to being in All Projects", async () => {
    const permissions = new Permissions(
      {
        global: {
          permissions: roleToPermissionMap("engineer", testOrg),
          limitAccessByEnvironment: false,
          environments: [],
        },
        projects: {
          abc123: {
            permissions: roleToPermissionMap("analyst", testOrg),
            limitAccessByEnvironment: false,
            environments: [],
          },
        },
      },
      false
    );

    expect(
      permissions.canUpdateFactTable({ projects: ["abc123"] }, { projects: [] })
    ).toEqual(false);
  });

  it("canUpdateFactTable should return true if user has global engineer role and attempts to convert a Fact Table from being in one project, to being in two projects, if the user has permission in both projects", async () => {
    const permissions = new Permissions(
      {
        global: {
          permissions: roleToPermissionMap("engineer", testOrg),
          limitAccessByEnvironment: false,
          environments: [],
        },
        projects: {
          abc123: {
            permissions: roleToPermissionMap("analyst", testOrg),
            limitAccessByEnvironment: false,
            environments: [],
          },
          def456: {
            permissions: roleToPermissionMap("analyst", testOrg),
            limitAccessByEnvironment: false,
            environments: [],
          },
        },
      },
      false
    );

    expect(
      permissions.canUpdateFactTable(
        { projects: ["abc123"] },
        { projects: ["abc123", "def456"] }
      )
    ).toEqual(true);
  });
});

describe("PermissionsUtilClass.canDeleteFactTable check", () => {
  const testOrg: OrganizationInterface = {
    id: "org_sktwi1id9l7z9xkjb",
    name: "Test Org",
    ownerEmail: "test@test.com",
    url: "https://test.com",
    dateCreated: new Date(),
    invites: [],
    members: [
      {
        id: "base_user_123",
        role: "readonly",
        dateCreated: new Date(),
        limitAccessByEnvironment: false,
        environments: [],
        projectRoles: [],
        teams: [],
      },
    ],
    settings: {
      environments: [
        { id: "development" },
        { id: "staging" },
        { id: "production" },
      ],
    },
  };

  it("canDeleteFactTable should return false if user's global role is engineer and user is in All Projects", async () => {
    const permissions = new Permissions(
      {
        global: {
          permissions: roleToPermissionMap("engineer", testOrg),
          limitAccessByEnvironment: false,
          environments: [],
        },
        projects: {},
      },
      false
    );

    expect(permissions.canDeleteFactTable({ projects: [] })).toEqual(false);
  });

  it("canDeleteFactTable should return true if user's global role is analyst and user is in All Projects", async () => {
    const permissions = new Permissions(
      {
        global: {
          permissions: roleToPermissionMap("analyst", testOrg),
          limitAccessByEnvironment: false,
          environments: [],
        },
        projects: {},
      },
      false
    );

    expect(permissions.canDeleteFactTable({ projects: [] })).toEqual(true);
  });

  it("canDeleteFactTable should return true if user's global role is analyst and user is in a specific project and doesn't have a project-specific role for that project", async () => {
    const permissions = new Permissions(
      {
        global: {
          permissions: roleToPermissionMap("analyst", testOrg),
          limitAccessByEnvironment: false,
          environments: [],
        },
        projects: {},
      },
      false
    );

    expect(permissions.canDeleteFactTable({ projects: ["abc123"] })).toEqual(
      true
    );
  });

  it("canDeleteFactTable should return false if user's global role is analyst and user is in a specific project and does have a project-specific role for that project that doesn't provide the permission", async () => {
    const permissions = new Permissions(
      {
        global: {
          permissions: roleToPermissionMap("analyst", testOrg),
          limitAccessByEnvironment: false,
          environments: [],
        },
        projects: {
          abc123: {
            permissions: roleToPermissionMap("readonly", testOrg),
            limitAccessByEnvironment: false,
            environments: [],
          },
        },
      },
      false
    );

    expect(permissions.canDeleteFactTable({ projects: ["abc123"] })).toEqual(
      false
    );
  });

  it("canDeleteFactTable should return true if user's global role is readonly and user is in a specific project and does have a project-specific role for that project that provides the permission", async () => {
    const permissions = new Permissions(
      {
        global: {
          permissions: roleToPermissionMap("readonly", testOrg),
          limitAccessByEnvironment: false,
          environments: [],
        },
        projects: {
          abc123: {
            permissions: roleToPermissionMap("analyst", testOrg),
            limitAccessByEnvironment: false,
            environments: [],
          },
        },
      },
      false
    );

    expect(permissions.canDeleteFactTable({ projects: ["abc123"] })).toEqual(
      true
    );
  });
});

describe("PermissionsUtilClass.canAddComment check", () => {
  const testOrg: OrganizationInterface = {
    id: "org_sktwi1id9l7z9xkjb",
    name: "Test Org",
    ownerEmail: "test@test.com",
    url: "https://test.com",
    dateCreated: new Date(),
    invites: [],
    members: [
      {
        id: "base_user_123",
        role: "readonly",
        dateCreated: new Date(),
        limitAccessByEnvironment: false,
        environments: [],
        projectRoles: [],
        teams: [],
      },
    ],
    settings: {
      environments: [
        { id: "development" },
        { id: "staging" },
        { id: "production" },
      ],
    },
  };
  it("canAddComment returns true for user with global experimenter role on experiment in 'All Projects'", () => {
    const permissions = new Permissions(
      {
        global: {
          permissions: roleToPermissionMap("experimenter", testOrg),
          limitAccessByEnvironment: false,
          environments: [],
        },
        projects: {},
      },
      false
    );

    expect(permissions.canAddComment([])).toEqual(true);
  });
  it("canAddComment returns true for user with global experimenter role on experiment in 'abc123'", () => {
    const permissions = new Permissions(
      {
        global: {
          permissions: roleToPermissionMap("experimenter", testOrg),
          limitAccessByEnvironment: false,
          environments: [],
        },
        projects: {},
      },
      false
    );

    expect(permissions.canAddComment(["abc123"])).toEqual(true);
  });
  it("canAddComment returns false for user with global readonly role on experiment in 'All Projects'", () => {
    const permissions = new Permissions(
      {
        global: {
          permissions: roleToPermissionMap("readonly", testOrg),
          limitAccessByEnvironment: false,
          environments: [],
        },
        projects: {},
      },
      false
    );

    expect(permissions.canAddComment([])).toEqual(false);
  });
  it("canAddComment returns false for user with global noaccess role on experiment in 'abc123'", () => {
    const permissions = new Permissions(
      {
        global: {
          permissions: roleToPermissionMap("noaccess", testOrg),
          limitAccessByEnvironment: false,
          environments: [],
        },
        projects: {},
      },
      false
    );

    expect(permissions.canAddComment(["abc123"])).toEqual(false);
  });
  it("canAddComment returns true for user with global noaccess role and experimenter role for project 'abc123' for an experiment in 'abc123'", () => {
    const permissions = new Permissions(
      {
        global: {
          permissions: roleToPermissionMap("noaccess", testOrg),
          limitAccessByEnvironment: false,
          environments: [],
        },
        projects: {
          abc123: {
            permissions: roleToPermissionMap("experimenter", testOrg),
            limitAccessByEnvironment: false,
            environments: [],
          },
        },
      },
      false
    );

    expect(permissions.canAddComment(["abc123"])).toEqual(true);
  });
  it("canAddComment returns false for user with global noaccess role and project-level experimenter role, but checking for a different project", () => {
    const permissions = new Permissions(
      {
        global: {
          permissions: roleToPermissionMap("noaccess", testOrg),
          limitAccessByEnvironment: false,
          environments: [],
        },
        projects: {
          abc123: {
            permissions: roleToPermissionMap("experimenter", testOrg),
            limitAccessByEnvironment: false,
            environments: [],
          },
        },
      },
      false
    );

    expect(permissions.canAddComment(["def123"])).toEqual(false);
  });
  it("canAddComment returns true for user with global noaccess role and project-level experimenter role for metric in multiple projects, including the project they have permission for", () => {
    const permissions = new Permissions(
      {
        global: {
          permissions: roleToPermissionMap("noaccess", testOrg),
          limitAccessByEnvironment: false,
          environments: [],
        },
        projects: {
          abc123: {
            permissions: roleToPermissionMap("experimenter", testOrg),
            limitAccessByEnvironment: false,
            environments: [],
          },
        },
      },
      false
    );

    expect(permissions.canAddComment(["abc123", "def123", "hij123"])).toEqual(
      true
    );
  });
  it("canAddComment returns false for user with global noaccess role on experiment in 'def123'", () => {
    const permissions = new Permissions(
      {
        global: {
          permissions: roleToPermissionMap("noaccess", testOrg),
          limitAccessByEnvironment: false,
          environments: [],
        },
        projects: {
          abc123: {
            permissions: roleToPermissionMap("readonly", testOrg),
            limitAccessByEnvironment: false,
            environments: [],
          },
        },
      },
      false
    );

    expect(permissions.canAddComment(["abc123", "def123", "hij123"])).toEqual(
      false
    );
  });
  // This is a test specific to the putUpload endpoint - the user needs to have addComment permission either globally, or in atleast 1 project in order to be able to upload images
  it("canAddComment returns true for user with global noaccess role and 1 project level experimenter role", () => {
    const permissions = new Permissions(
      {
        global: {
          permissions: roleToPermissionMap("noaccess", testOrg),
          limitAccessByEnvironment: false,
          environments: [],
        },
        projects: {
          abc123: {
            permissions: roleToPermissionMap("experimenter", testOrg),
            limitAccessByEnvironment: false,
            environments: [],
          },
        },
      },
      false
    );

    expect(permissions.canAddComment([])).toEqual(true);
  });
});

describe("PermissionsUtilClass.canCreateProjects check", () => {
  // These tests are pretty basic right now since we don't have custom roles and only admins can edit projects, we will expand these when custom roles become available
  const testOrg: OrganizationInterface = {
    id: "org_sktwi1id9l7z9xkjb",
    name: "Test Org",
    ownerEmail: "test@test.com",
    url: "https://test.com",
    dateCreated: new Date(),
    invites: [],
    members: [
      {
        id: "base_user_123",
        role: "readonly",
        dateCreated: new Date(),
        limitAccessByEnvironment: false,
        environments: [],
        projectRoles: [],
        teams: [],
      },
    ],
    settings: {
      environments: [
        { id: "development" },
        { id: "staging" },
        { id: "production" },
      ],
    },
  };

  it("canCreateProjects returns false for user with global experimenter role", () => {
    const permissions = new Permissions(
      {
        global: {
          permissions: roleToPermissionMap("experimenter", testOrg),
          limitAccessByEnvironment: false,
          environments: [],
        },
        projects: {},
      },
      false
    );

    expect(permissions.canCreateProjects()).toEqual(false);
  });

  it("canCreateProjects returns true for user with global admin role", () => {
    const permissions = new Permissions(
      {
        global: {
          permissions: roleToPermissionMap("admin", testOrg),
          limitAccessByEnvironment: false,
          environments: [],
        },
        projects: {},
      },
      false
    );

    expect(permissions.canCreateProjects()).toEqual(true);
  });

  //TODO: When we add custom roles, add tests here
});

describe("PermissionsUtilClass.canUpdateProject check", () => {
  // These tests are pretty basic right now since we don't have custom roles and only admins can edit projects, we will expand these when custom roles become available
  const testOrg: OrganizationInterface = {
    id: "org_sktwi1id9l7z9xkjb",
    name: "Test Org",
    ownerEmail: "test@test.com",
    url: "https://test.com",
    dateCreated: new Date(),
    invites: [],
    members: [
      {
        id: "base_user_123",
        role: "readonly",
        dateCreated: new Date(),
        limitAccessByEnvironment: false,
        environments: [],
        projectRoles: [],
        teams: [],
      },
    ],
    settings: {
      environments: [
        { id: "development" },
        { id: "staging" },
        { id: "production" },
      ],
    },
  };

  it("canUpdateProject returns false for user with global experimenter role", () => {
    const permissions = new Permissions(
      {
        global: {
          permissions: roleToPermissionMap("experimenter", testOrg),
          limitAccessByEnvironment: false,
          environments: [],
        },
        projects: {},
      },
      false
    );

    expect(permissions.canUpdateProject("abc123")).toEqual(false);
  });

  it("canUpdateProject returns true for user with global admin role", () => {
    const permissions = new Permissions(
      {
        global: {
          permissions: roleToPermissionMap("admin", testOrg),
          limitAccessByEnvironment: false,
          environments: [],
        },
        projects: {},
      },
      false
    );

    expect(permissions.canUpdateProject("abc123")).toEqual(true);
  });

  //TODO: When we add custom roles, add tests here
});

describe("PermissionsUtilClass.canDeleteProject check", () => {
  // These tests are pretty basic right now since we don't have custom roles and only admins can edit projects, we will expand these when custom roles become available
  const testOrg: OrganizationInterface = {
    id: "org_sktwi1id9l7z9xkjb",
    name: "Test Org",
    ownerEmail: "test@test.com",
    url: "https://test.com",
    dateCreated: new Date(),
    invites: [],
    members: [
      {
        id: "base_user_123",
        role: "readonly",
        dateCreated: new Date(),
        limitAccessByEnvironment: false,
        environments: [],
        projectRoles: [],
        teams: [],
      },
    ],
    settings: {
      environments: [
        { id: "development" },
        { id: "staging" },
        { id: "production" },
      ],
    },
  };

  it("canDeleteProject returns false for user with global experimenter role", () => {
    const permissions = new Permissions(
      {
        global: {
          permissions: roleToPermissionMap("experimenter", testOrg),
          limitAccessByEnvironment: false,
          environments: [],
        },
        projects: {},
      },
      false
    );

    expect(permissions.canDeleteProject("abc123")).toEqual(false);
  });

  it("canDeleteProject returns true for user with global admin role", () => {
    const permissions = new Permissions(
      {
        global: {
          permissions: roleToPermissionMap("admin", testOrg),
          limitAccessByEnvironment: false,
          environments: [],
        },
        projects: {},
      },
      false
    );

    expect(permissions.canDeleteProject("abc123")).toEqual(true);
  });

  //TODO: When we add custom roles, add tests here
});

describe("PermissionsUtilClass.canByPassApprovalChecks", () => {
  const testOrg: OrganizationInterface = {
    id: "org_sktwi1id9l7z9xkjb",
    name: "Test Org",
    ownerEmail: "test@test.com",
    url: "https://test.com",
    dateCreated: new Date(),
    invites: [],
    members: [
      {
        id: "base_user_123",
        role: "readonly",
        dateCreated: new Date(),
        limitAccessByEnvironment: false,
        environments: [],
        projectRoles: [],
        teams: [],
      },
    ],
    settings: {
      environments: [
        { id: "development" },
        { id: "staging" },
        { id: "production" },
      ],
    },
  };

  it("User with experimenter role unable to bypassApprovalCheck", async () => {
    const permissions = new Permissions(
      {
        global: {
          permissions: roleToPermissionMap("experimenter", testOrg),
          limitAccessByEnvironment: false,
          environments: [],
        },
        projects: {},
      },
      false
    );

    expect(permissions.canBypassApprovalChecks({ project: "" })).toEqual(false);
  });

  it("User with admin role able to bypassApprovalCheck", async () => {
    const permissions = new Permissions(
      {
        global: {
          permissions: roleToPermissionMap("admin", testOrg),
          limitAccessByEnvironment: false,
          environments: [],
        },
        projects: {},
      },
      false
    );

    expect(permissions.canBypassApprovalChecks({ project: "" })).toEqual(true);
  });
});

describe("PermissionsUtilClass.canReviewFeatureDrafts", () => {
  const testOrg: OrganizationInterface = {
    id: "org_sktwi1id9l7z9xkjb",
    name: "Test Org",
    ownerEmail: "test@test.com",
    url: "https://test.com",
    dateCreated: new Date(),
    invites: [],
    members: [
      {
        id: "base_user_123",
        role: "readonly",
        dateCreated: new Date(),
        limitAccessByEnvironment: false,
        environments: [],
        projectRoles: [],
        teams: [],
      },
    ],
    settings: {
      environments: [
        { id: "development" },
        { id: "staging" },
        { id: "production" },
      ],
    },
  };

  it("User with experimenter role able to reviewFeatureDrafts", async () => {
    const permissions = new Permissions(
      {
        global: {
          permissions: roleToPermissionMap("experimenter", testOrg),
          limitAccessByEnvironment: false,
          environments: [],
        },
        projects: {},
      },
      false
    );

    expect(permissions.canReviewFeatureDrafts({ project: "" })).toEqual(true);
  });

  it("User with engineer role able to reviewFeatureDrafts", async () => {
    const permissions = new Permissions(
      {
        global: {
          permissions: roleToPermissionMap("engineer", testOrg),
          limitAccessByEnvironment: false,
          environments: [],
        },
        projects: {},
      },
      false
    );

    expect(permissions.canReviewFeatureDrafts({ project: "" })).toEqual(true);
  });

  it("User with anaylst role able to reviewFeatureDrafts", async () => {
    const permissions = new Permissions(
      {
        global: {
          permissions: roleToPermissionMap("analyst", testOrg),
          limitAccessByEnvironment: false,
          environments: [],
        },
        projects: {},
      },
      false
    );

    expect(permissions.canReviewFeatureDrafts({ project: "" })).toEqual(false);
  });

  it("User with global readonly role, but experimenter role on project 'abc123', should be able to reivew features in project 'abc123'", async () => {
    const permissions = new Permissions(
      {
        global: {
          permissions: roleToPermissionMap("readonly", testOrg),
          limitAccessByEnvironment: false,
          environments: [],
        },
        projects: {
          abc123: {
            permissions: roleToPermissionMap("experimenter", testOrg),
            limitAccessByEnvironment: false,
            environments: [],
          },
        },
      },
      false
    );

    expect(permissions.canReviewFeatureDrafts({ project: "abc123" })).toEqual(
      true
    );
  });

  it("User with global experimenter role, but readonly role on project 'abc123', should be able to reivew features in project 'abc123'", async () => {
    const permissions = new Permissions(
      {
        global: {
          permissions: roleToPermissionMap("experimenter", testOrg),
          limitAccessByEnvironment: false,
          environments: [],
        },
        projects: {
          abc123: {
            permissions: roleToPermissionMap("readonly", testOrg),
            limitAccessByEnvironment: false,
            environments: [],
          },
        },
      },
      false
    );

    expect(permissions.canReviewFeatureDrafts({ project: "abc123" })).toEqual(
      false
    );
  });

  it("User with admin role able to bypassApprovalCheck", async () => {
    const permissions = new Permissions(
      {
        global: {
          permissions: roleToPermissionMap("admin", testOrg),
          limitAccessByEnvironment: false,
          environments: [],
        },
        projects: {},
      },
      false
    );

    expect(permissions.canReviewFeatureDrafts({ project: "" })).toEqual(true);
  });
});

describe("PermissionsUtilClass.canCreateVisualChange", () => {
  const testOrg: OrganizationInterface = {
    id: "org_sktwi1id9l7z9xkjb",
    name: "Test Org",
    ownerEmail: "test@test.com",
    url: "https://test.com",
    dateCreated: new Date(),
    invites: [],
    members: [
      {
        id: "base_user_123",
        role: "readonly",
        dateCreated: new Date(),
        limitAccessByEnvironment: false,
        environments: [],
        projectRoles: [],
        teams: [],
      },
    ],
    settings: {
      environments: [
        { id: "development" },
        { id: "staging" },
        { id: "production" },
      ],
    },
  };

  it("User with global visualEditor role able to createVisualChange", async () => {
    const permissions = new Permissions(
      {
        global: {
          permissions: roleToPermissionMap("visualEditor", testOrg),
          limitAccessByEnvironment: false,
          environments: [],
        },
        projects: {},
      },
      false
    );

    expect(permissions.canCreateVisualChange({})).toEqual(true);
  });

  it("User with global collaborator role not able to createVisualChange", async () => {
    const permissions = new Permissions(
      {
        global: {
          permissions: roleToPermissionMap("collaborator", testOrg),
          limitAccessByEnvironment: false,
          environments: [],
        },
        projects: {},
      },
      false
    );

    expect(permissions.canCreateVisualChange({})).toEqual(false);
  });

  it("User with global collaborator role and project-specific visualEditor role able to createVisualChange", async () => {
    const permissions = new Permissions(
      {
        global: {
          permissions: roleToPermissionMap("collaborator", testOrg),
          limitAccessByEnvironment: false,
          environments: [],
        },
        projects: {
          ABC123: {
            permissions: roleToPermissionMap("visualEditor", testOrg),
            limitAccessByEnvironment: false,
            environments: [],
          },
        },
      },
      false
    );

    expect(permissions.canCreateVisualChange({ project: "ABC123" })).toEqual(
      true
    );
  });

  it("User with global collaborator role and project-specific visualEditor role not able to createVisualChange if experiment is not in a project", async () => {
    const permissions = new Permissions(
      {
        global: {
          permissions: roleToPermissionMap("collaborator", testOrg),
          limitAccessByEnvironment: false,
          environments: [],
        },
        projects: {
          ABC123: {
            permissions: roleToPermissionMap("visualEditor", testOrg),
            limitAccessByEnvironment: false,
            environments: [],
          },
        },
      },
      false
    );

    expect(permissions.canCreateVisualChange({})).toEqual(false);
  });

  it("user with global engineer role able to createVisualChange", async () => {
    const permissions = new Permissions(
      {
        global: {
          permissions: roleToPermissionMap("engineer", testOrg),
          limitAccessByEnvironment: false,
          environments: [],
        },
        projects: {},
      },
      false
    );

    expect(permissions.canCreateVisualChange({})).toEqual(true);
  });

  it("user with global analyst role able to createVisualChange", async () => {
    const permissions = new Permissions(
      {
        global: {
          permissions: roleToPermissionMap("analyst", testOrg),
          limitAccessByEnvironment: false,
          environments: [],
        },
        projects: {},
      },
      false
    );

    expect(permissions.canCreateVisualChange({})).toEqual(true);
  });

  it("user with global experimenter role able to createVisualChange", async () => {
    const permissions = new Permissions(
      {
        global: {
          permissions: roleToPermissionMap("experimenter", testOrg),
          limitAccessByEnvironment: false,
          environments: [],
        },
        projects: {},
      },
      false
    );

    expect(permissions.canCreateVisualChange({})).toEqual(true);
  });
});

describe("PermissionsUtilClass.canCreateDataSource", () => {
  const testOrg: OrganizationInterface = {
    id: "org_sktwi1id9l7z9xkjb",
    name: "Test Org",
    ownerEmail: "test@test.com",
    url: "https://test.com",
    dateCreated: new Date(),
    invites: [],
    members: [
      {
        id: "base_user_123",
        role: "readonly",
        dateCreated: new Date(),
        limitAccessByEnvironment: false,
        environments: [],
        projectRoles: [],
        teams: [],
      },
    ],
    settings: {
      environments: [
        { id: "development" },
        { id: "staging" },
        { id: "production" },
      ],
    },
  };

  it("User with admin role able to create a data source", async () => {
    const permissions = new Permissions(
      {
        global: {
          permissions: roleToPermissionMap("admin", testOrg),
          limitAccessByEnvironment: false,
          environments: [],
        },
        projects: {},
      },
      false
    );

    expect(permissions.canCreateDataSource({ projects: [] })).toEqual(true);
  });

  it("User with engineer role is not able to create a data source", async () => {
    const permissions = new Permissions(
      {
        global: {
          permissions: roleToPermissionMap("engineer", testOrg),
          limitAccessByEnvironment: false,
          environments: [],
        },
        projects: {},
      },
      false
    );

    expect(permissions.canCreateDataSource({ projects: [] })).toEqual(false);
  });
});

describe("PermissionsUtilClass.canUpdateDataSourceParams", () => {
  const testOrg: OrganizationInterface = {
    id: "org_sktwi1id9l7z9xkjb",
    name: "Test Org",
    ownerEmail: "test@test.com",
    url: "https://test.com",
    dateCreated: new Date(),
    invites: [],
    members: [
      {
        id: "base_user_123",
        role: "readonly",
        dateCreated: new Date(),
        limitAccessByEnvironment: false,
        environments: [],
        projectRoles: [],
        teams: [],
      },
    ],
    settings: {
      environments: [
        { id: "development" },
        { id: "staging" },
        { id: "production" },
      ],
    },
  };

  it("User with admin role able to update a data source's params", async () => {
    const permissions = new Permissions(
      {
        global: {
          permissions: roleToPermissionMap("admin", testOrg),
          limitAccessByEnvironment: false,
          environments: [],
        },
        projects: {},
      },
      false
    );

    expect(permissions.canUpdateDataSourceParams({ projects: [] })).toEqual(
      true
    );
  });

  it("User with engineer role is not able to create a data source's params", async () => {
    const permissions = new Permissions(
      {
        global: {
          permissions: roleToPermissionMap("engineer", testOrg),
          limitAccessByEnvironment: false,
          environments: [],
        },
        projects: {},
      },
      false
    );

    expect(permissions.canUpdateDataSourceParams({ projects: [] })).toEqual(
      false
    );
  });
});

describe("PermissionsUtilClass.canUpdateDataSourceSettings", () => {
  const testOrg: OrganizationInterface = {
    id: "org_sktwi1id9l7z9xkjb",
    name: "Test Org",
    ownerEmail: "test@test.com",
    url: "https://test.com",
    dateCreated: new Date(),
    invites: [],
    members: [
      {
        id: "base_user_123",
        role: "readonly",
        dateCreated: new Date(),
        limitAccessByEnvironment: false,
        environments: [],
        projectRoles: [],
        teams: [],
      },
    ],
    settings: {
      environments: [
        { id: "development" },
        { id: "staging" },
        { id: "production" },
      ],
    },
  };

  it("User with admin role able to update a data source's settings", async () => {
    const permissions = new Permissions(
      {
        global: {
          permissions: roleToPermissionMap("admin", testOrg),
          limitAccessByEnvironment: false,
          environments: [],
        },
        projects: {},
      },
      false
    );

    expect(permissions.canUpdateDataSourceSettings({ projects: [] })).toEqual(
      true
    );
  });

  it("User with engineer role is not able to update a data source's settings", async () => {
    const permissions = new Permissions(
      {
        global: {
          permissions: roleToPermissionMap("engineer", testOrg),
          limitAccessByEnvironment: false,
          environments: [],
        },
        projects: {},
      },
      false
    );

    expect(permissions.canUpdateDataSourceSettings({ projects: [] })).toEqual(
      false
    );
  });

  it("User with analyst role is is able to update a data source's settings", async () => {
    const permissions = new Permissions(
      {
        global: {
          permissions: roleToPermissionMap("analyst", testOrg),
          limitAccessByEnvironment: false,
          environments: [],
        },
        projects: {},
      },
      false
    );

    expect(permissions.canUpdateDataSourceSettings({ projects: [] })).toEqual(
      true
    );
  });

  it("User with experimenter role is able to update a data source's settings", async () => {
    const permissions = new Permissions(
      {
        global: {
          permissions: roleToPermissionMap("experimenter", testOrg),
          limitAccessByEnvironment: false,
          environments: [],
        },
        projects: {},
      },
      false
    );

    expect(permissions.canUpdateDataSourceSettings({ projects: [] })).toEqual(
      true
    );
  });

  it("User with global noaccess role and project-level experimenter role is able to update a data source's settings", async () => {
    const permissions = new Permissions(
      {
        global: {
          permissions: roleToPermissionMap("noaccess", testOrg),
          limitAccessByEnvironment: false,
          environments: [],
        },
        projects: {
          abc123: {
            permissions: roleToPermissionMap("experimenter", testOrg),
            limitAccessByEnvironment: false,
            environments: [],
          },
        },
      },
      false
    );

    expect(
      permissions.canUpdateDataSourceSettings({ projects: ["abc123"] })
    ).toEqual(true);
  });

  it("User with global noaccess role and project-level experimenter role is not able to update a data source's settings if the data source is in all projects", async () => {
    const permissions = new Permissions(
      {
        global: {
          permissions: roleToPermissionMap("noaccess", testOrg),
          limitAccessByEnvironment: false,
          environments: [],
        },
        projects: {
          abc123: {
            permissions: roleToPermissionMap("experimenter", testOrg),
            limitAccessByEnvironment: false,
            environments: [],
          },
        },
      },
      false
    );

    expect(permissions.canUpdateDataSourceSettings({ projects: [] })).toEqual(
      false
    );
  });

  it("User with global noaccess role and project-level experimenter role is not able to update a data source's settings if the data source is in all projects", async () => {
    const permissions = new Permissions(
      {
        global: {
          permissions: roleToPermissionMap("noaccess", testOrg),
          limitAccessByEnvironment: false,
          environments: [],
        },
        projects: {
          abc123: {
            permissions: roleToPermissionMap("experimenter", testOrg),
            limitAccessByEnvironment: false,
            environments: [],
          },
        },
      },
      false
    );

    expect(
      permissions.canUpdateDataSourceSettings({
        projects: ["abc123", "def123"],
      })
    ).toEqual(false);
  });
});

describe("PermissionsUtilClass.canDeleteDataSource", () => {
  const testOrg: OrganizationInterface = {
    id: "org_sktwi1id9l7z9xkjb",
    name: "Test Org",
    ownerEmail: "test@test.com",
    url: "https://test.com",
    dateCreated: new Date(),
    invites: [],
    members: [
      {
        id: "base_user_123",
        role: "readonly",
        dateCreated: new Date(),
        limitAccessByEnvironment: false,
        environments: [],
        projectRoles: [],
        teams: [],
      },
    ],
    settings: {
      environments: [
        { id: "development" },
        { id: "staging" },
        { id: "production" },
      ],
    },
  };

  it("User with admin role able delete a data source", async () => {
    const permissions = new Permissions(
      {
        global: {
          permissions: roleToPermissionMap("admin", testOrg),
          limitAccessByEnvironment: false,
          environments: [],
        },
        projects: {},
      },
      false
    );

    expect(permissions.canDeleteDataSource({ projects: [] })).toEqual(true);
  });

  it("User with engineer role is not able delete a data source", async () => {
    const permissions = new Permissions(
      {
        global: {
          permissions: roleToPermissionMap("engineer", testOrg),
          limitAccessByEnvironment: false,
          environments: [],
        },
        projects: {},
      },
      false
    );

    expect(permissions.canDeleteDataSource({ projects: [] })).toEqual(false);
  });
});

<<<<<<< HEAD
describe("PermissionsUtilClass.canManageFeatureDrafts", () => {
=======
describe("PermissionsUtilClass.canRunTestQueries check", () => {
>>>>>>> 9d02ce02
  const testOrg: OrganizationInterface = {
    id: "org_sktwi1id9l7z9xkjb",
    name: "Test Org",
    ownerEmail: "test@test.com",
    url: "https://test.com",
    dateCreated: new Date(),
    invites: [],
    members: [
      {
        id: "base_user_123",
        role: "readonly",
        dateCreated: new Date(),
        limitAccessByEnvironment: false,
        environments: [],
        projectRoles: [],
        teams: [],
      },
    ],
    settings: {
      environments: [
        { id: "development" },
        { id: "staging" },
        { id: "production" },
      ],
    },
  };
<<<<<<< HEAD

  it("User with collaborator role is not able to manage feature drafts", async () => {
    const permissions = new Permissions(
      {
        global: {
          permissions: roleToPermissionMap("collaborator", testOrg),
          limitAccessByEnvironment: false,
          environments: [],
        },
        projects: {},
      },
      false
    );

    expect(permissions.canManageFeatureDrafts({ project: "" })).toEqual(false);
  });

  it("User with engineer role is able to manage feature drafts", async () => {
=======
  it("canRunTestQueries returns false for user with global 'engineer' role", () => {
>>>>>>> 9d02ce02
    const permissions = new Permissions(
      {
        global: {
          permissions: roleToPermissionMap("engineer", testOrg),
          limitAccessByEnvironment: false,
          environments: [],
        },
        projects: {},
      },
      false
    );

<<<<<<< HEAD
    expect(permissions.canManageFeatureDrafts({ project: "" })).toEqual(true);
  });

  it("User with anaylst role is not able to manage feature drafts", async () => {
=======
    const sampleDataSource: Pick<DataSourceInterface, "id" | "projects"> = {
      id: "data_abc",
    };

    expect(permissions.canRunTestQueries(sampleDataSource)).toEqual(false);
  });

  it("canRunTestQueries returns true for user with global 'analyst' role", () => {
>>>>>>> 9d02ce02
    const permissions = new Permissions(
      {
        global: {
          permissions: roleToPermissionMap("analyst", testOrg),
          limitAccessByEnvironment: false,
          environments: [],
        },
        projects: {},
      },
      false
    );

<<<<<<< HEAD
    expect(permissions.canManageFeatureDrafts({ project: "" })).toEqual(false);
  });

  it("User with global readonly role is not able to manage feature drafts for feature without a project", async () => {
    const permissions = new Permissions(
      {
        global: {
          permissions: roleToPermissionMap("readonly", testOrg),
=======
    const sampleDataSource: Pick<DataSourceInterface, "id" | "projects"> = {
      id: "data_abc",
    };

    expect(permissions.canRunTestQueries(sampleDataSource)).toEqual(true);
  });

  it("canRunTestQueries returns false for user with global 'collaborator' role, and project-specific 'analyst' roles, but none in the project in question", () => {
    const permissions = new Permissions(
      {
        global: {
          permissions: roleToPermissionMap("collaborator", testOrg),
>>>>>>> 9d02ce02
          limitAccessByEnvironment: false,
          environments: [],
        },
        projects: {
<<<<<<< HEAD
          abc123: {
            permissions: roleToPermissionMap("engineer", testOrg),
            limitAccessByEnvironment: false,
            environments: [],
          },
        },
      },
      false
    );

    expect(permissions.canManageFeatureDrafts({ project: "" })).toEqual(false);
  });

  it("User with global readonly role is able to manage feature drafts if their project specific permissions grant it", async () => {
    const permissions = new Permissions(
      {
        global: {
          permissions: roleToPermissionMap("readonly", testOrg),
          limitAccessByEnvironment: false,
          environments: [],
        },
        projects: {
          abc123: {
            permissions: roleToPermissionMap("engineer", testOrg),
=======
          abc: {
            permissions: roleToPermissionMap("analyst", testOrg),
            limitAccessByEnvironment: false,
            environments: [],
          },
          def: {
            permissions: roleToPermissionMap("analyst", testOrg),
>>>>>>> 9d02ce02
            limitAccessByEnvironment: false,
            environments: [],
          },
        },
      },
      false
    );

<<<<<<< HEAD
    expect(permissions.canManageFeatureDrafts({ project: "abc123" })).toEqual(
      true
    );
  });

  it("canManageFeatureDrafts works as expected for a feature without the project property", async () => {
    const permissions = new Permissions(
      {
        global: {
          permissions: roleToPermissionMap("engineer", testOrg),
=======
    const sampleDataSource: Pick<DataSourceInterface, "id" | "projects"> = {
      id: "data_abc",
      projects: ["ghi", "xyz"],
    };

    expect(permissions.canRunTestQueries(sampleDataSource)).toEqual(false);
  });

  it("canRunTestQueries returns true for user with global 'collaborator' role, and project-specific 'analyst' role for atleast 1 project", () => {
    const permissions = new Permissions(
      {
        global: {
          permissions: roleToPermissionMap("collaborator", testOrg),
>>>>>>> 9d02ce02
          limitAccessByEnvironment: false,
          environments: [],
        },
        projects: {
<<<<<<< HEAD
          abc123: {
            permissions: roleToPermissionMap("collaborator", testOrg),
            limitAccessByEnvironment: false,
            environments: [],
          },
        },
      },
      false
    );

    expect(permissions.canManageFeatureDrafts({})).toEqual(true);
  });

  it("canManageFeatureDrafts works as expected for a feature without the project property", async () => {
    const permissions = new Permissions(
      {
        global: {
          permissions: roleToPermissionMap("collaborator", testOrg),
          limitAccessByEnvironment: false,
          environments: [],
        },
        projects: {
          abc123: {
            permissions: roleToPermissionMap("engineer", testOrg),
=======
          abc: {
            permissions: roleToPermissionMap("analyst", testOrg),
            limitAccessByEnvironment: false,
            environments: [],
          },
          def: {
            permissions: roleToPermissionMap("analyst", testOrg),
>>>>>>> 9d02ce02
            limitAccessByEnvironment: false,
            environments: [],
          },
        },
      },
      false
    );

<<<<<<< HEAD
    expect(permissions.canManageFeatureDrafts({})).toEqual(false);
=======
    const sampleDataSource: Pick<DataSourceInterface, "id" | "projects"> = {
      id: "data_abc",
      projects: ["ghi", "xyz", "abc"],
    };

    expect(permissions.canRunTestQueries(sampleDataSource)).toEqual(true);
>>>>>>> 9d02ce02
  });
});<|MERGE_RESOLUTION|>--- conflicted
+++ resolved
@@ -5192,11 +5192,7 @@
   });
 });
 
-<<<<<<< HEAD
-describe("PermissionsUtilClass.canManageFeatureDrafts", () => {
-=======
 describe("PermissionsUtilClass.canRunTestQueries check", () => {
->>>>>>> 9d02ce02
   const testOrg: OrganizationInterface = {
     id: "org_sktwi1id9l7z9xkjb",
     name: "Test Org",
@@ -5223,28 +5219,7 @@
       ],
     },
   };
-<<<<<<< HEAD
-
-  it("User with collaborator role is not able to manage feature drafts", async () => {
-    const permissions = new Permissions(
-      {
-        global: {
-          permissions: roleToPermissionMap("collaborator", testOrg),
-          limitAccessByEnvironment: false,
-          environments: [],
-        },
-        projects: {},
-      },
-      false
-    );
-
-    expect(permissions.canManageFeatureDrafts({ project: "" })).toEqual(false);
-  });
-
-  it("User with engineer role is able to manage feature drafts", async () => {
-=======
   it("canRunTestQueries returns false for user with global 'engineer' role", () => {
->>>>>>> 9d02ce02
     const permissions = new Permissions(
       {
         global: {
@@ -5257,12 +5232,6 @@
       false
     );
 
-<<<<<<< HEAD
-    expect(permissions.canManageFeatureDrafts({ project: "" })).toEqual(true);
-  });
-
-  it("User with anaylst role is not able to manage feature drafts", async () => {
-=======
     const sampleDataSource: Pick<DataSourceInterface, "id" | "projects"> = {
       id: "data_abc",
     };
@@ -5271,7 +5240,6 @@
   });
 
   it("canRunTestQueries returns true for user with global 'analyst' role", () => {
->>>>>>> 9d02ce02
     const permissions = new Permissions(
       {
         global: {
@@ -5284,16 +5252,6 @@
       false
     );
 
-<<<<<<< HEAD
-    expect(permissions.canManageFeatureDrafts({ project: "" })).toEqual(false);
-  });
-
-  it("User with global readonly role is not able to manage feature drafts for feature without a project", async () => {
-    const permissions = new Permissions(
-      {
-        global: {
-          permissions: roleToPermissionMap("readonly", testOrg),
-=======
     const sampleDataSource: Pick<DataSourceInterface, "id" | "projects"> = {
       id: "data_abc",
     };
@@ -5306,37 +5264,10 @@
       {
         global: {
           permissions: roleToPermissionMap("collaborator", testOrg),
->>>>>>> 9d02ce02
           limitAccessByEnvironment: false,
           environments: [],
         },
         projects: {
-<<<<<<< HEAD
-          abc123: {
-            permissions: roleToPermissionMap("engineer", testOrg),
-            limitAccessByEnvironment: false,
-            environments: [],
-          },
-        },
-      },
-      false
-    );
-
-    expect(permissions.canManageFeatureDrafts({ project: "" })).toEqual(false);
-  });
-
-  it("User with global readonly role is able to manage feature drafts if their project specific permissions grant it", async () => {
-    const permissions = new Permissions(
-      {
-        global: {
-          permissions: roleToPermissionMap("readonly", testOrg),
-          limitAccessByEnvironment: false,
-          environments: [],
-        },
-        projects: {
-          abc123: {
-            permissions: roleToPermissionMap("engineer", testOrg),
-=======
           abc: {
             permissions: roleToPermissionMap("analyst", testOrg),
             limitAccessByEnvironment: false,
@@ -5344,27 +5275,14 @@
           },
           def: {
             permissions: roleToPermissionMap("analyst", testOrg),
->>>>>>> 9d02ce02
-            limitAccessByEnvironment: false,
-            environments: [],
-          },
-        },
-      },
-      false
-    );
-
-<<<<<<< HEAD
-    expect(permissions.canManageFeatureDrafts({ project: "abc123" })).toEqual(
-      true
-    );
-  });
-
-  it("canManageFeatureDrafts works as expected for a feature without the project property", async () => {
-    const permissions = new Permissions(
-      {
-        global: {
-          permissions: roleToPermissionMap("engineer", testOrg),
-=======
+            limitAccessByEnvironment: false,
+            environments: [],
+          },
+        },
+      },
+      false
+    );
+
     const sampleDataSource: Pick<DataSourceInterface, "id" | "projects"> = {
       id: "data_abc",
       projects: ["ghi", "xyz"],
@@ -5378,37 +5296,10 @@
       {
         global: {
           permissions: roleToPermissionMap("collaborator", testOrg),
->>>>>>> 9d02ce02
           limitAccessByEnvironment: false,
           environments: [],
         },
         projects: {
-<<<<<<< HEAD
-          abc123: {
-            permissions: roleToPermissionMap("collaborator", testOrg),
-            limitAccessByEnvironment: false,
-            environments: [],
-          },
-        },
-      },
-      false
-    );
-
-    expect(permissions.canManageFeatureDrafts({})).toEqual(true);
-  });
-
-  it("canManageFeatureDrafts works as expected for a feature without the project property", async () => {
-    const permissions = new Permissions(
-      {
-        global: {
-          permissions: roleToPermissionMap("collaborator", testOrg),
-          limitAccessByEnvironment: false,
-          environments: [],
-        },
-        projects: {
-          abc123: {
-            permissions: roleToPermissionMap("engineer", testOrg),
-=======
           abc: {
             permissions: roleToPermissionMap("analyst", testOrg),
             limitAccessByEnvironment: false,
@@ -5416,24 +5307,186 @@
           },
           def: {
             permissions: roleToPermissionMap("analyst", testOrg),
->>>>>>> 9d02ce02
-            limitAccessByEnvironment: false,
-            environments: [],
-          },
-        },
-      },
-      false
-    );
-
-<<<<<<< HEAD
-    expect(permissions.canManageFeatureDrafts({})).toEqual(false);
-=======
+            limitAccessByEnvironment: false,
+            environments: [],
+          },
+        },
+      },
+      false
+    );
+
     const sampleDataSource: Pick<DataSourceInterface, "id" | "projects"> = {
       id: "data_abc",
       projects: ["ghi", "xyz", "abc"],
     };
 
     expect(permissions.canRunTestQueries(sampleDataSource)).toEqual(true);
->>>>>>> 9d02ce02
+  });
+});
+
+describe("PermissionsUtilClass.canManageFeatureDrafts", () => {
+  const testOrg: OrganizationInterface = {
+    id: "org_sktwi1id9l7z9xkjb",
+    name: "Test Org",
+    ownerEmail: "test@test.com",
+    url: "https://test.com",
+    dateCreated: new Date(),
+    invites: [],
+    members: [
+      {
+        id: "base_user_123",
+        role: "readonly",
+        dateCreated: new Date(),
+        limitAccessByEnvironment: false,
+        environments: [],
+        projectRoles: [],
+        teams: [],
+      },
+    ],
+    settings: {
+      environments: [
+        { id: "development" },
+        { id: "staging" },
+        { id: "production" },
+      ],
+    },
+  };
+
+  it("User with collaborator role is not able to manage feature drafts", async () => {
+    const permissions = new Permissions(
+      {
+        global: {
+          permissions: roleToPermissionMap("collaborator", testOrg),
+          limitAccessByEnvironment: false,
+          environments: [],
+        },
+        projects: {},
+      },
+      false
+    );
+
+    expect(permissions.canManageFeatureDrafts({ project: "" })).toEqual(false);
+  });
+
+  it("User with engineer role is able to manage feature drafts", async () => {
+    const permissions = new Permissions(
+      {
+        global: {
+          permissions: roleToPermissionMap("engineer", testOrg),
+          limitAccessByEnvironment: false,
+          environments: [],
+        },
+        projects: {},
+      },
+      false
+    );
+
+    expect(permissions.canManageFeatureDrafts({ project: "" })).toEqual(true);
+  });
+
+  it("User with anaylst role is not able to manage feature drafts", async () => {
+    const permissions = new Permissions(
+      {
+        global: {
+          permissions: roleToPermissionMap("analyst", testOrg),
+          limitAccessByEnvironment: false,
+          environments: [],
+        },
+        projects: {},
+      },
+      false
+    );
+
+    expect(permissions.canManageFeatureDrafts({ project: "" })).toEqual(false);
+  });
+
+  it("User with global readonly role is not able to manage feature drafts for feature without a project", async () => {
+    const permissions = new Permissions(
+      {
+        global: {
+          permissions: roleToPermissionMap("readonly", testOrg),
+          limitAccessByEnvironment: false,
+          environments: [],
+        },
+        projects: {
+          abc123: {
+            permissions: roleToPermissionMap("engineer", testOrg),
+            limitAccessByEnvironment: false,
+            environments: [],
+          },
+        },
+      },
+      false
+    );
+
+    expect(permissions.canManageFeatureDrafts({ project: "" })).toEqual(false);
+  });
+
+  it("User with global readonly role is able to manage feature drafts if their project specific permissions grant it", async () => {
+    const permissions = new Permissions(
+      {
+        global: {
+          permissions: roleToPermissionMap("readonly", testOrg),
+          limitAccessByEnvironment: false,
+          environments: [],
+        },
+        projects: {
+          abc123: {
+            permissions: roleToPermissionMap("engineer", testOrg),
+            limitAccessByEnvironment: false,
+            environments: [],
+          },
+        },
+      },
+      false
+    );
+
+    expect(permissions.canManageFeatureDrafts({ project: "abc123" })).toEqual(
+      true
+    );
+  });
+
+  it("canManageFeatureDrafts works as expected for a feature without the project property", async () => {
+    const permissions = new Permissions(
+      {
+        global: {
+          permissions: roleToPermissionMap("engineer", testOrg),
+          limitAccessByEnvironment: false,
+          environments: [],
+        },
+        projects: {
+          abc123: {
+            permissions: roleToPermissionMap("collaborator", testOrg),
+            limitAccessByEnvironment: false,
+            environments: [],
+          },
+        },
+      },
+      false
+    );
+
+    expect(permissions.canManageFeatureDrafts({})).toEqual(true);
+  });
+
+  it("canManageFeatureDrafts works as expected for a feature without the project property", async () => {
+    const permissions = new Permissions(
+      {
+        global: {
+          permissions: roleToPermissionMap("collaborator", testOrg),
+          limitAccessByEnvironment: false,
+          environments: [],
+        },
+        projects: {
+          abc123: {
+            permissions: roleToPermissionMap("engineer", testOrg),
+            limitAccessByEnvironment: false,
+            environments: [],
+          },
+        },
+      },
+      false
+    );
+
+    expect(permissions.canManageFeatureDrafts({})).toEqual(false);
   });
 });