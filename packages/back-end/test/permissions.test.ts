--- conflicted
+++ resolved
@@ -2738,8 +2738,8 @@
     expect(permissions.canDeleteDimension()).toEqual(true);
   });
 });
+
 // permissionsClass Project Permissions Test
-
 describe("PermissionsUtilClass.canCreateIdea check", () => {
   const testOrg: OrganizationInterface = {
     id: "org_sktwi1id9l7z9xkjb",
@@ -5324,11 +5324,7 @@
   });
 });
 
-<<<<<<< HEAD
-describe("PermissionsUtilClass.canViewFeatureModal check", () => {
-=======
 describe("PermissionsUtilClass.canManageFeatureDrafts", () => {
->>>>>>> 8cd4d038
   const testOrg: OrganizationInterface = {
     id: "org_sktwi1id9l7z9xkjb",
     name: "Test Org",
@@ -5356,28 +5352,186 @@
     },
   };
 
-<<<<<<< HEAD
+  it("User with collaborator role is not able to manage feature drafts", async () => {
+    const permissions = new Permissions(
+      {
+        global: {
+          permissions: roleToPermissionMap("collaborator", testOrg),
+          limitAccessByEnvironment: false,
+          environments: [],
+        },
+        projects: {},
+      },
+      false
+    );
+
+    expect(permissions.canManageFeatureDrafts({ project: "" })).toEqual(false);
+  });
+
+  it("User with engineer role is able to manage feature drafts", async () => {
+    const permissions = new Permissions(
+      {
+        global: {
+          permissions: roleToPermissionMap("engineer", testOrg),
+          limitAccessByEnvironment: false,
+          environments: [],
+        },
+        projects: {},
+      },
+      false
+    );
+
+    expect(permissions.canManageFeatureDrafts({ project: "" })).toEqual(true);
+  });
+
+  it("User with anaylst role is not able to manage feature drafts", async () => {
+    const permissions = new Permissions(
+      {
+        global: {
+          permissions: roleToPermissionMap("analyst", testOrg),
+          limitAccessByEnvironment: false,
+          environments: [],
+        },
+        projects: {},
+      },
+      false
+    );
+
+    expect(permissions.canManageFeatureDrafts({ project: "" })).toEqual(false);
+  });
+
+  it("User with global readonly role is not able to manage feature drafts for feature without a project", async () => {
+    const permissions = new Permissions(
+      {
+        global: {
+          permissions: roleToPermissionMap("readonly", testOrg),
+          limitAccessByEnvironment: false,
+          environments: [],
+        },
+        projects: {
+          abc123: {
+            permissions: roleToPermissionMap("engineer", testOrg),
+            limitAccessByEnvironment: false,
+            environments: [],
+          },
+        },
+      },
+      false
+    );
+
+    expect(permissions.canManageFeatureDrafts({ project: "" })).toEqual(false);
+  });
+
+  it("User with global readonly role is able to manage feature drafts if their project specific permissions grant it", async () => {
+    const permissions = new Permissions(
+      {
+        global: {
+          permissions: roleToPermissionMap("readonly", testOrg),
+          limitAccessByEnvironment: false,
+          environments: [],
+        },
+        projects: {
+          abc123: {
+            permissions: roleToPermissionMap("engineer", testOrg),
+            limitAccessByEnvironment: false,
+            environments: [],
+          },
+        },
+      },
+      false
+    );
+
+    expect(permissions.canManageFeatureDrafts({ project: "abc123" })).toEqual(
+      true
+    );
+  });
+
+  it("canManageFeatureDrafts works as expected for a feature without the project property", async () => {
+    const permissions = new Permissions(
+      {
+        global: {
+          permissions: roleToPermissionMap("engineer", testOrg),
+          limitAccessByEnvironment: false,
+          environments: [],
+        },
+        projects: {
+          abc123: {
+            permissions: roleToPermissionMap("collaborator", testOrg),
+            limitAccessByEnvironment: false,
+            environments: [],
+          },
+        },
+      },
+      false
+    );
+
+    expect(permissions.canManageFeatureDrafts({})).toEqual(true);
+  });
+
+  it("canManageFeatureDrafts works as expected for a feature without the project property", async () => {
+    const permissions = new Permissions(
+      {
+        global: {
+          permissions: roleToPermissionMap("collaborator", testOrg),
+          limitAccessByEnvironment: false,
+          environments: [],
+        },
+        projects: {
+          abc123: {
+            permissions: roleToPermissionMap("engineer", testOrg),
+            limitAccessByEnvironment: false,
+            environments: [],
+          },
+        },
+      },
+      false
+    );
+
+    expect(permissions.canManageFeatureDrafts({})).toEqual(false);
+  });
+});
+
+describe("PermissionsUtilClass.canViewFeatureModal check", () => {
+  const testOrg: OrganizationInterface = {
+    id: "org_sktwi1id9l7z9xkjb",
+    name: "Test Org",
+    ownerEmail: "test@test.com",
+    url: "https://test.com",
+    dateCreated: new Date(),
+    invites: [],
+    members: [
+      {
+        id: "base_user_123",
+        role: "readonly",
+        dateCreated: new Date(),
+        limitAccessByEnvironment: false,
+        environments: [],
+        projectRoles: [],
+        teams: [],
+      },
+    ],
+    settings: {
+      environments: [
+        { id: "development" },
+        { id: "staging" },
+        { id: "production" },
+      ],
+    },
+  };
+
   it("canViewFeatureModal returns true for user with global 'engineer' role", () => {
     const permissions = new Permissions(
       {
         global: {
           permissions: roleToPermissionMap("engineer", testOrg),
-=======
-  it("User with collaborator role is not able to manage feature drafts", async () => {
-    const permissions = new Permissions(
-      {
-        global: {
-          permissions: roleToPermissionMap("collaborator", testOrg),
->>>>>>> 8cd4d038
-          limitAccessByEnvironment: false,
-          environments: [],
-        },
-        projects: {},
-      },
-      false
-    );
-
-<<<<<<< HEAD
+          limitAccessByEnvironment: false,
+          environments: [],
+        },
+        projects: {},
+      },
+      false
+    );
+
     expect(permissions.canViewFeatureModal()).toEqual(true);
   });
 
@@ -5449,12 +5603,6 @@
   };
 
   it("canCreateFeature returns true for user with global 'engineer' role when trying to create a feature in all projects", () => {
-=======
-    expect(permissions.canManageFeatureDrafts({ project: "" })).toEqual(false);
-  });
-
-  it("User with engineer role is able to manage feature drafts", async () => {
->>>>>>> 8cd4d038
     const permissions = new Permissions(
       {
         global: {
@@ -5467,17 +5615,10 @@
       false
     );
 
-<<<<<<< HEAD
     expect(permissions.canCreateFeature({ project: "" })).toEqual(true);
   });
 
   it("canCreateFeature returns false for user with global 'analyst' role when trying to create a feature in all projects", () => {
-=======
-    expect(permissions.canManageFeatureDrafts({ project: "" })).toEqual(true);
-  });
-
-  it("User with anaylst role is not able to manage feature drafts", async () => {
->>>>>>> 8cd4d038
     const permissions = new Permissions(
       {
         global: {
@@ -5490,7 +5631,6 @@
       false
     );
 
-<<<<<<< HEAD
     expect(permissions.canCreateFeature({ project: "" })).toEqual(false);
   });
 
@@ -5499,25 +5639,11 @@
       {
         global: {
           permissions: roleToPermissionMap("analyst", testOrg),
-=======
-    expect(permissions.canManageFeatureDrafts({ project: "" })).toEqual(false);
-  });
-
-  it("User with global readonly role is not able to manage feature drafts for feature without a project", async () => {
-    const permissions = new Permissions(
-      {
-        global: {
-          permissions: roleToPermissionMap("readonly", testOrg),
->>>>>>> 8cd4d038
           limitAccessByEnvironment: false,
           environments: [],
         },
         projects: {
-<<<<<<< HEAD
           ABC123: {
-=======
-          abc123: {
->>>>>>> 8cd4d038
             permissions: roleToPermissionMap("engineer", testOrg),
             limitAccessByEnvironment: false,
             environments: [],
@@ -5527,7 +5653,6 @@
       false
     );
 
-<<<<<<< HEAD
     expect(permissions.canCreateFeature({ project: "ABC123" })).toEqual(true);
   });
 
@@ -5536,21 +5661,10 @@
       {
         global: {
           permissions: roleToPermissionMap("engineer", testOrg),
-=======
-    expect(permissions.canManageFeatureDrafts({ project: "" })).toEqual(false);
-  });
-
-  it("User with global readonly role is able to manage feature drafts if their project specific permissions grant it", async () => {
-    const permissions = new Permissions(
-      {
-        global: {
-          permissions: roleToPermissionMap("readonly", testOrg),
->>>>>>> 8cd4d038
           limitAccessByEnvironment: false,
           environments: [],
         },
         projects: {
-<<<<<<< HEAD
           ABC123: {
             permissions: roleToPermissionMap("analyst", testOrg),
             limitAccessByEnvironment: false,
@@ -5621,9 +5735,6 @@
         },
         projects: {
           ABC123: {
-=======
-          abc123: {
->>>>>>> 8cd4d038
             permissions: roleToPermissionMap("engineer", testOrg),
             limitAccessByEnvironment: false,
             environments: [],
@@ -5633,7 +5744,6 @@
       false
     );
 
-<<<<<<< HEAD
     expect(
       permissions.canUpdateFeature({ project: "ABC123" }, { project: "" })
     ).toEqual(false);
@@ -5698,14 +5808,6 @@
   };
 
   it("canDeleteFeature returns true for user with global 'engineer' role when trying to delete a feature in all projects", () => {
-=======
-    expect(permissions.canManageFeatureDrafts({ project: "abc123" })).toEqual(
-      true
-    );
-  });
-
-  it("canManageFeatureDrafts works as expected for a feature without the project property", async () => {
->>>>>>> 8cd4d038
     const permissions = new Permissions(
       {
         global: {
@@ -5713,7 +5815,6 @@
           limitAccessByEnvironment: false,
           environments: [],
         },
-<<<<<<< HEAD
         projects: {},
       },
       false
@@ -5749,61 +5850,36 @@
         projects: {
           ABC123: {
             permissions: roleToPermissionMap("engineer", testOrg),
-=======
+            limitAccessByEnvironment: false,
+            environments: [],
+          },
+        },
+      },
+      false
+    );
+
+    expect(permissions.canDeleteFeature({ project: "ABC123" })).toEqual(true);
+  });
+
+  it("canDeleteFeature returns false for user with global 'engineer' role when trying to delete a feature in a project they have analyst permissions for", () => {
+    const permissions = new Permissions(
+      {
+        global: {
+          permissions: roleToPermissionMap("engineer", testOrg),
+          limitAccessByEnvironment: false,
+          environments: [],
+        },
         projects: {
-          abc123: {
-            permissions: roleToPermissionMap("collaborator", testOrg),
->>>>>>> 8cd4d038
-            limitAccessByEnvironment: false,
-            environments: [],
-          },
-        },
-      },
-      false
-    );
-
-<<<<<<< HEAD
-    expect(permissions.canDeleteFeature({ project: "ABC123" })).toEqual(true);
-  });
-
-  it("canDeleteFeature returns false for user with global 'engineer' role when trying to delete a feature in a project they have analyst permissions for", () => {
-    const permissions = new Permissions(
-      {
-        global: {
-          permissions: roleToPermissionMap("engineer", testOrg),
-=======
-    expect(permissions.canManageFeatureDrafts({})).toEqual(true);
-  });
-
-  it("canManageFeatureDrafts works as expected for a feature without the project property", async () => {
-    const permissions = new Permissions(
-      {
-        global: {
-          permissions: roleToPermissionMap("collaborator", testOrg),
->>>>>>> 8cd4d038
-          limitAccessByEnvironment: false,
-          environments: [],
-        },
-        projects: {
-<<<<<<< HEAD
           ABC123: {
             permissions: roleToPermissionMap("analyst", testOrg),
-=======
-          abc123: {
-            permissions: roleToPermissionMap("engineer", testOrg),
->>>>>>> 8cd4d038
-            limitAccessByEnvironment: false,
-            environments: [],
-          },
-        },
-      },
-      false
-    );
-
-<<<<<<< HEAD
+            limitAccessByEnvironment: false,
+            environments: [],
+          },
+        },
+      },
+      false
+    );
+
     expect(permissions.canDeleteFeature({ project: "ABC123" })).toEqual(false);
-=======
-    expect(permissions.canManageFeatureDrafts({})).toEqual(false);
->>>>>>> 8cd4d038
   });
 });