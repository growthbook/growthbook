import {
  getReadAccessFilter,
  hasReadAccess,
  Permissions,
} from "shared/permissions";
import {
  getUserPermissions,
  roleToPermissionMap,
} from "../src/util/organization.util";
import { OrganizationInterface } from "../types/organization";
import { TeamInterface } from "../types/team";
import { FeatureInterface } from "../types/feature";
import { MetricInterface } from "../types/metric";
<<<<<<< HEAD
import { SUPERADMIN_DEFAULT_ROLE } from "../src/util/secrets";
=======
import { DataSourceInterface } from "../types/datasource";
>>>>>>> bfab4f23

describe("Build base user permissions", () => {
  const testOrg: OrganizationInterface = {
    id: "org_sktwi1id9l7z9xkjb",
    name: "Test Org",
    ownerEmail: "test@test.com",
    url: "https://test.com",
    dateCreated: new Date(),
    invites: [],
    members: [
      {
        id: "base_user_123",
        role: "readonly",
        dateCreated: new Date(),
        limitAccessByEnvironment: false,
        environments: [],
        projectRoles: [],
        teams: [],
      },
    ],
    settings: {
      environments: [
        { id: "development" },
        { id: "staging" },
        { id: "production" },
      ],
    },
  };
  // Basic user permissions - no project-level permissions or teams
  it("should throw error if user isn't in the org", async () => {
    expect(async () =>
      getUserPermissions({ id: "base_user_not_in_org" }, testOrg, [])
    ).rejects.toThrow("User is not a member of this organization");
  });

  it("should default to a role when superAdmin is not in the org", async () => {
    expect(
      getUserPermissions(
        { id: "base_user_not_in_org", superAdmin: true },
        testOrg,
        []
      )
    ).toEqual({
      global: {
        environments: [],
        limitAccessByEnvironment: false,
        permissions: roleToPermissionMap(SUPERADMIN_DEFAULT_ROLE, testOrg),
      },
      projects: {},
    });
  });

  it("should not overwrite a superAdmins permissions if they are in the org", async () => {
    const userPermissions = getUserPermissions(
      { id: "base_user_123", superAdmin: true },
      {
        ...testOrg,
        members: [{ ...testOrg.members[0], role: "collaborator" }],
      },
      []
    );
    expect(userPermissions).toEqual({
      global: {
        environments: [],
        limitAccessByEnvironment: false,
        permissions: roleToPermissionMap("collaborator", testOrg),
      },
      projects: {},
    });
  });

  it("should build permissions for a basic noaccess user with no project-level permissions or teams correctly", async () => {
    const userPermissions = getUserPermissions(
      { id: "base_user_123" },
      {
        ...testOrg,
        members: [{ ...testOrg.members[0], role: "noaccess" }],
      },
      []
    );
    expect(userPermissions).toEqual({
      global: {
        environments: [],
        limitAccessByEnvironment: false,
        permissions: roleToPermissionMap("noaccess", testOrg),
      },
      projects: {},
    });
  });

  it("should build permissions for a basic readonly user with no project-level permissions or teams correctly", async () => {
    const userPermissions = getUserPermissions(
      { id: "base_user_123" },
      testOrg,
      []
    );
    expect(userPermissions).toEqual({
      global: {
        environments: [],
        limitAccessByEnvironment: false,
        permissions: roleToPermissionMap("readonly", testOrg),
      },
      projects: {},
    });
  });

  it("should build permissions for a basic collaborator user with no project-level permissions or teams correctly", async () => {
    const userPermissions = getUserPermissions(
      { id: "base_user_123" },
      {
        ...testOrg,
        members: [{ ...testOrg.members[0], role: "collaborator" }],
      },
      []
    );
    expect(userPermissions).toEqual({
      global: {
        environments: [],
        limitAccessByEnvironment: false,
        permissions: roleToPermissionMap("collaborator", testOrg),
      },
      projects: {},
    });
  });

  it("should build permissions for a basic engineer user with no project-level permissions or teams correctly", async () => {
    const userPermissions = getUserPermissions(
      { id: "base_user_123" },
      {
        ...testOrg,
        members: [{ ...testOrg.members[0], role: "engineer" }],
      },
      []
    );
    expect(userPermissions).toEqual({
      global: {
        environments: [],
        limitAccessByEnvironment: false,
        permissions: roleToPermissionMap("engineer", testOrg),
      },
      projects: {},
    });
  });

  it("should build permissions for a basic analyst user with no project-level permissions or teams correctly", async () => {
    const userPermissions = getUserPermissions(
      { id: "base_user_123" },
      {
        ...testOrg,
        members: [{ ...testOrg.members[0], role: "analyst" }],
      },
      []
    );
    expect(userPermissions).toEqual({
      global: {
        environments: [],
        limitAccessByEnvironment: false,
        permissions: roleToPermissionMap("analyst", testOrg),
      },
      projects: {},
    });
  });

  it("should build permissions for a basic experimenter user with no project-level permissions or teams correctly", async () => {
    const userPermissions = getUserPermissions(
      { id: "base_user_123" },
      {
        ...testOrg,
        members: [{ ...testOrg.members[0], role: "experimenter" }],
      },
      []
    );
    expect(userPermissions).toEqual({
      global: {
        environments: [],
        limitAccessByEnvironment: false,
        permissions: roleToPermissionMap("experimenter", testOrg),
      },
      projects: {},
    });
  });

  it("should build permissions for an admin user with no project-level permissions or teams correctly", async () => {
    const userPermissions = getUserPermissions(
      { id: "base_user_123" },
      {
        ...testOrg,
        members: [{ ...testOrg.members[0], role: "admin" }],
      },
      []
    );
    expect(userPermissions).toEqual({
      global: {
        environments: [],
        limitAccessByEnvironment: false,
        permissions: roleToPermissionMap("admin", testOrg),
      },
      projects: {},
    });
  });

  it("should ignore limitAccessByEnvironment for roles that don't apply", async () => {
    const userPermissions = getUserPermissions(
      { id: "base_user_123" },
      {
        ...testOrg,
        members: [
          {
            ...testOrg.members[0],
            role: "admin",
            limitAccessByEnvironment: true,
            environments: ["development"],
            projectRoles: [
              {
                project: "prj_exl5jr5dl4rbw856",
                role: "collaborator",
                limitAccessByEnvironment: true,
                environments: ["staging"],
              },
            ],
          },
        ],
      },
      []
    );
    expect(userPermissions).toEqual({
      global: {
        environments: ["development"],
        limitAccessByEnvironment: false,
        permissions: roleToPermissionMap("admin", testOrg),
      },
      projects: {
        prj_exl5jr5dl4rbw856: {
          environments: ["staging"],
          limitAccessByEnvironment: false,
          permissions: roleToPermissionMap("collaborator", testOrg),
        },
      },
    });
  });

  it("detects when all environments are selected", async () => {
    const userPermissions = getUserPermissions(
      { id: "base_user_123" },
      {
        ...testOrg,
        members: [
          {
            ...testOrg.members[0],
            role: "engineer",
            limitAccessByEnvironment: true,
            environments: ["staging", "development", "production"],
          },
        ],
      },
      []
    );
    expect(userPermissions).toEqual({
      global: {
        environments: ["staging", "development", "production"],
        limitAccessByEnvironment: false,
        permissions: roleToPermissionMap("engineer", testOrg),
      },
      projects: {},
    });
  });

  it("ignores unknown environments", async () => {
    const userPermissions = getUserPermissions(
      { id: "base_user_123" },
      {
        ...testOrg,
        members: [
          {
            ...testOrg.members[0],
            role: "engineer",
            limitAccessByEnvironment: true,
            environments: ["staging", "production", "unknown"],
          },
        ],
      },
      []
    );
    expect(userPermissions).toEqual({
      global: {
        environments: ["staging", "production", "unknown"],
        limitAccessByEnvironment: true,
        permissions: roleToPermissionMap("engineer", testOrg),
      },
      projects: {},
    });
  });

  // Slightly advanced user permissions - project-level permissions, but no teams
  it("should build permissions for a readonly user with a single engineer project-level permission and no teams correctly", async () => {
    const userPermissions = getUserPermissions(
      { id: "base_user_123" },
      {
        ...testOrg,
        members: [
          {
            ...testOrg.members[0],
            projectRoles: [
              {
                project: "prj_exl5jr5dl4rbw856",
                role: "engineer",
                limitAccessByEnvironment: false,
                environments: [],
              },
            ],
          },
        ],
      },
      []
    );

    expect(userPermissions).toEqual({
      global: {
        environments: [],
        limitAccessByEnvironment: false,
        permissions: roleToPermissionMap("readonly", testOrg),
      },
      projects: {
        prj_exl5jr5dl4rbw856: {
          environments: [],
          limitAccessByEnvironment: false,
          permissions: roleToPermissionMap("engineer", testOrg),
        },
      },
    });
  });

  it("should build permissions for a readonly user with  multiple project-level permissions and no teams correctly", async () => {
    const userPermissions = getUserPermissions(
      { id: "base_user_123" },
      {
        ...testOrg,
        members: [
          {
            ...testOrg.members[0],
            projectRoles: [
              {
                project: "prj_exl5jr5dl4rbw856",
                role: "engineer",
                limitAccessByEnvironment: false,
                environments: [],
              },
              {
                project: "prj_exl5jr5dl4rbw123",
                role: "analyst",
                limitAccessByEnvironment: false,
                environments: [],
              },
            ],
          },
        ],
      },
      []
    );

    expect(userPermissions).toEqual({
      global: {
        environments: [],
        limitAccessByEnvironment: false,
        permissions: roleToPermissionMap("readonly", testOrg),
      },
      projects: {
        prj_exl5jr5dl4rbw856: {
          environments: [],
          limitAccessByEnvironment: false,
          permissions: roleToPermissionMap("engineer", testOrg),
        },
        prj_exl5jr5dl4rbw123: {
          environments: [],
          limitAccessByEnvironment: false,
          permissions: roleToPermissionMap("analyst", testOrg),
        },
      },
    });
  });

  it("should build permissions for an engineer user with environment specific permissions correctly", async () => {
    const userPermissions = getUserPermissions(
      { id: "base_user_123" },
      {
        ...testOrg,
        members: [
          {
            ...testOrg.members[0],
            role: "engineer",
            environments: ["staging", "development"],
            limitAccessByEnvironment: true,
          },
        ],
      },
      []
    );

    expect(userPermissions).toEqual({
      global: {
        environments: ["staging", "development"],
        limitAccessByEnvironment: true,
        permissions: roleToPermissionMap("engineer", testOrg),
      },
      projects: {},
    });
  });

  it("should build permissions for an engineer user with environment specific permissions and project-level roles that have environment specific permissions correctly", async () => {
    const userPermissions = getUserPermissions(
      { id: "base_user_123" },
      {
        ...testOrg,
        members: [
          {
            ...testOrg.members[0],
            role: "engineer",
            limitAccessByEnvironment: true,
            environments: ["staging", "development"],
            projectRoles: [
              {
                project: "prj_exl5jr5dl4rbw856",
                role: "engineer",
                limitAccessByEnvironment: true,
                environments: ["production"],
              },
              {
                project: "prj_exl5jr5dl4rbw123",
                role: "analyst",
                limitAccessByEnvironment: false,
                environments: [],
              },
            ],
          },
        ],
      },
      []
    );

    expect(userPermissions).toEqual({
      global: {
        environments: ["staging", "development"],
        limitAccessByEnvironment: true,
        permissions: roleToPermissionMap("engineer", testOrg),
      },
      projects: {
        prj_exl5jr5dl4rbw856: {
          environments: ["production"],
          limitAccessByEnvironment: true,
          permissions: roleToPermissionMap("engineer", testOrg),
        },
        prj_exl5jr5dl4rbw123: {
          environments: [],
          limitAccessByEnvironment: false,
          permissions: roleToPermissionMap("analyst", testOrg),
        },
      },
    });
  });
  // Advanced user permissions - global role, project-level permissions, and user is on team(s)
  it("should build permissions for a readonly user with no environment specific permissions and project-level roles that have environment specific permissions correctly where the user is on a team that has collaborator permissions", async () => {
    const teams: TeamInterface[] = [
      {
        id: "team_123",
        name: "Team Collaborators",
        organization: "org_id_1234",
        description: "",
        dateCreated: new Date(),
        dateUpdated: new Date(),
        createdBy: "Demo User",
        role: "collaborator",
        limitAccessByEnvironment: false,
        environments: [],
        projectRoles: [],
        managedByIdp: false,
      },
    ];

    const userPermissions = getUserPermissions(
      { id: "base_user_123" },
      {
        ...testOrg,
        members: [
          {
            ...testOrg.members[0],
            projectRoles: [
              {
                project: "prj_exl5jr5dl4rbw856",
                role: "engineer",
                limitAccessByEnvironment: true,
                environments: ["production"],
              },
              {
                project: "prj_exl5jr5dl4rbw123",
                role: "analyst",
                limitAccessByEnvironment: false,
                environments: [],
              },
            ],
            teams: ["team_123"],
          },
        ],
      },
      teams
    );

    expect(userPermissions).toEqual({
      global: {
        environments: [],
        limitAccessByEnvironment: false,
        permissions: roleToPermissionMap("collaborator", testOrg),
      },
      projects: {
        prj_exl5jr5dl4rbw856: {
          environments: ["production"],
          limitAccessByEnvironment: true,
          permissions: roleToPermissionMap("engineer", testOrg),
        },
        prj_exl5jr5dl4rbw123: {
          environments: [],
          limitAccessByEnvironment: false,
          permissions: roleToPermissionMap("analyst", testOrg),
        },
      },
    });
  });

  it("should not override a user's global permissions with a team's permissions if the user has a more permissive role (e.g. don't override admin permissions with collaborator permissions", async () => {
    const teams: TeamInterface[] = [
      {
        id: "team_123",
        name: "Team Collaborators",
        organization: "org_id_1234",
        description: "",
        dateCreated: new Date(),
        dateUpdated: new Date(),
        createdBy: "Demo User",
        role: "collaborator",
        limitAccessByEnvironment: false,
        environments: [],
        projectRoles: [],
        managedByIdp: false,
      },
    ];

    const userPermissions = getUserPermissions(
      { id: "base_user_123" },
      {
        ...testOrg,
        members: [
          {
            ...testOrg.members[0],
            teams: ["team_123"],
            role: "admin",
          },
        ],
      },
      teams
    );

    expect(userPermissions).toEqual({
      global: {
        environments: [],
        limitAccessByEnvironment: false,
        permissions: roleToPermissionMap("admin", testOrg),
      },
      projects: {},
    });
  });

  it("should build permissions for a basic engineer user with no environment specific permissions and project-level roles that have environment specific permissions correctly where the user is on a team that has engineer permissions", async () => {
    const teams: TeamInterface[] = [
      {
        id: "team_123",
        name: "Team Engineers",
        organization: "org_id_1234",
        description: "",
        dateCreated: new Date(),
        dateUpdated: new Date(),
        createdBy: "Demo User",
        role: "engineer",
        limitAccessByEnvironment: true,
        environments: ["staging"],
        projectRoles: [],
        managedByIdp: false,
      },
    ];

    const userPermissions = getUserPermissions(
      { id: "base_user_123" },
      {
        ...testOrg,
        members: [
          {
            ...testOrg.members[0],
            role: "engineer",
            limitAccessByEnvironment: true,
            environments: ["production"],
            projectRoles: [],
            teams: ["team_123"],
          },
        ],
      },
      teams
    );

    expect(userPermissions).toEqual({
      global: {
        environments: ["production", "staging"],
        limitAccessByEnvironment: true,
        permissions: roleToPermissionMap("engineer", testOrg),
      },
      projects: {},
    });
  });

  it("disables limitAccessByEnvironment when all environments are included after merging team permissions", async () => {
    const teams: TeamInterface[] = [
      {
        id: "team_123",
        name: "Team Engineers",
        organization: "org_id_1234",
        description: "",
        dateCreated: new Date(),
        dateUpdated: new Date(),
        createdBy: "Demo User",
        role: "engineer",
        limitAccessByEnvironment: true,
        environments: ["staging", "development"],
        projectRoles: [],
        managedByIdp: false,
      },
    ];

    const userPermissions = getUserPermissions(
      { id: "base_user_123" },
      {
        ...testOrg,
        members: [
          {
            ...testOrg.members[0],
            role: "engineer",
            limitAccessByEnvironment: true,
            environments: ["production"],
            projectRoles: [],
            teams: ["team_123"],
          },
        ],
      },
      teams
    );

    expect(userPermissions).toEqual({
      global: {
        environments: ["production", "staging", "development"],
        limitAccessByEnvironment: false,
        permissions: roleToPermissionMap("engineer", testOrg),
      },
      projects: {},
    });
  });

  it("should build permissions for a readonly user that has project specific engineer permissions, with specific environment permissions,and is on a team that also has engineering permissions, but no environment limits", async () => {
    const teams: TeamInterface[] = [
      {
        id: "team_123",
        name: "Test Team",
        organization: "org_id_1234",
        description: "",
        dateCreated: new Date(),
        dateUpdated: new Date(),
        createdBy: "Demo User",
        role: "readonly",
        limitAccessByEnvironment: false,
        environments: [],
        projectRoles: [
          {
            project: "prj_exl5jr5dl4rbw856",
            role: "engineer",
            limitAccessByEnvironment: false,
            environments: [],
          },
        ],
        managedByIdp: false,
      },
    ];

    const userPermissions = getUserPermissions(
      { id: "base_user_123" },
      {
        ...testOrg,
        members: [
          {
            ...testOrg.members[0],
            projectRoles: [
              {
                project: "prj_exl5jr5dl4rbw856",
                role: "engineer",
                limitAccessByEnvironment: true,
                environments: ["staging"],
              },
            ],
            teams: ["team_123"],
          },
        ],
      },
      teams
    );

    expect(userPermissions).toEqual({
      global: {
        environments: [],
        limitAccessByEnvironment: false,
        permissions: roleToPermissionMap("readonly", testOrg),
      },
      projects: {
        prj_exl5jr5dl4rbw856: {
          environments: [],
          limitAccessByEnvironment: false,
          permissions: roleToPermissionMap("engineer", testOrg),
        },
      },
    });
  });

  it("should ignore limitAccessByEnvironment in teams with roles that don't support that", async () => {
    const teams: TeamInterface[] = [
      {
        id: "team_123",
        name: "Test Team",
        organization: "org_id_1234",
        description: "",
        dateCreated: new Date(),
        dateUpdated: new Date(),
        createdBy: "Demo User",
        role: "admin",
        limitAccessByEnvironment: true,
        environments: ["development"],
        projectRoles: [
          {
            project: "prj_test",
            role: "collaborator",
            limitAccessByEnvironment: true,
            environments: ["staging"],
          },
          {
            project: "prj_exl5jr5dl4rbw856",
            role: "collaborator",
            limitAccessByEnvironment: true,
            environments: ["staging"],
          },
        ],
        managedByIdp: false,
      },
    ];

    const userPermissions = getUserPermissions(
      { id: "base_user_123" },
      {
        ...testOrg,
        members: [
          {
            ...testOrg.members[0],
            projectRoles: [
              {
                project: "prj_exl5jr5dl4rbw856",
                role: "engineer",
                limitAccessByEnvironment: true,
                environments: ["production"],
              },
            ],
            teams: ["team_123"],
          },
        ],
      },
      teams
    );

    expect(userPermissions).toEqual({
      global: {
        environments: ["development"],
        limitAccessByEnvironment: false,
        permissions: roleToPermissionMap("admin", testOrg),
      },
      projects: {
        prj_test: {
          environments: [],
          limitAccessByEnvironment: false,
          permissions: roleToPermissionMap("collaborator", testOrg),
        },
        prj_exl5jr5dl4rbw856: {
          environments: ["production"],
          limitAccessByEnvironment: true,
          permissions: roleToPermissionMap("engineer", testOrg),
        },
      },
    });
  });

  it("should update global permissions if team role is more permissive than user global role", async () => {
    const teams: TeamInterface[] = [
      {
        id: "team_123",
        name: "Test Team",
        organization: "org_id_1234",
        description: "",
        dateCreated: new Date(),
        dateUpdated: new Date(),
        createdBy: "Demo User",
        role: "engineer",
        limitAccessByEnvironment: true,
        environments: ["staging", "production"],
        projectRoles: [],
        managedByIdp: false,
      },
    ];

    const userPermissions = getUserPermissions(
      { id: "base_user_123" },
      {
        ...testOrg,
        members: [
          {
            ...testOrg.members[0],
            role: "collaborator",
            teams: ["team_123"],
          },
        ],
      },
      teams
    );

    expect(userPermissions).toEqual({
      global: {
        environments: ["staging", "production"],
        limitAccessByEnvironment: true,
        permissions: roleToPermissionMap("engineer", testOrg),
      },
      projects: {},
    });
  });

  it("should not override a user's global permissions env level permissions with a team's permissions if the user has a more permissive role", async () => {
    const teams: TeamInterface[] = [
      {
        id: "team_123",
        name: "Test Team",
        organization: "org_id_1234",
        description: "",
        dateCreated: new Date(),
        dateUpdated: new Date(),
        createdBy: "Demo User",
        role: "engineer",
        limitAccessByEnvironment: true,
        environments: ["staging", "production"],
        projectRoles: [],
        managedByIdp: false,
      },
    ];

    const userPermissions = getUserPermissions(
      { id: "base_user_123" },
      {
        ...testOrg,
        members: [
          {
            ...testOrg.members[0],
            teams: ["team_123"],
            role: "admin",
          },
        ],
      },
      teams
    );

    expect(userPermissions).toEqual({
      global: {
        environments: [],
        limitAccessByEnvironment: false,
        permissions: roleToPermissionMap("admin", testOrg),
      },
      projects: {},
    });
  });

  it("should not overwrite experimenter permissions with engineer permissions", async () => {
    const teams: TeamInterface[] = [
      {
        id: "team_123",
        name: "Test Team",
        organization: "org_id_1234",
        description: "",
        dateCreated: new Date(),
        dateUpdated: new Date(),
        createdBy: "Demo User",
        role: "engineer",
        limitAccessByEnvironment: true,
        environments: ["staging", "production"],
        projectRoles: [],
        managedByIdp: false,
      },
    ];

    const userPermissions = getUserPermissions(
      { id: "base_user_123" },
      {
        ...testOrg,
        members: [
          {
            ...testOrg.members[0],
            role: "experimenter",
            teams: ["team_123"],
          },
        ],
      },
      teams
    );

    expect(userPermissions).toEqual({
      global: {
        environments: [],
        limitAccessByEnvironment: false,
        permissions: roleToPermissionMap("experimenter", testOrg),
      },
      projects: {},
    });
  });

  it("should correctly merge engineer and experimenters env specific limits", async () => {
    const teams: TeamInterface[] = [
      {
        id: "team_123",
        name: "Test Team",
        organization: "org_id_1234",
        description: "",
        dateCreated: new Date(),
        dateUpdated: new Date(),
        createdBy: "Demo User",
        role: "experimenter",
        limitAccessByEnvironment: true,
        environments: ["staging"],
        projectRoles: [],
        managedByIdp: false,
      },
    ];

    const userPermissions = getUserPermissions(
      { id: "base_user_123" },
      {
        ...testOrg,
        members: [
          {
            ...testOrg.members[0],
            role: "engineer",
            limitAccessByEnvironment: true,
            environments: ["production"],
            teams: ["team_123"],
          },
        ],
      },
      teams
    );

    expect(userPermissions).toEqual({
      global: {
        environments: ["production", "staging"],
        limitAccessByEnvironment: true,
        permissions: roleToPermissionMap("experimenter", testOrg),
      },
      projects: {},
    });
  });

  it("shouldn't override a global engineer's env specific limits if they're on a team that gives them analyst permissions", async () => {
    const teams: TeamInterface[] = [
      {
        id: "team_123",
        name: "Test Team",
        organization: "org_id_1234",
        description: "",
        dateCreated: new Date(),
        dateUpdated: new Date(),
        createdBy: "Demo User",
        role: "readonly",
        limitAccessByEnvironment: false,
        environments: [],
        projectRoles: [
          {
            project: "prj_exl5jr5dl4rbw856",
            role: "analyst",
            limitAccessByEnvironment: false,
            environments: [],
          },
        ],
        managedByIdp: false,
      },
    ];

    const userPermissions = getUserPermissions(
      { id: "base_user_123" },
      {
        ...testOrg,
        members: [
          {
            ...testOrg.members[0],
            projectRoles: [
              {
                project: "prj_exl5jr5dl4rbw856",
                role: "engineer",
                limitAccessByEnvironment: true,
                environments: ["development"],
              },
            ],
            teams: ["team_123"],
          },
        ],
      },
      teams
    );

    expect(userPermissions).toEqual({
      global: {
        environments: [],
        limitAccessByEnvironment: false,
        permissions: roleToPermissionMap("readonly", testOrg),
      },
      projects: {
        prj_exl5jr5dl4rbw856: {
          environments: ["development"],
          limitAccessByEnvironment: true,
          permissions: roleToPermissionMap("experimenter", testOrg),
        },
      },
    });
  });

  it("should add project level permissions if the user's global role doesn't give any access, but the user is on a team that inherits project-level permissions", async () => {
    const teams: TeamInterface[] = [
      {
        id: "team_123",
        name: "Test Team",
        organization: "org_id_1234",
        description: "",
        dateCreated: new Date(),
        dateUpdated: new Date(),
        createdBy: "Demo User",
        role: "readonly",
        limitAccessByEnvironment: false,
        environments: [],
        projectRoles: [
          {
            project: "prj_exl5jr5dl4rbw856",
            role: "analyst",
            limitAccessByEnvironment: false,
            environments: [],
          },
        ],
        managedByIdp: false,
      },
    ];

    const userPermissions = getUserPermissions(
      { id: "base_user_123" },
      {
        ...testOrg,
        members: [
          {
            ...testOrg.members[0],
            projectRoles: [],
            teams: ["team_123"],
          },
        ],
      },
      teams
    );

    expect(userPermissions).toEqual({
      global: {
        environments: [],
        limitAccessByEnvironment: false,
        permissions: roleToPermissionMap("readonly", testOrg),
      },
      projects: {
        prj_exl5jr5dl4rbw856: {
          environments: [],
          limitAccessByEnvironment: false,
          permissions: roleToPermissionMap("analyst", testOrg),
        },
      },
    });
  });

  it("should correctly override a project-specific role if the team's project specific role is higher", async () => {
    const teams: TeamInterface[] = [
      {
        id: "team_123",
        name: "Test Team",
        organization: "org_id_1234",
        description: "",
        dateCreated: new Date(),
        dateUpdated: new Date(),
        createdBy: "Demo User",
        role: "experimenter",
        limitAccessByEnvironment: true,
        environments: ["staging", "development"],
        projectRoles: [
          {
            project: "prj_exl5jr5dl4rbw856",
            role: "engineer",
            limitAccessByEnvironment: false,
            environments: [],
          },
        ],
        managedByIdp: false,
      },
    ];

    const userPermissions = getUserPermissions(
      { id: "base_user_123" },
      {
        ...testOrg,
        members: [
          {
            ...testOrg.members[0],
            projectRoles: [
              {
                project: "prj_exl5jr5dl4rbw856",
                role: "collaborator",
                limitAccessByEnvironment: false,
                environments: [],
              },
            ],
            teams: ["team_123"],
          },
        ],
      },
      teams
    );

    expect(userPermissions).toEqual({
      global: {
        environments: ["staging", "development"],
        limitAccessByEnvironment: true,
        permissions: roleToPermissionMap("experimenter", testOrg),
      },
      projects: {
        prj_exl5jr5dl4rbw856: {
          environments: [],
          limitAccessByEnvironment: false,
          permissions: roleToPermissionMap("engineer", testOrg),
        },
      },
    });
  });

  it("should correctly merge environment limits for a user's project-level role and a team's project-level role", async () => {
    const teams: TeamInterface[] = [
      {
        id: "team_123",
        name: "Test Team",
        organization: "org_id_1234",
        description: "",
        dateCreated: new Date(),
        dateUpdated: new Date(),
        createdBy: "Demo User",
        role: "experimenter",
        limitAccessByEnvironment: true,
        environments: ["staging", "development"],
        projectRoles: [
          {
            project: "prj_exl5jr5dl4rbw856",
            role: "engineer",
            limitAccessByEnvironment: true,
            environments: ["production"],
          },
        ],
        managedByIdp: false,
      },
    ];

    const userPermissions = getUserPermissions(
      { id: "base_user_123" },
      {
        ...testOrg,
        members: [
          {
            ...testOrg.members[0],
            projectRoles: [
              {
                project: "prj_exl5jr5dl4rbw856",
                role: "engineer",
                limitAccessByEnvironment: true,
                environments: ["development"],
              },
            ],
            teams: ["team_123"],
          },
        ],
      },
      teams
    );

    expect(userPermissions).toEqual({
      global: {
        environments: ["staging", "development"],
        limitAccessByEnvironment: true,
        permissions: roleToPermissionMap("experimenter", testOrg),
      },
      projects: {
        prj_exl5jr5dl4rbw856: {
          environments: ["development", "production"],
          limitAccessByEnvironment: true,
          permissions: roleToPermissionMap("engineer", testOrg),
        },
      },
    });
  });

  it("should correctly merge user with global read-only, who is on a team where the global role is engineer, and has a project-specific role of readonly.", async () => {
    const teams: TeamInterface[] = [
      {
        id: "team_123",
        name: "Test Team",
        organization: "org_id_1234",
        description: "",
        dateCreated: new Date(),
        dateUpdated: new Date(),
        createdBy: "Demo User",
        role: "engineer",
        limitAccessByEnvironment: false,
        environments: [],
        projectRoles: [
          {
            project: "prj_exl5jr5dl4rbw856",
            role: "readonly",
            limitAccessByEnvironment: false,
            environments: [],
          },
        ],
        managedByIdp: false,
      },
    ];

    const userPermissions = getUserPermissions(
      { id: "base_user_123" },
      {
        ...testOrg,
        members: [
          {
            ...testOrg.members[0],
            projectRoles: [],
            teams: ["team_123"],
          },
        ],
      },
      teams
    );

    expect(userPermissions).toEqual({
      global: {
        environments: [],
        limitAccessByEnvironment: false,
        permissions: roleToPermissionMap("engineer", testOrg),
      },
      projects: {
        prj_exl5jr5dl4rbw856: {
          environments: [],
          limitAccessByEnvironment: false,
          permissions: roleToPermissionMap("readonly", testOrg),
        },
      },
    });
  });
});

describe("Build user's readAccessPermissions object", () => {
  const testOrg: OrganizationInterface = {
    id: "org_sktwi1id9l7z9xkjb",
    name: "Test Org",
    ownerEmail: "test@test.com",
    url: "https://test.com",
    dateCreated: new Date(),
    invites: [],
    members: [
      {
        id: "base_user_123",
        role: "readonly",
        dateCreated: new Date(),
        limitAccessByEnvironment: false,
        environments: [],
        projectRoles: [],
        teams: [],
      },
    ],
    settings: {
      environments: [
        { id: "development" },
        { id: "staging" },
        { id: "production" },
      ],
    },
  };

  it("user with global no access role should have no read access", async () => {
    const userPermissions = getUserPermissions(
      { id: "base_user_123" },
      {
        ...testOrg,
        members: [{ ...testOrg.members[0], role: "noaccess" }],
      },
      []
    );

    const readAccessFilter = getReadAccessFilter(userPermissions);

    expect(readAccessFilter).toEqual({
      globalReadAccess: false,
      projects: [],
    });
  });

  it("user with global readonly role should have global read access", async () => {
    const userPermissions = getUserPermissions(
      { id: "base_user_123" },
      {
        ...testOrg,
        members: [{ ...testOrg.members[0], role: "readonly" }],
      },
      []
    );

    const readAccessFilter = getReadAccessFilter(userPermissions);

    expect(readAccessFilter).toEqual({
      globalReadAccess: true,
      projects: [],
    });
  });

  it("user with global readonly role, and project noaccess should have global read access, but the project should have no read access", async () => {
    const userPermissions = getUserPermissions(
      { id: "base_user_123" },
      {
        ...testOrg,
        members: [
          {
            ...testOrg.members[0],
            role: "readonly",
            projectRoles: [
              {
                project: "prj_exl5jr5dl4rbw856",
                role: "noaccess",
                limitAccessByEnvironment: true,
                environments: ["staging"],
              },
            ],
          },
        ],
      },
      []
    );

    const readAccessFilter = getReadAccessFilter(userPermissions);

    expect(readAccessFilter).toEqual({
      globalReadAccess: true,
      projects: [
        {
          id: "prj_exl5jr5dl4rbw856",
          readAccess: false,
        },
      ],
    });
  });

  it("user with global noaccess role, and project collaborator should not have global read access, but the project should have read access", async () => {
    const userPermissions = getUserPermissions(
      { id: "base_user_123" },
      {
        ...testOrg,
        members: [
          {
            ...testOrg.members[0],
            role: "noaccess",
            projectRoles: [
              {
                project: "prj_exl5jr5dl4rbw856",
                role: "collaborator",
                limitAccessByEnvironment: true,
                environments: ["staging"],
              },
            ],
          },
        ],
      },
      []
    );

    const readAccessFilter = getReadAccessFilter(userPermissions);

    expect(readAccessFilter).toEqual({
      globalReadAccess: false,
      projects: [
        {
          id: "prj_exl5jr5dl4rbw856",
          readAccess: true,
        },
      ],
    });
  });

  it("should build the readAccessFilter correctly for a user with multiple project roles", async () => {
    const userPermissions = getUserPermissions(
      { id: "base_user_123" },
      {
        ...testOrg,
        members: [
          {
            ...testOrg.members[0],
            role: "noaccess",
            projectRoles: [
              {
                project: "prj_exl5jr5dl4rbw856",
                role: "collaborator",
                limitAccessByEnvironment: true,
                environments: ["staging"],
              },
              {
                project: "prj_exl5jr5dl4rbw123",
                role: "engineer",
                limitAccessByEnvironment: true,
                environments: [],
              },
              {
                project: "prj_exl5jr5dl4rbw456",
                role: "engineer",
                limitAccessByEnvironment: true,
                environments: ["staging"],
              },
            ],
          },
        ],
      },
      []
    );

    const readAccessFilter = getReadAccessFilter(userPermissions);

    expect(readAccessFilter).toEqual({
      globalReadAccess: false,
      projects: [
        {
          id: "prj_exl5jr5dl4rbw856",
          readAccess: true,
        },
        {
          id: "prj_exl5jr5dl4rbw123",
          readAccess: true,
        },
        {
          id: "prj_exl5jr5dl4rbw456",
          readAccess: true,
        },
      ],
    });
  });
});

describe("hasReadAccess filter", () => {
  const testOrg: OrganizationInterface = {
    id: "org_sktwi1id9l7z9xkjb",
    name: "Test Org",
    ownerEmail: "test@test.com",
    url: "https://test.com",
    dateCreated: new Date(),
    invites: [],
    members: [
      {
        id: "base_user_123",
        role: "readonly",
        dateCreated: new Date(),
        limitAccessByEnvironment: false,
        environments: [],
        projectRoles: [],
        teams: [],
      },
    ],
    settings: {
      environments: [
        { id: "development" },
        { id: "staging" },
        { id: "production" },
      ],
    },
  };

  it("hasReadAccess should filter out all features for user with global no access role", async () => {
    const userPermissions = getUserPermissions(
      { id: "base_user_123" },
      {
        ...testOrg,
        members: [{ ...testOrg.members[0], role: "noaccess" }],
      },
      []
    );

    const readAccessFilter = getReadAccessFilter(userPermissions);

    const features: Partial<FeatureInterface>[] = [
      {
        id: "test-feature-123",
        project: "",
      },
    ];

    const filteredFeatures = features.filter((feature) =>
      hasReadAccess(readAccessFilter, feature.project)
    );

    expect(filteredFeatures).toEqual([]);
  });

  it("hasReadAccess should not filter out all features for user with global readonly role", async () => {
    const userPermissions = getUserPermissions(
      { id: "base_user_123" },
      {
        ...testOrg,
        members: [{ ...testOrg.members[0], role: "readonly" }],
      },
      []
    );

    const readAccessFilter = getReadAccessFilter(userPermissions);

    const features: Partial<FeatureInterface>[] = [
      {
        id: "test-feature-123",
        project: "",
      },
    ];

    const filteredFeatures = features.filter((feature) =>
      hasReadAccess(readAccessFilter, feature.project)
    );

    expect(filteredFeatures).toEqual([
      {
        id: "test-feature-123",
        project: "",
      },
    ]);
  });

  it("hasReadAccess should filter out all projects aside from the project the user has collaborator access to", async () => {
    const userPermissions = getUserPermissions(
      { id: "base_user_123" },
      {
        ...testOrg,
        members: [
          {
            ...testOrg.members[0],
            role: "noaccess",
            projectRoles: [
              {
                project: "prj_exl5jr5dl4rbw856",
                role: "collaborator",
                limitAccessByEnvironment: true,
                environments: ["staging"],
              },
            ],
          },
        ],
      },
      []
    );

    const readAccessFilter = getReadAccessFilter(userPermissions);

    const features: Partial<FeatureInterface>[] = [
      {
        id: "test-feature-123",
        project: "",
      },
      {
        id: "test-feature-456",
        project: "prj_exl5jr5dl4rbw856",
      },
      {
        id: "test-feature-789",
        project: "prj_exl5jr5dl4rbw123",
      },
    ];

    const filteredFeatures = features.filter((feature) =>
      hasReadAccess(readAccessFilter, feature.project)
    );

    expect(filteredFeatures).toEqual([
      {
        id: "test-feature-456",
        project: "prj_exl5jr5dl4rbw856",
      },
    ]);
  });

  it("hasReadAccess should filter out all projects aside from the project the user has collaborator access to", async () => {
    const userPermissions = getUserPermissions(
      { id: "base_user_123" },
      {
        ...testOrg,
        members: [
          {
            ...testOrg.members[0],
            role: "collaborator",
            projectRoles: [
              {
                project: "prj_exl5jr5dl4rbw856",
                role: "noaccess",
                limitAccessByEnvironment: true,
                environments: ["staging"],
              },
            ],
          },
        ],
      },
      []
    );

    const readAccessFilter = getReadAccessFilter(userPermissions);

    const features: Partial<FeatureInterface>[] = [
      {
        id: "test-feature-123",
        project: "",
      },
      {
        id: "test-feature-456",
        project: "prj_exl5jr5dl4rbw856",
      },
      {
        id: "test-feature-789",
        project: "prj_exl5jr5dl4rbw123",
      },
    ];

    const filteredFeatures = features.filter((feature) =>
      hasReadAccess(readAccessFilter, feature.project)
    );

    expect(filteredFeatures).toEqual([
      {
        id: "test-feature-123",
        project: "",
      },
      {
        id: "test-feature-789",
        project: "prj_exl5jr5dl4rbw123",
      },
    ]);
  });

  // e.g. user's global role is noaccess, but they have project-level permissions for a singular project - if their collaborator permissions include atleast 1 project on the metric, they should get access
  it("hasReadAccess should allow access if user has readAccess for atleast 1 project on an experiment", async () => {
    const userPermissions = getUserPermissions(
      { id: "base_user_123" },
      {
        ...testOrg,
        members: [
          {
            ...testOrg.members[0],
            role: "noaccess",
            projectRoles: [
              {
                project: "prj_exl5jr5dl4rbw856",
                role: "collaborator",
                limitAccessByEnvironment: true,
                environments: ["staging"],
              },
            ],
          },
        ],
      },
      []
    );

    const readAccessFilter = getReadAccessFilter(userPermissions);

    const metrics: Partial<MetricInterface>[] = [
      {
        id: "test-feature-123",
        projects: [],
      },
      {
        id: "test-feature-456",
        projects: ["prj_exl5jr5dl4rbw856", "prj_exl5jr5dl4rbw123"],
      },
      {
        id: "test-feature-789",
        projects: ["prj_exl5jr5dl4rbw123"],
      },
    ];

    const filteredMetrics = metrics.filter((metric) =>
      hasReadAccess(readAccessFilter, metric.projects || [])
    );

    expect(filteredMetrics).toEqual([
      {
        id: "test-feature-123",
        projects: [],
      },
      {
        id: "test-feature-456",
        projects: ["prj_exl5jr5dl4rbw856", "prj_exl5jr5dl4rbw123"],
      },
    ]);
  });

  // The user's global role is collaborator, but they have project-level permissions for two projects that take away readaccess. If a metric is in both of the projects the user has noaccess role, AND a project the user doesn't have a specific permission for, the user should be able to access it due to their global permission
  it("hasReadAccess should not allow access if user has ", async () => {
    const userPermissions = getUserPermissions(
      { id: "base_user_123" },
      {
        ...testOrg,
        members: [
          {
            ...testOrg.members[0],
            role: "collaborator",
            projectRoles: [
              {
                project: "prj_exl5jr5dl4rbw856",
                role: "noaccess",
                limitAccessByEnvironment: true,
                environments: ["staging"],
              },
              {
                project: "prj_exl5jr5dl4rbw123",
                role: "noaccess",
                limitAccessByEnvironment: true,
                environments: ["staging"],
              },
            ],
          },
        ],
      },
      []
    );

    const readAccessFilter = getReadAccessFilter(userPermissions);

    const metrics: Partial<MetricInterface>[] = [
      {
        id: "test-feature-123",
        projects: [],
      },
      {
        id: "test-feature-456",
        projects: ["prj_exl5jr5dl4rbw856", "prj_exl5jr5dl4rbw123", "abc123"],
      },
      {
        id: "test-feature-789",
        projects: ["prj_exl5jr5dl4rbw123"],
      },
    ];

    const filteredMetrics = metrics.filter((metric) =>
      hasReadAccess(readAccessFilter, metric.projects || [])
    );

    expect(filteredMetrics).toEqual([
      {
        id: "test-feature-123",
        projects: [],
      },
      {
        id: "test-feature-456",
        projects: ["prj_exl5jr5dl4rbw856", "prj_exl5jr5dl4rbw123", "abc123"],
      },
    ]);
  });

  // The user's global role is collaborator, but they have project-level permissions for two projects. If a metric is in both of the projects the user has a noaccess role for, the user shouldn't be able to access it
  it("hasReadAccess should not allow access if user has ", async () => {
    const userPermissions = getUserPermissions(
      { id: "base_user_123" },
      {
        ...testOrg,
        members: [
          {
            ...testOrg.members[0],
            role: "collaborator",
            projectRoles: [
              {
                project: "prj_exl5jr5dl4rbw856",
                role: "noaccess",
                limitAccessByEnvironment: true,
                environments: ["staging"],
              },
              {
                project: "prj_exl5jr5dl4rbw123",
                role: "noaccess",
                limitAccessByEnvironment: true,
                environments: ["staging"],
              },
            ],
          },
        ],
      },
      []
    );

    const readAccessFilter = getReadAccessFilter(userPermissions);

    const metrics: Partial<MetricInterface>[] = [
      {
        id: "test-feature-123",
        projects: [],
      },
      {
        id: "test-feature-456",
        projects: ["prj_exl5jr5dl4rbw856", "prj_exl5jr5dl4rbw123"],
      },
      {
        id: "test-feature-789",
        projects: ["prj_exl5jr5dl4rbw123"],
      },
    ];

    const filteredMetrics = metrics.filter((metric) =>
      hasReadAccess(readAccessFilter, metric.projects || [])
    );

    expect(filteredMetrics).toEqual([
      {
        id: "test-feature-123",
        projects: [],
      },
    ]);
  });
});

describe("PermissionsUtilClass.canCreateAttribute check", () => {
  const testOrg: OrganizationInterface = {
    id: "org_sktwi1id9l7z9xkjb",
    name: "Test Org",
    ownerEmail: "test@test.com",
    url: "https://test.com",
    dateCreated: new Date(),
    invites: [],
    members: [
      {
        id: "base_user_123",
        role: "readonly",
        dateCreated: new Date(),
        limitAccessByEnvironment: false,
        environments: [],
        projectRoles: [],
        teams: [],
      },
    ],
    settings: {
      environments: [
        { id: "development" },
        { id: "staging" },
        { id: "production" },
      ],
    },
  };

  it("User with global readonly role can not create attribute in 'All Projects'", async () => {
    const permissions = new Permissions(
      {
        global: {
          permissions: roleToPermissionMap("readonly", testOrg),
          limitAccessByEnvironment: false,
          environments: [],
        },
        projects: {},
      },
      false
    );

    expect(permissions.canCreateAttribute({})).toEqual(false);
  });

  it("User with global engineer role can create attribute in in 'All Projects'", async () => {
    const permissions = new Permissions(
      {
        global: {
          permissions: roleToPermissionMap("engineer", testOrg),
          limitAccessByEnvironment: false,
          environments: [],
        },
        projects: {},
      },
      false
    );

    expect(permissions.canCreateAttribute({})).toEqual(true);
  });

  it("User with global readonly role can not create attribute in in project 'ABC123'", async () => {
    const permissions = new Permissions(
      {
        global: {
          permissions: roleToPermissionMap("readonly", testOrg),
          limitAccessByEnvironment: false,
          environments: [],
        },
        projects: {},
      },
      false
    );

    expect(permissions.canCreateAttribute({ projects: ["ABC123"] })).toEqual(
      false
    );
  });

  it("User with global readonly role can create attribute in in project 'ABC123' if they have an engineer role for that project", async () => {
    const permissions = new Permissions(
      {
        global: {
          permissions: roleToPermissionMap("readonly", testOrg),
          limitAccessByEnvironment: false,
          environments: [],
        },
        projects: {
          ABC123: {
            permissions: roleToPermissionMap("engineer", testOrg),
            limitAccessByEnvironment: false,
            environments: [],
          },
        },
      },
      false
    );

    expect(permissions.canCreateAttribute({ projects: ["ABC123"] })).toEqual(
      true
    );
  });

  it("User with global engineer role can not create attribute in in project 'ABC123' if they have a readonly role for that project", async () => {
    const permissions = new Permissions(
      {
        global: {
          permissions: roleToPermissionMap("engineer", testOrg),
          limitAccessByEnvironment: false,
          environments: [],
        },
        projects: {
          ABC123: {
            permissions: roleToPermissionMap("readonly", testOrg),
            limitAccessByEnvironment: false,
            environments: [],
          },
        },
      },
      false
    );

    expect(permissions.canCreateAttribute({ projects: ["ABC123"] })).toEqual(
      false
    );
  });

  it("User with global readonly role can not create attribute in in project 'ABC123' and 'DEF456 if they have a engineer role for only one of the projects", async () => {
    const permissions = new Permissions(
      {
        global: {
          permissions: roleToPermissionMap("readonly", testOrg),
          limitAccessByEnvironment: false,
          environments: [],
        },
        projects: {
          ABC123: {
            permissions: roleToPermissionMap("engineer", testOrg),
            limitAccessByEnvironment: false,
            environments: [],
          },
        },
      },
      false
    );

    expect(
      permissions.canCreateAttribute({ projects: ["ABC123", "DEF456"] })
    ).toEqual(false);
  });

  it("User with global readonly role can create attribute in in project 'ABC123' and 'DEF456 if they have a engineer role for both projects", async () => {
    const permissions = new Permissions(
      {
        global: {
          permissions: roleToPermissionMap("readonly", testOrg),
          limitAccessByEnvironment: false,
          environments: [],
        },
        projects: {
          ABC123: {
            permissions: roleToPermissionMap("engineer", testOrg),
            limitAccessByEnvironment: false,
            environments: [],
          },
          DEF456: {
            permissions: roleToPermissionMap("engineer", testOrg),
            limitAccessByEnvironment: false,
            environments: [],
          },
        },
      },
      false
    );

    expect(
      permissions.canCreateAttribute({ projects: ["ABC123", "DEF456"] })
    ).toEqual(true);
  });
});

describe("PermissionsUtilClass.canUpdateAttribute check", () => {
  const testOrg: OrganizationInterface = {
    id: "org_sktwi1id9l7z9xkjb",
    name: "Test Org",
    ownerEmail: "test@test.com",
    url: "https://test.com",
    dateCreated: new Date(),
    invites: [],
    members: [
      {
        id: "base_user_123",
        role: "readonly",
        dateCreated: new Date(),
        limitAccessByEnvironment: false,
        environments: [],
        projectRoles: [],
        teams: [],
      },
    ],
    settings: {
      environments: [
        { id: "development" },
        { id: "staging" },
        { id: "production" },
      ],
    },
  };

  it("User with global readonly role and engineer role on project ABC123 can not remove all projects from existing attribute", async () => {
    const permissions = new Permissions(
      {
        global: {
          permissions: roleToPermissionMap("readonly", testOrg),
          limitAccessByEnvironment: false,
          environments: [],
        },
        projects: {
          ABC123: {
            permissions: roleToPermissionMap("engineer", testOrg),
            limitAccessByEnvironment: false,
            environments: [],
          },
        },
      },
      false
    );

    expect(
      permissions.canUpdateAttribute({ projects: ["ABC123"] }, { projects: [] })
    ).toEqual(false);
  });

  it("User with global engineer role can remove all projects from existing attribute", async () => {
    const permissions = new Permissions(
      {
        global: {
          permissions: roleToPermissionMap("engineer", testOrg),
          limitAccessByEnvironment: false,
          environments: [],
        },
        projects: {},
      },
      false
    );

    expect(
      permissions.canUpdateAttribute({ projects: ["ABC123"] }, { projects: [] })
    ).toEqual(true);
  });

  it("User with global readonly role can update an attribute from being in project ABC123 to being in ABC123 and DEF456", async () => {
    const permissions = new Permissions(
      {
        global: {
          permissions: roleToPermissionMap("readonly", testOrg),
          limitAccessByEnvironment: false,
          environments: [],
        },
        projects: {
          ABC123: {
            permissions: roleToPermissionMap("engineer", testOrg),
            limitAccessByEnvironment: false,
            environments: [],
          },
          DEF456: {
            permissions: roleToPermissionMap("engineer", testOrg),
            limitAccessByEnvironment: false,
            environments: [],
          },
        },
      },
      false
    );

    expect(
      permissions.canUpdateAttribute(
        { projects: ["ABC123"] },
        { projects: ["ABC123", "DEF456"] }
      )
    ).toEqual(true);
  });
});

describe("PermissionsUtilClass.canDeleteAttribute check", () => {
  const testOrg: OrganizationInterface = {
    id: "org_sktwi1id9l7z9xkjb",
    name: "Test Org",
    ownerEmail: "test@test.com",
    url: "https://test.com",
    dateCreated: new Date(),
    invites: [],
    members: [
      {
        id: "base_user_123",
        role: "readonly",
        dateCreated: new Date(),
        limitAccessByEnvironment: false,
        environments: [],
        projectRoles: [],
        teams: [],
      },
    ],
    settings: {
      environments: [
        { id: "development" },
        { id: "staging" },
        { id: "production" },
      ],
    },
  };

  it("User with global readonly role can not delete attribute in 'All Projects'", async () => {
    const permissions = new Permissions(
      {
        global: {
          permissions: roleToPermissionMap("readonly", testOrg),
          limitAccessByEnvironment: false,
          environments: [],
        },
        projects: {},
      },
      false
    );

    expect(permissions.canDeleteAttribute({})).toEqual(false);
  });

  it("User with global engineer role can delete attribute in in 'All Projects'", async () => {
    const permissions = new Permissions(
      {
        global: {
          permissions: roleToPermissionMap("engineer", testOrg),
          limitAccessByEnvironment: false,
          environments: [],
        },
        projects: {},
      },
      false
    );

    expect(permissions.canDeleteAttribute({})).toEqual(true);
  });

  it("User with global readonly role can not delete attribute in in project 'ABC123'", async () => {
    const permissions = new Permissions(
      {
        global: {
          permissions: roleToPermissionMap("readonly", testOrg),
          limitAccessByEnvironment: false,
          environments: [],
        },
        projects: {},
      },
      false
    );

    expect(permissions.canDeleteAttribute({ projects: ["ABC123"] })).toEqual(
      false
    );
  });

  it("User with global readonly role can delete attribute in in project 'ABC123' if they have an engineer role for that project", async () => {
    const permissions = new Permissions(
      {
        global: {
          permissions: roleToPermissionMap("readonly", testOrg),
          limitAccessByEnvironment: false,
          environments: [],
        },
        projects: {
          ABC123: {
            permissions: roleToPermissionMap("engineer", testOrg),
            limitAccessByEnvironment: false,
            environments: [],
          },
        },
      },
      false
    );

    expect(permissions.canDeleteAttribute({ projects: ["ABC123"] })).toEqual(
      true
    );
  });

  it("User with global engineer role can not delete attribute in in project 'ABC123' if they have a readonly role for that project", async () => {
    const permissions = new Permissions(
      {
        global: {
          permissions: roleToPermissionMap("engineer", testOrg),
          limitAccessByEnvironment: false,
          environments: [],
        },
        projects: {
          ABC123: {
            permissions: roleToPermissionMap("readonly", testOrg),
            limitAccessByEnvironment: false,
            environments: [],
          },
        },
      },
      false
    );

    expect(permissions.canDeleteAttribute({ projects: ["ABC123"] })).toEqual(
      false
    );
  });

  it("User with global readonly role can not delete attribute in in project 'ABC123' and 'DEF456 if they have a engineer role for only one of the projects", async () => {
    const permissions = new Permissions(
      {
        global: {
          permissions: roleToPermissionMap("readonly", testOrg),
          limitAccessByEnvironment: false,
          environments: [],
        },
        projects: {
          ABC123: {
            permissions: roleToPermissionMap("engineer", testOrg),
            limitAccessByEnvironment: false,
            environments: [],
          },
        },
      },
      false
    );

    expect(
      permissions.canDeleteAttribute({ projects: ["ABC123", "DEF456"] })
    ).toEqual(false);
  });

  it("User with global readonly role can delete attribute in in project 'ABC123' and 'DEF456 if they have a engineer role for both projects", async () => {
    const permissions = new Permissions(
      {
        global: {
          permissions: roleToPermissionMap("readonly", testOrg),
          limitAccessByEnvironment: false,
          environments: [],
        },
        projects: {
          ABC123: {
            permissions: roleToPermissionMap("engineer", testOrg),
            limitAccessByEnvironment: false,
            environments: [],
          },
          DEF456: {
            permissions: roleToPermissionMap("engineer", testOrg),
            limitAccessByEnvironment: false,
            environments: [],
          },
        },
      },
      false
    );

    expect(
      permissions.canDeleteAttribute({ projects: ["ABC123", "DEF456"] })
    ).toEqual(true);
  });
});

// permissionsClass Global Permissions Test
describe("PermissionsUtilClass.canCreatePresentation check", () => {
  const testOrg: OrganizationInterface = {
    id: "org_sktwi1id9l7z9xkjb",
    name: "Test Org",
    ownerEmail: "test@test.com",
    url: "https://test.com",
    dateCreated: new Date(),
    invites: [],
    members: [
      {
        id: "base_user_123",
        role: "readonly",
        dateCreated: new Date(),
        limitAccessByEnvironment: false,
        environments: [],
        projectRoles: [],
        teams: [],
      },
    ],
    settings: {
      environments: [
        { id: "development" },
        { id: "staging" },
        { id: "production" },
      ],
    },
  };

  it("User with global readonly role can not create presentation", async () => {
    const permissions = new Permissions(
      {
        global: {
          permissions: roleToPermissionMap("readonly", testOrg),
          limitAccessByEnvironment: false,
          environments: [],
        },
        projects: {},
      },
      false
    );

    expect(permissions.canCreatePresentation()).toEqual(false);
  });

  it("User with global collaborator role can create presentation", async () => {
    const permissions = new Permissions(
      {
        global: {
          permissions: roleToPermissionMap("collaborator", testOrg),
          limitAccessByEnvironment: false,
          environments: [],
        },
        projects: {},
      },
      false
    );

    expect(permissions.canCreatePresentation()).toEqual(true);
  });

  it("User with global engineer role can create presentation", async () => {
    const permissions = new Permissions(
      {
        global: {
          permissions: roleToPermissionMap("engineer", testOrg),
          limitAccessByEnvironment: false,
          environments: [],
        },
        projects: {},
      },
      false
    );

    expect(permissions.canCreatePresentation()).toEqual(true);
  });
});

describe("PermissionsUtilClass.canUpdatePresentation check", () => {
  const testOrg: OrganizationInterface = {
    id: "org_sktwi1id9l7z9xkjb",
    name: "Test Org",
    ownerEmail: "test@test.com",
    url: "https://test.com",
    dateCreated: new Date(),
    invites: [],
    members: [
      {
        id: "base_user_123",
        role: "readonly",
        dateCreated: new Date(),
        limitAccessByEnvironment: false,
        environments: [],
        projectRoles: [],
        teams: [],
      },
    ],
    settings: {
      environments: [
        { id: "development" },
        { id: "staging" },
        { id: "production" },
      ],
    },
  };

  it("User with global readonly role can not update presentation", async () => {
    const permissions = new Permissions(
      {
        global: {
          permissions: roleToPermissionMap("readonly", testOrg),
          limitAccessByEnvironment: false,
          environments: [],
        },
        projects: {},
      },
      false
    );

    expect(permissions.canUpdatePresentation()).toEqual(false);
  });

  it("User with global collaborator role can update presentation", async () => {
    const permissions = new Permissions(
      {
        global: {
          permissions: roleToPermissionMap("collaborator", testOrg),
          limitAccessByEnvironment: false,
          environments: [],
        },
        projects: {},
      },
      false
    );

    expect(permissions.canUpdatePresentation()).toEqual(true);
  });

  it("User with global engineer role can update presentation", async () => {
    const permissions = new Permissions(
      {
        global: {
          permissions: roleToPermissionMap("engineer", testOrg),
          limitAccessByEnvironment: false,
          environments: [],
        },
        projects: {},
      },
      false
    );

    expect(permissions.canUpdatePresentation()).toEqual(true);
  });
});

describe("PermissionsUtilClass.canDeletePresentation check", () => {
  const testOrg: OrganizationInterface = {
    id: "org_sktwi1id9l7z9xkjb",
    name: "Test Org",
    ownerEmail: "test@test.com",
    url: "https://test.com",
    dateCreated: new Date(),
    invites: [],
    members: [
      {
        id: "base_user_123",
        role: "readonly",
        dateCreated: new Date(),
        limitAccessByEnvironment: false,
        environments: [],
        projectRoles: [],
        teams: [],
      },
    ],
    settings: {
      environments: [
        { id: "development" },
        { id: "staging" },
        { id: "production" },
      ],
    },
  };

  it("User with global readonly role can not delete presentation", async () => {
    const permissions = new Permissions(
      {
        global: {
          permissions: roleToPermissionMap("readonly", testOrg),
          limitAccessByEnvironment: false,
          environments: [],
        },
        projects: {},
      },
      false
    );

    expect(permissions.canDeletePresentation()).toEqual(false);
  });

  it("User with global collaborator role can delete presentation", async () => {
    const permissions = new Permissions(
      {
        global: {
          permissions: roleToPermissionMap("collaborator", testOrg),
          limitAccessByEnvironment: false,
          environments: [],
        },
        projects: {},
      },
      false
    );

    expect(permissions.canDeletePresentation()).toEqual(true);
  });

  it("User with global engineer role can delete presentation", async () => {
    const permissions = new Permissions(
      {
        global: {
          permissions: roleToPermissionMap("engineer", testOrg),
          limitAccessByEnvironment: false,
          environments: [],
        },
        projects: {},
      },
      false
    );

    expect(permissions.canDeletePresentation()).toEqual(true);
  });
});

describe("PermissionsUtilClass.canCreateDimension check", () => {
  const testOrg: OrganizationInterface = {
    id: "org_sktwi1id9l7z9xkjb",
    name: "Test Org",
    ownerEmail: "test@test.com",
    url: "https://test.com",
    dateCreated: new Date(),
    invites: [],
    members: [
      {
        id: "base_user_123",
        role: "readonly",
        dateCreated: new Date(),
        limitAccessByEnvironment: false,
        environments: [],
        projectRoles: [],
        teams: [],
      },
    ],
    settings: {
      environments: [
        { id: "development" },
        { id: "staging" },
        { id: "production" },
      ],
    },
  };

  it("User with global readonly role can not create dimension", async () => {
    const permissions = new Permissions(
      {
        global: {
          permissions: roleToPermissionMap("readonly", testOrg),
          limitAccessByEnvironment: false,
          environments: [],
        },
        projects: {},
      },
      false
    );

    expect(permissions.canCreateDimension()).toEqual(false);
  });

  it("User with global collaborator role can create dimension", async () => {
    const permissions = new Permissions(
      {
        global: {
          permissions: roleToPermissionMap("collaborator", testOrg),
          limitAccessByEnvironment: false,
          environments: [],
        },
        projects: {},
      },
      false
    );

    expect(permissions.canCreateDimension()).toEqual(false);
  });

  it("User with global analyst role can create dimension", async () => {
    const permissions = new Permissions(
      {
        global: {
          permissions: roleToPermissionMap("analyst", testOrg),
          limitAccessByEnvironment: false,
          environments: [],
        },
        projects: {},
      },
      false
    );

    expect(permissions.canCreateDimension()).toEqual(true);
  });
});

describe("PermissionsUtilClass.canUpdateDimension check", () => {
  const testOrg: OrganizationInterface = {
    id: "org_sktwi1id9l7z9xkjb",
    name: "Test Org",
    ownerEmail: "test@test.com",
    url: "https://test.com",
    dateCreated: new Date(),
    invites: [],
    members: [
      {
        id: "base_user_123",
        role: "readonly",
        dateCreated: new Date(),
        limitAccessByEnvironment: false,
        environments: [],
        projectRoles: [],
        teams: [],
      },
    ],
    settings: {
      environments: [
        { id: "development" },
        { id: "staging" },
        { id: "production" },
      ],
    },
  };

  it("User with global readonly role can not update dimension", async () => {
    const permissions = new Permissions(
      {
        global: {
          permissions: roleToPermissionMap("readonly", testOrg),
          limitAccessByEnvironment: false,
          environments: [],
        },
        projects: {},
      },
      false
    );

    expect(permissions.canUpdateDimension()).toEqual(false);
  });

  it("User with global collaborator role can update dimension", async () => {
    const permissions = new Permissions(
      {
        global: {
          permissions: roleToPermissionMap("collaborator", testOrg),
          limitAccessByEnvironment: false,
          environments: [],
        },
        projects: {},
      },
      false
    );

    expect(permissions.canUpdateDimension()).toEqual(false);
  });

  it("User with global analyst role can update dimension", async () => {
    const permissions = new Permissions(
      {
        global: {
          permissions: roleToPermissionMap("analyst", testOrg),
          limitAccessByEnvironment: false,
          environments: [],
        },
        projects: {},
      },
      false
    );

    expect(permissions.canUpdateDimension()).toEqual(true);
  });
});

describe("PermissionsUtilClass.canDeleteDimension check", () => {
  const testOrg: OrganizationInterface = {
    id: "org_sktwi1id9l7z9xkjb",
    name: "Test Org",
    ownerEmail: "test@test.com",
    url: "https://test.com",
    dateCreated: new Date(),
    invites: [],
    members: [
      {
        id: "base_user_123",
        role: "readonly",
        dateCreated: new Date(),
        limitAccessByEnvironment: false,
        environments: [],
        projectRoles: [],
        teams: [],
      },
    ],
    settings: {
      environments: [
        { id: "development" },
        { id: "staging" },
        { id: "production" },
      ],
    },
  };

  it("User with global readonly role can not delete dimension", async () => {
    const permissions = new Permissions(
      {
        global: {
          permissions: roleToPermissionMap("readonly", testOrg),
          limitAccessByEnvironment: false,
          environments: [],
        },
        projects: {},
      },
      false
    );

    expect(permissions.canDeleteDimension()).toEqual(false);
  });

  it("User with global collaborator role can delete dimension", async () => {
    const permissions = new Permissions(
      {
        global: {
          permissions: roleToPermissionMap("collaborator", testOrg),
          limitAccessByEnvironment: false,
          environments: [],
        },
        projects: {},
      },
      false
    );

    expect(permissions.canDeleteDimension()).toEqual(false);
  });

  it("User with global analyst role can delete dimension", async () => {
    const permissions = new Permissions(
      {
        global: {
          permissions: roleToPermissionMap("analyst", testOrg),
          limitAccessByEnvironment: false,
          environments: [],
        },
        projects: {},
      },
      false
    );

    expect(permissions.canDeleteDimension()).toEqual(true);
  });
});
// permissionsClass Project Permissions Test

describe("PermissionsUtilClass.canCreateIdea check", () => {
  const testOrg: OrganizationInterface = {
    id: "org_sktwi1id9l7z9xkjb",
    name: "Test Org",
    ownerEmail: "test@test.com",
    url: "https://test.com",
    dateCreated: new Date(),
    invites: [],
    members: [
      {
        id: "base_user_123",
        role: "readonly",
        dateCreated: new Date(),
        limitAccessByEnvironment: false,
        environments: [],
        projectRoles: [],
        teams: [],
      },
    ],
    settings: {
      environments: [
        { id: "development" },
        { id: "staging" },
        { id: "production" },
      ],
    },
  };

  it("User with global readonly role can not create idea without a project", async () => {
    const permissions = new Permissions(
      {
        global: {
          permissions: roleToPermissionMap("readonly", testOrg),
          limitAccessByEnvironment: false,
          environments: [],
        },
        projects: {},
      },
      false
    );

    expect(permissions.canCreateIdea({ project: "" })).toEqual(false);
  });

  it("User with global collaborator role can create idea without a project", async () => {
    const permissions = new Permissions(
      {
        global: {
          permissions: roleToPermissionMap("collaborator", testOrg),
          limitAccessByEnvironment: false,
          environments: [],
        },
        projects: {},
      },
      false
    );

    expect(permissions.canCreateIdea({ project: "" })).toEqual(true);
  });

  it("User with global readonly role can not create idea with a project if they don't have a project specific role that gives them permission", async () => {
    const permissions = new Permissions(
      {
        global: {
          permissions: roleToPermissionMap("readonly", testOrg),
          limitAccessByEnvironment: false,
          environments: [],
        },
        projects: {},
      },
      false
    );

    expect(permissions.canCreateIdea({ project: "abc123" })).toEqual(false);
  });

  it("User with global readonly role can create idea with a project if they do have a project specific role that gives them permission", async () => {
    const permissions = new Permissions(
      {
        global: {
          permissions: roleToPermissionMap("readonly", testOrg),
          limitAccessByEnvironment: false,
          environments: [],
        },
        projects: {
          abc123: {
            permissions: roleToPermissionMap("collaborator", testOrg),
            limitAccessByEnvironment: false,
            environments: [],
          },
        },
      },
      false
    );

    expect(permissions.canCreateIdea({ project: "abc123" })).toEqual(true);
  });
});

describe("PermissionsUtilClass.canUpdateIdea check", () => {
  const testOrg: OrganizationInterface = {
    id: "org_sktwi1id9l7z9xkjb",
    name: "Test Org",
    ownerEmail: "test@test.com",
    url: "https://test.com",
    dateCreated: new Date(),
    invites: [],
    members: [
      {
        id: "base_user_123",
        role: "readonly",
        dateCreated: new Date(),
        limitAccessByEnvironment: false,
        environments: [],
        projectRoles: [],
        teams: [],
      },
    ],
    settings: {
      environments: [
        { id: "development" },
        { id: "staging" },
        { id: "production" },
      ],
    },
  };

  it("User with global readonly role can not update idea without a project", async () => {
    const permissions = new Permissions(
      {
        global: {
          permissions: roleToPermissionMap("readonly", testOrg),
          limitAccessByEnvironment: false,
          environments: [],
        },
        projects: {},
      },
      false
    );

    expect(
      permissions.canUpdateIdea({ project: "" }, { project: "abc123" })
    ).toEqual(false);
  });

  it("User with global collaborator role can update idea without a project", async () => {
    const permissions = new Permissions(
      {
        global: {
          permissions: roleToPermissionMap("collaborator", testOrg),
          limitAccessByEnvironment: false,
          environments: [],
        },
        projects: {},
      },
      false
    );

    expect(
      permissions.canUpdateIdea({ project: "" }, { project: "abc123" })
    ).toEqual(true);
  });

  it("User with global readonly role can not update idea with a project if they don't have a project specific role that gives them permission", async () => {
    const permissions = new Permissions(
      {
        global: {
          permissions: roleToPermissionMap("readonly", testOrg),
          limitAccessByEnvironment: false,
          environments: [],
        },
        projects: {},
      },
      false
    );

    expect(
      permissions.canUpdateIdea({ project: "abc123" }, { project: "" })
    ).toEqual(false);
  });

  it("User with global readonly role can not remove project from idea if they do have a project specific role that gives them permission in the new project", async () => {
    const permissions = new Permissions(
      {
        global: {
          permissions: roleToPermissionMap("readonly", testOrg),
          limitAccessByEnvironment: false,
          environments: [],
        },
        projects: {
          abc123: {
            permissions: roleToPermissionMap("collaborator", testOrg),
            limitAccessByEnvironment: false,
            environments: [],
          },
        },
      },
      false
    );

    expect(
      permissions.canUpdateIdea({ project: "abc123" }, { project: "" })
    ).toEqual(false);
  });

  it("User with global readonly role can update idea's project from idea if they do have a project specific role that gives them permission in the new project", async () => {
    const permissions = new Permissions(
      {
        global: {
          permissions: roleToPermissionMap("readonly", testOrg),
          limitAccessByEnvironment: false,
          environments: [],
        },
        projects: {
          abc123: {
            permissions: roleToPermissionMap("collaborator", testOrg),
            limitAccessByEnvironment: false,
            environments: [],
          },
          def456: {
            permissions: roleToPermissionMap("collaborator", testOrg),
            limitAccessByEnvironment: false,
            environments: [],
          },
        },
      },
      false
    );

    expect(
      permissions.canUpdateIdea({ project: "abc123" }, { project: "def456" })
    ).toEqual(true);
  });
});

describe("PermissionsUtilClass.canDeleteIdea check", () => {
  const testOrg: OrganizationInterface = {
    id: "org_sktwi1id9l7z9xkjb",
    name: "Test Org",
    ownerEmail: "test@test.com",
    url: "https://test.com",
    dateCreated: new Date(),
    invites: [],
    members: [
      {
        id: "base_user_123",
        role: "readonly",
        dateCreated: new Date(),
        limitAccessByEnvironment: false,
        environments: [],
        projectRoles: [],
        teams: [],
      },
    ],
    settings: {
      environments: [
        { id: "development" },
        { id: "staging" },
        { id: "production" },
      ],
    },
  };

  it("User with global readonly role can not delete idea without a project", async () => {
    const permissions = new Permissions(
      {
        global: {
          permissions: roleToPermissionMap("readonly", testOrg),
          limitAccessByEnvironment: false,
          environments: [],
        },
        projects: {},
      },
      false
    );

    expect(permissions.canDeleteIdea({ project: "" })).toEqual(false);
  });

  it("User with global collaborator role can delete idea without a project", async () => {
    const permissions = new Permissions(
      {
        global: {
          permissions: roleToPermissionMap("collaborator", testOrg),
          limitAccessByEnvironment: false,
          environments: [],
        },
        projects: {},
      },
      false
    );

    expect(permissions.canDeleteIdea({ project: "" })).toEqual(true);
  });

  it("User with global readonly role can not delete idea with a project if they don't have a project specific role that gives them permission", async () => {
    const permissions = new Permissions(
      {
        global: {
          permissions: roleToPermissionMap("readonly", testOrg),
          limitAccessByEnvironment: false,
          environments: [],
        },
        projects: {},
      },
      false
    );

    expect(permissions.canDeleteIdea({ project: "abc123" })).toEqual(false);
  });

  it("User with global readonly role can delete idea with a project if they do have a project specific role that gives them permission", async () => {
    const permissions = new Permissions(
      {
        global: {
          permissions: roleToPermissionMap("readonly", testOrg),
          limitAccessByEnvironment: false,
          environments: [],
        },
        projects: {
          abc123: {
            permissions: roleToPermissionMap("collaborator", testOrg),
            limitAccessByEnvironment: false,
            environments: [],
          },
        },
      },
      false
    );

    expect(permissions.canDeleteIdea({ project: "abc123" })).toEqual(true);
  });
});

describe("PermissionsUtilClass.canCreateMetric check", () => {
  const testOrg: OrganizationInterface = {
    id: "org_sktwi1id9l7z9xkjb",
    name: "Test Org",
    ownerEmail: "test@test.com",
    url: "https://test.com",
    dateCreated: new Date(),
    invites: [],
    members: [
      {
        id: "base_user_123",
        role: "readonly",
        dateCreated: new Date(),
        limitAccessByEnvironment: false,
        environments: [],
        projectRoles: [],
        teams: [],
      },
    ],
    settings: {
      environments: [
        { id: "development" },
        { id: "staging" },
        { id: "production" },
      ],
    },
  };

  it("canCreateMetric should handle undefined projects correctly for engineer user", async () => {
    const permissions = new Permissions(
      {
        global: {
          permissions: roleToPermissionMap("engineer", testOrg),
          limitAccessByEnvironment: false,
          environments: [],
        },
        projects: {},
      },
      false
    );

    expect(permissions.canCreateMetric({})).toEqual(false);
  });

  it("canCreateMetric should handle undefined projects correctly for experimenter user", async () => {
    const permissions = new Permissions(
      {
        global: {
          permissions: roleToPermissionMap("experimenter", testOrg),
          limitAccessByEnvironment: false,
          environments: [],
        },
        projects: {},
      },
      false
    );

    expect(permissions.canCreateMetric({})).toEqual(true);
  });

  it("canCreateMetric should handle empty projects array correctly for noaccess user", async () => {
    const permissions = new Permissions(
      {
        global: {
          permissions: roleToPermissionMap("noaccess", testOrg),
          limitAccessByEnvironment: false,
          environments: [],
        },
        projects: {},
      },
      false
    );

    expect(permissions.canCreateMetric({ projects: [] })).toEqual(false);
  });

  it("canCreateMetric should handle empty projects array correctly for experimenter user", async () => {
    const permissions = new Permissions(
      {
        global: {
          permissions: roleToPermissionMap("experimenter", testOrg),
          limitAccessByEnvironment: false,
          environments: [],
        },
        projects: {},
      },
      false
    );

    expect(permissions.canCreateMetric({ projects: [] })).toEqual(true);
  });

  it("canCreateMetric should handle valid projects array correctly for noaccess user", async () => {
    const permissions = new Permissions(
      {
        global: {
          permissions: roleToPermissionMap("noaccess", testOrg),
          limitAccessByEnvironment: false,
          environments: [],
        },
        projects: {},
      },
      false
    );

    expect(permissions.canCreateMetric({ projects: ["abc123"] })).toEqual(
      false
    );
  });

  it("canCreateMetric should handle valid projects array correctly for experimenter user", async () => {
    const permissions = new Permissions(
      {
        global: {
          permissions: roleToPermissionMap("experimenter", testOrg),
          limitAccessByEnvironment: false,
          environments: [],
        },
        projects: {},
      },
      false
    );

    expect(permissions.canCreateMetric({ projects: ["abc123"] })).toEqual(true);
  });

  it("canCreateMetric should handle valid projects array correctly for experimenter user with project-level readonly role", async () => {
    const permissions = new Permissions(
      {
        global: {
          permissions: roleToPermissionMap("experimenter", testOrg),
          limitAccessByEnvironment: false,
          environments: [],
        },
        projects: {
          abc123: {
            permissions: roleToPermissionMap("readonly", testOrg),
            limitAccessByEnvironment: false,
            environments: [],
          },
        },
      },
      false
    );

    expect(permissions.canCreateMetric({ projects: ["abc123"] })).toEqual(
      false
    );
  });

  it("canCreateMetric should handle valid projects array correctly for readonly user with project-level experimenter role in only 1 of the two projects", async () => {
    const permissions = new Permissions(
      {
        global: {
          permissions: roleToPermissionMap("readonly", testOrg),
          limitAccessByEnvironment: false,
          environments: [],
        },
        projects: {
          abc123: {
            permissions: roleToPermissionMap("experimenter", testOrg),
            limitAccessByEnvironment: false,
            environments: [],
          },
        },
      },
      false
    );

    expect(
      // its false since the user doesn't have permission in all projects
      permissions.canCreateMetric({ projects: ["abc123", "def456"] })
    ).toEqual(false);
  });

  it("canCreateMetric should handle valid projects array correctly for readonly user with project-level experimenter and analyst roles", async () => {
    const permissions = new Permissions(
      {
        global: {
          permissions: roleToPermissionMap("readonly", testOrg),
          limitAccessByEnvironment: false,
          environments: [],
        },
        projects: {
          abc123: {
            permissions: roleToPermissionMap("experimenter", testOrg),
            limitAccessByEnvironment: false,
            environments: [],
          },
          def456: {
            permissions: roleToPermissionMap("analyst", testOrg),
            limitAccessByEnvironment: false,
            environments: [],
          },
        },
      },
      false
    );

    expect(
      // its true since the user DOES have permission in all projects
      permissions.canCreateMetric({ projects: ["abc123", "def456"] })
    ).toEqual(true);
  });
});

describe("PermissionsUtilClass.canUpdateMetric check", () => {
  const testOrg: OrganizationInterface = {
    id: "org_sktwi1id9l7z9xkjb",
    name: "Test Org",
    ownerEmail: "test@test.com",
    url: "https://test.com",
    dateCreated: new Date(),
    invites: [],
    members: [
      {
        id: "base_user_123",
        role: "readonly",
        dateCreated: new Date(),
        limitAccessByEnvironment: false,
        environments: [],
        projectRoles: [],
        teams: [],
      },
    ],
    settings: {
      environments: [
        { id: "development" },
        { id: "staging" },
        { id: "production" },
      ],
    },
  };

  it("canUpdateMetric should not allow updates if the user is an engineer (and doesn't have permission)", async () => {
    const permissions = new Permissions(
      {
        global: {
          permissions: roleToPermissionMap("engineer", testOrg),
          limitAccessByEnvironment: false,
          environments: [],
        },
        projects: {},
      },
      false
    );

    const metric: Pick<MetricInterface, "projects" | "managedBy"> = {
      projects: ["abc123"],
      managedBy: "",
    };

    const updates: Pick<MetricInterface, "projects"> = {
      projects: ["abc123"],
    };

    expect(permissions.canUpdateMetric(metric, updates)).toEqual(false);
  });

  it("canUpdateMetric should allow updates if the metric projects are unchanged", async () => {
    const permissions = new Permissions(
      {
        global: {
          permissions: roleToPermissionMap("experimenter", testOrg),
          limitAccessByEnvironment: false,
          environments: [],
        },
        projects: {},
      },
      false
    );

    const metric: Pick<MetricInterface, "projects" | "managedBy"> = {
      projects: ["abc123"],
      managedBy: "",
    };

    const updates: Pick<MetricInterface, "projects"> = {
      projects: ["abc123"],
    };

    expect(permissions.canUpdateMetric(metric, updates)).toEqual(true);
  });

  it("canUpdateMetric should allow updates if the updates don't change the projects", async () => {
    const permissions = new Permissions(
      {
        global: {
          permissions: roleToPermissionMap("experimenter", testOrg),
          limitAccessByEnvironment: false,
          environments: [],
        },
        projects: {},
      },
      false
    );

    const metric: Pick<MetricInterface, "projects" | "managedBy"> = {
      projects: ["abc123"],
      managedBy: "",
    };

    const updates: Pick<MetricInterface, "projects"> = {};

    expect(permissions.canUpdateMetric(metric, updates)).toEqual(true);
  });

  it("canUpdateMetric should allow updates if the updates if the projects changed, but the user has permission in all of the projects", async () => {
    const permissions = new Permissions(
      {
        global: {
          permissions: roleToPermissionMap("experimenter", testOrg),
          limitAccessByEnvironment: false,
          environments: [],
        },
        projects: {},
      },
      false
    );

    const metric: Pick<MetricInterface, "projects" | "managedBy"> = {
      projects: ["abc123"],
      managedBy: "",
    };

    const updates: Pick<MetricInterface, "projects"> = {
      projects: ["abc123", "def456"],
    };

    expect(permissions.canUpdateMetric(metric, updates)).toEqual(true);
  });

  it("canUpdateMetric should not allow updates if the projects changed, and the user does not have permission in all of the projects", async () => {
    const permissions = new Permissions(
      {
        global: {
          permissions: roleToPermissionMap("experimenter", testOrg),
          limitAccessByEnvironment: false,
          environments: [],
        },
        projects: {
          def456: {
            permissions: roleToPermissionMap("readonly", testOrg),
            limitAccessByEnvironment: false,
            environments: [],
          },
        },
      },
      false
    );

    const metric: Pick<MetricInterface, "projects" | "managedBy"> = {
      projects: ["abc123"],
      managedBy: "",
    };

    const updates: Pick<MetricInterface, "projects"> = {
      projects: ["abc123", "def456"],
    };

    expect(permissions.canUpdateMetric(metric, updates)).toEqual(false);
  });

  it("canUpdateMetric should handle user with global no-access role correctly", async () => {
    const permissions = new Permissions(
      {
        global: {
          permissions: roleToPermissionMap("noaccess", testOrg),
          limitAccessByEnvironment: false,
          environments: [],
        },
        projects: {
          def456: {
            permissions: roleToPermissionMap("experimenter", testOrg),
            limitAccessByEnvironment: false,
            environments: [],
          },
        },
      },
      false
    );

    const metric: Pick<MetricInterface, "projects" | "managedBy"> = {
      projects: ["def456"],
      managedBy: "",
    };

    const updates: Pick<MetricInterface, "projects"> = {
      projects: ["abc123", "def456"],
    };

    expect(permissions.canUpdateMetric(metric, updates)).toEqual(false);
  });

  it("canUpdateMetric should handle user with global no-access role correctly", async () => {
    console.log("starting last test");
    const permissions = new Permissions(
      {
        global: {
          permissions: roleToPermissionMap("noaccess", testOrg),
          limitAccessByEnvironment: false,
          environments: [],
        },
        projects: {
          def456: {
            permissions: roleToPermissionMap("experimenter", testOrg),
            limitAccessByEnvironment: false,
            environments: [],
          },
        },
      },
      false
    );

    const metric: Pick<MetricInterface, "projects" | "managedBy"> = {
      projects: ["def456"],
      managedBy: "",
    };

    const updates: Pick<MetricInterface, "projects"> = {
      projects: [],
    };

    expect(permissions.canUpdateMetric(metric, updates)).toEqual(false);
  });
});

describe("PermissionsUtilClass.canDeleteMetric check", () => {
  const testOrg: OrganizationInterface = {
    id: "org_sktwi1id9l7z9xkjb",
    name: "Test Org",
    ownerEmail: "test@test.com",
    url: "https://test.com",
    dateCreated: new Date(),
    invites: [],
    members: [
      {
        id: "base_user_123",
        role: "readonly",
        dateCreated: new Date(),
        limitAccessByEnvironment: false,
        environments: [],
        projectRoles: [],
        teams: [],
      },
    ],
    settings: {
      environments: [
        { id: "development" },
        { id: "staging" },
        { id: "production" },
      ],
    },
  };

  it("canDeleteMetric should handle undefined projects correctly for engineer user", async () => {
    const permissions = new Permissions(
      {
        global: {
          permissions: roleToPermissionMap("engineer", testOrg),
          limitAccessByEnvironment: false,
          environments: [],
        },
        projects: {},
      },
      false
    );

    expect(permissions.canDeleteMetric({})).toEqual(false);
  });

  it("canDeleteMetric should handle undefined projects correctly for experimenter user", async () => {
    const permissions = new Permissions(
      {
        global: {
          permissions: roleToPermissionMap("experimenter", testOrg),
          limitAccessByEnvironment: false,
          environments: [],
        },
        projects: {},
      },
      false
    );

    expect(permissions.canDeleteMetric({})).toEqual(true);
  });

  it("canDeleteMetric should handle empty projects array correctly for noaccess user", async () => {
    const permissions = new Permissions(
      {
        global: {
          permissions: roleToPermissionMap("noaccess", testOrg),
          limitAccessByEnvironment: false,
          environments: [],
        },
        projects: {},
      },
      false
    );

    expect(permissions.canDeleteMetric({ projects: [] })).toEqual(false);
  });

  it("canCreateMetric should handle empty projects array correctly for experimenter user", async () => {
    const permissions = new Permissions(
      {
        global: {
          permissions: roleToPermissionMap("experimenter", testOrg),
          limitAccessByEnvironment: false,
          environments: [],
        },
        projects: {},
      },
      false
    );

    expect(permissions.canCreateMetric({ projects: [] })).toEqual(true);
  });

  it("canCreateMetric should handle valid projects array correctly for noaccess user", async () => {
    const permissions = new Permissions(
      {
        global: {
          permissions: roleToPermissionMap("noaccess", testOrg),
          limitAccessByEnvironment: false,
          environments: [],
        },
        projects: {},
      },
      false
    );

    expect(permissions.canCreateMetric({ projects: ["abc123"] })).toEqual(
      false
    );
  });

  it("canCreateMetric should handle valid projects array correctly for experimenter user", async () => {
    const permissions = new Permissions(
      {
        global: {
          permissions: roleToPermissionMap("experimenter", testOrg),
          limitAccessByEnvironment: false,
          environments: [],
        },
        projects: {},
      },
      false
    );

    expect(permissions.canCreateMetric({ projects: ["abc123"] })).toEqual(true);
  });

  it("canCreateMetric should handle valid projects array correctly for experimenter user with project-level readonly role", async () => {
    const permissions = new Permissions(
      {
        global: {
          permissions: roleToPermissionMap("experimenter", testOrg),
          limitAccessByEnvironment: false,
          environments: [],
        },
        projects: {
          abc123: {
            permissions: roleToPermissionMap("readonly", testOrg),
            limitAccessByEnvironment: false,
            environments: [],
          },
        },
      },
      false
    );

    expect(permissions.canCreateMetric({ projects: ["abc123"] })).toEqual(
      false
    );
  });

  it("canCreateMetric should handle valid projects array correctly for readonly user with project-level experimenter role in only 1 of the two projects", async () => {
    const permissions = new Permissions(
      {
        global: {
          permissions: roleToPermissionMap("readonly", testOrg),
          limitAccessByEnvironment: false,
          environments: [],
        },
        projects: {
          abc123: {
            permissions: roleToPermissionMap("experimenter", testOrg),
            limitAccessByEnvironment: false,
            environments: [],
          },
        },
      },
      false
    );

    expect(
      // its false since the user doesn't have permission in all projects
      permissions.canCreateMetric({ projects: ["abc123", "def456"] })
    ).toEqual(false);
  });

  it("canCreateMetric should handle valid projects array correctly for readonly user with project-level experimenter and analyst roles", async () => {
    const permissions = new Permissions(
      {
        global: {
          permissions: roleToPermissionMap("readonly", testOrg),
          limitAccessByEnvironment: false,
          environments: [],
        },
        projects: {
          abc123: {
            permissions: roleToPermissionMap("experimenter", testOrg),
            limitAccessByEnvironment: false,
            environments: [],
          },
          def456: {
            permissions: roleToPermissionMap("analyst", testOrg),
            limitAccessByEnvironment: false,
            environments: [],
          },
        },
      },
      false
    );

    expect(
      // its true since the user DOES have permission in all projects
      permissions.canCreateMetric({ projects: ["abc123", "def456"] })
    ).toEqual(true);
  });
});

describe("PermissionsUtilClass.canCreateFactTable check", () => {
  const testOrg: OrganizationInterface = {
    id: "org_sktwi1id9l7z9xkjb",
    name: "Test Org",
    ownerEmail: "test@test.com",
    url: "https://test.com",
    dateCreated: new Date(),
    invites: [],
    members: [
      {
        id: "base_user_123",
        role: "readonly",
        dateCreated: new Date(),
        limitAccessByEnvironment: false,
        environments: [],
        projectRoles: [],
        teams: [],
      },
    ],
    settings: {
      environments: [
        { id: "development" },
        { id: "staging" },
        { id: "production" },
      ],
    },
  };

  it("canCreateFactTable should return false if user's global role is engineer and user is in All Projects", async () => {
    const permissions = new Permissions(
      {
        global: {
          permissions: roleToPermissionMap("engineer", testOrg),
          limitAccessByEnvironment: false,
          environments: [],
        },
        projects: {},
      },
      false
    );

    expect(permissions.canCreateFactTable({ projects: [] })).toEqual(false);
  });

  it("canCreateFactTable should return true if user's global role is analyst and user is in All Projects", async () => {
    const permissions = new Permissions(
      {
        global: {
          permissions: roleToPermissionMap("analyst", testOrg),
          limitAccessByEnvironment: false,
          environments: [],
        },
        projects: {},
      },
      false
    );

    expect(permissions.canCreateFactTable({ projects: [] })).toEqual(true);
  });

  it("canCreateFactTable should return true if user's global role is analyst and user is in a specific project and doesn't have a project-specific role for that project", async () => {
    const permissions = new Permissions(
      {
        global: {
          permissions: roleToPermissionMap("analyst", testOrg),
          limitAccessByEnvironment: false,
          environments: [],
        },
        projects: {},
      },
      false
    );

    expect(permissions.canCreateFactTable({ projects: ["abc123"] })).toEqual(
      true
    );
  });

  it("canCreateFactTable should return false if user's global role is analyst and user is in a specific project and does have a project-specific role for that project that doesn't provide the permission", async () => {
    const permissions = new Permissions(
      {
        global: {
          permissions: roleToPermissionMap("analyst", testOrg),
          limitAccessByEnvironment: false,
          environments: [],
        },
        projects: {
          abc123: {
            permissions: roleToPermissionMap("readonly", testOrg),
            limitAccessByEnvironment: false,
            environments: [],
          },
        },
      },
      false
    );

    expect(permissions.canCreateFactTable({ projects: ["abc123"] })).toEqual(
      false
    );
  });

  it("canCreateFactTable should return true if user's global role is readonly and user is in a specific project and does have a project-specific role for that project that provides the permission", async () => {
    const permissions = new Permissions(
      {
        global: {
          permissions: roleToPermissionMap("readonly", testOrg),
          limitAccessByEnvironment: false,
          environments: [],
        },
        projects: {
          abc123: {
            permissions: roleToPermissionMap("analyst", testOrg),
            limitAccessByEnvironment: false,
            environments: [],
          },
        },
      },
      false
    );

    expect(permissions.canCreateFactTable({ projects: ["abc123"] })).toEqual(
      true
    );
  });
});

describe("PermissionsUtilClass.canUpdateFactTable check", () => {
  const testOrg: OrganizationInterface = {
    id: "org_sktwi1id9l7z9xkjb",
    name: "Test Org",
    ownerEmail: "test@test.com",
    url: "https://test.com",
    dateCreated: new Date(),
    invites: [],
    members: [
      {
        id: "base_user_123",
        role: "readonly",
        dateCreated: new Date(),
        limitAccessByEnvironment: false,
        environments: [],
        projectRoles: [],
        teams: [],
      },
    ],
    settings: {
      environments: [
        { id: "development" },
        { id: "staging" },
        { id: "production" },
      ],
    },
  };

  it("canUpdateFactTable should return true if user has global analyst role and no project specific roles", async () => {
    const permissions = new Permissions(
      {
        global: {
          permissions: roleToPermissionMap("analyst", testOrg),
          limitAccessByEnvironment: false,
          environments: [],
        },
        projects: {},
      },
      false
    );

    expect(
      permissions.canUpdateFactTable({ projects: [] }, { projects: ["abc123"] })
    ).toEqual(true);
  });

  it("canUpdateFactTable should return false if user has global engineer role and no project specific roles", async () => {
    const permissions = new Permissions(
      {
        global: {
          permissions: roleToPermissionMap("engineer", testOrg),
          limitAccessByEnvironment: false,
          environments: [],
        },
        projects: {},
      },
      false
    );

    expect(
      permissions.canUpdateFactTable({ projects: [] }, { projects: ["abc123"] })
    ).toEqual(false);
  });

  it("canUpdateFactTable should return false if user has global engineer role and attempts to convert a Fact Table from being in one project, to being in All Projects", async () => {
    const permissions = new Permissions(
      {
        global: {
          permissions: roleToPermissionMap("engineer", testOrg),
          limitAccessByEnvironment: false,
          environments: [],
        },
        projects: {
          abc123: {
            permissions: roleToPermissionMap("analyst", testOrg),
            limitAccessByEnvironment: false,
            environments: [],
          },
        },
      },
      false
    );

    expect(
      permissions.canUpdateFactTable({ projects: ["abc123"] }, { projects: [] })
    ).toEqual(false);
  });

  it("canUpdateFactTable should return true if user has global engineer role and attempts to convert a Fact Table from being in one project, to being in two projects, if the user has permission in both projects", async () => {
    const permissions = new Permissions(
      {
        global: {
          permissions: roleToPermissionMap("engineer", testOrg),
          limitAccessByEnvironment: false,
          environments: [],
        },
        projects: {
          abc123: {
            permissions: roleToPermissionMap("analyst", testOrg),
            limitAccessByEnvironment: false,
            environments: [],
          },
          def456: {
            permissions: roleToPermissionMap("analyst", testOrg),
            limitAccessByEnvironment: false,
            environments: [],
          },
        },
      },
      false
    );

    expect(
      permissions.canUpdateFactTable(
        { projects: ["abc123"] },
        { projects: ["abc123", "def456"] }
      )
    ).toEqual(true);
  });
});

describe("PermissionsUtilClass.canDeleteFactTable check", () => {
  const testOrg: OrganizationInterface = {
    id: "org_sktwi1id9l7z9xkjb",
    name: "Test Org",
    ownerEmail: "test@test.com",
    url: "https://test.com",
    dateCreated: new Date(),
    invites: [],
    members: [
      {
        id: "base_user_123",
        role: "readonly",
        dateCreated: new Date(),
        limitAccessByEnvironment: false,
        environments: [],
        projectRoles: [],
        teams: [],
      },
    ],
    settings: {
      environments: [
        { id: "development" },
        { id: "staging" },
        { id: "production" },
      ],
    },
  };

  it("canDeleteFactTable should return false if user's global role is engineer and user is in All Projects", async () => {
    const permissions = new Permissions(
      {
        global: {
          permissions: roleToPermissionMap("engineer", testOrg),
          limitAccessByEnvironment: false,
          environments: [],
        },
        projects: {},
      },
      false
    );

    expect(permissions.canDeleteFactTable({ projects: [] })).toEqual(false);
  });

  it("canDeleteFactTable should return true if user's global role is analyst and user is in All Projects", async () => {
    const permissions = new Permissions(
      {
        global: {
          permissions: roleToPermissionMap("analyst", testOrg),
          limitAccessByEnvironment: false,
          environments: [],
        },
        projects: {},
      },
      false
    );

    expect(permissions.canDeleteFactTable({ projects: [] })).toEqual(true);
  });

  it("canDeleteFactTable should return true if user's global role is analyst and user is in a specific project and doesn't have a project-specific role for that project", async () => {
    const permissions = new Permissions(
      {
        global: {
          permissions: roleToPermissionMap("analyst", testOrg),
          limitAccessByEnvironment: false,
          environments: [],
        },
        projects: {},
      },
      false
    );

    expect(permissions.canDeleteFactTable({ projects: ["abc123"] })).toEqual(
      true
    );
  });

  it("canDeleteFactTable should return false if user's global role is analyst and user is in a specific project and does have a project-specific role for that project that doesn't provide the permission", async () => {
    const permissions = new Permissions(
      {
        global: {
          permissions: roleToPermissionMap("analyst", testOrg),
          limitAccessByEnvironment: false,
          environments: [],
        },
        projects: {
          abc123: {
            permissions: roleToPermissionMap("readonly", testOrg),
            limitAccessByEnvironment: false,
            environments: [],
          },
        },
      },
      false
    );

    expect(permissions.canDeleteFactTable({ projects: ["abc123"] })).toEqual(
      false
    );
  });

  it("canDeleteFactTable should return true if user's global role is readonly and user is in a specific project and does have a project-specific role for that project that provides the permission", async () => {
    const permissions = new Permissions(
      {
        global: {
          permissions: roleToPermissionMap("readonly", testOrg),
          limitAccessByEnvironment: false,
          environments: [],
        },
        projects: {
          abc123: {
            permissions: roleToPermissionMap("analyst", testOrg),
            limitAccessByEnvironment: false,
            environments: [],
          },
        },
      },
      false
    );

    expect(permissions.canDeleteFactTable({ projects: ["abc123"] })).toEqual(
      true
    );
  });
});

describe("PermissionsUtilClass.canAddComment check", () => {
  const testOrg: OrganizationInterface = {
    id: "org_sktwi1id9l7z9xkjb",
    name: "Test Org",
    ownerEmail: "test@test.com",
    url: "https://test.com",
    dateCreated: new Date(),
    invites: [],
    members: [
      {
        id: "base_user_123",
        role: "readonly",
        dateCreated: new Date(),
        limitAccessByEnvironment: false,
        environments: [],
        projectRoles: [],
        teams: [],
      },
    ],
    settings: {
      environments: [
        { id: "development" },
        { id: "staging" },
        { id: "production" },
      ],
    },
  };
  it("canAddComment returns true for user with global experimenter role on experiment in 'All Projects'", () => {
    const permissions = new Permissions(
      {
        global: {
          permissions: roleToPermissionMap("experimenter", testOrg),
          limitAccessByEnvironment: false,
          environments: [],
        },
        projects: {},
      },
      false
    );

    expect(permissions.canAddComment([])).toEqual(true);
  });
  it("canAddComment returns true for user with global experimenter role on experiment in 'abc123'", () => {
    const permissions = new Permissions(
      {
        global: {
          permissions: roleToPermissionMap("experimenter", testOrg),
          limitAccessByEnvironment: false,
          environments: [],
        },
        projects: {},
      },
      false
    );

    expect(permissions.canAddComment(["abc123"])).toEqual(true);
  });
  it("canAddComment returns false for user with global readonly role on experiment in 'All Projects'", () => {
    const permissions = new Permissions(
      {
        global: {
          permissions: roleToPermissionMap("readonly", testOrg),
          limitAccessByEnvironment: false,
          environments: [],
        },
        projects: {},
      },
      false
    );

    expect(permissions.canAddComment([])).toEqual(false);
  });
  it("canAddComment returns false for user with global noaccess role on experiment in 'abc123'", () => {
    const permissions = new Permissions(
      {
        global: {
          permissions: roleToPermissionMap("noaccess", testOrg),
          limitAccessByEnvironment: false,
          environments: [],
        },
        projects: {},
      },
      false
    );

    expect(permissions.canAddComment(["abc123"])).toEqual(false);
  });
  it("canAddComment returns true for user with global noaccess role and experimenter role for project 'abc123' for an experiment in 'abc123'", () => {
    const permissions = new Permissions(
      {
        global: {
          permissions: roleToPermissionMap("noaccess", testOrg),
          limitAccessByEnvironment: false,
          environments: [],
        },
        projects: {
          abc123: {
            permissions: roleToPermissionMap("experimenter", testOrg),
            limitAccessByEnvironment: false,
            environments: [],
          },
        },
      },
      false
    );

    expect(permissions.canAddComment(["abc123"])).toEqual(true);
  });
  it("canAddComment returns false for user with global noaccess role and project-level experimenter role, but checking for a different project", () => {
    const permissions = new Permissions(
      {
        global: {
          permissions: roleToPermissionMap("noaccess", testOrg),
          limitAccessByEnvironment: false,
          environments: [],
        },
        projects: {
          abc123: {
            permissions: roleToPermissionMap("experimenter", testOrg),
            limitAccessByEnvironment: false,
            environments: [],
          },
        },
      },
      false
    );

    expect(permissions.canAddComment(["def123"])).toEqual(false);
  });
  it("canAddComment returns true for user with global noaccess role and project-level experimenter role for metric in multiple projects, including the project they have permission for", () => {
    const permissions = new Permissions(
      {
        global: {
          permissions: roleToPermissionMap("noaccess", testOrg),
          limitAccessByEnvironment: false,
          environments: [],
        },
        projects: {
          abc123: {
            permissions: roleToPermissionMap("experimenter", testOrg),
            limitAccessByEnvironment: false,
            environments: [],
          },
        },
      },
      false
    );

    expect(permissions.canAddComment(["abc123", "def123", "hij123"])).toEqual(
      true
    );
  });
  it("canAddComment returns false for user with global noaccess role on experiment in 'def123'", () => {
    const permissions = new Permissions(
      {
        global: {
          permissions: roleToPermissionMap("noaccess", testOrg),
          limitAccessByEnvironment: false,
          environments: [],
        },
        projects: {
          abc123: {
            permissions: roleToPermissionMap("readonly", testOrg),
            limitAccessByEnvironment: false,
            environments: [],
          },
        },
      },
      false
    );

    expect(permissions.canAddComment(["abc123", "def123", "hij123"])).toEqual(
      false
    );
  });
  // This is a test specific to the putUpload endpoint - the user needs to have addComment permission either globally, or in atleast 1 project in order to be able to upload images
  it("canAddComment returns true for user with global noaccess role and 1 project level experimenter role", () => {
    const permissions = new Permissions(
      {
        global: {
          permissions: roleToPermissionMap("noaccess", testOrg),
          limitAccessByEnvironment: false,
          environments: [],
        },
        projects: {
          abc123: {
            permissions: roleToPermissionMap("experimenter", testOrg),
            limitAccessByEnvironment: false,
            environments: [],
          },
        },
      },
      false
    );

    expect(permissions.canAddComment([])).toEqual(true);
  });
});

describe("PermissionsUtilClass.canCreateProjects check", () => {
  // These tests are pretty basic right now since we don't have custom roles and only admins can edit projects, we will expand these when custom roles become available
  const testOrg: OrganizationInterface = {
    id: "org_sktwi1id9l7z9xkjb",
    name: "Test Org",
    ownerEmail: "test@test.com",
    url: "https://test.com",
    dateCreated: new Date(),
    invites: [],
    members: [
      {
        id: "base_user_123",
        role: "readonly",
        dateCreated: new Date(),
        limitAccessByEnvironment: false,
        environments: [],
        projectRoles: [],
        teams: [],
      },
    ],
    settings: {
      environments: [
        { id: "development" },
        { id: "staging" },
        { id: "production" },
      ],
    },
  };

  it("canCreateProjects returns false for user with global experimenter role", () => {
    const permissions = new Permissions(
      {
        global: {
          permissions: roleToPermissionMap("experimenter", testOrg),
          limitAccessByEnvironment: false,
          environments: [],
        },
        projects: {},
      },
      false
    );

    expect(permissions.canCreateProjects()).toEqual(false);
  });

  it("canCreateProjects returns true for user with global admin role", () => {
    const permissions = new Permissions(
      {
        global: {
          permissions: roleToPermissionMap("admin", testOrg),
          limitAccessByEnvironment: false,
          environments: [],
        },
        projects: {},
      },
      false
    );

    expect(permissions.canCreateProjects()).toEqual(true);
  });

  //TODO: When we add custom roles, add tests here
});

describe("PermissionsUtilClass.canUpdateProject check", () => {
  // These tests are pretty basic right now since we don't have custom roles and only admins can edit projects, we will expand these when custom roles become available
  const testOrg: OrganizationInterface = {
    id: "org_sktwi1id9l7z9xkjb",
    name: "Test Org",
    ownerEmail: "test@test.com",
    url: "https://test.com",
    dateCreated: new Date(),
    invites: [],
    members: [
      {
        id: "base_user_123",
        role: "readonly",
        dateCreated: new Date(),
        limitAccessByEnvironment: false,
        environments: [],
        projectRoles: [],
        teams: [],
      },
    ],
    settings: {
      environments: [
        { id: "development" },
        { id: "staging" },
        { id: "production" },
      ],
    },
  };

  it("canUpdateProject returns false for user with global experimenter role", () => {
    const permissions = new Permissions(
      {
        global: {
          permissions: roleToPermissionMap("experimenter", testOrg),
          limitAccessByEnvironment: false,
          environments: [],
        },
        projects: {},
      },
      false
    );

    expect(permissions.canUpdateProject("abc123")).toEqual(false);
  });

  it("canUpdateProject returns true for user with global admin role", () => {
    const permissions = new Permissions(
      {
        global: {
          permissions: roleToPermissionMap("admin", testOrg),
          limitAccessByEnvironment: false,
          environments: [],
        },
        projects: {},
      },
      false
    );

    expect(permissions.canUpdateProject("abc123")).toEqual(true);
  });

  //TODO: When we add custom roles, add tests here
});

describe("PermissionsUtilClass.canDeleteProject check", () => {
  // These tests are pretty basic right now since we don't have custom roles and only admins can edit projects, we will expand these when custom roles become available
  const testOrg: OrganizationInterface = {
    id: "org_sktwi1id9l7z9xkjb",
    name: "Test Org",
    ownerEmail: "test@test.com",
    url: "https://test.com",
    dateCreated: new Date(),
    invites: [],
    members: [
      {
        id: "base_user_123",
        role: "readonly",
        dateCreated: new Date(),
        limitAccessByEnvironment: false,
        environments: [],
        projectRoles: [],
        teams: [],
      },
    ],
    settings: {
      environments: [
        { id: "development" },
        { id: "staging" },
        { id: "production" },
      ],
    },
  };

  it("canDeleteProject returns false for user with global experimenter role", () => {
    const permissions = new Permissions(
      {
        global: {
          permissions: roleToPermissionMap("experimenter", testOrg),
          limitAccessByEnvironment: false,
          environments: [],
        },
        projects: {},
      },
      false
    );

    expect(permissions.canDeleteProject("abc123")).toEqual(false);
  });

  it("canDeleteProject returns true for user with global admin role", () => {
    const permissions = new Permissions(
      {
        global: {
          permissions: roleToPermissionMap("admin", testOrg),
          limitAccessByEnvironment: false,
          environments: [],
        },
        projects: {},
      },
      false
    );

    expect(permissions.canDeleteProject("abc123")).toEqual(true);
  });

  //TODO: When we add custom roles, add tests here
});

describe("PermissionsUtilClass.canByPassApprovalChecks", () => {
  const testOrg: OrganizationInterface = {
    id: "org_sktwi1id9l7z9xkjb",
    name: "Test Org",
    ownerEmail: "test@test.com",
    url: "https://test.com",
    dateCreated: new Date(),
    invites: [],
    members: [
      {
        id: "base_user_123",
        role: "readonly",
        dateCreated: new Date(),
        limitAccessByEnvironment: false,
        environments: [],
        projectRoles: [],
        teams: [],
      },
    ],
    settings: {
      environments: [
        { id: "development" },
        { id: "staging" },
        { id: "production" },
      ],
    },
  };

  it("User with experimenter role unable to bypassApprovalCheck", async () => {
    const permissions = new Permissions(
      {
        global: {
          permissions: roleToPermissionMap("experimenter", testOrg),
          limitAccessByEnvironment: false,
          environments: [],
        },
        projects: {},
      },
      false
    );

    expect(permissions.canBypassApprovalChecks({ project: "" })).toEqual(false);
  });

  it("User with admin role able to bypassApprovalCheck", async () => {
    const permissions = new Permissions(
      {
        global: {
          permissions: roleToPermissionMap("admin", testOrg),
          limitAccessByEnvironment: false,
          environments: [],
        },
        projects: {},
      },
      false
    );

    expect(permissions.canBypassApprovalChecks({ project: "" })).toEqual(true);
  });
});

describe("PermissionsUtilClass.canReviewFeatureDrafts", () => {
  const testOrg: OrganizationInterface = {
    id: "org_sktwi1id9l7z9xkjb",
    name: "Test Org",
    ownerEmail: "test@test.com",
    url: "https://test.com",
    dateCreated: new Date(),
    invites: [],
    members: [
      {
        id: "base_user_123",
        role: "readonly",
        dateCreated: new Date(),
        limitAccessByEnvironment: false,
        environments: [],
        projectRoles: [],
        teams: [],
      },
    ],
    settings: {
      environments: [
        { id: "development" },
        { id: "staging" },
        { id: "production" },
      ],
    },
  };

  it("User with experimenter role able to reviewFeatureDrafts", async () => {
    const permissions = new Permissions(
      {
        global: {
          permissions: roleToPermissionMap("experimenter", testOrg),
          limitAccessByEnvironment: false,
          environments: [],
        },
        projects: {},
      },
      false
    );

    expect(permissions.canReviewFeatureDrafts({ project: "" })).toEqual(true);
  });

  it("User with engineer role able to reviewFeatureDrafts", async () => {
    const permissions = new Permissions(
      {
        global: {
          permissions: roleToPermissionMap("engineer", testOrg),
          limitAccessByEnvironment: false,
          environments: [],
        },
        projects: {},
      },
      false
    );

    expect(permissions.canReviewFeatureDrafts({ project: "" })).toEqual(true);
  });

  it("User with anaylst role able to reviewFeatureDrafts", async () => {
    const permissions = new Permissions(
      {
        global: {
          permissions: roleToPermissionMap("analyst", testOrg),
          limitAccessByEnvironment: false,
          environments: [],
        },
        projects: {},
      },
      false
    );

    expect(permissions.canReviewFeatureDrafts({ project: "" })).toEqual(false);
  });

  it("User with global readonly role, but experimenter role on project 'abc123', should be able to reivew features in project 'abc123'", async () => {
    const permissions = new Permissions(
      {
        global: {
          permissions: roleToPermissionMap("readonly", testOrg),
          limitAccessByEnvironment: false,
          environments: [],
        },
        projects: {
          abc123: {
            permissions: roleToPermissionMap("experimenter", testOrg),
            limitAccessByEnvironment: false,
            environments: [],
          },
        },
      },
      false
    );

    expect(permissions.canReviewFeatureDrafts({ project: "abc123" })).toEqual(
      true
    );
  });

  it("User with global experimenter role, but readonly role on project 'abc123', should be able to reivew features in project 'abc123'", async () => {
    const permissions = new Permissions(
      {
        global: {
          permissions: roleToPermissionMap("experimenter", testOrg),
          limitAccessByEnvironment: false,
          environments: [],
        },
        projects: {
          abc123: {
            permissions: roleToPermissionMap("readonly", testOrg),
            limitAccessByEnvironment: false,
            environments: [],
          },
        },
      },
      false
    );

    expect(permissions.canReviewFeatureDrafts({ project: "abc123" })).toEqual(
      false
    );
  });

  it("User with admin role able to bypassApprovalCheck", async () => {
    const permissions = new Permissions(
      {
        global: {
          permissions: roleToPermissionMap("admin", testOrg),
          limitAccessByEnvironment: false,
          environments: [],
        },
        projects: {},
      },
      false
    );

    expect(permissions.canReviewFeatureDrafts({ project: "" })).toEqual(true);
  });
});

describe("PermissionsUtilClass.canCreateVisualChange", () => {
  const testOrg: OrganizationInterface = {
    id: "org_sktwi1id9l7z9xkjb",
    name: "Test Org",
    ownerEmail: "test@test.com",
    url: "https://test.com",
    dateCreated: new Date(),
    invites: [],
    members: [
      {
        id: "base_user_123",
        role: "readonly",
        dateCreated: new Date(),
        limitAccessByEnvironment: false,
        environments: [],
        projectRoles: [],
        teams: [],
      },
    ],
    settings: {
      environments: [
        { id: "development" },
        { id: "staging" },
        { id: "production" },
      ],
    },
  };

  it("User with global visualEditor role able to createVisualChange", async () => {
    const permissions = new Permissions(
      {
        global: {
          permissions: roleToPermissionMap("visualEditor", testOrg),
          limitAccessByEnvironment: false,
          environments: [],
        },
        projects: {},
      },
      false
    );

    expect(permissions.canCreateVisualChange({})).toEqual(true);
  });

  it("User with global collaborator role not able to createVisualChange", async () => {
    const permissions = new Permissions(
      {
        global: {
          permissions: roleToPermissionMap("collaborator", testOrg),
          limitAccessByEnvironment: false,
          environments: [],
        },
        projects: {},
      },
      false
    );

    expect(permissions.canCreateVisualChange({})).toEqual(false);
  });

  it("User with global collaborator role and project-specific visualEditor role able to createVisualChange", async () => {
    const permissions = new Permissions(
      {
        global: {
          permissions: roleToPermissionMap("collaborator", testOrg),
          limitAccessByEnvironment: false,
          environments: [],
        },
        projects: {
          ABC123: {
            permissions: roleToPermissionMap("visualEditor", testOrg),
            limitAccessByEnvironment: false,
            environments: [],
          },
        },
      },
      false
    );

    expect(permissions.canCreateVisualChange({ project: "ABC123" })).toEqual(
      true
    );
  });

  it("User with global collaborator role and project-specific visualEditor role not able to createVisualChange if experiment is not in a project", async () => {
    const permissions = new Permissions(
      {
        global: {
          permissions: roleToPermissionMap("collaborator", testOrg),
          limitAccessByEnvironment: false,
          environments: [],
        },
        projects: {
          ABC123: {
            permissions: roleToPermissionMap("visualEditor", testOrg),
            limitAccessByEnvironment: false,
            environments: [],
          },
        },
      },
      false
    );

    expect(permissions.canCreateVisualChange({})).toEqual(false);
  });

  it("user with global engineer role able to createVisualChange", async () => {
    const permissions = new Permissions(
      {
        global: {
          permissions: roleToPermissionMap("engineer", testOrg),
          limitAccessByEnvironment: false,
          environments: [],
        },
        projects: {},
      },
      false
    );

    expect(permissions.canCreateVisualChange({})).toEqual(true);
  });

  it("user with global analyst role able to createVisualChange", async () => {
    const permissions = new Permissions(
      {
        global: {
          permissions: roleToPermissionMap("analyst", testOrg),
          limitAccessByEnvironment: false,
          environments: [],
        },
        projects: {},
      },
      false
    );

    expect(permissions.canCreateVisualChange({})).toEqual(true);
  });

  it("user with global experimenter role able to createVisualChange", async () => {
    const permissions = new Permissions(
      {
        global: {
          permissions: roleToPermissionMap("experimenter", testOrg),
          limitAccessByEnvironment: false,
          environments: [],
        },
        projects: {},
      },
      false
    );

    expect(permissions.canCreateVisualChange({})).toEqual(true);
  });
});

describe("PermissionsUtilClass.canCreateDataSource", () => {
  const testOrg: OrganizationInterface = {
    id: "org_sktwi1id9l7z9xkjb",
    name: "Test Org",
    ownerEmail: "test@test.com",
    url: "https://test.com",
    dateCreated: new Date(),
    invites: [],
    members: [
      {
        id: "base_user_123",
        role: "readonly",
        dateCreated: new Date(),
        limitAccessByEnvironment: false,
        environments: [],
        projectRoles: [],
        teams: [],
      },
    ],
    settings: {
      environments: [
        { id: "development" },
        { id: "staging" },
        { id: "production" },
      ],
    },
  };

  it("User with admin role able to create a data source", async () => {
    const permissions = new Permissions(
      {
        global: {
          permissions: roleToPermissionMap("admin", testOrg),
          limitAccessByEnvironment: false,
          environments: [],
        },
        projects: {},
      },
      false
    );

    expect(permissions.canCreateDataSource({ projects: [] })).toEqual(true);
  });

  it("User with engineer role is not able to create a data source", async () => {
    const permissions = new Permissions(
      {
        global: {
          permissions: roleToPermissionMap("engineer", testOrg),
          limitAccessByEnvironment: false,
          environments: [],
        },
        projects: {},
      },
      false
    );

    expect(permissions.canCreateDataSource({ projects: [] })).toEqual(false);
  });
});

describe("PermissionsUtilClass.canUpdateDataSourceParams", () => {
  const testOrg: OrganizationInterface = {
    id: "org_sktwi1id9l7z9xkjb",
    name: "Test Org",
    ownerEmail: "test@test.com",
    url: "https://test.com",
    dateCreated: new Date(),
    invites: [],
    members: [
      {
        id: "base_user_123",
        role: "readonly",
        dateCreated: new Date(),
        limitAccessByEnvironment: false,
        environments: [],
        projectRoles: [],
        teams: [],
      },
    ],
    settings: {
      environments: [
        { id: "development" },
        { id: "staging" },
        { id: "production" },
      ],
    },
  };

  it("User with admin role able to update a data source's params", async () => {
    const permissions = new Permissions(
      {
        global: {
          permissions: roleToPermissionMap("admin", testOrg),
          limitAccessByEnvironment: false,
          environments: [],
        },
        projects: {},
      },
      false
    );

    expect(permissions.canUpdateDataSourceParams({ projects: [] })).toEqual(
      true
    );
  });

  it("User with engineer role is not able to create a data source's params", async () => {
    const permissions = new Permissions(
      {
        global: {
          permissions: roleToPermissionMap("engineer", testOrg),
          limitAccessByEnvironment: false,
          environments: [],
        },
        projects: {},
      },
      false
    );

    expect(permissions.canUpdateDataSourceParams({ projects: [] })).toEqual(
      false
    );
  });
});

describe("PermissionsUtilClass.canUpdateDataSourceSettings", () => {
  const testOrg: OrganizationInterface = {
    id: "org_sktwi1id9l7z9xkjb",
    name: "Test Org",
    ownerEmail: "test@test.com",
    url: "https://test.com",
    dateCreated: new Date(),
    invites: [],
    members: [
      {
        id: "base_user_123",
        role: "readonly",
        dateCreated: new Date(),
        limitAccessByEnvironment: false,
        environments: [],
        projectRoles: [],
        teams: [],
      },
    ],
    settings: {
      environments: [
        { id: "development" },
        { id: "staging" },
        { id: "production" },
      ],
    },
  };

  it("User with admin role able to update a data source's settings", async () => {
    const permissions = new Permissions(
      {
        global: {
          permissions: roleToPermissionMap("admin", testOrg),
          limitAccessByEnvironment: false,
          environments: [],
        },
        projects: {},
      },
      false
    );

    expect(permissions.canUpdateDataSourceSettings({ projects: [] })).toEqual(
      true
    );
  });

  it("User with engineer role is not able to update a data source's settings", async () => {
    const permissions = new Permissions(
      {
        global: {
          permissions: roleToPermissionMap("engineer", testOrg),
          limitAccessByEnvironment: false,
          environments: [],
        },
        projects: {},
      },
      false
    );

    expect(permissions.canUpdateDataSourceSettings({ projects: [] })).toEqual(
      false
    );
  });

  it("User with analyst role is is able to update a data source's settings", async () => {
    const permissions = new Permissions(
      {
        global: {
          permissions: roleToPermissionMap("analyst", testOrg),
          limitAccessByEnvironment: false,
          environments: [],
        },
        projects: {},
      },
      false
    );

    expect(permissions.canUpdateDataSourceSettings({ projects: [] })).toEqual(
      true
    );
  });

  it("User with experimenter role is able to update a data source's settings", async () => {
    const permissions = new Permissions(
      {
        global: {
          permissions: roleToPermissionMap("experimenter", testOrg),
          limitAccessByEnvironment: false,
          environments: [],
        },
        projects: {},
      },
      false
    );

    expect(permissions.canUpdateDataSourceSettings({ projects: [] })).toEqual(
      true
    );
  });

  it("User with global noaccess role and project-level experimenter role is able to update a data source's settings", async () => {
    const permissions = new Permissions(
      {
        global: {
          permissions: roleToPermissionMap("noaccess", testOrg),
          limitAccessByEnvironment: false,
          environments: [],
        },
        projects: {
          abc123: {
            permissions: roleToPermissionMap("experimenter", testOrg),
            limitAccessByEnvironment: false,
            environments: [],
          },
        },
      },
      false
    );

    expect(
      permissions.canUpdateDataSourceSettings({ projects: ["abc123"] })
    ).toEqual(true);
  });

  it("User with global noaccess role and project-level experimenter role is not able to update a data source's settings if the data source is in all projects", async () => {
    const permissions = new Permissions(
      {
        global: {
          permissions: roleToPermissionMap("noaccess", testOrg),
          limitAccessByEnvironment: false,
          environments: [],
        },
        projects: {
          abc123: {
            permissions: roleToPermissionMap("experimenter", testOrg),
            limitAccessByEnvironment: false,
            environments: [],
          },
        },
      },
      false
    );

    expect(permissions.canUpdateDataSourceSettings({ projects: [] })).toEqual(
      false
    );
  });

  it("User with global noaccess role and project-level experimenter role is not able to update a data source's settings if the data source is in all projects", async () => {
    const permissions = new Permissions(
      {
        global: {
          permissions: roleToPermissionMap("noaccess", testOrg),
          limitAccessByEnvironment: false,
          environments: [],
        },
        projects: {
          abc123: {
            permissions: roleToPermissionMap("experimenter", testOrg),
            limitAccessByEnvironment: false,
            environments: [],
          },
        },
      },
      false
    );

    expect(
      permissions.canUpdateDataSourceSettings({
        projects: ["abc123", "def123"],
      })
    ).toEqual(false);
  });
});

describe("PermissionsUtilClass.canDeleteDataSource", () => {
  const testOrg: OrganizationInterface = {
    id: "org_sktwi1id9l7z9xkjb",
    name: "Test Org",
    ownerEmail: "test@test.com",
    url: "https://test.com",
    dateCreated: new Date(),
    invites: [],
    members: [
      {
        id: "base_user_123",
        role: "readonly",
        dateCreated: new Date(),
        limitAccessByEnvironment: false,
        environments: [],
        projectRoles: [],
        teams: [],
      },
    ],
    settings: {
      environments: [
        { id: "development" },
        { id: "staging" },
        { id: "production" },
      ],
    },
  };

  it("User with admin role able delete a data source", async () => {
    const permissions = new Permissions(
      {
        global: {
          permissions: roleToPermissionMap("admin", testOrg),
          limitAccessByEnvironment: false,
          environments: [],
        },
        projects: {},
      },
      false
    );

    expect(permissions.canDeleteDataSource({ projects: [] })).toEqual(true);
  });

  it("User with engineer role is not able delete a data source", async () => {
    const permissions = new Permissions(
      {
        global: {
          permissions: roleToPermissionMap("engineer", testOrg),
          limitAccessByEnvironment: false,
          environments: [],
        },
        projects: {},
      },
      false
    );

    expect(permissions.canDeleteDataSource({ projects: [] })).toEqual(false);
  });
});

describe("PermissionsUtilClass.canRunTestQueries check", () => {
  const testOrg: OrganizationInterface = {
    id: "org_sktwi1id9l7z9xkjb",
    name: "Test Org",
    ownerEmail: "test@test.com",
    url: "https://test.com",
    dateCreated: new Date(),
    invites: [],
    members: [
      {
        id: "base_user_123",
        role: "readonly",
        dateCreated: new Date(),
        limitAccessByEnvironment: false,
        environments: [],
        projectRoles: [],
        teams: [],
      },
    ],
    settings: {
      environments: [
        { id: "development" },
        { id: "staging" },
        { id: "production" },
      ],
    },
  };
  it("canRunTestQueries returns false for user with global 'engineer' role", () => {
    const permissions = new Permissions(
      {
        global: {
          permissions: roleToPermissionMap("engineer", testOrg),
          limitAccessByEnvironment: false,
          environments: [],
        },
        projects: {},
      },
      false
    );

    const sampleDataSource: Pick<DataSourceInterface, "id" | "projects"> = {
      id: "data_abc",
    };

    expect(permissions.canRunTestQueries(sampleDataSource)).toEqual(false);
  });

  it("canRunTestQueries returns true for user with global 'analyst' role", () => {
    const permissions = new Permissions(
      {
        global: {
          permissions: roleToPermissionMap("analyst", testOrg),
          limitAccessByEnvironment: false,
          environments: [],
        },
        projects: {},
      },
      false
    );

    const sampleDataSource: Pick<DataSourceInterface, "id" | "projects"> = {
      id: "data_abc",
    };

    expect(permissions.canRunTestQueries(sampleDataSource)).toEqual(true);
  });

  it("canRunTestQueries returns false for user with global 'collaborator' role, and project-specific 'analyst' roles, but none in the project in question", () => {
    const permissions = new Permissions(
      {
        global: {
          permissions: roleToPermissionMap("collaborator", testOrg),
          limitAccessByEnvironment: false,
          environments: [],
        },
        projects: {
          abc: {
            permissions: roleToPermissionMap("analyst", testOrg),
            limitAccessByEnvironment: false,
            environments: [],
          },
          def: {
            permissions: roleToPermissionMap("analyst", testOrg),
            limitAccessByEnvironment: false,
            environments: [],
          },
        },
      },
      false
    );

    const sampleDataSource: Pick<DataSourceInterface, "id" | "projects"> = {
      id: "data_abc",
      projects: ["ghi", "xyz"],
    };

    expect(permissions.canRunTestQueries(sampleDataSource)).toEqual(false);
  });

  it("canRunTestQueries returns true for user with global 'collaborator' role, and project-specific 'analyst' role for atleast 1 project", () => {
    const permissions = new Permissions(
      {
        global: {
          permissions: roleToPermissionMap("collaborator", testOrg),
          limitAccessByEnvironment: false,
          environments: [],
        },
        projects: {
          abc: {
            permissions: roleToPermissionMap("analyst", testOrg),
            limitAccessByEnvironment: false,
            environments: [],
          },
          def: {
            permissions: roleToPermissionMap("analyst", testOrg),
            limitAccessByEnvironment: false,
            environments: [],
          },
        },
      },
      false
    );

    const sampleDataSource: Pick<DataSourceInterface, "id" | "projects"> = {
      id: "data_abc",
      projects: ["ghi", "xyz", "abc"],
    };

    expect(permissions.canRunTestQueries(sampleDataSource)).toEqual(true);
  });
});

describe("PermissionsUtilClass.canManageFeatureDrafts", () => {
  const testOrg: OrganizationInterface = {
    id: "org_sktwi1id9l7z9xkjb",
    name: "Test Org",
    ownerEmail: "test@test.com",
    url: "https://test.com",
    dateCreated: new Date(),
    invites: [],
    members: [
      {
        id: "base_user_123",
        role: "readonly",
        dateCreated: new Date(),
        limitAccessByEnvironment: false,
        environments: [],
        projectRoles: [],
        teams: [],
      },
    ],
    settings: {
      environments: [
        { id: "development" },
        { id: "staging" },
        { id: "production" },
      ],
    },
  };

  it("User with collaborator role is not able to manage feature drafts", async () => {
    const permissions = new Permissions(
      {
        global: {
          permissions: roleToPermissionMap("collaborator", testOrg),
          limitAccessByEnvironment: false,
          environments: [],
        },
        projects: {},
      },
      false
    );

    expect(permissions.canManageFeatureDrafts({ project: "" })).toEqual(false);
  });

  it("User with engineer role is able to manage feature drafts", async () => {
    const permissions = new Permissions(
      {
        global: {
          permissions: roleToPermissionMap("engineer", testOrg),
          limitAccessByEnvironment: false,
          environments: [],
        },
        projects: {},
      },
      false
    );

    expect(permissions.canManageFeatureDrafts({ project: "" })).toEqual(true);
  });

  it("User with anaylst role is not able to manage feature drafts", async () => {
    const permissions = new Permissions(
      {
        global: {
          permissions: roleToPermissionMap("analyst", testOrg),
          limitAccessByEnvironment: false,
          environments: [],
        },
        projects: {},
      },
      false
    );

    expect(permissions.canManageFeatureDrafts({ project: "" })).toEqual(false);
  });

  it("User with global readonly role is not able to manage feature drafts for feature without a project", async () => {
    const permissions = new Permissions(
      {
        global: {
          permissions: roleToPermissionMap("readonly", testOrg),
          limitAccessByEnvironment: false,
          environments: [],
        },
        projects: {
          abc123: {
            permissions: roleToPermissionMap("engineer", testOrg),
            limitAccessByEnvironment: false,
            environments: [],
          },
        },
      },
      false
    );

    expect(permissions.canManageFeatureDrafts({ project: "" })).toEqual(false);
  });

  it("User with global readonly role is able to manage feature drafts if their project specific permissions grant it", async () => {
    const permissions = new Permissions(
      {
        global: {
          permissions: roleToPermissionMap("readonly", testOrg),
          limitAccessByEnvironment: false,
          environments: [],
        },
        projects: {
          abc123: {
            permissions: roleToPermissionMap("engineer", testOrg),
            limitAccessByEnvironment: false,
            environments: [],
          },
        },
      },
      false
    );

    expect(permissions.canManageFeatureDrafts({ project: "abc123" })).toEqual(
      true
    );
  });

  it("canManageFeatureDrafts works as expected for a feature without the project property", async () => {
    const permissions = new Permissions(
      {
        global: {
          permissions: roleToPermissionMap("engineer", testOrg),
          limitAccessByEnvironment: false,
          environments: [],
        },
        projects: {
          abc123: {
            permissions: roleToPermissionMap("collaborator", testOrg),
            limitAccessByEnvironment: false,
            environments: [],
          },
        },
      },
      false
    );

    expect(permissions.canManageFeatureDrafts({})).toEqual(true);
  });

  it("canManageFeatureDrafts works as expected for a feature without the project property", async () => {
    const permissions = new Permissions(
      {
        global: {
          permissions: roleToPermissionMap("collaborator", testOrg),
          limitAccessByEnvironment: false,
          environments: [],
        },
        projects: {
          abc123: {
            permissions: roleToPermissionMap("engineer", testOrg),
            limitAccessByEnvironment: false,
            environments: [],
          },
        },
      },
      false
    );

    expect(permissions.canManageFeatureDrafts({})).toEqual(false);
  });
});<|MERGE_RESOLUTION|>--- conflicted
+++ resolved
@@ -11,11 +11,8 @@
 import { TeamInterface } from "../types/team";
 import { FeatureInterface } from "../types/feature";
 import { MetricInterface } from "../types/metric";
-<<<<<<< HEAD
 import { SUPERADMIN_DEFAULT_ROLE } from "../src/util/secrets";
-=======
 import { DataSourceInterface } from "../types/datasource";
->>>>>>> bfab4f23
 
 describe("Build base user permissions", () => {
   const testOrg: OrganizationInterface = {
