--- conflicted
+++ resolved
@@ -2354,7 +2354,726 @@
   });
 });
 
-<<<<<<< HEAD
+describe("PermissionsUtilClass.canUpdatePresentation check", () => {
+  const testOrg: OrganizationInterface = {
+    id: "org_sktwi1id9l7z9xkjb",
+    name: "Test Org",
+    ownerEmail: "test@test.com",
+    url: "https://test.com",
+    dateCreated: new Date(),
+    invites: [],
+    members: [
+      {
+        id: "base_user_123",
+        role: "readonly",
+        dateCreated: new Date(),
+        limitAccessByEnvironment: false,
+        environments: [],
+        projectRoles: [],
+        teams: [],
+      },
+    ],
+    settings: {
+      environments: [
+        { id: "development" },
+        { id: "staging" },
+        { id: "production" },
+      ],
+    },
+  };
+
+  it("User with global readonly role can not update presentation", async () => {
+    const permissions = new Permissions(
+      {
+        global: {
+          permissions: roleToPermissionMap("readonly", testOrg),
+          limitAccessByEnvironment: false,
+          environments: [],
+        },
+        projects: {},
+      },
+      false
+    );
+
+    expect(permissions.canUpdatePresentation()).toEqual(false);
+  });
+
+  it("User with global collaborator role can update presentation", async () => {
+    const permissions = new Permissions(
+      {
+        global: {
+          permissions: roleToPermissionMap("collaborator", testOrg),
+          limitAccessByEnvironment: false,
+          environments: [],
+        },
+        projects: {},
+      },
+      false
+    );
+
+    expect(permissions.canUpdatePresentation()).toEqual(true);
+  });
+
+  it("User with global engineer role can update presentation", async () => {
+    const permissions = new Permissions(
+      {
+        global: {
+          permissions: roleToPermissionMap("engineer", testOrg),
+          limitAccessByEnvironment: false,
+          environments: [],
+        },
+        projects: {},
+      },
+      false
+    );
+
+    expect(permissions.canUpdatePresentation()).toEqual(true);
+  });
+});
+
+describe("PermissionsUtilClass.canDeletePresentation check", () => {
+  const testOrg: OrganizationInterface = {
+    id: "org_sktwi1id9l7z9xkjb",
+    name: "Test Org",
+    ownerEmail: "test@test.com",
+    url: "https://test.com",
+    dateCreated: new Date(),
+    invites: [],
+    members: [
+      {
+        id: "base_user_123",
+        role: "readonly",
+        dateCreated: new Date(),
+        limitAccessByEnvironment: false,
+        environments: [],
+        projectRoles: [],
+        teams: [],
+      },
+    ],
+    settings: {
+      environments: [
+        { id: "development" },
+        { id: "staging" },
+        { id: "production" },
+      ],
+    },
+  };
+
+  it("User with global readonly role can not delete presentation", async () => {
+    const permissions = new Permissions(
+      {
+        global: {
+          permissions: roleToPermissionMap("readonly", testOrg),
+          limitAccessByEnvironment: false,
+          environments: [],
+        },
+        projects: {},
+      },
+      false
+    );
+
+    expect(permissions.canDeletePresentation()).toEqual(false);
+  });
+
+  it("User with global collaborator role can delete presentation", async () => {
+    const permissions = new Permissions(
+      {
+        global: {
+          permissions: roleToPermissionMap("collaborator", testOrg),
+          limitAccessByEnvironment: false,
+          environments: [],
+        },
+        projects: {},
+      },
+      false
+    );
+
+    expect(permissions.canDeletePresentation()).toEqual(true);
+  });
+
+  it("User with global engineer role can delete presentation", async () => {
+    const permissions = new Permissions(
+      {
+        global: {
+          permissions: roleToPermissionMap("engineer", testOrg),
+          limitAccessByEnvironment: false,
+          environments: [],
+        },
+        projects: {},
+      },
+      false
+    );
+
+    expect(permissions.canDeletePresentation()).toEqual(true);
+  });
+});
+
+describe("PermissionsUtilClass.canCreateDimension check", () => {
+  const testOrg: OrganizationInterface = {
+    id: "org_sktwi1id9l7z9xkjb",
+    name: "Test Org",
+    ownerEmail: "test@test.com",
+    url: "https://test.com",
+    dateCreated: new Date(),
+    invites: [],
+    members: [
+      {
+        id: "base_user_123",
+        role: "readonly",
+        dateCreated: new Date(),
+        limitAccessByEnvironment: false,
+        environments: [],
+        projectRoles: [],
+        teams: [],
+      },
+    ],
+    settings: {
+      environments: [
+        { id: "development" },
+        { id: "staging" },
+        { id: "production" },
+      ],
+    },
+  };
+
+  it("User with global readonly role can not create dimension", async () => {
+    const permissions = new Permissions(
+      {
+        global: {
+          permissions: roleToPermissionMap("readonly", testOrg),
+          limitAccessByEnvironment: false,
+          environments: [],
+        },
+        projects: {},
+      },
+      false
+    );
+
+    expect(permissions.canCreateDimension()).toEqual(false);
+  });
+
+  it("User with global collaborator role can create dimension", async () => {
+    const permissions = new Permissions(
+      {
+        global: {
+          permissions: roleToPermissionMap("collaborator", testOrg),
+          limitAccessByEnvironment: false,
+          environments: [],
+        },
+        projects: {},
+      },
+      false
+    );
+
+    expect(permissions.canCreateDimension()).toEqual(false);
+  });
+
+  it("User with global analyst role can create dimension", async () => {
+    const permissions = new Permissions(
+      {
+        global: {
+          permissions: roleToPermissionMap("analyst", testOrg),
+          limitAccessByEnvironment: false,
+          environments: [],
+        },
+        projects: {},
+      },
+      false
+    );
+
+    expect(permissions.canCreateDimension()).toEqual(true);
+  });
+});
+
+describe("PermissionsUtilClass.canUpdateDimension check", () => {
+  const testOrg: OrganizationInterface = {
+    id: "org_sktwi1id9l7z9xkjb",
+    name: "Test Org",
+    ownerEmail: "test@test.com",
+    url: "https://test.com",
+    dateCreated: new Date(),
+    invites: [],
+    members: [
+      {
+        id: "base_user_123",
+        role: "readonly",
+        dateCreated: new Date(),
+        limitAccessByEnvironment: false,
+        environments: [],
+        projectRoles: [],
+        teams: [],
+      },
+    ],
+    settings: {
+      environments: [
+        { id: "development" },
+        { id: "staging" },
+        { id: "production" },
+      ],
+    },
+  };
+
+  it("User with global readonly role can not update dimension", async () => {
+    const permissions = new Permissions(
+      {
+        global: {
+          permissions: roleToPermissionMap("readonly", testOrg),
+          limitAccessByEnvironment: false,
+          environments: [],
+        },
+        projects: {},
+      },
+      false
+    );
+
+    expect(permissions.canUpdateDimension()).toEqual(false);
+  });
+
+  it("User with global collaborator role can update dimension", async () => {
+    const permissions = new Permissions(
+      {
+        global: {
+          permissions: roleToPermissionMap("collaborator", testOrg),
+          limitAccessByEnvironment: false,
+          environments: [],
+        },
+        projects: {},
+      },
+      false
+    );
+
+    expect(permissions.canUpdateDimension()).toEqual(false);
+  });
+
+  it("User with global analyst role can update dimension", async () => {
+    const permissions = new Permissions(
+      {
+        global: {
+          permissions: roleToPermissionMap("analyst", testOrg),
+          limitAccessByEnvironment: false,
+          environments: [],
+        },
+        projects: {},
+      },
+      false
+    );
+
+    expect(permissions.canUpdateDimension()).toEqual(true);
+  });
+});
+
+describe("PermissionsUtilClass.canDeleteDimension check", () => {
+  const testOrg: OrganizationInterface = {
+    id: "org_sktwi1id9l7z9xkjb",
+    name: "Test Org",
+    ownerEmail: "test@test.com",
+    url: "https://test.com",
+    dateCreated: new Date(),
+    invites: [],
+    members: [
+      {
+        id: "base_user_123",
+        role: "readonly",
+        dateCreated: new Date(),
+        limitAccessByEnvironment: false,
+        environments: [],
+        projectRoles: [],
+        teams: [],
+      },
+    ],
+    settings: {
+      environments: [
+        { id: "development" },
+        { id: "staging" },
+        { id: "production" },
+      ],
+    },
+  };
+
+  it("User with global readonly role can not delete dimension", async () => {
+    const permissions = new Permissions(
+      {
+        global: {
+          permissions: roleToPermissionMap("readonly", testOrg),
+          limitAccessByEnvironment: false,
+          environments: [],
+        },
+        projects: {},
+      },
+      false
+    );
+
+    expect(permissions.canDeleteDimension()).toEqual(false);
+  });
+
+  it("User with global collaborator role can delete dimension", async () => {
+    const permissions = new Permissions(
+      {
+        global: {
+          permissions: roleToPermissionMap("collaborator", testOrg),
+          limitAccessByEnvironment: false,
+          environments: [],
+        },
+        projects: {},
+      },
+      false
+    );
+
+    expect(permissions.canDeleteDimension()).toEqual(false);
+  });
+
+  it("User with global analyst role can delete dimension", async () => {
+    const permissions = new Permissions(
+      {
+        global: {
+          permissions: roleToPermissionMap("analyst", testOrg),
+          limitAccessByEnvironment: false,
+          environments: [],
+        },
+        projects: {},
+      },
+      false
+    );
+
+    expect(permissions.canDeleteDimension()).toEqual(true);
+  });
+});
+// permissionsClass Project Permissions Test
+
+describe("PermissionsUtilClass.canCreateIdea check", () => {
+  const testOrg: OrganizationInterface = {
+    id: "org_sktwi1id9l7z9xkjb",
+    name: "Test Org",
+    ownerEmail: "test@test.com",
+    url: "https://test.com",
+    dateCreated: new Date(),
+    invites: [],
+    members: [
+      {
+        id: "base_user_123",
+        role: "readonly",
+        dateCreated: new Date(),
+        limitAccessByEnvironment: false,
+        environments: [],
+        projectRoles: [],
+        teams: [],
+      },
+    ],
+    settings: {
+      environments: [
+        { id: "development" },
+        { id: "staging" },
+        { id: "production" },
+      ],
+    },
+  };
+
+  it("User with global readonly role can not create idea without a project", async () => {
+    const permissions = new Permissions(
+      {
+        global: {
+          permissions: roleToPermissionMap("readonly", testOrg),
+          limitAccessByEnvironment: false,
+          environments: [],
+        },
+        projects: {},
+      },
+      false
+    );
+
+    expect(permissions.canCreateIdea({ project: "" })).toEqual(false);
+  });
+
+  it("User with global collaborator role can create idea without a project", async () => {
+    const permissions = new Permissions(
+      {
+        global: {
+          permissions: roleToPermissionMap("collaborator", testOrg),
+          limitAccessByEnvironment: false,
+          environments: [],
+        },
+        projects: {},
+      },
+      false
+    );
+
+    expect(permissions.canCreateIdea({ project: "" })).toEqual(true);
+  });
+
+  it("User with global readonly role can not create idea with a project if they don't have a project specific role that gives them permission", async () => {
+    const permissions = new Permissions(
+      {
+        global: {
+          permissions: roleToPermissionMap("readonly", testOrg),
+          limitAccessByEnvironment: false,
+          environments: [],
+        },
+        projects: {},
+      },
+      false
+    );
+
+    expect(permissions.canCreateIdea({ project: "abc123" })).toEqual(false);
+  });
+
+  it("User with global readonly role can create idea with a project if they do have a project specific role that gives them permission", async () => {
+    const permissions = new Permissions(
+      {
+        global: {
+          permissions: roleToPermissionMap("readonly", testOrg),
+          limitAccessByEnvironment: false,
+          environments: [],
+        },
+        projects: {
+          abc123: {
+            permissions: roleToPermissionMap("collaborator", testOrg),
+            limitAccessByEnvironment: false,
+            environments: [],
+          },
+        },
+      },
+      false
+    );
+
+    expect(permissions.canCreateIdea({ project: "abc123" })).toEqual(true);
+  });
+});
+
+describe("PermissionsUtilClass.canUpdateIdea check", () => {
+  const testOrg: OrganizationInterface = {
+    id: "org_sktwi1id9l7z9xkjb",
+    name: "Test Org",
+    ownerEmail: "test@test.com",
+    url: "https://test.com",
+    dateCreated: new Date(),
+    invites: [],
+    members: [
+      {
+        id: "base_user_123",
+        role: "readonly",
+        dateCreated: new Date(),
+        limitAccessByEnvironment: false,
+        environments: [],
+        projectRoles: [],
+        teams: [],
+      },
+    ],
+    settings: {
+      environments: [
+        { id: "development" },
+        { id: "staging" },
+        { id: "production" },
+      ],
+    },
+  };
+
+  it("User with global readonly role can not update idea without a project", async () => {
+    const permissions = new Permissions(
+      {
+        global: {
+          permissions: roleToPermissionMap("readonly", testOrg),
+          limitAccessByEnvironment: false,
+          environments: [],
+        },
+        projects: {},
+      },
+      false
+    );
+
+    expect(
+      permissions.canUpdateIdea({ project: "" }, { project: "abc123" })
+    ).toEqual(false);
+  });
+
+  it("User with global collaborator role can update idea without a project", async () => {
+    const permissions = new Permissions(
+      {
+        global: {
+          permissions: roleToPermissionMap("collaborator", testOrg),
+          limitAccessByEnvironment: false,
+          environments: [],
+        },
+        projects: {},
+      },
+      false
+    );
+
+    expect(
+      permissions.canUpdateIdea({ project: "" }, { project: "abc123" })
+    ).toEqual(true);
+  });
+
+  it("User with global readonly role can not update idea with a project if they don't have a project specific role that gives them permission", async () => {
+    const permissions = new Permissions(
+      {
+        global: {
+          permissions: roleToPermissionMap("readonly", testOrg),
+          limitAccessByEnvironment: false,
+          environments: [],
+        },
+        projects: {},
+      },
+      false
+    );
+
+    expect(
+      permissions.canUpdateIdea({ project: "abc123" }, { project: "" })
+    ).toEqual(false);
+  });
+
+  it("User with global readonly role can not remove project from idea if they do have a project specific role that gives them permission in the new project", async () => {
+    const permissions = new Permissions(
+      {
+        global: {
+          permissions: roleToPermissionMap("readonly", testOrg),
+          limitAccessByEnvironment: false,
+          environments: [],
+        },
+        projects: {
+          abc123: {
+            permissions: roleToPermissionMap("collaborator", testOrg),
+            limitAccessByEnvironment: false,
+            environments: [],
+          },
+        },
+      },
+      false
+    );
+
+    expect(
+      permissions.canUpdateIdea({ project: "abc123" }, { project: "" })
+    ).toEqual(false);
+  });
+
+  it("User with global readonly role can update idea's project from idea if they do have a project specific role that gives them permission in the new project", async () => {
+    const permissions = new Permissions(
+      {
+        global: {
+          permissions: roleToPermissionMap("readonly", testOrg),
+          limitAccessByEnvironment: false,
+          environments: [],
+        },
+        projects: {
+          abc123: {
+            permissions: roleToPermissionMap("collaborator", testOrg),
+            limitAccessByEnvironment: false,
+            environments: [],
+          },
+          def456: {
+            permissions: roleToPermissionMap("collaborator", testOrg),
+            limitAccessByEnvironment: false,
+            environments: [],
+          },
+        },
+      },
+      false
+    );
+
+    expect(
+      permissions.canUpdateIdea({ project: "abc123" }, { project: "def456" })
+    ).toEqual(true);
+  });
+});
+
+describe("PermissionsUtilClass.canDeleteIdea check", () => {
+  const testOrg: OrganizationInterface = {
+    id: "org_sktwi1id9l7z9xkjb",
+    name: "Test Org",
+    ownerEmail: "test@test.com",
+    url: "https://test.com",
+    dateCreated: new Date(),
+    invites: [],
+    members: [
+      {
+        id: "base_user_123",
+        role: "readonly",
+        dateCreated: new Date(),
+        limitAccessByEnvironment: false,
+        environments: [],
+        projectRoles: [],
+        teams: [],
+      },
+    ],
+    settings: {
+      environments: [
+        { id: "development" },
+        { id: "staging" },
+        { id: "production" },
+      ],
+    },
+  };
+
+  it("User with global readonly role can not delete idea without a project", async () => {
+    const permissions = new Permissions(
+      {
+        global: {
+          permissions: roleToPermissionMap("readonly", testOrg),
+          limitAccessByEnvironment: false,
+          environments: [],
+        },
+        projects: {},
+      },
+      false
+    );
+
+    expect(permissions.canDeleteIdea({ project: "" })).toEqual(false);
+  });
+
+  it("User with global collaborator role can delete idea without a project", async () => {
+    const permissions = new Permissions(
+      {
+        global: {
+          permissions: roleToPermissionMap("collaborator", testOrg),
+          limitAccessByEnvironment: false,
+          environments: [],
+        },
+        projects: {},
+      },
+      false
+    );
+
+    expect(permissions.canDeleteIdea({ project: "" })).toEqual(true);
+  });
+
+  it("User with global readonly role can not delete idea with a project if they don't have a project specific role that gives them permission", async () => {
+    const permissions = new Permissions(
+      {
+        global: {
+          permissions: roleToPermissionMap("readonly", testOrg),
+          limitAccessByEnvironment: false,
+          environments: [],
+        },
+        projects: {},
+      },
+      false
+    );
+
+    expect(permissions.canDeleteIdea({ project: "abc123" })).toEqual(false);
+  });
+
+  it("User with global readonly role can delete idea with a project if they do have a project specific role that gives them permission", async () => {
+    const permissions = new Permissions(
+      {
+        global: {
+          permissions: roleToPermissionMap("readonly", testOrg),
+          limitAccessByEnvironment: false,
+          environments: [],
+        },
+        projects: {
+          abc123: {
+            permissions: roleToPermissionMap("collaborator", testOrg),
+            limitAccessByEnvironment: false,
+            environments: [],
+          },
+        },
+      },
+      false
+    );
+
+    expect(permissions.canDeleteIdea({ project: "abc123" })).toEqual(true);
+  });
+});
+
 describe("PermissionsUtilClass.canViewExperimentModal check", () => {
   const testOrg: OrganizationInterface = {
     id: "org_sktwi1id9l7z9xkjb",
@@ -2796,729 +3515,6 @@
     expect(permissions.canDeleteExperiment({ project: "abc123" })).toEqual(
       true
     );
-  });
-});
-
-describe("PermissionsUtilClass.canCreateMetric check", () => {
-=======
-describe("PermissionsUtilClass.canUpdatePresentation check", () => {
->>>>>>> 9d02ce02
-  const testOrg: OrganizationInterface = {
-    id: "org_sktwi1id9l7z9xkjb",
-    name: "Test Org",
-    ownerEmail: "test@test.com",
-    url: "https://test.com",
-    dateCreated: new Date(),
-    invites: [],
-    members: [
-      {
-        id: "base_user_123",
-        role: "readonly",
-        dateCreated: new Date(),
-        limitAccessByEnvironment: false,
-        environments: [],
-        projectRoles: [],
-        teams: [],
-      },
-    ],
-    settings: {
-      environments: [
-        { id: "development" },
-        { id: "staging" },
-        { id: "production" },
-      ],
-    },
-  };
-
-  it("User with global readonly role can not update presentation", async () => {
-    const permissions = new Permissions(
-      {
-        global: {
-          permissions: roleToPermissionMap("readonly", testOrg),
-          limitAccessByEnvironment: false,
-          environments: [],
-        },
-        projects: {},
-      },
-      false
-    );
-
-    expect(permissions.canUpdatePresentation()).toEqual(false);
-  });
-
-  it("User with global collaborator role can update presentation", async () => {
-    const permissions = new Permissions(
-      {
-        global: {
-          permissions: roleToPermissionMap("collaborator", testOrg),
-          limitAccessByEnvironment: false,
-          environments: [],
-        },
-        projects: {},
-      },
-      false
-    );
-
-    expect(permissions.canUpdatePresentation()).toEqual(true);
-  });
-
-  it("User with global engineer role can update presentation", async () => {
-    const permissions = new Permissions(
-      {
-        global: {
-          permissions: roleToPermissionMap("engineer", testOrg),
-          limitAccessByEnvironment: false,
-          environments: [],
-        },
-        projects: {},
-      },
-      false
-    );
-
-    expect(permissions.canUpdatePresentation()).toEqual(true);
-  });
-});
-
-describe("PermissionsUtilClass.canDeletePresentation check", () => {
-  const testOrg: OrganizationInterface = {
-    id: "org_sktwi1id9l7z9xkjb",
-    name: "Test Org",
-    ownerEmail: "test@test.com",
-    url: "https://test.com",
-    dateCreated: new Date(),
-    invites: [],
-    members: [
-      {
-        id: "base_user_123",
-        role: "readonly",
-        dateCreated: new Date(),
-        limitAccessByEnvironment: false,
-        environments: [],
-        projectRoles: [],
-        teams: [],
-      },
-    ],
-    settings: {
-      environments: [
-        { id: "development" },
-        { id: "staging" },
-        { id: "production" },
-      ],
-    },
-  };
-
-  it("User with global readonly role can not delete presentation", async () => {
-    const permissions = new Permissions(
-      {
-        global: {
-          permissions: roleToPermissionMap("readonly", testOrg),
-          limitAccessByEnvironment: false,
-          environments: [],
-        },
-        projects: {},
-      },
-      false
-    );
-
-    expect(permissions.canDeletePresentation()).toEqual(false);
-  });
-
-  it("User with global collaborator role can delete presentation", async () => {
-    const permissions = new Permissions(
-      {
-        global: {
-          permissions: roleToPermissionMap("collaborator", testOrg),
-          limitAccessByEnvironment: false,
-          environments: [],
-        },
-        projects: {},
-      },
-      false
-    );
-
-    expect(permissions.canDeletePresentation()).toEqual(true);
-  });
-
-  it("User with global engineer role can delete presentation", async () => {
-    const permissions = new Permissions(
-      {
-        global: {
-          permissions: roleToPermissionMap("engineer", testOrg),
-          limitAccessByEnvironment: false,
-          environments: [],
-        },
-        projects: {},
-      },
-      false
-    );
-
-    expect(permissions.canDeletePresentation()).toEqual(true);
-  });
-});
-
-describe("PermissionsUtilClass.canCreateDimension check", () => {
-  const testOrg: OrganizationInterface = {
-    id: "org_sktwi1id9l7z9xkjb",
-    name: "Test Org",
-    ownerEmail: "test@test.com",
-    url: "https://test.com",
-    dateCreated: new Date(),
-    invites: [],
-    members: [
-      {
-        id: "base_user_123",
-        role: "readonly",
-        dateCreated: new Date(),
-        limitAccessByEnvironment: false,
-        environments: [],
-        projectRoles: [],
-        teams: [],
-      },
-    ],
-    settings: {
-      environments: [
-        { id: "development" },
-        { id: "staging" },
-        { id: "production" },
-      ],
-    },
-  };
-
-  it("User with global readonly role can not create dimension", async () => {
-    const permissions = new Permissions(
-      {
-        global: {
-          permissions: roleToPermissionMap("readonly", testOrg),
-          limitAccessByEnvironment: false,
-          environments: [],
-        },
-        projects: {},
-      },
-      false
-    );
-
-    expect(permissions.canCreateDimension()).toEqual(false);
-  });
-
-  it("User with global collaborator role can create dimension", async () => {
-    const permissions = new Permissions(
-      {
-        global: {
-          permissions: roleToPermissionMap("collaborator", testOrg),
-          limitAccessByEnvironment: false,
-          environments: [],
-        },
-        projects: {},
-      },
-      false
-    );
-
-    expect(permissions.canCreateDimension()).toEqual(false);
-  });
-
-  it("User with global analyst role can create dimension", async () => {
-    const permissions = new Permissions(
-      {
-        global: {
-          permissions: roleToPermissionMap("analyst", testOrg),
-          limitAccessByEnvironment: false,
-          environments: [],
-        },
-        projects: {},
-      },
-      false
-    );
-
-    expect(permissions.canCreateDimension()).toEqual(true);
-  });
-});
-
-describe("PermissionsUtilClass.canUpdateDimension check", () => {
-  const testOrg: OrganizationInterface = {
-    id: "org_sktwi1id9l7z9xkjb",
-    name: "Test Org",
-    ownerEmail: "test@test.com",
-    url: "https://test.com",
-    dateCreated: new Date(),
-    invites: [],
-    members: [
-      {
-        id: "base_user_123",
-        role: "readonly",
-        dateCreated: new Date(),
-        limitAccessByEnvironment: false,
-        environments: [],
-        projectRoles: [],
-        teams: [],
-      },
-    ],
-    settings: {
-      environments: [
-        { id: "development" },
-        { id: "staging" },
-        { id: "production" },
-      ],
-    },
-  };
-
-  it("User with global readonly role can not update dimension", async () => {
-    const permissions = new Permissions(
-      {
-        global: {
-          permissions: roleToPermissionMap("readonly", testOrg),
-          limitAccessByEnvironment: false,
-          environments: [],
-        },
-        projects: {},
-      },
-      false
-    );
-
-    expect(permissions.canUpdateDimension()).toEqual(false);
-  });
-
-  it("User with global collaborator role can update dimension", async () => {
-    const permissions = new Permissions(
-      {
-        global: {
-          permissions: roleToPermissionMap("collaborator", testOrg),
-          limitAccessByEnvironment: false,
-          environments: [],
-        },
-        projects: {},
-      },
-      false
-    );
-
-    expect(permissions.canUpdateDimension()).toEqual(false);
-  });
-
-  it("User with global analyst role can update dimension", async () => {
-    const permissions = new Permissions(
-      {
-        global: {
-          permissions: roleToPermissionMap("analyst", testOrg),
-          limitAccessByEnvironment: false,
-          environments: [],
-        },
-        projects: {},
-      },
-      false
-    );
-
-    expect(permissions.canUpdateDimension()).toEqual(true);
-  });
-});
-
-describe("PermissionsUtilClass.canDeleteDimension check", () => {
-  const testOrg: OrganizationInterface = {
-    id: "org_sktwi1id9l7z9xkjb",
-    name: "Test Org",
-    ownerEmail: "test@test.com",
-    url: "https://test.com",
-    dateCreated: new Date(),
-    invites: [],
-    members: [
-      {
-        id: "base_user_123",
-        role: "readonly",
-        dateCreated: new Date(),
-        limitAccessByEnvironment: false,
-        environments: [],
-        projectRoles: [],
-        teams: [],
-      },
-    ],
-    settings: {
-      environments: [
-        { id: "development" },
-        { id: "staging" },
-        { id: "production" },
-      ],
-    },
-  };
-
-  it("User with global readonly role can not delete dimension", async () => {
-    const permissions = new Permissions(
-      {
-        global: {
-          permissions: roleToPermissionMap("readonly", testOrg),
-          limitAccessByEnvironment: false,
-          environments: [],
-        },
-        projects: {},
-      },
-      false
-    );
-
-    expect(permissions.canDeleteDimension()).toEqual(false);
-  });
-
-  it("User with global collaborator role can delete dimension", async () => {
-    const permissions = new Permissions(
-      {
-        global: {
-          permissions: roleToPermissionMap("collaborator", testOrg),
-          limitAccessByEnvironment: false,
-          environments: [],
-        },
-        projects: {},
-      },
-      false
-    );
-
-    expect(permissions.canDeleteDimension()).toEqual(false);
-  });
-
-  it("User with global analyst role can delete dimension", async () => {
-    const permissions = new Permissions(
-      {
-        global: {
-          permissions: roleToPermissionMap("analyst", testOrg),
-          limitAccessByEnvironment: false,
-          environments: [],
-        },
-        projects: {},
-      },
-      false
-    );
-
-    expect(permissions.canDeleteDimension()).toEqual(true);
-  });
-});
-// permissionsClass Project Permissions Test
-
-describe("PermissionsUtilClass.canCreateIdea check", () => {
-  const testOrg: OrganizationInterface = {
-    id: "org_sktwi1id9l7z9xkjb",
-    name: "Test Org",
-    ownerEmail: "test@test.com",
-    url: "https://test.com",
-    dateCreated: new Date(),
-    invites: [],
-    members: [
-      {
-        id: "base_user_123",
-        role: "readonly",
-        dateCreated: new Date(),
-        limitAccessByEnvironment: false,
-        environments: [],
-        projectRoles: [],
-        teams: [],
-      },
-    ],
-    settings: {
-      environments: [
-        { id: "development" },
-        { id: "staging" },
-        { id: "production" },
-      ],
-    },
-  };
-
-  it("User with global readonly role can not create idea without a project", async () => {
-    const permissions = new Permissions(
-      {
-        global: {
-          permissions: roleToPermissionMap("readonly", testOrg),
-          limitAccessByEnvironment: false,
-          environments: [],
-        },
-        projects: {},
-      },
-      false
-    );
-
-    expect(permissions.canCreateIdea({ project: "" })).toEqual(false);
-  });
-
-  it("User with global collaborator role can create idea without a project", async () => {
-    const permissions = new Permissions(
-      {
-        global: {
-          permissions: roleToPermissionMap("collaborator", testOrg),
-          limitAccessByEnvironment: false,
-          environments: [],
-        },
-        projects: {},
-      },
-      false
-    );
-
-    expect(permissions.canCreateIdea({ project: "" })).toEqual(true);
-  });
-
-  it("User with global readonly role can not create idea with a project if they don't have a project specific role that gives them permission", async () => {
-    const permissions = new Permissions(
-      {
-        global: {
-          permissions: roleToPermissionMap("readonly", testOrg),
-          limitAccessByEnvironment: false,
-          environments: [],
-        },
-        projects: {},
-      },
-      false
-    );
-
-    expect(permissions.canCreateIdea({ project: "abc123" })).toEqual(false);
-  });
-
-  it("User with global readonly role can create idea with a project if they do have a project specific role that gives them permission", async () => {
-    const permissions = new Permissions(
-      {
-        global: {
-          permissions: roleToPermissionMap("readonly", testOrg),
-          limitAccessByEnvironment: false,
-          environments: [],
-        },
-        projects: {
-          abc123: {
-            permissions: roleToPermissionMap("collaborator", testOrg),
-            limitAccessByEnvironment: false,
-            environments: [],
-          },
-        },
-      },
-      false
-    );
-
-    expect(permissions.canCreateIdea({ project: "abc123" })).toEqual(true);
-  });
-});
-
-describe("PermissionsUtilClass.canUpdateIdea check", () => {
-  const testOrg: OrganizationInterface = {
-    id: "org_sktwi1id9l7z9xkjb",
-    name: "Test Org",
-    ownerEmail: "test@test.com",
-    url: "https://test.com",
-    dateCreated: new Date(),
-    invites: [],
-    members: [
-      {
-        id: "base_user_123",
-        role: "readonly",
-        dateCreated: new Date(),
-        limitAccessByEnvironment: false,
-        environments: [],
-        projectRoles: [],
-        teams: [],
-      },
-    ],
-    settings: {
-      environments: [
-        { id: "development" },
-        { id: "staging" },
-        { id: "production" },
-      ],
-    },
-  };
-
-  it("User with global readonly role can not update idea without a project", async () => {
-    const permissions = new Permissions(
-      {
-        global: {
-          permissions: roleToPermissionMap("readonly", testOrg),
-          limitAccessByEnvironment: false,
-          environments: [],
-        },
-        projects: {},
-      },
-      false
-    );
-
-    expect(
-      permissions.canUpdateIdea({ project: "" }, { project: "abc123" })
-    ).toEqual(false);
-  });
-
-  it("User with global collaborator role can update idea without a project", async () => {
-    const permissions = new Permissions(
-      {
-        global: {
-          permissions: roleToPermissionMap("collaborator", testOrg),
-          limitAccessByEnvironment: false,
-          environments: [],
-        },
-        projects: {},
-      },
-      false
-    );
-
-    expect(
-      permissions.canUpdateIdea({ project: "" }, { project: "abc123" })
-    ).toEqual(true);
-  });
-
-  it("User with global readonly role can not update idea with a project if they don't have a project specific role that gives them permission", async () => {
-    const permissions = new Permissions(
-      {
-        global: {
-          permissions: roleToPermissionMap("readonly", testOrg),
-          limitAccessByEnvironment: false,
-          environments: [],
-        },
-        projects: {},
-      },
-      false
-    );
-
-    expect(
-      permissions.canUpdateIdea({ project: "abc123" }, { project: "" })
-    ).toEqual(false);
-  });
-
-  it("User with global readonly role can not remove project from idea if they do have a project specific role that gives them permission in the new project", async () => {
-    const permissions = new Permissions(
-      {
-        global: {
-          permissions: roleToPermissionMap("readonly", testOrg),
-          limitAccessByEnvironment: false,
-          environments: [],
-        },
-        projects: {
-          abc123: {
-            permissions: roleToPermissionMap("collaborator", testOrg),
-            limitAccessByEnvironment: false,
-            environments: [],
-          },
-        },
-      },
-      false
-    );
-
-    expect(
-      permissions.canUpdateIdea({ project: "abc123" }, { project: "" })
-    ).toEqual(false);
-  });
-
-  it("User with global readonly role can update idea's project from idea if they do have a project specific role that gives them permission in the new project", async () => {
-    const permissions = new Permissions(
-      {
-        global: {
-          permissions: roleToPermissionMap("readonly", testOrg),
-          limitAccessByEnvironment: false,
-          environments: [],
-        },
-        projects: {
-          abc123: {
-            permissions: roleToPermissionMap("collaborator", testOrg),
-            limitAccessByEnvironment: false,
-            environments: [],
-          },
-          def456: {
-            permissions: roleToPermissionMap("collaborator", testOrg),
-            limitAccessByEnvironment: false,
-            environments: [],
-          },
-        },
-      },
-      false
-    );
-
-    expect(
-      permissions.canUpdateIdea({ project: "abc123" }, { project: "def456" })
-    ).toEqual(true);
-  });
-});
-
-describe("PermissionsUtilClass.canDeleteIdea check", () => {
-  const testOrg: OrganizationInterface = {
-    id: "org_sktwi1id9l7z9xkjb",
-    name: "Test Org",
-    ownerEmail: "test@test.com",
-    url: "https://test.com",
-    dateCreated: new Date(),
-    invites: [],
-    members: [
-      {
-        id: "base_user_123",
-        role: "readonly",
-        dateCreated: new Date(),
-        limitAccessByEnvironment: false,
-        environments: [],
-        projectRoles: [],
-        teams: [],
-      },
-    ],
-    settings: {
-      environments: [
-        { id: "development" },
-        { id: "staging" },
-        { id: "production" },
-      ],
-    },
-  };
-
-  it("User with global readonly role can not delete idea without a project", async () => {
-    const permissions = new Permissions(
-      {
-        global: {
-          permissions: roleToPermissionMap("readonly", testOrg),
-          limitAccessByEnvironment: false,
-          environments: [],
-        },
-        projects: {},
-      },
-      false
-    );
-
-    expect(permissions.canDeleteIdea({ project: "" })).toEqual(false);
-  });
-
-  it("User with global collaborator role can delete idea without a project", async () => {
-    const permissions = new Permissions(
-      {
-        global: {
-          permissions: roleToPermissionMap("collaborator", testOrg),
-          limitAccessByEnvironment: false,
-          environments: [],
-        },
-        projects: {},
-      },
-      false
-    );
-
-    expect(permissions.canDeleteIdea({ project: "" })).toEqual(true);
-  });
-
-  it("User with global readonly role can not delete idea with a project if they don't have a project specific role that gives them permission", async () => {
-    const permissions = new Permissions(
-      {
-        global: {
-          permissions: roleToPermissionMap("readonly", testOrg),
-          limitAccessByEnvironment: false,
-          environments: [],
-        },
-        projects: {},
-      },
-      false
-    );
-
-    expect(permissions.canDeleteIdea({ project: "abc123" })).toEqual(false);
-  });
-
-  it("User with global readonly role can delete idea with a project if they do have a project specific role that gives them permission", async () => {
-    const permissions = new Permissions(
-      {
-        global: {
-          permissions: roleToPermissionMap("readonly", testOrg),
-          limitAccessByEnvironment: false,
-          environments: [],
-        },
-        projects: {
-          abc123: {
-            permissions: roleToPermissionMap("collaborator", testOrg),
-            limitAccessByEnvironment: false,
-            environments: [],
-          },
-        },
-      },
-      false
-    );
-
-    expect(permissions.canDeleteIdea({ project: "abc123" })).toEqual(true);
   });
 });
 
