import { QueryInterface, QueryStatus } from "shared/types/query";
import { ReqContext } from "shared/types/organization";
import {
  QueryRunner,
  QueryMap,
  InterfaceWithQueries,
} from "back-end/src/queryRunners/QueryRunner";
import { SourceIntegrationInterface } from "back-end/src/types/Integration";
import { updateQuery } from "back-end/src/models/QueryModel";
<<<<<<< HEAD
=======
import { ReqContext } from "back-end/types/request";
>>>>>>> 1d024e95

jest.mock("back-end/src/models/QueryModel");

class TestQueryRunner extends QueryRunner<
  InterfaceWithQueries,
  object,
  { success: boolean }
> {
  checkPermissions() {
    return true;
  }

  async startQueries() {
    return [];
  }

  async runAnalysis() {
    return { success: true };
  }

  async getLatestModel() {
    return this.model;
  }

  async updateModel(_params: unknown) {
    return this.model;
  }

  public setQueuedQueryTimer(queryId: string, timer: NodeJS.Timeout) {
    // @ts-expect-error Setting private prop for testing
    this.queuedQueryTimers[queryId] = timer;
  }

  public executeQuerySpy = jest.fn();

  async executeQuery(
    query: QueryInterface,
    {
      run,
      process,
      onFailure,
      onSuccess,
    }: {
      run: unknown;
      process?: unknown;
      onFailure: unknown;
      onSuccess?: unknown;
    },
  ) {
    this.executeQuerySpy(query, { run, process, onFailure, onSuccess });
    // Don't actually execute for tests
    return Promise.resolve();
  }
}

const createMockQuery = (
  id: string,
  status: QueryStatus,
  dependencies: string[] = [],
): QueryInterface => ({
  id,
  organization: "test-org",
  datasource: "test-ds",
  language: "sql",
  query: "SELECT 1",
  status,
  dependencies,
  createdAt: new Date(),
  heartbeat: new Date(),
  queryType: "",
});

const createMockIntegration = (): SourceIntegrationInterface => {
  return {
    datasource: {
      id: "test-ds",
      type: "postgres",
      settings: {
        maxConcurrentQueries: "5",
      },
    },
    context: {
      org: { id: "test-org" },
    },
  } as unknown as SourceIntegrationInterface;
};

const createMockContext = (): ReqContext => {
  return {
    org: { id: "test-org" },
    permissions: {
      canRunExperimentQueries: () => true,
      throwPermissionError: () => {
        throw new Error("Permission denied");
      },
    },
  } as unknown as ReqContext;
};

describe("QueryRunner", () => {
  describe("startReadyQueries", () => {
    let mockContext: ReqContext;
    let mockIntegration: SourceIntegrationInterface;

    beforeEach(() => {
      mockContext = createMockContext();
      mockIntegration = createMockIntegration();
    });

    afterEach(() => {
      jest.clearAllMocks();
    });

    it("should process all queued queries even when some have existing timers", async () => {
      const queryA = createMockQuery("qry_A", "queued", []);
      const queryB = createMockQuery("qry_B", "queued", []);
      const queryC = createMockQuery("qry_C", "queued", []);

      const model: InterfaceWithQueries = {
        id: "test-model",
        organization: "test-org",
        queries: [
          { name: "A", query: "qry_A", status: "queued" },
          { name: "B", query: "qry_B", status: "queued" },
          { name: "C", query: "qry_C", status: "queued" },
        ],
        runStarted: new Date(),
      };

      const runner = new TestQueryRunner(mockContext, model, mockIntegration);

      const timerA = setTimeout(() => {}, 10000);
      runner.setQueuedQueryTimer("qry_A", timerA);

      const mockRun = jest.fn().mockResolvedValue({ rows: [], statistics: {} });
      const mockProcess = jest.fn((rows) => rows);
      const mockFailure = jest.fn();

      runner.runCallbacks["qry_A"] = {
        run: mockRun,
        process: mockProcess,
        onFailure: mockFailure,
      };
      runner.runCallbacks["qry_B"] = {
        run: mockRun,
        process: mockProcess,
        onFailure: mockFailure,
      };
      runner.runCallbacks["qry_C"] = {
        run: mockRun,
        process: mockProcess,
        onFailure: mockFailure,
      };

      const queryMap: QueryMap = new Map([
        ["A", queryA],
        ["B", queryB],
        ["C", queryC],
      ]);

      await runner.startReadyQueries(queryMap);

      // Query A should NOT execute (has timer)
      expect(runner.executeQuerySpy).not.toHaveBeenCalledWith(
        expect.objectContaining({ id: "qry_A" }),
        expect.objectContaining({
          run: expect.any(Function),
          process: expect.any(Function),
          onFailure: expect.any(Function),
        }),
      );

      // Query B SHOULD execute (no timer, no dependencies)
      expect(runner.executeQuerySpy).toHaveBeenCalledWith(
        expect.objectContaining({ id: "qry_B" }),
        expect.objectContaining({
          run: expect.any(Function),
          process: expect.any(Function),
          onFailure: expect.any(Function),
        }),
      );

      // Query C SHOULD execute (no timer, no dependencies)
      expect(runner.executeQuerySpy).toHaveBeenCalledWith(
        expect.objectContaining({ id: "qry_C" }),
        expect.objectContaining({
          run: expect.any(Function),
          process: expect.any(Function),
          onFailure: expect.any(Function),
        }),
      );

      // Clean up timer
      clearTimeout(timerA);
    });

    it("should not execute queries with pending dependencies", async () => {
      const depPending = createMockQuery("qry_dep_pending", "running", []);
      const queryA = createMockQuery("qry_A", "queued", ["qry_dep_pending"]);

      const model: InterfaceWithQueries = {
        id: "test-model",
        organization: "test-org",
        queries: [
          { name: "dep_pending", query: "qry_dep_pending", status: "running" },
          { name: "A", query: "qry_A", status: "queued" },
        ],
        runStarted: new Date(),
      };

      const runner = new TestQueryRunner(mockContext, model, mockIntegration);

      runner.runCallbacks["qry_A"] = {
        run: jest.fn().mockResolvedValue({ rows: [], statistics: {} }),
        process: jest.fn((rows) => rows),
        onFailure: jest.fn(),
      };

      const queryMap: QueryMap = new Map([
        ["dep_pending", depPending],
        ["A", queryA],
      ]);

      await runner.startReadyQueries(queryMap);

      // Query A should NOT execute (dependency is still running)
      expect(runner.executeQuerySpy).not.toHaveBeenCalledWith(
        expect.objectContaining({ id: "qry_A" }),
        expect.objectContaining({
          run: expect.any(Function),
          process: expect.any(Function),
          onFailure: expect.any(Function),
        }),
      );
    });

    it("should mark queries as failed when dependencies fail", async () => {
      const depFailed = createMockQuery("qry_dep_failed", "failed", []);
      const queryA = createMockQuery("qry_A", "queued", ["qry_dep_failed"]);

      const model: InterfaceWithQueries = {
        id: "test-model",
        organization: "test-org",
        queries: [
          { name: "dep_failed", query: "qry_dep_failed", status: "failed" },
          { name: "A", query: "qry_A", status: "queued" },
        ],
        runStarted: new Date(),
      };

      const runner = new TestQueryRunner(mockContext, model, mockIntegration);

      runner.runCallbacks["qry_A"] = {
        run: jest.fn().mockResolvedValue({ rows: [], statistics: {} }),
        process: jest.fn((rows) => rows),
        onFailure: jest.fn(),
      };

      const queryMap: QueryMap = new Map([
        ["dep_failed", depFailed],
        ["A", queryA],
      ]);

      await runner.startReadyQueries(queryMap);

      // Query A should be marked as failed
      expect(updateQuery).toHaveBeenCalledWith(
        mockContext,
        expect.objectContaining({ id: "qry_A" }),
        expect.objectContaining({
          status: "failed",
          error: expect.stringContaining("Dependencies failed"),
        }),
      );

      // Query A should NOT execute
      expect(runner.executeQuerySpy).not.toHaveBeenCalledWith(
        expect.objectContaining({ id: "qry_A" }),
        expect.objectContaining({
          run: expect.any(Function),
          process: expect.any(Function),
          onFailure: expect.any(Function),
          onSuccess: expect.any(Function),
        }),
      );
    });

    it("should execute queries when all dependencies succeed", async () => {
      const depSucceeded = createMockQuery("qry_dep_ok", "succeeded", []);
      const queryA = createMockQuery("qry_A", "queued", ["qry_dep_ok"]);

      const model: InterfaceWithQueries = {
        id: "test-model",
        organization: "test-org",
        queries: [
          { name: "dep_ok", query: "qry_dep_ok", status: "succeeded" },
          { name: "A", query: "qry_A", status: "queued" },
        ],
        runStarted: new Date(),
      };

      const runner = new TestQueryRunner(mockContext, model, mockIntegration);

      runner.runCallbacks["qry_A"] = {
        run: jest.fn().mockResolvedValue({ rows: [], statistics: {} }),
        process: jest.fn((rows) => rows),
        onFailure: jest.fn(),
      };

      const queryMap: QueryMap = new Map([
        ["dep_ok", depSucceeded],
        ["A", queryA],
      ]);

      await runner.startReadyQueries(queryMap);

      // Query A SHOULD execute (dependency succeeded)
      expect(runner.executeQuerySpy).toHaveBeenCalledWith(
        expect.objectContaining({ id: "qry_A" }),
        expect.objectContaining({
          run: expect.any(Function),
          process: expect.any(Function),
          onFailure: expect.any(Function),
        }),
      );
    });

    it("should handle multiple queries with mixed dependency states", async () => {
      const depOk = createMockQuery("qry_dep_ok", "succeeded", []);
      const depPending = createMockQuery("qry_dep_pending", "running", []);
      const depFailed = createMockQuery("qry_dep_failed", "failed", []);

      const queryA = createMockQuery("qry_A", "queued", ["qry_dep_ok"]);
      const queryB = createMockQuery("qry_B", "queued", ["qry_dep_pending"]);
      const queryC = createMockQuery("qry_C", "queued", ["qry_dep_failed"]);
      const queryD = createMockQuery("qry_D", "queued", []); // No dependencies

      const model: InterfaceWithQueries = {
        id: "test-model",
        organization: "test-org",
        queries: [
          { name: "dep_ok", query: "qry_dep_ok", status: "succeeded" },
          { name: "dep_pending", query: "qry_dep_pending", status: "running" },
          { name: "dep_failed", query: "qry_dep_failed", status: "failed" },
          { name: "A", query: "qry_A", status: "queued" },
          { name: "B", query: "qry_B", status: "queued" },
          { name: "C", query: "qry_C", status: "queued" },
          { name: "D", query: "qry_D", status: "queued" },
        ],
        runStarted: new Date(),
      };

      const runner = new TestQueryRunner(mockContext, model, mockIntegration);

      const mockRun = jest.fn().mockResolvedValue({ rows: [], statistics: {} });
      const mockProcess = jest.fn((rows) => rows);
      const mockFailure = jest.fn();

      runner.runCallbacks["qry_A"] = {
        run: mockRun,
        process: mockProcess,
        onFailure: mockFailure,
      };
      runner.runCallbacks["qry_B"] = {
        run: mockRun,
        process: mockProcess,
        onFailure: mockFailure,
      };
      runner.runCallbacks["qry_C"] = {
        run: mockRun,
        process: mockProcess,
        onFailure: mockFailure,
      };
      runner.runCallbacks["qry_D"] = {
        run: mockRun,
        process: mockProcess,
        onFailure: mockFailure,
      };

      const queryMap: QueryMap = new Map([
        ["dep_ok", depOk],
        ["dep_pending", depPending],
        ["dep_failed", depFailed],
        ["A", queryA],
        ["B", queryB],
        ["C", queryC],
        ["D", queryD],
      ]);

      await runner.startReadyQueries(queryMap);

      // Query A should execute (dependency succeeded)
      expect(runner.executeQuerySpy).toHaveBeenCalledWith(
        expect.objectContaining({ id: "qry_A" }),
        expect.objectContaining({
          run: expect.any(Function),
          process: expect.any(Function),
          onFailure: expect.any(Function),
        }),
      );

      // Query B should NOT execute (dependency pending)
      expect(runner.executeQuerySpy).not.toHaveBeenCalledWith(
        expect.objectContaining({ id: "qry_B" }),
        expect.objectContaining({
          run: expect.any(Function),
          process: expect.any(Function),
          onFailure: expect.any(Function),
        }),
      );

      // Query C should be marked failed (dependency failed)
      expect(updateQuery).toHaveBeenCalledWith(
        mockContext,
        expect.objectContaining({ id: "qry_C" }),
        expect.objectContaining({ status: "failed" }),
      );

      // Query D should execute (no dependencies)
      expect(runner.executeQuerySpy).toHaveBeenCalledWith(
        expect.objectContaining({ id: "qry_D" }),
        expect.objectContaining({
          run: expect.any(Function),
          process: expect.any(Function),
          onFailure: expect.any(Function),
        }),
      );
    });
  });
});<|MERGE_RESOLUTION|>--- conflicted
+++ resolved
@@ -1,5 +1,5 @@
 import { QueryInterface, QueryStatus } from "shared/types/query";
-import { ReqContext } from "shared/types/organization";
+import { ReqContext } from "back-end/types/request";
 import {
   QueryRunner,
   QueryMap,
@@ -7,10 +7,6 @@
 } from "back-end/src/queryRunners/QueryRunner";
 import { SourceIntegrationInterface } from "back-end/src/types/Integration";
 import { updateQuery } from "back-end/src/models/QueryModel";
-<<<<<<< HEAD
-=======
-import { ReqContext } from "back-end/types/request";
->>>>>>> 1d024e95
 
 jest.mock("back-end/src/models/QueryModel");
 
