import repl from "node:repl";
import * as Organization from "./src/models/OrganizationModel";
import * as Event from "./src/models/EventModel";
import * as EventWebHook from "./src/models/EventWebhookModel";
<<<<<<< HEAD
=======
import * as EventWebHookLog from "./src/models/EventWebHookLogModel";
>>>>>>> 4ada9725
import mongoInit from "./src/init/mongo";

(async () => {
  const replServer = repl.start({
    prompt: "🚀 growthbook > ",
  });

  await mongoInit();

  // Add globals you want available to the context
  replServer.context.Organization = Organization;
  replServer.context.Event = Event;
  replServer.context.EventWebHook = EventWebHook;
<<<<<<< HEAD
=======
  replServer.context.EventWebHookLog = EventWebHookLog;
>>>>>>> 4ada9725
})();<|MERGE_RESOLUTION|>--- conflicted
+++ resolved
@@ -2,10 +2,7 @@
 import * as Organization from "./src/models/OrganizationModel";
 import * as Event from "./src/models/EventModel";
 import * as EventWebHook from "./src/models/EventWebhookModel";
-<<<<<<< HEAD
-=======
 import * as EventWebHookLog from "./src/models/EventWebHookLogModel";
->>>>>>> 4ada9725
 import mongoInit from "./src/init/mongo";
 
 (async () => {
@@ -19,8 +16,5 @@
   replServer.context.Organization = Organization;
   replServer.context.Event = Event;
   replServer.context.EventWebHook = EventWebHook;
-<<<<<<< HEAD
-=======
   replServer.context.EventWebHookLog = EventWebHookLog;
->>>>>>> 4ada9725
 })();