import bodyParser from "body-parser";
import cookieParser from "cookie-parser";
import express, {
  RequestHandler,
  ErrorRequestHandler,
  Response,
} from "express";
import { usingFileConfig } from "./init/config";
import cors from "cors";
import { AuthRequest } from "./types/AuthRequest";
import {
  APP_ORIGIN,
  CORS_ORIGIN_REGEX,
  IS_CLOUD,
  SENTRY_DSN,
  UPLOAD_METHOD,
} from "./util/secrets";
import {
  getExperimentConfig,
  getExperimentsScript,
} from "./controllers/config";
import asyncHandler from "express-async-handler";
import pino from "pino-http";
import { verifySlackRequestSignature } from "./services/slack";
import { getAuthConnection, processJWT, usingOpenId } from "./services/auth";
import compression from "compression";
import fs from "fs";
import path from "path";
<<<<<<< HEAD
import { rolesRouter } from "./routers/roles.router";
=======
import * as Sentry from "@sentry/node";

if (SENTRY_DSN) {
  Sentry.init({ dsn: SENTRY_DSN });
}
>>>>>>> 958df02a

// Begin Controllers
import * as authControllerRaw from "./controllers/auth";
const authController = wrapController(authControllerRaw);

import * as organizationsControllerRaw from "./controllers/organizations";
const organizationsController = wrapController(organizationsControllerRaw);

import * as datasourcesControllerRaw from "./controllers/datasources";
const datasourcesController = wrapController(datasourcesControllerRaw);

import * as experimentsControllerRaw from "./controllers/experiments";
const experimentsController = wrapController(experimentsControllerRaw);

import * as metricsControllerRaw from "./controllers/metrics";
const metricsController = wrapController(metricsControllerRaw);

import * as reportsControllerRaw from "./controllers/reports";
const reportsController = wrapController(reportsControllerRaw);

import * as ideasControllerRaw from "./controllers/ideas";
const ideasController = wrapController(ideasControllerRaw);

import * as presentationControllerRaw from "./controllers/presentations";
const presentationController = wrapController(presentationControllerRaw);

import * as discussionsControllerRaw from "./controllers/discussions";
const discussionsController = wrapController(discussionsControllerRaw);

import * as adminControllerRaw from "./controllers/admin";
const adminController = wrapController(adminControllerRaw);

import * as stripeControllerRaw from "./controllers/stripe";
const stripeController = wrapController(stripeControllerRaw);

import * as vercelControllerRaw from "./controllers/vercel";
const vercelController = wrapController(vercelControllerRaw);

import * as segmentsControllerRaw from "./controllers/segments";
const segmentsController = wrapController(segmentsControllerRaw);

import * as dimensionsControllerRaw from "./controllers/dimensions";
const dimensionsController = wrapController(dimensionsControllerRaw);

import * as projectsControllerRaw from "./controllers/projects";
const projectsController = wrapController(projectsControllerRaw);

import * as featuresControllerRaw from "./controllers/features";
const featuresController = wrapController(featuresControllerRaw);

import * as slackControllerRaw from "./controllers/slack";
const slackController = wrapController(slackControllerRaw);

import * as tagsControllerRaw from "./controllers/tags";
const tagsController = wrapController(tagsControllerRaw);

import * as savedGroupsControllerRaw from "./controllers/savedGroups";
const savedGroupsController = wrapController(savedGroupsControllerRaw);

// End Controllers

import { getUploadsDir } from "./services/files";
import { isEmailEnabled } from "./services/email";
import { init } from "./init";

// eslint-disable-next-line
type Handler = RequestHandler<any>;
type Controller<T extends string> = Record<T, Handler>;

// Wrap every controller function in asyncHandler to catch errors properly
function wrapController<T extends string>(
  // eslint-disable-next-line
  controller: Record<T, any>
): Controller<T> {
  const newController = {} as Controller<T>;
  Object.keys(controller).forEach((key: T) => {
    // Sanity check in case someone exports a non-function from the controller file
    if (typeof controller[key] === "function") {
      newController[key] = asyncHandler(controller[key]);
    }
  });
  return newController;
}

const app = express();

if (SENTRY_DSN) {
  app.use(
    Sentry.Handlers.requestHandler({
      user: ["email", "sub"],
    })
  );
}

if (!process.env.NO_INIT) {
  init();
}

app.set("port", process.env.PORT || 3100);

// Pretty print on dev
if (process.env.NODE_ENV !== "production") {
  app.set("json spaces", 2);
}

app.use(cookieParser());

// Health check route (does not require JWT or cors)
app.get("/healthcheck", (req, res) => {
  // TODO: more robust health check?
  res.status(200).json({
    status: 200,
    healthy: true,
  });
});

app.get("/favicon.ico", (req, res) => {
  res.status(404).send("");
});

app.use(compression());

let build: { sha: string; date: string };
app.get("/", (req, res) => {
  if (!build) {
    build = {
      sha: "",
      date: "",
    };
    const rootPath = path.join(__dirname, "..", "..", "..", "buildinfo");
    if (fs.existsSync(path.join(rootPath, "SHA"))) {
      build.sha = fs.readFileSync(path.join(rootPath, "SHA")).toString().trim();
    }
    if (fs.existsSync(path.join(rootPath, "DATE"))) {
      build.date = fs
        .readFileSync(path.join(rootPath, "DATE"))
        .toString()
        .trim();
    }
  }

  res.json({
    name: "GrowthBook API",
    production: process.env.NODE_ENV === "production",
    api_host: req.protocol + "://" + req.hostname + ":" + app.get("port"),
    app_origin: APP_ORIGIN,
    config_source: usingFileConfig() ? "file" : "db",
    email_enabled: isEmailEnabled(),
    build,
  });
});

// Request logging
const logger = pino({
  autoLogging: process.env.NODE_ENV === "production",
  redact: {
    paths: [
      "req.headers.authorization",
      'req.headers["if-none-match"]',
      'req.headers["cache-control"]',
      'req.headers["upgrade-insecure-requests"]',
      "req.headers.cookie",
      "req.headers.connection",
      'req.headers["accept"]',
      'req.headers["accept-encoding"]',
      'req.headers["accept-language"]',
      'req.headers["sec-fetch-site"]',
      'req.headers["sec-fetch-mode"]',
      'req.headers["sec-fetch-dest"]',
      'req.headers["sec-ch-ua-mobile"]',
      'req.headers["sec-ch-ua"]',
      'req.headers["sec-fetch-user"]',
      "res.headers.etag",
      'res.headers["x-powered-by"]',
      'res.headers["access-control-allow-credentials"]',
      'res.headers["access-control-allow-origin"]',
    ],
    remove: true,
  },
  prettyPrint:
    process.env.NODE_ENV === "production"
      ? false
      : {
          colorize: true,
          translateTime: "SYS:standard",
          messageFormat: "{levelLabel} {req.url}",
        },
});
app.use(logger);

// Initialize db connections
app.use(async (req, res, next) => {
  try {
    await init();
    next();
  } catch (e) {
    next(e);
  }
});

// Visual Designer js file (does not require JWT or cors)
app.get("/js/:key.js", getExperimentsScript);

// Stripe webhook (needs raw body)
app.post(
  "/stripe/webhook",
  bodyParser.raw({
    type: "application/json",
  }),
  stripeController.postWebhook
);

// Slack app (body is urlencoded)
app.post(
  "/ideas/slack",
  bodyParser.urlencoded({
    extended: true,
    verify: verifySlackRequestSignature,
  }),
  slackController.postIdeas
);

// increase max payload json size to 1mb
app.use(bodyParser.json({ limit: "500kb" }));

// Public API routes (does not require JWT, does require cors with origin = *)
app.get(
  "/config/:key",
  cors({
    credentials: false,
    origin: "*",
  }),
  getExperimentConfig
);
app.get(
  "/api/features/:key?",
  cors({
    credentials: false,
    origin: "*",
  }),
  featuresController.getFeaturesPublic
);
// For preflight requests
app.options(
  "/api/features/:key?",
  cors({
    credentials: false,
    origin: "*",
  }),
  function (req, res) {
    res.send(200);
  }
);

// Accept cross-origin requests from the frontend app
const origins: (string | RegExp)[] = [APP_ORIGIN];
if (CORS_ORIGIN_REGEX) {
  origins.push(CORS_ORIGIN_REGEX);
}
app.use(
  cors({
    credentials: true,
    origin: origins,
  })
);

const useSSO = usingOpenId();

// Pre-auth requests when not using SSO
if (!useSSO) {
  app.post("/auth/login", authController.postLogin);
  app.post("/auth/register", authController.postRegister);
  app.post("/auth/firsttime", authController.postFirstTimeRegister);
  app.post("/auth/forgot", authController.postForgotPassword);
  app.get("/auth/reset/:token", authController.getResetPassword);
  app.post("/auth/reset/:token", authController.postResetPassword);
}
// Pre-auth requests when using SSO
else {
  app.post("/auth/sso", authController.getSSOConnectionFromDomain);
  app.post("/auth/callback", authController.postOAuthCallback);
}

//  Pre-auth requests that are always available
app.post("/auth/refresh", authController.postRefresh);
app.post("/auth/logout", authController.postLogout);
app.get("/auth/hasorgs", authController.getHasOrganizations);

// File uploads don't require auth tokens.
// Upload urls are signed and image access is public.
if (UPLOAD_METHOD === "local") {
  // Create 'uploads' directory if it doesn't exist yet
  const uploadDir = getUploadsDir();
  if (!fs.existsSync(uploadDir)) {
    fs.mkdirSync(uploadDir);
  }

  app.put(
    "/upload",
    bodyParser.raw({
      type: "image/*",
      limit: "10mb",
    }),
    organizationsController.putUpload
  );
  app.use("/upload", express.static(uploadDir));

  // Stop upload requests from running any of the middlewares defined below
  app.use("/upload", () => {
    return;
  });
}

// All other routes require a valid JWT
const auth = getAuthConnection();
app.use(auth.middleware);

// Add logged in user props to the request
app.use(processJWT);

// Add logged in user props to the logger
app.use(
  (req: AuthRequest, res: Response & { log: AuthRequest["log"] }, next) => {
    res.log = req.log = req.log.child({
      userId: req.userId,
      admin: !!req.admin,
    });
    next();
  }
);

// Logged-in auth requests
if (!useSSO) {
  app.post("/auth/change-password", authController.postChangePassword);
}

// Organizations
app.get("/user", organizationsController.getUser);

// Every other route requires a userId to be set
app.use(
  asyncHandler(async (req: AuthRequest, res, next) => {
    if (!req.userId) {
      throw new Error("Must be authenticated.  Try refreshing the page.");
    }
    next();
  })
);

// Organization and Settings
app.put("/user/name", organizationsController.putUserName);
app.get("/user/watching", organizationsController.getWatchedItems);
app.post("/user/watch/:type/:id", organizationsController.postWatchItem);
app.post("/user/unwatch/:type/:id", organizationsController.postUnwatchItem);
app.get("/organization/definitions", organizationsController.getDefinitions);
app.get("/activity", organizationsController.getActivityFeed);
app.get("/history/:type/:id", organizationsController.getHistory);
app.get("/organization", organizationsController.getOrganization);
app.post("/organization", organizationsController.signup);
app.put("/organization", organizationsController.putOrganization);
app.post(
  "/organization/config/import",
  organizationsController.postImportConfig
);
app.get("/organization/namespaces", organizationsController.getNamespaces);
app.post("/organization/namespaces", organizationsController.postNamespaces);
app.put(
  "/organization/namespaces/:name",
  organizationsController.putNamespaces
);
app.delete(
  "/organization/namespaces/:name",
  organizationsController.deleteNamespace
);
app.post("/invite/accept", organizationsController.postInviteAccept);
app.post("/invite", organizationsController.postInvite);
app.post("/invite/resend", organizationsController.postInviteResend);
app.put("/invite/:key/role", organizationsController.putInviteRole);
app.delete("/invite", organizationsController.deleteInvite);
app.get("/members", organizationsController.getUsers);
app.delete("/member/:id", organizationsController.deleteMember);
app.put("/member/:id/role", organizationsController.putMemberRole);
app.post("/oauth/google", datasourcesController.postGoogleOauthRedirect);
app.post("/subscription/checkout", stripeController.postNewSubscription);
app.get("/subscription/quote", stripeController.getSubscriptionQuote);
app.post("/subscription/manage", stripeController.postCreateBillingSession);
app.post("/subscription/success", stripeController.postSubscriptionSuccess);
app.get("/queries/:ids", datasourcesController.getQueries);
app.post("/organization/sample-data", datasourcesController.postSampleData);
app.put(
  "/member/:id/admin-password-reset",
  organizationsController.putAdminResetUserPassword
);

// roles
app.use("/roles", rolesRouter);

if (IS_CLOUD) {
  app.get("/vercel/has-token", vercelController.getHasToken);
  app.post("/vercel/token", vercelController.postToken);
  app.post("/vercel/env-vars", vercelController.postEnvVars);
  app.get("/vercel/config", vercelController.getConfig);
}

// tags
app.post("/tag", tagsController.postTag);
app.delete("/tag/:id", tagsController.deleteTag);

// groups
app.post("/saved-groups", savedGroupsController.postSavedGroup);
app.put("/saved-groups/:id", savedGroupsController.putSavedGroup);

// Ideas
app.get("/ideas", ideasController.getIdeas);
app.post("/ideas", ideasController.postIdeas);
app.get("/idea/:id", ideasController.getIdea);
app.post("/idea/:id", ideasController.postIdea);
app.delete("/idea/:id", ideasController.deleteIdea);
app.post("/idea/:id/vote", ideasController.postVote);
app.post("/ideas/impact", ideasController.getEstimatedImpact);
app.post("/ideas/estimate/manual", ideasController.postEstimatedImpactManual);
app.get("/ideas/recent/:num", ideasController.getRecentIdeas);

// Metrics
app.get("/metrics", metricsController.getMetrics);
app.post("/metrics", metricsController.postMetrics);
app.get("/metric/:id", metricsController.getMetric);
app.put("/metric/:id", metricsController.putMetric);
app.delete("/metric/:id", metricsController.deleteMetric);
app.get("/metric/:id/usage", metricsController.getMetricUsage);
app.post("/metric/:id/analysis", metricsController.postMetricAnalysis);
app.get(
  "/metric/:id/analysis/status",
  metricsController.getMetricAnalysisStatus
);
app.post("/metric/:id/analysis/cancel", metricsController.cancelMetricAnalysis);

// Experiments
app.get("/experiments", experimentsController.getExperiments);
app.post("/experiments", experimentsController.postExperiments);
app.get(
  "/experiments/frequency/month/:num",
  experimentsController.getExperimentsFrequencyMonth
);
app.get("/experiments/newfeatures/", experimentsController.getNewFeatures);
app.get("/experiments/snapshots/", experimentsController.getSnapshots);
app.get("/experiment/:id", experimentsController.getExperiment);
app.get("/experiment/:id/reports", reportsController.getReportsOnExperiment);
app.get("/snapshot/:id/status", experimentsController.getSnapshotStatus);
app.post("/snapshot/:id/cancel", experimentsController.cancelSnapshot);
app.get("/experiment/:id/snapshot/:phase", experimentsController.getSnapshot);
app.get(
  "/experiment/:id/snapshot/:phase/:dimension",
  experimentsController.getSnapshotWithDimension
);
app.post("/experiment/:id/snapshot", experimentsController.postSnapshot);
app.post(
  "/experiment/:id/snapshot/:phase/preview",
  experimentsController.previewManualSnapshot
);
app.post("/experiment/:id", experimentsController.postExperiment);
app.delete("/experiment/:id", experimentsController.deleteExperiment);
app.get("/experiment/:id/watchers", experimentsController.getWatchingUsers);
app.post("/experiment/:id/phase", experimentsController.postExperimentPhase);
app.post("/experiment/:id/status", experimentsController.postExperimentStatus);
app.put(
  "/experiment/:id/phase/:phase",
  experimentsController.putExperimentPhase
);
app.delete(
  "/experiment/:id/phase/:phase",
  experimentsController.deleteExperimentPhase
);
app.post("/experiment/:id/stop", experimentsController.postExperimentStop);
app.put(
  "/experiment/:id/variation/:variation/screenshot",
  experimentsController.addScreenshot
);
app.delete(
  "/experiment/:id/variation/:variation/screenshot",
  experimentsController.deleteScreenshot
);
app.post(
  "/experiment/:id/archive",
  experimentsController.postExperimentArchive
);
app.post(
  "/experiment/:id/unarchive",
  experimentsController.postExperimentUnarchive
);
app.post("/experiments/import", experimentsController.postPastExperiments);
app.get(
  "/experiments/import/:id",
  experimentsController.getPastExperimentsList
);
app.get(
  "/experiments/import/:id/status",
  experimentsController.getPastExperimentStatus
);
app.post(
  "/experiments/import/:id/cancel",
  experimentsController.cancelPastExperiments
);
app.post(
  "/experiments/notebook/:id",
  experimentsController.postSnapshotNotebook
);
app.post(
  "/experiments/report/:snapshot",
  reportsController.postReportFromSnapshot
);

// Reports
app.get("/report/:id", reportsController.getReport);
app.put("/report/:id", reportsController.putReport);
app.delete("/report/:id", reportsController.deleteReport);
app.get("/report/:id/status", reportsController.getReportStatus);
app.post("/report/:id/refresh", reportsController.refreshReport);
app.post("/report/:id/cancel", reportsController.cancelReport);
app.post("/report/:id/notebook", reportsController.postNotebook);
app.get("/reports", reportsController.getReports);

// Segments
app.get("/segments", segmentsController.getAllSegments);
app.post("/segments", segmentsController.postSegments);
app.put("/segments/:id", segmentsController.putSegment);
app.delete("/segments/:id", segmentsController.deleteSegment);
app.get("/segments/:id/usage", segmentsController.getSegmentUsage);

// Dimensions
app.get("/dimensions", dimensionsController.getAllDimensions);
app.post("/dimensions", dimensionsController.postDimensions);
app.put("/dimensions/:id", dimensionsController.putDimension);
app.delete("/dimensions/:id", dimensionsController.deleteDimension);

// Projects
app.post("/projects", projectsController.postProjects);
app.put("/projects/:id", projectsController.putProject);
app.delete("/projects/:id", projectsController.deleteProject);

// Features
app.get("/feature", featuresController.getFeatures);
app.get("/feature/:id", featuresController.getFeatureById);
app.post("/feature", featuresController.postFeatures);
app.put("/feature/:id", featuresController.putFeature);
app.delete("/feature/:id", featuresController.deleteFeatureById);
app.post(
  "/feature/:id/defaultvalue",
  featuresController.postFeatureDefaultValue
);
app.post("/feature/:id/discard", featuresController.postFeatureDiscard);
app.post("/feature/:id/publish", featuresController.postFeaturePublish);
app.post("/feature/:id/archive", featuresController.postFeatureArchive);
app.post("/feature/:id/toggle", featuresController.postFeatureToggle);
app.post("/feature/:id/draft", featuresController.postFeatureDraft);
app.post("/feature/:id/rule", featuresController.postFeatureRule);
app.put("/feature/:id/rule", featuresController.putFeatureRule);
app.delete("/feature/:id/rule", featuresController.deleteFeatureRule);
app.post("/feature/:id/reorder", featuresController.postFeatureMoveRule);
app.get("/usage/features", featuresController.getRealtimeUsage);

// Data Sources
app.get("/datasources", datasourcesController.getDataSources);
app.get("/datasource/:id", datasourcesController.getDataSource);
app.post("/datasources", datasourcesController.postDataSources);
app.put("/datasource/:id", datasourcesController.putDataSource);
app.delete("/datasource/:id", datasourcesController.deleteDataSource);

// API keys
app.get("/keys", organizationsController.getApiKeys);
app.post("/keys", organizationsController.postApiKey);
app.delete("/key/:key", organizationsController.deleteApiKey);

// Webhooks
app.get("/webhooks", organizationsController.getWebhooks);
app.post("/webhooks", organizationsController.postWebhook);
app.put("/webhook/:id", organizationsController.putWebhook);
app.delete("/webhook/:id", organizationsController.deleteWebhook);

// Presentations
app.get("/presentations", presentationController.getPresentations);
app.post("/presentation", presentationController.postPresentation);
app.get("/presentation/preview", presentationController.getPresentationPreview);
app.get("/presentation/:id", presentationController.getPresentation);
app.post("/presentation/:id", presentationController.updatePresentation);
app.delete("/presentation/:id", presentationController.deletePresentation);

// Discussions
app.get(
  "/discussion/:parentType/:parentId",
  discussionsController.getDiscussion
);
app.post(
  "/discussion/:parentType/:parentId",
  discussionsController.postDiscussions
);
app.put(
  "/discussion/:parentType/:parentId/:index",
  discussionsController.putComment
);
app.delete(
  "/discussion/:parentType/:parentId/:index",
  discussionsController.deleteComment
);
app.get("/discussions/recent/:num", discussionsController.getRecentDiscussions);
app.post("/file/upload/:filetype", discussionsController.postImageUploadUrl);

// Admin
app.get("/admin/organizations", adminController.getOrganizations);
app.post("/admin/organization/:id/populate", adminController.addSampleData);

// Fallback 404 route if nothing else matches
app.use(function (req, res) {
  res.status(404).json({
    status: 404,
    message: "Route not found",
  });
});

if (SENTRY_DSN) {
  app.use(Sentry.Handlers.errorHandler());
}

const errorHandler: ErrorRequestHandler = (
  err,
  req,
  res: Response & { sentry?: string },
  // eslint-disable-next-line
  next
) => {
  const status = err.status || 400;

  if (req.log) {
    req.log.error(err);
  } else {
    logger.logger.error(err);
  }

  res.status(status).json({
    status: status,
    message: err.message || "An error occurred",
    errorId: SENTRY_DSN ? res.sentry : undefined,
  });
};
app.use(errorHandler);

export default app;<|MERGE_RESOLUTION|>--- conflicted
+++ resolved
@@ -26,15 +26,12 @@
 import compression from "compression";
 import fs from "fs";
 import path from "path";
-<<<<<<< HEAD
-import { rolesRouter } from "./routers/roles.router";
-=======
 import * as Sentry from "@sentry/node";
 
 if (SENTRY_DSN) {
   Sentry.init({ dsn: SENTRY_DSN });
 }
->>>>>>> 958df02a
+import { rolesRouter } from "./routers/roles.router";
 
 // Begin Controllers
 import * as authControllerRaw from "./controllers/auth";
