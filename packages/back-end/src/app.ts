import path from "path";
import { existsSync, readFileSync } from "fs";
import bodyParser from "body-parser";
import cookieParser from "cookie-parser";
import express, { ErrorRequestHandler, Request, Response } from "express";
import cors from "cors";
import asyncHandler from "express-async-handler";
import compression from "compression";
import * as Sentry from "@sentry/node";
import { populationDataRouter } from "back-end/src/routers/population-data/population-data.router";
import { usingFileConfig } from "./init/config";
import { AuthRequest } from "./types/AuthRequest";
import {
  APP_ORIGIN,
  CORS_ORIGIN_REGEX,
  ENVIRONMENT,
  EXPRESS_TRUST_PROXY_OPTS,
  IS_CLOUD,
  SENTRY_DSN,
} from "./util/secrets";
import {
  getExperimentConfig,
  getExperimentsScript,
} from "./controllers/config";
import { getAuthConnection, processJWT, usingOpenId } from "./services/auth";
import { wrapController } from "./routers/wrapController";
import apiRouter from "./api/api.router";
import scimRouter from "./scim/scim.router";
import { getBuild } from "./util/handler";

if (SENTRY_DSN) {
  const buildInfo = getBuild();

  Sentry.init({ dsn: SENTRY_DSN, release: buildInfo.sha });

  Sentry.setTag("build_date", buildInfo.date);
}

// Begin Controllers
import * as authControllerRaw from "./controllers/auth";
const authController = wrapController(authControllerRaw);

import * as datasourcesControllerRaw from "./controllers/datasources";
const datasourcesController = wrapController(datasourcesControllerRaw);

import * as experimentsControllerRaw from "./controllers/experiments";
const experimentsController = wrapController(experimentsControllerRaw);

import * as experimentLaunchChecklistControllerRaw from "./controllers/experimentLaunchChecklist";
const experimentLaunchChecklistController = wrapController(
  experimentLaunchChecklistControllerRaw
);

import * as metricsControllerRaw from "./controllers/metrics";
const metricsController = wrapController(metricsControllerRaw);

import * as reportsControllerRaw from "./controllers/reports";
const reportsController = wrapController(reportsControllerRaw);

import * as ideasControllerRaw from "./controllers/ideas";
const ideasController = wrapController(ideasControllerRaw);

import * as presentationControllerRaw from "./controllers/presentations";
const presentationController = wrapController(presentationControllerRaw);

import * as discussionsControllerRaw from "./controllers/discussions";
const discussionsController = wrapController(discussionsControllerRaw);

import * as adminControllerRaw from "./controllers/admin";
const adminController = wrapController(adminControllerRaw);

import * as licenseControllerRaw from "./controllers/license";
const licenseController = wrapController(licenseControllerRaw);

import * as subscriptionControllerRaw from "./controllers/subscription";
const subscriptionController = wrapController(subscriptionControllerRaw);

import * as vercelControllerRaw from "./controllers/vercel";
const vercelController = wrapController(vercelControllerRaw);

import * as featuresControllerRaw from "./controllers/features";
const featuresController = wrapController(featuresControllerRaw);

import * as informationSchemasControllerRaw from "./controllers/informationSchemas";
const informationSchemasController = wrapController(
  informationSchemasControllerRaw
);

// End Controllers

import { isEmailEnabled } from "./services/email";
import { init } from "./init";
import { getCustomLogProps, httpLogger } from "./util/logger";
import { usersRouter } from "./routers/users/users.router";
import { organizationsRouter } from "./routers/organizations/organizations.router";
import { uploadRouter } from "./routers/upload/upload.router";
import { eventsRouter } from "./routers/events/events.router";
import { eventWebHooksRouter } from "./routers/event-webhooks/event-webhooks.router";
import { tagRouter } from "./routers/tag/tag.router";
import { savedGroupRouter } from "./routers/saved-group/saved-group.router";
import { ArchetypeRouter } from "./routers/archetype/archetype.router";
import { AttributeRouter } from "./routers/attributes/attributes.router";
import { customFieldsRouter } from "./routers/custom-fields/custom-fields.router";
import { segmentRouter } from "./routers/segment/segment.router";
import { dimensionRouter } from "./routers/dimension/dimension.router";
import { sdkConnectionRouter } from "./routers/sdk-connection/sdk-connection.router";
import { projectRouter } from "./routers/project/project.router";
import { factTableRouter } from "./routers/fact-table/fact-table.router";
import { slackIntegrationRouter } from "./routers/slack-integration/slack-integration.router";
import { dataExportRouter } from "./routers/data-export/data-export.router";
import { demoDatasourceProjectRouter } from "./routers/demo-datasource-project/demo-datasource-project.router";
import { environmentRouter } from "./routers/environment/environment.router";
import { teamRouter } from "./routers/teams/teams.router";
import { githubIntegrationRouter } from "./routers/github-integration/github-integration.router";
import { urlRedirectRouter } from "./routers/url-redirects/url-redirects.router";
import { metricAnalysisRouter } from "./routers/metric-analysis/metric-analysis.router";
import { metricGroupRouter } from "./routers/metric-group/metric-group.router";
import { findOrCreateGeneratedHypothesis } from "./models/GeneratedHypothesis";
import { getContextFromReq } from "./services/organizations";
import { templateRouter } from "./routers/experiment-template/template.router";

const app = express();

if (SENTRY_DSN) {
  app.use(
    Sentry.Handlers.requestHandler({
      user: ["email", "sub"],
    })
  );
}

if (!process.env.NO_INIT && process.env.NODE_ENV !== "test") {
  init();
}

app.set("port", process.env.PORT || 3100);
app.set("trust proxy", EXPRESS_TRUST_PROXY_OPTS);

// Pretty print on dev
if (ENVIRONMENT !== "production") {
  app.set("json spaces", 2);
}

app.use(cookieParser());

// Health check route (does not require JWT or cors)
app.get("/healthcheck", (req, res) => {
  // TODO: more robust health check?
  res.status(200).json({
    status: 200,
    healthy: true,
  });
});

app.get("/favicon.ico", (req, res) => {
  res.status(404).send("");
});

let robotsTxt = "";
app.get("/robots.txt", (_req, res) => {
  if (!robotsTxt) {
    const file =
      process.env.ROBOTS_TXT_PATH || path.join(__dirname, "..", "robots.txt");
    if (existsSync(file)) {
      robotsTxt = readFileSync(file).toString();
    } else {
      res.status(404).json({
        message: "Not found",
      });
      return;
    }
  }

  res.setHeader("Cache-Control", "max-age=3600");
  res.setHeader("Content-Type", "text/plain");
  res.send(robotsTxt);
});

app.use(compression());

app.get("/", (req, res) => {
  res.json({
    name: "GrowthBook API",
    production: ENVIRONMENT === "production",
    api_host:
      process.env.API_HOST ||
      req.protocol + "://" + req.hostname + ":" + app.get("port"),
    app_origin: APP_ORIGIN,
    config_source: usingFileConfig() ? "file" : "db",
    email_enabled: isEmailEnabled(),
    build: getBuild(),
  });
});

app.use(httpLogger);

// Initialize db connections
app.use(async (req, res, next) => {
  try {
    await init();
    next();
  } catch (e) {
    next(e);
  }
});

// Visual Designer js file (does not require JWT or cors)
app.get("/js/:key.js", getExperimentsScript);

<<<<<<< HEAD
// Stripe webhook (needs raw body)
app.post(
  "/stripe/webhook",
  bodyParser.raw({
    type: "application/json",
  }),
  stripeController.postWebhook
=======
// Slack app (body is urlencoded)
app.post(
  "/ideas/slack",
  bodyParser.urlencoded({
    extended: true,
    verify: verifySlackRequestSignature,
  }),
  slackController.postIdeas
>>>>>>> 9764934b
);

// increase max payload json size to 1mb
app.use(bodyParser.json({ limit: "1mb" }));

// Public API routes (does not require JWT, does require cors with origin = *)
app.get(
  "/config/:key",
  cors({
    credentials: false,
    origin: "*",
  }),
  getExperimentConfig
);

// Public features for SDKs
app.get(
  "/api/features/:key?",
  cors({
    credentials: false,
    origin: "*",
  }),
  featuresController.getFeaturesPublic
);
// For preflight requests
app.options(
  "/api/features/:key?",
  cors({
    credentials: false,
    origin: "*",
  }),
  (req, res) => res.send(200)
);

if (!IS_CLOUD) {
  // Public remoteEval for SDKs:
  // note: Self-hosted only, recommended for debugging. Cloud orgs must use separate infrastructure.
  app.post(
    "/api/eval/:key?",
    cors({
      credentials: false,
      origin: "*",
    }),
    featuresController.getEvaluatedFeaturesPublic
  );
  // For preflight requests
  app.options(
    "/api/eval/:key?",
    cors({
      credentials: false,
      origin: "*",
    }),
    (req, res) => res.send(200)
  );
}

// public shareable reports
app.get(
  "/api/report/public/:uid",
  cors({
    credentials: false,
    origin: "*",
  }),
  reportsController.getReportPublic
);
// public shareable experiments
app.get(
  "/api/experiment/public/:uid",
  cors({
    credentials: false,
    origin: "*",
  }),
  experimentsController.getExperimentPublic
);

// Secret API routes (no JWT or CORS)
app.use(
  "/api/v1",
  // TODO add authentication
  cors({
    origin: "*",
  }),
  apiRouter
);

// SCIM API routes (no JWT or CORS)
app.use(
  "/scim/v2",
  bodyParser.json({
    type: "application/scim+json",
  }),
  cors({
    origin: "*",
  }),
  scimRouter
);

// Accept cross-origin requests from the frontend app
const origins: (string | RegExp)[] = [APP_ORIGIN];
if (CORS_ORIGIN_REGEX) {
  origins.push(CORS_ORIGIN_REGEX);
}
app.use(
  cors({
    credentials: true,
    origin: origins,
  })
);

const useSSO = usingOpenId();

// Pre-auth requests when not using SSO
if (!useSSO) {
  app.post("/auth/login", authController.postLogin);
  app.post("/auth/register", authController.postRegister);
  app.post("/auth/firsttime", authController.postFirstTimeRegister);
  app.post("/auth/forgot", authController.postForgotPassword);
  app.get("/auth/reset/:token", authController.getResetPassword);
  app.post("/auth/reset/:token", authController.postResetPassword);
}
// Pre-auth requests when using SSO
else {
  app.post("/auth/sso", authController.getSSOConnectionFromDomain);
  app.post("/auth/callback", authController.postOAuthCallback);
}

//  Pre-auth requests that are always available
app.post("/auth/refresh", authController.postRefresh);
app.post("/auth/logout", authController.postLogout);
app.get("/auth/hasorgs", authController.getHasOrganizations);

// All other routes require a valid JWT
const auth = getAuthConnection();
app.use(auth.middleware);

// Add logged in user props to the request
app.use(asyncHandler(processJWT));

// Add logged in user props to the logger
app.use(
  (req: AuthRequest, res: Response & { log: AuthRequest["log"] }, next) => {
    res.log = req.log = req.log.child(getCustomLogProps(req as Request));
    next();
  }
);

// Logged-in auth requests
if (!useSSO) {
  app.post("/auth/change-password", authController.postChangePassword);
}

app.use("/user", usersRouter);

// Every other route requires a userId to be set
app.use(
  asyncHandler(async (req: AuthRequest, res, next) => {
    if (!req.userId) {
      throw new Error("Must be authenticated.  Try refreshing the page.");
    }
    next();
  })
);

// Organization and Settings
app.use(organizationsRouter);

app.use("/environment", environmentRouter);

app.post("/oauth/google", datasourcesController.postGoogleOauthRedirect);
app.post(
  "/subscription/new-pro-trial",
  subscriptionController.postNewProTrialSubscription
);

if (IS_CLOUD) {
  app.post(
    "/subscription/payment-methods/setup-intent",
    subscriptionController.postSetupIntent
  );
  app.get(
    "/subscription/payment-methods",
    subscriptionController.fetchPaymentMethods
  );
  app.post(
    "/subscription/payment-methods/detach",
    subscriptionController.deletePaymentMethod
  );
  app.post(
    "/subscription/payment-methods/set-default",
    subscriptionController.updateCustomerDefaultPayment
  );
  app.post(
    "/subscription/setup-intent",
    subscriptionController.postNewProSubscriptionIntent
  );
  app.post(
    "/subscription/start-new-pro",
    subscriptionController.postInlineProSubscription
  );
  app.post("/subscription/cancel", subscriptionController.cancelSubscription);
}
app.post("/subscription/new", subscriptionController.postNewProSubscription);
app.post(
  "/subscription/manage",
  subscriptionController.postCreateBillingSession
);
app.post(
  "/subscription/success",
  subscriptionController.postSubscriptionSuccess
);

app.get("/billing/usage", subscriptionController.getUsage);

app.get("/queries/:ids", datasourcesController.getQueries);
app.post("/query/test", datasourcesController.testLimitedQuery);
app.post("/dimension-slices", datasourcesController.postDimensionSlices);
app.get("/dimension-slices/:id", datasourcesController.getDimensionSlices);
app.post(
  "/dimension-slices/:id/cancel",
  datasourcesController.cancelDimensionSlices
);

app.get(
  "/dimension-slices/datasource/:datasourceId/:exposureQueryId",
  datasourcesController.getLatestDimensionSlicesForDatasource
);

if (IS_CLOUD) {
  app.get("/vercel/has-token", vercelController.getHasToken);
  app.post("/vercel/token", vercelController.postToken);
  app.post("/vercel/env-vars", vercelController.postEnvVars);
  app.get("/vercel/config", vercelController.getConfig);
}

app.use("/tag", tagRouter);

app.use("/saved-groups", savedGroupRouter);

app.use("/archetype", ArchetypeRouter);

app.use("/attribute", AttributeRouter);

app.use("/custom-fields", customFieldsRouter);

// Ideas
app.get("/ideas", ideasController.getIdeas);
app.post("/ideas", ideasController.postIdeas);
app.get("/idea/:id", ideasController.getIdea);
app.post("/idea/:id", ideasController.postIdea);
app.delete("/idea/:id", ideasController.deleteIdea);
app.post("/idea/:id/vote", ideasController.postVote);
app.post("/ideas/impact", ideasController.getEstimatedImpact);
app.get("/ideas/recent/:num", ideasController.getRecentIdeas);

// Metrics
app.get("/metrics", metricsController.getMetrics);
app.post("/metrics", metricsController.postMetrics);
app.post(
  "/metrics/tracked-events/:datasourceId",
  metricsController.getMetricsFromTrackedEvents
);
app.post("/metrics/auto-metrics", metricsController.postAutoGeneratedMetrics);
app.get("/metric/:id", metricsController.getMetric);
app.put("/metric/:id", metricsController.putMetric);
app.delete("/metric/:id", metricsController.deleteMetric);
app.get("/metric/:id/usage", metricsController.getMetricUsage);
app.post("/metric/:id/analysis", metricsController.postLegacyMetricAnalysis);
app.post(
  "/metric/:id/analysis/cancel",
  metricsController.cancelLegacyMetricAnalysis
);
app.get(
  "/metrics/:id/experiments",
  metricsController.getMetricExperimentResults
);
app.get("/metrics/:id/northstar", metricsController.getMetricNorthstarData);

// Metric Analyses
app.use(metricAnalysisRouter);

// Metric Groups
app.use(metricGroupRouter);

// Population Data for power
app.use(populationDataRouter);

// Experiments
app.get("/experiments", experimentsController.getExperiments);
app.post("/experiments", experimentsController.postExperiments);
app.get(
  "/experiments/frequency/month/:num",
  experimentsController.getExperimentsFrequencyMonth
);
app.get(
  "/experiments/tracking-key",
  experimentsController.lookupExperimentByTrackingKey
);
app.get("/experiment/:id", experimentsController.getExperiment);
app.get("/experiment/:id/reports", reportsController.getReportsOnExperiment);
app.get("/snapshot/:id", experimentsController.getSnapshotById);
app.post("/snapshot/:id/cancel", experimentsController.cancelSnapshot);
app.post("/snapshot/:id/analysis", experimentsController.postSnapshotAnalysis);
app.get("/experiment/:id/snapshot/:phase", experimentsController.getSnapshot);
app.get(
  "/experiment/:id/snapshot/:phase/:dimension",
  experimentsController.getSnapshotWithDimension
);
app.post("/experiment/:id/snapshot", experimentsController.postSnapshot);
app.post(
  "/experiment/:id/banditSnapshot",
  experimentsController.postBanditSnapshot
);

app.get("/experiments/snapshots", experimentsController.getSnapshots);
app.post(
  "/experiments/snapshots/scaled",
  experimentsController.postSnapshotsWithScaledImpactAnalysis
);
app.post("/experiment/:id", experimentsController.postExperiment);
app.delete("/experiment/:id", experimentsController.deleteExperiment);
app.get("/experiment/:id/watchers", experimentsController.getWatchingUsers);
app.post("/experiment/:id/phase", experimentsController.postExperimentPhase);
app.post(
  "/experiment/:id/targeting",
  experimentsController.postExperimentTargeting
);
app.post("/experiment/:id/status", experimentsController.postExperimentStatus);
app.put(
  "/experiment/:id/phase/:phase",
  experimentsController.putExperimentPhase
);
app.delete(
  "/experiment/:id/phase/:phase",
  experimentsController.deleteExperimentPhase
);
app.post("/experiment/:id/stop", experimentsController.postExperimentStop);
app.put(
  "/experiment/:id/variation/:variation/screenshot",
  experimentsController.addScreenshot
);
app.delete(
  "/experiment/:id/variation/:variation/screenshot",
  experimentsController.deleteScreenshot
);
app.post(
  "/experiment/:id/archive",
  experimentsController.postExperimentArchive
);
app.post(
  "/experiment/:id/unarchive",
  experimentsController.postExperimentUnarchive
);
app.post("/experiments/import", experimentsController.postPastExperiments);
app.get(
  "/experiments/import/:id",
  experimentsController.getPastExperimentsList
);
app.post(
  "/experiments/import/:id/cancel",
  experimentsController.cancelPastExperiments
);
app.post(
  "/experiments/notebook/:id",
  experimentsController.postSnapshotNotebook
);
app.post(
  "/experiments/report/:snapshot",
  reportsController.postReportFromSnapshot
);
app.post(
  "/experiments/launch-checklist",
  experimentLaunchChecklistController.postExperimentLaunchChecklist
);
app.put(
  "/experiments/launch-checklist/:id",
  experimentLaunchChecklistController.putExperimentLaunchChecklist
);
app.get(
  "/experiments/launch-checklist",
  experimentLaunchChecklistController.getExperimentCheckListByOrg
);
app.put(
  "/experiment/:id/launch-checklist",
  experimentLaunchChecklistController.putManualLaunchChecklist
);

// Visual Changesets
app.post(
  "/experiments/:id/visual-changeset",
  experimentsController.postVisualChangeset
);
app.put("/visual-changesets/:id", experimentsController.putVisualChangeset);
app.delete(
  "/visual-changesets/:id",
  experimentsController.deleteVisualChangeset
);

// Visual editor auth
app.get(
  "/visual-editor/key",
  experimentsController.findOrCreateVisualEditorToken
);

// Experiment Templates
app.use("/templates", templateRouter);

// URL Redirects
app.use("/url-redirects", urlRedirectRouter);

// Reports
app.get("/report/:id", reportsController.getReport);
app.put("/report/:id", reportsController.putReport);
app.delete("/report/:id", reportsController.deleteReport);
app.post("/report/:id/refresh", reportsController.refreshReport);
app.post("/report/:id/cancel", reportsController.cancelReport);
app.post("/report/:id/notebook", reportsController.postNotebook);
app.get("/reports", reportsController.getReports);

app.use("/segments", segmentRouter);

app.use("/dimensions", dimensionRouter);

app.use("/sdk-connections", sdkConnectionRouter);

app.use("/projects", projectRouter);

app.use(factTableRouter);

app.use("/demo-datasource-project", demoDatasourceProjectRouter);

// Features
app.get("/feature", featuresController.getFeatures);
app.get("/feature/:id", featuresController.getFeatureById);
app.get("/feature/:id/usage", featuresController.getFeatureUsage);
app.post("/feature", featuresController.postFeatures);
app.put("/feature/:id", featuresController.putFeature);
app.delete("/feature/:id", featuresController.deleteFeatureById);
app.post(
  "/feature/:id/:version/defaultvalue",
  featuresController.postFeatureDefaultValue
);
app.post("/feature/:id/sync", featuresController.postFeatureSync);
app.post("/feature/:id/schema", featuresController.postFeatureSchema);
app.post(
  "/feature/:id/:version/discard",
  featuresController.postFeatureDiscard
);
app.post(
  "/feature/:id/:version/publish",
  featuresController.postFeaturePublish
);
app.post(
  "/feature/:id/:version/request",
  featuresController.postFeatureRequestReview
);
app.post(
  "/feature/:id/:version/submit-review",
  featuresController.postFeatureReviewOrComment
);
app.get("/feature/:id/:version/log", featuresController.getRevisionLog);
app.post("/feature/:id/archive", featuresController.postFeatureArchive);
app.post("/feature/:id/toggle", featuresController.postFeatureToggle);
app.post("/feature/:id/:version/fork", featuresController.postFeatureFork);
app.post("/feature/:id/:version/rebase", featuresController.postFeatureRebase);
app.post("/feature/:id/:version/revert", featuresController.postFeatureRevert);
app.post("/feature/:id/:version/rule", featuresController.postFeatureRule);
app.post(
  "/feature/:id/:version/experiment",
  featuresController.postFeatureExperimentRefRule
);
app.put("/feature/:id/:version/comment", featuresController.putRevisionComment);
app.put("/feature/:id/:version/rule", featuresController.putFeatureRule);
app.delete("/feature/:id/:version/rule", featuresController.deleteFeatureRule);
app.post("/feature/:id/prerequisite", featuresController.postPrerequisite);
app.put("/feature/:id/prerequisite", featuresController.putPrerequisite);
app.delete("/feature/:id/prerequisite", featuresController.deletePrerequisite);
app.post(
  "/feature/:id/:version/reorder",
  featuresController.postFeatureMoveRule
);
app.post("/features/eval", featuresController.postFeaturesEvaluate);
app.post("/feature/:id/:version/eval", featuresController.postFeatureEvaluate);
app.get("/usage/features", featuresController.getRealtimeUsage);
app.post(
  "/feature/:id/toggleStaleDetection",
  featuresController.toggleStaleFFDetectionForFeature
);
app.post(
  "/feature/:id/:version/comment",
  featuresController.postFeatureReviewOrComment
);
app.post(
  "/feature/:id/:version/copyEnvironment",
  featuresController.postCopyEnvironmentRules
);

app.get("/revision/feature", featuresController.getDraftandReviewRevisions);

// Data Sources
app.get("/datasources", datasourcesController.getDataSources);
app.get("/datasource/:id", datasourcesController.getDataSource);
app.post("/datasources", datasourcesController.postDataSources);
app.put("/datasource/:id", datasourcesController.putDataSource);
app.delete("/datasource/:id", datasourcesController.deleteDataSource);
app.get("/datasource/:id/metrics", datasourcesController.getDataSourceMetrics);
app.get("/datasource/:id/queries", datasourcesController.getDataSourceQueries);
app.put(
  "/datasource/:datasourceId/exposureQuery/:exposureQueryId",
  datasourcesController.updateExposureQuery
);
app.post(
  "/datasources/fetch-bigquery-datasets",
  datasourcesController.fetchBigQueryDatasets
);

if (IS_CLOUD) {
  app.post(
    "/datasource/create-inbuilt",
    datasourcesController.postInbuiltDataSource
  );
}

// Information Schemas
app.get(
  "/datasource/:datasourceId/schema/table/:tableId",
  informationSchemasController.getTableData
);
app.put(
  "/datasource/:datasourceId/schema/table/:tableId",
  informationSchemasController.putTableData
);
app.post(
  "/datasource/:datasourceId/schema",
  informationSchemasController.postInformationSchema
);
app.put(
  "/datasource/:datasourceId/schema",
  informationSchemasController.putInformationSchema
);
app.get(
  "/datasource/:datasourceId/schema",
  informationSchemasController.getInformationSchema
);

// Events
app.use("/events", eventsRouter);
app.use(eventWebHooksRouter);

// Slack integration
app.use("/integrations/slack", slackIntegrationRouter);
app.use("/integrations/github", githubIntegrationRouter);

// Data Export
app.use("/data-export", dataExportRouter);

// Presentations
app.get("/presentations", presentationController.getPresentations);
app.post("/presentation", presentationController.postPresentation);
app.get("/presentation/preview", presentationController.getPresentationPreview);
app.get("/presentation/:id", presentationController.getPresentation);
app.post("/presentation/:id", presentationController.updatePresentation);
app.delete("/presentation/:id", presentationController.deletePresentation);

// Discussions
app.get(
  "/discussion/:parentType/:parentId",
  discussionsController.getDiscussion
);
app.post(
  "/discussion/:parentType/:parentId",
  discussionsController.postDiscussions
);
app.put(
  "/discussion/:parentType/:parentId/:index",
  discussionsController.putComment
);
app.delete(
  "/discussion/:parentType/:parentId/:index",
  discussionsController.deleteComment
);
app.get("/discussions/recent/:num", discussionsController.getRecentDiscussions);
app.use("/upload", uploadRouter);

// Teams
app.use("/teams", teamRouter);

// Admin
app.get("/admin/organizations", adminController.getOrganizations);
app.put("/admin/organization", adminController.putOrganization);
app.put("/admin/organization/disable", adminController.disableOrganization);
app.put("/admin/organization/enable", adminController.enableOrganization);
app.get(
  "/admin/organization/:orgId/members",
  adminController.getOrganizationMembers
);
app.get("/admin/members", adminController.getMembers);
app.put("/admin/member", adminController.putMember);

// License
app.get("/license", licenseController.getLicenseData);
app.get("/license/report", licenseController.getLicenseReport);
app.post(
  "/license/enterprise-trial",
  licenseController.postCreateTrialEnterpriseLicense
);
app.post(
  "/license/resend-verification-email",
  licenseController.postResendEmailVerificationEmail
);
app.post("/license/verify-email", licenseController.postVerifyEmail);

app.get(
  "/generated-hypothesis/:uuid",
  async (req: AuthRequest<null, { uuid: string }>, res) => {
    const context = getContextFromReq(req);
    const generatedHypothesis = await findOrCreateGeneratedHypothesis(
      context,
      req.params.uuid
    );
    return res.json({ generatedHypothesis });
  }
);

// Meta info
app.get("/meta/ai", (req, res) => {
  res.json({
    enabled: !!process.env.OPENAI_API_KEY,
  });
});

// Fallback 404 route if nothing else matches
app.use(function (req, res) {
  res.status(404).json({
    status: 404,
    message: "Route not found",
  });
});

if (SENTRY_DSN) {
  app.use(Sentry.Handlers.errorHandler());
}

const errorHandler: ErrorRequestHandler = (
  err,
  req,
  res: Response & { sentry?: string },
  // eslint-disable-next-line
  next
) => {
  const status = err.status || 400;

  if (req.log) {
    req.log.error(err.message);
  } else {
    httpLogger.logger.error(getCustomLogProps(req), err.message);
  }

  res.status(status).json({
    status: status,
    message: err.message || "An error occurred",
    errorId: SENTRY_DSN ? res.sentry : undefined,
  });
};
app.use(errorHandler);

export default app;<|MERGE_RESOLUTION|>--- conflicted
+++ resolved
@@ -207,26 +207,6 @@
 // Visual Designer js file (does not require JWT or cors)
 app.get("/js/:key.js", getExperimentsScript);
 
-<<<<<<< HEAD
-// Stripe webhook (needs raw body)
-app.post(
-  "/stripe/webhook",
-  bodyParser.raw({
-    type: "application/json",
-  }),
-  stripeController.postWebhook
-=======
-// Slack app (body is urlencoded)
-app.post(
-  "/ideas/slack",
-  bodyParser.urlencoded({
-    extended: true,
-    verify: verifySlackRequestSignature,
-  }),
-  slackController.postIdeas
->>>>>>> 9764934b
-);
-
 // increase max payload json size to 1mb
 app.use(bodyParser.json({ limit: "1mb" }));
 
