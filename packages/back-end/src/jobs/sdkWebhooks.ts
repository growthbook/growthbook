--- conflicted
+++ resolved
@@ -20,7 +20,7 @@
 } from "../models/WebhookModel";
 import { WebhookInterface } from "../../types/webhook";
 import { createSdkWebhookLog } from "../models/SdkWebhookLogModel";
-import { cancellableFetch } from "../util/http.util";
+import { cancellableFetch, CancellableFetchReturn } from "../util/http.util";
 import {
   getContextForAgendaJobByOrgId,
   getContextForAgendaJobByOrgObject,
@@ -192,6 +192,8 @@
       .update(standardSignatureBody)
       .digest("base64");
 
+  let res: CancellableFetchReturn | undefined = undefined;
+
   try {
     let customHeaders: Record<string, string> | undefined;
     if (headers) {
@@ -202,7 +204,7 @@
       }
     }
 
-    const res = await cancellableFetch(
+    res = await cancellableFetch(
       url,
       {
         headers: {
@@ -243,6 +245,7 @@
     if (!global) await setLastSdkWebhookError(webhook, "");
     return res;
   } catch (e) {
+    const message = res?.stringBody || e.message;
     createSdkWebhookLog({
       webhookId,
       webhookRequestId: webhookID,
@@ -250,38 +253,12 @@
       payload: { data: payload },
       result: {
         state: "error",
-        responseBody: e.message,
-        responseCode: 0,
+        responseBody: message,
+        responseCode: res?.responseWithoutBody?.status || 0,
       },
     });
-<<<<<<< HEAD
-    return e;
-  });
-
-  createSdkWebhookLog({
-    webhookId,
-    webhookRequestId: webhookID,
-    organizationId,
-    payload: JSON.parse(payload),
-    result: {
-      state: "success",
-      responseBody: res.responseBody,
-      responseCode: res.statusCode,
-    },
-  });
-  return res;
-}
-export async function queueSingleWebhookById(webhookId: string) {
-  const webhook = await findWebhookById(webhookId);
-  if (!webhook) {
-    logger.error("SDK webhook: No webhook found for id", {
-      webhookId,
-    });
-    return;
-=======
-    if (!global) await setLastSdkWebhookError(webhook, e.message);
+    if (!global) await setLastSdkWebhookError(webhook, message);
     throw e;
->>>>>>> f8a41537
   }
 }
 export async function fireSdkWebhook(
@@ -310,14 +287,6 @@
         true
       );
 
-<<<<<<< HEAD
-    const payload = JSON.stringify(defs);
-    const ret = await fireWebhook({
-      organizationId: connection.organization,
-      webhookId: webhook.id,
-      url: webhook.endpoint,
-      signingKey: webhook.signingKey,
-=======
       const defs = await getFeatureDefinitions({
         context: webhookContext,
         capabilities: getConnectionSDKCapabilities(connection),
@@ -334,28 +303,11 @@
       });
       payload = JSON.stringify(defs);
     }
-    await runWebhookFetch({
+    return await runWebhookFetch({
       webhook,
->>>>>>> f8a41537
       key: connection.key,
       payload,
     });
-<<<<<<< HEAD
-
-    if (!ret?.responseWithoutBody?.ok) {
-      const e =
-        ret?.stringBody ||
-        "returned an invalid status code: " + ret?.responseWithoutBody?.status;
-      webhook.set("error", e);
-      await webhook.save();
-      return;
-    }
-
-    webhook.set("error", "");
-    webhook.set("lastSuccess", new Date());
-    await webhook.save();
-=======
->>>>>>> f8a41537
   }
 }
 
