import Agenda, { Job } from "agenda";
import { getScopedSettings } from "shared/settings";
import {
  getExperimentById,
  getExperimentsToUpdate,
  getExperimentsToUpdateLegacy,
  updateExperiment,
} from "back-end/src/models/ExperimentModel";
import { getDataSourceById } from "back-end/src/models/DataSourceModel";
import {
  createSnapshot,
  getAdditionalExperimentAnalysisSettings,
  getDefaultExperimentAnalysisSettings,
  getSettingsForSnapshotMetrics,
  updateExperimentBanditSettings,
} from "back-end/src/services/experiments";
import { getContextForAgendaJobByOrgId } from "back-end/src/services/organizations";
import { getMetricMap } from "back-end/src/models/MetricModel";
import { notifyAutoUpdate } from "back-end/src/services/experimentNotifications";
import {
  EXPERIMENT_REFRESH_FREQUENCY,
  MAX_QUERY_TIMEOUT_MS,
} from "back-end/src/util/secrets";
import { logger } from "back-end/src/util/logger";
import { getFactTableMap } from "back-end/src/models/FactTableModel";
import { trackJob } from "back-end/src/services/tracing";

// Time between experiment result updates (default 6 hours)
const UPDATE_EVERY = EXPERIMENT_REFRESH_FREQUENCY * 60 * 60 * 1000;

const QUEUE_EXPERIMENT_UPDATES = "queueExperimentUpdates";

const UPDATE_SINGLE_EXP = "updateSingleExperiment";
type UpdateSingleExpJob = Job<{
  organization: string;
  experimentId: string;
}>;

export default async function (agenda: Agenda) {
  agenda.define(
    QUEUE_EXPERIMENT_UPDATES,
    trackJob(QUEUE_EXPERIMENT_UPDATES, async () => {
      // Old way of queuing experiments based on a fixed schedule
      // Will remove in the future when it's no longer needed
      const ids = await legacyQueueExperimentUpdates();

      // New way, based on dynamic schedules
      const experiments = await getExperimentsToUpdate(ids);

      for (let i = 0; i < experiments.length; i++) {
        await queueExperimentUpdate(
          experiments[i].organization,
          experiments[i].id
        );
      }
    })
  );

  agenda.define(UPDATE_SINGLE_EXP, updateSingleExperiment);

  // Update experiment results
  await startUpdateJob();

  async function legacyQueueExperimentUpdates() {
    // All experiments that haven't been updated in at least UPDATE_EVERY ms
    const latestDate = new Date(Date.now() - UPDATE_EVERY);

    const experiments = await getExperimentsToUpdateLegacy(latestDate);

    for (let i = 0; i < experiments.length; i++) {
      await queueExperimentUpdate(
        experiments[i].organization,
        experiments[i].id
      );
    }

    return experiments.map((e) => e.id);
  }

  async function startUpdateJob() {
    const updateResultsJob = agenda.create(QUEUE_EXPERIMENT_UPDATES, {});
    updateResultsJob.unique({});
    updateResultsJob.repeatEvery("10 minutes");
    await updateResultsJob.save();
  }

  async function queueExperimentUpdate(
    organization: string,
    experimentId: string
  ) {
    const job = agenda.create(UPDATE_SINGLE_EXP, {
      organization,
      experimentId,
    }) as UpdateSingleExpJob;

    job.unique({
      experimentId,
      organization,
    });
    job.schedule(new Date());
    await job.save();
  }
}

<<<<<<< HEAD
async function updateSingleExperiment(job: UpdateSingleExpJob) {
  const experimentId = job.attrs.data?.experimentId;
  const orgId = job.attrs.data?.organization;

  if (!experimentId || !orgId) return;

  // This job may take a while to run,
  // so to ensure another server doesn't pick it up we
  // Start a timer to call job.touch() every 3 minutes which will update the job's lock time.
  const TOUCH_INTERVAL = 3 * 60 * 1000;
  let touchTimer: NodeJS.Timeout | null = null;
  let finished = false;

  function startTouch() {
    touchTimer = setInterval(() => {
      if (!finished) {
        job.touch().catch((e) => {
          logger.error(e, "Failed to touch Agenda job");
        });
      }
    }, TOUCH_INTERVAL);
  }

  function stopTouch() {
    finished = true;
    if (touchTimer) clearInterval(touchTimer);
  }

  startTouch();

  const TIMEOUT = MAX_QUERY_TIMEOUT_MS + 1000; // Allow some buffer for the query client to close properly after it timesout
  let timeoutHandle: NodeJS.Timeout | null = null;
  const timeoutPromise = new Promise<never>((_, reject) => {
    timeoutHandle = setTimeout(() => {
      const errorMsg = `updateSingleExperiment exceeded timeout of ${TIMEOUT}ms for experiment ${experimentId}`;
      logger.error(new Error(errorMsg));
      stopTouch();
      reject(new Error(errorMsg));
    }, TIMEOUT);
  });

  try {
    await Promise.race([
      (async () => {
        const context = await getContextForAgendaJobByOrgId(orgId);

        const { org: organization } = context;

        const experiment = await getExperimentById(context, experimentId);
        if (!experiment) return;

        let project = null;
        if (experiment.project) {
          project = await context.models.projects.getById(experiment.project);
        }
        const { settings: scopedSettings } = getScopedSettings({
          organization: context.org,
          project: project ?? undefined,
        });

        // Disable auto snapshots for the experiment so it doesn't keep trying to update if schedule is off (non-bandits only)
        if (
          organization?.settings?.updateSchedule?.type === "never" &&
          experiment.type !== "multi-armed-bandit"
        ) {
          await updateExperiment({
            context,
            experiment,
            changes: {
              autoSnapshots: false,
            },
          });
          return;
        }

        try {
          logger.info(
            "Start Refreshing Results for experiment " + experimentId
          );
          const datasource = await getDataSourceById(
            context,
            experiment.datasource || ""
          );
          if (!datasource) {
            throw new Error(
              "Error refreshing experiment, could not find datasource"
            );
          }

          const {
            regressionAdjustmentEnabled,
            settingsForSnapshotMetrics,
          } = await getSettingsForSnapshotMetrics(context, experiment);

          const analysisSettings = getDefaultExperimentAnalysisSettings(
            experiment.statsEngine || scopedSettings.statsEngine.value,
            experiment,
            organization,
            regressionAdjustmentEnabled
          );

          const metricMap = await getMetricMap(context);
          const factTableMap = await getFactTableMap(context);

          let reweight =
            experiment.type === "multi-armed-bandit" &&
            experiment.banditStage === "exploit";

          if (experiment.type === "multi-armed-bandit" && !reweight) {
            // Quick check to see if we're about to enter "exploit" stage and will need to reweight
            const tempChanges = updateExperimentBanditSettings({
              experiment,
              isScheduled: true,
            });
            if (tempChanges.banditStage === "exploit") {
              reweight = true;
            }
          }

          const queryRunner = await createSnapshot({
            experiment,
            context,
            phaseIndex: experiment.phases.length - 1,
            defaultAnalysisSettings: analysisSettings,
            additionalAnalysisSettings: getAdditionalExperimentAnalysisSettings(
              analysisSettings
            ),
            settingsForSnapshotMetrics: settingsForSnapshotMetrics || [],
            metricMap,
            factTableMap,
            useCache: true,
            type: "standard",
            triggeredBy: "schedule",
            reweight,
          });
          await queryRunner.waitForResults();
          const currentSnapshot = queryRunner.model;

          logger.info(
            "Successfully Refreshed Results for experiment " + experimentId
          );

          if (experiment.type === "multi-armed-bandit") {
            const changes = updateExperimentBanditSettings({
              experiment,
              snapshot: currentSnapshot,
              reweight:
                currentSnapshot?.banditResult?.reweight &&
                experiment.banditStage === "exploit",
              isScheduled: true,
            });
            await updateExperiment({
              context,
              experiment,
              changes,
            });
          }
        } catch (e) {
          logger.error(e, "Failed to update experiment: " + experimentId);
          // If we failed to update the experiment, turn off auto-updating for the future (non-bandits only)
          if (experiment.type === "multi-armed-bandit") return;
          try {
            await updateExperiment({
              context,
              experiment,
              changes: {
                autoSnapshots: false,
              },
            });

            await notifyAutoUpdate({ context, experiment, success: true });
          } catch (e) {
            logger.error(
              e,
              "Failed to turn off autoSnapshots: " + experimentId
            );
            await notifyAutoUpdate({ context, experiment, success: false });
          }
        }
      })(),
      timeoutPromise,
    ]);
  } finally {
    stopTouch();
    if (timeoutHandle) clearTimeout(timeoutHandle);
=======
const updateSingleExperiment = trackJob(
  UPDATE_SINGLE_EXP,
  async (job: UpdateSingleExpJob) => {
    const experimentId = job.attrs.data?.experimentId;
    const orgId = job.attrs.data?.organization;

    if (!experimentId || !orgId) return;

    const context = await getContextForAgendaJobByOrgId(orgId);

    const { org: organization } = context;

    const experiment = await getExperimentById(context, experimentId);
    if (!experiment) return;

    let project = null;
    if (experiment.project) {
      project = await context.models.projects.getById(experiment.project);
    }
    const { settings: scopedSettings } = getScopedSettings({
      organization: context.org,
      project: project ?? undefined,
    });

    // Disable auto snapshots for the experiment so it doesn't keep trying to update if schedule is off (non-bandits only)
    if (
      organization?.settings?.updateSchedule?.type === "never" &&
      experiment.type !== "multi-armed-bandit"
    ) {
      await updateExperiment({
        context,
        experiment,
        changes: {
          autoSnapshots: false,
        },
      });
      return;
    }

    try {
      logger.info("Start Refreshing Results for experiment " + experimentId);
      const datasource = await getDataSourceById(
        context,
        experiment.datasource || ""
      );
      if (!datasource) {
        throw new Error(
          "Error refreshing experiment, could not find datasource"
        );
      }

      const {
        regressionAdjustmentEnabled,
        settingsForSnapshotMetrics,
      } = await getSettingsForSnapshotMetrics(context, experiment);

      const analysisSettings = getDefaultExperimentAnalysisSettings(
        experiment.statsEngine || scopedSettings.statsEngine.value,
        experiment,
        organization,
        regressionAdjustmentEnabled
      );

      const metricMap = await getMetricMap(context);
      const factTableMap = await getFactTableMap(context);

      let reweight =
        experiment.type === "multi-armed-bandit" &&
        experiment.banditStage === "exploit";

      if (experiment.type === "multi-armed-bandit" && !reweight) {
        // Quick check to see if we're about to enter "exploit" stage and will need to reweight
        const tempChanges = updateExperimentBanditSettings({
          experiment,
          isScheduled: true,
        });
        if (tempChanges.banditStage === "exploit") {
          reweight = true;
        }
      }

      const queryRunner = await createSnapshot({
        experiment,
        context,
        phaseIndex: experiment.phases.length - 1,
        defaultAnalysisSettings: analysisSettings,
        additionalAnalysisSettings: getAdditionalExperimentAnalysisSettings(
          analysisSettings
        ),
        settingsForSnapshotMetrics: settingsForSnapshotMetrics || [],
        metricMap,
        factTableMap,
        useCache: true,
        type: "standard",
        triggeredBy: "schedule",
        reweight,
      });
      await queryRunner.waitForResults();
      const currentSnapshot = queryRunner.model;

      logger.info(
        "Successfully Refreshed Results for experiment " + experimentId
      );

      if (experiment.type === "multi-armed-bandit") {
        const changes = updateExperimentBanditSettings({
          experiment,
          snapshot: currentSnapshot,
          reweight:
            currentSnapshot?.banditResult?.reweight &&
            experiment.banditStage === "exploit",
          isScheduled: true,
        });
        await updateExperiment({
          context,
          experiment,
          changes,
        });
      }
    } catch (e) {
      logger.error(e, "Failed to update experiment: " + experimentId);
      // If we failed to update the experiment, turn off auto-updating for the future (non-bandits only)
      if (experiment.type === "multi-armed-bandit") return;
      try {
        await updateExperiment({
          context,
          experiment,
          changes: {
            autoSnapshots: false,
          },
        });

        await notifyAutoUpdate({ context, experiment, success: true });
      } catch (e) {
        logger.error(e, "Failed to turn off autoSnapshots: " + experimentId);
        await notifyAutoUpdate({ context, experiment, success: false });
      }
    }
>>>>>>> aa4e8f84
  }
);<|MERGE_RESOLUTION|>--- conflicted
+++ resolved
@@ -102,169 +102,73 @@
   }
 }
 
-<<<<<<< HEAD
-async function updateSingleExperiment(job: UpdateSingleExpJob) {
-  const experimentId = job.attrs.data?.experimentId;
-  const orgId = job.attrs.data?.organization;
-
-  if (!experimentId || !orgId) return;
-
-  // This job may take a while to run,
-  // so to ensure another server doesn't pick it up we
-  // Start a timer to call job.touch() every 3 minutes which will update the job's lock time.
-  const TOUCH_INTERVAL = 3 * 60 * 1000;
-  let touchTimer: NodeJS.Timeout | null = null;
-  let finished = false;
-
-  function startTouch() {
-    touchTimer = setInterval(() => {
-      if (!finished) {
-        job.touch().catch((e) => {
-          logger.error(e, "Failed to touch Agenda job");
-        });
-      }
-    }, TOUCH_INTERVAL);
-  }
-
-  function stopTouch() {
-    finished = true;
-    if (touchTimer) clearInterval(touchTimer);
-  }
-
-  startTouch();
-
-  const TIMEOUT = MAX_QUERY_TIMEOUT_MS + 1000; // Allow some buffer for the query client to close properly after it timesout
-  let timeoutHandle: NodeJS.Timeout | null = null;
-  const timeoutPromise = new Promise<never>((_, reject) => {
-    timeoutHandle = setTimeout(() => {
-      const errorMsg = `updateSingleExperiment exceeded timeout of ${TIMEOUT}ms for experiment ${experimentId}`;
-      logger.error(new Error(errorMsg));
-      stopTouch();
-      reject(new Error(errorMsg));
-    }, TIMEOUT);
-  });
-
-  try {
-    await Promise.race([
-      (async () => {
-        const context = await getContextForAgendaJobByOrgId(orgId);
-
-        const { org: organization } = context;
-
-        const experiment = await getExperimentById(context, experimentId);
-        if (!experiment) return;
-
-        let project = null;
-        if (experiment.project) {
-          project = await context.models.projects.getById(experiment.project);
+const updateSingleExperiment = trackJob(
+  UPDATE_SINGLE_EXP,
+  async (job: UpdateSingleExpJob) => {
+    const experimentId = job.attrs.data?.experimentId;
+    const orgId = job.attrs.data?.organization;
+
+    if (!experimentId || !orgId) return;
+
+    // This job may take a while to run,
+    // so to ensure another server doesn't pick it up we
+    // Start a timer to call job.touch() every 3 minutes which will update the job's lock time.
+    const TOUCH_INTERVAL = 3 * 60 * 1000;
+    let touchTimer: NodeJS.Timeout | null = null;
+    let finished = false;
+
+    function startTouch() {
+      touchTimer = setInterval(() => {
+        if (!finished) {
+          job.touch().catch((e) => {
+            logger.error(e, "Failed to touch Agenda job");
+          });
         }
-        const { settings: scopedSettings } = getScopedSettings({
-          organization: context.org,
-          project: project ?? undefined,
-        });
-
-        // Disable auto snapshots for the experiment so it doesn't keep trying to update if schedule is off (non-bandits only)
-        if (
-          organization?.settings?.updateSchedule?.type === "never" &&
-          experiment.type !== "multi-armed-bandit"
-        ) {
-          await updateExperiment({
-            context,
-            experiment,
-            changes: {
-              autoSnapshots: false,
-            },
+      }, TOUCH_INTERVAL);
+    }
+
+    function stopTouch() {
+      finished = true;
+      if (touchTimer) clearInterval(touchTimer);
+    }
+
+    startTouch();
+
+    const TIMEOUT = MAX_QUERY_TIMEOUT_MS + 1000; // Allow some buffer for the query client to close properly after it timesout
+    let timeoutHandle: NodeJS.Timeout | null = null;
+    const timeoutPromise = new Promise<never>((_, reject) => {
+      timeoutHandle = setTimeout(() => {
+        const errorMsg = `updateSingleExperiment exceeded timeout of ${TIMEOUT}ms for experiment ${experimentId}`;
+        logger.error(new Error(errorMsg));
+        stopTouch();
+        reject(new Error(errorMsg));
+      }, TIMEOUT);
+    });
+
+    try {
+      await Promise.race([
+        (async () => {
+          const context = await getContextForAgendaJobByOrgId(orgId);
+
+          const { org: organization } = context;
+
+          const experiment = await getExperimentById(context, experimentId);
+          if (!experiment) return;
+
+          let project = null;
+          if (experiment.project) {
+            project = await context.models.projects.getById(experiment.project);
+          }
+          const { settings: scopedSettings } = getScopedSettings({
+            organization: context.org,
+            project: project ?? undefined,
           });
-          return;
-        }
-
-        try {
-          logger.info(
-            "Start Refreshing Results for experiment " + experimentId
-          );
-          const datasource = await getDataSourceById(
-            context,
-            experiment.datasource || ""
-          );
-          if (!datasource) {
-            throw new Error(
-              "Error refreshing experiment, could not find datasource"
-            );
-          }
-
-          const {
-            regressionAdjustmentEnabled,
-            settingsForSnapshotMetrics,
-          } = await getSettingsForSnapshotMetrics(context, experiment);
-
-          const analysisSettings = getDefaultExperimentAnalysisSettings(
-            experiment.statsEngine || scopedSettings.statsEngine.value,
-            experiment,
-            organization,
-            regressionAdjustmentEnabled
-          );
-
-          const metricMap = await getMetricMap(context);
-          const factTableMap = await getFactTableMap(context);
-
-          let reweight =
-            experiment.type === "multi-armed-bandit" &&
-            experiment.banditStage === "exploit";
-
-          if (experiment.type === "multi-armed-bandit" && !reweight) {
-            // Quick check to see if we're about to enter "exploit" stage and will need to reweight
-            const tempChanges = updateExperimentBanditSettings({
-              experiment,
-              isScheduled: true,
-            });
-            if (tempChanges.banditStage === "exploit") {
-              reweight = true;
-            }
-          }
-
-          const queryRunner = await createSnapshot({
-            experiment,
-            context,
-            phaseIndex: experiment.phases.length - 1,
-            defaultAnalysisSettings: analysisSettings,
-            additionalAnalysisSettings: getAdditionalExperimentAnalysisSettings(
-              analysisSettings
-            ),
-            settingsForSnapshotMetrics: settingsForSnapshotMetrics || [],
-            metricMap,
-            factTableMap,
-            useCache: true,
-            type: "standard",
-            triggeredBy: "schedule",
-            reweight,
-          });
-          await queryRunner.waitForResults();
-          const currentSnapshot = queryRunner.model;
-
-          logger.info(
-            "Successfully Refreshed Results for experiment " + experimentId
-          );
-
-          if (experiment.type === "multi-armed-bandit") {
-            const changes = updateExperimentBanditSettings({
-              experiment,
-              snapshot: currentSnapshot,
-              reweight:
-                currentSnapshot?.banditResult?.reweight &&
-                experiment.banditStage === "exploit",
-              isScheduled: true,
-            });
-            await updateExperiment({
-              context,
-              experiment,
-              changes,
-            });
-          }
-        } catch (e) {
-          logger.error(e, "Failed to update experiment: " + experimentId);
-          // If we failed to update the experiment, turn off auto-updating for the future (non-bandits only)
-          if (experiment.type === "multi-armed-bandit") return;
-          try {
+
+          // Disable auto snapshots for the experiment so it doesn't keep trying to update if schedule is off (non-bandits only)
+          if (
+            organization?.settings?.updateSchedule?.type === "never" &&
+            experiment.type !== "multi-armed-bandit"
+          ) {
             await updateExperiment({
               context,
               experiment,
@@ -272,161 +176,119 @@
                 autoSnapshots: false,
               },
             });
-
-            await notifyAutoUpdate({ context, experiment, success: true });
+            return;
+          }
+
+          try {
+            logger.info(
+              "Start Refreshing Results for experiment " + experimentId
+            );
+            const datasource = await getDataSourceById(
+              context,
+              experiment.datasource || ""
+            );
+            if (!datasource) {
+              throw new Error(
+                "Error refreshing experiment, could not find datasource"
+              );
+            }
+
+            const {
+              regressionAdjustmentEnabled,
+              settingsForSnapshotMetrics,
+            } = await getSettingsForSnapshotMetrics(context, experiment);
+
+            const analysisSettings = getDefaultExperimentAnalysisSettings(
+              experiment.statsEngine || scopedSettings.statsEngine.value,
+              experiment,
+              organization,
+              regressionAdjustmentEnabled
+            );
+
+            const metricMap = await getMetricMap(context);
+            const factTableMap = await getFactTableMap(context);
+
+            let reweight =
+              experiment.type === "multi-armed-bandit" &&
+              experiment.banditStage === "exploit";
+
+            if (experiment.type === "multi-armed-bandit" && !reweight) {
+              // Quick check to see if we're about to enter "exploit" stage and will need to reweight
+              const tempChanges = updateExperimentBanditSettings({
+                experiment,
+                isScheduled: true,
+              });
+              if (tempChanges.banditStage === "exploit") {
+                reweight = true;
+              }
+            }
+
+            const queryRunner = await createSnapshot({
+              experiment,
+              context,
+              phaseIndex: experiment.phases.length - 1,
+              defaultAnalysisSettings: analysisSettings,
+              additionalAnalysisSettings: getAdditionalExperimentAnalysisSettings(
+                analysisSettings
+              ),
+              settingsForSnapshotMetrics: settingsForSnapshotMetrics || [],
+              metricMap,
+              factTableMap,
+              useCache: true,
+              type: "standard",
+              triggeredBy: "schedule",
+              reweight,
+            });
+            await queryRunner.waitForResults();
+            const currentSnapshot = queryRunner.model;
+
+            logger.info(
+              "Successfully Refreshed Results for experiment " + experimentId
+            );
+
+            if (experiment.type === "multi-armed-bandit") {
+              const changes = updateExperimentBanditSettings({
+                experiment,
+                snapshot: currentSnapshot,
+                reweight:
+                  currentSnapshot?.banditResult?.reweight &&
+                  experiment.banditStage === "exploit",
+                isScheduled: true,
+              });
+              await updateExperiment({
+                context,
+                experiment,
+                changes,
+              });
+            }
           } catch (e) {
-            logger.error(
-              e,
-              "Failed to turn off autoSnapshots: " + experimentId
-            );
-            await notifyAutoUpdate({ context, experiment, success: false });
+            logger.error(e, "Failed to update experiment: " + experimentId);
+            // If we failed to update the experiment, turn off auto-updating for the future (non-bandits only)
+            if (experiment.type === "multi-armed-bandit") return;
+            try {
+              await updateExperiment({
+                context,
+                experiment,
+                changes: {
+                  autoSnapshots: false,
+                },
+              });
+
+              await notifyAutoUpdate({ context, experiment, success: true });
+            } catch (e) {
+              logger.error(
+                e,
+                "Failed to turn off autoSnapshots: " + experimentId
+              );
+              await notifyAutoUpdate({ context, experiment, success: false });
+            }
           }
-        }
-      })(),
-      timeoutPromise,
-    ]);
-  } finally {
-    stopTouch();
-    if (timeoutHandle) clearTimeout(timeoutHandle);
-=======
-const updateSingleExperiment = trackJob(
-  UPDATE_SINGLE_EXP,
-  async (job: UpdateSingleExpJob) => {
-    const experimentId = job.attrs.data?.experimentId;
-    const orgId = job.attrs.data?.organization;
-
-    if (!experimentId || !orgId) return;
-
-    const context = await getContextForAgendaJobByOrgId(orgId);
-
-    const { org: organization } = context;
-
-    const experiment = await getExperimentById(context, experimentId);
-    if (!experiment) return;
-
-    let project = null;
-    if (experiment.project) {
-      project = await context.models.projects.getById(experiment.project);
-    }
-    const { settings: scopedSettings } = getScopedSettings({
-      organization: context.org,
-      project: project ?? undefined,
-    });
-
-    // Disable auto snapshots for the experiment so it doesn't keep trying to update if schedule is off (non-bandits only)
-    if (
-      organization?.settings?.updateSchedule?.type === "never" &&
-      experiment.type !== "multi-armed-bandit"
-    ) {
-      await updateExperiment({
-        context,
-        experiment,
-        changes: {
-          autoSnapshots: false,
-        },
-      });
-      return;
-    }
-
-    try {
-      logger.info("Start Refreshing Results for experiment " + experimentId);
-      const datasource = await getDataSourceById(
-        context,
-        experiment.datasource || ""
-      );
-      if (!datasource) {
-        throw new Error(
-          "Error refreshing experiment, could not find datasource"
-        );
-      }
-
-      const {
-        regressionAdjustmentEnabled,
-        settingsForSnapshotMetrics,
-      } = await getSettingsForSnapshotMetrics(context, experiment);
-
-      const analysisSettings = getDefaultExperimentAnalysisSettings(
-        experiment.statsEngine || scopedSettings.statsEngine.value,
-        experiment,
-        organization,
-        regressionAdjustmentEnabled
-      );
-
-      const metricMap = await getMetricMap(context);
-      const factTableMap = await getFactTableMap(context);
-
-      let reweight =
-        experiment.type === "multi-armed-bandit" &&
-        experiment.banditStage === "exploit";
-
-      if (experiment.type === "multi-armed-bandit" && !reweight) {
-        // Quick check to see if we're about to enter "exploit" stage and will need to reweight
-        const tempChanges = updateExperimentBanditSettings({
-          experiment,
-          isScheduled: true,
-        });
-        if (tempChanges.banditStage === "exploit") {
-          reweight = true;
-        }
-      }
-
-      const queryRunner = await createSnapshot({
-        experiment,
-        context,
-        phaseIndex: experiment.phases.length - 1,
-        defaultAnalysisSettings: analysisSettings,
-        additionalAnalysisSettings: getAdditionalExperimentAnalysisSettings(
-          analysisSettings
-        ),
-        settingsForSnapshotMetrics: settingsForSnapshotMetrics || [],
-        metricMap,
-        factTableMap,
-        useCache: true,
-        type: "standard",
-        triggeredBy: "schedule",
-        reweight,
-      });
-      await queryRunner.waitForResults();
-      const currentSnapshot = queryRunner.model;
-
-      logger.info(
-        "Successfully Refreshed Results for experiment " + experimentId
-      );
-
-      if (experiment.type === "multi-armed-bandit") {
-        const changes = updateExperimentBanditSettings({
-          experiment,
-          snapshot: currentSnapshot,
-          reweight:
-            currentSnapshot?.banditResult?.reweight &&
-            experiment.banditStage === "exploit",
-          isScheduled: true,
-        });
-        await updateExperiment({
-          context,
-          experiment,
-          changes,
-        });
-      }
-    } catch (e) {
-      logger.error(e, "Failed to update experiment: " + experimentId);
-      // If we failed to update the experiment, turn off auto-updating for the future (non-bandits only)
-      if (experiment.type === "multi-armed-bandit") return;
-      try {
-        await updateExperiment({
-          context,
-          experiment,
-          changes: {
-            autoSnapshots: false,
-          },
-        });
-
-        await notifyAutoUpdate({ context, experiment, success: true });
-      } catch (e) {
-        logger.error(e, "Failed to turn off autoSnapshots: " + experimentId);
-        await notifyAutoUpdate({ context, experiment, success: false });
-      }
-    }
->>>>>>> aa4e8f84
+        })(),
+        timeoutPromise,
+      ]);
+    } finally {
+      stopTouch();
+      if (timeoutHandle) clearTimeout(timeoutHandle);
+    }
   }
 );