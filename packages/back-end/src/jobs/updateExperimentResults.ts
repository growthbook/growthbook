--- conflicted
+++ resolved
@@ -175,11 +175,11 @@
       reweight: true,
     });
     await queryRunner.waitForResults();
+    const currentSnapshot = queryRunner.model;
 
     logger.info(
       "Successfully Refreshed Results for experiment " + experimentId
     );
-<<<<<<< HEAD
 
     if (experiment.type === "multi-armed-bandit") {
       const changes = updateExperimentBanditSettings({
@@ -193,24 +193,6 @@
         changes,
       });
     }
-
-    // todo: eliminate this code path entirely in favor of proper notifications?
-    if (experiment.type !== "multi-armed-bandit") {
-      const lastSnapshot = await getLatestSnapshot({
-        experiment: experiment.id,
-        phase: experiment.phases.length - 1,
-      });
-      if (lastSnapshot) {
-        await sendSignificanceEmail(
-          context,
-          experiment,
-          lastSnapshot,
-          currentSnapshot
-        );
-      }
-    }
-=======
->>>>>>> 36ee912d
   } catch (e) {
     logger.error(e, "Failed to update experiment: " + experimentId);
     // If we failed to update the experiment, turn off auto-updating for the future (non-bandits only)
