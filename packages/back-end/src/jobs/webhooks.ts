--- conflicted
+++ resolved
@@ -26,22 +26,15 @@
 
     if (!webhook) return;
 
-<<<<<<< HEAD
     const { overrides, expIdMapping } = await getExperimentOverrides(
       webhook.organization
     );
+    const features = await getFeatureDefinitions(webhook.organization);
     const payload = JSON.stringify({
       timestamp: Math.floor(Date.now() / 1000),
       overrides,
       experiments: expIdMapping,
-=======
-    const overrides = await getExperimentOverrides(webhook.organization);
-    const features = await getFeatureDefinitions(webhook.organization);
-    const payload = JSON.stringify({
-      timestamp: Math.floor(Date.now() / 1000),
-      overrides,
       features,
->>>>>>> e58c1e4b
     });
 
     const signature = createHmac("sha256", webhook.signingKey)
