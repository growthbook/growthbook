import { createHmac } from "crypto";
import Agenda, { Job } from "agenda";
import { ReqContext } from "../../types/organization";
import {
  getContextForAgendaJobByOrgId,
  getExperimentOverrides,
} from "../services/organizations";
import { getFeatureDefinitions } from "../services/features";
import { CRON_ENABLED } from "../util/secrets";
import { SDKPayloadKey } from "../../types/sdk-payload";
import {
  findAllLegacySdkWebhooks,
  findSdkWebhookByIdAcrossOrgs,
  setLastSdkWebhookError,
} from "../models/WebhookModel";
import { cancellableFetch } from "../util/http.util";

const WEBHOOK_JOB_NAME = "fireWebhook";
type WebhookJob = Job<{
  webhookId: string;
  retryCount: number;
}>;

let agenda: Agenda;
export default function (ag: Agenda) {
  agenda = ag;

  // Fire webhooks
  agenda.define(WEBHOOK_JOB_NAME, async (job: WebhookJob) => {
    const webhookId = job.attrs.data?.webhookId;
    if (!webhookId) return;

    const webhook = await findSdkWebhookByIdAcrossOrgs(webhookId);
    if (!webhook) return;

    const context = await getContextForAgendaJobByOrgId(webhook.organization);

    const { features, dateUpdated } = await getFeatureDefinitions({
      context,
      capabilities: ["bucketingV2"],
      environment:
        webhook.environment === undefined ? "production" : webhook.environment,
      projects: webhook.project ? [webhook.project] : [],
    });

    // eslint-disable-next-line
    const body: any = {
      timestamp: Math.floor(Date.now() / 1000),
      features,
      dateUpdated,
    };

    if (!webhook.featuresOnly) {
      const { overrides, expIdMapping } = await getExperimentOverrides(
        context,
        webhook.project
      );
      body.overrides = overrides;
      body.experiments = expIdMapping;
    }

    const payload = JSON.stringify(body);

    const signature = createHmac("sha256", webhook.signingKey)
      .update(payload)
      .digest("hex");

    const res = await cancellableFetch(
      webhook.endpoint,
      {
        headers: {
          "Content-Type": "application/json",
          "X-GrowthBook-Signature": signature,
        },
        method: "POST",
        body: payload,
      },
      {
        maxTimeMs: 30000,
        maxContentSize: 1000,
      }
    );

<<<<<<< HEAD
    if (!res.ok) {
      const txt = await res.text();
      const e = txt || "POST returned an invalid status code: " + res.status;
      webhook.set("error", e);
      await webhook.save();
=======
    if (!res.responseWithoutBody.ok) {
      const e =
        "POST returned an invalid status code: " +
        res.responseWithoutBody.status;
      await setLastSdkWebhookError(webhook, e);
>>>>>>> f8a41537
      throw new Error(e);
    }

    await setLastSdkWebhookError(webhook, "");
  });

  agenda.on(
    "fail:" + WEBHOOK_JOB_NAME,
    async (error: Error, job: WebhookJob) => {
      if (!job.attrs.data) return;

      // retry:
      const retryCount = job.attrs.data.retryCount;
      let nextRunAt = Date.now();
      // Wait 30s after the first failure
      if (retryCount === 0) {
        nextRunAt += 30000;
      }
      // Wait 5m after the second failure
      else if (retryCount === 1) {
        nextRunAt += 300000;
      }
      // If it failed 3 times, give up
      else {
        // TODO: email the organization owner
        return;
      }

      job.attrs.data.retryCount++;
      job.attrs.nextRunAt = new Date(nextRunAt);
      await job.save();
    }
  );
}

export async function queueLegacySdkWebhooks(
  context: ReqContext,
  payloadKeys: SDKPayloadKey[],
  isFeature?: boolean
) {
  if (!CRON_ENABLED) return;
  if (!payloadKeys.length) return;

  const webhooks = await findAllLegacySdkWebhooks(context);

  for (let i = 0; i < webhooks.length; i++) {
    const webhook = webhooks[i];

    // Skip if this webhook isn't affected by the changes
    if (
      !payloadKeys.some(
        (key) =>
          key.project === (webhook.project || "") &&
          key.environment === (webhook.environment || "production")
      )
    ) {
      continue;
    }

    // Skip if this webhook is only for features and this isn't a feature event
    if (!isFeature && webhook.featuresOnly) {
      continue;
    }

    const job = agenda.create(WEBHOOK_JOB_NAME, {
      webhookId: webhook.id,
      retryCount: 0,
    }) as WebhookJob;
    job.unique({ webhookId: webhook.id });
    job.schedule(new Date());
    await job.save();
  }
}<|MERGE_RESOLUTION|>--- conflicted
+++ resolved
@@ -81,19 +81,12 @@
       }
     );
 
-<<<<<<< HEAD
-    if (!res.ok) {
-      const txt = await res.text();
-      const e = txt || "POST returned an invalid status code: " + res.status;
-      webhook.set("error", e);
-      await webhook.save();
-=======
     if (!res.responseWithoutBody.ok) {
       const e =
+        res.stringBody ||
         "POST returned an invalid status code: " +
-        res.responseWithoutBody.status;
+          res.responseWithoutBody.status;
       await setLastSdkWebhookError(webhook, e);
->>>>>>> f8a41537
       throw new Error(e);
     }
 
