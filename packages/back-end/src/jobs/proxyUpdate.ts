import { createHmac } from "crypto";
import Agenda, { Job } from "agenda";
import { getFeatureDefinitions } from "../services/features";
import { CRON_ENABLED, IS_CLOUD } from "../util/secrets";
import { SDKPayloadKey } from "../../types/sdk-payload";
import {
  findSDKConnectionById,
  findSDKConnectionsByOrganization,
  setProxyError,
} from "../models/SdkConnectionModel";
import { SDKConnectionInterface } from "../../types/sdk-connection";
import { cancellableFetch } from "../util/http.util";

const PROXY_UPDATE_JOB_NAME = "proxyUpdate";
type ProxyUpdateJob = Job<{
  connectionId: string;
  useCloudProxy: boolean;
  retryCount: number;
}>;

let agenda: Agenda;
export default function addProxyUpdateJob(ag: Agenda) {
  agenda = ag;

  // Fire webhooks
  agenda.define(PROXY_UPDATE_JOB_NAME, async (job: ProxyUpdateJob) => {
    const connectionId = job.attrs.data?.connectionId;
    const useCloudProxy = job.attrs.data?.useCloudProxy;
    if (!connectionId) return;

    const connection = await findSDKConnectionById(connectionId);
    if (!connection) return;
    if (!connectionSupportsProxyUpdate(connection)) return;

    // TODO This probably needs to renamed
    const defs = await getFeatureDefinitions({
      organization: connection.organization,
      environment: connection.environment,
      project: connection.project,
      encryptionKey: connection.encryptPayload
        ? connection.encryptionKey
        : undefined,

      includeVisualExperiments: connection.includeVisualExperiments,
      includeDraftExperiments: connection.includeDraftExperiments,
      includeExperimentNames: connection.includeExperimentNames,
      hashSecureAttributes: connection.hashSecureAttributes,
    });

    const payload = JSON.stringify(defs);

    // note: Cloud Proxy users will have proxy.enabled === false, but will still have a valid proxy.signingKey
    const signature = createHmac("sha256", connection.proxy.signingKey)
      .update(payload)
      .digest("hex");

    const url = useCloudProxy
      ? `https://proxy.growthbook.io/proxy/features`
      : `${connection.proxy.host}/proxy/features`;

    const res = await fireProxyWebhook({
      url,
      signature,
      key: connection.key,
      payload,
    });

    if (!res.ok) {
      const e = "POST returned an invalid status code: " + res.status;
      await setProxyError(connection, e);
      throw new Error(e);
    }

    await setProxyError(connection, "");
  });
  agenda.on(
    "fail:" + PROXY_UPDATE_JOB_NAME,
    async (error: Error, job: ProxyUpdateJob) => {
      if (!job.attrs.data) return;

      // retry:
      const retryCount = job.attrs.data.retryCount;
      let nextRunAt = Date.now();
      // Try again after 5 seconds
      if (retryCount === 0) {
        nextRunAt += 5000;
      }
      // If it failed twice, give up
      else {
        return;
      }

      job.attrs.data.retryCount++;
      job.attrs.nextRunAt = new Date(nextRunAt);
      await job.save();
    }
  );
}

export async function queueSingleProxyUpdate(
  connection: SDKConnectionInterface,
  useCloudProxy: boolean = false
) {
  if (!connectionSupportsProxyUpdate(connection, useCloudProxy)) return;

  const job = agenda.create(PROXY_UPDATE_JOB_NAME, {
    connectionId: connection.id,
    retryCount: 0,
    useCloudProxy,
  }) as ProxyUpdateJob;
  job.unique({
    "data.connectionId": connection.id,
    "data.useCloudProxy": useCloudProxy,
  });
  job.schedule(new Date());
  await job.save();
}

export async function queueProxyUpdate(
  orgId: string,
  payloadKeys: SDKPayloadKey[]
) {
  if (!CRON_ENABLED) return;
  if (!payloadKeys.length) return;

  const connections = await findSDKConnectionsByOrganization(orgId);

  if (!connections) return;

  for (let i = 0; i < connections.length; i++) {
    const connection = connections[i];

    // Skip if this SDK Connection isn't affected by the changes
    if (
      !payloadKeys.some(
        (key) =>
          key.project === connection.project &&
          key.environment === connection.environment
      )
    ) {
      continue;
    }

    if (IS_CLOUD) {
      // Always fire webhook to GB Cloud Proxy for cloud users
      await queueSingleProxyUpdate(connection, true);
    }
    // If connection (cloud or self-hosted) specifies an (additional) proxy host, fire webhook
    await queueSingleProxyUpdate(connection, false);
  }
}

<<<<<<< HEAD
function connectionSupportsProxyUpdate(connection: SDKConnectionInterface) {
  if (IS_CLOUD) return true;
=======
function connectionSupportsProxyUpdate(
  connection: SDKConnectionInterface,
  useCloudProxy: boolean = false
) {
  if (useCloudProxy) {
    return IS_CLOUD && !!connection.sseEnabled;
  }
>>>>>>> 1e7dedb4
  return !!(connection.proxy.enabled && connection.proxy.host);
}

async function fireProxyWebhook({
  url,
  signature,
  key,
  payload,
}: {
  url: string;
  signature: string;
  key: string;
  payload: string;
}) {
  const { responseWithoutBody: res } = await cancellableFetch(
    url,
    {
      headers: {
        "Content-Type": "application/json",
        "X-GrowthBook-Signature": signature,
        "X-GrowthBook-Api-Key": key,
      },
      method: "POST",
      body: payload,
    },
    {
      maxContentSize: 500,
      maxTimeMs: 5000,
    }
  );

  return res;
}<|MERGE_RESOLUTION|>--- conflicted
+++ resolved
@@ -150,10 +150,6 @@
   }
 }
 
-<<<<<<< HEAD
-function connectionSupportsProxyUpdate(connection: SDKConnectionInterface) {
-  if (IS_CLOUD) return true;
-=======
 function connectionSupportsProxyUpdate(
   connection: SDKConnectionInterface,
   useCloudProxy: boolean = false
@@ -161,7 +157,6 @@
   if (useCloudProxy) {
     return IS_CLOUD && !!connection.sseEnabled;
   }
->>>>>>> 1e7dedb4
   return !!(connection.proxy.enabled && connection.proxy.host);
 }
 
