/**
 * For self-hosted installations this job will update their license data once a day.
 * This will allow us to make sure that any installation that hasn't contacted us within
 * a day may have had their connection to us blocked, and their license would then be
 * void within a week if something is not done to unblock the connection.
 */
import Agenda from "agenda";
<<<<<<< HEAD
import { licenseInit } from "shared/enterprise";
import { getSelfHostedOrganization } from "../models/OrganizationModel";
import { trackJob } from "../services/otel";
import { IS_CLOUD } from "../util/secrets";
=======
import { licenseInit } from "enterprise";
import { getSelfHostedOrganization } from "back-end/src/models/OrganizationModel";
import { trackJob } from "back-end/src/services/otel";
import { IS_CLOUD } from "back-end/src/util/secrets";
>>>>>>> 7dc2f956
import {
  getLicenseMetaData,
  getUserCodesForOrg,
} from "back-end/src/services/licenseData";

const UPDATE_LICENSES_JOB_NAME = "updateLicenses";

const updateLicense = trackJob(UPDATE_LICENSES_JOB_NAME, async () => {
  if (IS_CLOUD) {
    return;
  }

  const org = await getSelfHostedOrganization();
  if (org) {
    licenseInit(org, getUserCodesForOrg, getLicenseMetaData);
  }
});

let agenda: Agenda;
export default function (ag: Agenda) {
  agenda = ag;
  agenda.define(UPDATE_LICENSES_JOB_NAME, updateLicense);
}

export async function queueUpdateLicense() {
  const job = agenda.create(UPDATE_LICENSES_JOB_NAME, {});
  job.unique({});
  job.repeatEvery("24 hours");
  await job.save();
}<|MERGE_RESOLUTION|>--- conflicted
+++ resolved
@@ -5,17 +5,10 @@
  * void within a week if something is not done to unblock the connection.
  */
 import Agenda from "agenda";
-<<<<<<< HEAD
-import { licenseInit } from "shared/enterprise";
-import { getSelfHostedOrganization } from "../models/OrganizationModel";
-import { trackJob } from "../services/otel";
-import { IS_CLOUD } from "../util/secrets";
-=======
 import { licenseInit } from "enterprise";
 import { getSelfHostedOrganization } from "back-end/src/models/OrganizationModel";
 import { trackJob } from "back-end/src/services/otel";
 import { IS_CLOUD } from "back-end/src/util/secrets";
->>>>>>> 7dc2f956
 import {
   getLicenseMetaData,
   getUserCodesForOrg,
