--- conflicted
+++ resolved
@@ -1,10 +1,5 @@
-<<<<<<< HEAD
-import { initializeLicense } from "@back-end/src/services/licenseData";
 import { logger } from "@back-end/src/util/logger";
-=======
-import { logger } from "../util/logger";
-import { initializeLicenseForOrg } from "../services/licenseData";
->>>>>>> 57f1e603
+import { initializeLicenseForOrg } from "@back-end/src/services/licenseData";
 import mongoInit from "./mongo";
 import { queueInit } from "./queue";
 
