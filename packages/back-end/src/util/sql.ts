--- conflicted
+++ resolved
@@ -226,20 +226,12 @@
             ? "boolean"
             : testValue && testValue instanceof Date
             ? "date"
-<<<<<<< HEAD
-            : "unknown",
-=======
             : "other",
->>>>>>> d3e50b26
       });
     } else {
       columns.push({
         column: col,
-<<<<<<< HEAD
-        datatype: "unknown",
-=======
         datatype: "",
->>>>>>> d3e50b26
       });
     }
   });
