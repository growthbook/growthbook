import { cloneDeep } from "lodash";
import {
  ALL_PERMISSIONS,
  ENV_SCOPED_PERMISSIONS,
  roleSupportsEnvLimit,
} from "shared/permissions";
import {
  MemberRole,
  MemberRoleInfo,
  OrganizationInterface,
  Permission,
  PermissionsObject,
  ProjectMemberRole,
  Role,
  UserPermission,
  UserPermissions,
} from "../../types/organization";
import { TeamInterface } from "../../types/team";
<<<<<<< HEAD
import {
  ALL_PERMISSIONS,
  ENV_SCOPED_PERMISSIONS,
} from "./permission-constants";
=======
>>>>>>> 69f68899

function hasEnvScopedPermissions(userPermission: PermissionsObject): boolean {
  const envLimitedPermissions: Permission[] = ENV_SCOPED_PERMISSIONS.map(
    (permission) => permission
  );

  for (const permission of envLimitedPermissions) {
    if (userPermission[permission]) {
      return true;
    }
  }
  return false;
}

export function roleToPermissionMap(
  role: MemberRole | undefined,
  org: OrganizationInterface
): PermissionsObject {
  const roles = getRoles(org);
  const orgRole = roles.find((r) => r.id === role);
  const permissions = new Set<Permission>(orgRole?.permissions || []);

  const permissionsObj: PermissionsObject = {};
  ALL_PERMISSIONS.forEach((p) => {
    permissionsObj[p] = permissions.has(p);
  });
  return permissionsObj;
}

function isValidPermission(permission: string): permission is Permission {
  return ALL_PERMISSIONS.includes(permission as Permission);
}

function mergePermissions(
  existingPermissions: PermissionsObject,
  newPermissions: PermissionsObject
): PermissionsObject {
  const updatedPermissions: PermissionsObject = { ...existingPermissions };

  for (const permission in newPermissions) {
    if (isValidPermission(permission) && newPermissions[permission] === true) {
      updatedPermissions[permission] = true;
    }
  }

  return updatedPermissions;
}

function mergeEnvironmentLimits(
  existingPermissions: UserPermission,
  newPermissions: UserPermission,
  org: OrganizationInterface
): UserPermission {
  const existingRoleSupportsEnvLimits = hasEnvScopedPermissions(
    existingPermissions.permissions
  );
  const newRoleSupportsEnvLimits = hasEnvScopedPermissions(
    newPermissions.permissions
  );

  if (!existingRoleSupportsEnvLimits && !newRoleSupportsEnvLimits) {
    // Neither role supports env limits, so we can skip logic below
    return existingPermissions;
  }

  const updatedPermissions = cloneDeep(existingPermissions);

  if (
    // If the existingRole & newRole can be limited by environment
    existingRoleSupportsEnvLimits &&
    newRoleSupportsEnvLimits
  ) {
    if (
      // and if limitAccessByEnvironment is the same for new and existing roles, we just concat the envs arrays
      updatedPermissions.limitAccessByEnvironment ===
      newPermissions.limitAccessByEnvironment
    ) {
      updatedPermissions.environments = [
        ...new Set(
          updatedPermissions.environments.concat(newPermissions.environments)
        ),
      ];
      updatedPermissions.limitAccessByEnvironment = getLimitAccessByEnvironment(
        updatedPermissions.environments,
        updatedPermissions.limitAccessByEnvironment,
        org
      );
    } else {
      // otherwise, 1 role doesn't have limited access by environment, so it overrides the other
      updatedPermissions.limitAccessByEnvironment = false;
      updatedPermissions.environments = [];
    }
  } else {
    // Only override existing role's env limits if the existing role doesn't support env limits, and the newRole does
    if (!existingRoleSupportsEnvLimits && newRoleSupportsEnvLimits) {
      updatedPermissions.limitAccessByEnvironment = getLimitAccessByEnvironment(
        newPermissions.environments,
        newPermissions.limitAccessByEnvironment,
        org
      );

      updatedPermissions.environments = newPermissions.environments;
    }
  }
  return updatedPermissions;
}

function mergeUserPermissionObj(
  userPermission1: UserPermission,
  userPermission2: UserPermission,
  org: OrganizationInterface
): UserPermission {
  let updatedUserPermissionObj = userPermission1;

  updatedUserPermissionObj = mergeEnvironmentLimits(
    updatedUserPermissionObj,
    userPermission2,
    org
  );
  updatedUserPermissionObj.permissions = mergePermissions(
    updatedUserPermissionObj.permissions,
    userPermission2.permissions
  );

  return updatedUserPermissionObj;
}

function mergeUserAndTeamPermissions(
  userPermissions: UserPermissions,
  teamPermissions: UserPermissions,
  org: OrganizationInterface
) {
  // Build a list of all projects
  const allProjects = new Set([
    ...Object.keys(userPermissions.projects),
    ...Object.keys(teamPermissions.projects),
  ]);

  // Loop through that list of projects and merge the user and team permissions
  allProjects.forEach((project) => {
    userPermissions.projects[project] = mergeUserPermissionObj(
      userPermissions.projects[project] || {
        limitAccessByEnvironment:
          userPermissions.global.limitAccessByEnvironment,
        environments: userPermissions.global.environments,
        permissions: userPermissions.global.permissions,
      },
      teamPermissions.projects[project] || {
        limitAccessByEnvironment:
          teamPermissions.global.limitAccessByEnvironment,
        environments: teamPermissions.global.environments,
        permissions: teamPermissions.global.permissions,
      },
      org
    );
  });

  // Merge the global permissions
  userPermissions.global = mergeUserPermissionObj(
    userPermissions.global,
    teamPermissions.global,
    org
  );
}

function getLimitAccessByEnvironment(
  environments: string[],
  limitAccessByEnvironment: boolean,
  org: OrganizationInterface
): boolean {
  // If all environments are selected, treat that the same as not limiting by environment
  const validEnvs = org.settings?.environments?.map((e) => e.id) || [];
  if (
    limitAccessByEnvironment &&
    validEnvs.every((e) => environments?.includes(e))
  ) {
    return false;
  }

  return limitAccessByEnvironment;
}

function getUserPermission(
  info: {
    environments?: string[];
    limitAccessByEnvironment?: boolean;
    role: MemberRole;
  },
  org: OrganizationInterface
): UserPermission {
  let limitAccessByEnvironment = !!info.limitAccessByEnvironment;

  // Only some roles can be limited by environment
  // TODO: This will have to change when we support custom roles
  if (limitAccessByEnvironment && !roleSupportsEnvLimit(info.role)) {
    limitAccessByEnvironment = false;
  }

  return {
    environments: info.environments || [],
    limitAccessByEnvironment: getLimitAccessByEnvironment(
      info.environments || [],
      limitAccessByEnvironment,
      org
    ),
    permissions: roleToPermissionMap(info.role, org),
  };
}

export function getUserPermissions(
  userId: string,
  org: OrganizationInterface,
  teams: TeamInterface[]
): UserPermissions {
  const memberInfo = org.members.find((m) => m.id === userId);

  if (!memberInfo) {
    throw new Error("User is not a member of this organization");
  }

  const userPermissions: UserPermissions = {
    global: getUserPermission(memberInfo, org),
    projects: {},
  };

  // Build the user-level project permissions
  memberInfo.projectRoles?.forEach((projectRole: ProjectMemberRole) => {
    userPermissions.projects[projectRole.project] = getUserPermission(
      projectRole,
      org
    );
  });

  // If the user is on a team, merge the team permissions into the user permissions
  if (memberInfo.teams) {
    for (const team of memberInfo.teams) {
      const teamData = teams.find((t) => t.id === team);
      if (teamData) {
        const teamPermissions: UserPermissions = {
          global: getUserPermission(teamData, org),
          projects: {},
        };
        if (teamData.projectRoles) {
          for (const teamProject of teamData.projectRoles) {
            teamPermissions.projects[teamProject.project] = getUserPermission(
              teamProject,
              org
            );
          }
        }
        mergeUserAndTeamPermissions(userPermissions, teamPermissions, org);
      }
    }
  }

  return userPermissions;
}

export function getRoles(_organization: OrganizationInterface): Role[] {
  // TODO: support custom roles?
  return [
    {
      id: "noaccess",
      description:
        "Cannot view any features or experiments. Most useful when combined with project-scoped roles.",
      permissions: [],
    },
    {
      id: "readonly",
      description: "View all features and experiment results",
      permissions: ["readData"],
    },
    {
      id: "visualEditor",
      description: "Make visual changes for an experiment",
      permissions: ["readData", "manageVisualChanges"],
    },
    {
      id: "collaborator",
      description: "Add comments and contribute ideas",
      permissions: [
        "readData",
        "addComments",
        "createIdeas",
        "createPresentations",
      ],
    },
    {
      id: "engineer",
      description: "Manage features",
      permissions: [
        "readData",
        "addComments",
        "createIdeas",
        "createPresentations",
        "publishFeatures",
        "manageFeatures",
        "manageTags",
        "createFeatureDrafts",
        "manageTargetingAttributes",
        "manageEnvironments",
        "manageNamespaces",
        "manageSavedGroups",
        "manageArchetype",
        "runExperiments",
        "manageVisualChanges",
      ],
    },
    {
      id: "analyst",
      description: "Analyze experiments",
      permissions: [
        "readData",
        "addComments",
        "createIdeas",
        "createPresentations",
        "createAnalyses",
        "createDimensions",
        "createMetrics",
        "createSegments",
        "manageFactTables",
        "manageTags",
        "runQueries",
        "editDatasourceSettings",
        "manageVisualChanges",
      ],
    },
    {
      id: "experimenter",
      description: "Manage features AND Analyze experiments",
      permissions: [
        "readData",
        "addComments",
        "createIdeas",
        "createPresentations",
        "publishFeatures",
        "manageFeatures",
        "createFeatureDrafts",
        "manageTargetingAttributes",
        "manageEnvironments",
        "manageNamespaces",
        "manageSavedGroups",
        "manageArchetype",
        "manageTags",
        "runExperiments",
        "createAnalyses",
        "createDimensions",
        "createSegments",
        "createMetrics",
        "manageFactTables",
        "runQueries",
        "editDatasourceSettings",
        "manageVisualChanges",
      ],
    },
    {
      id: "admin",
      description:
        "All access + invite teammates and configure organization settings",
      permissions: [...ALL_PERMISSIONS],
    },
  ];
}

export function getDefaultRole(
  organization: OrganizationInterface
): MemberRoleInfo {
  return (
    organization.settings?.defaultRole || {
      environments: [],
      limitAccessByEnvironment: false,
      role: "collaborator",
    }
  );
}<|MERGE_RESOLUTION|>--- conflicted
+++ resolved
@@ -16,13 +16,6 @@
   UserPermissions,
 } from "../../types/organization";
 import { TeamInterface } from "../../types/team";
-<<<<<<< HEAD
-import {
-  ALL_PERMISSIONS,
-  ENV_SCOPED_PERMISSIONS,
-} from "./permission-constants";
-=======
->>>>>>> 69f68899
 
 function hasEnvScopedPermissions(userPermission: PermissionsObject): boolean {
   const envLimitedPermissions: Permission[] = ENV_SCOPED_PERMISSIONS.map(
