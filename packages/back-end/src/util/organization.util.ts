--- conflicted
+++ resolved
@@ -29,8 +29,6 @@
   }
   return false;
 }
-<<<<<<< HEAD
-=======
 
 export function getEnvironmentIdsFromOrg(org: OrganizationInterface): string[] {
   return getEnvironments(org).map((e) => e.id);
@@ -54,7 +52,6 @@
   return org.settings.environments;
 }
 
->>>>>>> a77100ec
 export function roleToPermissionMap(
   role: MemberRole | undefined,
   org: OrganizationInterface
