--- conflicted
+++ resolved
@@ -25,11 +25,8 @@
     "encrypt-features-endpoint",
     "schedule-feature-flag",
     "override-metrics",
-<<<<<<< HEAD
+    "regression-adjustment",
     "visual-editor",
-=======
-    "regression-adjustment",
->>>>>>> 0440c423
   ]),
   pro_sso: new Set<CommercialFeature>([
     "sso",
@@ -37,11 +34,8 @@
     "encrypt-features-endpoint",
     "schedule-feature-flag",
     "override-metrics",
-<<<<<<< HEAD
+    "regression-adjustment",
     "visual-editor",
-=======
-    "regression-adjustment",
->>>>>>> 0440c423
   ]),
   enterprise: new Set<CommercialFeature>([
     "sso",
@@ -49,11 +43,8 @@
     "encrypt-features-endpoint",
     "schedule-feature-flag",
     "override-metrics",
-<<<<<<< HEAD
+    "regression-adjustment",
     "visual-editor",
-=======
-    "regression-adjustment",
->>>>>>> 0440c423
   ]),
 };
 export function getAccountPlan(org: OrganizationInterface): AccountPlan {
