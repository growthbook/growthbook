--- conflicted
+++ resolved
@@ -311,7 +311,6 @@
     {
       id: "engineer",
       description: "Manage features",
-<<<<<<< HEAD
       policies: [
         "GB_View_Data",
         "GB_Write_Comments",
@@ -328,25 +327,6 @@
         "GB_Manage_Archetype",
         "GB_Run_Experiments",
         "GB_Manage_Visual_Changes",
-=======
-      permissions: [
-        "readData",
-        "addComments",
-        "createIdeas",
-        "createPresentations",
-        "publishFeatures",
-        "manageFeatures",
-        "manageTags",
-        "createFeatureDrafts",
-        "manageTargetingAttributes",
-        "manageEnvironments",
-        "manageNamespaces",
-        "manageSavedGroups",
-        "manageArchetype",
-        "runExperiments",
-        "canReview",
-        "manageVisualChanges",
->>>>>>> 9356f6bd
       ],
     },
     {
@@ -371,7 +351,6 @@
     {
       id: "experimenter",
       description: "Manage features AND Analyze experiments",
-<<<<<<< HEAD
       policies: [
         "GB_View_Data",
         "GB_Write_Comments",
@@ -395,32 +374,6 @@
         "GB_Manage_Fact_Tables",
         "GB_Run_Queries",
         "GB_Edit_Datasource_Settings",
-=======
-      permissions: [
-        "readData",
-        "addComments",
-        "createIdeas",
-        "createPresentations",
-        "publishFeatures",
-        "manageFeatures",
-        "createFeatureDrafts",
-        "manageTargetingAttributes",
-        "manageEnvironments",
-        "manageNamespaces",
-        "manageSavedGroups",
-        "manageArchetype",
-        "manageTags",
-        "runExperiments",
-        "createAnalyses",
-        "createDimensions",
-        "createSegments",
-        "createMetrics",
-        "manageFactTables",
-        "runQueries",
-        "editDatasourceSettings",
-        "canReview",
-        "manageVisualChanges",
->>>>>>> 9356f6bd
       ],
     },
     {
