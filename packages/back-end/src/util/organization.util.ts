--- conflicted
+++ resolved
@@ -17,59 +17,6 @@
 } from "../../types/organization";
 import { TeamInterface } from "../../types/team";
 
-<<<<<<< HEAD
-export const ENV_SCOPED_PERMISSIONS = [
-  "publishFeatures",
-  "manageEnvironments",
-  "runExperiments",
-] as const;
-
-export const PROJECT_SCOPED_PERMISSIONS = [
-  "readData",
-  "addComments",
-  "createFeatureDrafts",
-  "manageFeatures",
-  "manageProjects",
-  "createAnalyses",
-  "createIdeas",
-  "createMetrics",
-  "manageFactTables",
-  "createDatasources",
-  "editDatasourceSettings",
-  "runQueries",
-] as const;
-
-export const GLOBAL_PERMISSIONS = [
-  "readData",
-  "createPresentations",
-  "createDimensions",
-  "createSegments",
-  "organizationSettings",
-  "superDelete",
-  "manageTeam",
-  "manageTags",
-  "manageApiKeys",
-  "manageIntegrations",
-  "manageWebhooks",
-  "manageBilling",
-  "manageNorthStarMetric",
-  "manageTargetingAttributes",
-  "manageNamespaces",
-  "manageSavedGroups",
-  "manageArchetype",
-  "viewEvents",
-  "bypassApprovalChecks",
-  "canReview",
-] as const;
-
-export const ALL_PERMISSIONS = [
-  ...GLOBAL_PERMISSIONS,
-  ...PROJECT_SCOPED_PERMISSIONS,
-  ...ENV_SCOPED_PERMISSIONS,
-];
-
-=======
->>>>>>> 1c9a11d8
 function hasEnvScopedPermissions(userPermission: PermissionsObject): boolean {
   const envLimitedPermissions: Permission[] = ENV_SCOPED_PERMISSIONS.map(
     (permission) => permission
@@ -374,11 +321,8 @@
         "manageSavedGroups",
         "manageArchetype",
         "runExperiments",
-<<<<<<< HEAD
         "canReview",
-=======
         "manageVisualChanges",
->>>>>>> 1c9a11d8
       ],
     },
     {
@@ -425,11 +369,8 @@
         "manageFactTables",
         "runQueries",
         "editDatasourceSettings",
-<<<<<<< HEAD
         "canReview",
-=======
         "manageVisualChanges",
->>>>>>> 1c9a11d8
       ],
     },
     {
