--- conflicted
+++ resolved
@@ -8,65 +8,6 @@
   Role,
   UserPermissions,
 } from "../../types/organization";
-<<<<<<< HEAD
-import { getLicense } from "../init/license";
-import { IS_CLOUD } from "./secrets";
-
-export function isActiveSubscriptionStatus(
-  status?: Stripe.Subscription.Status
-) {
-  return ["active", "trialing", "past_due"].includes(status || "");
-}
-export const accountFeatures: CommercialFeaturesMap = {
-  oss: new Set<CommercialFeature>([]),
-  starter: new Set<CommercialFeature>([]),
-  pro: new Set<CommercialFeature>([
-    "advanced-permissions",
-    "encrypt-features-endpoint",
-    "schedule-feature-flag",
-    "override-metrics",
-  ]),
-  pro_sso: new Set<CommercialFeature>([
-    "sso",
-    "advanced-permissions",
-    "encrypt-features-endpoint",
-    "schedule-feature-flag",
-    "override-metrics",
-  ]),
-  enterprise: new Set<CommercialFeature>([
-    "sso",
-    "custom-exp-metadata",
-    "advanced-permissions",
-    "encrypt-features-endpoint",
-    "schedule-feature-flag",
-    "override-metrics",
-  ]),
-};
-export function getAccountPlan(org: OrganizationInterface): AccountPlan {
-  if (IS_CLOUD) {
-    if (org.enterprise) return "enterprise";
-    if (org.restrictAuthSubPrefix || org.restrictLoginMethod) return "pro_sso";
-    if (isActiveSubscriptionStatus(org.subscription?.status)) return "pro";
-    return "starter";
-  }
-
-  // For self-hosted deployments
-  return getLicense()?.plan || "oss";
-}
-export function planHasPremiumFeature(
-  plan: AccountPlan,
-  feature: CommercialFeature
-): boolean {
-  return accountFeatures[plan].has(feature);
-}
-export function orgHasPremiumFeature(
-  org: OrganizationInterface,
-  feature: CommercialFeature
-): boolean {
-  return planHasPremiumFeature(getAccountPlan(org), feature);
-}
-=======
->>>>>>> 38df151b
 
 export const ENV_SCOPED_PERMISSIONS = [
   "publishFeatures",
@@ -212,12 +153,9 @@
         "manageEnvironments",
         "manageNamespaces",
         "manageSavedGroups",
-<<<<<<< HEAD
         "manageCustomFields",
-=======
         "manageTags",
         "runExperiments",
->>>>>>> 38df151b
         "createAnalyses",
         "createDimensions",
         "createSegments",
