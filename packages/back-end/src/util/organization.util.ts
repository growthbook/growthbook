--- conflicted
+++ resolved
@@ -13,16 +13,10 @@
   ProjectMemberRole,
   UserPermission,
   UserPermissions,
-<<<<<<< HEAD
-} from "../../types/organization";
-import { TeamInterface } from "../../types/team";
-//"manageCustomFields",
-=======
 } from "back-end/types/organization";
 import { TeamInterface } from "back-end/types/team";
 import { SUPERADMIN_DEFAULT_ROLE } from "./secrets";
 
->>>>>>> be286356
 function hasEnvScopedPermissions(userPermission: PermissionsObject): boolean {
   const envLimitedPermissions: Permission[] = ENV_SCOPED_PERMISSIONS.map(
     (permission) => permission
