import path from "path";
import fs from "fs";
import { Request, RequestHandler } from "express";
import z, { Schema, ZodNever } from "zod";
import { orgHasPremiumFeature } from "enterprise";
import { ApiErrorResponse, ApiRequestLocals } from "../../types/api";
import { ApiPaginationFields } from "../../types/openapi";
<<<<<<< HEAD
import { UserInterface } from "../../types/user";
=======
import { getUserById } from "../services/users";
import { OrganizationInterface } from "../../types/organization";
>>>>>>> 67b7c694
import { IS_MULTI_ORG } from "./secrets";

type ApiRequest<
  ResponseType = never,
  ParamsSchema extends Schema = Schema<never>,
  BodySchema extends Schema = Schema<never>,
  QuerySchema extends Schema = Schema<never>
> = ApiRequestLocals &
  Request<
    z.infer<ParamsSchema>,
    { status: number } & ResponseType,
    z.infer<BodySchema>,
    z.infer<QuerySchema>
  >;

function validate<T>(
  schema: Schema<T>,
  value: unknown
):
  | {
      success: true;
      data: T;
    }
  | {
      success: false;
      errors: string[];
    } {
  const result = schema.safeParse(value);
  if (!result.success) {
    return {
      success: false,
      errors: result.error.issues.map((i) => {
        return "[" + i.path.join(".") + "] " + i.message;
      }),
    };
  }

  return {
    success: true,
    data: result.data,
  };
}

export function createApiRequestHandler<
  ParamsSchema extends Schema = Schema<never>,
  BodySchema extends Schema = Schema<never>,
  QuerySchema extends Schema = Schema<never>
>({
  paramsSchema,
  bodySchema,
  querySchema,
}: {
  bodySchema?: BodySchema;
  querySchema?: QuerySchema;
  paramsSchema?: ParamsSchema;
} = {}) {
  return <ResponseType>(
    handler: (
      req: ApiRequest<ResponseType, ParamsSchema, BodySchema, QuerySchema>
    ) => Promise<ResponseType>
  ) => {
    const wrappedHandler: RequestHandler<
      z.infer<ParamsSchema>,
      ApiErrorResponse | ResponseType,
      z.infer<BodySchema>,
      z.infer<QuerySchema>
    > = async (req, res, next) => {
      try {
        const allErrors: string[] = [];
        if (paramsSchema && !(paramsSchema instanceof ZodNever)) {
          const validated = validate(paramsSchema, req.params);
          if (!validated.success) {
            allErrors.push(`Request params: ` + validated.errors.join(", "));
          } else {
            req.params = validated.data;
          }
        }
        if (querySchema && !(querySchema instanceof ZodNever)) {
          const validated = validate(querySchema, req.query);
          if (!validated.success) {
            allErrors.push(`Querystring: ` + validated.errors.join(", "));
          } else {
            req.query = validated.data;
          }
        }
        if (bodySchema && !(bodySchema instanceof ZodNever)) {
          const validated = validate(bodySchema, req.body);
          if (!validated.success) {
            allErrors.push(`Request body: ` + validated.errors.join(", "));
          } else {
            req.body = validated.data;
          }
        }
        if (allErrors.length > 0) {
          return res.status(400).json({
            message: allErrors.join("\n"),
          });
        }

        try {
          const result = await handler(
            req as ApiRequest<
              ApiErrorResponse | ResponseType,
              ParamsSchema,
              BodySchema,
              QuerySchema
            >
          );
          return res.status(200).json(result);
        } catch (e) {
          return res.status(400).json({
            message: e.message,
          });
        }
      } catch (e) {
        next(e);
      }
    };
    return wrappedHandler;
  };
}

let build: { sha: string; date: string };
export function getBuild() {
  if (!build) {
    build = {
      sha: "",
      date: "",
    };
    const rootPath = path.join(__dirname, "..", "..", "..", "..", "buildinfo");
    if (fs.existsSync(path.join(rootPath, "SHA"))) {
      build.sha = fs.readFileSync(path.join(rootPath, "SHA")).toString().trim();
    }
    if (fs.existsSync(path.join(rootPath, "DATE"))) {
      build.date = fs
        .readFileSync(path.join(rootPath, "DATE"))
        .toString()
        .trim();
    }
  }

  return build;
}

export async function validateIsSuperUserRequest(req: {
<<<<<<< HEAD
  user?: UserInterface;
=======
  userId?: string;
  organization: OrganizationInterface;
>>>>>>> 67b7c694
}) {
  if (!IS_MULTI_ORG) {
    throw new Error("This endpoint requires multi-org mode.");
  }

<<<<<<< HEAD
  if (!req.user) {
=======
  if (req.organization) {
    if (!orgHasPremiumFeature(req.organization, "multi-org")) {
      throw new Error("This endpoint requires an Enterprise plan.");
    }
  }

  if (!req.userId) {
>>>>>>> 67b7c694
    throw new Error(
      "This endpoint requires the use of a Personal Access Token rather than an API_KEY."
    );
  }

  if (!req.user.superAdmin) {
    throw new Error(
      "This endpoint requires the Personal Access Token of a super admin."
    );
  }

  return req.user;
}

/**
 * Given an already paginated list of items, return the pagination fields
 */
export function getPaginationReturnFields<T>(
  items: T[],
  total: number,
  query: { limit: number; offset: number }
): ApiPaginationFields {
  const limit = query.limit;
  const offset = query.offset;
  const nextOffset = offset + limit;
  const hasMore = nextOffset < total;

  return {
    limit,
    offset,
    count: items.length,
    total: total,
    hasMore,
    nextOffset: hasMore ? nextOffset : null,
  };
}

/**
 * Given an unpaginated list of items and a query object, return the paginated list of items and the pagination fields
 */
export function applyPagination<T>(
  items: T[],
  query: { limit?: number | undefined; offset?: number | undefined }
): {
  filtered: T[];
  returnFields: ApiPaginationFields;
} {
  const limit = query.limit || 10;
  const offset = query.offset || 0;
  if (isNaN(limit) || limit < 1 || limit > 100) {
    throw new Error("Pagination limit must be between 1 and 100");
  }
  if (isNaN(offset) || offset < 0 || (offset > 0 && offset >= items.length)) {
    throw new Error("Invalid pagination offset");
  }

  const filtered = items.slice(offset, limit + offset);
  const nextOffset = offset + limit;
  const hasMore = nextOffset < items.length;

  return {
    filtered,
    returnFields: {
      limit,
      offset,
      count: filtered.length,
      total: items.length,
      hasMore,
      nextOffset: hasMore ? nextOffset : null,
    },
  };
}

export function applyFilter<T>(
  queryValue: T,
  actualValue: T | T[],
  arrayAsFilter: boolean = false
): boolean {
  // If we're not filtering on anything, return true immediately
  if (queryValue === null || queryValue === undefined) return true;

  // If we are filtering, but the actual value is missing, return false
  if (actualValue === null || actualValue === undefined) return false;

  // If we're checking if the filter value is part of an array
  if (Array.isArray(actualValue)) {
    // Sometimes, arrays are used as a filter and when it's empty that means include everything
    if (arrayAsFilter && actualValue.length === 0) return true;
    return actualValue.includes(queryValue);
  }

  // Otherwise, check if the values are equal
  return queryValue === actualValue;
}<|MERGE_RESOLUTION|>--- conflicted
+++ resolved
@@ -5,12 +5,8 @@
 import { orgHasPremiumFeature } from "enterprise";
 import { ApiErrorResponse, ApiRequestLocals } from "../../types/api";
 import { ApiPaginationFields } from "../../types/openapi";
-<<<<<<< HEAD
 import { UserInterface } from "../../types/user";
-=======
-import { getUserById } from "../services/users";
 import { OrganizationInterface } from "../../types/organization";
->>>>>>> 67b7c694
 import { IS_MULTI_ORG } from "./secrets";
 
 type ApiRequest<
@@ -156,28 +152,20 @@
 }
 
 export async function validateIsSuperUserRequest(req: {
-<<<<<<< HEAD
   user?: UserInterface;
-=======
-  userId?: string;
   organization: OrganizationInterface;
->>>>>>> 67b7c694
 }) {
   if (!IS_MULTI_ORG) {
     throw new Error("This endpoint requires multi-org mode.");
   }
 
-<<<<<<< HEAD
-  if (!req.user) {
-=======
   if (req.organization) {
     if (!orgHasPremiumFeature(req.organization, "multi-org")) {
       throw new Error("This endpoint requires an Enterprise plan.");
     }
   }
 
-  if (!req.userId) {
->>>>>>> 67b7c694
+  if (!req.user) {
     throw new Error(
       "This endpoint requires the use of a Personal Access Token rather than an API_KEY."
     );
