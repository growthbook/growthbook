import path from "path";
import fs from "fs";
import { Request, RequestHandler } from "express";
import z, { Schema, ZodNever } from "zod";
<<<<<<< HEAD
import { orgHasPremiumFeature } from "shared/enterprise";
import { ApiErrorResponse, ApiRequestLocals } from "../../types/api";
import { ApiPaginationFields } from "../../types/openapi";
import { UserInterface } from "../../types/user";
import { OrganizationInterface } from "../../types/organization";
=======
import { orgHasPremiumFeature } from "enterprise";
import { ApiErrorResponse, ApiRequestLocals } from "back-end/types/api";
import { ApiPaginationFields } from "back-end/types/openapi";
import { UserInterface } from "back-end/types/user";
import { OrganizationInterface } from "back-end/types/organization";
>>>>>>> 7dc2f956
import { IS_MULTI_ORG } from "./secrets";

type ApiRequest<
  ResponseType = never,
  ParamsSchema extends Schema = Schema<never>,
  BodySchema extends Schema = Schema<never>,
  QuerySchema extends Schema = Schema<never>
> = ApiRequestLocals &
  Request<
    z.infer<ParamsSchema>,
    { status: number } & ResponseType,
    z.infer<BodySchema>,
    z.infer<QuerySchema>
  >;

function validate<T>(
  schema: Schema<T>,
  value: unknown
):
  | {
      success: true;
      data: T;
    }
  | {
      success: false;
      errors: string[];
    } {
  const result = schema.safeParse(value);
  if (!result.success) {
    return {
      success: false,
      errors: result.error.issues.map((i) => {
        return "[" + i.path.join(".") + "] " + i.message;
      }),
    };
  }

  return {
    success: true,
    data: result.data,
  };
}

export function createApiRequestHandler<
  ParamsSchema extends Schema = Schema<never>,
  BodySchema extends Schema = Schema<never>,
  QuerySchema extends Schema = Schema<never>
>({
  paramsSchema,
  bodySchema,
  querySchema,
}: {
  bodySchema?: BodySchema;
  querySchema?: QuerySchema;
  paramsSchema?: ParamsSchema;
} = {}) {
  return <ResponseType>(
    handler: (
      req: ApiRequest<ResponseType, ParamsSchema, BodySchema, QuerySchema>
    ) => Promise<ResponseType>
  ) => {
    const wrappedHandler: RequestHandler<
      z.infer<ParamsSchema>,
      ApiErrorResponse | ResponseType,
      z.infer<BodySchema>,
      z.infer<QuerySchema>
    > = async (req, res, next) => {
      try {
        const allErrors: string[] = [];
        if (paramsSchema && !(paramsSchema instanceof ZodNever)) {
          const validated = validate(paramsSchema, req.params);
          if (!validated.success) {
            allErrors.push(`Request params: ` + validated.errors.join(", "));
          } else {
            req.params = validated.data;
          }
        }
        if (querySchema && !(querySchema instanceof ZodNever)) {
          const validated = validate(querySchema, req.query);
          if (!validated.success) {
            allErrors.push(`Querystring: ` + validated.errors.join(", "));
          } else {
            req.query = validated.data;
          }
        }
        if (bodySchema && !(bodySchema instanceof ZodNever)) {
          const validated = validate(bodySchema, req.body);
          if (!validated.success) {
            allErrors.push(`Request body: ` + validated.errors.join(", "));
          } else {
            req.body = validated.data;
          }
        }
        if (allErrors.length > 0) {
          return res.status(400).json({
            message: allErrors.join("\n"),
          });
        }

        try {
          const result = await handler(
            req as ApiRequest<
              ApiErrorResponse | ResponseType,
              ParamsSchema,
              BodySchema,
              QuerySchema
            >
          );
          return res.status(200).json(result);
        } catch (e) {
          return res.status(400).json({
            message: e.message,
          });
        }
      } catch (e) {
        next(e);
      }
    };
    return wrappedHandler;
  };
}

let build: { sha: string; date: string; lastVersion: string };
export function getBuild() {
  if (!build) {
    build = {
      sha: "",
      date: "",
      lastVersion: "",
    };
    const rootPath = path.join(__dirname, "..", "..", "..", "..", "buildinfo");
    if (fs.existsSync(path.join(rootPath, "SHA"))) {
      build.sha = fs.readFileSync(path.join(rootPath, "SHA")).toString().trim();
    }
    if (fs.existsSync(path.join(rootPath, "DATE"))) {
      build.date = fs
        .readFileSync(path.join(rootPath, "DATE"))
        .toString()
        .trim();
    }

    // Read version from package.json
    try {
      const packageJSONPath = path.join(
        __dirname,
        "..",
        "..",
        "..",
        "..",
        "package.json"
      );
      if (fs.existsSync(packageJSONPath)) {
        const json = JSON.parse(fs.readFileSync(packageJSONPath).toString());
        build.lastVersion = json.version;
      }
    } catch (e) {
      // Ignore errors here, not important
    }
  }

  return build;
}

export async function validateIsSuperUserRequest(req: {
  user?: UserInterface;
  organization: OrganizationInterface;
}) {
  if (!IS_MULTI_ORG) {
    throw new Error("This endpoint requires multi-org mode.");
  }

  if (req.organization) {
    if (!orgHasPremiumFeature(req.organization, "multi-org")) {
      throw new Error("This endpoint requires an Enterprise plan.");
    }
  }

  if (!req.user) {
    throw new Error(
      "This endpoint requires the use of a Personal Access Token rather than an API_KEY."
    );
  }

  if (!req.user.superAdmin) {
    throw new Error(
      "This endpoint requires the Personal Access Token of a super admin."
    );
  }

  return req.user;
}

/**
 * Given an already paginated list of items, return the pagination fields
 */
export function getPaginationReturnFields<T>(
  items: T[],
  total: number,
  query: { limit: number; offset: number }
): ApiPaginationFields {
  const limit = query.limit;
  const offset = query.offset;
  const nextOffset = offset + limit;
  const hasMore = nextOffset < total;

  return {
    limit,
    offset,
    count: items.length,
    total: total,
    hasMore,
    nextOffset: hasMore ? nextOffset : null,
  };
}

/**
 * Given an unpaginated list of items and a query object, return the paginated list of items and the pagination fields
 */
export function applyPagination<T>(
  items: T[],
  query: { limit?: number | undefined; offset?: number | undefined }
): {
  filtered: T[];
  returnFields: ApiPaginationFields;
} {
  const limit = query.limit || 10;
  const offset = query.offset || 0;
  if (isNaN(limit) || limit < 1 || limit > 100) {
    throw new Error("Pagination limit must be between 1 and 100");
  }
  if (isNaN(offset) || offset < 0) {
    throw new Error("Invalid pagination offset");
  }

  const filtered = items.slice(offset, limit + offset);
  const nextOffset = offset + limit;
  const hasMore = nextOffset < items.length;

  return {
    filtered,
    returnFields: {
      limit,
      offset,
      count: filtered.length,
      total: items.length,
      hasMore,
      nextOffset: hasMore ? nextOffset : null,
    },
  };
}

export function applyFilter<T>(
  queryValue: T,
  actualValue: T | T[],
  arrayAsFilter: boolean = false
): boolean {
  // If we're not filtering on anything, return true immediately
  if (queryValue === null || queryValue === undefined) return true;

  // If we are filtering, but the actual value is missing, return false
  if (actualValue === null || actualValue === undefined) return false;

  // If we're checking if the filter value is part of an array
  if (Array.isArray(actualValue)) {
    // Sometimes, arrays are used as a filter and when it's empty that means include everything
    if (arrayAsFilter && actualValue.length === 0) return true;
    return actualValue.includes(queryValue);
  }

  // Otherwise, check if the values are equal
  return queryValue === actualValue;
}<|MERGE_RESOLUTION|>--- conflicted
+++ resolved
@@ -2,19 +2,11 @@
 import fs from "fs";
 import { Request, RequestHandler } from "express";
 import z, { Schema, ZodNever } from "zod";
-<<<<<<< HEAD
-import { orgHasPremiumFeature } from "shared/enterprise";
-import { ApiErrorResponse, ApiRequestLocals } from "../../types/api";
-import { ApiPaginationFields } from "../../types/openapi";
-import { UserInterface } from "../../types/user";
-import { OrganizationInterface } from "../../types/organization";
-=======
 import { orgHasPremiumFeature } from "enterprise";
 import { ApiErrorResponse, ApiRequestLocals } from "back-end/types/api";
 import { ApiPaginationFields } from "back-end/types/openapi";
 import { UserInterface } from "back-end/types/user";
 import { OrganizationInterface } from "back-end/types/organization";
->>>>>>> 7dc2f956
 import { IS_MULTI_ORG } from "./secrets";
 
 type ApiRequest<
