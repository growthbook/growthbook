import isEqual from "lodash/isEqual";
import {
  ConditionInterface,
  FeatureRule as FeatureDefinitionRule,
  ParentConditionInterface,
} from "@growthbook/growthbook";
import {
  includeExperimentInPayload,
  isDefined,
  recursiveWalk,
} from "shared/util";
import { GroupMap } from "shared/types/groups";
import { cloneDeep, isNil } from "lodash";
import md5 from "md5";
import { FeatureDefinitionWithProject } from "shared/types/sdk";
<<<<<<< HEAD
import { HoldoutInterface } from "shared/validators";
=======
import { expandNestedSavedGroups } from "shared/sdk-versioning";
import { HoldoutInterface } from "back-end/src/validators/holdout";
>>>>>>> 1d024e95
import {
  FeatureInterface,
  FeatureRule,
  FeatureValueType,
  SavedGroupTargeting,
} from "shared/types/feature";
import { ExperimentInterface } from "shared/types/experiment";
import { FeatureRevisionInterface } from "shared/types/feature-revision";
import { Environment } from "shared/types/organization";
import { SafeRolloutInterface } from "shared/types/safe-rollout";
import { SDKPayloadKey } from "back-end/types/sdk-payload";
import { getCurrentEnabledState } from "./scheduleRules";

function getSavedGroupCondition(
  groupId: string,
  groupMap: GroupMap,
  include: boolean,
): null | ConditionInterface {
  const group = groupMap.get(groupId);
  if (!group) return null;
  if (group.type === "condition" && group.condition) {
    try {
      const cond = JSON.parse(group.condition);
      return include ? cond : { $not: cond };
    } catch (e) {
      return null;
    }
  }

  if (!group.attributeKey) return null;

  return {
    [group.attributeKey]: { [include ? "$inGroup" : "$notInGroup"]: groupId },
  };
}

export function getParsedCondition(
  groupMap: GroupMap,
  condition?: string,
  savedGroups?: SavedGroupTargeting[],
) {
  const conditions: ConditionInterface[] = [];
  if (condition && condition !== "{}") {
    try {
      const cond = JSON.parse(condition);
      if (cond) conditions.push(cond);
    } catch (e) {
      // ignore condition parse errors here
    }
  }

  if (savedGroups) {
    savedGroups.forEach(({ ids, match }) => {
      const groupIds = ids.filter((id) => {
        const group = groupMap.get(id);
        if (!group) return false;
        if (group.type === "condition") {
          // Condition groups must be non-empty
          if (!group.condition || group.condition === "{}") return false;
        } else {
          // Legacy list groups must be non-empty
          if (!group.useEmptyListGroup && !group.values?.length) return false;
          // List groups must have defined values
          if (typeof group.values === "undefined") return false;
        }
        return true;
      });
      if (!groupIds.length) return;

      // Add each group as a separate top-level AND
      if (match === "all") {
        groupIds.forEach((groupId) => {
          const cond = getSavedGroupCondition(groupId, groupMap, true);
          if (cond) conditions.push(cond);
        });
      }
      // Add one top-level AND with nested OR conditions
      else if (match === "any") {
        const ors: ConditionInterface[] = [];
        groupIds.forEach((groupId) => {
          const cond = getSavedGroupCondition(groupId, groupMap, true);
          if (cond) ors.push(cond);
        });

        // Multiple OR conditions, add them as a nested OR
        if (ors.length > 1) {
          conditions.push({ $or: ors });
        }
        // Single OR condition, not really doing anything, just add it to top-level
        else if (ors.length === 1) {
          conditions.push(ors[0]);
        }
      }
      // Add each group as a separate top-level AND with a NOT condition
      else if (match === "none") {
        groupIds.forEach((groupId) => {
          const cond = getSavedGroupCondition(groupId, groupMap, false);
          if (cond) conditions.push(cond);
        });
      }
    });
  }

  // No conditions
  if (!conditions.length) return undefined;

  // Expand nested saved groups in conditions
  conditions.forEach((cond) => {
    recursiveWalk(cond, expandNestedSavedGroups(groupMap));
  });

  // Exactly one condition, return it
  if (conditions.length === 1) {
    return conditions[0];
  }
  // Multiple conditions, AND them together
  return {
    $and: conditions,
  };
}

export function isRuleEnabled(
  rule: FeatureRule,
  date?: Date | number,
): boolean {
  // Manually disabled
  if (!rule.enabled) return false;

  // Disabled because of an automatic schedule
  // when used in filter/some array loops, the second parameter will be the index, which is not a date.
  const enabledDate = date instanceof Date ? date : new Date();
  if (!getCurrentEnabledState(rule.scheduleRules || [], enabledDate)) {
    return false;
  }

  // Disable if percent rollout is 0
  // Fixes a bug in SDKs where ~1 out of 10,000 users would get a feature even if it was set to 0% rollout
  // If we ever add sticky bucketing to rollouts, we will need to remove this
  if (rule.type === "rollout" && rule.coverage === 0) {
    return false;
  }

  return true;
}

export function getEnabledEnvironments(
  features: FeatureInterface | FeatureInterface[],
  allowedEnvs: string[],
  ruleFilter?: (rule: FeatureRule) => boolean | unknown,
): Set<string> {
  if (!Array.isArray(features)) features = [features];

  const environments = new Set<string>();
  features.forEach((feature) => {
    const settings = feature.environmentSettings || {};

    Object.keys(settings)
      .filter((e) => allowedEnvs.includes(e))
      .filter((e) => settings[e].enabled)
      .filter((e) => {
        if (!ruleFilter) return true;
        const env = settings[e];
        if (!env?.rules) return false;
        return env.rules.filter(ruleFilter).some((r) => isRuleEnabled(r));
      })
      .forEach((e) => environments.add(e));
  });

  return environments;
}

export function getSDKPayloadKeys(
  environments: Set<string>,
  projects: Set<string>,
) {
  const keys: SDKPayloadKey[] = [];

  environments.forEach((e) => {
    projects.forEach((p) => {
      keys.push({
        environment: e,
        project: p,
      });
    });
  });

  return keys;
}

export function getSDKPayloadKeysByDiff(
  originalFeature: FeatureInterface,
  updatedFeature: FeatureInterface,
  allowedEnvs: string[],
): SDKPayloadKey[] {
  const environments = new Set<string>();

  // If the feature is archived both before and after the change, no payloads need to update
  if (originalFeature.archived && updatedFeature.archived) {
    return [];
  }

  // Some of the feature keys that change affect all enabled environments
  const allEnvKeys: (keyof FeatureInterface)[] = [
    "archived",
    "defaultValue",
    "project",
    "valueType",
    "nextScheduledUpdate",
    "holdout",
  ];

  if (
    allEnvKeys.some(
      (k) => !isEqual(originalFeature[k] ?? null, updatedFeature[k] ?? null),
    )
  ) {
    getEnabledEnvironments(
      [originalFeature, updatedFeature],
      allowedEnvs,
    ).forEach((e) => environments.add(e));
  }

  const allEnvs = new Set(allowedEnvs);

  // Add in environments if their specific settings changed
  allEnvs.forEach((e) => {
    const oldSettings = originalFeature.environmentSettings[e];
    const newSettings = updatedFeature.environmentSettings[e];

    // If the environment is disabled both before and after the change, ignore changes
    if (!oldSettings?.enabled && !newSettings?.enabled) {
      return;
    }

    // Otherwise, if the environment settings are not equal
    if (!isEqual(oldSettings, newSettings)) {
      environments.add(e);
    }
  });

  const projects = new Set([
    "",
    originalFeature.project || "",
    updatedFeature.project || "",
  ]);

  return getSDKPayloadKeys(environments, projects);
}

export function getAffectedSDKPayloadKeys(
  features: FeatureInterface[],
  allowedEnvs: string[],
  ruleFilter?: (rule: FeatureRule) => boolean | unknown,
): SDKPayloadKey[] {
  const keys: SDKPayloadKey[] = [];

  features.forEach((feature) => {
    const environments = getEnabledEnvironments(
      feature,
      allowedEnvs,
      ruleFilter,
    );
    const projects = new Set(["", feature.project || ""]);
    keys.push(...getSDKPayloadKeys(environments, projects));
  });

  // Unique the list
  const usedKeys = new Set<string>();

  return keys.filter((key) => {
    const s = JSON.stringify(key);
    if (usedKeys.has(s)) return false;
    usedKeys.add(s);
    return true;
  });
}

// eslint-disable-next-line
export function getJSONValue(type: FeatureValueType, value: string): any {
  if (type === "json") {
    try {
      return JSON.parse(value);
    } catch (e) {
      return null;
    }
  }
  if (type === "number") return parseFloat(value) || 0;
  if (type === "string") return value;
  if (type === "boolean") return value === "false" ? false : true;
  return null;
}

export function roundVariationWeight(num: number): number {
  return Math.round(num * 10000) / 10000;
}

export function getHoldoutFeatureDefId(holdoutId: string) {
  return `$holdout:${holdoutId}`;
}

export function getFeatureDefinition({
  feature,
  environment,
  groupMap,
  experimentMap,
  revision,
  date,
  safeRolloutMap,
  holdoutsMap,
}: {
  feature: FeatureInterface;
  environment: string;
  groupMap: GroupMap;
  experimentMap: Map<string, ExperimentInterface>;
  revision?: FeatureRevisionInterface;
  date?: Date;
  safeRolloutMap: Map<string, SafeRolloutInterface>;
  holdoutsMap?: Map<
    string,
    { holdout: HoldoutInterface; experiment: ExperimentInterface }
  >;
}): FeatureDefinitionWithProject | null {
  const settings = feature.environmentSettings?.[environment];

  // Don't include features which are disabled for this environment
  if (!settings || !settings.enabled || feature.archived) {
    return null;
  }

  const defaultValue = revision
    ? (revision.defaultValue ?? feature.defaultValue)
    : feature.defaultValue;

  const rules = revision
    ? (revision.rules?.[environment] ?? settings.rules)
    : settings.rules;

  // If the feature has a holdout and it's enabled for the environment, add holdout as a
  // pseudo force rule with a prerequisite condition. The environment being enabled is
  // already checked in the getAllPayloadHoldouts function.
  const holdoutRule: FeatureDefinitionRule[] =
    feature.holdout &&
    holdoutsMap &&
    holdoutsMap.get(feature.holdout.id)?.holdout.environmentSettings?.[
      environment
    ]?.enabled
      ? [
          {
            id: `holdout_${md5(feature.id + feature.holdout.id)}`,
            parentConditions: [
              {
                id: getHoldoutFeatureDefId(feature.holdout.id),
                condition: { value: "holdoutcontrol" },
              },
            ],
            force: getJSONValue(feature.valueType, feature.holdout.value),
          },
        ]
      : [];

  // convert prerequisites to force rules:
  const prerequisiteRules = (feature.prerequisites ?? [])
    ?.map((p) => {
      const condition = getParsedCondition(groupMap, p.condition);
      if (!condition) return null;
      return {
        parentConditions: [
          {
            id: p.id,
            condition,
            gate: true,
          },
        ],
      };
    })
    .filter(isDefined);

  const isRule = (
    rule: FeatureDefinitionRule | null,
  ): rule is FeatureDefinitionRule => !!rule;

  const defRules = [
    ...holdoutRule,
    ...prerequisiteRules,
    ...(rules
      ?.filter((r) => {
        return isRuleEnabled(r, date);
      })
      ?.map((r) => {
        const rule: FeatureDefinitionRule = {
          id: r.id,
        };

        // Experiment reference rules inherit everything from the experiment
        if (r.type === "experiment-ref") {
          const exp = experimentMap.get(r.experimentId);
          if (!exp) return null;

          if (!includeExperimentInPayload(exp)) return null;

          // Never include experiment drafts
          if (exp.status === "draft") return null;

          // Get current experiment phase and use it to set rule properties
          const phase = exp.phases[exp.phases.length - 1];
          if (!phase) return null;

          const condition = getParsedCondition(
            groupMap,
            phase.condition,
            phase.savedGroups,
          );
          if (condition) {
            rule.condition = condition;
          }

          if (phase?.prerequisites?.length) {
            rule.parentConditions = phase.prerequisites
              .map((prerequisite) => {
                try {
                  return {
                    id: prerequisite.id,
                    condition: JSON.parse(prerequisite.condition),
                  };
                } catch (e) {
                  // do nothing
                }
                return null;
              })
              .filter(Boolean) as ParentConditionInterface[];
          }

          rule.coverage = phase.coverage;

          if (exp.hashAttribute) {
            rule.hashAttribute = exp.hashAttribute;
          }
          if (exp.fallbackAttribute) {
            rule.fallbackAttribute = exp.fallbackAttribute;
          }
          if (exp.disableStickyBucketing) {
            rule.disableStickyBucketing = exp.disableStickyBucketing;
          }
          if (exp.bucketVersion) {
            rule.bucketVersion = exp.bucketVersion;
          }
          if (exp.minBucketVersion) {
            rule.minBucketVersion = exp.minBucketVersion;
          }
          if (
            phase.namespace &&
            phase.namespace.enabled &&
            phase.namespace.name
          ) {
            rule.namespace = [
              phase.namespace.name,
              // eslint-disable-next-line
              parseFloat(phase.namespace.range[0] as any) || 0,
              // eslint-disable-next-line
              parseFloat(phase.namespace.range[1] as any) || 0,
            ];
          }

          if (phase.seed) {
            rule.seed = phase.seed;
          }
          rule.hashVersion = exp.hashVersion;

          // Stopped experiment
          if (exp.status === "stopped") {
            const variation = r.variations.find(
              (v) => v.variationId === exp.releasedVariationId,
            );
            if (!variation) return null;

            // If a variation has been rolled out to 100%
            rule.force = getJSONValue(feature.valueType, variation.value);
          }
          // Running experiment
          else {
            rule.variations = exp.variations.map((v) => {
              const variation = r.variations.find(
                (ruleVariation) => v.id === ruleVariation.variationId,
              );
              return variation
                ? getJSONValue(feature.valueType, variation.value)
                : null;
            });
            rule.weights = phase.variationWeights;
            rule.key = exp.trackingKey;
            rule.meta = exp.variations.map((v) => ({
              key: v.key,
              name: v.name,
            }));
            rule.phase = exp.phases.length - 1 + "";
            rule.name = exp.name;
          }
          return rule;
        }

        const condition = getParsedCondition(
          groupMap,
          r.condition,
          r.savedGroups,
        );
        if (condition) {
          rule.condition = condition;
        }

        const prerequisites = (r?.prerequisites ?? [])
          ?.map((p) => {
            const condition = getParsedCondition(groupMap, p.condition);
            if (!condition) return null;
            return {
              id: p.id,
              condition,
            };
          })
          .filter(isDefined);
        if (prerequisites?.length) {
          rule.parentConditions = prerequisites;
        }

        if (r.type === "force") {
          rule.force = getJSONValue(feature.valueType, r.value);
        } else if (r.type === "experiment") {
          rule.variations = r.values.map((v) =>
            getJSONValue(feature.valueType, v.value),
          );

          rule.coverage = r.coverage;

          rule.weights = r.values
            .map((v) => v.weight)
            .map((w) => (w < 0 ? 0 : w > 1 ? 1 : w))
            .map((w) => roundVariationWeight(w));

          rule.meta = r.values.map((v, i) => ({
            key: i + "",
            ...(v.name ? { name: v.name } : {}),
          }));

          if (r.trackingKey) {
            rule.key = r.trackingKey;
          }
          if (r.hashAttribute) {
            rule.hashAttribute = r.hashAttribute;
          }
          if (r.fallbackAttribute) {
            rule.fallbackAttribute = r.fallbackAttribute;
          }
          if (r.disableStickyBucketing) {
            rule.disableStickyBucketing = r.disableStickyBucketing;
          }
          if (r.bucketVersion) {
            rule.bucketVersion = r.bucketVersion;
          }
          if (r.minBucketVersion) {
            rule.minBucketVersion = r.minBucketVersion;
          }
          if (r?.namespace && r.namespace.enabled && r.namespace.name) {
            rule.namespace = [
              r.namespace.name,
              // eslint-disable-next-line
              parseFloat(r.namespace.range[0] as any) || 0,
              // eslint-disable-next-line
              parseFloat(r.namespace.range[1] as any) || 0,
            ];
          }
        } else if (r.type === "rollout") {
          rule.force = getJSONValue(feature.valueType, r.value);
          rule.coverage = r.coverage > 1 ? 1 : r.coverage < 0 ? 0 : r.coverage;

          if (r.hashAttribute) {
            rule.hashAttribute = r.hashAttribute;
          }
          if (r.seed) {
            rule.seed = r.seed;
          }
        } else if (r.type === "safe-rollout") {
          const safeRollout = safeRolloutMap.get(r.safeRolloutId);

          if (r.status === "released") {
            const variationValue = r.variationValue;
            if (isNil(variationValue)) return null;

            // If a variation has been rolled out to 100%
            rule.force = getJSONValue(feature.valueType, variationValue);
          } else if (r.status === "rolled-back") {
            const controlValue = r.controlValue;
            if (isNil(controlValue)) return null;

            // Return control value if rolled back. Feature default value might not be the same as the control value.
            rule.force = getJSONValue(feature.valueType, controlValue);
          } else {
            if (
              safeRollout?.rampUpSchedule.rampUpCompleted ||
              !safeRollout?.rampUpSchedule.enabled
            ) {
              rule.coverage = 1; // Always 100% right now
            } else {
              rule.coverage =
                safeRollout?.rampUpSchedule?.steps[
                  safeRollout?.rampUpSchedule.step
                ]?.percent ?? 1;
            }

            rule.hashAttribute = r.hashAttribute;

            rule.seed = r.seed;

            rule.hashVersion = 2;

            rule.variations = [
              getJSONValue(feature.valueType, r.controlValue),
              getJSONValue(feature.valueType, r.variationValue),
            ];
            const varWeights = 0.5;
            rule.weights = [varWeights, varWeights];
            rule.key = r.trackingKey;
            rule.meta = [
              { key: "0", name: "Control" },
              { key: "1", name: "Variation" },
            ];
            rule.phase = "0";
            rule.name = `${feature.id} - Safe Rollout`;
          }
        }
        return rule;
      })
      ?.filter(isRule) ?? []),
  ];

  const def: FeatureDefinitionWithProject = {
    defaultValue: getJSONValue(feature.valueType, defaultValue),
    project: feature.project,
    rules: defRules,
  };
  if (def.rules && !def.rules.length) {
    delete def.rules;
  }

  return def;
}

// Populates the values of `environmentRecord` for environment keys which are undefined in the record
// and have a parent (base) environment to inherit from which is defined.
export function applyEnvironmentInheritance<T>(
  environments: Environment[],
  environmentRecord: Record<string, T>,
): Record<string, T> {
  const environmentParents = Object.fromEntries(
    environments.filter((env) => env.parent).map((env) => [env.id, env.parent]),
  );
  const mutableClone = cloneDeep(environmentRecord);
  Object.keys(environmentParents).forEach((env) => {
    if (mutableClone[env]) return;
    // If no definition for the environment exists, recursively inherit from the parent environments
    let baseEnv = environmentParents[env];
    while (baseEnv && typeof mutableClone[baseEnv] === "undefined") {
      baseEnv = environmentParents[baseEnv];
    }
    // If a valid parent was found, copy its value in the record
    if (baseEnv) {
      mutableClone[env] = cloneDeep(mutableClone[baseEnv]);
    }
  });
  return mutableClone;
}<|MERGE_RESOLUTION|>--- conflicted
+++ resolved
@@ -13,12 +13,8 @@
 import { cloneDeep, isNil } from "lodash";
 import md5 from "md5";
 import { FeatureDefinitionWithProject } from "shared/types/sdk";
-<<<<<<< HEAD
 import { HoldoutInterface } from "shared/validators";
-=======
 import { expandNestedSavedGroups } from "shared/sdk-versioning";
-import { HoldoutInterface } from "back-end/src/validators/holdout";
->>>>>>> 1d024e95
 import {
   FeatureInterface,
   FeatureRule,
