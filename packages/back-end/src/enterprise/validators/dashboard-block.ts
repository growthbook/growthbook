import { z } from "zod";
import { DistributiveOmit } from "shared/util";
<<<<<<< HEAD
import { differenceTypes, metricSelectors } from "shared/enterprise";
import {
  metricAnalysisSettingsStringDatesValidator,
  metricAnalysisSettingsValidator,
} from "back-end/src/routers/metric-analysis/metric-analysis.validators";
=======
import {
  differenceTypes,
  metricSelectors,
  pinSources,
} from "shared/enterprise";
>>>>>>> dd4610d8

const baseBlockInterface = z
  .object({
    organization: z.string(),
    id: z.string(),
    uid: z.string(), // Enables sharing/linking to single blocks in future
    type: z.string(),
    title: z.string(),
    description: z.string(),
    snapshotId: z.string().optional(),
  })
  .strict();

const metricSliceSettingsInterface = z.object({
  pinSource: z.enum(pinSources),
  pinnedMetricSlices: z.array(z.string()),
});

const markdownBlockInterface = baseBlockInterface
  .extend({
    type: z.literal("markdown"),
    content: z.string(),
  })
  .strict();

export type MarkdownBlockInterface = z.infer<typeof markdownBlockInterface>;

// Begin deprecated block types
const legacyExperimentDescriptionBlockInterface = baseBlockInterface
  .extend({
    type: z.literal("experiment-description"),
    experimentId: z.string(),
  })
  .strict();
export type LegacyExperimentDescriptionBlockInterface = z.infer<
  typeof legacyExperimentDescriptionBlockInterface
>;
const legacyExperimentHypothesisBlockInterface = baseBlockInterface
  .extend({
    type: z.literal("experiment-hypothesis"),
    experimentId: z.string(),
  })
  .strict();
export type LegacyExperimentHypothesisBlockInterface = z.infer<
  typeof legacyExperimentHypothesisBlockInterface
>;
const legacyExperimentVariationImageBlockInterface = baseBlockInterface
  .extend({
    type: z.literal("experiment-variation-image"),
    experimentId: z.string(),
    variationIds: z.array(z.string()),
  })
  .strict();
export type LegacyExperimentVariationImageBlockInterface = z.infer<
  typeof legacyExperimentVariationImageBlockInterface
>;
const legacyExperimentTrafficTableBlockInterface = baseBlockInterface
  .extend({
    type: z.literal("experiment-traffic-table"),
    experimentId: z.string(),
  })
  .strict();

export type LegacyExperimentTrafficTableBlockInterface = z.infer<
  typeof legacyExperimentTrafficTableBlockInterface
>;
const legacyExperimentTrafficGraphBlockInterface = baseBlockInterface
  .extend({
    type: z.literal("experiment-traffic-graph"),
    experimentId: z.string(),
  })
  .strict();

export type LegacyExperimentTrafficGraphBlockInterface = z.infer<
  typeof legacyExperimentTrafficGraphBlockInterface
>;
// End deprecated block types

const experimentMetadataBlockInterface = baseBlockInterface
  .extend({
    type: z.literal("experiment-metadata"),
    experimentId: z.string(),
    showDescription: z.boolean(),
    showHypothesis: z.boolean(),
    showVariationImages: z.boolean(),
    variationIds: z.array(z.string()).optional(),
  })
  .strict();
export type ExperimentMetadataBlockInterface = z.infer<
  typeof experimentMetadataBlockInterface
>;

const experimentTrafficBlockInterface = baseBlockInterface
  .extend({
    type: z.literal("experiment-traffic"),
    experimentId: z.string(),
    showTable: z.boolean(),
    showTimeseries: z.boolean(),
  })
  .strict();
export type ExperimentTrafficBlockInterface = z.infer<
  typeof experimentTrafficBlockInterface
>;

const experimentMetricBlockInterface = baseBlockInterface
  .extend({
    type: z.literal("experiment-metric"),
    experimentId: z.string(),
    metricSelector: z.enum(metricSelectors),
    metricIds: z.array(z.string()).optional(),
    variationIds: z.array(z.string()),
    baselineRow: z.number(),
    differenceType: z.enum(differenceTypes),
    columnsFilter: z.array(
      z.enum([
        "Metric & Variation Names",
        "Baseline Average",
        "Variation Averages",
        "Chance to Win",
        "CI Graph",
        "Lift",
      ]),
    ),
    snapshotId: z.string(),
  })
  .merge(metricSliceSettingsInterface)
  .strict();

export type ExperimentMetricBlockInterface = z.infer<
  typeof experimentMetricBlockInterface
>;
const legacyExperimentMetricBlockInterface = experimentMetricBlockInterface
  .omit({ metricSelector: true, pinSource: true, pinnedMetricSlices: true })
  .extend({
    metricSelector: z.enum(metricSelectors).optional(),
  })
  .merge(metricSliceSettingsInterface.partial());
export type LegacyExperimentMetricBlockInterface = z.infer<
  typeof legacyExperimentMetricBlockInterface
>;

const experimentDimensionBlockInterface = baseBlockInterface
  .extend({
    type: z.literal("experiment-dimension"),
    experimentId: z.string(),
    dimensionId: z.string(),
    dimensionValues: z.array(z.string()),
    metricSelector: z.enum(metricSelectors),
    metricIds: z.array(z.string()).optional(),
    variationIds: z.array(z.string()),
    baselineRow: z.number(),
    differenceType: z.enum(differenceTypes),
    columnsFilter: z.array(
      z.enum([
        "Metric & Variation Names",
        "Baseline Average",
        "Variation Averages",
        "Chance to Win",
        "CI Graph",
        "Lift",
      ]),
    ),
    snapshotId: z.string(),
  })
  .strict();

export type ExperimentDimensionBlockInterface = z.infer<
  typeof experimentDimensionBlockInterface
>;
const legacyExperimentDimensionBlockInterface =
  experimentDimensionBlockInterface.omit({ metricSelector: true }).extend({
    metricSelector: z.enum(metricSelectors).optional(),
  });
export type LegacyExperimentDimensionBlockInterface = z.infer<
  typeof legacyExperimentDimensionBlockInterface
>;

const experimentTimeSeriesBlockInterface = baseBlockInterface
  .extend({
    type: z.literal("experiment-time-series"),
    experimentId: z.string(),
    metricId: z.string().optional(), // Deprecated
    metricSelector: z.enum(metricSelectors),
    metricIds: z.array(z.string()).optional(),
    variationIds: z.array(z.string()),
    snapshotId: z.string(),
  })
  .merge(metricSliceSettingsInterface)
  .strict();

export type ExperimentTimeSeriesBlockInterface = z.infer<
  typeof experimentTimeSeriesBlockInterface
>;
const legacyExperimentTimeSeriesBlockInterface =
  experimentTimeSeriesBlockInterface
    .omit({ metricSelector: true, pinSource: true, pinnedMetricSlices: true })
    .extend({
      metricSelector: z.enum(metricSelectors).optional(),
    })
    .merge(metricSliceSettingsInterface.partial());
export type LegacyExperimentTimeSeriesBlockInterface = z.infer<
  typeof legacyExperimentTimeSeriesBlockInterface
>;

const sqlExplorerBlockInterface = baseBlockInterface
  .extend({
    type: z.literal("sql-explorer"),
    savedQueryId: z.string(),
    dataVizConfigIndex: z.number().optional(), // Deprecated with the release of product analytics dashboards as we now allow users to show multiple visualizations
    blockConfig: z.array(z.string()).optional(),
  })
  .strict();

export type SqlExplorerBlockInterface = z.infer<
  typeof sqlExplorerBlockInterface
>;

const metricExplorerBlockInterface = baseBlockInterface
  .extend({
    type: z.literal("metric-explorer"),
    factMetricId: z.string(),
    analysisSettings: z.union([
      metricAnalysisSettingsValidator,
      metricAnalysisSettingsStringDatesValidator,
    ]),
    visualizationType: z.enum(["histogram", "bigNumber", "timeseries"]),
    valueType: z.enum(["avg", "sum"]),
    metricAnalysisId: z.string(),
  })
  .strict();

export type MetricExplorerBlockInterface = z.infer<
  typeof metricExplorerBlockInterface
>;

export const dashboardBlockInterface = z.discriminatedUnion("type", [
  markdownBlockInterface,
  experimentMetadataBlockInterface,
  experimentMetricBlockInterface,
  experimentDimensionBlockInterface,
  experimentTimeSeriesBlockInterface,
  experimentTrafficBlockInterface,
  sqlExplorerBlockInterface,
  metricExplorerBlockInterface,
]);
export const legacyDashboardBlockInterface = z.discriminatedUnion("type", [
  legacyExperimentDescriptionBlockInterface,
  legacyExperimentHypothesisBlockInterface,
  legacyExperimentVariationImageBlockInterface,
  legacyExperimentMetricBlockInterface,
  legacyExperimentDimensionBlockInterface,
  legacyExperimentTimeSeriesBlockInterface,
  legacyExperimentTrafficGraphBlockInterface,
  legacyExperimentTrafficTableBlockInterface,
]);

export type DashboardBlockInterface = z.infer<typeof dashboardBlockInterface>;
export type DashboardBlockType = DashboardBlockInterface["type"];

export type LegacyDashboardBlockInterface = z.infer<
  typeof legacyDashboardBlockInterface
>;

// Utility type for the discriminated union without the backend-generated fields
const createOmits = {
  id: true,
  uid: true,
  organization: true,
} as const;
export const createDashboardBlockInterface = z.discriminatedUnion("type", [
  markdownBlockInterface.omit(createOmits),
  experimentMetadataBlockInterface.omit(createOmits),
  experimentMetricBlockInterface.omit(createOmits),
  experimentDimensionBlockInterface.omit(createOmits),
  experimentTimeSeriesBlockInterface.omit(createOmits),
  experimentTrafficBlockInterface.omit(createOmits),
  sqlExplorerBlockInterface.omit(createOmits),
  metricExplorerBlockInterface.omit(createOmits),
]);
export type CreateDashboardBlockInterface = z.infer<
  typeof createDashboardBlockInterface
>;

// Allow templates to specify a partial of the individual block fields
export const dashboardBlockPartial = z.discriminatedUnion("type", [
  markdownBlockInterface.omit(createOmits).partial().required({ type: true }),
  experimentMetadataBlockInterface
    .omit(createOmits)
    .partial()
    .required({ type: true }),
  experimentMetricBlockInterface
    .omit(createOmits)
    .partial()
    .required({ type: true }),
  experimentDimensionBlockInterface
    .omit(createOmits)
    .partial()
    .required({ type: true }),
  experimentTimeSeriesBlockInterface
    .omit(createOmits)
    .partial()
    .required({ type: true }),
  experimentTrafficBlockInterface
    .omit(createOmits)
    .partial()
    .required({ type: true }),
  sqlExplorerBlockInterface
    .omit(createOmits)
    .partial()
    .required({ type: true }),
  metricExplorerBlockInterface
    .omit(createOmits)
    .partial()
    .required({ type: true }),
]);

export type DashboardBlockData<T extends DashboardBlockInterface> =
  DistributiveOmit<T, "id" | "uid" | "organization">;

export type DashboardBlockInterfaceOrData<T extends DashboardBlockInterface> =
  | T
  | DashboardBlockData<T>;<|MERGE_RESOLUTION|>--- conflicted
+++ resolved
@@ -1,18 +1,14 @@
 import { z } from "zod";
 import { DistributiveOmit } from "shared/util";
-<<<<<<< HEAD
-import { differenceTypes, metricSelectors } from "shared/enterprise";
-import {
-  metricAnalysisSettingsStringDatesValidator,
-  metricAnalysisSettingsValidator,
-} from "back-end/src/routers/metric-analysis/metric-analysis.validators";
-=======
 import {
   differenceTypes,
   metricSelectors,
   pinSources,
 } from "shared/enterprise";
->>>>>>> dd4610d8
+import {
+  metricAnalysisSettingsStringDatesValidator,
+  metricAnalysisSettingsValidator,
+} from "back-end/src/routers/metric-analysis/metric-analysis.validators";
 
 const baseBlockInterface = z
   .object({
