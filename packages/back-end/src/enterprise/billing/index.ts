--- conflicted
+++ resolved
@@ -1,6 +1,8 @@
-<<<<<<< HEAD
-import { callLicenseServer, LICENSE_SERVER_URL } from "shared/enterprise";
 import * as Sentry from "@sentry/node";
+import {
+  callLicenseServer,
+  LICENSE_SERVER_URL,
+} from "back-end/src/enterprise/licenseUtil";
 import { OrganizationUsage } from "back-end/types/organization";
 
 export const FALLBACK_USAGE: OrganizationUsage = {
@@ -10,9 +12,6 @@
     status: "under",
   },
 };
-=======
-import { LICENSE_SERVER_URL, callLicenseServer } from "back-end/src/enterprise";
->>>>>>> be98adfc
 
 export async function createSetupIntent(licenseKey: string) {
   const url = `${LICENSE_SERVER_URL}subscription/setup-intent`;
