--- conflicted
+++ resolved
@@ -3,22 +3,19 @@
 import uniqid from "uniqid";
 import { UpdateProps } from "shared/types/base-model";
 import { isString } from "shared/util";
-<<<<<<< HEAD
-import { blockHasFieldOfType, dashboardBlockHasIds } from "shared/enterprise";
 import { getValidDate } from "shared/dates";
 import {
+  ApiCreateDashboardBlockInterface,
   apiCreateDashboardBody,
+  ApiDashboardBlockInterface,
   apiDashboardInterface,
   ApiDashboardInterface,
-  ApiGetDashboardsForExperimentRequest,
   ApiGetDashboardsForExperimentReturn,
   apiGetDashboardsForExperimentReturn,
   apiGetDashboardsForExperimentValidator,
   apiUpdateDashboardBody,
-=======
-import {
   blockHasFieldOfType,
->>>>>>> 8c00ce44
+  dashboardBlockHasIds,
   dashboardInterface,
   DashboardInterface,
   CreateDashboardBlockInterface,
@@ -34,16 +31,7 @@
   removeMongooseFields,
   ToInterface,
 } from "back-end/src/util/mongo.util";
-<<<<<<< HEAD
-import {
-  ApiCreateDashboardBlockInterface,
-  ApiDashboardBlockInterface,
-  CreateDashboardBlockInterface,
-  DashboardBlockInterface,
-  LegacyDashboardBlockInterface,
-} from "../validators/dashboard-block";
-=======
->>>>>>> 8c00ce44
+import { ApiRequest } from "back-end/src/util/handler";
 
 export type DashboardDocument = mongoose.Document & DashboardInterface;
 type LegacyDashboardDocument = Omit<
@@ -92,7 +80,12 @@
         validator: apiGetDashboardsForExperimentValidator,
         zodReturnObject: apiGetDashboardsForExperimentReturn,
         reqHandler: async (
-          req: ApiGetDashboardsForExperimentRequest,
+          req: ApiRequest<
+            ApiGetDashboardsForExperimentReturn,
+            typeof apiGetDashboardsForExperimentValidator.paramsSchema,
+            typeof apiGetDashboardsForExperimentValidator.bodySchema,
+            typeof apiGetDashboardsForExperimentValidator.querySchema
+          >,
         ): Promise<ApiGetDashboardsForExperimentReturn> => ({
           dashboards: (
             await req.context.models.dashboards.findByExperiment(
