--- conflicted
+++ resolved
@@ -1,10 +1,5 @@
 import { Request, Response, NextFunction } from "express";
-<<<<<<< HEAD
-import { licenseInit } from "enterprise";
 import { getReadAccessFilter, hasPermission } from "shared/permissions";
-=======
-import { hasPermission } from "shared/permissions";
->>>>>>> 6c18487f
 import { ApiRequestLocals } from "../../types/api";
 import { lookupOrganizationByApiKey } from "../models/ApiKeyModel";
 import { getOrganizationById } from "../services/organizations";
