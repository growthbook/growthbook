--- conflicted
+++ resolved
@@ -7,12 +7,7 @@
 import { EventAuditUserApiKey } from "../events/event-types";
 import { isApiKeyForUserInOrganization } from "../util/api-key.util";
 import { getTeamsForOrganization } from "../models/TeamModel";
-<<<<<<< HEAD
-import { getUserById } from "../services/users";
-=======
-import { TeamInterface } from "../../types/team";
 import { getUserById } from "../models/UserModel";
->>>>>>> 233cb2a7
 import {
   getLicenseMetaData,
   getUserCodesForOrg,
