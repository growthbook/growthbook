--- conflicted
+++ resolved
@@ -1,40 +1,26 @@
 import { Request, Response, NextFunction } from "express";
 import { hasPermission } from "shared/permissions";
+import { lookupOrganizationByApiKey } from "@back-end/src/models/ApiKeyModel";
+import { getOrganizationById } from "@back-end/src/services/organizations";
+import { getTeamsForOrganization } from "@back-end/src/models/TeamModel";
+import { getUserById } from "@back-end/src/services/users";
+import { initializeLicense } from "@back-end/src/services/licenseData";
+import { ReqContextClass } from "@back-end/src/services/context";
+import { ApiRequestLocals } from "@back-end/types/api";
+import { getCustomLogProps } from "@back-end/src/util/logger";
 import { EventAuditUserApiKey } from "@back-end/src/events/event-types";
-import { lookupOrganizationByApiKey } from "@back-end/src/models/ApiKeyModel";
-import { getCustomLogProps } from "@back-end/src/util/logger";
 import { isApiKeyForUserInOrganization } from "@back-end/src/util/api-key.util";
+import {
+  MemberRole,
+  OrganizationInterface,
+  Permission,
+} from "@back-end/types/organization";
 import {
   getUserPermissions,
   roleToPermissionMap,
 } from "@back-end/src/util/organization.util";
-import { getTeamsForOrganization } from "@back-end/src/models/TeamModel";
-import {
-  MemberRole,
-  OrganizationInterface,
-  Permission,
-<<<<<<< HEAD
-} from "@back-end/types/organization";
 import { ApiKeyInterface } from "@back-end/types/apikey";
-import { ApiRequestLocals } from "@back-end/types/api";
 import { TeamInterface } from "@back-end/types/team";
-import { getOrganizationById } from "@back-end/src/services/organizations";
-import { getUserById } from "@back-end/src/services/users";
-import { initializeLicenseForOrg } from "@back-end/src/services/licenseData";
-import { ReqContextClass } from "@back-end/src/services/context";
-=======
-} from "../../types/organization";
-import {
-  getUserPermissions,
-  roleToPermissionMap,
-} from "../util/organization.util";
-import { ApiKeyInterface } from "../../types/apikey";
-import { getTeamsForOrganization } from "../models/TeamModel";
-import { TeamInterface } from "../../types/team";
-import { getUserById } from "../services/users";
-import { initializeLicense } from "../services/licenseData";
-import { ReqContextClass } from "../services/context";
->>>>>>> a49bfb5f
 
 export default function authenticateApiRequestMiddleware(
   req: Request & ApiRequestLocals,
