import { Request, Response, NextFunction } from "express";
<<<<<<< HEAD
=======
import { hasPermission } from "shared/permissions";
import { licenseInit } from "enterprise";
>>>>>>> b1ec60fd
import { ApiRequestLocals } from "../../types/api";
import { lookupOrganizationByApiKey } from "../models/ApiKeyModel";
import { getOrganizationById } from "../services/organizations";
import { getCustomLogProps } from "../util/logger";
import { EventAuditUserApiKey } from "../events/event-types";
import { isApiKeyForUserInOrganization } from "../util/api-key.util";
import { getTeamsForOrganization } from "../models/TeamModel";
import { getUserById } from "../services/users";
import {
  getLicenseMetaData,
  getUserCodesForOrg,
} from "../services/licenseData";
import { ReqContextClass } from "../services/context";

export default function authenticateApiRequestMiddleware(
  req: Request & ApiRequestLocals,
  res: Response & { log: Request["log"] },
  next: NextFunction
) {
  // Get secret key from Authorization header and store in req
  const authHeader = req.headers.authorization;
  if (!authHeader) {
    return res.status(400).json({
      message: "Missing Authorization header",
    });
  }

  const [scheme, value] = authHeader.split(" ");
  if (scheme !== "Bearer" && scheme !== "Basic") {
    return res.status(400).json({
      message: "Must use either a Bearer or Basic authentication scheme",
    });
  }

  if (!value) {
    return res.status(400).json({
      message: "Missing API key in Authorization header",
    });
  }

  const xOrganizationHeader = req.headers["x-organization"] as string;

  // If using Basic scheme, need to base64 decode and extract the username
  const secretKey =
    scheme === "Basic"
      ? Buffer.from(value.trim(), "base64").toString("ascii").split(":")[0]
      : value.trim();

  // Lookup organization by secret key and store in req
  lookupOrganizationByApiKey(secretKey)
    .then(async (apiKeyPartial) => {
      const { organization, secret, id, userId, role } = apiKeyPartial;
      if (!organization) {
        throw new Error("Invalid API key");
      }
      if (!secret) {
        throw new Error(
          "Must use a Secret API Key for this request, SDK Endpoint key given instead."
        );
      }
      req.apiKey = id || "";

      // If it's a personal access token API key, store the user ID in req
      if (userId) {
        req.user = (await getUserById(userId)) || undefined;
        if (!req.user) {
          throw new Error("Could not find user attached to this API key");
        }
      }

      let asOrg = organization;
      if (xOrganizationHeader) {
        if (!req.user?.superAdmin) {
          throw new Error(
            "Only super admins can use the x-organization header"
          );
        } else {
          asOrg = xOrganizationHeader;
        }
      }

      // Organization for key
      const org = await getOrganizationById(asOrg);
      if (!org) {
        if (xOrganizationHeader) {
          throw new Error(
            `Could not find organization from x-organization header: ${xOrganizationHeader}`
          );
        } else {
          throw new Error(
            "Could not find organization attached to this API key"
          );
        }
      }
      req.organization = org;

      // If it's a user API key, verify that the user is part of the organization
      // This is important to check in the event that a user leaves an organization, the member list is updated, and the user's API keys are orphaned
      if (
        userId &&
        !req.user?.superAdmin &&
        !isApiKeyForUserInOrganization(apiKeyPartial, org)
      ) {
        throw new Error("Could not find user attached to this API key");
      }

      const teams = await getTeamsForOrganization(org.id);

      const eventAudit: EventAuditUserApiKey = {
        type: "api_key",
        apiKey: id || "unknown",
      };

      req.context = new ReqContextClass({
        org,
        auditUser: eventAudit,
        teams,
        user: req.user,
        role: role,
        apiKey: id,
        req,
      });

      // Add user info to logger
      res.log = req.log = req.log.child(getCustomLogProps(req as Request));

      req.eventAudit = eventAudit;

      // Add audit method to req
      req.audit = async (data) => {
        await req.context.auditLog(data);
      };

      // init license for org if it exists
      await licenseInit(org, getUserCodesForOrg, getLicenseMetaData);

      // Continue to the actual request handler
      next();
    })
    .catch((e) => {
      res.status(401).json({
        message: e.message,
      });
    });
}<|MERGE_RESOLUTION|>--- conflicted
+++ resolved
@@ -1,9 +1,5 @@
 import { Request, Response, NextFunction } from "express";
-<<<<<<< HEAD
-=======
-import { hasPermission } from "shared/permissions";
 import { licenseInit } from "enterprise";
->>>>>>> b1ec60fd
 import { ApiRequestLocals } from "../../types/api";
 import { lookupOrganizationByApiKey } from "../models/ApiKeyModel";
 import { getOrganizationById } from "../services/organizations";
