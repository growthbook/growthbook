--- conflicted
+++ resolved
@@ -123,18 +123,6 @@
 
       req.context = new ReqContextClass({
         org,
-<<<<<<< HEAD
-        userId: req.user?.id,
-        email: req.user?.email,
-        environments: getEnvironmentIdsFromOrg(org),
-        userName: req.user?.name,
-        readAccessFilter: req.user
-          ? getReadAccessFilter(
-              getUserPermissions(req.user, req.organization, teams)
-            )
-          : getApiKeyReadAccessFilter(role),
-=======
->>>>>>> a77100ec
         auditUser: eventAudit,
         teams,
         user: req.user,
