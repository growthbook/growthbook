--- conflicted
+++ resolved
@@ -128,10 +128,7 @@
         user: req.user,
         role: role as MemberRole | undefined,
         apiKey: id,
-<<<<<<< HEAD
-=======
         req,
->>>>>>> 354de56b
       });
 
       // Check permissions for user API keys
