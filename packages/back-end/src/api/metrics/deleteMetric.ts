import { createApiRequestHandler } from "../../util/handler";
import { getMetricValidator } from "../../validators/openapi";
import { getMetricById, deleteMetricById } from "../../models/MetricModel";
import { DeleteMetricResponse } from "../../../types/openapi";

export const deleteMetricHandler = createApiRequestHandler(getMetricValidator)(
  async (req): Promise<DeleteMetricResponse> => {
    const metric = await getMetricById(
      req.params.id,
      req.organization.id,
      false
    );

    req.checkPermissions("createMetrics", metric?.projects ?? "");

    if (!metric) {
      throw new Error("Could not find metric with that id");
    }

<<<<<<< HEAD
    await deleteMetricById(metric, req.organization, req.eventAudit);
=======
    await deleteMetricById(req.params.id, req.context, req.eventAudit);
>>>>>>> d8b1277e

    return {
      deletedId: req.params.id,
    };
  }
);<|MERGE_RESOLUTION|>--- conflicted
+++ resolved
@@ -17,11 +17,7 @@
       throw new Error("Could not find metric with that id");
     }
 
-<<<<<<< HEAD
-    await deleteMetricById(metric, req.organization, req.eventAudit);
-=======
-    await deleteMetricById(req.params.id, req.context, req.eventAudit);
->>>>>>> d8b1277e
+    await deleteMetricById(metric, req.context, req.eventAudit);
 
     return {
       deletedId: req.params.id,
