--- conflicted
+++ resolved
@@ -130,19 +130,7 @@
       lookupFactTable
     );
 
-<<<<<<< HEAD
     const factMetric = await req.context.models.factMetrics.create(data);
-=======
-    if (!req.context.permissions.canCreateMetric(data)) {
-      req.context.permissions.throwPermissionError();
-    }
-
-    const factMetric = await createFactMetric(req.context, data);
-
-    if (factMetric.tags.length > 0) {
-      await addTags(req.organization.id, factMetric.tags);
-    }
->>>>>>> db1fe77e
 
     return {
       factMetric: req.context.models.factMetrics.toApiInterface(factMetric),
