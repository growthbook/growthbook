type: object
required:
  - name
  - metricType
  - numerator
properties:
  name:
    type: string
  description:
    type: string
  owner:
    type: string
  projects:
    type: array
    items:
      type: string
  tags:
    type: array
    items:
      type: string
  metricType:
    type: string
    enum:
      - proportion
      - retention
      - mean
      - quantile
      - ratio
  numerator:
    type: object
    required:
      - factTableId
    properties:
      factTableId:
        type: string
      column:
        type: string
        description: "Must be empty for proportion metrics. Otherwise, the column name or one of the special values: '$$distinctUsers' or '$$count'"
      aggregation:
        type: string
        description: "User aggregation of selected column. Either sum or max for numeric columns; count distinct for string columns; ignored for special columns. Default: sum. If you specify a string column you must explicitly specify count distinct. Not used for proportion or event quantile metrics."
        enum:
          - sum
          - max
          - count distinct
      filters:
        type: array
        description: Array of Fact Table Filter Ids
        items:
          type: string
      inlineFilters:
        type: object
        description: Inline filters to apply to the fact table. Keys are column names, values are arrays of values to filter by.
        additionalProperties:
          type: array
          items:
            type: string
      aggregateFilterColumn:
        type: string
        description: Column to use to filter users after aggregation. Either '$$count' of rows or the name of a numeric column that will be summed by user. Must specify `aggregateFilter` if using this. Only can be used with 'retention' and 'proportion' metrics.
      aggregateFilter:
        type: string
        description: Simple comparison operator and value to apply after aggregation (e.g. '= 10' or '>= 1'). Requires `aggregateFilterColumn`.
  denominator:
    description: Only when metricType is 'ratio'
    type: object
    required:
      - factTableId
      - column
    properties:
      factTableId:
        type: string
      column:
        type: string
        description: "The column name or one of the special values: '$$distinctUsers' or '$$count'"
      aggregation:
        type: string
        description: "User aggregation of selected column. Either sum or max for numeric columns; count distinct for string columns; ignored for special columns. Default: sum. If you specify a string column you must explicitly specify count distinct. Not used for proportion or event quantile metrics."
        enum:
          - sum
          - max
          - count distinct
      filters:
        type: array
        description: Array of Fact Table Filter Ids
        items:
          type: string
      inlineFilters:
        type: object
        description: Inline filters to apply to the fact table. Keys are column names, values are arrays of values to filter by.
        additionalProperties:
          type: array
          items:
            type: string
  inverse:
    type: boolean
    description: Set to true for things like Bounce Rate, where you want the metric to decrease
  quantileSettings:
    description: Controls the settings for quantile metrics (mandatory if metricType is "quantile")
    type: object
    required:
      - type
      - quantile
      - ignoreZeros
    properties:
      type:
        type: string
        enum:
          - "event"
          - "unit"
        description: Whether the quantile is over unit aggregations or raw event values
      ignoreZeros:
        type: boolean
        description: If true, zero values will be ignored when calculating the quantile
      quantile:
        type: number
        description: The quantile value (from 0.001 to 0.999)
        multipleOf: 0.001
        minimum: 0.001
        maximum: 0.999
  cappingSettings:
    description: Controls how outliers are handled
    type: object
    required:
      - type
    properties:
      type:
        type: string
        enum:
          - "none"
          - "absolute"
          - "percentile"
      value:
        type: number
        description: When type is absolute, this is the absolute value. When type is percentile, this is the percentile value (from 0.0 to 1.0).
      ignoreZeros:
        type: boolean
        description: If true and capping is `percentile`, zeros will be ignored when calculating the percentile.
  windowSettings:
    type: object
    description: Controls the conversion window for the metric
    required:
      - type
    properties:
      type:
        type: string
        enum:
          - "none"
          - "conversion"
          - "lookback"
      delayHours:
        deprecated: true
        type: number
        description: Wait this many hours after experiment exposure before counting conversions. Ignored if delayValue is set.
      delayValue:
        type: number
        description: Wait this long after experiment exposure before counting conversions.
      delayUnit:
        type: string
        description: Default `hours`.
        enum:
          - "minutes"
          - "hours"
          - "days"
          - "weeks"
      windowValue:
        type: number
      windowUnit:
        type: string
        description: Default `hours`.
        enum:
          - "minutes"
          - "hours"
          - "days"
          - "weeks"
  priorSettings:
    type: object
    description: Controls the bayesian prior for the metric. If omitted, organization defaults will be used.
    required:
      - override
      - proper
      - mean
      - stddev
    properties:
      override:
        type: boolean
        description: If false, the organization default settings will be used instead of the other settings in this object
      proper:
        type: boolean
        description: If true, the `mean` and `stddev` will be used, otherwise we will use an improper flat prior.
      mean:
        type: number
        description: The mean of the prior distribution of relative effects in proportion terms (e.g. 0.01 is 1%)
      stddev:
        type: number
        description: Must be > 0. The standard deviation of the prior distribution of relative effects in proportion terms.
        minimum: 0
        exclusiveMinimum: true

  regressionAdjustmentSettings:
    type: object
    description: Controls the regression adjustment (CUPED) settings for the metric
    required:
      - override
    properties:
      override:
        type: boolean
        description: If false, the organization default settings will be used
      enabled:
        type: boolean
        description: Controls whether or not regression adjustment is applied to the metric
      days:
        type: number
        description: Number of pre-exposure days to use for the regression adjustment
  riskThresholdSuccess:
    type: number
    description: Threshold for Risk to be considered low enough, as a proportion (e.g. put 0.0025 for 0.25%). <br/> Must be a non-negative number and must not be higher than `riskThresholdDanger`.
    minimum: 0
  riskThresholdDanger:
    type: number
    description: Threshold for Risk to be considered too high, as a proportion (e.g. put 0.0125 for 1.25%). <br/> Must be a non-negative number.
    minimum: 0
  displayAsPercentage:
    type: boolean
    description: If true and the metric is a ratio metric, variation means will be displayed as a percentage
  minPercentChange:
    type: number
    description: Minimum percent change to consider uplift significant, as a proportion (e.g. put 0.005 for 0.5%)
    minimum: 0
  maxPercentChange:
    type: number
    description: Maximum percent change to consider uplift significant, as a proportion (e.g. put 0.5 for 50%)
    minimum: 0
  minSampleSize:
    type: number
    minimum: 0
  targetMDE:
    type: number
    description: The percentage change that you want to reliably detect before ending an experiment, as a proportion (e.g. put 0.1 for 10%). This is used to estimate the "Days Left" for running experiments.
    minimum: 0
  managedBy:
    type: string
    description: Set this to "api" to disable editing in the GrowthBook UI
    enum:
      - ""
      - api
<<<<<<< HEAD
      - admin
=======
  enableMetricDimensions:
    type: boolean
    description: Whether this metric supports dimension analysis. This is an enterprise feature.
>>>>>>> 1da66c59
<|MERGE_RESOLUTION|>--- conflicted
+++ resolved
@@ -244,10 +244,7 @@
     enum:
       - ""
       - api
-<<<<<<< HEAD
       - admin
-=======
   enableMetricDimensions:
     type: boolean
-    description: Whether this metric supports dimension analysis. This is an enterprise feature.
->>>>>>> 1da66c59
+    description: Whether this metric supports dimension analysis. This is an enterprise feature.