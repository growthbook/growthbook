--- conflicted
+++ resolved
@@ -252,17 +252,15 @@
     enum:
       - "days"
       - "hours"
-<<<<<<< HEAD
   customFields:
     type: object
     additionalProperties:
       type: string
-=======
   pinnedMetricSlices:
     type: array
     items:
       type: string
-    description: 'Array of pinned metric slices in format `{metricId}?dim:{sliceColumn}={sliceLevel}&location={goal|secondary|guardrail}` (URL-encoded)'
+    description: "Array of pinned metric slices in format `{metricId}?dim:{sliceColumn}={sliceLevel}&location={goal|secondary|guardrail}` (URL-encoded)"
   customMetricSlices:
     type: array
     items:
@@ -284,5 +282,4 @@
               - levels
       required:
         - slices
-    description: "Custom slices that apply to ALL applicable metrics in the experiment"
->>>>>>> 9a46a750
+    description: "Custom slices that apply to ALL applicable metrics in the experiment"