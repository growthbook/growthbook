--- conflicted
+++ resolved
@@ -68,10 +68,7 @@
   $ref: "./Archetype.yaml"
 Query:
   $ref: "./Query.yaml"
-<<<<<<< HEAD
-MetricGroup:
-  $ref: './MetricGroup.yaml'
-=======
 CodeRef:
   $ref: "./CodeRef.yaml"
->>>>>>> dd15b5c5
+MetricGroup:
+  $ref: './MetricGroup.yaml'