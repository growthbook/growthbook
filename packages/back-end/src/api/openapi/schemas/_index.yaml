--- conflicted
+++ resolved
@@ -72,12 +72,9 @@
   $ref: "./Archetype.yaml"
 Query:
   $ref: "./Query.yaml"
-<<<<<<< HEAD
 Settings:
   $ref: "./Settings.yaml"
 OrganizationDefaults:
   $ref: "./OrganizationDefaults.yaml"
-=======
 CodeRef:
-  $ref: "./CodeRef.yaml"
->>>>>>> 826e9469
+  $ref: "./CodeRef.yaml"