--- conflicted
+++ resolved
@@ -187,12 +187,6 @@
   /organizations/{id}:
     put:
       $ref: "./paths/putOrganization.yaml"
-<<<<<<< HEAD
-  /code-refs:
-    post:
-      $ref: "./paths/postCodeRefs.yaml"
-
-=======
   /fact-tables:
     get:
       $ref: "./paths/listFactTables.yaml"
@@ -232,7 +226,9 @@
   /bulk-import/facts:
     post:
       $ref: "./paths/postBulkImportFacts.yaml"
->>>>>>> d8b1277e
+  /code-refs:
+    post:
+      $ref: "./paths/postCodeRefs.yaml"
   # PLOP_INSERT_PATHS_HERE
 components:
   parameters:
