--- conflicted
+++ resolved
@@ -120,15 +120,12 @@
   - name: settings
     x-displayName: Settings
     description: Get the organization settings.
-<<<<<<< HEAD
   - name: custom-fields
     x-displayName: Custom Fields
     description: Custom fields for the organization.
-=======
   - name: attributes
     x-displayName: Attributes
     description: Used when targeting feature flags and experiments.
->>>>>>> 89822bfb
 paths:
   /features:
     get:
