import { DataSourceInterface } from "../../../types/datasource";
import { FactMetricInterface } from "../../../types/fact-table";
import { PostBulkImportFactsResponse } from "../../../types/openapi";
import { queueFactTableColumnsRefresh } from "../../jobs/refreshFactTableColumns";
import { getDataSourcesByOrganization } from "../../models/DataSourceModel";
import {
  createFactFilter,
  createFactTable,
  updateFactTable,
  updateFactFilter,
  getFactTableMap,
} from "../../models/FactTableModel";
import { findAllProjectsByOrganization } from "../../models/ProjectModel";
import { addTags } from "../../models/TagModel";
import { createApiRequestHandler } from "../../util/handler";
import { postBulkImportFactsValidator } from "../../validators/openapi";
import { getCreateMetricPropsFromBody } from "../fact-metrics/postFactMetric";
import { getUpdateFactMetricPropsFromBody } from "../fact-metrics/updateFactMetric";

export const postBulkImportFacts = createApiRequestHandler(
  postBulkImportFactsValidator
)(
  async (req): Promise<PostBulkImportFactsResponse> => {
    const numCreated = {
      factTables: 0,
      factTableFilters: 0,
      factMetrics: 0,
    };
    const numUpdated = {
      factTables: 0,
      factTableFilters: 0,
      factMetrics: 0,
    };

    const factTableMap = await getFactTableMap(req.context);

    const allFactMetrics = await req.context.factMetrics.getAll();
    const factMetricMap = new Map<string, FactMetricInterface>(
      allFactMetrics.map((m) => [m.id, m])
    );

    const allDataSources = await getDataSourcesByOrganization(req.context);
    const dataSourceMap = new Map<string, DataSourceInterface>(
      allDataSources.map((s) => [s.id, s])
    );

    const tagsToAdd = new Set<string>();

    function checkFactTablePermission(factTable: { projects?: string[] }) {
      req.checkPermissions("manageFactTables", factTable.projects || []);
    }
    function checkFactMetricPermission(factMetric: { projects?: string[] }) {
      req.checkPermissions("createMetrics", factMetric.projects || []);
    }

    const projects = await findAllProjectsByOrganization(req.context);
    const projectIds = new Set(projects.map((p) => p.id));
    function validateProjectIds(ids: string[]) {
      for (const id of ids) {
        if (!projectIds.has(id)) {
          throw new Error(`Project ${id} not found`);
        }
      }
    }

    function validateUserIdTypes(datasourceId: string, ids: string[]) {
      const datasource = dataSourceMap.get(datasourceId);
      if (!datasource) return;

      for (const id of ids) {
        if (
          !datasource.settings?.userIdTypes?.some((t) => t.userIdType === id)
        ) {
          throw new Error(
            `User ID type ${id} not found in datasource ${datasourceId}`
          );
        }
      }
    }

    // Import fact tables
    if (req.body.factTables) {
      for (const { data, id } of req.body.factTables) {
        data.tags?.forEach((t) => tagsToAdd.add(t));
        if (data.projects) validateProjectIds(data.projects);

        // This bulk endpoint is mostly used to sync from version control
        // So default these resources to only be managed by API and not the UI
        if (data.managedBy === undefined) {
          data.managedBy = "api";
        }

        const existing = factTableMap.get(id);
        // Update existing fact table
        if (existing) {
          checkFactTablePermission(existing);
          if (data.projects) checkFactTablePermission(data);
          if (data.userIdTypes) {
            validateUserIdTypes(existing.datasource, data.userIdTypes);
          }

          // Cannot change data source
          if (data.datasource && existing.datasource !== data.datasource) {
            throw new Error(
              "Cannot change data source for existing fact table"
            );
          }

          await updateFactTable(req.context, existing, data);
          await queueFactTableColumnsRefresh(existing);
          factTableMap.set(existing.id, {
            ...existing,
            ...data,
          });
          numUpdated.factTables++;
        }
        // Create new fact table
        else {
          checkFactTablePermission(data);

          if (!dataSourceMap.has(data.datasource)) {
            throw new Error("Could not find datasource");
          }

          if (data.userIdTypes) {
            validateUserIdTypes(data.datasource, data.userIdTypes);
          }

          const newFactTable = await createFactTable(req.context, {
            columns: [],
            eventName: "",
            id: id,
            description: "",
            owner: "",
            projects: [],
            tags: [],
            ...data,
          });
          await queueFactTableColumnsRefresh(newFactTable);
          factTableMap.set(newFactTable.id, newFactTable);
          numCreated.factTables++;
        }
      }
    }
    // Import filters
    if (req.body.factTableFilters) {
      for (const { factTableId, data, id } of req.body.factTableFilters) {
        const factTable = factTableMap.get(factTableId);
        if (!factTable) {
          throw new Error(
            `Could not find fact table ${factTableId} for filter ${id}`
          );
        }
        checkFactTablePermission(factTable);

        // This bulk endpoint is mostly used to sync from version control
        // So default these resources to only be managed by API and not the UI
        if (factTable.managedBy === "api" && data.managedBy === undefined) {
          data.managedBy = "api";
        }

        const existingFactFilter = factTable.filters.find((f) => f.id === id);
        // Update existing filter
        if (existingFactFilter) {
          await updateFactFilter(
            req.context,
            factTable,
            existingFactFilter.id,
            data
          );
          Object.assign(existingFactFilter, data);
          numUpdated.factTableFilters++;
        }
        // Create new filter
        else {
          const newFilter = await createFactFilter(factTable, {
            description: "",
            ...data,
            id: id,
          });
          factTable.filters.push(newFilter);
          numCreated.factTableFilters++;
        }
      }
    }
    // Fact metrics
    if (req.body.factMetrics) {
      for (const { id: origId, data } of req.body.factMetrics) {
        data.tags?.forEach((t) => tagsToAdd.add(t));
        if (data.projects) validateProjectIds(data.projects);

        const id = origId.match(/^fact__/) ? origId : `fact__${origId}`;

        // This bulk endpoint is mostly used to sync from version control
        // So default these resources to only be managed by API and not the UI
        if (data.managedBy === undefined) {
          data.managedBy = "api";
        }

        const existing = factMetricMap.get(id);
        // Update existing fact metric
        if (existing) {
          checkFactMetricPermission(existing);
          if (data.projects) checkFactMetricPermission(data);

<<<<<<< HEAD
          const changes = getUpdateFactMetricPropsFromBody(data);
=======
          const changes = getUpdateFactMetricPropsFromBody(data, existing);
          await validateFactMetric(
            { ...existing, ...changes },
            async (id) => factTableMap.get(id) || null
          );
>>>>>>> 4b9bb36a

          await req.context.factMetrics.update(existing, changes);

          numUpdated.factMetrics++;
        }
        // Create new fact metric
        else {
          checkFactMetricPermission(data);

          const lookupFactTable = async (id: string) =>
            factTableMap.get(id) || null;

          const createProps = await getCreateMetricPropsFromBody(
            data,
            req.organization,
            lookupFactTable
          );
          createProps.id = id;

          const newFactMetric = await req.context.factMetrics.create(
            createProps
          );
          factMetricMap.set(newFactMetric.id, newFactMetric);

          numCreated.factMetrics++;
        }
      }
    }

    // Update tags
    if (tagsToAdd.size) {
      await addTags(req.organization.id, [...tagsToAdd]);
    }

    return {
      success: true,
      factTablesAdded: numCreated.factTables,
      factTablesUpdated: numUpdated.factTables,
      factTableFiltersAdded: numCreated.factTableFilters,
      factTableFiltersUpdated: numUpdated.factTableFilters,
      factMetricsAdded: numCreated.factMetrics,
      factMetricsUpdated: numUpdated.factMetrics,
    };
  }
);<|MERGE_RESOLUTION|>--- conflicted
+++ resolved
@@ -203,15 +203,7 @@
           checkFactMetricPermission(existing);
           if (data.projects) checkFactMetricPermission(data);
 
-<<<<<<< HEAD
-          const changes = getUpdateFactMetricPropsFromBody(data);
-=======
           const changes = getUpdateFactMetricPropsFromBody(data, existing);
-          await validateFactMetric(
-            { ...existing, ...changes },
-            async (id) => factTableMap.get(id) || null
-          );
->>>>>>> 4b9bb36a
 
           await req.context.factMetrics.update(existing, changes);
 
