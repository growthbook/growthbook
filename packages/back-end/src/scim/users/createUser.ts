import { Response } from "express";
import { cloneDeep } from "lodash";
import {
  addMemberToOrg,
  convertMemberToManagedByIdp,
  expandOrgMembers,
} from "../../services/organizations";
import { OrganizationInterface, MemberRole } from "../../../types/organization";
import { ScimError, ScimUser, ScimUserPostRequest } from "../../../types/scim";
import {
  createUser as createNewUser,
  getUserByEmail,
} from "../../services/users";

export function isRoleValid(role: MemberRole) {
  const validRoles: Record<MemberRole, boolean> = {
    readonly: true,
    collaborator: true,
    designer: true,
    analyst: true,
    developer: true,
    engineer: true,
    experimenter: true,
    admin: true,
  };
  return validRoles[role] || false;
}

export async function createUser(
  req: ScimUserPostRequest,
  res: Response<ScimUser | ScimError>
) {
  const { externalId, displayName, userName, growthbookRole } = req.body;

  const org: OrganizationInterface = req.organization;

  let role: MemberRole = org.settings?.defaultRole?.role || "readonly";

  if (growthbookRole && isRoleValid(growthbookRole)) {
    // If a growthbookRole is provided, and it's a MemberRole, use that
    role = growthbookRole;
  }

  const expandedMembers = await expandOrgMembers(org.members);
  const existingOrgMember = expandedMembers.find(
    (member) => member.email === userName
  );

<<<<<<< HEAD
  const role = org.settings?.defaultRole?.role || "readonly";

  if (role === "scim") {
    return res.status(403).json({
      schemas: ["urn:ietf:params:scim:api:messages:2.0:Error"],
      detail: "SCIM users cannot be created through the SCIM API",
      status: "400",
    });
  }
=======
>>>>>>> 30b849cf
  const responseObj = cloneDeep(req.body);

  try {
    if (existingOrgMember && existingOrgMember.managedByIdp) {
      // Return an error if user exists and they're managed by an external IDP
      return res.status(409).json({
        schemas: ["urn:ietf:params:scim:api:messages:2.0:Error"],
        scimType: "uniqueness",
        detail: "User already exists in this organization",
        status: "409",
      });
    } else if (existingOrgMember && !existingOrgMember.managedByIdp) {
      // If created through GrowthBook, update the user with the externalId and managedByIdp: true
      await convertMemberToManagedByIdp({
        organization: org,
        userId: existingOrgMember.id,
        externalId: externalId ? externalId : undefined,
      });

      responseObj.id = existingOrgMember.id;
    } else {
      let newUser = await getUserByEmail(userName);

      if (!newUser) {
        newUser = await createNewUser(displayName, userName);
      }

      await addMemberToOrg({
        organization: org,
        userId: newUser.id,
        role,
        limitAccessByEnvironment: false,
        environments: [],
        projectRoles: [],
        externalId,
        managedByIdp: true,
      });

      responseObj.id = newUser.id;
    }

    return res.status(201).json(responseObj);
  } catch (e) {
    return res.status(400).json({
      schemas: ["urn:ietf:params:scim:api:messages:2.0:Error"],
      detail: `Unable to create the new user in GrowthBook: ${e.message}`,
      status: "400",
    });
  }
}<|MERGE_RESOLUTION|>--- conflicted
+++ resolved
@@ -22,6 +22,7 @@
     engineer: true,
     experimenter: true,
     admin: true,
+    scim: false, // SCIM role is only a valid role for API Keys
   };
   return validRoles[role] || false;
 }
@@ -46,18 +47,6 @@
     (member) => member.email === userName
   );
 
-<<<<<<< HEAD
-  const role = org.settings?.defaultRole?.role || "readonly";
-
-  if (role === "scim") {
-    return res.status(403).json({
-      schemas: ["urn:ietf:params:scim:api:messages:2.0:Error"],
-      detail: "SCIM users cannot be created through the SCIM API",
-      status: "400",
-    });
-  }
-=======
->>>>>>> 30b849cf
   const responseObj = cloneDeep(req.body);
 
   try {
