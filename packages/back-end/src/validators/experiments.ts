--- conflicted
+++ resolved
@@ -135,17 +135,12 @@
   .strict();
 export type MetricOverride = z.infer<typeof metricOverride>;
 
-<<<<<<< HEAD
 export const experimentType = [
   "standard",
   "multi-armed-bandit",
   "holdout",
 ] as const;
-export type ExperimentType = typeof experimentType[number];
-=======
-export const experimentType = ["standard", "multi-armed-bandit"] as const;
 export type ExperimentType = (typeof experimentType)[number];
->>>>>>> 8e85b7cc
 
 export const banditStageType = ["explore", "exploit", "paused"] as const;
 export type BanditStageType = (typeof banditStageType)[number];
