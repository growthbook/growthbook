--- conflicted
+++ resolved
@@ -220,11 +220,8 @@
     banditBurnInValue: z.number().optional(),
     banditBurnInUnit: z.enum(["hours", "days"]).optional(),
     customFields: z.record(z.any()).optional(),
-<<<<<<< HEAD
     templateId: z.string().optional(),
-=======
     shareLevel: z.enum(["public", "organization"]).optional(),
->>>>>>> 0593abf0
   })
   .strict()
   .merge(experimentAnalysisSettings);
