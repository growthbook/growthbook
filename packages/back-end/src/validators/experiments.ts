import { z } from "zod";
import { windowTypeValidator } from "back-end/src/routers/fact-table/fact-table.validators";
import { statsEngines } from "back-end/src/util/constants";
import {
  namespaceValue,
  featurePrerequisite,
  savedGroupTargeting,
} from "./features";

export const experimentResultsType = [
  "dnf",
  "won",
  "lost",
  "inconclusive",
] as const;
export type ExperimentResultsType = typeof experimentResultsType[number];

export const singleVariationResult = z.object({
  users: z.number().optional(),
  cr: z.number().optional(),
  ci: z.tuple([z.number(), z.number()]).optional(),
});

export const banditResult = z.object({
  singleVariationResults: z.array(singleVariationResult).optional(),
  currentWeights: z.array(z.number()),
  updatedWeights: z.array(z.number()),
  srm: z.number().optional(),
  bestArmProbabilities: z.array(z.number()).optional(),
  seed: z.number().optional(),
  updateMessage: z.string().optional(),
  error: z.string().optional(),
  reweight: z.boolean().optional(),
  weightsWereUpdated: z.boolean().optional(),
});

export const banditEvent = z
  .object({
    date: z.date(),
    banditResult: banditResult,
    snapshotId: z.string().optional(), // 0th may not have snapshot
  })
  .strict();

export type BanditResult = z.infer<typeof banditResult>;
export type BanditEvent = z.infer<typeof banditEvent>;

export const experimentPhase = z
  .object({
    dateStarted: z.date(),
    dateEnded: z.date().optional(),
    name: z.string().min(1),
    reason: z.string(),
    coverage: z.number(),
    condition: z.string(),
    savedGroups: z.array(savedGroupTargeting).optional(),
    prerequisites: z.array(featurePrerequisite).optional(),
    namespace: namespaceValue.optional(),
    seed: z.string().optional(),
    variationWeights: z.array(z.number()),
    banditEvents: z.array(banditEvent).optional(),
  })
  .strict();
export type ExperimentPhase = z.infer<typeof experimentPhase>;

export const experimentStatus = ["draft", "running", "stopped"] as const;
export type ExperimentStatus = typeof experimentStatus[number];

export const screenshot = z
  .object({
    path: z.string(),
    width: z.number().optional(),
    height: z.number().optional(),
    description: z.string().optional(),
  })
  .strict();
export type Screenshot = z.infer<typeof screenshot>;

export const variation = z
  .object({
    id: z.string(),
    name: z.string(),
    description: z.string().optional(),
    key: z.string(),
    screenshots: z.array(screenshot),
  })
  .strict();
export type Variation = z.infer<typeof variation>;

export const attributionModel = [
  "firstExposure",
  "experimentDuration",
] as const;
export type AttributionModel = typeof attributionModel[number];

export const implementationType = [
  "visual",
  "code",
  "configuration",
  "custom",
] as const;
export type ImplementationType = typeof implementationType[number];

export const experimentNotification = [
  "auto-update",
  "multiple-exposures",
  "srm",
  "significance",
] as const;
export type ExperimentNotification = typeof experimentNotification[number];

export const metricOverride = z
  .object({
    id: z.string(),
    windowType: windowTypeValidator.optional(),
    windowHours: z.number().optional(),
    delayHours: z.number().optional(),
    winRisk: z.number().optional(),
    loseRisk: z.number().optional(),
    properPriorOverride: z.boolean().optional(),
    properPriorEnabled: z.boolean().optional(),
    properPriorMean: z.number().optional(),
    properPriorStdDev: z.number().optional(),
    regressionAdjustmentOverride: z.boolean().optional(),
    regressionAdjustmentEnabled: z.boolean().optional(),
    regressionAdjustmentDays: z.number().optional(),
  })
  .strict();
export type MetricOverride = z.infer<typeof metricOverride>;

export const experimentType = ["standard", "multi-armed-bandit"] as const;
export type ExperimentType = typeof experimentType[number];

export const banditStageType = ["explore", "exploit", "paused"] as const;
export type BanditStageType = typeof banditStageType[number];

export const experimentAnalysisSettings = z
  .object({
    trackingKey: z.string(),
    datasource: z.string(),
    exposureQueryId: z.string(),
    goalMetrics: z.array(z.string()),
    secondaryMetrics: z.array(z.string()),
    guardrailMetrics: z.array(z.string()),
    activationMetric: z.string().optional(),
    metricOverrides: z.array(metricOverride).optional(),
    segment: z.string().optional(),
    queryFilter: z.string().optional(),
    skipPartialData: z.boolean().optional(),
    attributionModel: z.enum(attributionModel).optional(),
    regressionAdjustmentEnabled: z.boolean().optional(),
    sequentialTestingEnabled: z.boolean().optional(),
    sequentialTestingTuningParameter: z.number().optional(),
    statsEngine: z.enum(statsEngines).optional(),
  })
  .strict();
export type ExperimentAnalysisSettings = z.infer<
  typeof experimentAnalysisSettings
>;

export const experimentAnalysisSummary = z
  .object({
    snapshotId: z.string(),
    health: z
      .object({
<<<<<<< HEAD
        srm: z.number(),
        multipleExposures: z.number(),
        totalUsers: z.number(),
=======
        power: z
          .object({
            errorMessage: z.string().optional(),
            additionalDaysNeeded: z.number().optional(),
            lowPowerWarning: z.boolean().optional(),
          })
          .optional(),
>>>>>>> e89b54eb
      })
      .optional(),
  })
  .strict()
  .optional();
export type ExperimentAnalysisSummary = z.infer<
  typeof experimentAnalysisSummary
>;

export const experimentInterface = z
  .object({
    id: z.string(),
    uid: z.string().optional(),
    organization: z.string(),
    project: z.string().optional(),
    owner: z.string(),
    /** @deprecated Always set to 'code' */
    implementation: z.enum(implementationType),
    /** @deprecated */
    userIdType: z.enum(["anonymous", "user"]).optional(),
    hashAttribute: z.string(),
    fallbackAttribute: z.string().optional(),
    hashVersion: z.union([z.literal(1), z.literal(2)]),
    disableStickyBucketing: z.boolean().optional(),
    pastNotifications: z.array(z.enum(experimentNotification)).optional(),
    bucketVersion: z.number().optional(),
    minBucketVersion: z.number().optional(),
    name: z.string(),
    dateCreated: z.date(),
    dateUpdated: z.date(),
    tags: z.array(z.string()),
    description: z.string().optional(),
    hypothesis: z.string().optional(),
    /** @deprecated related to HypGen */
    autoAssign: z.boolean(),
    previewURL: z.string(),
    targetURLRegex: z.string(),
    variations: z.array(variation),
    archived: z.boolean(),
    status: z.enum(experimentStatus),
    phases: z.array(experimentPhase),
    results: z.enum(experimentResultsType).optional(),
    winner: z.number().optional(),
    analysis: z.string().optional(),
    releasedVariationId: z.string(),
    excludeFromPayload: z.boolean().optional(),
    lastSnapshotAttempt: z.date().optional(),
    nextSnapshotAttempt: z.date().optional(),
    autoSnapshots: z.boolean(),
    ideaSource: z.string().optional(),
    hasVisualChangesets: z.boolean().optional(),
    hasURLRedirects: z.boolean().optional(),
    linkedFeatures: z.array(z.string()).optional(),
    manualLaunchChecklist: z
      .array(
        z
          .object({
            key: z.string(),
            status: z.enum(["complete", "incomplete"]),
          })
          .strict()
      )
      .optional(),
    type: z.enum(experimentType).optional(),
    banditStage: z.enum(banditStageType).optional(),
    banditStageDateStarted: z.date().optional(),
    banditScheduleValue: z.number().optional(),
    banditScheduleUnit: z.enum(["hours", "days"]).optional(),
    banditBurnInValue: z.number().optional(),
    banditBurnInUnit: z.enum(["hours", "days"]).optional(),
    customFields: z.record(z.any()).optional(),
    templateId: z.string().optional(),
    shareLevel: z.enum(["public", "organization"]).optional(),
    analysisSummary: experimentAnalysisSummary,
  })
  .strict()
  .merge(experimentAnalysisSettings);
export type ExperimentInterface = z.infer<typeof experimentInterface>;<|MERGE_RESOLUTION|>--- conflicted
+++ resolved
@@ -163,11 +163,9 @@
     snapshotId: z.string(),
     health: z
       .object({
-<<<<<<< HEAD
         srm: z.number(),
         multipleExposures: z.number(),
         totalUsers: z.number(),
-=======
         power: z
           .object({
             errorMessage: z.string().optional(),
@@ -175,7 +173,6 @@
             lowPowerWarning: z.boolean().optional(),
           })
           .optional(),
->>>>>>> e89b54eb
       })
       .optional(),
   })
