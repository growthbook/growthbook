import { z } from "zod";
import { statsEngines } from "back-end/src/util/constants";
import { eventUser } from "./events";

export const simpleSchemaFieldValidator = z.object({
  key: z.string().max(64),
  type: z.enum(["integer", "float", "string", "boolean"]),
  required: z.boolean(),
  default: z.string().max(256),
  description: z.string().max(256),
  enum: z.array(z.string().max(256)).max(256),
  min: z.number(),
  max: z.number(),
});

export const simpleSchemaValidator = z.object({
  type: z.enum(["object", "object[]", "primitive", "primitive[]"]),
  fields: z.array(simpleSchemaFieldValidator),
});

export const savedGroupTargeting = z
  .object({
    match: z.enum(["all", "none", "any"]),
    ids: z.array(z.string()),
  })
  .strict();

export type SavedGroupTargeting = z.infer<typeof savedGroupTargeting>;

export const featureValueType = [
  "boolean",
  "string",
  "number",
  "json",
] as const;

export type FeatureValueType = typeof featureValueType[number];

const scheduleRule = z
  .object({
    timestamp: z.union([z.string(), z.null()]),
    enabled: z.boolean(),
  })
  .strict();

export type ScheduleRule = z.infer<typeof scheduleRule>;

export const featurePrerequisite = z
  .object({
    id: z.string(),
    condition: z.string(),
  })
  .strict();

export type FeaturePrerequisite = z.infer<typeof featurePrerequisite>;

export const baseRule = z
  .object({
    description: z.string(),
    condition: z.string().optional(),
    id: z.string(),
    enabled: z.boolean().optional(),
    scheduleRules: z.array(scheduleRule).optional(),
    savedGroups: z.array(savedGroupTargeting).optional(),
    prerequisites: z.array(featurePrerequisite).optional(),
  })
  .strict();

export const forceRule = baseRule
  .extend({
    type: z.literal("force"),
    value: z.string(),
  })
  .strict();

export type ForceRule = z.infer<typeof forceRule>;

export const rolloutRule = baseRule
  .extend({
    type: z.literal("rollout"),
    value: z.string(),
    coverage: z.number(),
    hashAttribute: z.string(),
  })
  .strict();

export type RolloutRule = z.infer<typeof rolloutRule>;

const experimentValue = z
  .object({
    value: z.string(),
    weight: z.number(),
    name: z.string().optional(),
  })
  .strict();

export type ExperimentValue = z.infer<typeof experimentValue>;

export const namespaceValue = z
  .object({
    enabled: z.boolean(),
    name: z.string(),
    range: z.tuple([z.number(), z.number()]),
  })
  .strict();

export type NamespaceValue = z.infer<typeof namespaceValue>;

export const experimentType = ["standard", "multi-armed-bandit"] as const;
export const banditStageType = ["explore", "exploit", "paused"] as const;

const experimentRule = baseRule
  .extend({
    type: z.literal("experiment"), // refers to RuleType, not experiment.type
    experimentType: z.enum(experimentType).optional(),
    hypothesis: z.string().optional(),
    trackingKey: z.string(),
    hashAttribute: z.string(),
    fallbackAttribute: z.string().optional(),
    hashVersion: z.number().optional(),
    disableStickyBucketing: z.boolean().optional(),
    bucketVersion: z.number().optional(),
    minBucketVersion: z.number().optional(),
    namespace: namespaceValue.optional(),
    coverage: z.number().optional(),
    datasource: z.string().optional(),
    exposureQueryId: z.string().optional(),
    goalMetrics: z.array(z.string()).optional(),
    secondaryMetrics: z.array(z.string()).optional(),
    guardrailMetrics: z.array(z.string()).optional(),
    activationMetric: z.string().optional(),
    segment: z.string().optional(),
    skipPartialData: z.boolean().optional(),
    values: z.array(experimentValue),
    regressionAdjustmentEnabled: z.boolean().optional(),
    sequentialTestingEnabled: z.boolean().optional(),
    sequentialTestingTuningParameter: z.number().optional(),
    statsEngine: z.enum(statsEngines).optional(),
    banditStage: z.enum(banditStageType).optional(),
    banditStageDateStarted: z.date().optional(),
    banditScheduleValue: z.number().optional(),
    banditScheduleUnit: z.enum(["hours", "days"]).optional(),
    banditBurnInValue: z.number().optional(),
    banditBurnInUnit: z.enum(["hours", "days"]).optional(),
    templateId: z.string().optional(),
    customFields: z.record(z.any()).optional(),
  })
  .strict();

export type ExperimentRule = z.infer<typeof experimentRule>;

const experimentRefVariation = z
  .object({
    variationId: z.string(),
    value: z.string(),
  })
  .strict();

export type ExperimentRefVariation = z.infer<typeof experimentRefVariation>;

const experimentRefRule = baseRule
  .extend({
    type: z.literal("experiment-ref"),
    experimentId: z.string(),
    variations: z.array(experimentRefVariation),
  })
  .strict();

export type ExperimentRefRule = z.infer<typeof experimentRefRule>;

<<<<<<< HEAD
=======
export const safeRolloutStatus = [
  "running",
  "rolled-back",
  "released",
  "draft",
] as const;
>>>>>>> 094e09e7
export type SafeRolloutStatus = typeof safeRolloutStatus[number];

export const safeRolloutRule = baseRule
  .extend({
    type: z.literal("safe-rollout"),
    controlValue: z.string(),
    value: z.string(),
    coverage: z.number(),
<<<<<<< HEAD
=======
    hashAttribute: z.string(),
    seed: z.string(),
    guardrailMetrics: z.array(z.string()),
    status: z.enum(safeRolloutStatus).default("draft"),
    maxDurationDays: z.number(),
    startedAt: z.date(),
    lastSnapshotAttempt: z.date().optional(),
    nextSnapshotAttempt: z.date().optional(),
>>>>>>> 094e09e7
  })
  .strict();

export type SafeRolloutRule = z.infer<typeof safeRolloutRule>;

export const featureRule = z.union([
  forceRule,
  rolloutRule,
  experimentRule,
  experimentRefRule,
  safeRolloutRule,
]);

export type FeatureRule = z.infer<typeof featureRule>;

export const featureEnvironment = z
  .object({
    enabled: z.boolean(),
    rules: z.array(featureRule),
  })
  .strict();

export type FeatureEnvironment = z.infer<typeof featureEnvironment>;

export const JSONSchemaDef = z
  .object({
    schemaType: z.enum(["schema", "simple"]),
    schema: z.string(),
    simple: simpleSchemaValidator,
    date: z.date(),
    enabled: z.boolean(),
  })
  .strict();

const revisionLog = z
  .object({
    user: eventUser,
    approvedBy: eventUser.optional(),
    timestamp: z.date(),
    action: z.string(),
    subject: z.string(),
    value: z.string(),
  })
  .strict();

export type RevisionLog = z.infer<typeof revisionLog>;

const featureRevisionInterface = z
  .object({
    featureId: z.string(),
    organization: z.string(),
    baseVersion: z.number(),
    version: z.number(),
    dateCreated: z.date(),
    dateUpdated: z.date(),
    datePublished: z.union([z.null(), z.date()]),
    publishedBy: z.union([z.null(), eventUser]),
    createdBy: eventUser,
    comment: z.string(),
    status: z.enum([
      "draft",
      "published",
      "discarded",
      "approved",
      "changes-requested",
      "pending-review",
    ]),
    defaultValue: z.string(),
    rules: z.record(z.string(), z.array(featureRule)),
    log: z.array(revisionLog).optional(),
  })
  .strict();

export type FeatureRevisionInterface = z.infer<typeof featureRevisionInterface>;

export const featureInterface = z
  .object({
    id: z.string(),
    archived: z.boolean().optional(),
    description: z.string().optional(),
    organization: z.string(),
    nextScheduledUpdate: z.union([z.date(), z.null()]).optional(),
    owner: z.string(),
    project: z.string().optional(),
    dateCreated: z.date(),
    dateUpdated: z.date(),
    valueType: z.enum(featureValueType),
    defaultValue: z.string(),
    version: z.number(),
    hasDrafts: z.boolean().optional(),
    tags: z.array(z.string()).optional(),
    environmentSettings: z.record(z.string(), featureEnvironment),
    linkedExperiments: z.array(z.string()).optional(),
    jsonSchema: JSONSchemaDef.optional(),
    customFields: z.record(z.any()).optional(),

    /** @deprecated */
    legacyDraft: z.union([featureRevisionInterface, z.null()]).optional(),
    /** @deprecated */
    legacyDraftMigrated: z.boolean().optional(),
    neverStale: z.boolean().optional(),
    prerequisites: z.array(featurePrerequisite).optional(),
  })
  .strict();

export type FeatureInterface = z.infer<typeof featureInterface>;

const computedFeatureInterface = featureInterface
  .extend({
    projectId: z.string(),
    projectName: z.string(),
    projectIsDeReferenced: z.boolean(),
    savedGroups: z.array(z.string()),
    stale: z.boolean(),
    staleReason: z.string(),
    ownerName: z.string(),
  })
  .strict();

export type ComputedFeatureInterface = z.infer<typeof computedFeatureInterface>;<|MERGE_RESOLUTION|>--- conflicted
+++ resolved
@@ -168,34 +168,12 @@
 
 export type ExperimentRefRule = z.infer<typeof experimentRefRule>;
 
-<<<<<<< HEAD
-=======
-export const safeRolloutStatus = [
-  "running",
-  "rolled-back",
-  "released",
-  "draft",
-] as const;
->>>>>>> 094e09e7
-export type SafeRolloutStatus = typeof safeRolloutStatus[number];
-
 export const safeRolloutRule = baseRule
   .extend({
     type: z.literal("safe-rollout"),
     controlValue: z.string(),
     value: z.string(),
     coverage: z.number(),
-<<<<<<< HEAD
-=======
-    hashAttribute: z.string(),
-    seed: z.string(),
-    guardrailMetrics: z.array(z.string()),
-    status: z.enum(safeRolloutStatus).default("draft"),
-    maxDurationDays: z.number(),
-    startedAt: z.date(),
-    lastSnapshotAttempt: z.date().optional(),
-    nextSnapshotAttempt: z.date().optional(),
->>>>>>> 094e09e7
   })
   .strict();
 
