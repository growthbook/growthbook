--- conflicted
+++ resolved
@@ -42,7 +42,8 @@
   "type",
   "inverse",
   "ignoreNulls",
-  "cap",
+  "capping",
+  "capValue",
   "denominator",
   "conversionWindowHours",
   "conversionDelayHours",
@@ -414,46 +415,7 @@
 
   const updates: Partial<MetricInterface> = {};
 
-<<<<<<< HEAD
-  const fields: (keyof MetricInterface)[] = [
-    "name",
-    "description",
-    "owner",
-    "segment",
-    "type",
-    "inverse",
-    "ignoreNulls",
-    "capping",
-    "capValue",
-    "denominator",
-    "conversionWindowHours",
-    "conversionDelayHours",
-    "sql",
-    "aggregation",
-    "queryFormat",
-    "status",
-    "tags",
-    "projects",
-    "winRisk",
-    "loseRisk",
-    "maxPercentChange",
-    "minPercentChange",
-    "minSampleSize",
-    "regressionAdjustmentOverride",
-    "regressionAdjustmentEnabled",
-    "regressionAdjustmentDays",
-    "conditions",
-    "dateUpdated",
-    "table",
-    "column",
-    "userIdColumns",
-    "userIdTypes",
-    "timestampColumn",
-  ];
-  fields.forEach((k) => {
-=======
   UPDATEABLE_FIELDS.forEach((k) => {
->>>>>>> 519f40fa
     if (k in req.body) {
       // eslint-disable-next-line
       (updates as any)[k] = req.body[k];
