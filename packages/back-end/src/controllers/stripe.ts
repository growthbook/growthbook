import { Request, Response } from "express";
import { Stripe } from "stripe";
import { isActiveSubscriptionStatus } from "enterprise";
import {
  APP_ORIGIN,
  STRIPE_PRICE,
  STRIPE_WEBHOOK_SECRET,
<<<<<<< HEAD
} from "@back-end/src/util/secrets";
import { logger } from "@back-end/src/util/logger";
import { updateOrganization } from "@back-end/src/models/OrganizationModel";
import { SubscriptionQuote } from "@back-end/types/organization";
=======
  IS_CLOUD,
} from "../util/secrets";
import { AuthRequest } from "../types/AuthRequest";
>>>>>>> a49bfb5f
import {
  getNumberOfUniqueMembersAndInvites,
  getContextFromReq,
} from "@back-end/src/services/organizations";
import {
  updateSubscriptionInDb,
  stripe,
  getCoupon,
  getPrice,
<<<<<<< HEAD
} from "@back-end/src/services/stripe";
import { sendStripeTrialWillEndEmail } from "@back-end/src/services/email";
import { initializeLicenseForOrg } from "@back-end/src/services/licenseData";
import { AuthRequest } from "@back-end/src/types/AuthRequest";
=======
  getStripeCustomerId,
} from "../services/stripe";
import { SubscriptionQuote } from "../../types/organization";
import { sendStripeTrialWillEndEmail } from "../services/email";
import { logger } from "../util/logger";
>>>>>>> a49bfb5f

export async function postNewSubscription(
  req: AuthRequest<{ qty: number; returnUrl: string }>,
  res: Response
) {
  const { qty } = req.body;

  let { returnUrl } = req.body;

  if (returnUrl?.[0] !== "/") {
    returnUrl = "/settings/billing";
  }

  req.checkPermissions("manageBilling");

  const { org } = getContextFromReq(req);

  const desiredQty = getNumberOfUniqueMembersAndInvites(org);

  if (desiredQty !== qty) {
    throw new Error(
      "Number of users is out of date. Please refresh the page and try again."
    );
  }

  const stripeCustomerId = await getStripeCustomerId(org);

  const existingSubscriptions = await stripe.subscriptions.list({
    customer: stripeCustomerId,
  });

  const promises = existingSubscriptions.data.map(async (subscription) => {
    if (isActiveSubscriptionStatus(subscription.status)) {
      await updateSubscriptionInDb(subscription);

      throw new Error(
        "Existing subscription found. Please refresh the page or go to Settings > Billing to manage your existing subscription."
      );
    }
  });
  await Promise.all(promises);

  const startFreeTrial = !org.freeTrialDate;

  const payload: Stripe.Checkout.SessionCreateParams = {
    mode: "subscription",
    payment_method_types: ["card", "us_bank_account"],
    customer: stripeCustomerId,
    discounts: [
      {
        coupon: org.discountCode,
      },
    ],
    line_items: [
      {
        price: org.priceId || STRIPE_PRICE,
        quantity: qty,
      },
    ],
    success_url: `${APP_ORIGIN}/settings/team?org=${org.id}&subscription-success-session={CHECKOUT_SESSION_ID}`,
    cancel_url: `${APP_ORIGIN}${returnUrl}?org=${org.id}`,
  };

  if (startFreeTrial) {
    payload.subscription_data = {
      trial_period_days: 14,
      trial_settings: {
        end_behavior: {
          missing_payment_method: "cancel",
        },
      },
    };
    payload.payment_method_collection = "if_required";
  }

  const session = await stripe.checkout.sessions.create(payload);

  res.status(200).json({
    status: 200,
    session,
  });
}

export async function getSubscriptionQuote(req: AuthRequest, res: Response) {
  req.checkPermissions("manageBilling");

  if (!IS_CLOUD) {
    return res.status(200).json({
      status: 200,
      quote: null,
    });
  }

  const { org } = getContextFromReq(req);

  const price = await getPrice(org.priceId || STRIPE_PRICE);
  const unitPrice = (price?.unit_amount || 2000) / 100;

  const coupon = await getCoupon(org.discountCode);
  const discountAmount = (-1 * (coupon?.amount_off || 0)) / 100;
  const discountMessage = coupon?.name || "";

  // TODO: handle pricing tiers
  const additionalSeatPrice = unitPrice;
  const activeAndInvitedUsers = getNumberOfUniqueMembersAndInvites(org);
  const currentSeatsPaidFor = org.subscription?.qty || 0;
  const subtotal = activeAndInvitedUsers * unitPrice;
  const total = Math.max(0, subtotal + discountAmount);

  const quote: SubscriptionQuote = {
    activeAndInvitedUsers,
    currentSeatsPaidFor,
    unitPrice,
    discountAmount,
    discountMessage,
    subtotal,
    total,
    additionalSeatPrice,
  };

  return res.status(200).json({
    status: 200,
    quote,
  });
}

export async function postCreateBillingSession(
  req: AuthRequest,
  res: Response
) {
  req.checkPermissions("manageBilling");

  const { org } = getContextFromReq(req);

  if (!org.stripeCustomerId) {
    throw new Error("Missing customer id");
  }

  const { url } = await stripe.billingPortal.sessions.create({
    customer: org.stripeCustomerId,
    return_url: `${APP_ORIGIN}/settings/billing?org=${org.id}`,
  });

  res.status(200).json({
    status: 200,
    url,
  });
}

export async function postSubscriptionSuccess(
  req: AuthRequest<{ checkoutSessionId: string }>,
  res: Response
) {
  req.checkPermissions("manageBilling");

  const session = await stripe.checkout.sessions.retrieve(
    req.body.checkoutSessionId
  );

  const subscription = session.subscription;

  if (!subscription) {
    throw new Error("No subscription associated with that checkout session");
  }

  await updateSubscriptionInDb(subscription);

  res.status(200).json({
    status: 200,
  });
}

export async function postWebhook(req: Request, res: Response) {
  const payload: Buffer = req.body;
  const sig = req.headers["stripe-signature"];
  if (!sig) {
    return res.status(400).send("Missing signature");
  }

  try {
    const event = stripe.webhooks.constructEvent(
      payload,
      sig,
      STRIPE_WEBHOOK_SECRET
    );

    switch (event.type) {
      case "checkout.session.completed": {
        const { subscription } = event.data
          .object as Stripe.Response<Stripe.Checkout.Session>;
        if (subscription) {
          await updateSubscriptionInDb(subscription);
        }
        break;
      }

      case "invoice.paid":
      case "invoice.payment_failed": {
        const { subscription } = event.data
          .object as Stripe.Response<Stripe.Invoice>;
        if (subscription) {
          await updateSubscriptionInDb(subscription);
        }
        break;
      }

      case "customer.subscription.created":
      case "customer.subscription.deleted":
      case "customer.subscription.updated": {
        const subscription = event.data
          .object as Stripe.Response<Stripe.Subscription>;

        await updateSubscriptionInDb(subscription);
        break;
      }

      case "customer.subscription.trial_will_end": {
        const responseSubscription = event.data
          .object as Stripe.Response<Stripe.Subscription>;
        if (!responseSubscription) return;

        const ret = await updateSubscriptionInDb(responseSubscription);
        if (!ret) return;

        const { organization, subscription, hasPaymentMethod } = ret;
        const billingUrl = `${APP_ORIGIN}/settings/billing?org=${organization.id}`;
        const endDate = subscription.trial_end
          ? new Date(subscription.trial_end * 1000)
          : null;

        if (!endDate) {
          logger.error(
            "No trial end date found for subscription: " + subscription.id
          );
          return;
        }

        await sendStripeTrialWillEndEmail({
          email: organization.ownerEmail,
          organization: organization.name,
          endDate,
          hasPaymentMethod,
          billingUrl,
        });

        break;
      }
    }
  } catch (err) {
    req.log.error(err, "Webhook error");
    return res.status(400).send(`Webhook Error: ${err.message}`);
  }

  res.status(200).send("Ok");
}<|MERGE_RESOLUTION|>--- conflicted
+++ resolved
@@ -1,20 +1,6 @@
 import { Request, Response } from "express";
 import { Stripe } from "stripe";
 import { isActiveSubscriptionStatus } from "enterprise";
-import {
-  APP_ORIGIN,
-  STRIPE_PRICE,
-  STRIPE_WEBHOOK_SECRET,
-<<<<<<< HEAD
-} from "@back-end/src/util/secrets";
-import { logger } from "@back-end/src/util/logger";
-import { updateOrganization } from "@back-end/src/models/OrganizationModel";
-import { SubscriptionQuote } from "@back-end/types/organization";
-=======
-  IS_CLOUD,
-} from "../util/secrets";
-import { AuthRequest } from "../types/AuthRequest";
->>>>>>> a49bfb5f
 import {
   getNumberOfUniqueMembersAndInvites,
   getContextFromReq,
@@ -24,18 +10,18 @@
   stripe,
   getCoupon,
   getPrice,
-<<<<<<< HEAD
+  getStripeCustomerId,
 } from "@back-end/src/services/stripe";
 import { sendStripeTrialWillEndEmail } from "@back-end/src/services/email";
-import { initializeLicenseForOrg } from "@back-end/src/services/licenseData";
+import {
+  APP_ORIGIN,
+  STRIPE_PRICE,
+  STRIPE_WEBHOOK_SECRET,
+  IS_CLOUD,
+} from "@back-end/src/util/secrets";
 import { AuthRequest } from "@back-end/src/types/AuthRequest";
-=======
-  getStripeCustomerId,
-} from "../services/stripe";
-import { SubscriptionQuote } from "../../types/organization";
-import { sendStripeTrialWillEndEmail } from "../services/email";
-import { logger } from "../util/logger";
->>>>>>> a49bfb5f
+import { SubscriptionQuote } from "@back-end/types/organization";
+import { logger } from "@back-end/src/util/logger";
 
 export async function postNewSubscription(
   req: AuthRequest<{ qty: number; returnUrl: string }>,
