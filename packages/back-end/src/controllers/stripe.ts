import { Request, Response } from "express";
import { Stripe } from "stripe";
import {
  LicenseServerError,
  getLicense,
  postCreateBillingSessionToLicenseServer,
  postNewProSubscriptionToLicenseServer,
  postNewProTrialSubscriptionToLicenseServer,
  postNewSubscriptionSuccessToLicenseServer,
} from "enterprise";
import {
<<<<<<< HEAD
=======
  APP_ORIGIN,
  STRIPE_PRICE,
  STRIPE_WEBHOOK_SECRET,
} from "../util/secrets";
import { AuthRequest } from "../types/AuthRequest";
import {
>>>>>>> 57f1e603
  getNumberOfUniqueMembersAndInvites,
  getContextFromReq,
} from "@back-end/src/services/organizations";
import {
  updateSubscriptionInDb,
  stripe,
  getCoupon,
  getPrice,
<<<<<<< HEAD
  getStripeCustomerId,
} from "@back-end/src/services/stripe";
import { sendStripeTrialWillEndEmail } from "@back-end/src/services/email";
import {
  APP_ORIGIN,
  STRIPE_PRICE,
  STRIPE_WEBHOOK_SECRET,
  IS_CLOUD,
} from "@back-end/src/util/secrets";
import { logger } from "@back-end/src/util/logger";
import { SubscriptionQuote } from "@back-end/types/organization";
import { AuthRequest } from "@back-end/src/types/AuthRequest";
=======
} from "../services/stripe";
import { SubscriptionQuote } from "../../types/organization";
import { sendStripeTrialWillEndEmail } from "../services/email";
import { logger } from "../util/logger";
import { updateOrganization } from "../models/OrganizationModel";
import { initializeLicenseForOrg } from "../services/licenseData";
>>>>>>> 57f1e603

function withLicenseServerErrorHandling(
  fn: (req: AuthRequest, res: Response) => Promise<void>
) {
  return async (req: AuthRequest, res: Response) => {
    try {
      return await fn(req, res);
    } catch (e) {
      if (e instanceof LicenseServerError) {
        logger.error(`License server error (${e.status}): ${e.message}`);
        return res
          .status(e.status)
          .json({ status: e.status, message: e.message });
      } else {
        throw e;
      }
    }
  };
}

export const postNewProTrialSubscription = withLicenseServerErrorHandling(
  async function (
    req: AuthRequest<{ name: string; email?: string }>,
    res: Response
  ) {
    req.checkPermissions("manageBilling");

    const { name: nameFromForm, email: emailFromForm } = req.body;

    const { org, userName, email } = getContextFromReq(req);

    const qty = getNumberOfUniqueMembersAndInvites(org);

    const result = await postNewProTrialSubscriptionToLicenseServer(
      org.id,
      org.name,
      nameFromForm || userName,
      emailFromForm || email,
      qty
    );
    if (!org.licenseKey) {
      await updateOrganization(org.id, { licenseKey: result.license.id });
    } else {
      if (org.licenseKey !== result.license.id) {
        throw new Error("Your organization already has a license key.");
      }
      await initializeLicenseForOrg(org, true);
    }

    res.status(200).json(result);
  }
);

export const postNewProSubscription = withLicenseServerErrorHandling(
  async function (req: AuthRequest<{ returnUrl: string }>, res: Response) {
    req.checkPermissions("manageBilling");

    let { returnUrl } = req.body;

    if (returnUrl?.[0] !== "/") {
      returnUrl = "/settings/billing";
    }

    const { org, userName } = getContextFromReq(req);

    const qty = getNumberOfUniqueMembersAndInvites(org);

    const result = await postNewProSubscriptionToLicenseServer(
      org.id,
      org.name,
      org.ownerEmail,
      userName,
      qty,
      returnUrl
    );
    await updateOrganization(org.id, { licenseKey: result.license.id });

    res.status(200).json(result);
  }
);

export async function getSubscriptionQuote(req: AuthRequest, res: Response) {
  req.checkPermissions("manageBilling");

  const { org } = getContextFromReq(req);

  let discountAmount, discountMessage, unitPrice, currentSeatsPaidFor;

  //TODO: Remove once all orgs have moved license info off of the org
  if (!org.licenseKey) {
    const price = await getPrice(org.priceId || STRIPE_PRICE);
    unitPrice = (price?.unit_amount || 2000) / 100;

    const coupon = await getCoupon(org.discountCode);
    discountAmount = (-1 * (coupon?.amount_off || 0)) / 100;
    discountMessage = coupon?.name || "";
    currentSeatsPaidFor = org.subscription?.qty || 0;
  } else {
    const license = await getLicense(org.licenseKey);

    unitPrice = license?.stripeSubscription?.price || 20;
    discountAmount = license?.stripeSubscription?.discountAmount || 0;
    discountMessage = license?.stripeSubscription?.discountMessage || "";
    currentSeatsPaidFor = license?.stripeSubscription?.qty || 0;
  }

  // TODO: handle pricing tiers
  const additionalSeatPrice = unitPrice;
  const activeAndInvitedUsers = getNumberOfUniqueMembersAndInvites(org);
  const subtotal = activeAndInvitedUsers * unitPrice;
  const total = Math.max(0, subtotal + discountAmount);

  const quote: SubscriptionQuote = {
    activeAndInvitedUsers,
    currentSeatsPaidFor,
    unitPrice,
    discountAmount,
    discountMessage,
    subtotal,
    total,
    additionalSeatPrice,
  };

  return res.status(200).json({
    status: 200,
    quote,
  });
}

export const postCreateBillingSession = withLicenseServerErrorHandling(
  async function (req: AuthRequest, res: Response) {
    req.checkPermissions("manageBilling");

    const { org } = getContextFromReq(req);

    const license = await getLicense(org.licenseKey);

    let url;
    let status;
    if (license?.id) {
      const results = await postCreateBillingSessionToLicenseServer(license.id);
      url = results.url;
      status = results.status;
    } else {
      // TODO: Remove once all orgs have moved license info off of the org
      if (!org.stripeCustomerId) {
        throw new Error("Missing customer id");
      }

      ({ url } = await stripe.billingPortal.sessions.create({
        customer: org.stripeCustomerId,
        return_url: `${APP_ORIGIN}/settings/billing?org=${org.id}`,
      }));

      status = 200;
    }

    res.status(status).json({
      status: status,
      url,
    });
  }
);

export const postSubscriptionSuccess = withLicenseServerErrorHandling(
  async function (
    req: AuthRequest<{ checkoutSessionId: string }>,
    res: Response
  ) {
    req.checkPermissions("manageBilling");
    const { org } = getContextFromReq(req);
    const result = await postNewSubscriptionSuccessToLicenseServer(
      req.body.checkoutSessionId
    );
    org.licenseKey = result.id;
    await updateOrganization(org.id, { licenseKey: result.id });

    // update license info from the license server as it will have changed.
    await initializeLicenseForOrg(req.organization, true);

    res.status(200).json({
      status: 200,
    });
  }
);

export async function postWebhook(req: Request, res: Response) {
  const payload: Buffer = req.body;
  const sig = req.headers["stripe-signature"];
  if (!sig) {
    return res.status(400).send("Missing signature");
  }

  try {
    const event = stripe.webhooks.constructEvent(
      payload,
      sig,
      STRIPE_WEBHOOK_SECRET
    );

    switch (event.type) {
      case "checkout.session.completed": {
        const { subscription } = event.data
          .object as Stripe.Response<Stripe.Checkout.Session>;
        if (subscription) {
          await updateSubscriptionInDb(subscription);
        }
        break;
      }

      case "invoice.paid":
      case "invoice.payment_failed": {
        const { subscription } = event.data
          .object as Stripe.Response<Stripe.Invoice>;
        if (subscription) {
          await updateSubscriptionInDb(subscription);
        }
        break;
      }

      case "customer.subscription.created":
      case "customer.subscription.deleted":
      case "customer.subscription.updated": {
        const subscription = event.data
          .object as Stripe.Response<Stripe.Subscription>;

        await updateSubscriptionInDb(subscription);
        break;
      }

      case "customer.subscription.trial_will_end": {
        const responseSubscription = event.data
          .object as Stripe.Response<Stripe.Subscription>;
        if (!responseSubscription) return;

        const ret = await updateSubscriptionInDb(responseSubscription);
        if (!ret) return;

        const { organization, subscription, hasPaymentMethod } = ret;
        const billingUrl = `${APP_ORIGIN}/settings/billing?org=${organization.id}`;
        const endDate = subscription.trial_end
          ? new Date(subscription.trial_end * 1000)
          : null;

        if (!endDate) {
          logger.error(
            "No trial end date found for subscription: " + subscription.id
          );
          return;
        }

        await sendStripeTrialWillEndEmail({
          email: organization.ownerEmail,
          organization: organization.name,
          endDate,
          hasPaymentMethod,
          billingUrl,
        });

        break;
      }
    }
  } catch (err) {
    req.log.error(err, "Webhook error");
    return res.status(400).send(`Webhook Error: ${err.message}`);
  }

  res.status(200).send("Ok");
}<|MERGE_RESOLUTION|>--- conflicted
+++ resolved
@@ -9,15 +9,14 @@
   postNewSubscriptionSuccessToLicenseServer,
 } from "enterprise";
 import {
-<<<<<<< HEAD
-=======
   APP_ORIGIN,
   STRIPE_PRICE,
   STRIPE_WEBHOOK_SECRET,
-} from "../util/secrets";
-import { AuthRequest } from "../types/AuthRequest";
+} from "@back-end/src/util/secrets";
+import { logger } from "@back-end/src/util/logger";
+import { updateOrganization } from "@back-end/src/models/OrganizationModel";
+import { SubscriptionQuote } from "@back-end/types/organization";
 import {
->>>>>>> 57f1e603
   getNumberOfUniqueMembersAndInvites,
   getContextFromReq,
 } from "@back-end/src/services/organizations";
@@ -26,27 +25,10 @@
   stripe,
   getCoupon,
   getPrice,
-<<<<<<< HEAD
-  getStripeCustomerId,
 } from "@back-end/src/services/stripe";
 import { sendStripeTrialWillEndEmail } from "@back-end/src/services/email";
-import {
-  APP_ORIGIN,
-  STRIPE_PRICE,
-  STRIPE_WEBHOOK_SECRET,
-  IS_CLOUD,
-} from "@back-end/src/util/secrets";
-import { logger } from "@back-end/src/util/logger";
-import { SubscriptionQuote } from "@back-end/types/organization";
+import { initializeLicenseForOrg } from "@back-end/src/services/licenseData";
 import { AuthRequest } from "@back-end/src/types/AuthRequest";
-=======
-} from "../services/stripe";
-import { SubscriptionQuote } from "../../types/organization";
-import { sendStripeTrialWillEndEmail } from "../services/email";
-import { logger } from "../util/logger";
-import { updateOrganization } from "../models/OrganizationModel";
-import { initializeLicenseForOrg } from "../services/licenseData";
->>>>>>> 57f1e603
 
 function withLicenseServerErrorHandling(
   fn: (req: AuthRequest, res: Response) => Promise<void>
