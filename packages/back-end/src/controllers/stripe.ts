--- conflicted
+++ resolved
@@ -14,26 +14,19 @@
   updateDefaultPaymentMethod,
   deletePaymentMethodById,
 } from "enterprise";
-<<<<<<< HEAD
 import { PaymentMethod } from "shared/src/types/subscriptions";
-=======
->>>>>>> fd86b972
 import { APP_ORIGIN, STRIPE_WEBHOOK_SECRET } from "back-end/src/util/secrets";
 import { AuthRequest } from "back-end/src/types/AuthRequest";
 import {
   getNumberOfUniqueMembersAndInvites,
   getContextFromReq,
 } from "back-end/src/services/organizations";
-<<<<<<< HEAD
 import {
   updateSubscriptionInDb,
   stripe,
   formatBrandName,
 } from "back-end/src/services/stripe";
-=======
-import { updateSubscriptionInDb, stripe } from "back-end/src/services/stripe";
 import { DailyUsage, UsageLimits } from "back-end/types/organization";
->>>>>>> fd86b972
 import { sendStripeTrialWillEndEmail } from "back-end/src/services/email";
 import { logger } from "back-end/src/util/logger";
 import { updateOrganization } from "back-end/src/models/OrganizationModel";
@@ -281,7 +274,6 @@
   res.status(200).send("Ok");
 }
 
-<<<<<<< HEAD
 export async function postSetupIntent(
   req: AuthRequest<null, null>,
   res: Response
@@ -427,7 +419,8 @@
   res.status(200).json({
     status: 200,
   });
-=======
+}
+
 export async function getUsage(
   req: AuthRequest<unknown, unknown, { monthsAgo?: number }>,
   res: Response<{ status: 200; cdnUsage: DailyUsage[]; limits: UsageLimits }>
@@ -472,5 +465,4 @@
   }
 
   res.json({ status: 200, cdnUsage, limits });
->>>>>>> fd86b972
 }