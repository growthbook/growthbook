--- conflicted
+++ resolved
@@ -12,11 +12,7 @@
   getManualSnapshotData,
   ensureWatching,
   processPastExperiments,
-<<<<<<< HEAD
-=======
-  processSnapshotData,
   experimentUpdated,
->>>>>>> 849530ec
 } from "../services/experiments";
 import uniqid from "uniqid";
 import {
