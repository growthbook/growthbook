--- conflicted
+++ resolved
@@ -12,12 +12,7 @@
 import {
   createManualSnapshot,
   createSnapshot,
-<<<<<<< HEAD
   createSnapshotAnalysis,
-  ensureWatching,
-  getExperimentWatchers,
-=======
->>>>>>> d3a02800
   getManualSnapshotData,
 } from "../services/experiments";
 import { MetricStats } from "../../types/metric";
