import { Response } from "express";
import uniqid from "uniqid";
import format from "date-fns/format";
import cloneDeep from "lodash/cloneDeep";
import { AuthRequest, ResponseWithStatusAndError } from "../types/AuthRequest";
import {
  createManualSnapshot,
  createSnapshot,
  ensureWatching,
  getExperimentWatchers,
  getManualSnapshotData,
  processPastExperiments,
} from "../services/experiments";
import { MetricStats } from "../../types/metric";
import {
  createExperiment,
  deleteExperimentByIdForOrganization,
  getAllExperiments,
  getExperimentById,
  getExperimentByTrackingKey,
  getPastExperimentsByDatasource,
  updateExperiment,
} from "../models/ExperimentModel";
import {
  createVisualChangeset,
  deleteVisualChangesetById,
  findVisualChangesetsByExperiment,
  syncVisualChangesWithVariations,
  updateVisualChangeset,
} from "../models/VisualChangesetModel";
import {
  deleteSnapshotById,
  findSnapshotById,
  getLatestSnapshot,
  updateSnapshot,
  updateSnapshotsOnPhaseDelete,
} from "../models/ExperimentSnapshotModel";
import { getSourceIntegrationObject } from "../services/datasource";
import { addTagsDiff } from "../models/TagModel";
import { getOrgFromReq, userHasAccess } from "../services/organizations";
import { removeExperimentFromPresentations } from "../services/presentations";
import {
  cancelRun,
  getPastExperiments,
  getStatusEndpoint,
  startRun,
} from "../services/queries";
import { PastExperimentsModel } from "../models/PastExperimentsModel";
import {
  Changeset,
  ExperimentInterface,
  ExperimentInterfaceStringDates,
  ExperimentPhase,
  ExperimentStatus,
  Variation,
} from "../../types/experiment";
import { getMetricById } from "../models/MetricModel";
import { IdeaModel } from "../models/IdeasModel";
import { IdeaInterface } from "../../types/idea";
import { getDataSourceById } from "../models/DataSourceModel";
import { generateExperimentNotebook } from "../services/notebook";
import { analyzeExperimentResults } from "../services/stats";
import { DEFAULT_SEQUENTIAL_TESTING_TUNING_PARAMETER } from "../constants/stats";
import { getValidDate } from "../util/dates";
import { getReportVariations } from "../services/reports";
import { IMPORT_LIMIT_DAYS } from "../util/secrets";
import { getAllFeatures } from "../models/FeatureModel";
import { ExperimentRule, FeatureInterface } from "../../types/feature";
import {
  auditDetailsCreate,
  auditDetailsDelete,
  auditDetailsUpdate,
} from "../services/audit";
import {
  ExperimentSnapshotInterface,
  ExperimentSnapshotSettings,
} from "../../types/experiment-snapshot";
import { StatsEngine } from "../../types/stats";
import { MetricRegressionAdjustmentStatus } from "../../types/report";
import { VisualChangesetInterface } from "../../types/visual-changeset";
import { PrivateApiErrorResponse } from "../../types/api";
import { EventAuditUserForResponseLocals } from "../events/event-types";
import { orgHasPremiumFeature } from "../util/organization.util";

export async function getExperiments(
  req: AuthRequest<
    unknown,
    unknown,
    {
      project?: string;
    }
  >,
  res: Response
) {
  const { org } = getOrgFromReq(req);
  let project = "";
  if (typeof req.query?.project === "string") {
    project = req.query.project;
  }

  const experiments = await getAllExperiments(org.id, project);

  res.status(200).json({
    status: 200,
    experiments,
  });
}

export async function getExperimentsFrequencyMonth(
  req: AuthRequest<null, { num: string }, { project?: string }>,
  res: Response
) {
  const { org } = getOrgFromReq(req);
  let project = "";
  if (typeof req.query?.project === "string") {
    project = req.query.project;
  }

  const { num } = req.params;
  const experiments = await getAllExperiments(org.id, project);

  const allData: { date: string; numExp: number }[] = [];

  // make the data array with all the months needed and 0 experiments.
  for (let i = parseInt(num) - 1; i >= 0; i--) {
    const d = new Date();
    d.setDate(1); // necessary because altering the month may result in an invalid date (ex: Feb 31)
    d.setMonth(d.getMonth() - i);
    const ob = {
      date: d.toISOString(),
      numExp: 0,
    };
    allData.push(ob);
  }

  // create stubs for each month by all the statuses:
  const dataByStatus = {
    draft: JSON.parse(JSON.stringify(allData)),
    running: JSON.parse(JSON.stringify(allData)),
    stopped: JSON.parse(JSON.stringify(allData)),
  };

  // now get the right number of experiments:
  experiments.forEach((e) => {
    let dateStarted: Date | null = null;
    if (e.status === "draft") {
      dateStarted = e.dateCreated;
    } else {
      e.phases.forEach((p) => {
        if (p.dateStarted && (!dateStarted || p.dateStarted < dateStarted))
          dateStarted = p.dateStarted;
      });
    }
    const monthYear = format(getValidDate(dateStarted), "MMM yyy");

    allData.forEach((md, i) => {
      const name = format(getValidDate(md.date), "MMM yyy");
      if (name === monthYear) {
        md.numExp++;
        // I can do this because the indexes will represent the same month
        dataByStatus[e.status][i].numExp++;
      }
    });
  });

  res.status(200).json({
    status: 200,
    data: { all: allData, ...dataByStatus },
  });
}

export async function lookupExperimentByTrackingKey(
  req: AuthRequest<unknown, unknown, { trackingKey: string }>,
  res: ResponseWithStatusAndError<{ experimentId: string | null }>
) {
  const { org } = getOrgFromReq(req);
  const { trackingKey } = req.query;

  if (!trackingKey) {
    return res.status(400).json({
      status: 400,
      message: "Tracking key cannot be empty",
    });
  }

  const experiment = await getExperimentByTrackingKey(org.id, trackingKey + "");

  return res.status(200).json({
    status: 200,
    experimentId: experiment?.id || null,
  });
}

export async function getExperiment(
  req: AuthRequest<null, { id: string }>,
  res: Response
) {
  const { org } = getOrgFromReq(req);
  const { id } = req.params;

  const experiment = await getExperimentById(org.id, id);

  if (!experiment) {
    res.status(403).json({
      status: 404,
      message: "Experiment not found",
    });
    return;
  }

  if (!(await userHasAccess(req, experiment.organization))) {
    res.status(403).json({
      status: 403,
      message: "You do not have access to view this experiment",
    });
    return;
  }

  let idea: IdeaInterface | undefined = undefined;
  if (experiment.ideaSource) {
    idea =
      (await IdeaModel.findOne({
        organization: experiment.organization,
        id: experiment.ideaSource,
      })) || undefined;
  }

  const visualChangesets = await findVisualChangesetsByExperiment(
    experiment.id,
    org.id
  );

  res.status(200).json({
    status: 200,
    experiment,
    visualChangesets,
    idea,
  });
}

async function _getSnapshot(
  organization: string,
  id: string,
  phase?: string,
  dimension?: string,
  withResults: boolean = true
) {
  const experiment = await getExperimentById(organization, id);

  if (!experiment) {
    throw new Error("Experiment not found");
  }

  if (experiment.organization !== organization) {
    throw new Error("You do not have access to view this experiment");
  }

  if (!phase) {
    // get the latest phase:
    phase = String(experiment.phases.length - 1);
  }

  return await getLatestSnapshot(
    experiment.id,
    parseInt(phase),
    dimension,
    withResults
  );
}

export async function getSnapshotWithDimension(
  req: AuthRequest<null, { id: string; phase: string; dimension: string }>,
  res: Response
) {
  const { org } = getOrgFromReq(req);
  const { id, phase, dimension } = req.params;
  const snapshot = await _getSnapshot(org.id, id, phase, dimension);

  const latest = await _getSnapshot(org.id, id, phase, dimension, false);

  res.status(200).json({
    status: 200,
    snapshot,
    latest,
  });
}
export async function getSnapshot(
  req: AuthRequest<null, { id: string; phase: string }>,
  res: Response
) {
  const { org } = getOrgFromReq(req);
  const { id, phase } = req.params;
  const snapshot = await _getSnapshot(org.id, id, phase);

  const latest = await _getSnapshot(org.id, id, phase, undefined, false);

  res.status(200).json({
    status: 200,
    snapshot,
    latest,
  });
}

export async function postSnapshotNotebook(
  req: AuthRequest<null, { id: string }>,
  res: Response
) {
  const { org } = getOrgFromReq(req);
  const { id } = req.params;

  const notebook = await generateExperimentNotebook(id, org.id);

  res.status(200).json({
    status: 200,
    notebook,
  });
}

export async function getSnapshots(
  req: AuthRequest<unknown, unknown, { ids?: string }>,
  res: Response
) {
  const { org } = getOrgFromReq(req);
  const idsString = (req.query?.ids as string) || "";
  if (!idsString.length) {
    res.status(200).json({
      status: 200,
      snapshots: [],
    });
    return;
  }

  const ids = idsString.split(",");

  let snapshotsPromises: Promise<ExperimentSnapshotInterface | null>[] = [];
  snapshotsPromises = ids.map(async (i) => {
    return await _getSnapshot(org.id, i);
  });
  const snapshots = await Promise.all(snapshotsPromises);

  res.status(200).json({
    status: 200,
    snapshots: snapshots.filter((s) => !!s),
  });
  return;
}

export async function getNewFeatures(
  req: AuthRequest<unknown, unknown, { project?: string }>,
  res: Response
) {
  const { org } = getOrgFromReq(req);
  let project = "";
  if (typeof req.query?.project === "string") {
    project = req.query.project;
  }

  const allExperiments = await getAllExperiments(org.id);
  const projectFeatures = await getAllFeatures(org.id, project);

  const expMap = new Map();
  allExperiments.forEach((exp) => {
    const key = exp.trackingKey || exp.id;
    expMap.set(key, exp);
  });
  const newFeatures = new Map();
  // a feature can have multiple experiments.
  projectFeatures.forEach((f) => {
    Object.values(f.environmentSettings || {}).forEach((e) => {
      (e.rules || []).forEach((r) => {
        if (r.type === "experiment") {
          const tKey = r.trackingKey || f.id;
          if (!expMap.get(tKey)) {
            // this feature experiment has no report:
            newFeatures.set(tKey, {
              feature: f,
              rule: r,
              trackingKey: tKey,
              partialExperiment: getExperimentDefinitionFromFeatureAndRule(
                f,
                r
              ),
            });
          }
        }
      });
    });
  });

  res.status(200).json({
    status: 200,
    features: Array.from(newFeatures.values()).sort(
      (a, b) => b.feature.dateCreated - a.feature.dateCreated
    ),
  });
  return;
}

const getExperimentDefinitionFromFeatureAndRule = (
  feature: FeatureInterface,
  expRule: ExperimentRule
) => {
  const totalPercent = expRule.values.reduce((sum, w) => sum + w.weight, 0);

  const expDefinition: Partial<ExperimentInterfaceStringDates> = {
    trackingKey: expRule.trackingKey || feature.id,
    name: (expRule.trackingKey || feature.id) + " experiment",
    hypothesis: expRule.description || "",
    hashAttribute: expRule.hashAttribute,
    description: `Experiment analysis for the feature [**${feature.id}**](/features/${feature.id})`,
    variations: expRule.values.map((v, i) => {
      let name = i ? `Variation ${i}` : "Control";
      if (feature.valueType === "boolean") {
        name = v.value === "true" ? "On" : "Off";
      }
      return {
        id: uniqid("var_"),
        key: i + "",
        name,
        screenshots: [],
        description: v.value,
      };
    }),
    phases: [
      {
        name: "Main",
        seed: expRule.trackingKey || feature.id,
        coverage: totalPercent,
        variationWeights: expRule.values.map((v) =>
          totalPercent > 0 ? v.weight / totalPercent : 1 / expRule.values.length
        ),
        reason: "",
        dateStarted: new Date().toISOString(),
        condition: expRule.condition || "",
        namespace: expRule.namespace || {
          enabled: false,
          name: "",
          range: [0, 1],
        },
      },
    ],
  };
  return expDefinition;
};

const validateVariationIds = (variations: Variation[]) => {
  variations.forEach((variation, i) => {
    if (!variation.id) {
      variation.id = uniqid("var_");
    }
    if (!variation.key) {
      variation.key = i + "";
    }
  });
  const keys = variations.map((v) => v.key);
  if (keys.length !== new Set(keys).size) {
    throw new Error("Variation keys must be unique");
  }
};

/**
 * Creates a new experiment
 * @param req
 * @param res
 */
export async function postExperiments(
  req: AuthRequest<
    Partial<ExperimentInterface>,
    unknown,
    { allowDuplicateTrackingKey?: boolean }
  >,
  res: Response<
    | { status: 200; experiment: ExperimentInterface }
    | { status: 200; duplicateTrackingKey: boolean; existingId: string }
    | PrivateApiErrorResponse,
    EventAuditUserForResponseLocals
  >
) {
  const { org, userId } = getOrgFromReq(req);

  const data = req.body;
  data.organization = org.id;

  req.checkPermissions("createAnalyses", data.project);

  if (data.datasource) {
    const datasource = await getDataSourceById(data.datasource, org.id);
    if (!datasource) {
      res.status(403).json({
        status: 403,
        message: "Invalid datasource: " + data.datasource,
      });
      return;
    }
  }

  // Validate that specified metrics exist and belong to the organization
  if (data.metrics && data.metrics.length) {
    for (let i = 0; i < data.metrics.length; i++) {
      const metric = await getMetricById(data.metrics[i], data.organization);

      if (metric) {
        // Make sure it is tied to the same datasource as the experiment
        if (data.datasource && metric.datasource !== data.datasource) {
          res.status(400).json({
            status: 400,
            message:
              "Metrics must be tied to the same datasource as the experiment: " +
              data.metrics[i],
          });
          return;
        }
      } else {
        // new metric that's not recognized...
        res.status(403).json({
          status: 403,
          message: "Unknown metric: " + data.metrics[i],
        });
        return;
      }
    }
  }

  const obj: Omit<ExperimentInterface, "id"> = {
    organization: data.organization,
    archived: false,
    hashAttribute: data.hashAttribute || "",
    autoSnapshots: true,
    dateCreated: new Date(),
    dateUpdated: new Date(),
    project: data.project,
    owner: data.owner || userId,
    trackingKey: data.trackingKey || "",
    datasource: data.datasource || "",
    exposureQueryId: data.exposureQueryId || "",
    userIdType: data.userIdType || "anonymous",
    name: data.name || "",
    phases: data.phases || [],
    tags: data.tags || [],
    description: data.description || "",
    hypothesis: data.hypothesis || "",
    metrics: data.metrics || [],
    metricOverrides: data.metricOverrides || [],
    guardrails: data.guardrails || [],
    activationMetric: data.activationMetric || "",
    segment: data.segment || "",
    queryFilter: data.queryFilter || "",
    skipPartialData: !!data.skipPartialData,
    attributionModel: data.attributionModel || "firstExposure",
    variations: data.variations || [],
    implementation: data.implementation || "code",
    status: data.status || "draft",
    results: data.results || undefined,
    analysis: data.analysis || "",
    releasedVariationId: "",
    autoAssign: data.autoAssign || false,
    previewURL: data.previewURL || "",
    targetURLRegex: data.targetURLRegex || "",
    ideaSource: data.ideaSource || "",
  };

  try {
    validateVariationIds(obj.variations);

    // Make sure id is unique
    if (obj.trackingKey && !req.query.allowDuplicateTrackingKey) {
      const existing = await getExperimentByTrackingKey(
        org.id,
        obj.trackingKey
      );
      if (existing) {
        return res.status(200).json({
          status: 200,
          duplicateTrackingKey: true,
          existingId: existing.id,
        });
      }
    }

    const experiment = await createExperiment({
      data: obj,
      organization: org,
      user: res.locals.eventAudit,
    });

    await req.audit({
      event: "experiment.create",
      entity: {
        object: "experiment",
        id: experiment.id,
      },
      details: auditDetailsCreate(experiment),
    });

    await ensureWatching(userId, org.id, experiment.id, "experiments");

    res.status(200).json({
      status: 200,
      experiment,
    });
  } catch (e) {
    res.status(400).json({
      status: 400,
      message: e.message,
    });
  }
}

/**
 * Update an experiment
 * @param req
 * @param res
 */
export async function postExperiment(
  req: AuthRequest<
    ExperimentInterfaceStringDates & {
      currentPhase?: number;
      phaseStartDate?: string;
      phaseEndDate?: string;
    },
    { id: string }
  >,
  res: Response<
    | { status: number; experiment?: ExperimentInterface | null }
    | PrivateApiErrorResponse,
    EventAuditUserForResponseLocals
  >
) {
  const { org, userId } = getOrgFromReq(req);
  const { id } = req.params;
  const { phaseStartDate, phaseEndDate, currentPhase, ...data } = req.body;

  const experiment = await getExperimentById(org.id, id);

  if (!experiment) {
    res.status(403).json({
      status: 404,
      message: "Experiment not found",
    });
    return;
  }

  if (experiment.organization !== org.id) {
    res.status(403).json({
      status: 403,
      message: "You do not have access to this experiment",
    });
    return;
  }

  req.checkPermissions("createAnalyses", experiment.project);

  if (data.datasource) {
    const datasource = await getDataSourceById(data.datasource, org.id);
    if (!datasource) {
      res.status(403).json({
        status: 403,
        message: "Invalid datasource: " + data.datasource,
      });
      return;
    }
  }

  if (data.metrics && data.metrics.length) {
    for (let i = 0; i < data.metrics.length; i++) {
      const metric = await getMetricById(data.metrics[i], org.id);

      if (metric) {
        // Make sure it is tied to the same datasource as the experiment
        if (
          experiment.datasource &&
          metric.datasource !== experiment.datasource
        ) {
          res.status(400).json({
            status: 400,
            message:
              "Metrics must be tied to the same datasource as the experiment: " +
              data.metrics[i],
          });
          return;
        }
      } else {
        // new metric that's not recognized...
        res.status(403).json({
          status: 403,
          message: "Unknown metric: " + data.metrics[i],
        });
        return;
      }
    }
  }

  if (data.variations) {
    validateVariationIds(data.variations);
  }

  const keys: (keyof ExperimentInterface)[] = [
    "trackingKey",
    "owner",
    "datasource",
    "exposureQueryId",
    "userIdType",
    "hashAttribute",
    "name",
    "tags",
    "description",
    "hypothesis",
    "activationMetric",
    "segment",
    "queryFilter",
    "skipPartialData",
    "attributionModel",
    "metrics",
    "metricOverrides",
    "guardrails",
    "variations",
    "status",
    "results",
    "analysis",
    "winner",
    "implementation",
    "autoAssign",
    "previewURL",
    "targetURLRegex",
    "releasedVariationId",
    "autoSnapshots",
    "project",
    "regressionAdjustmentEnabled",
    "hasVisualChangesets",
    "sequentialTestingEnabled",
    "sequentialTestingTuningParameter",
  ];
  const existing: ExperimentInterface = experiment;
  const changes: Changeset = {};

  keys.forEach((key) => {
    if (!(key in data)) {
      return;
    }

    // Do a deep comparison for arrays, shallow for everything else
    let hasChanges = data[key] !== existing[key];
    if (
      key === "metrics" ||
      key === "metricOverrides" ||
      key === "variations"
    ) {
      hasChanges = JSON.stringify(data[key]) !== JSON.stringify(existing[key]);
    }

    if (hasChanges) {
      // eslint-disable-next-line @typescript-eslint/no-explicit-any
      (changes as any)[key] = data[key];
    }
  });

  // If changing phase start/end dates (from "Configure Analysis" modal)
  if (
    experiment.status !== "draft" &&
    currentPhase !== undefined &&
    experiment.phases?.[currentPhase] &&
    (phaseStartDate || phaseEndDate)
  ) {
    const phases = [...experiment.phases];
    const phaseClone = { ...phases[currentPhase] };
    phases[Math.floor(currentPhase * 1)] = phaseClone;

    if (phaseStartDate) {
      phaseClone.dateStarted = getValidDate(phaseStartDate + ":00Z");
    }
    if (experiment.status === "stopped" && phaseEndDate) {
      phaseClone.dateEnded = getValidDate(phaseEndDate + ":00Z");
    }
    changes.phases = phases;
  }

  const updated = await updateExperiment({
    organization: org,
    experiment,
    user: res.locals.eventAudit,
    changes,
  });

  // if variations have changed, update the experiment's visualchangesets if they exist
  if (changes.variations && updated) {
    const visualChangesets = await findVisualChangesetsByExperiment(
      experiment.id,
      org.id
    );

    if (visualChangesets.length) {
      await Promise.all(
        visualChangesets.map((vc) =>
          syncVisualChangesWithVariations({
            visualChangeset: vc,
            experiment: updated,
            organization: org,
            user: res.locals.eventAudit,
          })
        )
      );
    }
  }

  await req.audit({
    event: "experiment.update",
    entity: {
      object: "experiment",
      id: experiment.id,
    },
    details: auditDetailsUpdate(experiment, updated),
  });

  // If there are new tags to add
  await addTagsDiff(org.id, experiment.tags || [], data.tags || []);

  await ensureWatching(userId, org.id, experiment.id, "experiments");

  res.status(200).json({
    status: 200,
    experiment: updated,
  });
}

export async function postExperimentArchive(
  req: AuthRequest<null, { id: string }>,
  res: Response
) {
  const { org } = getOrgFromReq(req);
  const { id } = req.params;

  const experiment = await getExperimentById(org.id, id);

  const changes: Changeset = {};

  if (!experiment) {
    res.status(403).json({
      status: 404,
      message: "Experiment not found",
    });
    return;
  }

  if (experiment.organization !== org.id) {
    res.status(403).json({
      status: 403,
      message: "You do not have access to this experiment",
    });
    return;
  }

  req.checkPermissions("createAnalyses", experiment.project);

  changes.archived = true;

  try {
    await updateExperiment({
      organization: org,
      experiment,
      user: res.locals.eventAudit,
      changes,
    });

    // TODO: audit
    res.status(200).json({
      status: 200,
    });

    await req.audit({
      event: "experiment.archive",
      entity: {
        object: "experiment",
        id: experiment.id,
      },
    });
  } catch (e) {
    res.status(400).json({
      status: 400,
      message: e.message || "Failed to archive experiment",
    });
  }
}

export async function postExperimentUnarchive(
  req: AuthRequest<null, { id: string }>,
  res: Response
) {
  const { org } = getOrgFromReq(req);
  const { id } = req.params;

  const experiment = await getExperimentById(org.id, id);
  const changes: Changeset = {};

  if (!experiment) {
    res.status(403).json({
      status: 404,
      message: "Experiment not found",
    });
    return;
  }

  if (experiment.organization !== org.id) {
    res.status(403).json({
      status: 403,
      message: "You do not have access to this experiment",
    });
    return;
  }

  req.checkPermissions("createAnalyses", experiment.project);

  changes.archived = false;

  try {
    await updateExperiment({
      organization: org,
      experiment,
      user: res.locals.eventAudit,
      changes,
    });

    // TODO: audit
    res.status(200).json({
      status: 200,
    });

    await req.audit({
      event: "experiment.unarchive",
      entity: {
        object: "experiment",
        id: experiment.id,
      },
    });
  } catch (e) {
    res.status(400).json({
      status: 400,
      message: e.message || "Failed to unarchive experiment",
    });
  }
}

export async function postExperimentStatus(
  req: AuthRequest<
    {
      status: ExperimentStatus;
      reason: string;
      dateEnded: string;
    },
    { id: string }
  >,
  res: Response
) {
  const { org } = getOrgFromReq(req);
  const { id } = req.params;
  const { status, reason, dateEnded } = req.body;
  const changes: Changeset = {};

  const experiment = await getExperimentById(org.id, id);
  if (!experiment) {
    throw new Error("Experiment not found");
  }
  if (experiment.organization !== org.id) {
    throw new Error("You do not have access to this experiment");
  }
  req.checkPermissions("createAnalyses", experiment.project);

  // If status changed from running to stopped, update the latest phase
  const phases = [...experiment.phases];
  if (
    experiment.status === "running" &&
    status === "stopped" &&
    phases?.length > 0 &&
    !phases[phases.length - 1].dateEnded
  ) {
    phases[phases.length - 1] = {
      ...phases[phases.length - 1],
      reason,
      dateEnded: dateEnded ? getValidDate(dateEnded + ":00Z") : new Date(),
    };
    changes.phases = phases;
  }

  changes.status = status;

  const updated = await updateExperiment({
    organization: org,
    experiment,
    user: res.locals.eventAudit,
    changes,
  });

  await req.audit({
    event: "experiment.status",
    entity: {
      object: "experiment",
      id: experiment.id,
    },
    details: auditDetailsUpdate(experiment, updated),
  });

  res.status(200).json({
    status: 200,
  });
}

export async function postExperimentStop(
  req: AuthRequest<
    { reason: string; dateEnded: string } & Partial<ExperimentInterface>,
    { id: string }
  >,
  res: Response
) {
  const { org } = getOrgFromReq(req);
  const { id } = req.params;
  const {
    reason,
    results,
    analysis,
    winner,
    dateEnded,
    releasedVariationId,
  } = req.body;

  const experiment = await getExperimentById(org.id, id);
  const changes: Changeset = {};

  if (!experiment) {
    res.status(403).json({
      status: 404,
      message: "Experiment not found",
    });
    return;
  }

  if (experiment.organization !== org.id) {
    res.status(403).json({
      status: 403,
      message: "You do not have access to this experiment",
    });
    return;
  }
  req.checkPermissions("createAnalyses", experiment.project);

  const phases = [...experiment.phases];
  // Already has phases
  if (phases.length) {
    phases[phases.length - 1] = {
      ...phases[phases.length - 1],
      dateEnded: dateEnded ? getValidDate(dateEnded + ":00Z") : new Date(),
      reason,
    };
    changes.phases = phases;
  }

  // Make sure experiment is stopped
  let isEnding = false;
  if (experiment.status === "running") {
    changes.status = "stopped";
    isEnding = true;
  }

  // TODO: validation
  changes.winner = winner;
  changes.results = results;
  changes.analysis = analysis;
  changes.releasedVariationId = releasedVariationId;

  try {
    const updated = await updateExperiment({
      organization: org,
      experiment,
      user: res.locals.eventAudit,
      changes,
    });

    await req.audit({
      event: isEnding ? "experiment.stop" : "experiment.results",
      entity: {
        object: "experiment",
        id: experiment.id,
      },
      details: auditDetailsUpdate(experiment, updated),
    });

    res.status(200).json({
      status: 200,
    });
  } catch (e) {
    res.status(400).json({
      status: 400,
      message: e.message || "Failed to stop experiment",
    });
  }
}

export async function deleteExperimentPhase(
  req: AuthRequest<null, { id: string; phase: string }>,
  res: Response
) {
  const { org } = getOrgFromReq(req);
  const { id, phase } = req.params;
  const phaseIndex = parseInt(phase);

  const experiment = await getExperimentById(org.id, id);
  const changes: Changeset = {};

  if (!experiment) {
    res.status(404).json({
      status: 404,
      message: "Experiment not found",
    });
    return;
  }

  if (experiment.organization !== org.id) {
    res.status(403).json({
      status: 403,
      message: "You do not have access to this experiment",
    });
    return;
  }

  req.checkPermissions("createAnalyses", experiment.project);

  if (phaseIndex < 0 || phaseIndex >= experiment.phases?.length) {
    throw new Error("Invalid phase id");
  }

  // Remove an element from an array without mutating the original
  changes.phases = experiment.phases.filter((phase, i) => i !== phaseIndex);

  if (!changes.phases.length) {
    changes.status = "draft";
  }
  const updated = await updateExperiment({
    organization: org,
    experiment,
    user: res.locals.eventAudit,
    changes,
  });

  await updateSnapshotsOnPhaseDelete(org.id, id, phaseIndex);

  // Add audit entry
  await req.audit({
    event: "experiment.phase.delete",
    entity: {
      object: "experiment",
      id: experiment.id,
    },
    details: auditDetailsUpdate(experiment, updated),
  });

  res.status(200).json({
    status: 200,
  });
}

export async function putExperimentPhase(
  req: AuthRequest<ExperimentPhase, { id: string; phase: string }>,
  res: Response
) {
  const { org } = getOrgFromReq(req);
  const { id } = req.params;
  const i = parseInt(req.params.phase);
  const phase = req.body;
  const changes: Changeset = {};

  const experiment = await getExperimentById(org.id, id);

  if (!experiment) {
    throw new Error("Experiment not found");
  }

  if (experiment.organization !== org.id) {
    throw new Error("You do not have access to this experiment");
  }

  req.checkPermissions("createAnalyses", experiment.project);

  if (!experiment.phases?.[i]) {
    throw new Error("Invalid phase");
  }

  phase.dateStarted = phase.dateStarted
    ? getValidDate(phase.dateStarted + ":00Z")
    : new Date();
  phase.dateEnded = phase.dateEnded
    ? getValidDate(phase.dateEnded + ":00Z")
    : undefined;

  const phases = [...experiment.phases];
  phases[i] = {
    ...phases[i],
    ...phase,
  };
  changes.phases = phases;
  const updated = await updateExperiment({
    organization: org,
    experiment,
    user: res.locals.eventAudit,
    changes,
  });

  await req.audit({
    event: "experiment.phase",
    entity: {
      object: "experiment",
      id: experiment.id,
    },
    details: auditDetailsUpdate(experiment, updated),
  });

  res.status(200).json({
    status: 200,
  });
}

export async function postExperimentPhase(
  req: AuthRequest<ExperimentPhase, { id: string }>,
  res: Response
) {
  const { org, userId } = getOrgFromReq(req);
  const { id } = req.params;
  const { reason, dateStarted, ...data } = req.body;
  const changes: Changeset = {};

  const experiment = await getExperimentById(org.id, id);

  if (!experiment) {
    res.status(404).json({
      status: 404,
      message: "Experiment not found",
    });
    return;
  }

  if (experiment.organization !== org.id) {
    res.status(403).json({
      status: 403,
      message: "You do not have access to this experiment",
    });
    return;
  }
  req.checkPermissions("createAnalyses", experiment.project);

  const date = dateStarted ? getValidDate(dateStarted + ":00Z") : new Date();

  const phases = [...experiment.phases];
  // Already has phases
  if (phases.length) {
    phases[phases.length - 1] = {
      ...phases[phases.length - 1],
      dateEnded: date,
      reason,
    };
  }

  // Make sure experiment is running
  let isStarting = false;
  if (experiment.status === "draft") {
    changes.status = "running";
    isStarting = true;
  }

  phases.push({
    ...data,
    dateStarted: date,
    dateEnded: undefined,
    reason: "",
  });

  // TODO: validation
  try {
    changes.phases = phases;
    const updated = await updateExperiment({
      organization: org,
      experiment,
      user: res.locals.eventAudit,
      changes,
    });

    await req.audit({
      event: isStarting ? "experiment.start" : "experiment.phase",
      entity: {
        object: "experiment",
        id: experiment.id,
      },
      details: auditDetailsUpdate(experiment, updated),
    });

    await ensureWatching(userId, org.id, experiment.id, "experiments");

    res.status(200).json({
      status: 200,
    });
  } catch (e) {
    res.status(400).json({
      status: 400,
      message: e.message || "Failed to start new experiment phase",
    });
  }
}

export async function getWatchingUsers(
  req: AuthRequest<null, { id: string }>,
  res: Response
) {
  const { org } = getOrgFromReq(req);
  const { id } = req.params;
  const watchers = await getExperimentWatchers(id, org.id);
  const userIds = watchers.map((w) => w.userId);
  res.status(200).json({
    status: 200,
    userIds,
  });
}

export async function deleteExperiment(
  req: AuthRequest<ExperimentInterface, { id: string }>,
  res: Response<
    { status: 200 } | PrivateApiErrorResponse,
    EventAuditUserForResponseLocals
  >
) {
  const { org } = getOrgFromReq(req);
  const { id } = req.params;

  const experiment = await getExperimentById(org.id, id);

  if (!experiment) {
    res.status(403).json({
      status: 404,
      message: "Experiment not found",
    });
    return;
  }

  if (experiment.organization !== org.id) {
    res.status(403).json({
      status: 403,
      message: "You do not have access to this experiment",
    });
    return;
  }
  req.checkPermissions("createAnalyses", experiment.project);

  await Promise.all([
    // note: we might want to change this to change the status to
    // 'deleted' instead of actually deleting the document.
    deleteExperimentByIdForOrganization(experiment, org, res.locals.eventAudit),
    removeExperimentFromPresentations(experiment.id),
  ]);

  await req.audit({
    event: "experiment.delete",
    entity: {
      object: "experiment",
      id: experiment.id,
    },
    details: auditDetailsDelete(experiment),
  });

  res.status(200).json({
    status: 200,
  });
}

export async function previewManualSnapshot(
  req: AuthRequest<
    {
      users: number[];
      metrics: { [key: string]: MetricStats[] };
    },
    { id: string; phase: string }
  >,
  res: Response
) {
  const { id, phase } = req.params;
  const { org } = getOrgFromReq(req);

  const experiment = await getExperimentById(org.id, id);

  if (!experiment) {
    res.status(404).json({
      status: 404,
      message: "Experiment not found",
    });
    return;
  }

  const phaseIndex = parseInt(phase);
  if (!experiment.phases[phaseIndex]) {
    res.status(404).json({
      status: 404,
      message: "Phase not found",
    });
    return;
  }

  try {
    const data = await getManualSnapshotData(
      experiment,
      phaseIndex,
      req.body.users,
      req.body.metrics
    );
    res.status(200).json({
      status: 200,
      snapshot: data,
    });
  } catch (e) {
    res.status(400).json({
      status: 400,
      message: e.message,
    });
  }
}

export async function getSnapshotStatus(
  req: AuthRequest<null, { id: string }>,
  res: Response
) {
  const { org } = getOrgFromReq(req);
  const { id } = req.params;
  const snapshot = await findSnapshotById(org.id, id);
  if (!snapshot) {
    return res.status(400).json({
      status: 400,
      message: "Unknown snapshot id",
    });
  }

  if (snapshot.organization !== org?.id)
    throw new Error("You don't have access to that snapshot");

  const experiment = await getExperimentById(org.id, snapshot.experiment);

  if (!experiment) throw new Error("Invalid experiment id");

  const phase = experiment.phases[snapshot.phase];

  const result = await getStatusEndpoint(
    snapshot,
    org.id,
    (queryData) =>
      analyzeExperimentResults({
        organization: org.id,
        variations: getReportVariations(experiment, phase),
        dimension: snapshot.dimension,
        queryData,
        statsEngine: snapshot.statsEngine ?? org.settings?.statsEngine,
        sequentialTestingEnabled:
          snapshot.sequentialTestingEnabled ??
          org.settings?.sequentialTestingEnabled,
        sequentialTestingTuningParameter:
          snapshot.sequentialTestingTuningParameter ??
          org.settings?.sequentialTestingTuningParameter,
      }),
    async (updates, results, error) => {
      await updateSnapshot(org.id, id, {
        ...updates,
        hasCorrectedStats: true,
        unknownVariations:
          results?.unknownVariations || snapshot.unknownVariations || [],
        multipleExposures:
          results?.multipleExposures ?? snapshot.multipleExposures ?? 0,
        results: results?.dimensions || snapshot.results,
        error,
      });
    },
    snapshot.error
  );
  return res.status(200).json(result);
}
export async function cancelSnapshot(
  req: AuthRequest<null, { id: string }>,
  res: Response
) {
  req.checkPermissions("runQueries", "");

  const { org } = getOrgFromReq(req);
  const { id } = req.params;
  const snapshot = await findSnapshotById(org.id, id);
  if (!snapshot) {
    return res.status(400).json({
      status: 400,
      message: "No snapshot found with that id",
    });
  }
  res.status(200).json(
    await cancelRun(snapshot, org.id, async () => {
      await deleteSnapshotById(org.id, id);
    })
  );
}
export async function postSnapshot(
  req: AuthRequest<
    {
      phase: number;
      dimension?: string;
      users?: number[];
      metrics?: { [key: string]: MetricStats[] };
      statsEngine?: StatsEngine;
      regressionAdjustmentEnabled?: boolean;
      metricRegressionAdjustmentStatuses?: MetricRegressionAdjustmentStatus[];
    },
    { id: string },
    { force?: string }
  >,
  res: Response
) {
  req.checkPermissions("runQueries", "");

  const { org } = getOrgFromReq(req);

  let { statsEngine, regressionAdjustmentEnabled } = req.body;
  const { metricRegressionAdjustmentStatuses } = req.body;
  const { id } = req.params;
  const { phase, dimension } = req.body;
  const experiment = await getExperimentById(org.id, id);

  statsEngine = (typeof statsEngine === "string" &&
  ["bayesian", "frequentist"].includes(statsEngine)
    ? statsEngine
    : org.settings?.statsEngine ?? "bayesian") as StatsEngine;

  const hasRegressionAdjustmentFeature = org
    ? orgHasPremiumFeature(org, "regression-adjustment")
    : false;
  const hasSequentialTestingFeature = org
    ? orgHasPremiumFeature(org, "sequential-testing")
    : false;

  regressionAdjustmentEnabled =
    hasRegressionAdjustmentFeature &&
    (regressionAdjustmentEnabled !== undefined
      ? regressionAdjustmentEnabled
      : org.settings?.regressionAdjustmentEnabled ?? false);

  const sequentialTestingEnabled =
    hasSequentialTestingFeature &&
    (experiment?.sequentialTestingEnabled ??
      !!org.settings?.sequentialTestingEnabled);
  const sequentialTestingTuningParameter =
    experiment?.sequentialTestingTuningParameter ??
    org.settings?.sequentialTestingTuningParameter ??
    DEFAULT_SEQUENTIAL_TESTING_TUNING_PARAMETER;

  const useCache = !req.query["force"];

  // This is doing an expensive analytics SQL query, so may take a long time
  // Set timeout to 30 minutes
  req.setTimeout(30 * 60 * 1000);

  if (!experiment) {
    res.status(404).json({
      status: 404,
      message: "Experiment not found",
    });
    return;
  }

  if (!experiment.phases[phase]) {
    res.status(404).json({
      status: 404,
      message: "Phase not found",
    });
    return;
  }

  const experimentSnapshotSettings: ExperimentSnapshotSettings = {
    statsEngine,
    regressionAdjustmentEnabled,
    metricRegressionAdjustmentStatuses:
      metricRegressionAdjustmentStatuses || [],
    sequentialTestingEnabled,
    sequentialTestingTuningParameter,
  };

  // Manual snapshot
  if (!experiment.datasource) {
    const { users, metrics } = req.body;
    if (!users || !metrics) {
      throw new Error("Missing users and metric data");
    }

    try {
      const snapshot = await createManualSnapshot(
        experiment,
        phase,
        users,
        metrics,
        experimentSnapshotSettings
      );
      res.status(200).json({
        status: 200,
        snapshot,
      });

      await req.audit({
        event: "experiment.refresh",
        entity: {
          object: "experiment",
          id: experiment.id,
        },
        details: auditDetailsCreate({
          phase,
          users,
          metrics,
          manual: true,
        }),
      });
      return;
    } catch (e) {
      req.log.error(e, "Failed to create manual snapshot");
      res.status(400).json({
        status: 400,
        message: e.message,
      });
      return;
    }
  }

  if (experiment.organization !== org.id) {
    res.status(403).json({
      status: 403,
      message: "You do not have access to this experiment",
    });
    return;
  }

  try {
    const snapshot = await createSnapshot({
      experiment,
      organization: org,
      user: res.locals.eventAudit,
      phaseIndex: phase,
      useCache,
<<<<<<< HEAD
=======
      dimension,
>>>>>>> ba8a9f20
      experimentSnapshotSettings,
    });

    await req.audit({
      event: "experiment.refresh",
      entity: {
        object: "experiment",
        id: experiment.id,
      },
      details: auditDetailsCreate({
        phase,
        dimension,
        useCache,
        manual: false,
      }),
    });
    res.status(200).json({
      status: 200,
      snapshot,
    });
  } catch (e) {
    req.log.error(e, "Failed to create experiment snapshot");
    res.status(400).json({
      status: 400,
      message: e.message,
    });
  }
}

export async function deleteScreenshot(
  req: AuthRequest<{ url: string }, { id: string; variation: number }>,
  res: Response
) {
  const { org } = getOrgFromReq(req);
  const { id, variation } = req.params;
  const { url } = req.body;
  const changes: Changeset = {};

  const experiment = await getExperimentById(org.id, id);

  if (!experiment) {
    res.status(403).json({
      status: 404,
      message: "Experiment not found",
    });
    return;
  }

  if (experiment.organization !== org.id) {
    res.status(403).json({
      status: 403,
      message: "You do not have access to this experiment",
    });
    return;
  }

  req.checkPermissions("createAnalyses", experiment.project);

  if (!experiment.variations[variation]) {
    res.status(404).json({
      status: 404,
      message: "Unknown variation " + variation,
    });
    return;
  }

  changes.variations = cloneDeep(experiment.variations);

  // TODO: delete from s3 as well?
  changes.variations[variation].screenshots = changes.variations[
    variation
  ].screenshots.filter((s) => s.path !== url);
  const updated = await updateExperiment({
    organization: org,
    experiment,
    user: res.locals.eventAudit,
    changes,
  });

  await req.audit({
    event: "experiment.screenshot.delete",
    entity: {
      object: "experiment",
      id: experiment.id,
    },
    details: auditDetailsUpdate(
      experiment.variations[variation].screenshots,
      updated?.variations[variation].screenshots,
      { variation }
    ),
  });

  res.status(200).json({
    status: 200,
  });
}

type AddScreenshotRequestBody = {
  url: string;
  description?: string;
};
export async function addScreenshot(
  req: AuthRequest<AddScreenshotRequestBody, { id: string; variation: number }>,
  res: Response
) {
  const { org, userId } = getOrgFromReq(req);
  const { id, variation } = req.params;
  const { url, description } = req.body;
  const changes: Changeset = {};

  const experiment = await getExperimentById(org.id, id);

  if (!experiment) {
    res.status(403).json({
      status: 404,
      message: "Experiment not found",
    });
    return;
  }

  if (experiment.organization !== org.id) {
    res.status(403).json({
      status: 403,
      message: "You do not have access to this experiment",
    });
    return;
  }
  req.checkPermissions("createAnalyses", experiment.project);

  if (!experiment.variations[variation]) {
    res.status(404).json({
      status: 404,
      message: "Unknown variation " + variation,
    });
    return;
  }

  experiment.variations[variation].screenshots =
    experiment.variations[variation].screenshots || [];

  changes.variations = cloneDeep(experiment.variations);

  changes.variations[variation].screenshots.push({
    path: url,
    description: description,
  });

  await updateExperiment({
    organization: org,
    experiment,
    user: res.locals.eventAudit,
    changes,
  });

  await req.audit({
    event: "experiment.screenshot.create",
    entity: {
      object: "experiment",
      id: experiment.id,
    },
    details: auditDetailsCreate({
      variation,
      url,
      description,
    }),
  });

  await ensureWatching(userId, org.id, experiment.id, "experiments");

  res.status(200).json({
    status: 200,
    screenshot: {
      path: url,
      description: description,
    },
  });
}

export async function getPastExperimentStatus(
  req: AuthRequest<null, { id: string }>,
  res: Response
) {
  const { org } = getOrgFromReq(req);
  const { id } = req.params;
  const model = await PastExperimentsModel.findOne({ id });
  if (!model) {
    throw new Error("Could not get query status");
  }
  const result = await getStatusEndpoint(
    model,
    org.id,
    processPastExperiments,
    async (updates, experiments, error) => {
      await PastExperimentsModel.updateOne(
        { id },
        {
          $set: {
            ...updates,
            experiments: experiments || model.experiments,
            error,
          },
        }
      );
    },
    model.error
  );
  return res.status(200).json(result);
}
export async function cancelPastExperiments(
  req: AuthRequest<null, { id: string }>,
  res: Response
) {
  req.checkPermissions("runQueries", "");

  const { org } = getOrgFromReq(req);
  const { id } = req.params;
  const model = await PastExperimentsModel.findOne({
    id,
    organization: org.id,
  });
  if (!model) {
    throw new Error("Could not cancel query");
  }
  res.status(200).json(
    await cancelRun(model, org.id, async () => {
      model.set("queries", []);
      model.set("runStarted", null);
      await model.save();
    })
  );
}

export async function getPastExperimentsList(
  req: AuthRequest<null, { id: string }>,
  res: Response
) {
  const { org } = getOrgFromReq(req);
  const { id } = req.params;
  const model = await PastExperimentsModel.findOne({
    id,
    organization: org.id,
  });

  if (!model) {
    throw new Error("Invalid import id");
  }

  const experiments = await getPastExperimentsByDatasource(
    org.id,
    model.datasource
  );

  const experimentMap = new Map<string, string>();
  (experiments || []).forEach((e) => {
    experimentMap.set(e.trackingKey, e.id);
  });

  const trackingKeyMap: Record<string, string> = {};
  (model.experiments || []).forEach((e) => {
    const id = experimentMap.get(e.trackingKey);
    if (id) {
      trackingKeyMap[e.trackingKey] = id;
    }
  });

  res.status(200).json({
    status: 200,
    experiments: model,
    existing: trackingKeyMap,
  });
}

//experiments/import, sent here right after "add experiment"
export async function postPastExperiments(
  req: AuthRequest<{ datasource: string; force: boolean }>,
  res: Response
) {
  const { org } = getOrgFromReq(req);
  const { datasource, force } = req.body;

  const datasourceObj = await getDataSourceById(datasource, org.id);
  if (!datasourceObj) {
    throw new Error("Could not find datasource");
  }
  req.checkPermissions(
    "runQueries",
    datasourceObj?.projects?.length ? datasourceObj.projects : ""
  );

  const integration = getSourceIntegrationObject(datasourceObj);
  if (integration.decryptionError) {
    throw new Error(
      "Could not decrypt data source credentials. View the data source settings for more info."
    );
  }
  const start = new Date();
  start.setDate(start.getDate() - IMPORT_LIMIT_DAYS);
  const now = new Date();

  let model = await PastExperimentsModel.findOne({
    datasource,
    organization: org.id,
  });
  let runStarted = false;
  if (!model) {
    const { queries, result } = await startRun(
      {
        experiments: getPastExperiments(integration, start),
      },
      processPastExperiments
    );
    model = await PastExperimentsModel.create({
      id: uniqid("imp_"),
      organization: org.id,
      datasource: datasource,
      experiments: result || [],
      runStarted: now,
      config: {
        start,
        end: now,
      },
      error: "",
      queries,
      dateCreated: new Date(),
      dateUpdated: new Date(),
    });
    runStarted = true;
  } else if (force) {
    const { queries, result } = await startRun(
      {
        experiments: getPastExperiments(integration, start),
      },
      processPastExperiments
    );
    model.set("runStarted", now);
    model.set("error", "");
    model.set("queries", queries);
    model.set("config", {
      start: start,
      end: new Date(),
    });
    if (result) {
      model.set("experiments", result);
    }
    await model.save();
    runStarted = true;
  }

  res.status(200).json({
    status: 200,
    id: model.id,
  });

  if (runStarted) {
    await req.audit({
      event: "datasource.import",
      entity: {
        object: "datasource",
        id: datasource,
      },
    });
  }
}

export async function postVisualChangeset(
  req: AuthRequest<Partial<VisualChangesetInterface>, { id: string }>,
  res: Response
) {
  const { org } = getOrgFromReq(req);

  if (!req.body.urlPatterns) {
    throw new Error("urlPatterns needs to be defined");
  }

  if (!req.body.editorUrl) {
    throw new Error("editorUrl needs to be defined");
  }

  const experiment = await getExperimentById(org.id, req.params.id);

  if (!experiment) {
    throw new Error("Could not find experiment");
  }

  const visualChangeset = await createVisualChangeset({
    experiment,
    urlPatterns: req.body.urlPatterns,
    editorUrl: req.body.editorUrl,
    organization: org,
    user: res.locals.eventAudit,
  });

  res.status(200).json({
    status: 200,
    visualChangeset,
  });
}

export async function putVisualChangeset(
  req: AuthRequest<Partial<VisualChangesetInterface>, { id: string }>,
  res: Response
) {
  const { org } = getOrgFromReq(req);

  const ret = await updateVisualChangeset({
    changesetId: req.params.id,
    organization: org,
    updates: req.body,
    user: res.locals.eventAudit,
  });

  res.status(200).json({
    status: 200,
    data: {
      nModified: ret.nModified,
      changesetId: ret.nModified > 0 ? req.params.id : undefined,
      updates: ret.nModified > 0 ? req.body : undefined,
    },
  });
}

export async function deleteVisualChangeset(
  req: AuthRequest<null, { id: string }>,
  res: Response
) {
  const { org } = getOrgFromReq(req);

  await deleteVisualChangesetById({
    changesetId: req.params.id,
    organization: org,
    user: res.locals.eventAudit,
  });

  res.status(200).json({
    status: 200,
  });
}<|MERGE_RESOLUTION|>--- conflicted
+++ resolved
@@ -1637,10 +1637,7 @@
       user: res.locals.eventAudit,
       phaseIndex: phase,
       useCache,
-<<<<<<< HEAD
-=======
       dimension,
->>>>>>> ba8a9f20
       experimentSnapshotSettings,
     });
 
