--- conflicted
+++ resolved
@@ -67,13 +67,10 @@
 } from "../services/audit";
 import { logger } from "../util/logger";
 import { ExperimentSnapshotInterface } from "../../types/experiment-snapshot";
-<<<<<<< HEAD
 import { StatsEngine } from "../../types/stats";
 import { MetricRegressionAdjustmentStatus } from "../../types/report";
-=======
 import { ApiErrorResponse } from "../../types/api";
 import { EventAuditUserForResponseLocals } from "../events/event-types";
->>>>>>> af512596
 
 export async function getExperiments(
   req: AuthRequest<
