import { Response } from "express";
import { AuthRequest } from "../types/AuthRequest";
import {
  getExperimentsByOrganization,
  getExperimentById,
  getLatestSnapshot,
  createMetric,
  createExperiment,
  createSnapshot,
  deleteExperimentById,
  createManualSnapshot,
  getManualSnapshotData,
  ensureWatching,
  processPastExperiments,
  processSnapshotData,
} from "../services/experiments";
import uniqid from "uniqid";
import {
  MetricAnalysis,
  MetricInterface,
  MetricStats,
} from "../../types/metric";
import { ExperimentModel } from "../models/ExperimentModel";
import { ExperimentSnapshotDocument } from "../models/ExperimentSnapshotModel";
import { getSourceIntegrationObject } from "../services/datasource";
import { addTagsDiff } from "../services/tag";
import { userHasAccess } from "../services/organizations";
import { removeExperimentFromPresentations } from "../services/presentations";
import { WatchModel } from "../models/WatchModel";
import {
  getUsers,
  QueryMap,
  getMetricValue,
  getStatusEndpoint,
  startRun,
  cancelRun,
  getPastExperiments,
} from "../services/queries";
import {
  MetricValueResult,
  UsersResult,
  UsersQueryParams,
  MetricValueParams,
} from "../types/Integration";
import { findDimensionById } from "../models/DimensionModel";
import format from "date-fns/format";
import { PastExperimentsModel } from "../models/PastExperimentsModel";
import { ExperimentInterface, ExperimentPhase } from "../../types/experiment";
import {
  deleteMetricById,
  getMetricsByOrganization,
  getMetricById,
  updateMetric,
} from "../models/MetricModel";
import { DimensionInterface } from "../../types/dimension";
import { addGroupsDiff } from "../services/group";
import { IdeaModel } from "../models/IdeasModel";
import { IdeaInterface } from "../../types/idea";
import { queueWebhook } from "../jobs/webhooks";
import { ExperimentSnapshotModel } from "../models/ExperimentSnapshotModel";
import { getDataSourceById } from "../models/DataSourceModel";

export async function getExperiments(req: AuthRequest, res: Response) {
  const experiments = await getExperimentsByOrganization(req.organization.id);

  res.status(200).json({
    status: 200,
    experiments,
  });
}

export async function getExperimentsFrequencyMonth(
  req: AuthRequest,
  res: Response
) {
  const { num }: { num: string } = req.params;
  const experiments = await getExperimentsByOrganization(req.organization.id);

  const allData: { name: string; numExp: number }[] = [];

  // make the data array with all the months needed and 0 experiments.
  for (let i = parseInt(num) - 1; i >= 0; i--) {
    const d = new Date();
    d.setMonth(d.getMonth() - i);
    const ob = {
      name: format(d, "MMM yyy"),
      numExp: 0,
    };
    allData.push(ob);
  }

  // create stubs for each month by all the statuses:
  const dataByStatus = {
    draft: JSON.parse(JSON.stringify(allData)),
    running: JSON.parse(JSON.stringify(allData)),
    stopped: JSON.parse(JSON.stringify(allData)),
  };

  // now get the right number of experiments:
  experiments.forEach((e) => {
    let dateStarted: Date;
    if (e.status === "draft") {
      dateStarted = e.dateCreated;
    } else {
      e.phases.forEach((p) => {
        // get the earliest time it was main or ramp:
        if (p.phase === "main" || p.phase === "ramp") {
          if (!dateStarted || p.dateStarted < dateStarted)
            dateStarted = p.dateStarted;
        }
      });
    }
    const monthYear = format(new Date(dateStarted), "MMM yyy");

    allData.forEach((md, i) => {
      if (md.name === monthYear) {
        md.numExp++;
        // I can do this because the indexes will represent the same month
        dataByStatus[e.status][i].numExp++;
      }
    });
  });

  res.status(200).json({
    status: 200,
    data: { all: allData, ...dataByStatus },
  });
}

export async function getExperiment(req: AuthRequest, res: Response) {
  const { id }: { id: string } = req.params;

  const experiment = await getExperimentById(id);

  if (!experiment) {
    res.status(403).json({
      status: 404,
      message: "Experiment not found",
    });
    return;
  }

  if (!(await userHasAccess(req, experiment.organization))) {
    res.status(403).json({
      status: 403,
      message: "You do not have access to view this experiment",
    });
    return;
  }

  let idea: IdeaInterface;
  if (experiment.ideaSource) {
    idea = await IdeaModel.findOne({
      organization: experiment.organization,
      id: experiment.ideaSource,
    });
  }

  res.status(200).json({
    status: 200,
    experiment,
    idea,
  });
}

async function _getSnapshot(
  organization: string,
  id: string,
  phase?: string,
  dimension?: string,
  withResults: boolean = true
) {
  const experiment = await getExperimentById(id);

  if (!experiment) {
    throw new Error("Experiment not found");
  }

  if (experiment.organization !== organization) {
    throw new Error("You do not have access to view this experiment");
  }

  if (!phase) {
    // get the latest phase:
    phase = String(experiment.phases.length - 1);
  }

  return await getLatestSnapshot(
    experiment.id,
    parseInt(phase),
    dimension,
    withResults
  );
}

export async function getSnapshotWithDimension(
  req: AuthRequest,
  res: Response
) {
  const {
    id,
    phase,
    dimension,
  }: { id: string; phase: string; dimension: string } = req.params;
  const snapshot = await _getSnapshot(
    req.organization.id,
    id,
    phase,
    dimension
  );

  const latest = await _getSnapshot(
    req.organization.id,
    id,
    phase,
    dimension,
    false
  );

  res.status(200).json({
    status: 200,
    snapshot,
    latest,
  });
}
export async function getSnapshot(req: AuthRequest, res: Response) {
  const { id, phase }: { id: string; phase: string } = req.params;
  const snapshot = await _getSnapshot(req.organization.id, id, phase);

  const latest = await _getSnapshot(
    req.organization.id,
    id,
    phase,
    null,
    false
  );

  res.status(200).json({
    status: 200,
    snapshot,
    latest,
  });
}

export async function getSnapshots(req: AuthRequest, res: Response) {
  const idsString = (req.query?.ids as string) || "";
  if (!idsString.length) {
    res.status(200).json({
      status: 200,
      snapshots: [],
    });
    return;
  }

  const ids = idsString.split(",");

  let snapshotsPromises: Promise<ExperimentSnapshotDocument>[] = [];
  snapshotsPromises = ids.map(async (i) => {
    return await _getSnapshot(req.organization.id, i);
  });
  const snapshots = await Promise.all(snapshotsPromises);

  res.status(200).json({
    status: 200,
    snapshots,
  });
  return;
}

/**
 * Creates a new experiment
 * @param req
 * @param res
 */
export async function postExperiments(
  req: AuthRequest<Partial<ExperimentInterface>>,
  res: Response
) {
  if (!req.permissions.draftExperiments) {
    return res.status(403).json({
      status: 403,
      message: "You do not have permission to perform that action.",
    });
  }

  const data = req.body;
  data.organization = req.organization.id;
  data.project = req.project;

  if (data.datasource) {
    const datasource = await getDataSourceById(
      data.datasource,
      req.organization.id
    );
    if (!datasource) {
      res.status(403).json({
        status: 403,
        message: "Invalid datasource: " + data.datasource,
      });
      return;
    }
  }

  // Validate that specified metrics exist and belong to the organization
  if (data.metrics && data.metrics.length) {
    for (let i = 0; i < data.metrics.length; i++) {
      const metric = await getMetricById(data.metrics[i], data.organization);

      if (metric) {
        // Make sure it is tied to the same datasource as the experiment
        if (data.datasource && metric.datasource !== data.datasource) {
          res.status(400).json({
            status: 400,
            message:
              "Metrics must be tied to the same datasource as the experiment: " +
              data.metrics[i],
          });
          return;
        }
      } else {
        // new metric that's not recognized...
        res.status(403).json({
          status: 403,
          message: "Unknown metric: " + data.metrics[i],
        });
        return;
      }
    }
  }

  const obj: Partial<ExperimentInterface> = {
    organization: data.organization,
    project: data.project,
    owner: data.owner || req.userId,
    trackingKey: data.trackingKey || null,
    datasource: data.datasource || "",
    userIdType: data.userIdType || "anonymous",
    name: data.name || "",
    phases: data.phases || [],
    tags: data.tags || [],
    description: data.description || "",
    hypothesis: data.hypothesis || "",
    metrics: data.metrics || [],
    guardrails: data.guardrails || [],
    activationMetric: data.activationMetric || "",
    variations: data.variations || [],
    implementation: data.implementation || "code",
    status: data.status || "draft",
    results: data.results || null,
    analysis: data.analysis || "",
    autoAssign: data.autoAssign || false,
    previewURL: data.previewURL || "",
    targetURLRegex: data.targetURLRegex || "",
    data: data.data || "",
    ideaSource: data.ideaSource || "",
  };
  try {
    const experiment = await createExperiment(obj);

    await req.audit({
      event: "experiment.create",
      entity: {
        object: "experiment",
        id: experiment.id,
      },
      details: JSON.stringify(experiment.toJSON()),
    });

    await ensureWatching(req.userId, req.organization.id, experiment.id);

    await queueWebhook(req.organization.id);

    res.status(200).json({
      status: 200,
      experiment,
    });
  } catch (e) {
    res.status(400).json({
      status: 400,
      message: e.message,
    });
  }
}

/**
 * Update an experiment
 * @param req
 * @param res
 */
export async function postExperiment(
  req: AuthRequest<ExperimentInterface>,
  res: Response
) {
  const { id }: { id: string } = req.params;
  const data = req.body;

  const exp = await getExperimentById(id);

  if (!exp) {
    res.status(403).json({
      status: 404,
      message: "Experiment not found",
    });
    return;
  }

  if (exp.organization !== req.organization.id) {
    res.status(403).json({
      status: 403,
      message: "You do not have access to this experiment",
    });
    return;
  }

  const canEdit =
    exp.status === "draft"
      ? req.permissions.draftExperiments
      : req.permissions.runExperiments;
  if (!canEdit) {
    return res.status(403).json({
      status: 403,
      message: "You do not have permission to perform that action.",
    });
  }

  if (data.datasource) {
    const datasource = await getDataSourceById(
      data.datasource,
      req.organization.id
    );
    if (!datasource) {
      res.status(403).json({
        status: 403,
        message: "Invalid datasource: " + data.datasource,
      });
      return;
    }
  }

  if (data.metrics && data.metrics.length) {
    for (let i = 0; i < data.metrics.length; i++) {
      const metric = await getMetricById(data.metrics[i], req.organization.id);

      if (metric) {
        // Make sure it is tied to the same datasource as the experiment
        if (exp.datasource && metric.datasource !== exp.datasource) {
          res.status(400).json({
            status: 400,
            message:
              "Metrics must be tied to the same datasource as the experiment: " +
              data.metrics[i],
          });
          return;
        }
      } else {
        // new metric that's not recognized...
        res.status(403).json({
          status: 403,
          message: "Unknown metric: " + data.metrics[i],
        });
        return;
      }
    }
  }

  const keys: (keyof ExperimentInterface)[] = [
    "trackingKey",
    "owner",
    "datasource",
    "userIdType",
    "name",
    "tags",
    "description",
    "hypothesis",
    "activationMetric",
    "metrics",
    "guardrails",
    "variations",
    "status",
    "results",
    "analysis",
    "winner",
    "implementation",
    "autoAssign",
    "previewURL",
    "targetURLRegex",
    "data",
    "project",
  ];
  const keysRequiringWebhook: (keyof ExperimentInterface)[] = [
    "trackingKey",
    "userIdType",
    "variations",
    "status",
    "winner",
    "implementation",
    "targetURLRegex",
    "project",
  ];
  const existing: ExperimentInterface = exp.toJSON();
  let requiresWebhook = false;
  keys.forEach((key) => {
    if (!(key in data)) {
      return;
    }

    // Do a deep comparison for arrays, shallow for everything else
    let hasChanges = data[key] !== existing[key];
    if (key === "metrics" || key === "variations") {
      hasChanges = JSON.stringify(data[key]) !== JSON.stringify(existing[key]);
    }

    if (hasChanges) {
      exp.set(key, data[key]);
      if (keysRequiringWebhook.includes(key)) {
        requiresWebhook = true;
      }
    }
  });
  await exp.save();

  await req.audit({
    event: "experiment.update",
    entity: {
      object: "experiment",
      id: exp.id,
    },
    details: JSON.stringify(data),
  });

  // If there are new tags to add
  await addTagsDiff(req.organization.id, existing.tags || [], data.tags || []);

  await ensureWatching(req.userId, req.organization.id, exp.id);

  if (requiresWebhook) {
    await queueWebhook(req.organization.id);
  }

  res.status(200).json({
    status: 200,
    experiment: exp,
  });
}

export async function postExperimentArchive(req: AuthRequest, res: Response) {
  const { id }: { id: string } = req.params;

  const exp = await getExperimentById(id);

  if (!exp) {
    res.status(403).json({
      status: 404,
      message: "Experiment not found",
    });
    return;
  }

  if (exp.organization !== req.organization.id) {
    res.status(403).json({
      status: 403,
      message: "You do not have access to this experiment",
    });
    return;
  }

  exp.set("archived", true);

  try {
    await exp.save();

    await queueWebhook(req.organization.id);

    // TODO: audit
    res.status(200).json({
      status: 200,
    });
  } catch (e) {
    res.status(400).json({
      status: 400,
      message: e.message || "Failed to archive experiment",
    });
  }
}

export async function postExperimentUnarchive(req: AuthRequest, res: Response) {
  const { id }: { id: string } = req.params;

  const exp = await getExperimentById(id);

  if (!exp) {
    res.status(403).json({
      status: 404,
      message: "Experiment not found",
    });
    return;
  }

  if (exp.organization !== req.organization.id) {
    res.status(403).json({
      status: 403,
      message: "You do not have access to this experiment",
    });
    return;
  }

  exp.set("archived", false);

  try {
    await exp.save();

    await queueWebhook(req.organization.id);

    // TODO: audit
    res.status(200).json({
      status: 200,
    });
  } catch (e) {
    res.status(400).json({
      status: 400,
      message: e.message || "Failed to unarchive experiment",
    });
  }
}

export async function postExperimentStop(
  req: AuthRequest<
    { reason: string; dateEnded: string } & Partial<ExperimentInterface>
  >,
  res: Response
) {
  if (!req.permissions.runExperiments) {
    return res.status(403).json({
      status: 403,
      message: "You do not have permission to perform that action.",
    });
  }

  const { id }: { id: string } = req.params;
  const { reason, results, analysis, winner, dateEnded } = req.body;

  const exp = await getExperimentById(id);

  if (!exp) {
    res.status(403).json({
      status: 404,
      message: "Experiment not found",
    });
    return;
  }

  if (exp.organization !== req.organization.id) {
    res.status(403).json({
      status: 403,
      message: "You do not have access to this experiment",
    });
    return;
  }

  const phases = [...exp.toJSON().phases];
  // Already has phases
  if (phases.length) {
    phases[phases.length - 1] = {
      ...phases[phases.length - 1],
      dateEnded: new Date(dateEnded ? dateEnded + ":00Z" : undefined),
      reason,
    };
    exp.set("phases", phases);
  }

  // Make sure experiment is stopped
  let isEnding = false;
  if (exp.status === "running") {
    exp.set("status", "stopped");
    isEnding = true;
  }

  // TODO: validation
  exp.set("winner", winner);
  exp.set("results", results);
  exp.set("analysis", analysis);

  try {
    await exp.save();

    await req.audit({
      event: isEnding ? "experiment.stop" : "experiment.results",
      entity: {
        object: "experiment",
        id: exp.id,
      },
      details: JSON.stringify({
        winner,
        results,
        analysis,
        reason,
      }),
    });

    await queueWebhook(req.organization.id);

    res.status(200).json({
      status: 200,
    });
  } catch (e) {
    res.status(400).json({
      status: 400,
      message: e.message || "Failed to stop experiment",
    });
  }
}

export async function postExperimentPhase(
  req: AuthRequest<ExperimentPhase>,
  res: Response
) {
  if (!req.permissions.runExperiments) {
    return res.status(403).json({
      status: 403,
      message: "You do not have permission to perform that action.",
    });
  }

  const { id }: { id: string } = req.params;
  const { reason, dateStarted, ...data } = req.body;

  const exp = await getExperimentById(id);

  if (!exp) {
    res.status(403).json({
      status: 404,
      message: "Experiment not found",
    });
    return;
  }

  if (exp.organization !== req.organization.id) {
    res.status(403).json({
      status: 403,
      message: "You do not have access to this experiment",
    });
    return;
  }

  const date = new Date(dateStarted ? dateStarted + ":00Z" : undefined);

  const phases = [...exp.toJSON().phases];
  // Already has phases
  if (phases.length) {
    phases[phases.length - 1] = {
      ...phases[phases.length - 1],
      dateEnded: date,
      reason,
    };
  }

  // Make sure experiment is running
  let isStarting = false;
  if (exp.status === "draft") {
    exp.set("status", "running");
    isStarting = true;
  }

  phases.push({
    ...data,
    dateStarted: date,
    dateEnded: null,
    reason: "",
  });

  // TODO: validation
  try {
    exp.set("phases", phases);
    await exp.save();

    await addGroupsDiff(req.organization.id, [], data.groups || []);

    await req.audit({
      event: isStarting ? "experiment.start" : "experiment.phase",
      entity: {
        object: "experiment",
        id: exp.id,
      },
      details: JSON.stringify(data),
    });

    await ensureWatching(req.userId, req.organization.id, exp.id);

    await queueWebhook(req.organization.id);

    res.status(200).json({
      status: 200,
    });
  } catch (e) {
    res.status(400).json({
      status: 400,
      message: e.message || "Failed to start new experiment phase",
    });
  }
}

export async function watchExperiment(req: AuthRequest, res: Response) {
  const { id }: { id: string } = req.params;

  try {
    const exp = await getExperimentById(id);
    if (exp.organization !== req.organization.id) {
      res.status(403).json({
        status: 403,
        message: "You do not have access to this experiment",
      });
      return;
    }

    await ensureWatching(req.userId, req.organization.id, id);

    return res.status(200).json({
      status: 200,
    });
  } catch (e) {
    res.status(400).json({
      status: 400,
      message: e.message,
    });
  }
}

export async function unwatchExperiment(req: AuthRequest, res: Response) {
  const { id }: { id: string } = req.params;

  try {
    await WatchModel.updateOne(
      {
        userId: req.userId,
        organization: req.organization.id,
      },
      {
        $pull: {
          experiments: id,
        },
      }
    );

    return res.status(200).json({
      status: 200,
    });
  } catch (e) {
    res.status(400).json({
      status: 400,
      message: e.message,
    });
  }
}

export async function deleteMetric(req: AuthRequest, res: Response) {
  if (!req.permissions.createMetrics) {
    return res.status(403).json({
      status: 403,
      message: "You do not have permission to perform that action.",
    });
  }

  const { id }: { id: string } = req.params;

  const metric = await getMetricById(id, req.organization.id);

  if (!metric) {
    res.status(403).json({
      status: 404,
      message: "Metric not found",
    });
    return;
  }

  // note: we might want to change this to change the status to
  // 'deleted' instead of actually deleting the document.
  const del = await deleteMetricById(metric.id);

  res.status(200).json({
    status: 200,
    result: del,
  });
}

export async function deleteExperiment(
  req: AuthRequest<ExperimentInterface>,
  res: Response
) {
  const { id }: { id: string } = req.params;

  const exp = await getExperimentById(id);

  if (!exp) {
    res.status(403).json({
      status: 404,
      message: "Experiment not found",
    });
    return;
  }

  if (exp.organization !== req.organization.id) {
    res.status(403).json({
      status: 403,
      message: "You do not have access to this experiment",
    });
    return;
  }

  const canEdit =
    exp.status === "draft"
      ? req.permissions.draftExperiments
      : req.permissions.runExperiments;
  if (!canEdit) {
    return res.status(403).json({
      status: 403,
      message: "You do not have permission to perform that action.",
    });
  }

  await Promise.all([
    // note: we might want to change this to change the status to
    // 'deleted' instead of actually deleting the document.
    deleteExperimentById(exp.id),
    removeExperimentFromPresentations(exp.id),
  ]);

  await req.audit({
    event: "experiment.delete",
    entity: {
      object: "experiment",
      id: exp.id,
    },
  });

  await queueWebhook(req.organization.id);

  res.status(200).json({
    status: 200,
  });
}

export async function getMetrics(req: AuthRequest, res: Response) {
  const metrics = await getMetricsByOrganization(req.organization.id);
  res.status(200).json({
    status: 200,
    metrics,
  });
}

async function getMetricAnalysis(
  metric: MetricInterface,
  queryData: QueryMap
): Promise<MetricAnalysis> {
  const metricData: MetricValueResult = queryData.get("metric")?.result || {};
  const usersData: UsersResult = (queryData.get("users")
    ?.result as UsersResult) || { users: 0 };

  let total = (metricData.count || 0) * (metricData.mean || 0);
  let count = metricData.count || 0;
  const dates: { d: Date; v: number }[] = [];

  // Calculate total from dates
  if (metricData.dates && usersData.dates) {
    total = 0;
    count = 0;

    // Map of date to user count
    const userDateMap: Map<string, number> = new Map();
    usersData.dates.forEach((u) => {
      userDateMap.set(u.date + "", u.users);
    });

    metricData.dates.forEach((d) => {
      const averageBase =
        (metric.ignoreNulls ? d.count : userDateMap.get(d.date + "")) || 0;
      const dateTotal = (d.count || 0) * (d.mean || 0);
      total += dateTotal;
      count += d.count || 0;
      dates.push({
        d: new Date(d.date),
        v: averageBase > 0 ? dateTotal / averageBase : 0,
      });
    });
  }

  const users = usersData.users || 0;
  const averageBase = metric.ignoreNulls ? count : users;
  const average = averageBase > 0 ? total / averageBase : 0;

  return {
    createdAt: new Date(),
    average,
    users,
    dates,
    percentiles: metricData.percentiles
      ? Object.keys(metricData.percentiles).map((k) => {
          return {
            p: parseInt(k) / 100,
            v: metricData.percentiles[k],
          };
        })
      : [],
  };
}

export async function getMetricAnalysisStatus(req: AuthRequest, res: Response) {
  const { id }: { id: string } = req.params;
  const metric = await getMetricById(id, req.organization.id, true, true);
  const result = await getStatusEndpoint(
    metric,
    req.organization.id,
    (queryData) => getMetricAnalysis(metric, queryData),
    async (updates, result?: MetricAnalysis) => {
      await updateMetric(
        id,
        result ? { ...updates, analysis: result } : updates,
        req.organization.id
      );
    }
  );
  return res.status(200).json(result);
}
export async function cancelMetricAnalysis(req: AuthRequest, res: Response) {
  const { id }: { id: string } = req.params;
  const metric = await getMetricById(id, req.organization.id, true, true);
  res.status(200).json(
    await cancelRun(metric, req.organization.id, async () => {
      await updateMetric(
        id,
        {
          queries: [],
          runStarted: null,
        },
        req.organization.id
      );
    })
  );
}

export async function postMetricAnalysis(req: AuthRequest, res: Response) {
  const { id }: { id: string } = req.params;

  const metric = await getMetricById(id, req.organization.id, true, true);

  if (!metric) {
    return res.status(404).json({
      status: 404,
      message: "Metric not found",
    });
  }

  try {
    if (metric.datasource) {
      const datasource = await getDataSourceById(
        metric.datasource,
        metric.organization
      );
      const integration = getSourceIntegrationObject(datasource);

      const from = new Date();
      from.setDate(from.getDate() - 90);
      const to = new Date();

      const baseParams: UsersQueryParams | MetricValueParams = {
        from,
        to,
        name: "Site-Wide",
        includeByDate: true,
        userIdType: metric.userIdType,
      };

      const updates: Partial<MetricInterface> = {};

      updates.runStarted = new Date();

      const { queries, result } = await startRun(
        {
          users: getUsers(integration, baseParams),
          metric: getMetricValue(integration, {
            ...baseParams,
            metric,
            includePercentiles: true,
          }),
        },
        (queryData) => getMetricAnalysis(metric, queryData)
      );

      updates.queries = queries;
      if (result) {
        updates.analysis = result;
      }

      await updateMetric(metric.id, updates, req.organization.id);
    } else {
      throw new Error("Cannot analyze manual metrics");
    }

    return res.status(200).json({
      status: 200,
    });
  } catch (e) {
    return res.status(400).json({
      status: 400,
      message: e.message,
    });
  }
}
export async function getMetric(req: AuthRequest, res: Response) {
  const { id }: { id: string } = req.params;

  const metric = await getMetricById(id, req.organization.id, false, true);

  if (!metric) {
    return res.status(404).json({
      status: 404,
      message: "Metric not found",
    });
  }

  if (!(await userHasAccess(req, metric.organization))) {
    return res.status(403).json({
      status: 403,
      message: "You do not have access to view this metric",
    });
  }

  const experiments = await ExperimentModel.find(
    {
      organization: req.organization.id,
      $or: [
        {
          metrics: metric.id,
        },
        {
          guardrails: metric.id,
        },
      ],
      archived: {
        $ne: true,
      },
    },
    {
      _id: false,
      id: true,
      name: true,
      status: true,
    }
  )
    .sort({
      _id: -1,
    })
    .limit(10);

  res.status(200).json({
    status: 200,
    metric,
    experiments,
  });
}
export async function postMetrics(
  req: AuthRequest<Partial<MetricInterface>>,
  res: Response
) {
  if (!req.permissions.createMetrics) {
    return res.status(403).json({
      status: 403,
      message: "You do not have permission to perform that action.",
    });
  }

  const {
    name,
    description,
    type,
    table,
    column,
    inverse,
    ignoreNulls,
    earlyStart,
    cap,
    conversionWindowHours,
    sql,
    tags,
    winRisk,
    loseRisk,
    maxPercentChange,
    minSampleSize,
    conditions,
    datasource,
    timestampColumn,
    userIdType,
    userIdColumn,
    anonymousIdColumn,
    projects,
  } = req.body;

  if (datasource) {
    const datasourceObj = await getDataSourceById(
      datasource,
      req.organization.id
    );
    if (!datasourceObj) {
      res.status(403).json({
        status: 403,
        message: "Invalid data source: " + datasource,
      });
      return;
    }
  }

  const metric = await createMetric({
    organization: req.organization.id,
    datasource,
    name,
    description,
    type,
    table,
    column,
    inverse,
    earlyStart,
    ignoreNulls,
    cap,
    conversionWindowHours,
    userIdType,
    sql,
    userIdColumn,
    anonymousIdColumn,
    timestampColumn,
    conditions,
    tags,
    winRisk,
    loseRisk,
<<<<<<< HEAD
    projects,
=======
    maxPercentChange,
    minSampleSize,
>>>>>>> bfa244cf
  });

  res.status(200).json({
    status: 200,
    metric,
  });
}

export async function putMetric(
  req: AuthRequest<Partial<MetricInterface>>,
  res: Response
) {
  if (!req.permissions.createMetrics) {
    return res.status(403).json({
      status: 403,
      message: "You do not have permission to perform that action.",
    });
  }

  const { id }: { id: string } = req.params;
  const metric = await getMetricById(id, req.organization.id);

  const updates: Partial<MetricInterface> = {};

  const fields: (keyof MetricInterface)[] = [
    "name",
    "description",
    "type",
    "earlyStart",
    "inverse",
    "ignoreNulls",
    "cap",
    "conversionWindowHours",
    "sql",
    "tags",
    "winRisk",
    "loseRisk",
    "maxPercentChange",
    "minSampleSize",
    "conditions",
    "dateUpdated",
    "table",
    "column",
    "userIdType",
    "userIdColumn",
    "anonymousIdColumn",
    "timestampColumn",
    "projects",
  ];
  fields.forEach((k) => {
    if (k in req.body) {
      // eslint-disable-next-line
      (updates as any)[k] = req.body[k];
    }
  });

  await updateMetric(metric.id, updates, req.organization.id);

  await addTagsDiff(
    req.organization.id,
    metric.tags || [],
    req.body.tags || []
  );

  res.status(200).json({
    status: 200,
  });
}

export async function previewManualSnapshot(
  req: AuthRequest<{
    users: number[];
    metrics: { [key: string]: MetricStats[] };
  }>,
  res: Response
) {
  const { id, phase }: { id: string; phase: string } = req.params;

  const exp = await getExperimentById(id);

  if (!exp) {
    res.status(404).json({
      status: 404,
      message: "Experiment not found",
    });
    return;
  }

  const phaseIndex = parseInt(phase);
  if (!exp.phases[phaseIndex]) {
    res.status(404).json({
      status: 404,
      message: "Phase not found",
    });
    return;
  }

  try {
    const data = await getManualSnapshotData(
      exp,
      phaseIndex,
      req.body.users,
      req.body.metrics
    );
    res.status(200).json({
      status: 200,
      snapshot: data,
    });
  } catch (e) {
    res.status(400).json({
      status: 400,
      message: e.message,
    });
  }
}

export async function getSnapshotStatus(req: AuthRequest, res: Response) {
  const { id }: { id: string } = req.params;
  const snapshot = await ExperimentSnapshotModel.findOne({ id });
  if (!snapshot) throw new Error("Unknown snapshot id");

  if (snapshot.organization !== req.organization?.id)
    throw new Error("You don't have access to that snapshot");

  const experiment = await ExperimentModel.findOne({
    id: snapshot.experiment,
  });
  if (!experiment) throw new Error("Invalid experiment id");

  const phase = experiment.phases[snapshot.phase];

  const result = await getStatusEndpoint(
    snapshot,
    req.organization.id,
    (queryData) => processSnapshotData(experiment, phase, queryData),
    async (updates, results) => {
      await ExperimentSnapshotModel.updateOne(
        {
          id,
        },
        {
          $set: {
            ...updates,
            unknownVariations:
              results?.unknownVariations || snapshot.unknownVariations || [],
            results: results?.dimensions || snapshot.results,
          },
        }
      );
    }
  );
  return res.status(200).json(result);
}
export async function cancelSnapshot(req: AuthRequest, res: Response) {
  const { id }: { id: string } = req.params;
  const snapshot = await ExperimentSnapshotModel.findOne({
    id,
    organization: req.organization.id,
  });
  if (!snapshot) {
    return res.status(400).json({
      status: 400,
      message: "No snapshot found with that id",
    });
  }
  res.status(200).json(
    await cancelRun(snapshot, req.organization.id, async () => {
      await ExperimentSnapshotModel.deleteOne({
        id,
      });
    })
  );
}
export async function postSnapshot(
  req: AuthRequest<{
    phase: number;
    dimension?: string;
    users?: number[];
    metrics?: { [key: string]: MetricStats[] };
  }>,
  res: Response
) {
  if (!req.permissions.runExperiments) {
    return res.status(403).json({
      status: 403,
      message: "You do not have permission to perform that action.",
    });
  }

  // This is doing an expensive analytics SQL query, so may take a long time
  // Set timeout to 30 minutes
  req.setTimeout(30 * 60 * 1000);

  const { id }: { id: string } = req.params;
  const { phase, dimension } = req.body;
  const exp = await getExperimentById(id);

  if (!exp) {
    res.status(404).json({
      status: 404,
      message: "Experiment not found",
    });
    return;
  }

  if (!exp.phases[phase]) {
    res.status(404).json({
      status: 404,
      message: "Phase not found",
    });
    return;
  }

  // Manual snapshot
  if (!exp.datasource) {
    try {
      const snapshot = await createManualSnapshot(
        exp,
        phase,
        req.body.users,
        req.body.metrics
      );
      res.status(200).json({
        status: 200,
        snapshot,
      });

      await req.audit({
        event: "snapshot.create.manual",
        entity: {
          object: "snapshot",
          id: snapshot.id,
        },
        parent: {
          object: "experiment",
          id: exp.id,
        },
        details: JSON.stringify(req.body),
      });
      return;
    } catch (e) {
      res.status(400).json({
        status: 400,
        message: e.message,
      });
      console.error(e);
      return;
    }
  }

  if (exp.organization !== req.organization.id) {
    res.status(403).json({
      status: 403,
      message: "You do not have access to this experiment",
    });
    return;
  }

  const datasource = await getDataSourceById(
    exp.datasource,
    req.organization.id
  );
  if (!datasource) {
    res.status(400).json({
      status: 404,
      message: "Data source not found",
    });
    return;
  }

  let userDimension: DimensionInterface;
  let experimentDimension: string;
  if (dimension) {
    if (dimension.match(/^exp:/)) {
      experimentDimension = dimension.substr(4);
    } else {
      userDimension = await findDimensionById(dimension, req.organization.id);
    }
  }

  try {
    const snapshot = await createSnapshot(
      exp,
      phase,
      datasource,
      userDimension,
      experimentDimension
    );
    await req.audit({
      event: "snapshot.create.auto",
      entity: {
        object: "snapshot",
        id: snapshot.id,
      },
      parent: {
        object: "experiment",
        id: exp.id,
      },
    });
    res.status(200).json({
      status: 200,
      snapshot,
    });
  } catch (e) {
    res.status(400).json({
      status: 400,
      message: e.message,
    });
    console.error(e);
  }
}

export async function deleteScreenshot(
  req: AuthRequest<{ url: string }>,
  res: Response
) {
  if (!req.permissions.draftExperiments) {
    return res.status(403).json({
      status: 403,
      message: "You do not have permission to perform that action.",
    });
  }

  const { id, variation }: { id: string; variation: number } = req.params;

  const { url } = req.body;

  const exp = await getExperimentById(id);

  if (!exp) {
    res.status(403).json({
      status: 404,
      message: "Experiment not found",
    });
    return;
  }

  if (exp.organization !== req.organization.id) {
    res.status(403).json({
      status: 403,
      message: "You do not have access to this experiment",
    });
    return;
  }

  if (!exp.variations[variation]) {
    res.status(404).json({
      status: 404,
      message: "Unknown variation " + variation,
    });
    return;
  }

  // TODO: delete from s3 as well?
  exp.variations[variation].screenshots = exp.variations[
    variation
  ].screenshots.filter((s) => s.path !== url);
  exp.markModified(`variations[${variation}]`);
  await exp.save();

  await req.audit({
    event: "experiment.screenshot.delete",
    entity: {
      object: "experiment",
      id: exp.id,
    },
    details: JSON.stringify({
      variation,
      url,
    }),
  });

  res.status(200).json({
    status: 200,
  });
}

type AddScreenshotRequestBody = {
  url: string;
  description?: string;
};
export async function addScreenshot(
  req: AuthRequest<AddScreenshotRequestBody>,
  res: Response
) {
  if (!req.permissions.draftExperiments) {
    return res.status(403).json({
      status: 403,
      message: "You do not have permission to perform that action.",
    });
  }

  const { id, variation }: { id: string; variation: number } = req.params;

  const { url, description } = req.body;

  const exp = await getExperimentById(id);

  if (!exp) {
    res.status(403).json({
      status: 404,
      message: "Experiment not found",
    });
    return;
  }

  if (exp.organization !== req.organization.id) {
    res.status(403).json({
      status: 403,
      message: "You do not have access to this experiment",
    });
    return;
  }

  if (!exp.variations[variation]) {
    res.status(404).json({
      status: 404,
      message: "Unknown variation " + variation,
    });
    return;
  }

  exp.variations[variation].screenshots =
    exp.variations[variation].screenshots || [];
  exp.variations[variation].screenshots.push({
    path: url,
    description: description,
  });
  exp.markModified(`variations[${variation}]`);
  await exp.save();

  await req.audit({
    event: "experiment.screenshot.create",
    entity: {
      object: "experiment",
      id: exp.id,
    },
    details: JSON.stringify({
      variation,
      url,
      description,
    }),
  });

  await ensureWatching(req.userId, req.organization.id, exp.id);

  res.status(200).json({
    status: 200,
    screenshot: {
      path: url,
      description: description,
    },
  });
}

export async function getPastExperimentStatus(req: AuthRequest, res: Response) {
  const { id }: { id: string } = req.params;
  const model = await PastExperimentsModel.findOne({ id });
  const result = await getStatusEndpoint(
    model,
    req.organization.id,
    processPastExperiments,
    async (updates, experiments) => {
      await PastExperimentsModel.updateOne(
        { id },
        {
          $set: {
            ...updates,
            experiments,
          },
        }
      );
    }
  );
  return res.status(200).json(result);
}
export async function cancelPastExperiments(req: AuthRequest, res: Response) {
  const { id }: { id: string } = req.params;
  const model = await PastExperimentsModel.findOne({
    id,
    organization: req.organization.id,
  });
  res.status(200).json(
    await cancelRun(model, req.organization.id, async () => {
      model.set("queries", []);
      model.set("runStarted", null);
      await model.save();
    })
  );
}

export async function getPastExperimentsList(req: AuthRequest, res: Response) {
  const { id }: { id: string } = req.params;
  const model = await PastExperimentsModel.findOne({
    id,
    organization: req.organization.id,
  });

  if (!model) {
    throw new Error("Invalid import id");
  }

  const experiments = await ExperimentModel.find(
    {
      organization: req.organization.id,
      datasource: model.datasource,
    },
    {
      _id: false,
      id: true,
      trackingKey: true,
    }
  );

  const experimentMap = new Map<string, string>();
  (experiments || []).forEach((e) => {
    experimentMap.set(e.trackingKey, e.id);
  });

  const trackingKeyMap: Record<string, string> = {};
  (model.experiments || []).forEach((e) => {
    const id = experimentMap.get(e.trackingKey);
    if (id) {
      trackingKeyMap[e.trackingKey] = id;
    }
  });

  res.status(200).json({
    status: 200,
    experiments: model,
    existing: trackingKeyMap,
  });
}

export async function postPastExperiments(
  req: AuthRequest<{ datasource: string; force: boolean }>,
  res: Response
) {
  const { datasource, force } = req.body;

  const datasourceObj = await getDataSourceById(
    datasource,
    req.organization.id
  );
  if (!datasourceObj) {
    throw new Error("Could not find datasource");
  }

  const integration = getSourceIntegrationObject(datasourceObj);
  const start = new Date();
  start.setDate(start.getDate() - 365);
  const now = new Date();

  let model = await PastExperimentsModel.findOne({
    datasource,
    organization: req.organization.id,
  });
  if (!model) {
    const { queries, result } = await startRun(
      {
        experiments: getPastExperiments(
          integration,
          start,
          req.organization?.settings?.pastExperimentsMinLength
        ),
      },
      processPastExperiments
    );
    model = await PastExperimentsModel.create({
      id: uniqid("imp_"),
      organization: req.organization.id,
      datasource: datasource,
      experiments: result || [],
      runStarted: now,
      queries,
      dateCreated: new Date(),
      dateUpdated: new Date(),
    });
  } else if (force) {
    const { queries, result } = await startRun(
      {
        experiments: getPastExperiments(
          integration,
          start,
          req.organization?.settings?.pastExperimentsMinLength
        ),
      },
      processPastExperiments
    );
    model.set("runStarted", now);
    model.set("queries", queries);
    if (result) {
      model.set("experiments", result);
    }
    await model.save();
  }

  res.status(200).json({
    status: 200,
    id: model.id,
  });
}<|MERGE_RESOLUTION|>--- conflicted
+++ resolved
@@ -1230,12 +1230,9 @@
     tags,
     winRisk,
     loseRisk,
-<<<<<<< HEAD
     projects,
-=======
     maxPercentChange,
     minSampleSize,
->>>>>>> bfa244cf
   });
 
   res.status(200).json({
