--- conflicted
+++ resolved
@@ -643,10 +643,6 @@
       data.sequentialTestingTuningParameter ??
       org?.settings?.sequentialTestingTuningParameter ??
       DEFAULT_SEQUENTIAL_TESTING_TUNING_PARAMETER,
-<<<<<<< HEAD
-    statsEngine: data.statsEngine,
-    customFields: data.customFields || undefined,
-=======
     regressionAdjustmentEnabled: data.regressionAdjustmentEnabled ?? undefined,
     statsEngine:
       experimentType === "multi-armed-bandit" ? "bayesian" : data.statsEngine,
@@ -655,7 +651,7 @@
     banditScheduleUnit: data.banditScheduleUnit ?? "days",
     banditBurnInValue: data.banditBurnInValue ?? 1,
     banditBurnInUnit: data.banditBurnInUnit ?? "days",
->>>>>>> be286356
+    customFields: data.customFields || undefined,
   };
 
   const { settings } = getScopedSettings({
@@ -933,16 +929,13 @@
     "sequentialTestingEnabled",
     "sequentialTestingTuningParameter",
     "statsEngine",
-<<<<<<< HEAD
-    "customFields",
-=======
     "type",
     "banditStage",
     "banditScheduleValue",
     "banditScheduleUnit",
     "banditBurnInValue",
     "banditBurnInUnit",
->>>>>>> be286356
+    "customFields",
   ];
   let changes: Changeset = {};
 
