import { Response } from "express";
import uniqid from "uniqid";
import format from "date-fns/format";
import cloneDeep from "lodash/cloneDeep";
import { DEFAULT_SEQUENTIAL_TESTING_TUNING_PARAMETER } from "shared/constants";
import { getValidDate } from "shared/dates";
import {
  getAffectedEnvsForExperiment,
  getSnapshotAnalysis,
  isDefined,
} from "shared/util";
import {
  expandMetricGroups,
  getAllMetricIdsFromExperiment,
  getAllMetricSettingsForSnapshot,
} from "shared/experiments";
import { getScopedSettings } from "shared/settings";
import { v4 as uuidv4 } from "uuid";
import uniq from "lodash/uniq";
import { DataSourceInterface } from "back-end/types/datasource";
import {
  AuthRequest,
  ResponseWithStatusAndError,
} from "back-end/src/types/AuthRequest";
import {
  _getSnapshots,
  createManualSnapshot,
  createSnapshot,
  createSnapshotAnalyses,
  createSnapshotAnalysis,
  determineNextBanditSchedule,
  getAdditionalExperimentAnalysisSettings,
  getChangesToStartExperiment,
  getDefaultExperimentAnalysisSettings,
  getLinkedFeatureInfo,
  resetExperimentBanditSettings,
  SnapshotAnalysisParams,
  updateExperimentBanditSettings,
  validateExperimentData,
} from "back-end/src/services/experiments";
import { MetricInterface, MetricStats } from "back-end/types/metric";
import {
  createExperiment,
  deleteExperimentByIdForOrganization,
  generateExperimentEmbeddings,
  getAllExperiments,
  getExperimentById,
  getExperimentByTrackingKey,
  getExperimentByUid,
  getExperimentsByIds,
  getPastExperimentsByDatasource,
  hasArchivedExperiments,
  updateExperiment,
} from "back-end/src/models/ExperimentModel";
import {
  createVisualChangeset,
  deleteVisualChangesetById,
  findVisualChangesetById,
  findVisualChangesetsByExperiment,
  syncVisualChangesWithVariations,
  updateVisualChangeset,
} from "back-end/src/models/VisualChangesetModel";
import {
  deleteSnapshotById,
  findSnapshotById,
  getLatestSnapshot,
  updateSnapshot,
  updateSnapshotsOnPhaseDelete,
} from "back-end/src/models/ExperimentSnapshotModel";
import { getIntegrationFromDatasourceId } from "back-end/src/services/datasource";
import { addTagsDiff } from "back-end/src/models/TagModel";
import {
  getAISettingsForOrg,
  getContextForAgendaJobByOrgId,
  getContextFromReq,
} from "back-end/src/services/organizations";
import { removeExperimentFromPresentations } from "back-end/src/services/presentations";
import {
  createPastExperiments,
  getPastExperimentsById,
  getPastExperimentsModelByDatasource,
  updatePastExperiments,
} from "back-end/src/models/PastExperimentsModel";
import {
  Changeset,
  ExperimentInterface,
  ExperimentInterfaceStringDates,
  ExperimentPhase,
  ExperimentStatus,
  ExperimentTargetingData,
  ExperimentType,
  Variation,
} from "back-end/types/experiment";
import { getMetricMap } from "back-end/src/models/MetricModel";
import { IdeaModel } from "back-end/src/models/IdeasModel";
import { IdeaInterface } from "back-end/types/idea";
import { getDataSourceById } from "back-end/src/models/DataSourceModel";
import { generateExperimentNotebook } from "back-end/src/services/notebook";
import { IMPORT_LIMIT_DAYS } from "back-end/src/util/secrets";
import {
  auditDetailsCreate,
  auditDetailsDelete,
  auditDetailsUpdate,
} from "back-end/src/services/audit";
import {
  ExperimentSnapshotAnalysisSettings,
  ExperimentSnapshotInterface,
  SnapshotTriggeredBy,
  SnapshotType,
} from "back-end/types/experiment-snapshot";
import { VisualChangesetInterface } from "back-end/types/visual-changeset";
import { ApiReqContext, PrivateApiErrorResponse } from "back-end/types/api";
import { EventUserForResponseLocals } from "back-end/src/events/event-types";
import { ExperimentResultsQueryRunner } from "back-end/src/queryRunners/ExperimentResultsQueryRunner";
import { PastExperimentsQueryRunner } from "back-end/src/queryRunners/PastExperimentsQueryRunner";
import {
  createUserVisualEditorApiKey,
  getVisualEditorApiKey,
} from "back-end/src/models/ApiKeyModel";

import {
  getExperimentWatchers,
  upsertWatch,
} from "back-end/src/models/WatchModel";
import { getFactTableMap } from "back-end/src/models/FactTableModel";
import { OrganizationSettings, ReqContext } from "back-end/types/organization";
import { CreateURLRedirectProps } from "back-end/types/url-redirect";
import { logger } from "back-end/src/util/logger";
import { getFeaturesByIds } from "back-end/src/models/FeatureModel";
import { generateExperimentReportSSRData } from "back-end/src/services/reports";
import {
  cosineSimilarity,
  generateEmbeddings,
  secondsUntilAICanBeUsedAgain,
  simpleCompletion,
} from "back-end/src/enterprise/services/openai";

export const SNAPSHOT_TIMEOUT = 30 * 60 * 1000;

export async function getExperiments(
  req: AuthRequest<
    unknown,
    unknown,
    {
      project?: string;
      includeArchived?: boolean;
      type?: ExperimentType;
    }
  >,
  res: Response,
) {
  const context = getContextFromReq(req);
  let project = "";
  if (typeof req.query?.project === "string") {
    project = req.query.project;
  }

  const includeArchived = !!req.query?.includeArchived;
  const type: ExperimentType | undefined = req.query?.type || undefined;

  const experiments = await getAllExperiments(context, {
    project,
    includeArchived,
    type,
  });

  const holdouts = await context.models.holdout.getAll();

  const hasArchived = includeArchived
    ? experiments.some((e) => e.archived)
    : await hasArchivedExperiments(context, project);

  res.status(200).json({
    status: 200,
    experiments,
    hasArchived,
    holdouts,
  });
}

/* Post endpoint to use OpenAI library to generate an analysis for a given
experiment based on the id, and the suggested results, winner and releasedVariationId*/
export async function postAIExperimentAnalysis(
  req: AuthRequest<
    { results: string; winner: number; releasedVariationId: string },
    { id: string }
  >,
  res: Response<{
    status: number;
    message?: string;
    retryAfter?: number;
    data?: {
      description: string;
    };
  }>,
) {
  const context = getContextFromReq(req);
  const { id } = req.params;
  const { results, winner, releasedVariationId } = req.body;

  const experiment = await getExperimentById(context, id);
  if (!experiment) {
    return res.status(404).json({
      status: 404,
      message: "Experiment not found",
    });
  }
  const { aiEnabled } = getAISettingsForOrg(context);

  if (!aiEnabled) {
    return res.status(404).json({
      status: 404,
      message: "AI configuration not set or enabled",
    });
  }

  const secondsUntilReset = await secondsUntilAICanBeUsedAgain(context.org);
  if (secondsUntilReset > 0) {
    return res.status(429).json({
      status: 429,
      message: "Over AI usage limits",
      retryAfter: secondsUntilReset,
    });
  }

  const phase = experiment.phases.length - 1;
  const snapshot =
    (await getLatestSnapshot({
      experiment: experiment.id,
      phase,
      type: "standard",
    })) || undefined;

  const winnerVariationName =
    experiment.variations[winner]?.name || "none chosen";
  const releasedVariationName =
    experiment.variations.find((v) => v.id === releasedVariationId)?.name || "";

  const allMetricGroups = await context.models.metricGroups.getAll();
  const experimentMetricIds = expandMetricGroups(
    getAllMetricIdsFromExperiment(experiment, false),
    allMetricGroups,
  );

  const allOrgMetrics = await getMetricMap(context);
  const experimentMetrics = experimentMetricIds
    .map((id) => allOrgMetrics.get(id))
    .filter(isDefined);

  const instructions =
    "\nYou are an expert data analyst whose colleague has chosen a particular outcome for an A/B test. " +
    "\nYou are fully aware of the experiment framework consisting of:" +
    // Arguments
    "\nThe chosen outcome can be 'dnf' which means 'did not finish', 'won' which means the experiment was successful, 'lost' which means none of the variations were as successful as the control, or 'inconclusive' which means no statistically significant result was detected." +
    "\nIf the chosen outcome is 'dnf', 'inconclusive', or 'lost' then we stick with the control." +
    "\nThe releasedVariationId is the variation that was released as a temporary rollout until the test can be removed from the codebase." +
    "\nUsually the releasedVariationId is the same as the winning variation, but not always perhaps because the difference is not big enough to warrant the cost of maintaining the winning variant, or other external factors not measured by the metrics" +
    // General context
    "\nExperiments are A/B tests that evaluate the performance of different variations of a feature or product." +
    "\nSnapshots are periodic summaries of experiment results, including metrics and statistical analyses." +
    // Experiment structure
    "\nAn Experiment object contains the following key fields:" +
    "\n- id: A unique identifier for the experiment." +
    "\n- name: The name of the experiment." +
    "\n- status: The current status of the experiment (e.g., 'running', 'stopped')." +
    "\n- variations: An array of variations being tested in the experiment. Each variation has an id, name, and description." +
    "\n- phases: An array of phases, where each phase represents a time period during which the experiment was run with specific settings." +
    "\n- results: A summary of the experiment's outcome (e.g., 'won', 'lost', 'inconclusive')." +
    "\n- winner: The index of the winning variation, if applicable." +
    "\n- releasedVariationId: The id of the variation that was released as a result of the experiment." +
    "\n- analysis: A textual summary of the experiment's results and conclusions that you will come up with." +
    "\n- metrics: Metrics are used to evaluate the performance of variations. These include goal metrics, guardrail metrics, and secondary metrics." +
    "\n- linkedFeatures: A list of feature flags or features associated with the experiment." +
    // Snapshot structure
    "\nA Snapshot object contains the following key fields:" +
    "\n- id: A unique identifier for the snapshot." +
    "\n- experiment: The id of the experiment this snapshot belongs to." +
    "\n- phase: The phase index of the experiment this snapshot corresponds to." +
    "\n- status: The status of the snapshot (e.g., 'success', 'running', 'error')." +
    "\n- results: An array of results for each variation in the experiment. Each result includes:" +
    "\n  - name: The name of the variation." +
    "\n  - srm: Sample Ratio Mismatch, a measure of whether traffic was evenly split." +
    "\n  - variations: An array of metrics for each variation. Each metric includes:" +
    "\n    - users: The number of users exposed to the variation." +
    "\n    - metrics: A map of metric ids to their statistical results, including:" +
    "\n      - value: The observed value of the metric." +
    "\n      - cr: Conversion rate for the metric. For metrics with 'revenue' type this is in the local currency, for count it is a number, for duration it is a time, and for binomial it is a percent" +
    "\n      - ci: Confidence interval for the metric." +
    "\n      - uplift: The uplift in performance compared to the baseline." +
    "\n      - chanceToWin: The probability that this variation is better than others." +
    "\n- health: Information about the health of the experiment, including traffic and statistical power." +
    // Metrics and statistical concepts
    "\nMetrics are used to evaluate the performance of variations in an experiment. They include:" +
    "\n- Goal metrics: Metrics that measure the primary objectives of the experiment." +
    "\n- Guardrail metrics: Metrics that ensure the experiment does not negatively impact critical areas." +
    "\n- Secondary metrics: Additional metrics that provide context or insights." +
    "\nStatistical concepts used in experiments include:" +
    "\n- Confidence intervals: A range of values that likely contains the true effect size." +
    "\n- Statistical power: The probability of detecting a true effect." +
    "\n- Sample Ratio Mismatch (SRM): Indicates whether traffic was evenly split among variations." +
    "\n- Chance to Win: The probability that a variation is better than others." +
    // Metric types
    "\nMetrics can be of the following types:" +
    "\n- Binomial Metrics: Represent yes/no outcomes (e.g., conversion rates). The value is the proportion of users who converted (e.g., 10% means 10 out of 100 users converted)." +
    "\n- Count Metrics: Represent the total count of events per user (e.g., pages viewed per user). The value is the average count per user." +
    "\n- Duration Metrics: Represent the total time spent per user (e.g., time on site). The value is the average duration per user, typically in seconds or minutes." +
    "\n- Revenue Metrics: Represent the total revenue generated per user. The value is in the local currency, and not a percent.  (e.g. For instance 6.58 means the average revenue per user was $6.58 on average)." +
    // Statistical results
    "\n- Statistical results for metrics include: Conversion Rate (CR)" +
    "\n- Statistical results for metrics include: Value: Represents the total value of the metric across all users who saw the variation." +
    "\n- Statistical results for metrics include: Confidence Interval (CI): Represents the range within which the true metric value is likely to fall." +
    "\n- Statistical results for metrics include: Uplift: Represents the difference in metric performance between variations (e.g., the increase in average revenue per user for a variation compared to the baseline)." +
    "\n- Statistical results for metrics include: Chance to Win: Represents the probability that a variation is better than others for this metric." +
    // Metric interpretation
    "\n- For binomial metrics, the CR represents the proportion of users who achieved the outcome (e.g., 6.58% means 6.58 out of 100 users converted)." +
    "\n- For count metrics, the CR represents the average number of events per user (e.g., 6.58 means each user performed 6.58 actions on average)." +
    "\n- For duration metrics, the CR represents the average time spent per user (e.g., 6.58 means each user spent 6.58 seconds or minutes on average, depending on the unit)." +
    "\n- For revenue metrics, the CR represents the average revenue per user (e.g., $6.58 means each user generated $6.58 in revenue on average)." +
    // Metric aggregation
    "\nMetrics are aggregated at the user level before being averaged across all users in a variation." +
    "\nFor example, in revenue metrics, the total revenue for all users in a variation is divided by the total number of users in that variation to calculate the average revenue per user." +
    // Relationships between experiments and snapshots
    "\nEach experiment can have multiple snapshots, one for each phase or analysis." +
    "\nSnapshots summarize the results of an experiment at a specific point in time." +
    "\nThe 'results' field in a snapshot provides detailed metrics and statistical analyses for each variation." +
    // Relationships between experiments and metrics
    "\nExperiments are evaluated using metrics, which are categorized into three types:" +
    "\n- Goal metrics: These measure the primary objectives of the experiment and are used to determine success or failure." +
    "\n- Guardrail metrics: These ensure that the experiment does not negatively impact critical areas of the product or business." +
    "\n- Secondary metrics: These provide additional insights or context but are not the primary focus of the experiment." +
    "\nEach metric is identified by a unique ID, which is referenced in the experiment's `goalMetrics`, `guardrailMetrics`, and `secondaryMetrics` fields." +
    "\nThe `experimentMetrics` object is a map where the keys are metric IDs and the values are detailed metric objects. These objects include statistical results and metadata about the metrics." +
    "\nTo evaluate the experiment, the metric IDs in the `goalMetrics`, `guardrailMetrics`, and `secondaryMetrics` fields should be matched to their corresponding metric objects in the `experimentMetrics` map." +
    "\nEach metric object in the `experimentMetrics` map contains the following key fields:" +
    "\n- `value`: The observed value of the metric." +
    "\n- `cr`: The conversion rate for the metric." +
    "\n- `ci`: The confidence interval for the metric." +
    "\n- `uplift`: The uplift in performance compared to the baseline." +
    "\n- `chanceToWin`: The probability that the variation is better than others for this metric." +
    "\n- `pValue`: The p-value for the metric, indicating statistical significance." +
    "\nThe `experimentMetrics` map provides the detailed results for each metric, which are used to analyze the performance of the variations in the experiment." +
    "\nThe keys in the `experimentMetrics` map refer to the ids mentioned in the `goalMetrics`, `guardrailMetrics`, and `secondaryMetrics` fields of the experiment." +
    "\nIf the snapshot is undefined then the experiment probably never started." +
    "\n- the experiment data is: " +
    JSON.stringify(experiment) +
    "\n- the latest snapshot is: " +
    JSON.stringify(snapshot) +
    "\n- the experiment metrics are: " +
    JSON.stringify(experimentMetrics) +
    "\n- Your colleague has chosen the following outcome for the experiment:" +
    results +
    (results === "won"
      ? "\n- the chosen winning variation is: " + winnerVariationName
      : "") +
    "\n- the released variation name is: " +
    releasedVariationName;

  const type = "experiment-analysis";
  const { isDefaultPrompt, prompt } =
    await context.models.aiPrompts.getAIPrompt(type);

  const aiResults = await simpleCompletion({
    context,
    instructions,
    prompt: prompt,
    type,
    isDefaultPrompt,
    temperature: 0.1,
  });

  res.status(200).json({
    status: 200,
    data: {
      description: aiResults,
    },
  });
}

export async function postSimilarExperiments(
  req: AuthRequest<{
    hypothesis: string;
    name: string;
    description?: string;
    project?: string;
    full?: boolean;
  }>,
  res: Response<{
    status: number;
    message?: string;
    retryAfter?: number;
    similar?: {
      experiment: ExperimentInterface;
      similarity: number;
    }[];
  }>,
) {
  const context = getContextFromReq(req);
  const { hypothesis, name, description, project, full } = req.body;
  const { aiEnabled } = getAISettingsForOrg(context);

  if (!aiEnabled) {
    return res.status(404).json({
      status: 404,
      message: "AI configuration not set or enabled",
    });
  }
  const secondsUntilReset = await secondsUntilAICanBeUsedAgain(context.org);
  if (secondsUntilReset > 0) {
    return res.status(429).json({
      status: 429,
      message: "Over AI usage limits",
      retryAfter: secondsUntilReset,
    });
  }

  // make sure we have enough words in the hypothesis and name for good results:
  const words =
    (hypothesis || "").split(" ").length + (name || "").split(" ").length;
  if (words < 4) {
    return res.status(200).json({
      status: 200,
      message: "Need more words for quality results",
    });
  }
  const previousExperiments: ExperimentInterface[] = await getAllExperiments(
    context,
    {
      project: project ? project : "",
      includeArchived: false,
    },
  );
  // filter to only experiments that have hypothesises, and enough words to make a good search:
  const filteredPreviousExps = previousExperiments.filter((e) => {
    const words =
      (e.hypothesis || "").split(" ").length + (e.name || "").split(" ").length;
    return words >= 4;
  });
  if (filteredPreviousExps.length === 0) {
    return res.status(200).json({
      status: 200,
      message: "No previous experiments found with hypothesis",
    });
  }
  // get Experiment embeddings/vectors.
  const experimentIds = filteredPreviousExps.map((e) => e.id);
  let existingVectors =
    await context.models.vectors.getByExperimentIds(experimentIds);
  // check to see if we need to generate any missing vectors/embeddings:
  if (existingVectors.length !== experimentIds.length) {
    // get the ids of the existing vectors:
    const existingVectorIds = existingVectors.map((v) => v.joinId);
    // check to see if there are any experiments that do not have an entry in the ExperimentVectorsModel, or don't have embeddings:
    const missingVectors = filteredPreviousExps.filter(
      (exp) => !existingVectorIds.includes(exp.id),
    );
    // if there are any missing vectors, we need to generate them:
    if (missingVectors.length > 0) {
      await generateExperimentEmbeddings(context, missingVectors);
      // now fetch the updated vectors:
      existingVectors =
        await context.models.vectors.getByExperimentIds(experimentIds);
    }
  }

  // get the existing vectors that have embeddings with the text to search by:
  const experimentsToSearch = [];
  for (const exp of filteredPreviousExps) {
    // get the existing vector for the experiment:
    const existingVector = existingVectors.find((v) => v.joinId === exp.id);
    if (!existingVector) continue;
    experimentsToSearch.push({
      id: exp.id,
      embeddings: existingVector.embeddings || [],
    });
  }
  // Now we have all the existing experiments with embeddings, we can search for similar experiments
  // Create the text to search by for the new experiment
  const newExperimentText = `Name: ${name}\nHypothesis: ${hypothesis}${
    description && description !== "" ? "\nDescription: " + description : ""
  }
  }`;

  // Generate embeddings for the new experiment
  const newExperimentEmbeddingResponse = await generateEmbeddings({
    context,
    input: [newExperimentText],
  });
  const newEmbedding = newExperimentEmbeddingResponse.data[0].embedding;
  // Call to calculate cosine similarity between the new experiment and existing experiments: cosineSimilarity
  const similarities = experimentsToSearch
    .map((exp) => {
      if (!exp.embeddings) return null;
      const similarity = cosineSimilarity(newEmbedding, exp.embeddings);
      return {
        id: exp.id,
        similarity,
      };
    })
    .filter(isDefined);

  // Sort and filter
  const SIMILARITY_THRESHOLD = full ? 0 : 0.6;
  const similarExperiments = similarities
    .filter((s) => s && s.similarity && s.similarity >= SIMILARITY_THRESHOLD)
    .sort((a, b) => (b?.similarity ?? 0) - (a?.similarity ?? 0))
    .slice(0, full ? 100 : 5); // Get top 5 similar experiments

  // loop through similarExperiments and get the full experiment object
  const similarExperimentObjects = similarExperiments
    .map((s) => previousExperiments.find((e) => e.id === s.id))
    .filter(isDefined);
  const similarExperimentsWithDetails = similarExperiments
    .map((s) => {
      if (!s) return null; // Ensure `s` is not null
      const experiment =
        similarExperimentObjects.find((exp) => exp.id === s.id) || null;
      return experiment ? { experiment, similarity: s.similarity } : null;
    })
    .filter(
      (item): item is { experiment: ExperimentInterface; similarity: number } =>
        item !== null,
    );

  return res.status(200).json({
    status: 200,
    similar: similarExperimentsWithDetails,
  });
}

export async function postRegenerateEmbeddings(
  req: AuthRequest<null, null, { project?: string }>,
  res: ResponseWithStatusAndError<{
    message: string;
  }>,
) {
  const context = getContextFromReq(req);
  const project =
    typeof req.query?.project === "string" ? req.query.project : "";
  const { aiEnabled } = getAISettingsForOrg(context);

  if (!aiEnabled) {
    return res.status(404).json({
      status: 404,
      message: "AI configuration not set or enabled",
    });
  }
  const secondsUntilReset = await secondsUntilAICanBeUsedAgain(context.org);
  if (secondsUntilReset > 0) {
    return res.status(429).json({
      status: 429,
      message: "Over AI usage limits",
      retryAfter: secondsUntilReset,
    });
  }

  const experiments = await getAllExperiments(context, {
    project,
    includeArchived: true,
  });

  // filter to only experiments that have enough words in the hypothesis and name for good results:
  const filteredExperiments = experiments.filter((e) => {
    const words =
      (e.hypothesis || "").split(" ").length + (e.name || "").split(" ").length;
    return words >= 4;
  });
  await generateExperimentEmbeddings(context, filteredExperiments);

  return res.status(200).json({
    status: 200,
    message: "Embeddings regenerated successfully",
  });
}

export async function getExperimentsFrequencyMonth(
  req: AuthRequest<null, { num: string }, { project?: string }>,
  res: Response,
) {
  const context = getContextFromReq(req);
  let project = "";
  if (typeof req.query?.project === "string") {
    project = req.query.project;
  }

  const allProjects = await context.models.projects.getAll();
  const { num } = req.params;
  const experiments = await getAllExperiments(context, {
    project,
    includeArchived: true,
  });

  const allData: { date: string; numExp: number }[] = [];

  // make the data array with all the months needed and 0 experiments.
  for (let i = parseInt(num) - 1; i >= 0; i--) {
    const d = new Date();
    d.setDate(1); // necessary because altering the month may result in an invalid date (ex: Feb 31)
    d.setMonth(d.getMonth() - i);
    const ob = {
      date: d.toISOString(),
      numExp: 0,
    };
    allData.push(ob);
  }

  // create stubs for each month by all the statuses:
  const dataByStatus = {
    draft: JSON.parse(JSON.stringify(allData)),
    running: JSON.parse(JSON.stringify(allData)),
    stopped: JSON.parse(JSON.stringify(allData)),
  };

  // create stubs for each month by all the projects:
  const dataByProject: Record<string, [{ date: string; numExp: number }]> = {};
  allProjects.forEach((p) => {
    dataByProject[p.id] = JSON.parse(JSON.stringify(allData));
  });
  dataByProject["all"] = JSON.parse(JSON.stringify(allData));

  // create stubs for each month by all the result:
  const dataByResult = {
    won: JSON.parse(JSON.stringify(allData)),
    lost: JSON.parse(JSON.stringify(allData)),
    inconclusive: JSON.parse(JSON.stringify(allData)),
    dnf: JSON.parse(JSON.stringify(allData)),
  };

  // now get the right number of experiments:
  experiments.forEach((e) => {
    let dateStarted: Date | null = null;
    if (e.status === "draft") {
      dateStarted = e.dateCreated;
    } else {
      e.phases.forEach((p) => {
        if (p.dateStarted && (!dateStarted || p.dateStarted < dateStarted))
          dateStarted = p.dateStarted;
      });
    }
    const monthYear = format(getValidDate(dateStarted), "MMM yyy");

    allData.forEach((md, i) => {
      const name = format(getValidDate(md.date), "MMM yyy");
      if (name === monthYear) {
        md.numExp++;
        // I can do this because the indexes will represent the same month
        dataByStatus[e.status][i].numExp++;

        // experiments without a project or with a deleted project
        // are included in the 'all projects'
        if (e.project && dataByProject[e.project]) {
          dataByProject[e.project][i].numExp++;
        } else {
          dataByProject["all"][i].numExp++;
        }

        if (e.results) {
          dataByResult[e.results][i].numExp++;
        }
      }
    });
  });

  res.status(200).json({
    status: 200,
    all: allData,
    byStatus: { ...dataByStatus },
    byProject: { ...dataByProject },
    byResults: { ...dataByResult },
  });
}

export async function lookupExperimentByTrackingKey(
  req: AuthRequest<unknown, unknown, { trackingKey: string }>,
  res: ResponseWithStatusAndError<{ experimentId: string | null }>,
) {
  const context = getContextFromReq(req);
  const { trackingKey } = req.query;

  if (!trackingKey) {
    return res.status(400).json({
      status: 400,
      message: "Tracking key cannot be empty",
    });
  }

  const experiment = await getExperimentByTrackingKey(
    context,
    trackingKey + "",
  );

  return res.status(200).json({
    status: 200,
    experimentId: experiment?.id || null,
  });
}

export async function getExperiment(
  req: AuthRequest<null, { id: string }>,
  res: Response,
) {
  const context = getContextFromReq(req);
  const { org } = context;
  const { id } = req.params;

  const experiment = await getExperimentById(context, id);

  if (!experiment) {
    res.status(403).json({
      status: 404,
      message: "Experiment not found",
    });
    return;
  }

  let idea: IdeaInterface | undefined = undefined;
  if (experiment.ideaSource) {
    idea =
      (await IdeaModel.findOne({
        organization: experiment.organization,
        id: experiment.ideaSource,
      })) || undefined;
  }

  const visualChangesets = await findVisualChangesetsByExperiment(
    experiment.id,
    org.id,
  );

  const urlRedirects = await context.models.urlRedirects.findByExperiment(
    experiment.id,
  );

  const linkedFeatureInfo = await getLinkedFeatureInfo(context, experiment);

  const linkedFeatureIds = experiment.linkedFeatures || [];

  const linkedFeatures = await getFeaturesByIds(context, linkedFeatureIds);

  const envs = getAffectedEnvsForExperiment({
    experiment,
    orgEnvironments: context.org.settings?.environments || [],
    linkedFeatures,
  });

  res.status(200).json({
    status: 200,
    experiment,
    visualChangesets,
    urlRedirects,
    linkedFeatures: linkedFeatureInfo,
    envs,
    idea,
  });
}

export async function getExperimentPublic(
  req: AuthRequest<null, { uid: string }>,
  res: Response,
) {
  const { uid } = req.params;
  const experiment = await getExperimentByUid(uid);
  if (!experiment) {
    return res.status(404).json({
      status: 404,
      message: "Experiment not found",
    });
  }
  if (experiment.shareLevel !== "public") {
    return res.status(401).json({
      message: "Unauthorized",
    });
  }

  const context = await getContextForAgendaJobByOrgId(experiment.organization);
  const phase = experiment.phases.length - 1;

  const snapshot =
    (await getLatestSnapshot({
      experiment: experiment.id,
      phase,
      type: "standard",
    })) || undefined;

  const visualChangesets = await findVisualChangesetsByExperiment(
    experiment.id,
    experiment.organization,
  );

  const urlRedirects = await context.models.urlRedirects.findByExperiment(
    experiment.id,
  );

  const linkedFeatures = await getLinkedFeatureInfo(context, experiment);

  const ssrData = await generateExperimentReportSSRData({
    context,
    organization: experiment.organization,
    project: experiment.project,
    snapshot,
  });

  res.status(200).json({
    status: 200,
    experiment,
    snapshot,
    visualChangesets,
    urlRedirects,
    linkedFeatures,
    ssrData,
  });
}

async function _getSnapshot({
  context,
  experiment,
  phase,
  dimension,
  withResults = true,
  type,
}: {
  context: ReqContext | ApiReqContext;
  experiment: string;
  phase?: string;
  dimension?: string;
  withResults?: boolean;
  type?: SnapshotType;
}) {
  const experimentObj = await getExperimentById(context, experiment);

  if (!experimentObj) {
    throw new Error("Experiment not found");
  }

  if (experimentObj.organization !== context.org.id) {
    throw new Error("You do not have access to view this experiment");
  }

  if (!phase) {
    // get the latest phase:
    phase = String(experimentObj.phases.length - 1);
  }

  return await getLatestSnapshot({
    experiment: experimentObj.id,
    phase: parseInt(phase),
    dimension,
    withResults,
    type,
  });
}

export async function getSnapshotWithDimension(
  req: AuthRequest<
    null,
    { id: string; phase: string; dimension: string },
    { type?: SnapshotType }
  >,
  res: Response,
) {
  const context = getContextFromReq(req);
  const { id, phase, dimension } = req.params;
  const type = req.query?.type || undefined;

  const snapshot = await _getSnapshot({
    context,
    experiment: id,
    phase,
    dimension,
    type,
  });
  const latest = await _getSnapshot({
    context,
    experiment: id,
    phase,
    dimension,
    withResults: false,
    type,
  });
  const dimensionless =
    snapshot?.dimension === ""
      ? snapshot
      : await _getSnapshot({
          context,
          experiment: id,
          phase,
          type,
        });

  res.status(200).json({
    status: 200,
    snapshot,
    latest,
    dimensionless,
  });
}
export async function getSnapshot(
  req: AuthRequest<
    null,
    { id: string; phase: string },
    { type?: SnapshotType }
  >,
  res: Response,
) {
  const context = getContextFromReq(req);
  const { id, phase } = req.params;
  const type = req.query?.type || undefined;

  const snapshot = await _getSnapshot({ context, experiment: id, phase, type });
  const latest = await _getSnapshot({
    context,
    experiment: id,
    phase,
    withResults: false,
    type,
  });

  res.status(200).json({
    status: 200,
    snapshot,
    latest,
  });
}

export async function getSnapshotById(
  req: AuthRequest<null, { id: string }>,
  res: Response,
) {
  const context = getContextFromReq(req);
  const { org } = context;

  const { id } = req.params;

  const snapshot = await findSnapshotById(org.id, id);
  if (!snapshot) {
    return res.status(400).json({
      status: 400,
      message: "No snapshot found with that id",
    });
  }

  res.status(200).json({
    status: 200,
    snapshot,
  });
}

export async function postSnapshotNotebook(
  req: AuthRequest<null, { id: string }>,
  res: Response,
) {
  const context = getContextFromReq(req);
  const { id } = req.params;

  const notebook = await generateExperimentNotebook(context, id);

  res.status(200).json({
    status: 200,
    notebook,
  });
}

export async function getSnapshots(
  req: AuthRequest<unknown, unknown, { experiments?: string }>,
  res: Response,
) {
  const context = getContextFromReq(req);
  const idsString = (req.query?.experiments as string) || "";
  if (!idsString.length) {
    res.status(200).json({
      status: 200,
      snapshots: [],
    });
    return;
  }

  const ids = idsString.split(",");
  const experimentObjs = await getExperimentsByIds(context, ids);
  const snapshots = await _getSnapshots(context, experimentObjs);

  res.status(200).json({
    status: 200,
    snapshots: snapshots,
  });
  return;
}

export function validateVariationIds(variations: Variation[]) {
  variations.forEach((variation, i) => {
    if (!variation.id) {
      variation.id = uniqid("var_");
    }
    if (!variation.key) {
      variation.key = i + "";
    }
  });
  const keys = variations.map((v) => v.key);
  if (keys.length !== new Set(keys).size) {
    throw new Error("Variation keys must be unique");
  }
}

/**
 * Creates a new experiment
 * If based on another experiment (originalId), it will copy the visual changesets
 * @param req
 * @param res
 */
export async function postExperiments(
  req: AuthRequest<
    Partial<ExperimentInterfaceStringDates>,
    unknown,
    {
      allowDuplicateTrackingKey?: boolean;
      originalId?: string;
      autoRefreshResults?: boolean;
    }
  >,
  res: Response<
    | { status: 200; experiment: ExperimentInterface }
    | { status: 200; duplicateTrackingKey: boolean; existingId: string }
    | PrivateApiErrorResponse,
    EventUserForResponseLocals
  >,
) {
  const context = getContextFromReq(req);
  const { org, userId } = context;

  const data = req.body;
  data.organization = org.id;

  if (!context.permissions.canCreateExperiment(data)) {
    context.permissions.throwPermissionError();
  }

  let result:
    | { metricIds: string[]; datasource: DataSourceInterface | null }
    | undefined;

<<<<<<< HEAD
  try {
    result = await validateExperimentData(context, data);
  } catch (e) {
    res.status(400).json({
      status: 400,
      message: e.message,
    });
    return;
=======
  // Validate that specified metrics exist and belong to the organization
  const metricIds = getAllMetricIdsFromExperiment(data);
  if (metricIds.length) {
    const map = await getMetricMap(context);
    for (let i = 0; i < metricIds.length; i++) {
      const metric = map.get(metricIds[i]);
      if (metric) {
        // Make sure it is tied to the same datasource as the experiment
        if (data.datasource && metric.datasource !== data.datasource) {
          res.status(400).json({
            status: 400,
            message:
              "Metrics must be tied to the same datasource as the experiment: " +
              metricIds[i],
          });
          return;
        }
      } else {
        // check to see if this metric is actually a metric group
        const metricGroup = await context.models.metricGroups.getById(
          metricIds[i],
        );
        if (metricGroup) {
          // Make sure it is tied to the same datasource as the experiment
          if (data.datasource && metricGroup.datasource !== data.datasource) {
            res.status(400).json({
              status: 400,
              message:
                "Metric group must be tied to the same datasource as the experiment: " +
                metricIds[i],
            });
            return;
          }
        } else {
          // new metric that's not recognized...
          res.status(403).json({
            status: 403,
            message: "Unknown metric: " + metricIds[i],
          });
          return;
        }
      }
    }
>>>>>>> 8e85b7cc
  }

  const { metricIds, datasource } = result;

  const experimentType = data.type ?? "standard";
  const holdoutId = data.holdoutId;

  const obj: Omit<ExperimentInterface, "id" | "uid"> = {
    organization: data.organization,
    archived: false,
    hashAttribute: data.hashAttribute || "",
    fallbackAttribute: data.fallbackAttribute || "",
    hashVersion: data.hashVersion || 2,
    disableStickyBucketing: data.disableStickyBucketing ?? false,
    autoSnapshots: true,
    dateCreated: new Date(),
    dateUpdated: new Date(),
    project: data.project,
    owner: data.owner || userId,
    trackingKey: data.trackingKey || "",
    datasource: data.datasource || "",
    exposureQueryId: data.exposureQueryId || "",
    userIdType: data.userIdType || "anonymous",
    name: data.name || "",
    phases: data.phases
      ? data.phases.map(({ dateStarted, dateEnded, ...phase }) => {
          return {
            ...phase,
            dateStarted: dateStarted ? getValidDate(dateStarted) : new Date(),
            dateEnded: dateEnded ? getValidDate(dateEnded) : undefined,
          };
        })
      : [],
    tags: data.tags || [],
    description: data.description || "",
    hypothesis: data.hypothesis || "",
    goalMetrics: data.goalMetrics || [],
    secondaryMetrics: data.secondaryMetrics || [],
    guardrailMetrics: data.guardrailMetrics || [],
    activationMetric: data.activationMetric || "",
    metricOverrides: data.metricOverrides || [],
    segment: data.segment || "",
    queryFilter: data.queryFilter || "",
    skipPartialData: !!data.skipPartialData,
    attributionModel: data.attributionModel || "firstExposure",
    variations: data.variations || [],
    implementation: data.implementation || "code",
    status: data.status || "draft",
    results: data.results || undefined,
    analysis: data.analysis || "",
    releasedVariationId: "",
    excludeFromPayload: true,
    autoAssign: data.autoAssign || false,
    previewURL: data.previewURL || "",
    targetURLRegex: data.targetURLRegex || "",
    ideaSource: data.ideaSource || "",
    // todo: revisit this logic for project level settings, as well as "override stats settings" toggle:
    sequentialTestingEnabled:
      experimentType === "multi-armed-bandit"
        ? false
        : (data.sequentialTestingEnabled ??
          !!org?.settings?.sequentialTestingEnabled),
    sequentialTestingTuningParameter:
      data.sequentialTestingTuningParameter ??
      org?.settings?.sequentialTestingTuningParameter ??
      DEFAULT_SEQUENTIAL_TESTING_TUNING_PARAMETER,
    regressionAdjustmentEnabled: data.regressionAdjustmentEnabled ?? undefined,
    statsEngine:
      experimentType === "multi-armed-bandit" ? "bayesian" : data.statsEngine,
    type: experimentType,
    banditScheduleValue: data.banditScheduleValue ?? 1,
    banditScheduleUnit: data.banditScheduleUnit ?? "days",
    banditBurnInValue: data.banditBurnInValue ?? 1,
    banditBurnInUnit: data.banditBurnInUnit ?? "days",
    customFields: data.customFields || undefined,
    templateId: data.templateId || undefined,
    shareLevel: data.shareLevel || "organization",
    decisionFrameworkSettings: data.decisionFrameworkSettings || {},
    holdoutId: holdoutId || undefined,
  };
  const { settings } = getScopedSettings({
    organization: org,
  });

  try {
    validateVariationIds(obj.variations);

    // Make sure id is unique
    if (obj.trackingKey && !req.query.allowDuplicateTrackingKey) {
      const existing = await getExperimentByTrackingKey(
        context,
        obj.trackingKey,
      );
      if (existing) {
        return res.status(200).json({
          status: 200,
          duplicateTrackingKey: true,
          existingId: existing.id,
        });
      }
    }

    if (experimentType === "multi-armed-bandit") {
      Object.assign(
        obj,
        resetExperimentBanditSettings({
          experiment: obj,
          settings,
        }),
      );
    }

    const experiment = await createExperiment({
      data: obj,
      context,
    });

    if (holdoutId) {
      const holdoutObj = await context.models.holdout.getById(holdoutId);
      if (!holdoutObj) {
        throw new Error("Holdout not found");
      }
      await context.models.holdout.updateById(holdoutId, {
        linkedExperiments: {
          ...holdoutObj.linkedExperiments,
          [experiment.id]: { id: experiment.id, dateAdded: new Date() },
        },
      });
    }

    if (req.query.originalId) {
      const visualChangesets = await findVisualChangesetsByExperiment(
        req.query.originalId,
        org.id,
      );
      for (const visualChangeset of visualChangesets) {
        await createVisualChangeset({
          experiment,
          urlPatterns: visualChangeset.urlPatterns,
          editorUrl: visualChangeset.editorUrl,
          context,
          visualChanges: visualChangeset.visualChanges,
        });
      }

      const urlRedirects = await context.models.urlRedirects.findByExperiment(
        req.query.originalId,
      );
      for (const urlRedirect of urlRedirects) {
        const props: CreateURLRedirectProps = {
          experiment: experiment.id,
          destinationURLs: urlRedirect.destinationURLs,
          persistQueryString: urlRedirect.persistQueryString,
          urlPattern: urlRedirect.urlPattern,
        };
        await context.models.urlRedirects.create(props);
      }
    }

    if (datasource && req.query.autoRefreshResults && metricIds.length > 0) {
      // This is doing an expensive analytics SQL query, so may take a long time
      // Set timeout to 30 minutes
      req.setTimeout(SNAPSHOT_TIMEOUT);

      try {
        await createExperimentSnapshot({
          context,
          experiment,
          datasource,
          dimension: "",
          phase: 0,
          useCache: true,
        });
      } catch (e) {
        logger.error(e, "Failed to auto-refresh imported experiment");
      }
    }

    await req.audit({
      event: "experiment.create",
      entity: {
        object: "experiment",
        id: experiment.id,
      },
      details: auditDetailsCreate(experiment),
    });

    await upsertWatch({
      userId,
      organization: org.id,
      item: experiment.id,
      type: "experiments",
    });

    res.status(200).json({
      status: 200,
      experiment,
    });
  } catch (e) {
    res.status(400).json({
      status: 400,
      message: e.message,
    });
  }
}

/**
 * Update an experiment
 * @param req
 * @param res
 */
export async function postExperiment(
  req: AuthRequest<
    ExperimentInterfaceStringDates & {
      currentPhase?: number;
      phaseStartDate?: string;
      phaseEndDate?: string;
      variationWeights?: number[];
    },
    { id: string }
  >,
  res: Response<
    | { status: number; experiment?: ExperimentInterface | null }
    | PrivateApiErrorResponse,
    EventUserForResponseLocals
  >,
) {
  const context = getContextFromReq(req);
  const { org, userId } = context;
  const { id } = req.params;
  const { phaseStartDate, phaseEndDate, currentPhase, ...data } = req.body;

  const experiment = await getExperimentById(context, id);
  const aiSettings = getAISettingsForOrg(context);

  if (!experiment) {
    res.status(403).json({
      status: 404,
      message: "Experiment not found",
    });
    return;
  }

  if (experiment.organization !== org.id) {
    res.status(403).json({
      status: 403,
      message: "You do not have access to this experiment",
    });
    return;
  }

  if (!context.permissions.canUpdateExperiment(experiment, req.body)) {
    context.permissions.throwPermissionError();
  }

  const { settings } = getScopedSettings({
    organization: org,
    experiment,
  });

  let datasourceId: string = experiment.datasource;

  if (data.datasource) {
    datasourceId = data.datasource;
    const datasource = await getDataSourceById(context, data.datasource);
    if (!datasource) {
      res.status(403).json({
        status: 403,
        message: "Invalid datasource: " + data.datasource,
      });
      return;
    }
  }
  // Validate that specified metrics exist and belong to the organization
  const oldMetricIds = getAllMetricIdsFromExperiment(experiment);
  const newMetricIds = getAllMetricIdsFromExperiment(data).filter(
    (m) => !oldMetricIds.includes(m),
  );

  const metricMap = await getMetricMap(context);

  if (newMetricIds.length) {
    for (let i = 0; i < newMetricIds.length; i++) {
      const metric = metricMap.get(newMetricIds[i]);
      if (metric) {
        // Make sure it is tied to the same datasource as the experiment
        if (datasourceId && metric.datasource !== datasourceId) {
          res.status(400).json({
            status: 400,
            message:
              "Metrics must be tied to the same datasource as the experiment: " +
              newMetricIds[i],
          });
          return;
        }
      } else {
        // check to see if this metric is actually a metric group
        const metricGroup = await context.models.metricGroups.getById(
          newMetricIds[i],
        );
        if (metricGroup) {
          // Make sure it is tied to the same datasource as the experiment
          if (metricGroup.datasource !== datasourceId) {
            res.status(400).json({
              status: 400,
              message:
                "Metric group must be tied to the same datasource as the experiment: " +
                newMetricIds[i],
            });
            return;
          }
        } else {
          // new metric that's not recognized...
          res.status(403).json({
            status: 403,
            message: "Unknown metric: " + newMetricIds[i],
          });
          return;
        }
      }
    }
  }

  if (data.variations) {
    validateVariationIds(data.variations);
  }

  if (data.holdoutId !== experiment.holdoutId && experiment.holdoutId) {
    if (
      experiment.status !== "draft" ||
      experiment.hasURLRedirects ||
      experiment.hasVisualChangesets ||
      (experiment.linkedFeatures && experiment.linkedFeatures.length > 0)
    ) {
      throw new Error(
        "Cannot change holdout after experiment has been run or linked changes have been added"
      );
    }
    await context.models.holdout.removeExperimentFromHoldout(
      experiment.holdoutId,
      experiment.id
    );
  }

  if (data.holdoutId && data.holdoutId !== experiment.holdoutId) {
    const holdoutObj = await context.models.holdout.getById(data.holdoutId);
    if (!holdoutObj) {
      throw new Error("Holdout not found");
    }
    await context.models.holdout.updateById(data.holdoutId, {
      linkedExperiments: {
        ...holdoutObj.linkedExperiments,
        [experiment.id]: { id: experiment.id, dateAdded: new Date() },
      },
    });
  }

  const keys: (keyof ExperimentInterface)[] = [
    "trackingKey",
    "owner",
    "datasource",
    "exposureQueryId",
    "userIdType",
    "hashAttribute",
    "fallbackAttribute",
    "disableStickyBucketing",
    "hashVersion",
    "name",
    "tags",
    "description",
    "hypothesis",
    "activationMetric",
    "segment",
    "queryFilter",
    "skipPartialData",
    "attributionModel",
    "goalMetrics",
    "secondaryMetrics",
    "guardrailMetrics",
    "metricOverrides",
    "decisionFrameworkSettings",
    "variations",
    "status",
    "results",
    "analysis",
    "winner",
    "implementation",
    "autoAssign",
    "previewURL",
    "targetURLRegex",
    "releasedVariationId",
    "excludeFromPayload",
    "autoSnapshots",
    "project",
    "regressionAdjustmentEnabled",
    "hasVisualChangesets",
    "hasURLRedirects",
    "sequentialTestingEnabled",
    "sequentialTestingTuningParameter",
    "statsEngine",
    "type",
    "banditStage",
    "banditScheduleValue",
    "banditScheduleUnit",
    "banditBurnInValue",
    "banditBurnInUnit",
    "customFields",
    "shareLevel",
    "uid",
    "analysisSummary",
    "dismissedWarnings",
    "holdoutId",
  ];
  let changes: Changeset = {};

  keys.forEach((key) => {
    if (!(key in data)) {
      return;
    }

    // Do a deep comparison for arrays, shallow for everything else
    let hasChanges = data[key] !== experiment[key];
    if (
      key === "goalMetrics" ||
      key === "secondaryMetrics" ||
      key === "guardrailMetrics" ||
      key === "metricOverrides" ||
      key === "variations" ||
      key === "customFields"
    ) {
      hasChanges =
        JSON.stringify(data[key]) !== JSON.stringify(experiment[key]);
    }

    if (hasChanges) {
      // eslint-disable-next-line @typescript-eslint/no-explicit-any
      (changes as any)[key] = data[key];
    }
  });

  // If changing phase start/end dates (from "Configure Analysis" modal)
  if (
    experiment.status !== "draft" &&
    currentPhase !== undefined &&
    experiment.phases?.[currentPhase] &&
    (phaseStartDate || phaseEndDate)
  ) {
    const phases = [...experiment.phases];
    const phaseClone = { ...phases[currentPhase] };
    phases[Math.floor(currentPhase * 1)] = phaseClone;
    const firstPhaseClone = { ...phases[0] };

    if (phaseStartDate) {
      phaseClone.dateStarted = getValidDate(phaseStartDate + ":00Z");
    }
    if (experiment.status === "stopped" && phaseEndDate) {
      phaseClone.dateEnded = getValidDate(phaseEndDate + ":00Z");
      // update both phases when stopped
      if (experiment.type === "holdout") {
        firstPhaseClone.dateEnded = getValidDate(phaseEndDate + ":00Z");
        phases[0] = firstPhaseClone; // update the first phase to the same date ended
      }
    }
    changes.phases = phases;
  }

  // Clean up some vars for bandits, but only if safe to do so...
  // If it's a draft, hasn't been run as a bandit before, and is/will be a MAB:
  if (
    experiment.status === "draft" &&
    experiment.banditStage === undefined &&
    ((data.type === undefined && experiment.type === "multi-armed-bandit") ||
      data.type === "multi-armed-bandit")
  ) {
    changes = resetExperimentBanditSettings({
      experiment,
      metricMap,
      changes,
      settings,
    });
  }
  // If it's already a bandit and..
  if (experiment.type === "multi-armed-bandit") {
    // ...the schedule has changed, recompute next run
    if (
      changes.banditScheduleUnit !== undefined ||
      changes.banditScheduleValue !== undefined ||
      changes.banditBurnInUnit !== undefined ||
      changes.banditBurnInValue !== undefined
    ) {
      changes.nextSnapshotAttempt = determineNextBanditSchedule({
        ...experiment,
        ...changes,
      } as ExperimentInterface);
    }
  }

  if (data.variationWeights) {
    const phases = [...experiment.phases];
    const lastIndex = phases.length - 1;
    phases[lastIndex] = {
      ...phases[lastIndex],
      variationWeights: data.variationWeights,
    };
    changes.phases = phases;
  }

  // Only some fields affect production SDK payloads
  const needsRunExperimentsPermission = (
    [
      "phases",
      "variations",
      "project",
      "name",
      "trackingKey",
      "archived",
      "status",
      "releasedVariationId",
      "excludeFromPayload",
      "type",
      "banditStage",
      "banditStageDateStarted",
      "banditScheduleValue",
      "banditScheduleUnit",
      "banditBurnInValue",
      "banditBurnInUnit",
    ] as (keyof ExperimentInterfaceStringDates)[]
  ).some((key) => key in changes);
  if (needsRunExperimentsPermission) {
    const linkedFeatureIds = experiment.linkedFeatures || [];

    const linkedFeatures = await getFeaturesByIds(context, linkedFeatureIds);

    const envs = getAffectedEnvsForExperiment({
      experiment,
      orgEnvironments: context.org.settings?.environments || [],
      linkedFeatures,
    });
    if (envs.length > 0) {
      const projects = [experiment.project || undefined];
      if ("project" in changes) {
        projects.push(changes.project || undefined);
      }
      // check user's permission on existing experiment project and the updated project, if changed
      projects.forEach((project) => {
        if (!context.permissions.canRunExperiment({ project }, envs)) {
          context.permissions.throwPermissionError();
        }
      });
    }
  }

  const updated = await updateExperiment({
    context,
    experiment,
    changes,
  });

  // if variations have changed, update the experiment's visualchangesets if they exist
  if (changes.variations && updated) {
    const visualChangesets = await findVisualChangesetsByExperiment(
      experiment.id,
      org.id,
    );

    if (visualChangesets.length) {
      await Promise.all(
        visualChangesets.map((vc) =>
          syncVisualChangesWithVariations({
            visualChangeset: vc,
            experiment: updated,
            context,
          }),
        ),
      );
    }

    const urlRedirects = await context.models.urlRedirects.findByExperiment(
      experiment.id,
    );
    if (urlRedirects.length) {
      await Promise.all(
        urlRedirects.map((urlRedirect) =>
          context.models.urlRedirects.syncURLRedirectsWithVariations(
            urlRedirect,
            updated,
          ),
        ),
      );
    }
  }
  if (
    aiSettings.aiEnabled &&
    (changes.name || changes.description || changes.hypothesis)
  ) {
    // If name, description or hypothesis changed, update the vectors:
    await generateExperimentEmbeddings(context, [updated]);
  }

  await req.audit({
    event: "experiment.update",
    entity: {
      object: "experiment",
      id: experiment.id,
    },
    details: auditDetailsUpdate(experiment, updated),
  });

  // If there are new tags to add
  await addTagsDiff(org.id, experiment.tags || [], data.tags || []);

  await upsertWatch({
    userId,
    organization: org.id,
    item: experiment.id,
    type: "experiments",
  });

  res.status(200).json({
    status: 200,
    experiment: updated,
  });
}

export async function postExperimentArchive(
  req: AuthRequest<null, { id: string }>,
  res: Response,
) {
  const context = getContextFromReq(req);
  const { org } = context;
  const { id } = req.params;

  const experiment = await getExperimentById(context, id);

  const changes: Changeset = {};

  if (!experiment) {
    res.status(403).json({
      status: 404,
      message: "Experiment not found",
    });
    return;
  }

  if (experiment.organization !== org.id) {
    res.status(403).json({
      status: 403,
      message: "You do not have access to this experiment",
    });
    return;
  }

  if (!context.permissions.canUpdateExperiment(experiment, changes)) {
    context.permissions.throwPermissionError();
  }

  const linkedFeatureIds = experiment.linkedFeatures || [];

  const linkedFeatures = await getFeaturesByIds(context, linkedFeatureIds);

  const envs = getAffectedEnvsForExperiment({
    experiment,
    orgEnvironments: context.org.settings?.environments || [],
    linkedFeatures,
  });
  if (
    envs.length > 0 &&
    !context.permissions.canRunExperiment(experiment, envs)
  ) {
    context.permissions.throwPermissionError();
  }

  changes.archived = true;

  try {
    await updateExperiment({
      context,
      experiment,
      changes,
    });

    // TODO: audit
    res.status(200).json({
      status: 200,
    });

    await req.audit({
      event: "experiment.archive",
      entity: {
        object: "experiment",
        id: experiment.id,
      },
    });
  } catch (e) {
    res.status(400).json({
      status: 400,
      message: e.message || "Failed to archive experiment",
    });
  }
}

export async function postExperimentUnarchive(
  req: AuthRequest<null, { id: string }>,
  res: Response,
) {
  const context = getContextFromReq(req);
  const { org } = context;
  const { id } = req.params;

  const experiment = await getExperimentById(context, id);
  const changes: Changeset = {};

  if (!experiment) {
    res.status(403).json({
      status: 404,
      message: "Experiment not found",
    });
    return;
  }

  if (experiment.organization !== org.id) {
    res.status(403).json({
      status: 403,
      message: "You do not have access to this experiment",
    });
    return;
  }

  if (!context.permissions.canUpdateExperiment(experiment, changes)) {
    context.permissions.throwPermissionError();
  }

  changes.archived = false;

  try {
    await updateExperiment({
      context,
      experiment,
      changes,
    });

    // TODO: audit
    res.status(200).json({
      status: 200,
    });

    await req.audit({
      event: "experiment.unarchive",
      entity: {
        object: "experiment",
        id: experiment.id,
      },
    });
  } catch (e) {
    res.status(400).json({
      status: 400,
      message: e.message || "Failed to unarchive experiment",
    });
  }
}

export async function postExperimentStatus(
  req: AuthRequest<
    {
      status: ExperimentStatus;
      reason: string;
      dateEnded: string;
      holdoutRunningStatus?: "running" | "analysis-period";
    },
    { id: string }
  >,
  res: Response,
) {
  const context = getContextFromReq(req);
  const { org } = context;
  const { id } = req.params;
  const { status, reason, dateEnded, holdoutRunningStatus } = req.body;

  const changes: Changeset = {};

  const experiment = await getExperimentById(context, id);
  if (!experiment) {
    throw new Error("Experiment not found");
  }
  if (experiment.organization !== org.id) {
    throw new Error("You do not have access to this experiment");
  }

  if (!context.permissions.canUpdateExperiment(experiment, changes)) {
    context.permissions.throwPermissionError();
  }

  const linkedFeatureIds = experiment.linkedFeatures || [];

  const linkedFeatures = await getFeaturesByIds(context, linkedFeatureIds);

  const { settings } = getScopedSettings({
    organization: org,
    experiment,
  });

  const envs = getAffectedEnvsForExperiment({
    experiment,
    orgEnvironments: context.org.settings?.environments || [],
    linkedFeatures,
  });

  if (
    envs.length > 0 &&
    !context.permissions.canRunExperiment(experiment, envs)
  ) {
    context.permissions.throwPermissionError();
  }

  // If status changed from running to stopped, update the latest phase
  const phases = [...experiment.phases];
  const lastIndex = phases.length - 1;
  if (
    experiment.status === "running" &&
    status === "stopped" &&
    phases?.length > 0 &&
    !phases[lastIndex].dateEnded
  ) {
    if (experiment.type === "holdout") {
      phases[0] = {
        ...phases[0],
        dateEnded: dateEnded ? getValidDate(dateEnded + ":00Z") : new Date(),
      };
    }
    phases[lastIndex] = {
      ...phases[lastIndex],
      reason,
      dateEnded: dateEnded ? getValidDate(dateEnded + ":00Z") : new Date(),
    };
    changes.phases = phases;
  }
  // Starting an experiment from draft
  else if (
    experiment.status === "draft" &&
    status === "running" &&
    phases?.length > 0
  ) {
    const additionalChanges: Changeset = await getChangesToStartExperiment(
      context,
      experiment,
    );
    Object.assign(changes, additionalChanges);
  }
  // If starting or drafting a stopped experiment, clear the phase end date
  // and perform any needed bandit cleanup
  else if (
    experiment.status === "stopped" &&
    (status === "running" || status === "draft") &&
    phases?.length > 0
  ) {
    const clonedPhase = { ...phases[lastIndex] };
    const clonedFirstPhase = { ...phases[0] };
    if (experiment.type === "holdout") {
      //when setting moving back to running or draft remove the end date of both phases
      delete clonedFirstPhase.dateEnded;
      delete clonedPhase.dateEnded;
      // reset the analysis phase if new status is set to "analysis-period"
      if (phases.length > 1 && holdoutRunningStatus === "analysis-period") {
        clonedPhase.lookbackStartDate = new Date();
        phases[lastIndex] = clonedPhase;
        // delete analysis phase if new status is set to "running"
      } else {
        delete phases[lastIndex];
      }
      phases[0] = clonedFirstPhase;
    } else {
      delete clonedPhase.dateEnded;
      phases[lastIndex] = clonedPhase;
    }
    changes.phases = phases;

    // Bandit-specific changes
    if (experiment.type === "multi-armed-bandit") {
      // We must create a new phase. No continuing old phases allowed
      // If we had a previous phase, mark it as ended
      if (phases.length) {
        phases[phases.length - 1].dateEnded = new Date();
      }

      phases.push({
        condition: clonedPhase.condition,
        savedGroups: clonedPhase.savedGroups,
        prerequisites: clonedPhase.prerequisites,
        coverage: clonedPhase.coverage,
        dateStarted: new Date(),
        name: "Main",
        namespace: clonedPhase.namespace,
        reason: "",
        variationWeights: clonedPhase.variationWeights,
        seed: uuidv4(),
      });

      // flush the sticky existing buckets
      changes.bucketVersion = (experiment.bucketVersion ?? 0) + 1;
      changes.minBucketVersion = (experiment.bucketVersion ?? 0) + 1;

      Object.assign(
        changes,
        resetExperimentBanditSettings({
          experiment,
          changes,
          settings,
        }),
      );
    }
  }

  changes.status = status;

  const updated = await updateExperiment({
    context,
    experiment,
    changes,
  });

  await req.audit({
    event: "experiment.status",
    entity: {
      object: "experiment",
      id: experiment.id,
    },
    details: auditDetailsUpdate(experiment, updated),
  });

  res.status(200).json({
    status: 200,
  });
}

export async function postExperimentStop(
  req: AuthRequest<
    { reason: string; dateEnded: string } & Partial<ExperimentInterface>,
    { id: string }
  >,
  res: Response,
) {
  const context = getContextFromReq(req);
  const { org } = context;
  const { id } = req.params;
  const {
    reason,
    results,
    analysis,
    winner,
    dateEnded,
    releasedVariationId,
    excludeFromPayload,
  } = req.body;

  const experiment = await getExperimentById(context, id);
  const changes: Changeset = {};

  if (!experiment) {
    res.status(403).json({
      status: 404,
      message: "Experiment not found",
    });
    return;
  }

  if (experiment.organization !== org.id) {
    res.status(403).json({
      status: 403,
      message: "You do not have access to this experiment",
    });
    return;
  }

  if (!context.permissions.canUpdateExperiment(experiment, req.body)) {
    context.permissions.throwPermissionError();
  }

  const linkedFeatureIds = experiment.linkedFeatures || [];

  const linkedFeatures = await getFeaturesByIds(context, linkedFeatureIds);

  const envs = getAffectedEnvsForExperiment({
    experiment,
    orgEnvironments: context.org.settings?.environments || [],
    linkedFeatures,
  });

  if (
    envs.length > 0 &&
    !context.permissions.canRunExperiment(experiment, envs)
  ) {
    context.permissions.throwPermissionError();
  }

  const phases = [...experiment.phases];
  // Already has phases
  if (phases.length) {
    if (experiment.type === "holdout") {
      phases[0] = {
        ...phases[0],
        dateEnded: dateEnded ? getValidDate(dateEnded + ":00Z") : new Date(),
      };
    }
    phases[phases.length - 1] = {
      ...phases[phases.length - 1],
      dateEnded: dateEnded ? getValidDate(dateEnded + ":00Z") : new Date(),
      coverage: !excludeFromPayload ? 1 : phases[phases.length - 1].coverage,
      reason,
    };
    changes.phases = phases;
  }

  // Make sure experiment is stopped
  let isEnding = false;
  if (experiment.status === "running") {
    changes.status = "stopped";
    isEnding = true;
  }

  // TODO: validation
  changes.winner = winner;
  changes.results = results;
  changes.analysis = analysis;
  changes.releasedVariationId = releasedVariationId;
  changes.excludeFromPayload = !!excludeFromPayload;
  if (experiment.type == "multi-armed-bandit") {
    // pause bandit stage
    changes.banditStage = "paused";
    changes.banditStageDateStarted = new Date();
  }

  try {
    const updated = await updateExperiment({
      context,
      experiment,
      changes,
    });

    await req.audit({
      event: isEnding ? "experiment.stop" : "experiment.results",
      entity: {
        object: "experiment",
        id: experiment.id,
      },
      details: auditDetailsUpdate(experiment, updated),
    });

    res.status(200).json({
      status: 200,
    });
  } catch (e) {
    res.status(400).json({
      status: 400,
      message: e.message || "Failed to stop experiment",
    });
  }
}

export async function deleteExperimentPhase(
  req: AuthRequest<null, { id: string; phase: string }>,
  res: Response,
) {
  const context = getContextFromReq(req);
  const { org } = context;
  const { id, phase } = req.params;
  const phaseIndex = parseInt(phase);

  const experiment = await getExperimentById(context, id);
  const changes: Changeset = {};

  if (!experiment) {
    res.status(404).json({
      status: 404,
      message: "Experiment not found",
    });
    return;
  }

  if (experiment.organization !== org.id) {
    res.status(403).json({
      status: 403,
      message: "You do not have access to this experiment",
    });
    return;
  }

  if (!context.permissions.canUpdateExperiment(experiment, changes)) {
    context.permissions.throwPermissionError();
  }

  if (experiment.phases.length === 1) {
    res.status(400).json({
      status: 400,
      message: "Cannot delete the only phase",
    });
  }

  const linkedFeatureIds = experiment.linkedFeatures || [];

  const linkedFeatures = await getFeaturesByIds(context, linkedFeatureIds);

  const envs = getAffectedEnvsForExperiment({
    experiment,
    orgEnvironments: context.org.settings?.environments || [],
    linkedFeatures,
  });

  if (
    envs.length > 0 &&
    !context.permissions.canRunExperiment(experiment, envs)
  ) {
    context.permissions.throwPermissionError();
  }

  if (phaseIndex < 0 || phaseIndex >= experiment.phases?.length) {
    throw new Error("Invalid phase id");
  }

  // Remove an element from an array without mutating the original
  changes.phases = experiment.phases.filter((phase, i) => i !== phaseIndex);

  if (!changes.phases.length) {
    changes.status = "draft";
    if (experiment.type === "multi-armed-bandit") {
      changes.banditStage = "paused";
    }
  }
  const updated = await updateExperiment({
    context,
    experiment,
    changes,
  });

  await updateSnapshotsOnPhaseDelete(org.id, id, phaseIndex);

  // Add audit entry
  await req.audit({
    event: "experiment.phase.delete",
    entity: {
      object: "experiment",
      id: experiment.id,
    },
    details: auditDetailsUpdate(experiment, updated),
  });

  res.status(200).json({
    status: 200,
  });
}

export async function putExperimentPhase(
  req: AuthRequest<ExperimentPhase, { id: string; phase: string }>,
  res: Response,
) {
  const context = getContextFromReq(req);
  const { org } = context;
  const { id } = req.params;
  const i = parseInt(req.params.phase);
  const phase = req.body;

  const changes: Changeset = {};

  const experiment = await getExperimentById(context, id);

  if (!experiment) {
    throw new Error("Experiment not found");
  }

  if (experiment.organization !== org.id) {
    throw new Error("You do not have access to this experiment");
  }

  const { settings } = getScopedSettings({
    organization: org,
    experiment,
  });

  if (!experiment.phases?.[i]) {
    throw new Error("Invalid phase");
  }

  if (!context.permissions.canUpdateExperiment(experiment, changes)) {
    context.permissions.throwPermissionError();
  }

  const linkedFeatureIds = experiment.linkedFeatures || [];

  const linkedFeatures = await getFeaturesByIds(context, linkedFeatureIds);

  const envs = getAffectedEnvsForExperiment({
    experiment,
    orgEnvironments: context.org.settings?.environments || [],
    linkedFeatures,
  });

  if (
    envs.length > 0 &&
    !context.permissions.canRunExperiment(experiment, envs)
  ) {
    context.permissions.throwPermissionError();
  }

  phase.dateStarted = phase.dateStarted
    ? getValidDate(phase.dateStarted + ":00Z")
    : new Date();
  phase.dateEnded = phase.dateEnded
    ? getValidDate(phase.dateEnded + ":00Z")
    : undefined;

  const phases = [...experiment.phases];
  phases[i] = {
    ...phases[i],
    ...phase,
  };
  changes.phases = phases;

  if (experiment.type === "multi-armed-bandit") {
    Object.assign(
      changes,
      resetExperimentBanditSettings({
        experiment,
        changes,
        settings,
      }),
    );
  }

  const updated = await updateExperiment({
    context,
    experiment,
    changes,
  });

  await req.audit({
    event: "experiment.phase",
    entity: {
      object: "experiment",
      id: experiment.id,
    },
    details: auditDetailsUpdate(experiment, updated),
  });

  res.status(200).json({
    status: 200,
  });
}

export async function postExperimentTargeting(
  req: AuthRequest<ExperimentTargetingData, { id: string }>,
  res: Response,
) {
  const context = getContextFromReq(req);
  const { org, userId } = context;
  const { id } = req.params;

  const {
    condition,
    savedGroups,
    prerequisites,
    coverage,
    hashAttribute,
    fallbackAttribute,
    hashVersion,
    disableStickyBucketing,
    bucketVersion,
    minBucketVersion,
    namespace,
    trackingKey,
    variationWeights,
    seed,
    newPhase,
    reseed,
  } = req.body;

  const changes: Changeset = {};

  const experiment = await getExperimentById(context, id);

  if (!experiment) {
    res.status(404).json({
      status: 404,
      message: "Experiment not found",
    });
    return;
  }

  const { settings } = getScopedSettings({
    organization: org,
    experiment,
  });

  if (!context.permissions.canUpdateExperiment(experiment, changes)) {
    context.permissions.throwPermissionError();
  }

  const linkedFeatureIds = experiment.linkedFeatures || [];

  const linkedFeatures = await getFeaturesByIds(context, linkedFeatureIds);

  const envs = getAffectedEnvsForExperiment({
    experiment,
    orgEnvironments: context.org.settings?.environments || [],
    linkedFeatures,
  });

  if (
    envs.length > 0 &&
    !context.permissions.canRunExperiment(experiment, envs)
  ) {
    context.permissions.throwPermissionError();
  }

  const phases = [...experiment.phases];

  // Already has phases and we're updating an existing phase
  if (phases.length && !newPhase) {
    if (experiment.type !== "holdout") {
      phases[phases.length - 1] = {
        ...phases[phases.length - 1],
        condition,
        savedGroups,
        prerequisites,
        coverage,
        namespace,
        variationWeights,
        seed,
      };
    } else {
      phases[phases.length - 1] = {
        ...phases[phases.length - 1],
        condition,
        savedGroups,
        coverage,
      };
    }
  } else {
    // If we had a previous phase, mark it as ended
    if (phases.length) {
      phases[phases.length - 1].dateEnded = new Date();
    }

    phases.push({
      condition,
      savedGroups,
      prerequisites,
      coverage,
      dateStarted: new Date(),
      name: "Main",
      namespace,
      reason: "",
      variationWeights,
      seed: phases.length && reseed ? uuidv4() : seed,
    });
  }
  changes.phases = phases;

  if (experiment.type === "multi-armed-bandit") {
    Object.assign(
      changes,
      resetExperimentBanditSettings({
        experiment,
        changes,
        settings,
      }),
    );
  }

  changes.hashAttribute = hashAttribute;
  if (experiment.type !== "holdout") {
    changes.fallbackAttribute = fallbackAttribute;
    changes.hashVersion = hashVersion;
    changes.disableStickyBucketing = disableStickyBucketing;
    changes.bucketVersion = bucketVersion;
    changes.minBucketVersion = minBucketVersion;
    if (trackingKey) changes.trackingKey = trackingKey;
  }

  // TODO: validation
  try {
    const updated = await updateExperiment({
      context,
      experiment,
      changes,
    });

    await req.audit({
      event: "experiment.update",
      entity: {
        object: "experiment",
        id: experiment.id,
      },
      details: auditDetailsUpdate(experiment, updated),
    });

    await upsertWatch({
      userId,
      organization: org.id,
      item: experiment.id,
      type: "experiments",
    });

    res.status(200).json({
      status: 200,
    });
  } catch (e) {
    res.status(400).json({
      status: 400,
      message: e.message || "Failed to edit experiment targeting",
    });
  }
}

export async function postExperimentPhase(
  req: AuthRequest<ExperimentPhase, { id: string }>,
  res: Response,
) {
  const context = getContextFromReq(req);
  const { org, userId } = context;
  const { id } = req.params;
  const { reason, dateStarted, ...data } = req.body;

  const changes: Changeset = {};

  const experiment = await getExperimentById(context, id);

  if (!experiment) {
    res.status(404).json({
      status: 404,
      message: "Experiment not found",
    });
    return;
  }

  if (experiment.organization !== org.id) {
    res.status(403).json({
      status: 403,
      message: "You do not have access to this experiment",
    });
    return;
  }
  if (!context.permissions.canUpdateExperiment(experiment, changes)) {
    context.permissions.throwPermissionError();
  }

  const linkedFeatureIds = experiment.linkedFeatures || [];

  const linkedFeatures = await getFeaturesByIds(context, linkedFeatureIds);

  const envs = getAffectedEnvsForExperiment({
    experiment,
    orgEnvironments: context.org.settings?.environments || [],
    linkedFeatures,
  });

  if (
    envs.length > 0 &&
    !context.permissions.canRunExperiment(experiment, envs)
  ) {
    context.permissions.throwPermissionError();
  }

  const date = dateStarted ? getValidDate(dateStarted + ":00Z") : new Date();

  const phases = [...experiment.phases];
  // Already has phases
  if (phases.length) {
    if (experiment.type === "holdout") {
      phases[0].dateEnded = date;
    }
    phases[phases.length - 1] = {
      ...phases[phases.length - 1],
      dateEnded: date,
      reason,
    };
  }

  // Make sure experiment is running
  let isStarting = false;
  if (experiment.status === "draft") {
    changes.status = "running";
    isStarting = true;
  }

  phases.push({
    ...data,
    dateStarted: date,
    dateEnded: undefined,
    reason: "",
  });

  // TODO: validation
  try {
    changes.phases = phases;
    const updated = await updateExperiment({
      context,
      experiment,
      changes,
    });

    await req.audit({
      event: isStarting ? "experiment.start" : "experiment.phase",
      entity: {
        object: "experiment",
        id: experiment.id,
      },
      details: auditDetailsUpdate(experiment, updated),
    });

    await upsertWatch({
      userId,
      organization: org.id,
      item: experiment.id,
      type: "experiments",
    });

    res.status(200).json({
      status: 200,
    });
  } catch (e) {
    res.status(400).json({
      status: 400,
      message: e.message || "Failed to start new experiment phase",
    });
  }
}

export async function getWatchingUsers(
  req: AuthRequest<null, { id: string }>,
  res: Response,
) {
  const { org } = getContextFromReq(req);
  const { id } = req.params;
  const watchers = await getExperimentWatchers(id, org.id);
  res.status(200).json({
    status: 200,
    userIds: watchers,
  });
}

export async function deleteExperiment(
  req: AuthRequest<ExperimentInterface, { id: string }>,
  res: Response<
    { status: 200 } | PrivateApiErrorResponse,
    EventUserForResponseLocals
  >,
) {
  const context = getContextFromReq(req);
  const { org } = context;
  const { id } = req.params;

  const experiment = await getExperimentById(context, id);

  if (!experiment) {
    res.status(403).json({
      status: 404,
      message: "Experiment not found",
    });
    return;
  }

  if (experiment.organization !== org.id) {
    res.status(403).json({
      status: 403,
      message: "You do not have access to this experiment",
    });
    return;
  }

  if (!context.permissions.canDeleteExperiment(experiment)) {
    context.permissions.throwPermissionError();
  }

  const linkedFeatureIds = experiment.linkedFeatures || [];

  const linkedFeatures = await getFeaturesByIds(context, linkedFeatureIds);

  const envs = getAffectedEnvsForExperiment({
    experiment,
    orgEnvironments: context.org.settings?.environments || [],
    linkedFeatures,
  });

  if (
    envs.length > 0 &&
    !context.permissions.canRunExperiment(experiment, envs)
  ) {
    context.permissions.throwPermissionError();
  }

  const promises = [
    // note: we might want to change this to change the status to
    // 'deleted' instead of actually deleting the document.
    deleteExperimentByIdForOrganization(context, experiment),
    removeExperimentFromPresentations(experiment.id),
  ];

  if (experiment.holdoutId) {
    promises.push(
      context.models.holdout.removeExperimentFromHoldout(
        experiment.holdoutId,
        experiment.id
      )
    );
  }

  await Promise.all(promises);

  await req.audit({
    event: "experiment.delete",
    entity: {
      object: "experiment",
      id: experiment.id,
    },
    details: auditDetailsDelete(experiment),
  });

  res.status(200).json({
    status: 200,
  });
}

export async function cancelSnapshot(
  req: AuthRequest<null, { id: string }>,
  res: Response,
) {
  const context = getContextFromReq(req);
  const { org } = context;
  const { id } = req.params;
  const snapshot = await findSnapshotById(org.id, id);
  if (!snapshot) {
    return res.status(400).json({
      status: 400,
      message: "No snapshot found with that id",
    });
  }

  const experiment = await getExperimentById(context, snapshot.experiment);

  if (!experiment) {
    return res.status(404).json({
      status: 404,
      message: "Experiment not found",
    });
  }

  const integration = await getIntegrationFromDatasourceId(
    context,
    snapshot.settings.datasourceId,
  );

  const queryRunner = new ExperimentResultsQueryRunner(
    context,
    snapshot,
    integration,
  );
  await queryRunner.cancelQueries();
  await deleteSnapshotById(org.id, snapshot.id);

  res.status(200).json({ status: 200 });
}

function getSnapshotType({
  experiment,
  dimension,
  phaseIndex,
}: {
  experiment: ExperimentInterface;
  dimension: string | undefined;
  phaseIndex: number;
}): SnapshotType {
  // dimension analyses are ad-hoc
  if (dimension) {
    return "exploratory";
  }

  // analyses of old phases are ad-hoc
  if (phaseIndex !== experiment.phases.length - 1) {
    return "exploratory";
  }

  return "standard";
}

export async function createExperimentSnapshot({
  context,
  experiment,
  datasource,
  dimension,
  phase,
  useCache = true,
  triggeredBy,
  type,
  reweight,
}: {
  context: ReqContext;
  experiment: ExperimentInterface;
  datasource: DataSourceInterface;
  dimension: string | undefined;
  phase: number;
  useCache?: boolean;
  triggeredBy?: SnapshotTriggeredBy;
  type?: SnapshotType;
  reweight?: boolean;
}): Promise<{
  snapshot: ExperimentSnapshotInterface;
  queryRunner: ExperimentResultsQueryRunner;
}> {
  const snapshotType =
    type ??
    getSnapshotType({
      experiment,
      dimension,
      phaseIndex: phase,
    });

  let project = null;
  if (experiment.project) {
    project = await context.models.projects.getById(experiment.project);
  }

  const { org } = context;
  const orgSettings: OrganizationSettings =
    org.settings as OrganizationSettings;
  const { settings } = getScopedSettings({
    organization: org,
    project: project ?? undefined,
    experiment,
  });
  const statsEngine = settings.statsEngine.value;

  const metricMap = await getMetricMap(context);
  const metricIds = getAllMetricIdsFromExperiment(experiment, false);

  const allExperimentMetrics = metricIds.map((m) => metricMap.get(m) || null);
  const denominatorMetricIds = uniq<string>(
    allExperimentMetrics
      .map((m) => m?.denominator)
      .filter((d) => d && typeof d === "string") as string[],
  );
  const denominatorMetrics = denominatorMetricIds
    .map((m) => metricMap.get(m) || null)
    .filter(isDefined) as MetricInterface[];
  const { settingsForSnapshotMetrics, regressionAdjustmentEnabled } =
    getAllMetricSettingsForSnapshot({
      allExperimentMetrics,
      denominatorMetrics,
      orgSettings,
      experimentRegressionAdjustmentEnabled:
        experiment.regressionAdjustmentEnabled,
      experimentMetricOverrides: experiment.metricOverrides,
      datasourceType: datasource?.type,
      hasRegressionAdjustmentFeature: true,
    });

  const analysisSettings = getDefaultExperimentAnalysisSettings(
    statsEngine,
    experiment,
    org,
    regressionAdjustmentEnabled,
    dimension,
  );

  const factTableMap = await getFactTableMap(context);

  const queryRunner = await createSnapshot({
    experiment,
    context,
    phaseIndex: phase,
    useCache,
    defaultAnalysisSettings: analysisSettings,
    additionalAnalysisSettings:
      getAdditionalExperimentAnalysisSettings(analysisSettings),
    settingsForSnapshotMetrics,
    metricMap,
    factTableMap,
    reweight,
    type: snapshotType,
    triggeredBy: triggeredBy ?? "manual",
  });
  const snapshot = queryRunner.model;

  return { snapshot, queryRunner };
}

export async function postSnapshot(
  req: AuthRequest<
    {
      phase: number;
      dimension?: string;
      users?: number[];
      metrics?: { [key: string]: MetricStats[] };
    },
    { id: string },
    { force?: string }
  >,
  res: Response,
) {
  const context = getContextFromReq(req);
  const { org } = context;
  const { id } = req.params;
  const { phase, dimension } = req.body;

  const experiment = await getExperimentById(context, id);
  if (!experiment) {
    res.status(404).json({
      status: 404,
      message: "Experiment not found",
    });
    return;
  }

  if (!experiment.phases[phase]) {
    res.status(404).json({
      status: 404,
      message: "Phase not found",
    });
    return;
  }

  // Manual snapshot
  if (!experiment.datasource) {
    const { users, metrics } = req.body;
    if (!users || !metrics) {
      throw new Error("Missing users and metric data");
    }

    let project = null;
    if (experiment.project) {
      project = await context.models.projects.getById(experiment.project);
    }
    const { settings } = getScopedSettings({
      organization: org,
      project: project ?? undefined,
      experiment,
    });
    const statsEngine = settings.statsEngine.value;
    const metricDefaults = settings.metricDefaults.value;

    const analysisSettings = getDefaultExperimentAnalysisSettings(
      statsEngine,
      experiment,
      org,
      false,
      dimension,
    );

    const metricMap = await getMetricMap(context);

    try {
      const snapshot = await createManualSnapshot({
        experiment,
        phaseIndex: phase,
        users,
        metrics,
        orgPriorSettings: metricDefaults.priorSettings,
        analysisSettings,
        metricMap,
      });
      res.status(200).json({
        status: 200,
        snapshot,
      });

      await req.audit({
        event: "experiment.refresh",
        entity: {
          object: "experiment",
          id: experiment.id,
        },
        details: auditDetailsCreate({
          phase,
          users,
          metrics,
          manual: true,
        }),
      });
      return;
    } catch (e) {
      req.log.error(e, "Failed to create manual snapshot");
      res.status(400).json({
        status: 400,
        message: e.message,
      });
      return;
    }
  }

  const datasource = await getDataSourceById(context, experiment.datasource);
  if (!datasource) {
    throw new Error("Could not find datasource for this experiment");
  }

  const useCache = !req.query["force"];

  // This is doing an expensive analytics SQL query, so may take a long time
  // Set timeout to 30 minutes
  req.setTimeout(SNAPSHOT_TIMEOUT);

  try {
    const { snapshot } = await createExperimentSnapshot({
      context,
      experiment,
      datasource,
      dimension,
      phase,
      useCache,
      type:
        experiment.type === "multi-armed-bandit" ? "exploratory" : undefined,
    });

    await req.audit({
      event: "experiment.refresh",
      entity: {
        object: "experiment",
        id: experiment.id,
      },
      details: auditDetailsCreate({
        phase,
        dimension,
        useCache,
        manual: false,
      }),
    });
    res.status(200).json({
      status: 200,
      snapshot,
    });
  } catch (e) {
    req.log.error(e, "Failed to create experiment snapshot");
    res.status(400).json({
      status: 400,
      message: e.message,
    });
  }
}
export async function postSnapshotAnalysis(
  req: AuthRequest<
    {
      analysisSettings: ExperimentSnapshotAnalysisSettings;
      phaseIndex?: number;
    },
    { id: string }
  >,
  res: Response<{ status: 200 } | PrivateApiErrorResponse>,
) {
  const context = getContextFromReq(req);
  const { org } = context;

  const { id } = req.params;
  const snapshot = await findSnapshotById(org.id, id);
  if (!snapshot) {
    res.status(404).json({
      status: 404,
      message: "Snapshot not found",
    });
    return;
  }

  const { analysisSettings, phaseIndex } = req.body;

  const experiment = await getExperimentById(context, snapshot.experiment);
  if (!experiment) {
    res.status(404).json({
      status: 404,
      message: "Experiment not found",
    });
    return;
  }

  if (snapshot.settings.coverage === undefined) {
    const latestPhase = experiment.phases.length - 1;
    snapshot.settings.coverage =
      experiment.phases[phaseIndex ?? latestPhase].coverage;
    // JIT migrate snapshots to have
    await updateSnapshot({
      organization: org.id,
      id,
      updates: { settings: snapshot.settings },
      context,
    });
  }

  const metricMap = await getMetricMap(context);

  try {
    await createSnapshotAnalysis({
      experiment: experiment,
      organization: org,
      analysisSettings: analysisSettings,
      metricMap: metricMap,
      snapshot: snapshot,
    });
    res.status(200).json({
      status: 200,
    });
  } catch (e) {
    req.log.error(e, "Failed to create experiment snapshot analysis");
    res.status(400).json({
      status: 400,
      message: e.message,
    });
  }
}

export async function postBanditSnapshot(
  req: AuthRequest<
    {
      reweight?: boolean;
    },
    { id: string }
  >,
  res: Response,
) {
  const context = getContextFromReq(req);
  const { reweight } = req.body;
  const { id } = req.params;

  const experiment = await getExperimentById(context, id);
  if (!experiment) {
    res.status(404).json({
      status: 404,
      message: "Experiment not found",
    });
    return;
  }

  const phase = experiment.phases.length - 1;
  if (!experiment.phases[phase]) {
    res.status(404).json({
      status: 404,
      message: "Phase not found",
    });
    return;
  }

  if (!experiment.datasource) {
    throw new Error("Could not find datasource for this experiment");
  }

  const datasource = await getDataSourceById(context, experiment.datasource);
  if (!datasource) {
    throw new Error("Could not find datasource for this experiment");
  }

  // This is doing an expensive analytics SQL query, so may take a long time
  // Set timeout to 30 minutes
  req.setTimeout(30 * 60 * 1000);
  let snapshot: ExperimentSnapshotInterface | undefined = undefined;

  try {
    const { queryRunner } = await createExperimentSnapshot({
      context,
      experiment,
      datasource,
      dimension: "",
      phase,
      useCache: false,
      type: "standard",
      reweight,
    });

    await queryRunner.waitForResults();
    snapshot = queryRunner.model;

    if (!snapshot?.banditResult) {
      return res.status(400).json({
        status: 400,
        message: "Unable to update bandit.",
        snapshot,
      });
    }

    const changes = updateExperimentBanditSettings({
      experiment,
      snapshot,
      reweight,
    });

    await updateExperiment({
      context,
      experiment,
      changes,
    });

    await req.audit({
      event: "experiment.refresh",
      entity: {
        object: "experiment",
        id: experiment.id,
      },
      details: auditDetailsCreate({
        phase,
        dimension: "",
        useCache: false,
        manual: false,
      }),
    });
    return res.status(200).json({
      status: 200,
      snapshot,
    });
  } catch (e) {
    return res.status(400).json({
      status: 400,
      message: e?.message || e,
      snapshot,
    });
  }
}

function addCoverageToSnapshotIfMissing(
  snapshot: ExperimentSnapshotInterface,
  experiment: ExperimentInterface,
  phase?: number,
): ExperimentSnapshotInterface {
  if (snapshot.settings.coverage === undefined) {
    const latestPhase = experiment.phases.length - 1;
    snapshot.settings.coverage =
      experiment.phases[phase ?? latestPhase]?.coverage ?? 1;
  }
  return snapshot;
}

export async function postSnapshotsWithScaledImpactAnalysis(
  req: AuthRequest<{
    experiments: string[];
  }>,
  res: Response<{ status: 200 } | PrivateApiErrorResponse>,
) {
  const context = getContextFromReq(req);
  const { org } = context;
  const { experiments } = req.body;
  if (!experiments.length) {
    res.status(200).json({
      status: 200,
    });
    return;
  }
  const metricMap = await getMetricMap(context);
  const experimentObjs = await getExperimentsByIds(context, experiments);

  // get latest snapshot for latest phase without dimensions but with results
  const snapshots = await _getSnapshots(context, experimentObjs);

  // Add snapshots missing scaled analysis to list to fetch
  const snapshotAnalysesToCreate: SnapshotAnalysisParams[] = [];
  snapshots.forEach((s) => {
    const defaultAnalysis = getSnapshotAnalysis(s);
    if (!defaultAnalysis) return;

    const scaledImpactAnalysisSettings: ExperimentSnapshotAnalysisSettings = {
      ...defaultAnalysis.settings,
      differenceType: "scaled",
    };
    if (getSnapshotAnalysis(s, scaledImpactAnalysisSettings)) return;

    const experiment = experimentObjs.find((e) => e.id === s.experiment);
    if (!experiment) return;

    addCoverageToSnapshotIfMissing(s, experiment);

    snapshotAnalysesToCreate.push({
      experiment: experiment,
      organization: org,
      analysisSettings: scaledImpactAnalysisSettings,
      metricMap: metricMap,
      snapshot: s,
    });
  });

  if (snapshotAnalysesToCreate.length > 0) {
    await createSnapshotAnalyses(snapshotAnalysesToCreate, context).catch(
      (e) => {
        req.log.error(e);
      },
    );
  }
  res.status(200).json({
    status: 200,
  });
  return;
}

export async function deleteScreenshot(
  req: AuthRequest<{ url: string }, { id: string; variation: number }>,
  res: Response,
) {
  const context = getContextFromReq(req);
  const { org } = context;
  const { id, variation } = req.params;
  const { url } = req.body;
  const changes: Changeset = {};

  const experiment = await getExperimentById(context, id);

  if (!experiment) {
    res.status(403).json({
      status: 404,
      message: "Experiment not found",
    });
    return;
  }

  if (experiment.organization !== org.id) {
    res.status(403).json({
      status: 403,
      message: "You do not have access to this experiment",
    });
    return;
  }

  if (!context.permissions.canUpdateExperiment(experiment, changes)) {
    context.permissions.throwPermissionError();
  }

  if (!experiment.variations[variation]) {
    res.status(404).json({
      status: 404,
      message: "Unknown variation " + variation,
    });
    return;
  }

  changes.variations = cloneDeep(experiment.variations);

  // TODO: delete from s3 as well?
  changes.variations[variation].screenshots = changes.variations[
    variation
  ].screenshots.filter((s) => s.path !== url);
  const updated = await updateExperiment({
    context,
    experiment,
    changes,
  });

  await req.audit({
    event: "experiment.screenshot.delete",
    entity: {
      object: "experiment",
      id: experiment.id,
    },
    details: auditDetailsUpdate(
      experiment.variations[variation].screenshots,
      updated?.variations[variation].screenshots,
      { variation },
    ),
  });

  res.status(200).json({
    status: 200,
  });
}

type AddScreenshotRequestBody = {
  url: string;
  description?: string;
};
export async function addScreenshot(
  req: AuthRequest<AddScreenshotRequestBody, { id: string; variation: number }>,
  res: Response,
) {
  const context = getContextFromReq(req);
  const { org, userId } = context;
  const { id, variation } = req.params;
  const { url, description } = req.body;
  const changes: Changeset = {};

  const experiment = await getExperimentById(context, id);

  if (!experiment) {
    res.status(403).json({
      status: 404,
      message: "Experiment not found",
    });
    return;
  }

  if (experiment.organization !== org.id) {
    res.status(403).json({
      status: 403,
      message: "You do not have access to this experiment",
    });
    return;
  }

  if (!context.permissions.canUpdateExperiment(experiment, changes)) {
    context.permissions.throwPermissionError();
  }

  if (!experiment.variations[variation]) {
    res.status(404).json({
      status: 404,
      message: "Unknown variation " + variation,
    });
    return;
  }

  experiment.variations[variation].screenshots =
    experiment.variations[variation].screenshots || [];

  changes.variations = cloneDeep(experiment.variations);

  changes.variations[variation].screenshots.push({
    path: url,
    description: description,
  });

  await updateExperiment({
    context,
    experiment,
    changes,
  });

  await req.audit({
    event: "experiment.screenshot.create",
    entity: {
      object: "experiment",
      id: experiment.id,
    },
    details: auditDetailsCreate({
      variation,
      url,
      description,
    }),
  });

  await upsertWatch({
    userId,
    organization: org.id,
    item: experiment.id,
    type: "experiments",
  });

  res.status(200).json({
    status: 200,
    screenshot: {
      path: url,
      description: description,
    },
  });
}

export async function cancelPastExperiments(
  req: AuthRequest<null, { id: string }>,
  res: Response,
) {
  const context = getContextFromReq(req);
  const { org } = context;
  const { id } = req.params;
  const pastExperiments = await getPastExperimentsById(org.id, id);
  if (!pastExperiments) {
    throw new Error("Could not cancel query");
  }

  const integration = await getIntegrationFromDatasourceId(
    context,
    pastExperiments.datasource,
  );

  const queryRunner = new PastExperimentsQueryRunner(
    context,
    pastExperiments,
    integration,
  );
  await queryRunner.cancelQueries();

  res.status(200).json({ status: 200 });
}

export async function getPastExperimentsList(
  req: AuthRequest<null, { id: string }>,
  res: Response,
) {
  const context = getContextFromReq(req);
  const { org } = context;
  const { id } = req.params;
  const pastExperiments = await getPastExperimentsById(org.id, id);

  if (!pastExperiments) {
    throw new Error("Invalid import id");
  }

  const experiments = await getPastExperimentsByDatasource(
    context,
    pastExperiments.datasource,
  );

  const experimentMap = new Map<string, string>();
  (experiments || []).forEach((e) => {
    experimentMap.set(e.trackingKey, e.id);
    experimentMap.set(e.trackingKey + "::" + e.exposureQueryId, e.id);
  });

  const trackingKeyMap: Record<string, string> = {};
  (pastExperiments.experiments || []).forEach((e) => {
    const keys = [e.trackingKey, e.trackingKey + "::" + e.exposureQueryId];
    keys.forEach((key) => {
      const id = experimentMap.get(key);
      if (id) {
        trackingKeyMap[key] = id;
      }
    });
  });

  res.status(200).json({
    status: 200,
    experiments: pastExperiments,
    existing: trackingKeyMap,
    lookbackDays: IMPORT_LIMIT_DAYS,
  });
}

//experiments/import, sent here right after "add experiment"
export async function postPastExperiments(
  req: AuthRequest<{ datasource: string; force: boolean; refresh?: boolean }>,
  res: Response,
) {
  const context = getContextFromReq(req);
  const { org } = context;
  const { datasource, force, refresh } = req.body;

  const integration = await getIntegrationFromDatasourceId(
    context,
    datasource,
    true,
  );

  let pastExperiments = await getPastExperimentsModelByDatasource(
    org.id,
    datasource,
  );

  const start = new Date();
  start.setDate(start.getDate() - IMPORT_LIMIT_DAYS);

  if (!pastExperiments) {
    pastExperiments = await createPastExperiments({
      organization: org.id,
      datasource,
      experiments: [],
      start,
      queries: [],
    });
  }

  let needsRun = false;
  if (force) {
    needsRun = true;
    pastExperiments = await updatePastExperiments(pastExperiments, {
      config: {
        start:
          !refresh && pastExperiments.config
            ? pastExperiments.config.start
            : start,
        end: new Date(),
      },
    });
  }

  if (needsRun) {
    const queryRunner = new PastExperimentsQueryRunner(
      context,
      pastExperiments,
      integration,
    );
    pastExperiments = await queryRunner.startAnalysis({
      from: start,
      forceRefresh: !!refresh,
    });
  }

  res.status(200).json({
    status: 200,
    id: pastExperiments.id,
  });

  if (needsRun) {
    await req.audit({
      event: "datasource.import",
      entity: {
        object: "datasource",
        id: datasource,
      },
    });
  }
}

export async function postVisualChangeset(
  req: AuthRequest<Partial<VisualChangesetInterface>, { id: string }>,
  res: Response,
) {
  const context = getContextFromReq(req);
  if (!req.body.urlPatterns) {
    throw new Error("urlPatterns needs to be defined");
  }

  if (!req.body.editorUrl) {
    throw new Error("editorUrl needs to be defined");
  }

  const experiment = await getExperimentById(context, req.params.id);

  if (!experiment) {
    throw new Error("Could not find experiment");
  }

  const linkedFeatureIds = experiment.linkedFeatures || [];

  const linkedFeatures = await getFeaturesByIds(context, linkedFeatureIds);

  const envs = getAffectedEnvsForExperiment({
    experiment,
    orgEnvironments: context.org.settings?.environments || [],
    linkedFeatures,
  });

  if (
    envs.length > 0 &&
    !context.permissions.canRunExperiment(experiment, envs)
  ) {
    context.permissions.throwPermissionError();
  }

  const visualChangeset = await createVisualChangeset({
    experiment,
    urlPatterns: req.body.urlPatterns,
    editorUrl: req.body.editorUrl,
    context,
  });

  res.status(200).json({
    status: 200,
    visualChangeset,
  });
}

export async function putVisualChangeset(
  req: AuthRequest<Partial<VisualChangesetInterface>, { id: string }>,
  res: Response,
) {
  const context = getContextFromReq(req);
  const { org } = context;

  const visualChangeset = await findVisualChangesetById(req.params.id, org.id);
  if (!visualChangeset) {
    throw new Error("Visual Changeset not found");
  }

  const experiment = await getExperimentById(
    context,
    visualChangeset.experiment,
  );
  if (!experiment) {
    throw new Error("Could not find experiment");
  }

  const updates: Partial<VisualChangesetInterface> = {
    editorUrl: req.body.editorUrl,
    urlPatterns: req.body.urlPatterns,
    visualChanges: req.body.visualChanges,
  };

  const linkedFeatureIds = experiment.linkedFeatures || [];

  const linkedFeatures = await getFeaturesByIds(context, linkedFeatureIds);

  const envs = experiment
    ? getAffectedEnvsForExperiment({
        experiment,
        linkedFeatures,
        orgEnvironments: context.org.settings?.environments || [],
      })
    : [];
  if (!context.permissions.canRunExperiment(experiment, envs)) {
    context.permissions.throwPermissionError();
  }

  const ret = await updateVisualChangeset({
    visualChangeset,
    experiment,
    context,
    updates,
  });

  res.status(200).json({
    status: 200,
    data: {
      nModified: ret.nModified,
      changesetId: ret.nModified > 0 ? req.params.id : undefined,
      updates: ret.nModified > 0 ? req.body : undefined,
    },
  });
}

export async function deleteVisualChangeset(
  req: AuthRequest<null, { id: string }>,
  res: Response,
) {
  const context = getContextFromReq(req);
  const { org } = context;

  const visualChangeset = await findVisualChangesetById(req.params.id, org.id);
  if (!visualChangeset) {
    throw new Error("Visual Changeset not found");
  }

  const experiment = await getExperimentById(
    context,
    visualChangeset.experiment,
  );

  const linkedFeatureIds = experiment?.linkedFeatures || [];

  const linkedFeatures = await getFeaturesByIds(context, linkedFeatureIds);

  const envs = experiment
    ? getAffectedEnvsForExperiment({
        experiment,
        linkedFeatures,
        orgEnvironments: context.org.settings?.environments || [],
      })
    : [];
  if (!context.permissions.canRunExperiment(experiment || {}, envs)) {
    context.permissions.throwPermissionError();
  }

  await deleteVisualChangesetById({
    visualChangeset,
    experiment,
    context,
  });

  res.status(200).json({
    status: 200,
  });
}

export async function findOrCreateVisualEditorToken(
  req: AuthRequest,
  res: Response,
) {
  const { org } = getContextFromReq(req);

  if (!req.userId) throw new Error("No user found");

  let visualEditorKey = await getVisualEditorApiKey(org.id, req.userId);

  // if not exist, create one
  if (!visualEditorKey) {
    visualEditorKey = await createUserVisualEditorApiKey({
      userId: req.userId,
      organizationId: org.id,
      description: `Created automatically for the Visual Editor`,
    });
  }

  res.status(200).json({
    key: visualEditorKey.key,
  });
}

export async function getExperimentTimeSeries(
  req: AuthRequest<
    null,
    { id: string },
    { phase: string; metricIds: string[] }
  >,
  res: Response,
) {
  const context = getContextFromReq(req);
  const { id } = req.params;
  const { phase, metricIds } = req.query;
  const phaseIndex = parseInt(phase, 10);

  const experiment = await getExperimentById(context, id);
  if (!experiment) {
    throw new Error("Experiment not found");
  }

  if (metricIds.length === 0) {
    throw new Error("metricIds is required");
  }

  if (isNaN(phaseIndex)) {
    throw new Error("Invalid phase");
  }

  const timeSeries =
    await context.models.metricTimeSeries.getBySourceAndMetricIds({
      source: "experiment",
      sourceId: id,
      sourcePhase: phaseIndex,
      metricIds,
    });

  res.status(200).json({
    status: 200,
    timeSeries,
  });
}<|MERGE_RESOLUTION|>--- conflicted
+++ resolved
@@ -1036,7 +1036,6 @@
     | { metricIds: string[]; datasource: DataSourceInterface | null }
     | undefined;
 
-<<<<<<< HEAD
   try {
     result = await validateExperimentData(context, data);
   } catch (e) {
@@ -1045,51 +1044,6 @@
       message: e.message,
     });
     return;
-=======
-  // Validate that specified metrics exist and belong to the organization
-  const metricIds = getAllMetricIdsFromExperiment(data);
-  if (metricIds.length) {
-    const map = await getMetricMap(context);
-    for (let i = 0; i < metricIds.length; i++) {
-      const metric = map.get(metricIds[i]);
-      if (metric) {
-        // Make sure it is tied to the same datasource as the experiment
-        if (data.datasource && metric.datasource !== data.datasource) {
-          res.status(400).json({
-            status: 400,
-            message:
-              "Metrics must be tied to the same datasource as the experiment: " +
-              metricIds[i],
-          });
-          return;
-        }
-      } else {
-        // check to see if this metric is actually a metric group
-        const metricGroup = await context.models.metricGroups.getById(
-          metricIds[i],
-        );
-        if (metricGroup) {
-          // Make sure it is tied to the same datasource as the experiment
-          if (data.datasource && metricGroup.datasource !== data.datasource) {
-            res.status(400).json({
-              status: 400,
-              message:
-                "Metric group must be tied to the same datasource as the experiment: " +
-                metricIds[i],
-            });
-            return;
-          }
-        } else {
-          // new metric that's not recognized...
-          res.status(403).json({
-            status: 403,
-            message: "Unknown metric: " + metricIds[i],
-          });
-          return;
-        }
-      }
-    }
->>>>>>> 8e85b7cc
   }
 
   const { metricIds, datasource } = result;
@@ -1425,12 +1379,12 @@
       (experiment.linkedFeatures && experiment.linkedFeatures.length > 0)
     ) {
       throw new Error(
-        "Cannot change holdout after experiment has been run or linked changes have been added"
+        "Cannot change holdout after experiment has been run or linked changes have been added",
       );
     }
     await context.models.holdout.removeExperimentFromHoldout(
       experiment.holdoutId,
-      experiment.id
+      experiment.id,
     );
   }
 
@@ -2690,8 +2644,8 @@
     promises.push(
       context.models.holdout.removeExperimentFromHoldout(
         experiment.holdoutId,
-        experiment.id
-      )
+        experiment.id,
+      ),
     );
   }
 
