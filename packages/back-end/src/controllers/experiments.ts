--- conflicted
+++ resolved
@@ -397,11 +397,7 @@
 
     await ensureWatching(userId, org.id, experiment.id);
 
-<<<<<<< HEAD
-    await experimentUpdated(req.organization.id, experiment);
-=======
-    await queueWebhook(org.id);
->>>>>>> 96ce7b4f
+    await experimentUpdated(org.id, experiment);
 
     res.status(200).json({
       status: 200,
@@ -540,11 +536,7 @@
     "winner",
     "implementation",
     "targetURLRegex",
-<<<<<<< HEAD
-    "previewURL",
-=======
     "project",
->>>>>>> 96ce7b4f
   ];
   const existing: ExperimentInterface = exp.toJSON();
   let requiresWebhook = false;
@@ -604,11 +596,7 @@
   await ensureWatching(userId, org.id, exp.id);
 
   if (requiresWebhook) {
-<<<<<<< HEAD
-    await experimentUpdated(req.organization.id, exp);
-=======
-    await queueWebhook(org.id);
->>>>>>> 96ce7b4f
+    await experimentUpdated(org.id, exp);
   }
 
   res.status(200).json({
@@ -647,11 +635,7 @@
   try {
     await exp.save();
 
-<<<<<<< HEAD
-    await experimentUpdated(req.organization.id, exp);
-=======
-    await queueWebhook(org.id);
->>>>>>> 96ce7b4f
+    await experimentUpdated(org.id, exp);
 
     // TODO: audit
     res.status(200).json({
@@ -703,11 +687,7 @@
   try {
     await exp.save();
 
-<<<<<<< HEAD
-    await experimentUpdated(req.organization.id, exp);
-=======
-    await queueWebhook(org.id);
->>>>>>> 96ce7b4f
+    await experimentUpdated(org.id, exp);
 
     // TODO: audit
     res.status(200).json({
@@ -805,11 +785,7 @@
       }),
     });
 
-<<<<<<< HEAD
-    await experimentUpdated(req.organization.id, exp);
-=======
-    await queueWebhook(org.id);
->>>>>>> 96ce7b4f
+    await experimentUpdated(org.id, exp);
 
     res.status(200).json({
       status: 200,
@@ -986,11 +962,7 @@
 
     await ensureWatching(userId, org.id, exp.id);
 
-<<<<<<< HEAD
-    await experimentUpdated(req.organization.id, exp);
-=======
-    await queueWebhook(org.id);
->>>>>>> 96ce7b4f
+    await experimentUpdated(org.id, exp);
 
     res.status(200).json({
       status: 200,
@@ -1159,11 +1131,7 @@
     },
   });
 
-<<<<<<< HEAD
-  await experimentUpdated(req.organization.id, exp);
-=======
-  await queueWebhook(org.id);
->>>>>>> 96ce7b4f
+  await experimentUpdated(org.id, exp);
 
   res.status(200).json({
     status: 200,
