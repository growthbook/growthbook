--- conflicted
+++ resolved
@@ -4,13 +4,12 @@
 import cloneDeep from "lodash/cloneDeep";
 import { DEFAULT_SEQUENTIAL_TESTING_TUNING_PARAMETER } from "shared/constants";
 import { getValidDate } from "shared/dates";
-<<<<<<< HEAD
-import { getAffectedEnvsForExperiment, getSnapshotAnalysis } from "shared/util";
-import { getAllMetricRegressionAdjustmentStatuses } from "shared/experiments";
-=======
-import { getAffectedEnvsForExperiment, isDefined } from "shared/util";
+import {
+  getAffectedEnvsForExperiment,
+  getSnapshotAnalysis,
+  isDefined,
+} from "shared/util";
 import { getAllMetricSettingsForSnapshot } from "shared/experiments";
->>>>>>> 160d31a5
 import { getScopedSettings } from "shared/settings";
 import { v4 as uuidv4 } from "uuid";
 import uniq from "lodash/uniq";
@@ -1859,8 +1858,7 @@
     useCache,
     defaultAnalysisSettings: analysisSettings,
     additionalAnalysisSettings: getAdditionalExperimentAnalysisSettings(
-      analysisSettings,
-      experiment
+      analysisSettings
     ),
     settingsForSnapshotMetrics,
     metricMap,
@@ -1994,17 +1992,6 @@
       dimension,
       phase,
       useCache,
-<<<<<<< HEAD
-      defaultAnalysisSettings: analysisSettings,
-      additionalAnalysisSettings: getAdditionalExperimentAnalysisSettings(
-        analysisSettings
-      ),
-      metricRegressionAdjustmentStatuses:
-        metricRegressionAdjustmentStatuses || [],
-      metricMap,
-      factTableMap,
-=======
->>>>>>> 160d31a5
     });
 
     await req.audit({
@@ -2167,9 +2154,11 @@
     });
   });
 
-  await createMultipleSnapshotAnalysis(snapshotAnalysesToCreate).catch((e) => {
-    req.log.error(e);
-  });
+  await createMultipleSnapshotAnalysis(snapshotAnalysesToCreate, context).catch(
+    (e) => {
+      req.log.error(e);
+    }
+  );
   res.status(200).json({
     status: 200,
   });
