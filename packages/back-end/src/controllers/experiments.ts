--- conflicted
+++ resolved
@@ -4,29 +4,25 @@
 import cloneDeep from "lodash/cloneDeep";
 import { AuthRequest, ResponseWithStatusAndError } from "../types/AuthRequest";
 import {
-  getLatestSnapshot,
+  createManualSnapshot,
   createSnapshot,
-  createManualSnapshot,
-  getManualSnapshotData,
   ensureWatching,
-  processPastExperiments,
   experimentUpdated,
   getExperimentWatchers,
+  getLatestSnapshot,
+  getManualSnapshotData,
+  processPastExperiments,
 } from "../services/experiments";
 import { MetricStats } from "../../types/metric";
 import {
-<<<<<<< HEAD
-  ExperimentModel,
-  logExperimentUpdated,
-=======
   createExperiment,
+  deleteExperimentByIdForOrganization,
+  getAllExperiments,
   getExperimentById,
   getExperimentByTrackingKey,
-  getAllExperiments,
+  getPastExperimentsByDatasource,
+  logExperimentUpdated,
   updateExperimentById,
-  getPastExperimentsByDatasource,
-  deleteExperimentByIdForOrganization,
->>>>>>> 40f146d7
 } from "../models/ExperimentModel";
 import {
   ExperimentSnapshotDocument,
@@ -37,10 +33,10 @@
 import { getOrgFromReq, userHasAccess } from "../services/organizations";
 import { removeExperimentFromPresentations } from "../services/presentations";
 import {
+  cancelRun,
+  getPastExperiments,
   getStatusEndpoint,
   startRun,
-  cancelRun,
-  getPastExperiments,
 } from "../services/queries";
 import { PastExperimentsModel } from "../models/PastExperimentsModel";
 import {
@@ -65,8 +61,8 @@
 import { ExperimentRule, FeatureInterface } from "../../types/feature";
 import {
   auditDetailsCreate,
+  auditDetailsDelete,
   auditDetailsUpdate,
-  auditDetailsDelete,
 } from "../services/audit";
 import { logger } from "../util/logger";
 
@@ -593,13 +589,9 @@
     return;
   }
 
-<<<<<<< HEAD
-  const previousExperiment = cloneDeep(exp);
-
-  if (exp.organization !== org.id) {
-=======
+  const previousExperiment = cloneDeep(experiment);
+
   if (experiment.organization !== org.id) {
->>>>>>> 40f146d7
     res.status(403).json({
       status: 403,
       message: "You do not have access to this experiment",
@@ -742,7 +734,7 @@
   try {
     await logExperimentUpdated({
       organization: org,
-      current: exp,
+      current: experiment,
       previous: previousExperiment,
     });
   } catch (e) {
