--- conflicted
+++ resolved
@@ -30,21 +30,12 @@
 import { removeExperimentFromPresentations } from "../services/presentations";
 import { WatchModel } from "../models/WatchModel";
 import {
-<<<<<<< HEAD
-=======
-  QueryMap,
-  getMetricValue,
->>>>>>> ec73fbae
   getStatusEndpoint,
   startRun,
   cancelRun,
   getPastExperiments,
 } from "../services/queries";
-<<<<<<< HEAD
 import { Dimension } from "../types/Integration";
-=======
-import { Dimension, MetricValueResult } from "../types/Integration";
->>>>>>> ec73fbae
 import { findDimensionById } from "../models/DimensionModel";
 import format from "date-fns/format";
 import { PastExperimentsModel } from "../models/PastExperimentsModel";
@@ -1153,70 +1144,6 @@
   });
 }
 
-<<<<<<< HEAD
-=======
-async function getMetricAnalysis(
-  metric: MetricInterface,
-  queryData: QueryMap
-): Promise<MetricAnalysis> {
-  const metricData = (queryData.get("metric")?.result as MetricValueResult) || {
-    users: 0,
-    count: 0,
-    mean: 0,
-    stddev: 0,
-  };
-
-  let total = (metricData.count || 0) * (metricData.mean || 0);
-  let count = metricData.count || 0;
-  let users = metricData.users || 0;
-  const dates: { d: Date; v: number; s: number; u: number }[] = [];
-
-  // Calculate total from dates
-  if (metricData.dates) {
-    total = 0;
-    count = 0;
-    users = 0;
-
-    metricData.dates.forEach((d) => {
-      const { mean, stddev } = metric.ignoreNulls
-        ? { mean: d.mean, stddev: d.stddev }
-        : addNonconvertingUsersToStats(d);
-
-      const averageBase = (metric.ignoreNulls ? d.count : d.users) || 0;
-      const dateTotal = (d.count || 0) * (d.mean || 0);
-      total += dateTotal;
-      count += d.count || 0;
-      users += d.users || 0;
-      dates.push({
-        d: getValidDate(d.date),
-        v: mean,
-        u: averageBase,
-        s: stddev,
-      });
-    });
-  }
-
-  const averageBase = metric.ignoreNulls ? count : users;
-  const average = averageBase > 0 ? total / averageBase : 0;
-
-  return {
-    createdAt: new Date(),
-    average,
-    users,
-    dates,
-    segment: metric.segment || "",
-    percentiles: metricData.percentiles
-      ? Object.keys(metricData.percentiles).map((k) => {
-          return {
-            p: parseInt(k) / 100,
-            v: metricData.percentiles?.[k] || 0,
-          };
-        })
-      : [],
-  };
-}
-
->>>>>>> ec73fbae
 export async function getMetricAnalysisStatus(
   req: AuthRequest<null, { id: string }>,
   res: Response
@@ -1287,82 +1214,11 @@
   }
 
   try {
-<<<<<<< HEAD
     await refreshMetric(
       metric,
       org.id,
       req.organization?.settings?.metricAnalysisDays
     );
-=======
-    if (metric.datasource) {
-      const datasource = await getDataSourceById(
-        metric.datasource,
-        metric.organization
-      );
-      if (!datasource) {
-        throw new Error("Could not load metric datasource");
-      }
-      const integration = getSourceIntegrationObject(datasource);
-
-      let segmentQuery = "";
-      let segmentName = "";
-      if (metric.segment) {
-        const segment = await SegmentModel.findOne({
-          id: metric.segment,
-          datasource: metric.datasource,
-        });
-        if (!segment) {
-          throw new Error("Invalid user segment chosen");
-        }
-        segmentQuery = segment.sql;
-        segmentName = segment.name;
-      }
-
-      let days = org?.settings?.metricAnalysisDays || 90;
-      if (days < 1 || days > 400) {
-        days = 90;
-      }
-
-      const from = new Date();
-      from.setDate(from.getDate() - days);
-      const to = new Date();
-
-      const baseParams = {
-        from,
-        to,
-        name: "Site-Wide",
-        includeByDate: true,
-        segmentName,
-        segmentQuery,
-        userIdType: metric.userIdType || "either",
-      };
-
-      const updates: Partial<MetricInterface> = {};
-
-      updates.runStarted = new Date();
-      updates.analysisError = "";
-
-      const { queries, result } = await startRun(
-        {
-          metric: getMetricValue(integration, {
-            ...baseParams,
-            metric,
-            includePercentiles: true,
-          }),
-        },
-        (queryData) => getMetricAnalysis(metric, queryData)
-      );
-
-      updates.queries = queries;
-      if (result) {
-        updates.analysis = result;
-      }
-
-      await updateMetric(metric.id, updates, org.id);
-    } else {
-      throw new Error("Cannot analyze manual metrics");
-    }
->>>>>>> ec73fbae
 
     res.status(200).json({
       status: 200,
