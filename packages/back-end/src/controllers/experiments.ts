import { Response } from "express";
import uniqid from "uniqid";
import format from "date-fns/format";
import cloneDeep from "lodash/cloneDeep";
import { DEFAULT_SEQUENTIAL_TESTING_TUNING_PARAMETER } from "shared/constants";
import { getValidDate } from "shared/dates";
import {
  getAffectedEnvsForExperiment,
  getSnapshotAnalysis,
  isDefined,
} from "shared/util";
import {
  getAllMetricSettingsForSnapshot,
  getAllMetricIdsFromExperiment,
} from "shared/experiments";
import { getScopedSettings } from "shared/settings";
import { v4 as uuidv4 } from "uuid";
import uniq from "lodash/uniq";
import { DataSourceInterface } from "back-end/types/datasource";
import {
  AuthRequest,
  ResponseWithStatusAndError,
} from "back-end/src/types/AuthRequest";
import {
  _getSnapshots,
  SnapshotAnalysisParams,
  createManualSnapshot,
  createSnapshot,
  createSnapshotAnalyses,
  createSnapshotAnalysis,
  getAdditionalExperimentAnalysisSettings,
  getDefaultExperimentAnalysisSettings,
  getLinkedFeatureInfo,
} from "back-end/src/services/experiments";
import { MetricInterface, MetricStats } from "back-end/types/metric";
import {
  createExperiment,
  deleteExperimentByIdForOrganization,
  getAllExperiments,
  getExperimentById,
  getExperimentByTrackingKey,
  getExperimentsByIds,
  getPastExperimentsByDatasource,
  hasArchivedExperiments,
  updateExperiment,
} from "back-end/src/models/ExperimentModel";
import {
  createVisualChangeset,
  deleteVisualChangesetById,
  findVisualChangesetById,
  findVisualChangesetsByExperiment,
  syncVisualChangesWithVariations,
  updateVisualChangeset,
} from "back-end/src/models/VisualChangesetModel";
import {
  deleteSnapshotById,
  findSnapshotById,
  getLatestSnapshot,
  updateSnapshot,
  updateSnapshotsOnPhaseDelete,
} from "back-end/src/models/ExperimentSnapshotModel";
import { getIntegrationFromDatasourceId } from "back-end/src/services/datasource";
import { addTagsDiff } from "back-end/src/models/TagModel";
import { getContextFromReq } from "back-end/src/services/organizations";
import { removeExperimentFromPresentations } from "back-end/src/services/presentations";
import {
  createPastExperiments,
  getPastExperimentsById,
  getPastExperimentsModelByDatasource,
  updatePastExperiments,
} from "back-end/src/models/PastExperimentsModel";
import {
  Changeset,
  ExperimentInterface,
  ExperimentInterfaceStringDates,
  ExperimentPhase,
  ExperimentStatus,
  ExperimentTargetingData,
  Variation,
} from "back-end/types/experiment";
import { getMetricMap } from "back-end/src/models/MetricModel";
import { IdeaModel } from "back-end/src/models/IdeasModel";
import { IdeaInterface } from "back-end/types/idea";
import { getDataSourceById } from "back-end/src/models/DataSourceModel";
import { generateExperimentNotebook } from "back-end/src/services/notebook";
import { IMPORT_LIMIT_DAYS } from "back-end/src/util/secrets";
import {
  auditDetailsCreate,
  auditDetailsDelete,
  auditDetailsUpdate,
} from "back-end/src/services/audit";
import {
  ExperimentSnapshotAnalysisSettings,
  ExperimentSnapshotInterface,
} from "back-end/types/experiment-snapshot";
import { VisualChangesetInterface } from "back-end/types/visual-changeset";
import { ApiReqContext, PrivateApiErrorResponse } from "back-end/types/api";
import { EventUserForResponseLocals } from "back-end/src/events/event-types";
import { ExperimentResultsQueryRunner } from "back-end/src/queryRunners/ExperimentResultsQueryRunner";
import { PastExperimentsQueryRunner } from "back-end/src/queryRunners/PastExperimentsQueryRunner";
import {
  createUserVisualEditorApiKey,
  getVisualEditorApiKey,
<<<<<<< HEAD
} from "../models/ApiKeyModel";
import { getExperimentWatchers, upsertWatch } from "../models/WatchModel";
import { getFactTableMap } from "../models/FactTableModel";
import { OrganizationSettings, ReqContext } from "../../types/organization";
import { CreateURLRedirectProps } from "../../types/url-redirect";
import { logger } from "../util/logger";
import { getMetricGroupById } from "../models/MetricGroupModel";
=======
} from "back-end/src/models/ApiKeyModel";
import {
  getExperimentWatchers,
  upsertWatch,
} from "back-end/src/models/WatchModel";
import { getFactTableMap } from "back-end/src/models/FactTableModel";
import { OrganizationSettings, ReqContext } from "back-end/types/organization";
import { CreateURLRedirectProps } from "back-end/types/url-redirect";
import { logger } from "back-end/src/util/logger";
>>>>>>> 88c33aa1

export async function getExperiments(
  req: AuthRequest<
    unknown,
    unknown,
    {
      project?: string;
      includeArchived?: boolean;
    }
  >,
  res: Response
) {
  const context = getContextFromReq(req);
  let project = "";
  if (typeof req.query?.project === "string") {
    project = req.query.project;
  }

  const includeArchived = !!req.query?.includeArchived;

  const experiments = await getAllExperiments(context, {
    project,
    includeArchived,
  });

  const hasArchived = includeArchived
    ? experiments.some((e) => e.archived)
    : await hasArchivedExperiments(context, project);

  res.status(200).json({
    status: 200,
    experiments,
    hasArchived,
  });
}

export async function getExperimentsFrequencyMonth(
  req: AuthRequest<null, { num: string }, { project?: string }>,
  res: Response
) {
  const context = getContextFromReq(req);
  let project = "";
  if (typeof req.query?.project === "string") {
    project = req.query.project;
  }

  const allProjects = await context.models.projects.getAll();
  const { num } = req.params;
  const experiments = await getAllExperiments(context, {
    project,
    includeArchived: true,
  });

  const allData: { date: string; numExp: number }[] = [];

  // make the data array with all the months needed and 0 experiments.
  for (let i = parseInt(num) - 1; i >= 0; i--) {
    const d = new Date();
    d.setDate(1); // necessary because altering the month may result in an invalid date (ex: Feb 31)
    d.setMonth(d.getMonth() - i);
    const ob = {
      date: d.toISOString(),
      numExp: 0,
    };
    allData.push(ob);
  }

  // create stubs for each month by all the statuses:
  const dataByStatus = {
    draft: JSON.parse(JSON.stringify(allData)),
    running: JSON.parse(JSON.stringify(allData)),
    stopped: JSON.parse(JSON.stringify(allData)),
  };

  // create stubs for each month by all the projects:
  const dataByProject: Record<string, [{ date: string; numExp: number }]> = {};
  allProjects.forEach((p) => {
    dataByProject[p.id] = JSON.parse(JSON.stringify(allData));
  });
  dataByProject["all"] = JSON.parse(JSON.stringify(allData));

  // create stubs for each month by all the result:
  const dataByResult = {
    won: JSON.parse(JSON.stringify(allData)),
    lost: JSON.parse(JSON.stringify(allData)),
    inconclusive: JSON.parse(JSON.stringify(allData)),
    dnf: JSON.parse(JSON.stringify(allData)),
  };

  // now get the right number of experiments:
  experiments.forEach((e) => {
    let dateStarted: Date | null = null;
    if (e.status === "draft") {
      dateStarted = e.dateCreated;
    } else {
      e.phases.forEach((p) => {
        if (p.dateStarted && (!dateStarted || p.dateStarted < dateStarted))
          dateStarted = p.dateStarted;
      });
    }
    const monthYear = format(getValidDate(dateStarted), "MMM yyy");

    allData.forEach((md, i) => {
      const name = format(getValidDate(md.date), "MMM yyy");
      if (name === monthYear) {
        md.numExp++;
        // I can do this because the indexes will represent the same month
        dataByStatus[e.status][i].numExp++;

        // experiments without a project, are included in the 'all projects'
        if (e.project) {
          dataByProject[e.project][i].numExp++;
        } else {
          dataByProject["all"][i].numExp++;
        }

        if (e.results) {
          dataByResult[e.results][i].numExp++;
        }
      }
    });
  });

  res.status(200).json({
    status: 200,
    all: allData,
    byStatus: { ...dataByStatus },
    byProject: { ...dataByProject },
    byResults: { ...dataByResult },
  });
}

export async function lookupExperimentByTrackingKey(
  req: AuthRequest<unknown, unknown, { trackingKey: string }>,
  res: ResponseWithStatusAndError<{ experimentId: string | null }>
) {
  const context = getContextFromReq(req);
  const { trackingKey } = req.query;

  if (!trackingKey) {
    return res.status(400).json({
      status: 400,
      message: "Tracking key cannot be empty",
    });
  }

  const experiment = await getExperimentByTrackingKey(
    context,
    trackingKey + ""
  );

  return res.status(200).json({
    status: 200,
    experimentId: experiment?.id || null,
  });
}

export async function getExperiment(
  req: AuthRequest<null, { id: string }>,
  res: Response
) {
  const context = getContextFromReq(req);
  const { org } = context;
  const { id } = req.params;

  const experiment = await getExperimentById(context, id);

  if (!experiment) {
    res.status(403).json({
      status: 404,
      message: "Experiment not found",
    });
    return;
  }

  let idea: IdeaInterface | undefined = undefined;
  if (experiment.ideaSource) {
    idea =
      (await IdeaModel.findOne({
        organization: experiment.organization,
        id: experiment.ideaSource,
      })) || undefined;
  }

  const visualChangesets = await findVisualChangesetsByExperiment(
    experiment.id,
    org.id
  );

  const urlRedirects = await context.models.urlRedirects.findByExperiment(
    experiment.id
  );

  const linkedFeatures = await getLinkedFeatureInfo(context, experiment);

  res.status(200).json({
    status: 200,
    experiment,
    visualChangesets,
    urlRedirects,
    linkedFeatures,
    idea,
  });
}

async function _getSnapshot(
  context: ReqContext | ApiReqContext,
  experiment: string,
  phase?: string,
  dimension?: string,
  withResults: boolean = true
) {
  const experimentObj = await getExperimentById(context, experiment);

  if (!experimentObj) {
    throw new Error("Experiment not found");
  }

  if (experimentObj.organization !== context.org.id) {
    throw new Error("You do not have access to view this experiment");
  }

  if (!phase) {
    // get the latest phase:
    phase = String(experimentObj.phases.length - 1);
  }

  return await getLatestSnapshot({
    experiment: experimentObj.id,
    phase: parseInt(phase),
    dimension,
    withResults,
  });
}

export async function getSnapshotWithDimension(
  req: AuthRequest<null, { id: string; phase: string; dimension: string }>,
  res: Response
) {
  const context = getContextFromReq(req);
  const { id, phase, dimension } = req.params;
  const snapshot = await _getSnapshot(context, id, phase, dimension);

  const latest = await _getSnapshot(context, id, phase, dimension, false);

  res.status(200).json({
    status: 200,
    snapshot,
    latest,
  });
}
export async function getSnapshot(
  req: AuthRequest<null, { id: string; phase: string }>,
  res: Response
) {
  const context = getContextFromReq(req);
  const { id, phase } = req.params;
  const snapshot = await _getSnapshot(context, id, phase);

  const latest = await _getSnapshot(context, id, phase, undefined, false);

  res.status(200).json({
    status: 200,
    snapshot,
    latest,
  });
}

export async function postSnapshotNotebook(
  req: AuthRequest<null, { id: string }>,
  res: Response
) {
  const context = getContextFromReq(req);
  const { id } = req.params;

  const notebook = await generateExperimentNotebook(context, id);

  res.status(200).json({
    status: 200,
    notebook,
  });
}

export async function getSnapshots(
  req: AuthRequest<unknown, unknown, { experiments?: string }>,
  res: Response
) {
  const context = getContextFromReq(req);
  const idsString = (req.query?.experiments as string) || "";
  if (!idsString.length) {
    res.status(200).json({
      status: 200,
      snapshots: [],
    });
    return;
  }

  const ids = idsString.split(",");
  const experimentObjs = await getExperimentsByIds(context, ids);
  const snapshots = await _getSnapshots(context, experimentObjs);

  res.status(200).json({
    status: 200,
    snapshots: snapshots,
  });
  return;
}

const validateVariationIds = (variations: Variation[]) => {
  variations.forEach((variation, i) => {
    if (!variation.id) {
      variation.id = uniqid("var_");
    }
    if (!variation.key) {
      variation.key = i + "";
    }
  });
  const keys = variations.map((v) => v.key);
  if (keys.length !== new Set(keys).size) {
    throw new Error("Variation keys must be unique");
  }
};

/**
 * Creates a new experiment
 * If based on another experiment (originalId), it will copy the visual changesets
 * @param req
 * @param res
 */
export async function postExperiments(
  req: AuthRequest<
    Partial<ExperimentInterfaceStringDates>,
    unknown,
    {
      allowDuplicateTrackingKey?: boolean;
      originalId?: string;
      autoRefreshResults?: boolean;
    }
  >,
  res: Response<
    | { status: 200; experiment: ExperimentInterface }
    | { status: 200; duplicateTrackingKey: boolean; existingId: string }
    | PrivateApiErrorResponse,
    EventUserForResponseLocals
  >
) {
  const context = getContextFromReq(req);
  const { org, userId } = context;

  const data = req.body;
  data.organization = org.id;

  if (!context.permissions.canCreateExperiment(data)) {
    context.permissions.throwPermissionError();
  }

  let datasource: DataSourceInterface | null = null;
  if (data.datasource) {
    datasource = await getDataSourceById(context, data.datasource);
    if (!datasource) {
      res.status(403).json({
        status: 403,
        message: "Invalid datasource: " + data.datasource,
      });
      return;
    }
  }

  // Validate that specified metrics exist and belong to the organization
  const metricIds = getAllMetricIdsFromExperiment(data);
  if (metricIds.length) {
    const map = await getMetricMap(context);
    for (let i = 0; i < metricIds.length; i++) {
      const metric = map.get(metricIds[i]);
      if (metric) {
        // Make sure it is tied to the same datasource as the experiment
        if (data.datasource && metric.datasource !== data.datasource) {
          res.status(400).json({
            status: 400,
            message:
              "Metrics must be tied to the same datasource as the experiment: " +
              metricIds[i],
          });
          return;
        }
      } else {
        // check to see if this metric is actually a metric group
        const metricGroup = await getMetricGroupById(context, metricIds[i]);
        if (metricGroup) {
          // Make sure it is tied to the same datasource as the experiment
          if (data.datasource && metricGroup.datasource !== data.datasource) {
            res.status(400).json({
              status: 400,
              message:
                "Metric group must be tied to the same datasource as the experiment: " +
                metricIds[i],
            });
            return;
          }
        } else {
          // new metric that's not recognized...
          res.status(403).json({
            status: 403,
            message: "Unknown metric: " + metricIds[i],
          });
          return;
        }
      }
    }
  }

  const obj: Omit<ExperimentInterface, "id"> = {
    organization: data.organization,
    archived: false,
    hashAttribute: data.hashAttribute || "",
    fallbackAttribute: data.fallbackAttribute || "",
    hashVersion: data.hashVersion || 2,
    autoSnapshots: true,
    dateCreated: new Date(),
    dateUpdated: new Date(),
    project: data.project,
    owner: data.owner || userId,
    trackingKey: data.trackingKey || "",
    datasource: data.datasource || "",
    exposureQueryId: data.exposureQueryId || "",
    userIdType: data.userIdType || "anonymous",
    name: data.name || "",
    phases: data.phases
      ? data.phases.map(({ dateStarted, dateEnded, ...phase }) => {
          return {
            ...phase,
            dateStarted: dateStarted ? getValidDate(dateStarted) : new Date(),
            dateEnded: dateEnded ? getValidDate(dateEnded) : undefined,
          };
        })
      : [],
    tags: data.tags || [],
    description: data.description || "",
    hypothesis: data.hypothesis || "",
    goalMetrics: data.goalMetrics || [],
    secondaryMetrics: data.secondaryMetrics || [],
    metricOverrides: data.metricOverrides || [],
    guardrailMetrics: data.guardrailMetrics || [],
    activationMetric: data.activationMetric || "",
    segment: data.segment || "",
    queryFilter: data.queryFilter || "",
    skipPartialData: !!data.skipPartialData,
    attributionModel: data.attributionModel || "firstExposure",
    variations: data.variations || [],
    implementation: data.implementation || "code",
    status: data.status || "draft",
    results: data.results || undefined,
    analysis: data.analysis || "",
    releasedVariationId: "",
    excludeFromPayload: true,
    autoAssign: data.autoAssign || false,
    previewURL: data.previewURL || "",
    targetURLRegex: data.targetURLRegex || "",
    ideaSource: data.ideaSource || "",
    // todo: revisit this logic for project level settings, as well as "override stats settings" toggle:
    sequentialTestingEnabled:
      data.sequentialTestingEnabled ??
      !!org?.settings?.sequentialTestingEnabled,
    sequentialTestingTuningParameter:
      data.sequentialTestingTuningParameter ??
      org?.settings?.sequentialTestingTuningParameter ??
      DEFAULT_SEQUENTIAL_TESTING_TUNING_PARAMETER,
    statsEngine: data.statsEngine,
  };

  try {
    validateVariationIds(obj.variations);

    // Make sure id is unique
    if (obj.trackingKey && !req.query.allowDuplicateTrackingKey) {
      const existing = await getExperimentByTrackingKey(
        context,
        obj.trackingKey
      );
      if (existing) {
        return res.status(200).json({
          status: 200,
          duplicateTrackingKey: true,
          existingId: existing.id,
        });
      }
    }

    const experiment = await createExperiment({
      data: obj,
      context,
    });

    if (req.query.originalId) {
      const visualChangesets = await findVisualChangesetsByExperiment(
        req.query.originalId,
        org.id
      );
      for (const visualChangeset of visualChangesets) {
        await createVisualChangeset({
          experiment,
          urlPatterns: visualChangeset.urlPatterns,
          editorUrl: visualChangeset.editorUrl,
          context,
          visualChanges: visualChangeset.visualChanges,
        });
      }

      const urlRedirects = await context.models.urlRedirects.findByExperiment(
        req.query.originalId
      );
      for (const urlRedirect of urlRedirects) {
        const props: CreateURLRedirectProps = {
          experiment: experiment.id,
          destinationURLs: urlRedirect.destinationURLs,
          persistQueryString: urlRedirect.persistQueryString,
          urlPattern: urlRedirect.urlPattern,
        };
        await context.models.urlRedirects.create(props);
      }
    }

    if (datasource && req.query.autoRefreshResults && metricIds.length > 0) {
      // This is doing an expensive analytics SQL query, so may take a long time
      // Set timeout to 30 minutes
      req.setTimeout(30 * 60 * 1000);

      try {
        await createExperimentSnapshot({
          context,
          experiment,
          datasource,
          dimension: "",
          phase: 0,
          useCache: true,
        });
      } catch (e) {
        logger.error(e, "Failed to auto-refresh imported experiment");
      }
    }

    await req.audit({
      event: "experiment.create",
      entity: {
        object: "experiment",
        id: experiment.id,
      },
      details: auditDetailsCreate(experiment),
    });

    await upsertWatch({
      userId,
      organization: org.id,
      item: experiment.id,
      type: "experiments",
    });

    res.status(200).json({
      status: 200,
      experiment,
    });
  } catch (e) {
    res.status(400).json({
      status: 400,
      message: e.message,
    });
  }
}

/**
 * Update an experiment
 * @param req
 * @param res
 */
export async function postExperiment(
  req: AuthRequest<
    ExperimentInterfaceStringDates & {
      currentPhase?: number;
      phaseStartDate?: string;
      phaseEndDate?: string;
    },
    { id: string }
  >,
  res: Response<
    | { status: number; experiment?: ExperimentInterface | null }
    | PrivateApiErrorResponse,
    EventUserForResponseLocals
  >
) {
  const context = getContextFromReq(req);
  const { org, userId } = context;
  const { id } = req.params;
  const { phaseStartDate, phaseEndDate, currentPhase, ...data } = req.body;

  const experiment = await getExperimentById(context, id);

  if (!experiment) {
    res.status(403).json({
      status: 404,
      message: "Experiment not found",
    });
    return;
  }

  if (experiment.organization !== org.id) {
    res.status(403).json({
      status: 403,
      message: "You do not have access to this experiment",
    });
    return;
  }

  if (!context.permissions.canUpdateExperiment(experiment, req.body)) {
    context.permissions.throwPermissionError();
  }

  let compareDatasource = experiment?.datasource || "";
  if (data.datasource) {
    const datasource = await getDataSourceById(context, data.datasource);
    if (!datasource) {
      res.status(403).json({
        status: 403,
        message: "Invalid datasource: " + data.datasource,
      });
      return;
    }
    compareDatasource = datasource.id;
  }
  // Validate that specified metrics exist and belong to the organization
  const oldMetricIds = getAllMetricIdsFromExperiment(experiment);
  const newMetricIds = getAllMetricIdsFromExperiment(data).filter(
    (m) => !oldMetricIds.includes(m)
  );

  if (newMetricIds.length) {
    const map = await getMetricMap(context);
    for (let i = 0; i < newMetricIds.length; i++) {
      const metric = map.get(newMetricIds[i]);
      if (metric) {
        // Make sure it is tied to the same datasource as the experiment
        if (metric.datasource !== compareDatasource) {
          res.status(400).json({
            status: 400,
            message:
              "Metrics must be tied to the same datasource as the experiment: " +
              newMetricIds[i],
          });
          return;
        }
      } else {
        // check to see if this metric is actually a metric group
        const metricGroup = await getMetricGroupById(context, newMetricIds[i]);
        if (metricGroup) {
          // Make sure it is tied to the same datasource as the experiment
          if (metricGroup.datasource !== compareDatasource) {
            res.status(400).json({
              status: 400,
              message:
                "Metric group must be tied to the same datasource as the experiment: " +
                newMetricIds[i],
            });
            return;
          }
        } else {
          // new metric that's not recognized...
          res.status(403).json({
            status: 403,
            message: "Unknown metric: " + newMetricIds[i],
          });
          return;
        }
      }
    }
  }

  if (data.variations) {
    validateVariationIds(data.variations);
  }

  const keys: (keyof ExperimentInterface)[] = [
    "trackingKey",
    "owner",
    "datasource",
    "exposureQueryId",
    "userIdType",
    "hashAttribute",
    "fallbackAttribute",
    "hashVersion",
    "name",
    "tags",
    "description",
    "hypothesis",
    "activationMetric",
    "segment",
    "queryFilter",
    "skipPartialData",
    "attributionModel",
    "goalMetrics",
    "secondaryMetrics",
    "guardrailMetrics",
    "metricOverrides",
    "variations",
    "status",
    "results",
    "analysis",
    "winner",
    "implementation",
    "autoAssign",
    "previewURL",
    "targetURLRegex",
    "releasedVariationId",
    "excludeFromPayload",
    "autoSnapshots",
    "project",
    "regressionAdjustmentEnabled",
    "hasVisualChangesets",
    "hasURLRedirects",
    "sequentialTestingEnabled",
    "sequentialTestingTuningParameter",
    "statsEngine",
  ];
  const existing: ExperimentInterface = experiment;
  const changes: Changeset = {};

  keys.forEach((key) => {
    if (!(key in data)) {
      return;
    }

    // Do a deep comparison for arrays, shallow for everything else
    let hasChanges = data[key] !== existing[key];
    if (
      key === "goalMetrics" ||
      key === "secondaryMetrics" ||
      key === "guardrailMetrics" ||
      key === "metricOverrides" ||
      key === "variations"
    ) {
      hasChanges = JSON.stringify(data[key]) !== JSON.stringify(existing[key]);
    }

    if (hasChanges) {
      // eslint-disable-next-line @typescript-eslint/no-explicit-any
      (changes as any)[key] = data[key];
    }
  });

  // If changing phase start/end dates (from "Configure Analysis" modal)
  if (
    experiment.status !== "draft" &&
    currentPhase !== undefined &&
    experiment.phases?.[currentPhase] &&
    (phaseStartDate || phaseEndDate)
  ) {
    const phases = [...experiment.phases];
    const phaseClone = { ...phases[currentPhase] };
    phases[Math.floor(currentPhase * 1)] = phaseClone;

    if (phaseStartDate) {
      phaseClone.dateStarted = getValidDate(phaseStartDate + ":00Z");
    }
    if (experiment.status === "stopped" && phaseEndDate) {
      phaseClone.dateEnded = getValidDate(phaseEndDate + ":00Z");
    }
    changes.phases = phases;
  }

  // Only some fields affect production SDK payloads
  const needsRunExperimentsPermission = ([
    "phases",
    "variations",
    "project",
    "name",
    "trackingKey",
    "archived",
    "status",
    "releasedVariationId",
    "excludeFromPayload",
  ] as (keyof ExperimentInterfaceStringDates)[]).some((key) => key in changes);
  if (needsRunExperimentsPermission) {
    const envs = getAffectedEnvsForExperiment({
      experiment,
    });
    if (envs.length > 0) {
      const projects = [experiment.project || undefined];
      if ("project" in changes) {
        projects.push(changes.project || undefined);
      }
      // check user's permission on existing experiment project and the updated project, if changed
      projects.forEach((project) => {
        if (!context.permissions.canRunExperiment({ project }, envs)) {
          context.permissions.throwPermissionError();
        }
      });
    }
  }

  const updated = await updateExperiment({
    context,
    experiment,
    changes,
  });

  // if variations have changed, update the experiment's visualchangesets if they exist
  if (changes.variations && updated) {
    const visualChangesets = await findVisualChangesetsByExperiment(
      experiment.id,
      org.id
    );

    if (visualChangesets.length) {
      await Promise.all(
        visualChangesets.map((vc) =>
          syncVisualChangesWithVariations({
            visualChangeset: vc,
            experiment: updated,
            context,
          })
        )
      );
    }

    const urlRedirects = await context.models.urlRedirects.findByExperiment(
      experiment.id
    );
    if (urlRedirects.length) {
      await Promise.all(
        urlRedirects.map((urlRedirect) =>
          context.models.urlRedirects.syncURLRedirectsWithVariations(
            urlRedirect,
            updated
          )
        )
      );
    }
  }

  await req.audit({
    event: "experiment.update",
    entity: {
      object: "experiment",
      id: experiment.id,
    },
    details: auditDetailsUpdate(experiment, updated),
  });

  // If there are new tags to add
  await addTagsDiff(org.id, experiment.tags || [], data.tags || []);

  await upsertWatch({
    userId,
    organization: org.id,
    item: experiment.id,
    type: "experiments",
  });

  res.status(200).json({
    status: 200,
    experiment: updated,
  });
}

export async function postExperimentArchive(
  req: AuthRequest<null, { id: string }>,
  res: Response
) {
  const context = getContextFromReq(req);
  const { org } = context;
  const { id } = req.params;

  const experiment = await getExperimentById(context, id);

  const changes: Changeset = {};

  if (!experiment) {
    res.status(403).json({
      status: 404,
      message: "Experiment not found",
    });
    return;
  }

  if (experiment.organization !== org.id) {
    res.status(403).json({
      status: 403,
      message: "You do not have access to this experiment",
    });
    return;
  }

  if (!context.permissions.canUpdateExperiment(experiment, changes)) {
    context.permissions.throwPermissionError();
  }

  const envs = getAffectedEnvsForExperiment({
    experiment,
  });
  if (
    envs.length > 0 &&
    !context.permissions.canRunExperiment(experiment, envs)
  ) {
    context.permissions.throwPermissionError();
  }

  changes.archived = true;

  try {
    await updateExperiment({
      context,
      experiment,
      changes,
    });

    // TODO: audit
    res.status(200).json({
      status: 200,
    });

    await req.audit({
      event: "experiment.archive",
      entity: {
        object: "experiment",
        id: experiment.id,
      },
    });
  } catch (e) {
    res.status(400).json({
      status: 400,
      message: e.message || "Failed to archive experiment",
    });
  }
}

export async function postExperimentUnarchive(
  req: AuthRequest<null, { id: string }>,
  res: Response
) {
  const context = getContextFromReq(req);
  const { org } = context;
  const { id } = req.params;

  const experiment = await getExperimentById(context, id);
  const changes: Changeset = {};

  if (!experiment) {
    res.status(403).json({
      status: 404,
      message: "Experiment not found",
    });
    return;
  }

  if (experiment.organization !== org.id) {
    res.status(403).json({
      status: 403,
      message: "You do not have access to this experiment",
    });
    return;
  }

  if (!context.permissions.canUpdateExperiment(experiment, changes)) {
    context.permissions.throwPermissionError();
  }

  changes.archived = false;

  try {
    await updateExperiment({
      context,
      experiment,
      changes,
    });

    // TODO: audit
    res.status(200).json({
      status: 200,
    });

    await req.audit({
      event: "experiment.unarchive",
      entity: {
        object: "experiment",
        id: experiment.id,
      },
    });
  } catch (e) {
    res.status(400).json({
      status: 400,
      message: e.message || "Failed to unarchive experiment",
    });
  }
}

export async function postExperimentStatus(
  req: AuthRequest<
    {
      status: ExperimentStatus;
      reason: string;
      dateEnded: string;
    },
    { id: string }
  >,
  res: Response
) {
  const context = getContextFromReq(req);
  const { org } = context;
  const { id } = req.params;
  const { status, reason, dateEnded } = req.body;

  const changes: Changeset = {};

  const experiment = await getExperimentById(context, id);
  if (!experiment) {
    throw new Error("Experiment not found");
  }
  if (experiment.organization !== org.id) {
    throw new Error("You do not have access to this experiment");
  }

  if (!context.permissions.canUpdateExperiment(experiment, changes)) {
    context.permissions.throwPermissionError();
  }

  const envs = getAffectedEnvsForExperiment({
    experiment,
  });

  if (
    envs.length > 0 &&
    !context.permissions.canRunExperiment(experiment, envs)
  ) {
    context.permissions.throwPermissionError();
  }

  // If status changed from running to stopped, update the latest phase
  const phases = [...experiment.phases];
  if (
    experiment.status === "running" &&
    status === "stopped" &&
    phases?.length > 0 &&
    !phases[phases.length - 1].dateEnded
  ) {
    phases[phases.length - 1] = {
      ...phases[phases.length - 1],
      reason,
      dateEnded: dateEnded ? getValidDate(dateEnded + ":00Z") : new Date(),
    };
    changes.phases = phases;
  }
  // If starting an experiment from draft, use the current date as the phase start date
  else if (
    experiment.status === "draft" &&
    status === "running" &&
    phases?.length > 0
  ) {
    phases[phases.length - 1] = {
      ...phases[phases.length - 1],
      dateStarted: new Date(),
    };
    changes.phases = phases;
  }
  // If starting a stopped experiment, clear the phase end date
  else if (
    experiment.status === "stopped" &&
    status === "running" &&
    phases?.length > 0
  ) {
    // eslint-disable-next-line @typescript-eslint/no-unused-vars -- we don't want the dateEnded
    const { dateEnded: _, ...newPhase } = phases[phases.length - 1];
    phases[phases.length - 1] = newPhase;
    changes.phases = phases;
  }

  changes.status = status;

  const updated = await updateExperiment({
    context,
    experiment,
    changes,
  });

  await req.audit({
    event: "experiment.status",
    entity: {
      object: "experiment",
      id: experiment.id,
    },
    details: auditDetailsUpdate(experiment, updated),
  });

  res.status(200).json({
    status: 200,
  });
}

export async function postExperimentStop(
  req: AuthRequest<
    { reason: string; dateEnded: string } & Partial<ExperimentInterface>,
    { id: string }
  >,
  res: Response
) {
  const context = getContextFromReq(req);
  const { org } = context;
  const { id } = req.params;
  const {
    reason,
    results,
    analysis,
    winner,
    dateEnded,
    releasedVariationId,
    excludeFromPayload,
  } = req.body;

  const experiment = await getExperimentById(context, id);
  const changes: Changeset = {};

  if (!experiment) {
    res.status(403).json({
      status: 404,
      message: "Experiment not found",
    });
    return;
  }

  if (experiment.organization !== org.id) {
    res.status(403).json({
      status: 403,
      message: "You do not have access to this experiment",
    });
    return;
  }

  if (!context.permissions.canUpdateExperiment(experiment, req.body)) {
    context.permissions.throwPermissionError();
  }

  const envs = getAffectedEnvsForExperiment({
    experiment,
  });

  if (
    envs.length > 0 &&
    !context.permissions.canRunExperiment(experiment, envs)
  ) {
    context.permissions.throwPermissionError();
  }

  const phases = [...experiment.phases];
  // Already has phases
  if (phases.length) {
    phases[phases.length - 1] = {
      ...phases[phases.length - 1],
      dateEnded: dateEnded ? getValidDate(dateEnded + ":00Z") : new Date(),
      coverage: !excludeFromPayload ? 1 : phases[phases.length - 1].coverage,
      reason,
    };
    changes.phases = phases;
  }

  // Make sure experiment is stopped
  let isEnding = false;
  if (experiment.status === "running") {
    changes.status = "stopped";
    isEnding = true;
  }

  // TODO: validation
  changes.winner = winner;
  changes.results = results;
  changes.analysis = analysis;
  changes.releasedVariationId = releasedVariationId;
  changes.excludeFromPayload = !!excludeFromPayload;

  try {
    const updated = await updateExperiment({
      context,
      experiment,
      changes,
    });

    await req.audit({
      event: isEnding ? "experiment.stop" : "experiment.results",
      entity: {
        object: "experiment",
        id: experiment.id,
      },
      details: auditDetailsUpdate(experiment, updated),
    });

    res.status(200).json({
      status: 200,
    });
  } catch (e) {
    res.status(400).json({
      status: 400,
      message: e.message || "Failed to stop experiment",
    });
  }
}

export async function deleteExperimentPhase(
  req: AuthRequest<null, { id: string; phase: string }>,
  res: Response
) {
  const context = getContextFromReq(req);
  const { org } = context;
  const { id, phase } = req.params;
  const phaseIndex = parseInt(phase);

  const experiment = await getExperimentById(context, id);
  const changes: Changeset = {};

  if (!experiment) {
    res.status(404).json({
      status: 404,
      message: "Experiment not found",
    });
    return;
  }

  if (experiment.organization !== org.id) {
    res.status(403).json({
      status: 403,
      message: "You do not have access to this experiment",
    });
    return;
  }

  if (!context.permissions.canUpdateExperiment(experiment, changes)) {
    context.permissions.throwPermissionError();
  }

  const envs = getAffectedEnvsForExperiment({
    experiment,
  });

  if (
    envs.length > 0 &&
    !context.permissions.canRunExperiment(experiment, envs)
  ) {
    context.permissions.throwPermissionError();
  }

  if (phaseIndex < 0 || phaseIndex >= experiment.phases?.length) {
    throw new Error("Invalid phase id");
  }

  // Remove an element from an array without mutating the original
  changes.phases = experiment.phases.filter((phase, i) => i !== phaseIndex);

  if (!changes.phases.length) {
    changes.status = "draft";
  }
  const updated = await updateExperiment({
    context,
    experiment,
    changes,
  });

  await updateSnapshotsOnPhaseDelete(org.id, id, phaseIndex);

  // Add audit entry
  await req.audit({
    event: "experiment.phase.delete",
    entity: {
      object: "experiment",
      id: experiment.id,
    },
    details: auditDetailsUpdate(experiment, updated),
  });

  res.status(200).json({
    status: 200,
  });
}

export async function putExperimentPhase(
  req: AuthRequest<ExperimentPhase, { id: string; phase: string }>,
  res: Response
) {
  const context = getContextFromReq(req);
  const { org } = context;
  const { id } = req.params;
  const i = parseInt(req.params.phase);
  const phase = req.body;

  const changes: Changeset = {};

  const experiment = await getExperimentById(context, id);

  if (!experiment) {
    throw new Error("Experiment not found");
  }

  if (experiment.organization !== org.id) {
    throw new Error("You do not have access to this experiment");
  }

  if (!experiment.phases?.[i]) {
    throw new Error("Invalid phase");
  }

  if (!context.permissions.canUpdateExperiment(experiment, changes)) {
    context.permissions.throwPermissionError();
  }

  const envs = getAffectedEnvsForExperiment({
    experiment,
  });

  if (
    envs.length > 0 &&
    !context.permissions.canRunExperiment(experiment, envs)
  ) {
    context.permissions.throwPermissionError();
  }

  phase.dateStarted = phase.dateStarted
    ? getValidDate(phase.dateStarted + ":00Z")
    : new Date();
  phase.dateEnded = phase.dateEnded
    ? getValidDate(phase.dateEnded + ":00Z")
    : undefined;

  const phases = [...experiment.phases];
  phases[i] = {
    ...phases[i],
    ...phase,
  };
  changes.phases = phases;
  const updated = await updateExperiment({
    context,
    experiment,
    changes,
  });

  await req.audit({
    event: "experiment.phase",
    entity: {
      object: "experiment",
      id: experiment.id,
    },
    details: auditDetailsUpdate(experiment, updated),
  });

  res.status(200).json({
    status: 200,
  });
}

export async function postExperimentTargeting(
  req: AuthRequest<ExperimentTargetingData, { id: string }>,
  res: Response
) {
  const context = getContextFromReq(req);
  const { org, userId } = context;
  const { id } = req.params;

  const {
    condition,
    savedGroups,
    prerequisites,
    coverage,
    hashAttribute,
    fallbackAttribute,
    hashVersion,
    disableStickyBucketing,
    bucketVersion,
    minBucketVersion,
    namespace,
    trackingKey,
    variationWeights,
    seed,
    newPhase,
    reseed,
  } = req.body;

  const changes: Changeset = {};

  const experiment = await getExperimentById(context, id);

  if (!experiment) {
    res.status(404).json({
      status: 404,
      message: "Experiment not found",
    });
    return;
  }

  if (!context.permissions.canUpdateExperiment(experiment, changes)) {
    context.permissions.throwPermissionError();
  }

  const envs = getAffectedEnvsForExperiment({
    experiment,
  });

  if (
    envs.length > 0 &&
    !context.permissions.canRunExperiment(experiment, envs)
  ) {
    context.permissions.throwPermissionError();
  }

  const phases = [...experiment.phases];

  // Already has phases and we're updating an existing phase
  if (phases.length && !newPhase) {
    phases[phases.length - 1] = {
      ...phases[phases.length - 1],
      condition,
      savedGroups,
      prerequisites,
      coverage,
      namespace,
      variationWeights,
      seed,
    };
  } else {
    // If we had a previous phase, mark it as ended
    if (phases.length) {
      phases[phases.length - 1].dateEnded = new Date();
    }

    phases.push({
      condition,
      savedGroups,
      prerequisites,
      coverage,
      dateStarted: new Date(),
      name: "Main",
      namespace,
      reason: "",
      variationWeights,
      seed: phases.length && reseed ? uuidv4() : seed,
    });
  }
  changes.phases = phases;

  changes.hashAttribute = hashAttribute;
  changes.fallbackAttribute = fallbackAttribute;
  changes.hashVersion = hashVersion;
  changes.disableStickyBucketing = disableStickyBucketing;
  changes.bucketVersion = bucketVersion;
  changes.minBucketVersion = minBucketVersion;
  if (trackingKey) changes.trackingKey = trackingKey;

  // TODO: validation
  try {
    const updated = await updateExperiment({
      context,
      experiment,
      changes,
    });

    await req.audit({
      event: "experiment.update",
      entity: {
        object: "experiment",
        id: experiment.id,
      },
      details: auditDetailsUpdate(experiment, updated),
    });

    await upsertWatch({
      userId,
      organization: org.id,
      item: experiment.id,
      type: "experiments",
    });

    res.status(200).json({
      status: 200,
    });
  } catch (e) {
    res.status(400).json({
      status: 400,
      message: e.message || "Failed to edit experiment targeting",
    });
  }
}

export async function postExperimentPhase(
  req: AuthRequest<ExperimentPhase, { id: string }>,
  res: Response
) {
  const context = getContextFromReq(req);
  const { org, userId } = context;
  const { id } = req.params;
  const { reason, dateStarted, ...data } = req.body;

  const changes: Changeset = {};

  const experiment = await getExperimentById(context, id);

  if (!experiment) {
    res.status(404).json({
      status: 404,
      message: "Experiment not found",
    });
    return;
  }

  if (experiment.organization !== org.id) {
    res.status(403).json({
      status: 403,
      message: "You do not have access to this experiment",
    });
    return;
  }
  if (!context.permissions.canUpdateExperiment(experiment, changes)) {
    context.permissions.throwPermissionError();
  }

  const envs = getAffectedEnvsForExperiment({
    experiment,
  });

  if (
    envs.length > 0 &&
    !context.permissions.canRunExperiment(experiment, envs)
  ) {
    context.permissions.throwPermissionError();
  }

  const date = dateStarted ? getValidDate(dateStarted + ":00Z") : new Date();

  const phases = [...experiment.phases];
  // Already has phases
  if (phases.length) {
    phases[phases.length - 1] = {
      ...phases[phases.length - 1],
      dateEnded: date,
      reason,
    };
  }

  // Make sure experiment is running
  let isStarting = false;
  if (experiment.status === "draft") {
    changes.status = "running";
    isStarting = true;
  }

  phases.push({
    ...data,
    dateStarted: date,
    dateEnded: undefined,
    reason: "",
  });

  // TODO: validation
  try {
    changes.phases = phases;
    const updated = await updateExperiment({
      context,
      experiment,
      changes,
    });

    await req.audit({
      event: isStarting ? "experiment.start" : "experiment.phase",
      entity: {
        object: "experiment",
        id: experiment.id,
      },
      details: auditDetailsUpdate(experiment, updated),
    });

    await upsertWatch({
      userId,
      organization: org.id,
      item: experiment.id,
      type: "experiments",
    });

    res.status(200).json({
      status: 200,
    });
  } catch (e) {
    res.status(400).json({
      status: 400,
      message: e.message || "Failed to start new experiment phase",
    });
  }
}

export async function getWatchingUsers(
  req: AuthRequest<null, { id: string }>,
  res: Response
) {
  const { org } = getContextFromReq(req);
  const { id } = req.params;
  const watchers = await getExperimentWatchers(id, org.id);
  res.status(200).json({
    status: 200,
    userIds: watchers,
  });
}

export async function deleteExperiment(
  req: AuthRequest<ExperimentInterface, { id: string }>,
  res: Response<
    { status: 200 } | PrivateApiErrorResponse,
    EventUserForResponseLocals
  >
) {
  const context = getContextFromReq(req);
  const { org } = context;
  const { id } = req.params;

  const experiment = await getExperimentById(context, id);

  if (!experiment) {
    res.status(403).json({
      status: 404,
      message: "Experiment not found",
    });
    return;
  }

  if (experiment.organization !== org.id) {
    res.status(403).json({
      status: 403,
      message: "You do not have access to this experiment",
    });
    return;
  }

  if (!context.permissions.canDeleteExperiment(experiment)) {
    context.permissions.throwPermissionError();
  }

  const envs = getAffectedEnvsForExperiment({
    experiment,
  });

  if (
    envs.length > 0 &&
    !context.permissions.canRunExperiment(experiment, envs)
  ) {
    context.permissions.throwPermissionError();
  }

  await Promise.all([
    // note: we might want to change this to change the status to
    // 'deleted' instead of actually deleting the document.
    deleteExperimentByIdForOrganization(context, experiment),
    removeExperimentFromPresentations(experiment.id),
  ]);

  await req.audit({
    event: "experiment.delete",
    entity: {
      object: "experiment",
      id: experiment.id,
    },
    details: auditDetailsDelete(experiment),
  });

  res.status(200).json({
    status: 200,
  });
}

export async function cancelSnapshot(
  req: AuthRequest<null, { id: string }>,
  res: Response
) {
  const context = getContextFromReq(req);
  const { org } = context;
  const { id } = req.params;
  const snapshot = await findSnapshotById(org.id, id);
  if (!snapshot) {
    return res.status(400).json({
      status: 400,
      message: "No snapshot found with that id",
    });
  }

  const experiment = await getExperimentById(context, snapshot.experiment);

  if (!experiment) {
    return res.status(404).json({
      status: 404,
      message: "Experiment not found",
    });
  }

  const integration = await getIntegrationFromDatasourceId(
    context,
    snapshot.settings.datasourceId
  );

  const queryRunner = new ExperimentResultsQueryRunner(
    context,
    snapshot,
    integration
  );
  await queryRunner.cancelQueries();
  await deleteSnapshotById(org.id, snapshot.id);

  res.status(200).json({ status: 200 });
}

async function createExperimentSnapshot({
  context,
  experiment,
  datasource,
  dimension,
  phase,
  useCache = true,
}: {
  context: ReqContext;
  experiment: ExperimentInterface;
  datasource: DataSourceInterface;
  dimension: string | undefined;
  phase: number;
  useCache?: boolean;
}) {
  let project = null;
  if (experiment.project) {
    project = await context.models.projects.getById(experiment.project);
  }

  const { org } = context;
  const orgSettings: OrganizationSettings = org.settings as OrganizationSettings;
  const { settings } = getScopedSettings({
    organization: org,
    project: project ?? undefined,
    experiment,
  });
  const statsEngine = settings.statsEngine.value;

  const metricMap = await getMetricMap(context);
  const metricIds = getAllMetricIdsFromExperiment(experiment, false);

  const allExperimentMetrics = metricIds.map((m) => metricMap.get(m) || null);
  const denominatorMetricIds = uniq<string>(
    allExperimentMetrics
      .map((m) => m?.denominator)
      .filter((d) => d && typeof d === "string") as string[]
  );
  const denominatorMetrics = denominatorMetricIds
    .map((m) => metricMap.get(m) || null)
    .filter(isDefined) as MetricInterface[];

  const {
    settingsForSnapshotMetrics,
    regressionAdjustmentEnabled,
  } = getAllMetricSettingsForSnapshot({
    allExperimentMetrics,
    denominatorMetrics,
    orgSettings,
    experimentRegressionAdjustmentEnabled:
      experiment.regressionAdjustmentEnabled,
    experimentMetricOverrides: experiment.metricOverrides,
    datasourceType: datasource?.type,
    hasRegressionAdjustmentFeature: true,
  });

  const analysisSettings = getDefaultExperimentAnalysisSettings(
    statsEngine,
    experiment,
    org,
    regressionAdjustmentEnabled,
    dimension
  );

  const factTableMap = await getFactTableMap(context);

  const queryRunner = await createSnapshot({
    experiment,
    context,
    phaseIndex: phase,
    useCache,
    defaultAnalysisSettings: analysisSettings,
    additionalAnalysisSettings: getAdditionalExperimentAnalysisSettings(
      analysisSettings
    ),
    settingsForSnapshotMetrics,
    metricMap,
    factTableMap,
  });
  const snapshot = queryRunner.model;

  return snapshot;
}

export async function postSnapshot(
  req: AuthRequest<
    {
      phase: number;
      dimension?: string;
      users?: number[];
      metrics?: { [key: string]: MetricStats[] };
    },
    { id: string },
    { force?: string }
  >,
  res: Response
) {
  const context = getContextFromReq(req);
  const { org } = context;
  const { id } = req.params;
  const { phase, dimension } = req.body;

  const experiment = await getExperimentById(context, id);
  if (!experiment) {
    res.status(404).json({
      status: 404,
      message: "Experiment not found",
    });
    return;
  }

  if (!experiment.phases[phase]) {
    res.status(404).json({
      status: 404,
      message: "Phase not found",
    });
    return;
  }

  // Manual snapshot
  if (!experiment.datasource) {
    const { users, metrics } = req.body;
    if (!users || !metrics) {
      throw new Error("Missing users and metric data");
    }

    let project = null;
    if (experiment.project) {
      project = await context.models.projects.getById(experiment.project);
    }
    const { settings } = getScopedSettings({
      organization: org,
      project: project ?? undefined,
      experiment,
    });
    const statsEngine = settings.statsEngine.value;
    const metricDefaults = settings.metricDefaults.value;

    const analysisSettings = getDefaultExperimentAnalysisSettings(
      statsEngine,
      experiment,
      org,
      false,
      dimension
    );

    const metricMap = await getMetricMap(context);

    try {
      const snapshot = await createManualSnapshot({
        experiment,
        phaseIndex: phase,
        users,
        metrics,
        orgPriorSettings: metricDefaults.priorSettings,
        analysisSettings,
        metricMap,
        context,
      });
      res.status(200).json({
        status: 200,
        snapshot,
      });

      await req.audit({
        event: "experiment.refresh",
        entity: {
          object: "experiment",
          id: experiment.id,
        },
        details: auditDetailsCreate({
          phase,
          users,
          metrics,
          manual: true,
        }),
      });
      return;
    } catch (e) {
      req.log.error(e, "Failed to create manual snapshot");
      res.status(400).json({
        status: 400,
        message: e.message,
      });
      return;
    }
  }

  const datasource = await getDataSourceById(context, experiment.datasource);
  if (!datasource) {
    throw new Error("Could not find datasource for this experiment");
  }

  const useCache = !req.query["force"];

  // This is doing an expensive analytics SQL query, so may take a long time
  // Set timeout to 30 minutes
  req.setTimeout(30 * 60 * 1000);

  try {
    const snapshot = await createExperimentSnapshot({
      context,
      experiment,
      datasource,
      dimension,
      phase,
      useCache,
    });

    await req.audit({
      event: "experiment.refresh",
      entity: {
        object: "experiment",
        id: experiment.id,
      },
      details: auditDetailsCreate({
        phase,
        dimension,
        useCache,
        manual: false,
      }),
    });
    res.status(200).json({
      status: 200,
      snapshot,
    });
  } catch (e) {
    req.log.error(e, "Failed to create experiment snapshot");
    res.status(400).json({
      status: 400,
      message: e.message,
    });
  }
}
export async function postSnapshotAnalysis(
  req: AuthRequest<
    {
      analysisSettings: ExperimentSnapshotAnalysisSettings;
      phaseIndex?: number;
    },
    { id: string }
  >,
  res: Response
) {
  const context = getContextFromReq(req);
  const { org } = context;

  const { id } = req.params;
  const snapshot = await findSnapshotById(org.id, id);
  if (!snapshot) {
    res.status(404).json({
      status: 404,
      message: "Snapshot not found",
    });
    return;
  }

  const { analysisSettings, phaseIndex } = req.body;

  const experiment = await getExperimentById(context, snapshot.experiment);
  if (!experiment) {
    res.status(404).json({
      status: 404,
      message: "Experiment not found",
    });
    return;
  }

  if (snapshot.settings.coverage === undefined) {
    const latestPhase = experiment.phases.length - 1;
    snapshot.settings.coverage =
      experiment.phases[phaseIndex ?? latestPhase].coverage;
    // JIT migrate snapshots to have
    await updateSnapshot({
      organization: org.id,
      id,
      updates: { settings: snapshot.settings },
      context,
    });
  }

  const metricMap = await getMetricMap(context);

  try {
    await createSnapshotAnalysis(
      {
        experiment: experiment,
        organization: org,
        analysisSettings: analysisSettings,
        metricMap: metricMap,
        snapshot: snapshot,
      },
      context
    );
    res.status(200).json({
      status: 200,
    });
  } catch (e) {
    req.log.error(e, "Failed to create experiment snapshot analysis");
    res.status(400).json({
      status: 400,
      message: e.message,
    });
  }
}

function addCoverageToSnapshotIfMissing(
  snapshot: ExperimentSnapshotInterface,
  experiment: ExperimentInterface,
  phase?: number
): ExperimentSnapshotInterface {
  if (snapshot.settings.coverage === undefined) {
    const latestPhase = experiment.phases.length - 1;
    snapshot.settings.coverage =
      experiment.phases[phase ?? latestPhase]?.coverage ?? 1;
  }
  return snapshot;
}

export async function postSnapshotsWithScaledImpactAnalysis(
  req: AuthRequest<{
    experiments: string[];
  }>,
  res: Response<{ status: 200 } | PrivateApiErrorResponse>
) {
  const context = getContextFromReq(req);
  const { org } = context;
  const { experiments } = req.body;
  if (!experiments.length) {
    res.status(200).json({
      status: 200,
    });
    return;
  }
  const metricMap = await getMetricMap(context);
  const experimentObjs = await getExperimentsByIds(context, experiments);

  // get latest snapshot for latest phase without dimensions but with results
  const snapshots = await _getSnapshots(context, experimentObjs);

  // Add snapshots missing scaled analysis to list to fetch
  const snapshotAnalysesToCreate: SnapshotAnalysisParams[] = [];
  snapshots.forEach((s) => {
    const defaultAnalysis = getSnapshotAnalysis(s);
    if (!defaultAnalysis) return;

    const scaledImpactAnalysisSettings: ExperimentSnapshotAnalysisSettings = {
      ...defaultAnalysis.settings,
      differenceType: "scaled",
    };
    if (getSnapshotAnalysis(s, scaledImpactAnalysisSettings)) return;

    const experiment = experimentObjs.find((e) => e.id === s.experiment);
    if (!experiment) return;

    addCoverageToSnapshotIfMissing(s, experiment);

    snapshotAnalysesToCreate.push({
      experiment: experiment,
      organization: org,
      analysisSettings: scaledImpactAnalysisSettings,
      metricMap: metricMap,
      snapshot: s,
    });
  });

  if (snapshotAnalysesToCreate.length > 0) {
    await createSnapshotAnalyses(snapshotAnalysesToCreate, context).catch(
      (e) => {
        req.log.error(e);
      }
    );
  }
  res.status(200).json({
    status: 200,
  });
  return;
}

export async function deleteScreenshot(
  req: AuthRequest<{ url: string }, { id: string; variation: number }>,
  res: Response
) {
  const context = getContextFromReq(req);
  const { org } = context;
  const { id, variation } = req.params;
  const { url } = req.body;
  const changes: Changeset = {};

  const experiment = await getExperimentById(context, id);

  if (!experiment) {
    res.status(403).json({
      status: 404,
      message: "Experiment not found",
    });
    return;
  }

  if (experiment.organization !== org.id) {
    res.status(403).json({
      status: 403,
      message: "You do not have access to this experiment",
    });
    return;
  }

  if (!context.permissions.canUpdateExperiment(experiment, changes)) {
    context.permissions.throwPermissionError();
  }

  if (!experiment.variations[variation]) {
    res.status(404).json({
      status: 404,
      message: "Unknown variation " + variation,
    });
    return;
  }

  changes.variations = cloneDeep(experiment.variations);

  // TODO: delete from s3 as well?
  changes.variations[variation].screenshots = changes.variations[
    variation
  ].screenshots.filter((s) => s.path !== url);
  const updated = await updateExperiment({
    context,
    experiment,
    changes,
  });

  await req.audit({
    event: "experiment.screenshot.delete",
    entity: {
      object: "experiment",
      id: experiment.id,
    },
    details: auditDetailsUpdate(
      experiment.variations[variation].screenshots,
      updated?.variations[variation].screenshots,
      { variation }
    ),
  });

  res.status(200).json({
    status: 200,
  });
}

type AddScreenshotRequestBody = {
  url: string;
  description?: string;
};
export async function addScreenshot(
  req: AuthRequest<AddScreenshotRequestBody, { id: string; variation: number }>,
  res: Response
) {
  const context = getContextFromReq(req);
  const { org, userId } = context;
  const { id, variation } = req.params;
  const { url, description } = req.body;
  const changes: Changeset = {};

  const experiment = await getExperimentById(context, id);

  if (!experiment) {
    res.status(403).json({
      status: 404,
      message: "Experiment not found",
    });
    return;
  }

  if (experiment.organization !== org.id) {
    res.status(403).json({
      status: 403,
      message: "You do not have access to this experiment",
    });
    return;
  }

  if (!context.permissions.canUpdateExperiment(experiment, changes)) {
    context.permissions.throwPermissionError();
  }

  if (!experiment.variations[variation]) {
    res.status(404).json({
      status: 404,
      message: "Unknown variation " + variation,
    });
    return;
  }

  experiment.variations[variation].screenshots =
    experiment.variations[variation].screenshots || [];

  changes.variations = cloneDeep(experiment.variations);

  changes.variations[variation].screenshots.push({
    path: url,
    description: description,
  });

  await updateExperiment({
    context,
    experiment,
    changes,
  });

  await req.audit({
    event: "experiment.screenshot.create",
    entity: {
      object: "experiment",
      id: experiment.id,
    },
    details: auditDetailsCreate({
      variation,
      url,
      description,
    }),
  });

  await upsertWatch({
    userId,
    organization: org.id,
    item: experiment.id,
    type: "experiments",
  });

  res.status(200).json({
    status: 200,
    screenshot: {
      path: url,
      description: description,
    },
  });
}

export async function cancelPastExperiments(
  req: AuthRequest<null, { id: string }>,
  res: Response
) {
  const context = getContextFromReq(req);
  const { org } = context;
  const { id } = req.params;
  const pastExperiments = await getPastExperimentsById(org.id, id);
  if (!pastExperiments) {
    throw new Error("Could not cancel query");
  }

  const integration = await getIntegrationFromDatasourceId(
    context,
    pastExperiments.datasource
  );

  const queryRunner = new PastExperimentsQueryRunner(
    context,
    pastExperiments,
    integration
  );
  await queryRunner.cancelQueries();

  res.status(200).json({ status: 200 });
}

export async function getPastExperimentsList(
  req: AuthRequest<null, { id: string }>,
  res: Response
) {
  const context = getContextFromReq(req);
  const { org } = context;
  const { id } = req.params;
  const pastExperiments = await getPastExperimentsById(org.id, id);

  if (!pastExperiments) {
    throw new Error("Invalid import id");
  }

  const experiments = await getPastExperimentsByDatasource(
    context,
    pastExperiments.datasource
  );

  const experimentMap = new Map<string, string>();
  (experiments || []).forEach((e) => {
    experimentMap.set(e.trackingKey, e.id);
    experimentMap.set(e.trackingKey + "::" + e.exposureQueryId, e.id);
  });

  const trackingKeyMap: Record<string, string> = {};
  (pastExperiments.experiments || []).forEach((e) => {
    const keys = [e.trackingKey, e.trackingKey + "::" + e.exposureQueryId];
    keys.forEach((key) => {
      const id = experimentMap.get(key);
      if (id) {
        trackingKeyMap[key] = id;
      }
    });
  });

  res.status(200).json({
    status: 200,
    experiments: pastExperiments,
    existing: trackingKeyMap,
    lookbackDays: IMPORT_LIMIT_DAYS,
  });
}

//experiments/import, sent here right after "add experiment"
export async function postPastExperiments(
  req: AuthRequest<{ datasource: string; force: boolean; refresh?: boolean }>,
  res: Response
) {
  const context = getContextFromReq(req);
  const { org } = context;
  const { datasource, force, refresh } = req.body;

  const integration = await getIntegrationFromDatasourceId(
    context,
    datasource,
    true
  );

  let pastExperiments = await getPastExperimentsModelByDatasource(
    org.id,
    datasource
  );

  const start = new Date();
  start.setDate(start.getDate() - IMPORT_LIMIT_DAYS);

  if (!pastExperiments) {
    pastExperiments = await createPastExperiments({
      organization: org.id,
      datasource,
      experiments: [],
      start,
      queries: [],
    });
  }

  let needsRun = false;
  if (force) {
    needsRun = true;
    pastExperiments = await updatePastExperiments(pastExperiments, {
      config: {
        start:
          !refresh && pastExperiments.config
            ? pastExperiments.config.start
            : start,
        end: new Date(),
      },
    });
  }

  if (needsRun) {
    const queryRunner = new PastExperimentsQueryRunner(
      context,
      pastExperiments,
      integration
    );
    pastExperiments = await queryRunner.startAnalysis({
      from: start,
      forceRefresh: !!refresh,
    });
  }

  res.status(200).json({
    status: 200,
    id: pastExperiments.id,
  });

  if (needsRun) {
    await req.audit({
      event: "datasource.import",
      entity: {
        object: "datasource",
        id: datasource,
      },
    });
  }
}

export async function postVisualChangeset(
  req: AuthRequest<Partial<VisualChangesetInterface>, { id: string }>,
  res: Response
) {
  const context = getContextFromReq(req);
  if (!req.body.urlPatterns) {
    throw new Error("urlPatterns needs to be defined");
  }

  if (!req.body.editorUrl) {
    throw new Error("editorUrl needs to be defined");
  }

  const experiment = await getExperimentById(context, req.params.id);

  if (!experiment) {
    throw new Error("Could not find experiment");
  }

  const envs = getAffectedEnvsForExperiment({
    experiment,
  });

  if (
    envs.length > 0 &&
    !context.permissions.canRunExperiment(experiment, envs)
  ) {
    context.permissions.throwPermissionError();
  }

  const visualChangeset = await createVisualChangeset({
    experiment,
    urlPatterns: req.body.urlPatterns,
    editorUrl: req.body.editorUrl,
    context,
  });

  res.status(200).json({
    status: 200,
    visualChangeset,
  });
}

export async function putVisualChangeset(
  req: AuthRequest<Partial<VisualChangesetInterface>, { id: string }>,
  res: Response
) {
  const context = getContextFromReq(req);
  const { org } = context;

  const visualChangeset = await findVisualChangesetById(req.params.id, org.id);
  if (!visualChangeset) {
    throw new Error("Visual Changeset not found");
  }

  const experiment = await getExperimentById(
    context,
    visualChangeset.experiment
  );
  if (!experiment) {
    throw new Error("Could not find experiment");
  }

  const updates: Partial<VisualChangesetInterface> = {
    editorUrl: req.body.editorUrl,
    urlPatterns: req.body.urlPatterns,
    visualChanges: req.body.visualChanges,
  };

  const envs = experiment ? getAffectedEnvsForExperiment({ experiment }) : [];
  if (!context.permissions.canRunExperiment(experiment, envs)) {
    context.permissions.throwPermissionError();
  }

  const ret = await updateVisualChangeset({
    visualChangeset,
    experiment,
    context,
    updates,
  });

  res.status(200).json({
    status: 200,
    data: {
      nModified: ret.nModified,
      changesetId: ret.nModified > 0 ? req.params.id : undefined,
      updates: ret.nModified > 0 ? req.body : undefined,
    },
  });
}

export async function deleteVisualChangeset(
  req: AuthRequest<null, { id: string }>,
  res: Response
) {
  const context = getContextFromReq(req);
  const { org } = context;

  const visualChangeset = await findVisualChangesetById(req.params.id, org.id);
  if (!visualChangeset) {
    throw new Error("Visual Changeset not found");
  }

  const experiment = await getExperimentById(
    context,
    visualChangeset.experiment
  );

  const envs = experiment ? getAffectedEnvsForExperiment({ experiment }) : [];
  if (!context.permissions.canRunExperiment(experiment || {}, envs)) {
    context.permissions.throwPermissionError();
  }

  await deleteVisualChangesetById({
    visualChangeset,
    experiment,
    context,
  });

  res.status(200).json({
    status: 200,
  });
}

export async function findOrCreateVisualEditorToken(
  req: AuthRequest,
  res: Response
) {
  const { org } = getContextFromReq(req);

  if (!req.userId) throw new Error("No user found");

  let visualEditorKey = await getVisualEditorApiKey(org.id, req.userId);

  // if not exist, create one
  if (!visualEditorKey) {
    visualEditorKey = await createUserVisualEditorApiKey({
      userId: req.userId,
      organizationId: org.id,
      description: `Created automatically for the Visual Editor`,
    });
  }

  res.status(200).json({
    key: visualEditorKey.key,
  });
}<|MERGE_RESOLUTION|>--- conflicted
+++ resolved
@@ -101,15 +101,6 @@
 import {
   createUserVisualEditorApiKey,
   getVisualEditorApiKey,
-<<<<<<< HEAD
-} from "../models/ApiKeyModel";
-import { getExperimentWatchers, upsertWatch } from "../models/WatchModel";
-import { getFactTableMap } from "../models/FactTableModel";
-import { OrganizationSettings, ReqContext } from "../../types/organization";
-import { CreateURLRedirectProps } from "../../types/url-redirect";
-import { logger } from "../util/logger";
-import { getMetricGroupById } from "../models/MetricGroupModel";
-=======
 } from "back-end/src/models/ApiKeyModel";
 import {
   getExperimentWatchers,
@@ -119,7 +110,7 @@
 import { OrganizationSettings, ReqContext } from "back-end/types/organization";
 import { CreateURLRedirectProps } from "back-end/types/url-redirect";
 import { logger } from "back-end/src/util/logger";
->>>>>>> 88c33aa1
+import { getMetricGroupById } from "back-end/src/models/MetricGroupModel";
 
 export async function getExperiments(
   req: AuthRequest<
