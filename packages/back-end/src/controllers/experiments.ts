import { Response } from "express";
import { AuthRequest } from "../types/AuthRequest";
import {
  getExperimentsByOrganization,
  getExperimentById,
  getLatestSnapshot,
  getMetricsByOrganization,
  createMetric,
  getMetricById,
  createExperiment,
  createSnapshot,
  deleteExperimentById,
  deleteMetricById,
  createManualSnapshot,
  getManualSnapshotData,
  ensureWatching,
  processPastExperiments,
  processSnapshotData,
} from "../services/experiments";
import uniqid from "uniqid";
import {
  MetricAnalysis,
  MetricInterface,
  MetricStats,
} from "../../types/metric";
import { ExperimentModel } from "../models/ExperimentModel";
import { ExperimentSnapshotDocument } from "../models/ExperimentSnapshotModel";
import {
  getDataSourceById,
  getSourceIntegrationObject,
} from "../services/datasource";
import { addTagsDiff } from "../services/tag";
import { userHasAccess } from "../services/organizations";
import { removeExperimentFromPresentations } from "../services/presentations";
import { WatchModel } from "../models/WatchModel";
import {
  getUsers,
  QueryMap,
  getMetricValue,
  getStatusEndpoint,
  startRun,
  cancelRun,
  getPastExperiments,
} from "../services/queries";
import {
  MetricValueResult,
  UsersResult,
  UsersQueryParams,
  MetricValueParams,
} from "../types/Integration";
import { DimensionModel } from "../models/DimensionModel";
import format from "date-fns/format";
import { PastExperimentsModel } from "../models/PastExperimentsModel";
import { ExperimentInterface, ExperimentPhase } from "../../types/experiment";
import { MetricModel } from "../models/MetricModel";
import { DimensionInterface } from "../../types/dimension";
import { addGroupsDiff } from "../services/group";
import { IdeaModel } from "../models/IdeasModel";
import { IdeaInterface } from "../../types/idea";
import { queueWebhook } from "../jobs/webhooks";
import { ExperimentSnapshotModel } from "../models/ExperimentSnapshotModel";

export async function getExperiments(req: AuthRequest, res: Response) {
  const experiments = await getExperimentsByOrganization(req.organization.id);

  res.status(200).json({
    status: 200,
    experiments,
  });
}

export async function getExperimentsFrequencyMonth(
  req: AuthRequest,
  res: Response
) {
  const { num }: { num: string } = req.params;
  const experiments = await getExperimentsByOrganization(req.organization.id);

  const allData: { name: string; numExp: number }[] = [];

  // make the data array with all the months needed and 0 experiments.
  for (let i = parseInt(num) - 1; i >= 0; i--) {
    const d = new Date();
    d.setMonth(d.getMonth() - i);
    const ob = {
      name: format(d, "MMM yyy"),
      numExp: 0,
    };
    allData.push(ob);
  }

  // create stubs for each month by all the statuses:
  const dataByStatus = {
    draft: JSON.parse(JSON.stringify(allData)),
    running: JSON.parse(JSON.stringify(allData)),
    stopped: JSON.parse(JSON.stringify(allData)),
  };

  // now get the right number of experiments:
  experiments.forEach((e) => {
    let dateStarted: Date;
    if (e.status === "draft") {
      dateStarted = e.dateCreated;
    } else {
      e.phases.forEach((p) => {
        // get the earliest time it was main or ramp:
        if (p.phase === "main" || p.phase === "ramp") {
          if (!dateStarted || p.dateStarted < dateStarted)
            dateStarted = p.dateStarted;
        }
      });
    }
    const monthYear = format(new Date(dateStarted), "MMM yyy");

    allData.forEach((md, i) => {
      if (md.name === monthYear) {
        md.numExp++;
        // I can do this because the indexes will represent the same month
        dataByStatus[e.status][i].numExp++;
      }
    });
  });

  res.status(200).json({
    status: 200,
    data: { all: allData, ...dataByStatus },
  });
}

export async function getExperiment(req: AuthRequest, res: Response) {
  const { id }: { id: string } = req.params;

  const experiment = await getExperimentById(id);

  if (!experiment) {
    res.status(403).json({
      status: 404,
      message: "Experiment not found",
    });
    return;
  }

  if (!(await userHasAccess(req, experiment.organization))) {
    res.status(403).json({
      status: 403,
      message: "You do not have access to view this experiment",
    });
    return;
  }

  let idea: IdeaInterface;
  if (experiment.ideaSource) {
    idea = await IdeaModel.findOne({
      organization: experiment.organization,
      id: experiment.ideaSource,
    });
  }

  res.status(200).json({
    status: 200,
    experiment,
    idea,
  });
}

async function _getSnapshot(
  organization: string,
  id: string,
<<<<<<< HEAD
  phase?: string,
  dimension?: string
=======
  phase: string,
  dimension?: string,
  withResults: boolean = true
>>>>>>> 5bd8c7ad
) {
  const experiment = await getExperimentById(id);

  if (!experiment) {
    throw new Error("Experiment not found");
  }

  if (experiment.organization !== organization) {
    throw new Error("You do not have access to view this experiment");
  }

<<<<<<< HEAD
  if (!phase) {
    // get the latest phase:
    phase = String(experiment.phases.length - 1);
  }

  return await getLatestSnapshot(experiment.id, parseInt(phase), dimension);
=======
  return await getLatestSnapshot(
    experiment.id,
    parseInt(phase),
    dimension,
    withResults
  );
>>>>>>> 5bd8c7ad
}

export async function getSnapshotWithDimension(
  req: AuthRequest,
  res: Response
) {
  const {
    id,
    phase,
    dimension,
  }: { id: string; phase: string; dimension: string } = req.params;
  const snapshot = await _getSnapshot(
    req.organization.id,
    id,
    phase,
    dimension
  );

  const latest = await _getSnapshot(
    req.organization.id,
    id,
    phase,
    dimension,
    false
  );

  res.status(200).json({
    status: 200,
    snapshot,
    latest,
  });
}
export async function getSnapshot(req: AuthRequest, res: Response) {
  const { id, phase }: { id: string; phase: string } = req.params;
  const snapshot = await _getSnapshot(req.organization.id, id, phase);

  const latest = await _getSnapshot(
    req.organization.id,
    id,
    phase,
    null,
    false
  );

  res.status(200).json({
    status: 200,
    snapshot,
    latest,
  });
}

export async function getSnapshots(req: AuthRequest, res: Response) {
  const idsString = (req.query?.ids as string) || "";
  if (!idsString.length) {
    res.status(200).json({
      status: 200,
      snapshots: [],
    });
    return;
  }

  const ids = idsString.split(",");

  let snapshotsPromises: Promise<ExperimentSnapshotDocument>[] = [];
  snapshotsPromises = ids.map(async (i) => {
    return await _getSnapshot(req.organization.id, i);
  });
  const snapshots = await Promise.all(snapshotsPromises);

  res.status(200).json({
    status: 200,
    snapshots,
  });
  return;
}

/**
 * Creates a new experiment
 * @param req
 * @param res
 */
export async function postExperiments(
  req: AuthRequest<Partial<ExperimentInterface>>,
  res: Response
) {
  if (!req.permissions.draftExperiments) {
    return res.status(403).json({
      status: 403,
      message: "You do not have permission to perform that action.",
    });
  }

  const data = req.body;
  data.organization = req.organization.id;

  if (data.datasource) {
    const datasource = await getDataSourceById(data.datasource);
    if (!datasource) {
      res.status(403).json({
        status: 403,
        message: "Invalid datasource: " + data.datasource,
      });
      return;
    }

    // Make sure the datasource belongs to you
    if (datasource.organization !== data.organization) {
      res.status(403).json({
        status: 403,
        message:
          "You do not have permission to access datasource " + datasource.id,
      });
      return;
    }
  }

  // Validate that specified metrics exist and belong to the organization
  if (data.metrics && data.metrics.length) {
    for (let i = 0; i < data.metrics.length; i++) {
      const metric = await getMetricById(data.metrics[i]);

      if (metric) {
        // make sure it belongs to you:
        if (metric.organization !== data.organization) {
          res.status(403).json({
            status: 403,
            message:
              "You do not have permission to access metric " + data.metrics[i],
          });
          return;
        }
        // Make sure it is tied to the same datasource as the experiment
        if (data.datasource && metric.datasource !== data.datasource) {
          res.status(400).json({
            status: 400,
            message:
              "Metrics must be tied to the same datasource as the experiment: " +
              data.metrics[i],
          });
          return;
        }
      } else {
        // new metric that's not recognized...
        res.status(403).json({
          status: 403,
          message: "Unknown metric: " + data.metrics[i],
        });
        return;
      }
    }
  }

  const obj: Partial<ExperimentInterface> = {
    organization: data.organization,
    owner: data.owner || req.userId,
    trackingKey: data.trackingKey || null,
    datasource: data.datasource || "",
    userIdType: data.userIdType || "anonymous",
    name: data.name || "",
    phases: data.phases || [],
    tags: data.tags || [],
    description: data.description || "",
    hypothesis: data.hypothesis || "",
    conversionWindowDays: data.conversionWindowDays || 3,
    metrics: data.metrics || [],
    guardrails: data.guardrails || [],
    activationMetric: data.activationMetric || "",
    variations: data.variations || [],
    implementation: data.implementation || "code",
    status: data.status || "draft",
    results: data.results || null,
    analysis: data.analysis || "",
    autoAssign: data.autoAssign || false,
    previewURL: data.previewURL || "",
    targetURLRegex: data.targetURLRegex || "",
    data: data.data || "",
    ideaSource: data.ideaSource || "",
  };
  try {
    const experiment = await createExperiment(obj);

    await req.audit({
      event: "experiment.create",
      entity: {
        object: "experiment",
        id: experiment.id,
      },
      details: JSON.stringify(experiment.toJSON()),
    });

    await ensureWatching(req.userId, req.organization.id, experiment.id);

    await queueWebhook(req.organization.id);

    res.status(200).json({
      status: 200,
      experiment,
    });
  } catch (e) {
    res.status(400).json({
      status: 400,
      message: e.message,
    });
  }
}

/**
 * Update an experiment
 * @param req
 * @param res
 */
export async function postExperiment(
  req: AuthRequest<ExperimentInterface>,
  res: Response
) {
  const { id }: { id: string } = req.params;
  const data = req.body;

  const exp = await getExperimentById(id);

  if (!exp) {
    res.status(403).json({
      status: 404,
      message: "Experiment not found",
    });
    return;
  }

  if (exp.organization !== req.organization.id) {
    res.status(403).json({
      status: 403,
      message: "You do not have access to this experiment",
    });
    return;
  }

  const canEdit =
    exp.status === "draft"
      ? req.permissions.draftExperiments
      : req.permissions.runExperiments;
  if (!canEdit) {
    return res.status(403).json({
      status: 403,
      message: "You do not have permission to perform that action.",
    });
  }

  if (data.datasource) {
    const datasource = await getDataSourceById(data.datasource);
    if (!datasource) {
      res.status(403).json({
        status: 403,
        message: "Invalid datasource: " + data.datasource,
      });
      return;
    }

    // Make sure the datasource belongs to you
    if (datasource.organization !== exp.organization) {
      res.status(403).json({
        status: 403,
        message:
          "You do not have permission to access datasource " + datasource.id,
      });
      return;
    }
  }

  if (data.metrics && data.metrics.length) {
    for (let i = 0; i < data.metrics.length; i++) {
      const metric = await getMetricById(data.metrics[i]);

      if (metric) {
        // make sure it belongs to you:
        if (metric.organization !== req.organization.id) {
          res.status(403).json({
            status: 403,
            message:
              "You do not have permission to access metric " + data.metrics[i],
          });
          return;
        }
        // Make sure it is tied to the same datasource as the experiment
        if (exp.datasource && metric.datasource !== exp.datasource) {
          res.status(400).json({
            status: 400,
            message:
              "Metrics must be tied to the same datasource as the experiment: " +
              data.metrics[i],
          });
          return;
        }
      } else {
        // new metric that's not recognized...
        res.status(403).json({
          status: 403,
          message: "Unknown metric: " + data.metrics[i],
        });
        return;
      }
    }
  }

  const keys: (keyof ExperimentInterface)[] = [
    "trackingKey",
    "owner",
    "datasource",
    "userIdType",
    "name",
    "tags",
    "description",
    "hypothesis",
    "conversionWindowDays",
    "activationMetric",
    "metrics",
    "guardrails",
    "variations",
    "status",
    "results",
    "analysis",
    "winner",
    "implementation",
    "autoAssign",
    "previewURL",
    "targetURLRegex",
    "data",
  ];
  const keysRequiringWebhook: (keyof ExperimentInterface)[] = [
    "trackingKey",
    "userIdType",
    "variations",
    "status",
    "winner",
    "implementation",
    "targetURLRegex",
  ];
  const existing: ExperimentInterface = exp.toJSON();
  let requiresWebhook = false;
  keys.forEach((key) => {
    if (!(key in data)) {
      return;
    }

    // Do a deep comparison for arrays, shallow for everything else
    let hasChanges = data[key] !== existing[key];
    if (key === "metrics" || key === "variations") {
      hasChanges = JSON.stringify(data[key]) !== JSON.stringify(existing[key]);
    }

    if (hasChanges) {
      exp.set(key, data[key]);
      if (keysRequiringWebhook.includes(key)) {
        requiresWebhook = true;
      }
    }
  });
  await exp.save();

  await req.audit({
    event: "experiment.update",
    entity: {
      object: "experiment",
      id: exp.id,
    },
    details: JSON.stringify(data),
  });

  // If there are new tags to add
  await addTagsDiff(req.organization.id, existing.tags || [], data.tags || []);

  await ensureWatching(req.userId, req.organization.id, exp.id);

  if (requiresWebhook) {
    await queueWebhook(req.organization.id);
  }

  res.status(200).json({
    status: 200,
    experiment: exp,
  });
}

export async function postExperimentArchive(req: AuthRequest, res: Response) {
  const { id }: { id: string } = req.params;

  const exp = await getExperimentById(id);

  if (!exp) {
    res.status(403).json({
      status: 404,
      message: "Experiment not found",
    });
    return;
  }

  if (exp.organization !== req.organization.id) {
    res.status(403).json({
      status: 403,
      message: "You do not have access to this experiment",
    });
    return;
  }

  exp.set("archived", true);

  try {
    await exp.save();

    await queueWebhook(req.organization.id);

    // TODO: audit
    res.status(200).json({
      status: 200,
    });
  } catch (e) {
    res.status(400).json({
      status: 400,
      message: e.message || "Failed to archive experiment",
    });
  }
}

export async function postExperimentUnarchive(req: AuthRequest, res: Response) {
  const { id }: { id: string } = req.params;

  const exp = await getExperimentById(id);

  if (!exp) {
    res.status(403).json({
      status: 404,
      message: "Experiment not found",
    });
    return;
  }

  if (exp.organization !== req.organization.id) {
    res.status(403).json({
      status: 403,
      message: "You do not have access to this experiment",
    });
    return;
  }

  exp.set("archived", false);

  try {
    await exp.save();

    await queueWebhook(req.organization.id);

    // TODO: audit
    res.status(200).json({
      status: 200,
    });
  } catch (e) {
    res.status(400).json({
      status: 400,
      message: e.message || "Failed to unarchive experiment",
    });
  }
}

export async function postExperimentStop(
  req: AuthRequest<
    { reason: string; dateEnded: string } & Partial<ExperimentInterface>
  >,
  res: Response
) {
  if (!req.permissions.runExperiments) {
    return res.status(403).json({
      status: 403,
      message: "You do not have permission to perform that action.",
    });
  }

  const { id }: { id: string } = req.params;
  const { reason, results, analysis, winner, dateEnded } = req.body;

  const exp = await getExperimentById(id);

  if (!exp) {
    res.status(403).json({
      status: 404,
      message: "Experiment not found",
    });
    return;
  }

  if (exp.organization !== req.organization.id) {
    res.status(403).json({
      status: 403,
      message: "You do not have access to this experiment",
    });
    return;
  }

  const phases = [...exp.toJSON().phases];
  // Already has phases
  if (phases.length) {
    phases[phases.length - 1] = {
      ...phases[phases.length - 1],
      dateEnded: new Date(dateEnded ? dateEnded + ":00Z" : undefined),
      reason,
    };
    exp.set("phases", phases);
  }

  // Make sure experiment is stopped
  let isEnding = false;
  if (exp.status === "running") {
    exp.set("status", "stopped");
    isEnding = true;
  }

  // TODO: validation
  exp.set("winner", winner);
  exp.set("results", results);
  exp.set("analysis", analysis);

  try {
    await exp.save();

    await req.audit({
      event: isEnding ? "experiment.stop" : "experiment.results",
      entity: {
        object: "experiment",
        id: exp.id,
      },
      details: JSON.stringify({
        winner,
        results,
        analysis,
        reason,
      }),
    });

    await queueWebhook(req.organization.id);

    res.status(200).json({
      status: 200,
    });
  } catch (e) {
    res.status(400).json({
      status: 400,
      message: e.message || "Failed to stop experiment",
    });
  }
}

export async function postExperimentPhase(
  req: AuthRequest<ExperimentPhase>,
  res: Response
) {
  if (!req.permissions.runExperiments) {
    return res.status(403).json({
      status: 403,
      message: "You do not have permission to perform that action.",
    });
  }

  const { id }: { id: string } = req.params;
  const { reason, dateStarted, ...data } = req.body;

  const exp = await getExperimentById(id);

  if (!exp) {
    res.status(403).json({
      status: 404,
      message: "Experiment not found",
    });
    return;
  }

  if (exp.organization !== req.organization.id) {
    res.status(403).json({
      status: 403,
      message: "You do not have access to this experiment",
    });
    return;
  }

  const date = new Date(dateStarted ? dateStarted + ":00Z" : undefined);

  const phases = [...exp.toJSON().phases];
  // Already has phases
  if (phases.length) {
    phases[phases.length - 1] = {
      ...phases[phases.length - 1],
      dateEnded: date,
      reason,
    };
  }

  // Make sure experiment is running
  let isStarting = false;
  if (exp.status === "draft") {
    exp.set("status", "running");
    isStarting = true;
  }

  phases.push({
    ...data,
    dateStarted: date,
    dateEnded: null,
    reason: "",
  });

  // TODO: validation
  try {
    exp.set("phases", phases);
    await exp.save();

    await addGroupsDiff(req.organization.id, [], data.groups || []);

    await req.audit({
      event: isStarting ? "experiment.start" : "experiment.phase",
      entity: {
        object: "experiment",
        id: exp.id,
      },
      details: JSON.stringify(data),
    });

    await ensureWatching(req.userId, req.organization.id, exp.id);

    await queueWebhook(req.organization.id);

    res.status(200).json({
      status: 200,
    });
  } catch (e) {
    res.status(400).json({
      status: 400,
      message: e.message || "Failed to start new experiment phase",
    });
  }
}

export async function watchExperiment(req: AuthRequest, res: Response) {
  const { id }: { id: string } = req.params;

  try {
    const exp = await getExperimentById(id);
    if (exp.organization !== req.organization.id) {
      res.status(403).json({
        status: 403,
        message: "You do not have access to this experiment",
      });
      return;
    }

    await ensureWatching(req.userId, req.organization.id, id);

    return res.status(200).json({
      status: 200,
    });
  } catch (e) {
    res.status(400).json({
      status: 400,
      message: e.message,
    });
  }
}

export async function unwatchExperiment(req: AuthRequest, res: Response) {
  const { id }: { id: string } = req.params;

  try {
    await WatchModel.updateOne(
      {
        userId: req.userId,
        organization: req.organization.id,
      },
      {
        $pull: {
          experiments: id,
        },
      }
    );

    return res.status(200).json({
      status: 200,
    });
  } catch (e) {
    res.status(400).json({
      status: 400,
      message: e.message,
    });
  }
}

export async function deleteMetric(req: AuthRequest, res: Response) {
  if (!req.permissions.createMetrics) {
    return res.status(403).json({
      status: 403,
      message: "You do not have permission to perform that action.",
    });
  }

  const { id }: { id: string } = req.params;

  const metric = await getMetricById(id);

  if (!metric) {
    res.status(403).json({
      status: 404,
      message: "Metric not found",
    });
    return;
  }

  if (metric.organization !== req.organization.id) {
    res.status(403).json({
      status: 403,
      message: "You do not have access to this metric",
    });
    return;
  }

  // note: we might want to change this to change the status to
  // 'deleted' instead of actually deleting the document.
  const del = await deleteMetricById(metric.id);

  res.status(200).json({
    status: 200,
    result: del,
  });
}

export async function deleteExperiment(
  req: AuthRequest<ExperimentInterface>,
  res: Response
) {
  const { id }: { id: string } = req.params;

  const exp = await getExperimentById(id);

  if (!exp) {
    res.status(403).json({
      status: 404,
      message: "Experiment not found",
    });
    return;
  }

  if (exp.organization !== req.organization.id) {
    res.status(403).json({
      status: 403,
      message: "You do not have access to this experiment",
    });
    return;
  }

  const canEdit =
    exp.status === "draft"
      ? req.permissions.draftExperiments
      : req.permissions.runExperiments;
  if (!canEdit) {
    return res.status(403).json({
      status: 403,
      message: "You do not have permission to perform that action.",
    });
  }

  await Promise.all([
    // note: we might want to change this to change the status to
    // 'deleted' instead of actually deleting the document.
    deleteExperimentById(exp.id),
    removeExperimentFromPresentations(exp.id),
  ]);

  await req.audit({
    event: "experiment.delete",
    entity: {
      object: "experiment",
      id: exp.id,
    },
  });

  await queueWebhook(req.organization.id);

  res.status(200).json({
    status: 200,
  });
}

export async function getMetrics(req: AuthRequest, res: Response) {
  const metrics = await getMetricsByOrganization(req.organization.id);
  res.status(200).json({
    status: 200,
    metrics,
  });
}

async function getMetricAnalysis(
  metric: MetricInterface,
  queryData: QueryMap
): Promise<MetricAnalysis> {
  const metricData: MetricValueResult = queryData.get("metric")?.result || {};
  const usersData: UsersResult = (queryData.get("users")
    ?.result as UsersResult) || { users: 0 };

  let total = (metricData.count || 0) * (metricData.mean || 0);
  let count = metricData.count || 0;
  const dates: { d: Date; v: number }[] = [];

  // Calculate total from dates
  if (metricData.dates && usersData.dates) {
    total = 0;
    count = 0;

    // Map of date to user count
    const userDateMap: Map<string, number> = new Map();
    usersData.dates.forEach((u) => {
      userDateMap.set(u.date + "", u.users);
    });

    metricData.dates.forEach((d) => {
      const averageBase =
        (metric.ignoreNulls ? d.count : userDateMap.get(d.date + "")) || 0;
      const dateTotal = (d.count || 0) * (d.mean || 0);
      total += dateTotal;
      count += d.count || 0;
      dates.push({
        d: new Date(d.date),
        v: averageBase > 0 ? dateTotal / averageBase : 0,
      });
    });
  }

  const users = usersData.users || 0;
  const averageBase = metric.ignoreNulls ? count : users;
  const average = averageBase > 0 ? total / averageBase : 0;

  return {
    createdAt: new Date(),
    average,
    users,
    dates,
    percentiles: metricData.percentiles
      ? Object.keys(metricData.percentiles).map((k) => {
          return {
            p: parseInt(k) / 100,
            v: metricData.percentiles[k],
          };
        })
      : [],
  };
}

export async function getMetricAnalysisStatus(req: AuthRequest, res: Response) {
  const { id }: { id: string } = req.params;
  const metric = await MetricModel.findOne({ id });
  const result = await getStatusEndpoint(
    metric,
    req.organization.id,
    "analysis",
    (queryData) => getMetricAnalysis(metric, queryData)
  );
  return res.status(200).json(result);
}
export async function cancelMetricAnalysis(req: AuthRequest, res: Response) {
  const { id }: { id: string } = req.params;
  const metric = await MetricModel.findOne({ id });
  res.status(200).json(await cancelRun(metric, req.organization.id));
}

export async function postMetricAnalysis(req: AuthRequest, res: Response) {
  const { id }: { id: string } = req.params;

  const metric = await getMetricById(id);

  if (!metric) {
    return res.status(404).json({
      status: 404,
      message: "Metric not found",
    });
  }

  if (metric.organization !== req.organization.id) {
    return res.status(403).json({
      status: 403,
      message: "You do not have access to update this metric",
    });
  }

  try {
    if (metric.datasource) {
      const datasource = await getDataSourceById(metric.datasource);
      const integration = getSourceIntegrationObject(datasource);

      const from = new Date();
      from.setDate(from.getDate() - 90);
      const to = new Date();

      const baseParams: UsersQueryParams | MetricValueParams = {
        from,
        to,
        name: "Site-Wide",
        conversionWindow: 3,
        includeByDate: true,
        userIdType: metric.userIdType,
      };

      metric.set("runStarted", new Date());

      const { queries, result } = await startRun(
        {
          users: getUsers(integration, baseParams),
          metric: getMetricValue(integration, {
            ...baseParams,
            metric,
            includePercentiles: true,
          }),
        },
        (queryData) => getMetricAnalysis(metric, queryData)
      );

      metric.set("queries", queries);
      if (result) {
        metric.set("analysis", result);
      }

      await metric.save();
    } else {
      throw new Error("Cannot analyze manual metrics");
    }

    return res.status(200).json({
      status: 200,
    });
  } catch (e) {
    return res.status(400).json({
      status: 400,
      message: e.message,
    });
  }
}
export async function getMetric(req: AuthRequest, res: Response) {
  const { id }: { id: string } = req.params;

  const metric = await getMetricById(id);

  if (!metric) {
    return res.status(404).json({
      status: 404,
      message: "Metric not found",
    });
  }

  if (!(await userHasAccess(req, metric.organization))) {
    return res.status(403).json({
      status: 403,
      message: "You do not have access to view this metric",
    });
  }

  const experiments = await ExperimentModel.find(
    {
      organization: req.organization.id,
      $or: [
        {
          metrics: metric.id,
        },
        {
          guardrails: metric.id,
        },
      ],
      archived: {
        $ne: true,
      },
    },
    {
      _id: false,
      id: true,
      name: true,
      status: true,
    }
  )
    .sort({
      _id: -1,
    })
    .limit(10);

  res.status(200).json({
    status: 200,
    metric,
    experiments,
  });
}
export async function postMetrics(
  req: AuthRequest<Partial<MetricInterface>>,
  res: Response
) {
  if (!req.permissions.createMetrics) {
    return res.status(403).json({
      status: 403,
      message: "You do not have permission to perform that action.",
    });
  }

  const {
    name,
    description,
    type,
    table,
    column,
    inverse,
    ignoreNulls,
    earlyStart,
    cap,
    sql,
    tags,
    conditions,
    datasource,
    timestampColumn,
    userIdType,
    userIdColumn,
    anonymousIdColumn,
  } = req.body;

  if (datasource) {
    const datasourceObj = await getDataSourceById(datasource);
    if (!datasourceObj) {
      res.status(403).json({
        status: 403,
        message: "Invalid data source: " + datasource,
      });
      return;
    }

    if (datasourceObj.organization !== req.organization.id) {
      res.status(403).json({
        status: 403,
        message: "You do not have access to this datasource",
      });
      return;
    }
  }

  const metric = await createMetric({
    organization: req.organization.id,
    datasource,
    name,
    description,
    type,
    table,
    column,
    inverse,
    earlyStart,
    ignoreNulls,
    cap,
    userIdType,
    sql,
    userIdColumn,
    anonymousIdColumn,
    timestampColumn,
    conditions,
    tags,
  });

  res.status(200).json({
    status: 200,
    metric,
  });
}

export async function putMetric(
  req: AuthRequest<Partial<MetricInterface>>,
  res: Response
) {
  if (!req.permissions.createMetrics) {
    return res.status(403).json({
      status: 403,
      message: "You do not have permission to perform that action.",
    });
  }

  const { id }: { id: string } = req.params;
  const metric = await getMetricById(id);

  if (metric.organization !== req.organization.id) {
    res.status(403).json({
      status: 403,
      message: "You do not have access to this metric",
    });
    return;
  }

  const existing: MetricInterface = metric.toJSON();
  const fields: (keyof MetricInterface)[] = [
    "name",
    "description",
    "type",
    "earlyStart",
    "inverse",
    "ignoreNulls",
    "cap",
    "sql",
    "tags",
    "conditions",
    "dateUpdated",
    "table",
    "column",
    "userIdType",
    "userIdColumn",
    "anonymousIdColumn",
    "timestampColumn",
  ];
  fields.forEach((k) => {
    if (k in req.body) {
      metric.set(k, req.body[k]);
    }
  });

  await metric.save();

  await addTagsDiff(
    req.organization.id,
    existing.tags || [],
    req.body.tags || []
  );

  res.status(200).json({
    status: 200,
  });
}

export async function previewManualSnapshot(
  req: AuthRequest<{
    users: number[];
    metrics: { [key: string]: MetricStats[] };
  }>,
  res: Response
) {
  const { id, phase }: { id: string; phase: string } = req.params;

  const exp = await getExperimentById(id);

  if (!exp) {
    res.status(404).json({
      status: 404,
      message: "Experiment not found",
    });
    return;
  }

  const phaseIndex = parseInt(phase);
  if (!exp.phases[phaseIndex]) {
    res.status(404).json({
      status: 404,
      message: "Phase not found",
    });
    return;
  }

  try {
    const data = await getManualSnapshotData(
      exp,
      phaseIndex,
      req.body.users,
      req.body.metrics
    );
    res.status(200).json({
      status: 200,
      snapshot: data,
    });
  } catch (e) {
    res.status(400).json({
      status: 400,
      message: e.message,
    });
  }
}

export async function getSnapshotStatus(req: AuthRequest, res: Response) {
  const { id }: { id: string } = req.params;
  const snapshot = await ExperimentSnapshotModel.findOne({ id });
  if (!snapshot) throw new Error("Unknown snapshot id");

  if (snapshot.organization !== req.organization?.id)
    throw new Error("You don't have access to that snapshot");

  const experiment = await ExperimentModel.findOne({
    id: snapshot.experiment,
  });
  if (!experiment) throw new Error("Invalid experiment id");

  const phase = experiment.phases[snapshot.phase];

  const result = await getStatusEndpoint(
    snapshot,
    req.organization.id,
    "results",
    (queryData) => processSnapshotData(experiment, phase, queryData)
  );
  return res.status(200).json(result);
}
export async function cancelSnapshot(req: AuthRequest, res: Response) {
  const { id }: { id: string } = req.params;
  const snapshot = await ExperimentSnapshotModel.findOne({
    id,
    organization: req.organization.id,
  });
  if (!snapshot) {
    return res.status(400).json({
      status: 400,
      message: "No snapshot found with that id",
    });
  }
  res.status(200).json(
    await cancelRun(snapshot, req.organization.id, async () => {
      await ExperimentSnapshotModel.deleteOne({
        id,
      });
    })
  );
}
export async function postSnapshot(
  req: AuthRequest<{
    phase: number;
    dimension?: string;
    users?: number[];
    metrics?: { [key: string]: MetricStats[] };
  }>,
  res: Response
) {
  if (!req.permissions.runExperiments) {
    return res.status(403).json({
      status: 403,
      message: "You do not have permission to perform that action.",
    });
  }

  // This is doing an expensive analytics SQL query, so may take a long time
  // Set timeout to 30 minutes
  req.setTimeout(30 * 60 * 1000);

  const { id }: { id: string } = req.params;
  const { phase, dimension } = req.body;
  const exp = await getExperimentById(id);

  if (!exp) {
    res.status(404).json({
      status: 404,
      message: "Experiment not found",
    });
    return;
  }

  if (!exp.phases[phase]) {
    res.status(404).json({
      status: 404,
      message: "Phase not found",
    });
    return;
  }

  // Manual snapshot
  if (!exp.datasource) {
    try {
      const snapshot = await createManualSnapshot(
        exp,
        phase,
        req.body.users,
        req.body.metrics
      );
      res.status(200).json({
        status: 200,
        snapshot,
      });

      await req.audit({
        event: "snapshot.create.manual",
        entity: {
          object: "snapshot",
          id: snapshot.id,
        },
        parent: {
          object: "experiment",
          id: exp.id,
        },
        details: JSON.stringify(req.body),
      });
      return;
    } catch (e) {
      res.status(400).json({
        status: 400,
        message: e.message,
      });
      console.error(e);
      return;
    }
  }

  if (exp.organization !== req.organization.id) {
    res.status(403).json({
      status: 403,
      message: "You do not have access to this experiment",
    });
    return;
  }

  const datasource = await getDataSourceById(exp.datasource);
  if (!datasource) {
    res.status(400).json({
      status: 404,
      message: "Data source not found",
    });
    return;
  }
  if (datasource.organization !== req.organization.id) {
    res.status(403).json({
      status: 403,
      message: "You do not have access to this data source",
    });
    return;
  }

  let dimensionObj: DimensionInterface;
  if (dimension) {
    dimensionObj = await DimensionModel.findOne({
      id: dimension,
    });
    if (dimensionObj && dimensionObj.organization !== req.organization.id) {
      res.status(403).json({
        status: 403,
        message: "You do not have access to this dimension",
      });
      return;
    }
  }

  try {
    const snapshot = await createSnapshot(exp, phase, datasource, dimensionObj);
    await req.audit({
      event: "snapshot.create.auto",
      entity: {
        object: "snapshot",
        id: snapshot.id,
      },
      parent: {
        object: "experiment",
        id: exp.id,
      },
    });
    res.status(200).json({
      status: 200,
      snapshot,
    });
  } catch (e) {
    res.status(400).json({
      status: 400,
      message: e.message,
    });
    console.error(e);
  }
}

export async function deleteScreenshot(
  req: AuthRequest<{ url: string }>,
  res: Response
) {
  if (!req.permissions.draftExperiments) {
    return res.status(403).json({
      status: 403,
      message: "You do not have permission to perform that action.",
    });
  }

  const { id, variation }: { id: string; variation: number } = req.params;

  const { url } = req.body;

  const exp = await getExperimentById(id);

  if (!exp) {
    res.status(403).json({
      status: 404,
      message: "Experiment not found",
    });
    return;
  }

  if (exp.organization !== req.organization.id) {
    res.status(403).json({
      status: 403,
      message: "You do not have access to this experiment",
    });
    return;
  }

  if (!exp.variations[variation]) {
    res.status(404).json({
      status: 404,
      message: "Unknown variation " + variation,
    });
    return;
  }

  // TODO: delete from s3 as well?
  exp.variations[variation].screenshots = exp.variations[
    variation
  ].screenshots.filter((s) => s.path !== url);
  exp.markModified(`variations[${variation}]`);
  await exp.save();

  await req.audit({
    event: "experiment.screenshot.delete",
    entity: {
      object: "experiment",
      id: exp.id,
    },
    details: JSON.stringify({
      variation,
      url,
    }),
  });

  res.status(200).json({
    status: 200,
  });
}

type AddScreenshotRequestBody = {
  url: string;
  description?: string;
};
export async function addScreenshot(
  req: AuthRequest<AddScreenshotRequestBody>,
  res: Response
) {
  if (!req.permissions.draftExperiments) {
    return res.status(403).json({
      status: 403,
      message: "You do not have permission to perform that action.",
    });
  }

  const { id, variation }: { id: string; variation: number } = req.params;

  const { url, description } = req.body;

  const exp = await getExperimentById(id);

  if (!exp) {
    res.status(403).json({
      status: 404,
      message: "Experiment not found",
    });
    return;
  }

  if (exp.organization !== req.organization.id) {
    res.status(403).json({
      status: 403,
      message: "You do not have access to this experiment",
    });
    return;
  }

  if (!exp.variations[variation]) {
    res.status(404).json({
      status: 404,
      message: "Unknown variation " + variation,
    });
    return;
  }

  exp.variations[variation].screenshots =
    exp.variations[variation].screenshots || [];
  exp.variations[variation].screenshots.push({
    path: url,
    description: description,
  });
  exp.markModified(`variations[${variation}]`);
  await exp.save();

  await req.audit({
    event: "experiment.screenshot.create",
    entity: {
      object: "experiment",
      id: exp.id,
    },
    details: JSON.stringify({
      variation,
      url,
      description,
    }),
  });

  await ensureWatching(req.userId, req.organization.id, exp.id);

  res.status(200).json({
    status: 200,
    screenshot: {
      path: url,
      description: description,
    },
  });
}

export async function getPastExperimentStatus(req: AuthRequest, res: Response) {
  const { id }: { id: string } = req.params;
  const model = await PastExperimentsModel.findOne({ id });
  const result = await getStatusEndpoint(
    model,
    req.organization.id,
    "experiments",
    processPastExperiments
  );
  return res.status(200).json(result);
}
export async function cancelPastExperiments(req: AuthRequest, res: Response) {
  const { id }: { id: string } = req.params;
  const model = await PastExperimentsModel.findOne({
    id,
    organization: req.organization.id,
  });
  res.status(200).json(await cancelRun(model, req.organization.id));
}

export async function getPastExperimentsList(req: AuthRequest, res: Response) {
  const { id }: { id: string } = req.params;
  const model = await PastExperimentsModel.findOne({
    id,
    organization: req.organization.id,
  });

  if (!model) {
    throw new Error("Invalid import id");
  }

  const experiments = await ExperimentModel.find(
    {
      organization: req.organization.id,
      datasource: model.datasource,
    },
    {
      _id: false,
      id: true,
      trackingKey: true,
    }
  );

  const experimentMap = new Map<string, string>();
  experiments.forEach((e) => {
    experimentMap.set(e.trackingKey, e.id);
  });

  const trackingKeyMap: Record<string, string> = {};
  model.experiments.forEach((e) => {
    const id = experimentMap.get(e.trackingKey);
    if (id) {
      trackingKeyMap[e.trackingKey] = id;
    }
  });

  res.status(200).json({
    status: 200,
    experiments: model,
    existing: trackingKeyMap,
  });
}

export async function postPastExperiments(
  req: AuthRequest<{ datasource: string; force: boolean }>,
  res: Response
) {
  const { datasource, force } = req.body;

  const datasourceObj = await getDataSourceById(datasource);
  if (!datasourceObj) {
    throw new Error("Could not find datasource");
  }
  if (datasourceObj.organization !== req.organization.id) {
    throw new Error("You do not have access to that datasource");
  }

  const integration = getSourceIntegrationObject(datasourceObj);
  const start = new Date();
  start.setDate(start.getDate() - 365);
  const now = new Date();

  let model = await PastExperimentsModel.findOne({
    datasource,
    organization: req.organization.id,
  });
  if (!model) {
    const { queries, result } = await startRun(
      { experiments: getPastExperiments(integration, start) },
      processPastExperiments
    );
    model = await PastExperimentsModel.create({
      id: uniqid("imp_"),
      organization: req.organization.id,
      datasource: datasource,
      experiments: result || [],
      runStarted: now,
      queries,
      dateCreated: new Date(),
      dateUpdated: new Date(),
    });
  } else if (force) {
    const { queries, result } = await startRun(
      { experiments: getPastExperiments(integration, start) },
      processPastExperiments
    );
    model.set("runStarted", now);
    model.set("queries", queries);
    if (result) {
      model.set("experiments", result);
    }
    await model.save();
  }

  res.status(200).json({
    status: 200,
    id: model.id,
  });
}<|MERGE_RESOLUTION|>--- conflicted
+++ resolved
@@ -166,14 +166,8 @@
 async function _getSnapshot(
   organization: string,
   id: string,
-<<<<<<< HEAD
   phase?: string,
-  dimension?: string
-=======
-  phase: string,
-  dimension?: string,
   withResults: boolean = true
->>>>>>> 5bd8c7ad
 ) {
   const experiment = await getExperimentById(id);
 
@@ -185,21 +179,17 @@
     throw new Error("You do not have access to view this experiment");
   }
 
-<<<<<<< HEAD
   if (!phase) {
     // get the latest phase:
     phase = String(experiment.phases.length - 1);
   }
 
-  return await getLatestSnapshot(experiment.id, parseInt(phase), dimension);
-=======
   return await getLatestSnapshot(
     experiment.id,
     parseInt(phase),
     dimension,
     withResults
   );
->>>>>>> 5bd8c7ad
 }
 
 export async function getSnapshotWithDimension(
