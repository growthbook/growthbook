import { Response } from "express";
import uniqid from "uniqid";
import format from "date-fns/format";
import cloneDeep from "lodash/cloneDeep";
import { DEFAULT_SEQUENTIAL_TESTING_TUNING_PARAMETER } from "shared/constants";
import { getValidDate } from "shared/dates";
import { getAffectedEnvsForExperiment } from "shared/util";
import { getScopedSettings } from "shared/settings";
import { v4 as uuidv4 } from "uuid";
import { AuthRequest, ResponseWithStatusAndError } from "../types/AuthRequest";
import {
  createManualSnapshot,
  createSnapshot,
  createSnapshotAnalysis,
  getAdditionalExperimentAnalysisSettings,
  getDefaultExperimentAnalysisSettings,
  getExperimentMetricById,
  getManualSnapshotData,
} from "../services/experiments";
import { MetricStats } from "../../types/metric";
import {
  createExperiment,
  deleteExperimentByIdForOrganization,
  getAllExperiments,
  getExperimentById,
  getExperimentByTrackingKey,
  getPastExperimentsByDatasource,
  updateExperiment,
} from "../models/ExperimentModel";
import {
  createVisualChangeset,
  deleteVisualChangesetById,
  findVisualChangesetById,
  findVisualChangesetsByExperiment,
  syncVisualChangesWithVariations,
  updateVisualChangeset,
} from "../models/VisualChangesetModel";
import {
  deleteSnapshotById,
  findSnapshotById,
  getLatestSnapshot,
  updateSnapshotsOnPhaseDelete,
} from "../models/ExperimentSnapshotModel";
import {
  getIntegrationFromDatasourceId,
  getSourceIntegrationObject,
} from "../services/datasource";
import { addTagsDiff } from "../models/TagModel";
import { getOrgFromReq, userHasAccess } from "../services/organizations";
import { removeExperimentFromPresentations } from "../services/presentations";
import {
  createPastExperiments,
  getPastExperimentsById,
  getPastExperimentsModelByDatasource,
  updatePastExperiments,
} from "../models/PastExperimentsModel";
import {
  Changeset,
  ExperimentInterface,
  ExperimentInterfaceStringDates,
  ExperimentPhase,
  ExperimentStatus,
  ExperimentTargetingData,
  Variation,
} from "../../types/experiment";
import { getMetricMap } from "../models/MetricModel";
import { IdeaModel } from "../models/IdeasModel";
import { IdeaInterface } from "../../types/idea";
import { getDataSourceById } from "../models/DataSourceModel";
import { generateExperimentNotebook } from "../services/notebook";
import { IMPORT_LIMIT_DAYS } from "../util/secrets";
import { getAllFeatures } from "../models/FeatureModel";
import { ExperimentRule, FeatureInterface } from "../../types/feature";
import {
  auditDetailsCreate,
  auditDetailsDelete,
  auditDetailsUpdate,
} from "../services/audit";
import {
  ExperimentSnapshotAnalysisSettings,
  ExperimentSnapshotInterface,
} from "../../types/experiment-snapshot";
import { StatsEngine } from "../../types/stats";
import { MetricRegressionAdjustmentStatus } from "../../types/report";
import { VisualChangesetInterface } from "../../types/visual-changeset";
import { PrivateApiErrorResponse } from "../../types/api";
import { EventAuditUserForResponseLocals } from "../events/event-types";
import {
  findAllProjectsByOrganization,
  findProjectById,
} from "../models/ProjectModel";
import { ExperimentResultsQueryRunner } from "../queryRunners/ExperimentResultsQueryRunner";
import { PastExperimentsQueryRunner } from "../queryRunners/PastExperimentsQueryRunner";
import {
  createUserVisualEditorApiKey,
  getVisualEditorApiKey,
} from "../models/ApiKeyModel";
import { getExperimentWatchers, upsertWatch } from "../models/WatchModel";
import { getFactTableMap } from "../models/FactTableModel";

export async function getExperiments(
  req: AuthRequest<
    unknown,
    unknown,
    {
      project?: string;
    }
  >,
  res: Response
) {
  const { org } = getOrgFromReq(req);
  let project = "";
  if (typeof req.query?.project === "string") {
    project = req.query.project;
  }

  const experiments = await getAllExperiments(org.id, project);

  res.status(200).json({
    status: 200,
    experiments,
  });
}

export async function getExperimentsFrequencyMonth(
  req: AuthRequest<null, { num: string }, { project?: string }>,
  res: Response
) {
  const { org } = getOrgFromReq(req);
  let project = "";
  if (typeof req.query?.project === "string") {
    project = req.query.project;
  }

  const allProjects = await findAllProjectsByOrganization(org.id);
  const { num } = req.params;
  const experiments = await getAllExperiments(org.id, project);

  const allData: { date: string; numExp: number }[] = [];

  // make the data array with all the months needed and 0 experiments.
  for (let i = parseInt(num) - 1; i >= 0; i--) {
    const d = new Date();
    d.setDate(1); // necessary because altering the month may result in an invalid date (ex: Feb 31)
    d.setMonth(d.getMonth() - i);
    const ob = {
      date: d.toISOString(),
      numExp: 0,
    };
    allData.push(ob);
  }

  // create stubs for each month by all the statuses:
  const dataByStatus = {
    draft: JSON.parse(JSON.stringify(allData)),
    running: JSON.parse(JSON.stringify(allData)),
    stopped: JSON.parse(JSON.stringify(allData)),
  };

  // create stubs for each month by all the projects:
  const dataByProject: Record<string, [{ date: string; numExp: number }]> = {};
  allProjects.forEach((p) => {
    dataByProject[p.id] = JSON.parse(JSON.stringify(allData));
  });
  dataByProject["all"] = JSON.parse(JSON.stringify(allData));

  // create stubs for each month by all the result:
  const dataByResult = {
    won: JSON.parse(JSON.stringify(allData)),
    lost: JSON.parse(JSON.stringify(allData)),
    inconclusive: JSON.parse(JSON.stringify(allData)),
    dnf: JSON.parse(JSON.stringify(allData)),
  };

  // now get the right number of experiments:
  experiments.forEach((e) => {
    let dateStarted: Date | null = null;
    if (e.status === "draft") {
      dateStarted = e.dateCreated;
    } else {
      e.phases.forEach((p) => {
        if (p.dateStarted && (!dateStarted || p.dateStarted < dateStarted))
          dateStarted = p.dateStarted;
      });
    }
    const monthYear = format(getValidDate(dateStarted), "MMM yyy");

    allData.forEach((md, i) => {
      const name = format(getValidDate(md.date), "MMM yyy");
      if (name === monthYear) {
        md.numExp++;
        // I can do this because the indexes will represent the same month
        dataByStatus[e.status][i].numExp++;

        // experiments without a project, are included in the 'all projects'
        if (e.project) {
          dataByProject[e.project][i].numExp++;
        } else {
          dataByProject["all"][i].numExp++;
        }

        if (e.results) {
          dataByResult[e.results][i].numExp++;
        }
      }
    });
  });

  res.status(200).json({
    status: 200,
    all: allData,
    byStatus: { ...dataByStatus },
    byProject: { ...dataByProject },
    byResults: { ...dataByResult },
  });
}

export async function lookupExperimentByTrackingKey(
  req: AuthRequest<unknown, unknown, { trackingKey: string }>,
  res: ResponseWithStatusAndError<{ experimentId: string | null }>
) {
  const { org } = getOrgFromReq(req);
  const { trackingKey } = req.query;

  if (!trackingKey) {
    return res.status(400).json({
      status: 400,
      message: "Tracking key cannot be empty",
    });
  }

  const experiment = await getExperimentByTrackingKey(org.id, trackingKey + "");

  return res.status(200).json({
    status: 200,
    experimentId: experiment?.id || null,
  });
}

export async function getExperiment(
  req: AuthRequest<null, { id: string }>,
  res: Response
) {
  const { org } = getOrgFromReq(req);
  const { id } = req.params;

  const experiment = await getExperimentById(org.id, id);

  if (!experiment) {
    res.status(403).json({
      status: 404,
      message: "Experiment not found",
    });
    return;
  }

  if (!(await userHasAccess(req, experiment.organization))) {
    res.status(403).json({
      status: 403,
      message: "You do not have access to view this experiment",
    });
    return;
  }

  let idea: IdeaInterface | undefined = undefined;
  if (experiment.ideaSource) {
    idea =
      (await IdeaModel.findOne({
        organization: experiment.organization,
        id: experiment.ideaSource,
      })) || undefined;
  }

  const visualChangesets = await findVisualChangesetsByExperiment(
    experiment.id,
    org.id
  );

  res.status(200).json({
    status: 200,
    experiment,
    visualChangesets,
    idea,
  });
}

async function _getSnapshot(
  organization: string,
  id: string,
  phase?: string,
  dimension?: string,
  withResults: boolean = true
) {
  const experiment = await getExperimentById(organization, id);

  if (!experiment) {
    throw new Error("Experiment not found");
  }

  if (experiment.organization !== organization) {
    throw new Error("You do not have access to view this experiment");
  }

  if (!phase) {
    // get the latest phase:
    phase = String(experiment.phases.length - 1);
  }

  return await getLatestSnapshot(
    experiment.id,
    parseInt(phase),
    dimension,
    withResults
  );
}

export async function getSnapshotWithDimension(
  req: AuthRequest<null, { id: string; phase: string; dimension: string }>,
  res: Response
) {
  const { org } = getOrgFromReq(req);
  const { id, phase, dimension } = req.params;
  const snapshot = await _getSnapshot(org.id, id, phase, dimension);

  const latest = await _getSnapshot(org.id, id, phase, dimension, false);

  res.status(200).json({
    status: 200,
    snapshot,
    latest,
  });
}
export async function getSnapshot(
  req: AuthRequest<null, { id: string; phase: string }>,
  res: Response
) {
  const { org } = getOrgFromReq(req);
  const { id, phase } = req.params;
  const snapshot = await _getSnapshot(org.id, id, phase);

  const latest = await _getSnapshot(org.id, id, phase, undefined, false);

  res.status(200).json({
    status: 200,
    snapshot,
    latest,
  });
}

export async function postSnapshotNotebook(
  req: AuthRequest<null, { id: string }>,
  res: Response
) {
  const { org } = getOrgFromReq(req);
  const { id } = req.params;

  const notebook = await generateExperimentNotebook(id, org.id);

  res.status(200).json({
    status: 200,
    notebook,
  });
}

export async function getSnapshots(
  req: AuthRequest<unknown, unknown, { ids?: string }>,
  res: Response
) {
  const { org } = getOrgFromReq(req);
  const idsString = (req.query?.ids as string) || "";
  if (!idsString.length) {
    res.status(200).json({
      status: 200,
      snapshots: [],
    });
    return;
  }

  const ids = idsString.split(",");

  let snapshotsPromises: Promise<ExperimentSnapshotInterface | null>[] = [];
  snapshotsPromises = ids.map(async (i) => {
    return await _getSnapshot(org.id, i);
  });
  const snapshots = await Promise.all(snapshotsPromises);

  res.status(200).json({
    status: 200,
    snapshots: snapshots.filter((s) => !!s),
  });
  return;
}

export async function getNewFeatures(
  req: AuthRequest<unknown, unknown, { project?: string }>,
  res: Response
) {
  const { org } = getOrgFromReq(req);
  let project = "";
  if (typeof req.query?.project === "string") {
    project = req.query.project;
  }

  const allExperiments = await getAllExperiments(org.id);
  const projectFeatures = await getAllFeatures(org.id, project);

  const expMap = new Map();
  allExperiments.forEach((exp) => {
    const key = exp.trackingKey || exp.id;
    expMap.set(key, exp);
  });
  const newFeatures = new Map();
  // a feature can have multiple experiments.
  projectFeatures.forEach((f) => {
    Object.values(f.environmentSettings || {}).forEach((e) => {
      (e.rules || []).forEach((r) => {
        if (r.type === "experiment") {
          const tKey = r.trackingKey || f.id;
          if (!expMap.get(tKey)) {
            // this feature experiment has no report:
            newFeatures.set(tKey, {
              feature: f,
              rule: r,
              trackingKey: tKey,
              partialExperiment: getExperimentDefinitionFromFeatureAndRule(
                f,
                r
              ),
            });
          }
        }
      });
    });
  });

  res.status(200).json({
    status: 200,
    features: Array.from(newFeatures.values()).sort(
      (a, b) => b.feature.dateCreated - a.feature.dateCreated
    ),
  });
  return;
}

const getExperimentDefinitionFromFeatureAndRule = (
  feature: FeatureInterface,
  expRule: ExperimentRule
) => {
  const totalPercent = expRule.values.reduce((sum, w) => sum + w.weight, 0);

  const expDefinition: Partial<ExperimentInterfaceStringDates> = {
    trackingKey: expRule.trackingKey || feature.id,
    name: (expRule.trackingKey || feature.id) + " experiment",
    hypothesis: expRule.description || "",
    hashAttribute: expRule.hashAttribute,
    hashVersion: 1,
    description: `Experiment analysis for the feature [**${feature.id}**](/features/${feature.id})`,
    variations: expRule.values.map((v, i) => {
      let name = i ? `Variation ${i}` : "Control";
      if (feature.valueType === "boolean") {
        name = v.value === "true" ? "On" : "Off";
      }
      return {
        id: uniqid("var_"),
        key: i + "",
        name,
        screenshots: [],
        description: v.value,
      };
    }),
    phases: [
      {
        name: "Main",
        seed: expRule.trackingKey || feature.id,
        coverage: totalPercent,
        variationWeights: expRule.values.map((v) =>
          totalPercent > 0 ? v.weight / totalPercent : 1 / expRule.values.length
        ),
        reason: "",
        dateStarted: new Date().toISOString(),
        condition: expRule.condition || "",
        savedGroups: expRule.savedGroups || [],
        namespace: expRule.namespace || {
          enabled: false,
          name: "",
          range: [0, 1],
        },
      },
    ],
  };
  return expDefinition;
};

const validateVariationIds = (variations: Variation[]) => {
  variations.forEach((variation, i) => {
    if (!variation.id) {
      variation.id = uniqid("var_");
    }
    if (!variation.key) {
      variation.key = i + "";
    }
  });
  const keys = variations.map((v) => v.key);
  if (keys.length !== new Set(keys).size) {
    throw new Error("Variation keys must be unique");
  }
};

/**
 * Creates a new experiment
 * If based on another experiment (originalId), it will copy the visual changesets
 * @param req
 * @param res
 */
export async function postExperiments(
  req: AuthRequest<
    Partial<ExperimentInterfaceStringDates>,
    unknown,
    {
      allowDuplicateTrackingKey?: boolean;
      originalId?: string;
    }
  >,
  res: Response<
    | { status: 200; experiment: ExperimentInterface }
    | { status: 200; duplicateTrackingKey: boolean; existingId: string }
    | PrivateApiErrorResponse,
    EventAuditUserForResponseLocals
  >
) {
  const { org, userId } = getOrgFromReq(req);

  const data = req.body;
  data.organization = org.id;

  req.checkPermissions("createAnalyses", data.project);

  if (data.datasource) {
    const datasource = await getDataSourceById(data.datasource, org.id);
    if (!datasource) {
      res.status(403).json({
        status: 403,
        message: "Invalid datasource: " + data.datasource,
      });
      return;
    }
  }

  // Validate that specified metrics exist and belong to the organization
  if (data.metrics && data.metrics.length) {
    for (let i = 0; i < data.metrics.length; i++) {
      const metric = await getExperimentMetricById(
        data.metrics[i],
        data.organization
      );

      if (metric) {
        // Make sure it is tied to the same datasource as the experiment
        if (data.datasource && metric.datasource !== data.datasource) {
          res.status(400).json({
            status: 400,
            message:
              "Metrics must be tied to the same datasource as the experiment: " +
              data.metrics[i],
          });
          return;
        }
      } else {
        // new metric that's not recognized...
        res.status(403).json({
          status: 403,
          message: "Unknown metric: " + data.metrics[i],
        });
        return;
      }
    }
  }

  const obj: Omit<ExperimentInterface, "id"> = {
    organization: data.organization,
    archived: false,
    hashAttribute: data.hashAttribute || "",
    hashVersion: data.hashVersion || 2,
    autoSnapshots: true,
    dateCreated: new Date(),
    dateUpdated: new Date(),
    project: data.project,
    owner: data.owner || userId,
    trackingKey: data.trackingKey || "",
    datasource: data.datasource || "",
    exposureQueryId: data.exposureQueryId || "",
    userIdType: data.userIdType || "anonymous",
    name: data.name || "",
    phases: data.phases
      ? data.phases.map(({ dateStarted, dateEnded, ...phase }) => {
          return {
            ...phase,
            dateStarted: dateStarted ? getValidDate(dateStarted) : new Date(),
            dateEnded: dateEnded ? getValidDate(dateEnded) : undefined,
          };
        })
      : [],
    tags: data.tags || [],
    description: data.description || "",
    hypothesis: data.hypothesis || "",
    metrics: data.metrics || [],
    metricOverrides: data.metricOverrides || [],
    guardrails: data.guardrails || [],
    activationMetric: data.activationMetric || "",
    segment: data.segment || "",
    queryFilter: data.queryFilter || "",
    skipPartialData: !!data.skipPartialData,
    attributionModel: data.attributionModel || "firstExposure",
    variations: data.variations || [],
    implementation: data.implementation || "code",
    status: data.status || "draft",
    results: data.results || undefined,
    analysis: data.analysis || "",
    releasedVariationId: "",
    excludeFromPayload: true,
    autoAssign: data.autoAssign || false,
    previewURL: data.previewURL || "",
    targetURLRegex: data.targetURLRegex || "",
    ideaSource: data.ideaSource || "",
    // todo: revisit this logic for project level settings, as well as "override stats settings" toggle:
    sequentialTestingEnabled:
      data.sequentialTestingEnabled ??
      !!org?.settings?.sequentialTestingEnabled,
    sequentialTestingTuningParameter:
      data.sequentialTestingTuningParameter ??
      org?.settings?.sequentialTestingTuningParameter ??
      DEFAULT_SEQUENTIAL_TESTING_TUNING_PARAMETER,
    statsEngine: data.statsEngine,
  };

  try {
    validateVariationIds(obj.variations);

    // Make sure id is unique
    if (obj.trackingKey && !req.query.allowDuplicateTrackingKey) {
      const existing = await getExperimentByTrackingKey(
        org.id,
        obj.trackingKey
      );
      if (existing) {
        return res.status(200).json({
          status: 200,
          duplicateTrackingKey: true,
          existingId: existing.id,
        });
      }
    }

    const experiment = await createExperiment({
      data: obj,
      organization: org,
      user: res.locals.eventAudit,
    });

    if (req.query.originalId) {
      const visualChangesets = await findVisualChangesetsByExperiment(
        req.query.originalId,
        org.id
      );
      for (const visualChangeset of visualChangesets) {
        await createVisualChangeset({
          experiment,
          urlPatterns: visualChangeset.urlPatterns,
          editorUrl: visualChangeset.editorUrl,
          organization: org,
          visualChanges: visualChangeset.visualChanges,
          user: res.locals.eventAudit,
        });
      }
    }

    await req.audit({
      event: "experiment.create",
      entity: {
        object: "experiment",
        id: experiment.id,
      },
      details: auditDetailsCreate(experiment),
    });

    await upsertWatch({
      userId,
      organization: org.id,
      item: experiment.id,
      type: "experiments",
    });

    res.status(200).json({
      status: 200,
      experiment,
    });
  } catch (e) {
    res.status(400).json({
      status: 400,
      message: e.message,
    });
  }
}

/**
 * Update an experiment
 * @param req
 * @param res
 */
export async function postExperiment(
  req: AuthRequest<
    ExperimentInterfaceStringDates & {
      currentPhase?: number;
      phaseStartDate?: string;
      phaseEndDate?: string;
    },
    { id: string }
  >,
  res: Response<
    | { status: number; experiment?: ExperimentInterface | null }
    | PrivateApiErrorResponse,
    EventAuditUserForResponseLocals
  >
) {
  const { org, userId } = getOrgFromReq(req);
  const { id } = req.params;
  const { phaseStartDate, phaseEndDate, currentPhase, ...data } = req.body;

  const experiment = await getExperimentById(org.id, id);

  if (!experiment) {
    res.status(403).json({
      status: 404,
      message: "Experiment not found",
    });
    return;
  }

  if (experiment.organization !== org.id) {
    res.status(403).json({
      status: 403,
      message: "You do not have access to this experiment",
    });
    return;
  }

  req.checkPermissions("createAnalyses", experiment.project);

  if (data.datasource) {
    const datasource = await getDataSourceById(data.datasource, org.id);
    if (!datasource) {
      res.status(403).json({
        status: 403,
        message: "Invalid datasource: " + data.datasource,
      });
      return;
    }
  }

  if (data.metrics && data.metrics.length) {
    for (let i = 0; i < data.metrics.length; i++) {
      const metric = await getExperimentMetricById(data.metrics[i], org.id);

      if (metric) {
        // Make sure it is tied to the same datasource as the experiment
        if (
          experiment.datasource &&
          metric.datasource !== experiment.datasource
        ) {
          res.status(400).json({
            status: 400,
            message:
              "Metrics must be tied to the same datasource as the experiment: " +
              data.metrics[i],
          });
          return;
        }
      } else {
        // new metric that's not recognized...
        res.status(403).json({
          status: 403,
          message: "Unknown metric: " + data.metrics[i],
        });
        return;
      }
    }
  }

  if (data.variations) {
    validateVariationIds(data.variations);
  }

  const keys: (keyof ExperimentInterface)[] = [
    "trackingKey",
    "owner",
    "datasource",
    "exposureQueryId",
    "userIdType",
    "hashAttribute",
    "hashVersion",
    "name",
    "tags",
    "description",
    "hypothesis",
    "activationMetric",
    "segment",
    "queryFilter",
    "skipPartialData",
    "attributionModel",
    "metrics",
    "metricOverrides",
    "guardrails",
    "variations",
    "status",
    "results",
    "analysis",
    "winner",
    "implementation",
    "autoAssign",
    "previewURL",
    "targetURLRegex",
    "releasedVariationId",
    "excludeFromPayload",
    "autoSnapshots",
    "project",
    "regressionAdjustmentEnabled",
    "hasVisualChangesets",
    "sequentialTestingEnabled",
    "sequentialTestingTuningParameter",
    "statsEngine",
  ];
  const existing: ExperimentInterface = experiment;
  const changes: Changeset = {};

  keys.forEach((key) => {
    if (!(key in data)) {
      return;
    }

    // Do a deep comparison for arrays, shallow for everything else
    let hasChanges = data[key] !== existing[key];
    if (
      key === "metrics" ||
      key === "metricOverrides" ||
      key === "variations"
    ) {
      hasChanges = JSON.stringify(data[key]) !== JSON.stringify(existing[key]);
    }

    if (hasChanges) {
      // eslint-disable-next-line @typescript-eslint/no-explicit-any
      (changes as any)[key] = data[key];
    }
  });

  // If changing phase start/end dates (from "Configure Analysis" modal)
  if (
    experiment.status !== "draft" &&
    currentPhase !== undefined &&
    experiment.phases?.[currentPhase] &&
    (phaseStartDate || phaseEndDate)
  ) {
    const phases = [...experiment.phases];
    const phaseClone = { ...phases[currentPhase] };
    phases[Math.floor(currentPhase * 1)] = phaseClone;

    if (phaseStartDate) {
      phaseClone.dateStarted = getValidDate(phaseStartDate + ":00Z");
    }
    if (experiment.status === "stopped" && phaseEndDate) {
      phaseClone.dateEnded = getValidDate(phaseEndDate + ":00Z");
    }
    changes.phases = phases;
  }

  // Only some fields affect production SDK payloads
  const needsRunExperimentsPermission = ([
    "phases",
    "variations",
    "project",
    "name",
    "trackingKey",
    "archived",
    "status",
    "releasedVariationId",
    "excludeFromPayload",
  ] as (keyof ExperimentInterfaceStringDates)[]).some((key) => key in changes);
  if (needsRunExperimentsPermission) {
    const envs = getAffectedEnvsForExperiment({
      experiment,
    });
    if (envs.length > 0) {
      const projects = [experiment.project || undefined];
      if ("project" in changes) {
        projects.push(changes.project || undefined);
      }
      req.checkPermissions("runExperiments", projects, envs);
    }
  }

  const updated = await updateExperiment({
    organization: org,
    experiment,
    user: res.locals.eventAudit,
    changes,
  });

  // if variations have changed, update the experiment's visualchangesets if they exist
  if (changes.variations && updated) {
    const visualChangesets = await findVisualChangesetsByExperiment(
      experiment.id,
      org.id
    );

    if (visualChangesets.length) {
      await Promise.all(
        visualChangesets.map((vc) =>
          syncVisualChangesWithVariations({
            visualChangeset: vc,
            experiment: updated,
            organization: org,
            user: res.locals.eventAudit,
          })
        )
      );
    }
  }

  await req.audit({
    event: "experiment.update",
    entity: {
      object: "experiment",
      id: experiment.id,
    },
    details: auditDetailsUpdate(experiment, updated),
  });

  // If there are new tags to add
  await addTagsDiff(org.id, experiment.tags || [], data.tags || []);

  await upsertWatch({
    userId,
    organization: org.id,
    item: experiment.id,
    type: "experiments",
  });

  res.status(200).json({
    status: 200,
    experiment: updated,
  });
}

export async function postExperimentArchive(
  req: AuthRequest<null, { id: string }>,
  res: Response
) {
  const { org } = getOrgFromReq(req);
  const { id } = req.params;

  const experiment = await getExperimentById(org.id, id);

  const changes: Changeset = {};

  if (!experiment) {
    res.status(403).json({
      status: 404,
      message: "Experiment not found",
    });
    return;
  }

  if (experiment.organization !== org.id) {
    res.status(403).json({
      status: 403,
      message: "You do not have access to this experiment",
    });
    return;
  }

  req.checkPermissions("createAnalyses", experiment.project);

  const envs = getAffectedEnvsForExperiment({
    experiment,
  });
  envs.length > 0 &&
    req.checkPermissions("runExperiments", experiment.project, envs);

  changes.archived = true;

  try {
    await updateExperiment({
      organization: org,
      experiment,
      user: res.locals.eventAudit,
      changes,
    });

    // TODO: audit
    res.status(200).json({
      status: 200,
    });

    await req.audit({
      event: "experiment.archive",
      entity: {
        object: "experiment",
        id: experiment.id,
      },
    });
  } catch (e) {
    res.status(400).json({
      status: 400,
      message: e.message || "Failed to archive experiment",
    });
  }
}

export async function postExperimentUnarchive(
  req: AuthRequest<null, { id: string }>,
  res: Response
) {
  const { org } = getOrgFromReq(req);
  const { id } = req.params;

  const experiment = await getExperimentById(org.id, id);
  const changes: Changeset = {};

  if (!experiment) {
    res.status(403).json({
      status: 404,
      message: "Experiment not found",
    });
    return;
  }

  if (experiment.organization !== org.id) {
    res.status(403).json({
      status: 403,
      message: "You do not have access to this experiment",
    });
    return;
  }

  req.checkPermissions("createAnalyses", experiment.project);

  changes.archived = false;

  try {
    await updateExperiment({
      organization: org,
      experiment,
      user: res.locals.eventAudit,
      changes,
    });

    // TODO: audit
    res.status(200).json({
      status: 200,
    });

    await req.audit({
      event: "experiment.unarchive",
      entity: {
        object: "experiment",
        id: experiment.id,
      },
    });
  } catch (e) {
    res.status(400).json({
      status: 400,
      message: e.message || "Failed to unarchive experiment",
    });
  }
}

export async function postExperimentStatus(
  req: AuthRequest<
    {
      status: ExperimentStatus;
      reason: string;
      dateEnded: string;
    },
    { id: string }
  >,
  res: Response
) {
  const { org } = getOrgFromReq(req);
  const { id } = req.params;
  const { status, reason, dateEnded } = req.body;

  const changes: Changeset = {};

  const experiment = await getExperimentById(org.id, id);
  if (!experiment) {
    throw new Error("Experiment not found");
  }
  if (experiment.organization !== org.id) {
    throw new Error("You do not have access to this experiment");
  }
  req.checkPermissions("createAnalyses", experiment.project);

  const envs = getAffectedEnvsForExperiment({
    experiment,
  });
  envs.length > 0 &&
    req.checkPermissions("runExperiments", experiment.project, envs);

  // If status changed from running to stopped, update the latest phase
  const phases = [...experiment.phases];
  if (
    experiment.status === "running" &&
    status === "stopped" &&
    phases?.length > 0 &&
    !phases[phases.length - 1].dateEnded
  ) {
    phases[phases.length - 1] = {
      ...phases[phases.length - 1],
      reason,
      dateEnded: dateEnded ? getValidDate(dateEnded + ":00Z") : new Date(),
    };
    changes.phases = phases;
  }
  // If starting an experiment from draft, use the current date as the phase start date
  else if (
    experiment.status === "draft" &&
    status === "running" &&
    phases?.length > 0
  ) {
    phases[phases.length - 1] = {
      ...phases[phases.length - 1],
      dateStarted: new Date(),
    };
    changes.phases = phases;
  }
  // If starting a stopped experiment, clear the phase end date
  else if (
    experiment.status === "stopped" &&
    status === "running" &&
    phases?.length > 0
  ) {
    // eslint-disable-next-line @typescript-eslint/no-unused-vars -- we don't want the dateEnded
    const { dateEnded: _, ...newPhase } = phases[phases.length - 1];
    phases[phases.length - 1] = newPhase;
    changes.phases = phases;
  }

  changes.status = status;

  const updated = await updateExperiment({
    organization: org,
    experiment,
    user: res.locals.eventAudit,
    changes,
  });

  await req.audit({
    event: "experiment.status",
    entity: {
      object: "experiment",
      id: experiment.id,
    },
    details: auditDetailsUpdate(experiment, updated),
  });

  res.status(200).json({
    status: 200,
  });
}

export async function postExperimentStop(
  req: AuthRequest<
    { reason: string; dateEnded: string } & Partial<ExperimentInterface>,
    { id: string }
  >,
  res: Response
) {
  const { org } = getOrgFromReq(req);
  const { id } = req.params;
  const {
    reason,
    results,
    analysis,
    winner,
    dateEnded,
    releasedVariationId,
    excludeFromPayload,
  } = req.body;

  const experiment = await getExperimentById(org.id, id);
  const changes: Changeset = {};

  if (!experiment) {
    res.status(403).json({
      status: 404,
      message: "Experiment not found",
    });
    return;
  }

  if (experiment.organization !== org.id) {
    res.status(403).json({
      status: 403,
      message: "You do not have access to this experiment",
    });
    return;
  }
  req.checkPermissions("createAnalyses", experiment.project);

  const envs = getAffectedEnvsForExperiment({
    experiment,
  });
  envs.length > 0 &&
    req.checkPermissions("runExperiments", experiment.project, envs);

  const phases = [...experiment.phases];
  // Already has phases
  if (phases.length) {
    phases[phases.length - 1] = {
      ...phases[phases.length - 1],
      dateEnded: dateEnded ? getValidDate(dateEnded + ":00Z") : new Date(),
      reason,
    };
    changes.phases = phases;
  }

  // Make sure experiment is stopped
  let isEnding = false;
  if (experiment.status === "running") {
    changes.status = "stopped";
    isEnding = true;
  }

  // TODO: validation
  changes.winner = winner;
  changes.results = results;
  changes.analysis = analysis;
  changes.releasedVariationId = releasedVariationId;
  changes.excludeFromPayload = !!excludeFromPayload;

  try {
    const updated = await updateExperiment({
      organization: org,
      experiment,
      user: res.locals.eventAudit,
      changes,
    });

    await req.audit({
      event: isEnding ? "experiment.stop" : "experiment.results",
      entity: {
        object: "experiment",
        id: experiment.id,
      },
      details: auditDetailsUpdate(experiment, updated),
    });

    res.status(200).json({
      status: 200,
    });
  } catch (e) {
    res.status(400).json({
      status: 400,
      message: e.message || "Failed to stop experiment",
    });
  }
}

export async function deleteExperimentPhase(
  req: AuthRequest<null, { id: string; phase: string }>,
  res: Response
) {
  const { org } = getOrgFromReq(req);
  const { id, phase } = req.params;
  const phaseIndex = parseInt(phase);

  const experiment = await getExperimentById(org.id, id);
  const changes: Changeset = {};

  if (!experiment) {
    res.status(404).json({
      status: 404,
      message: "Experiment not found",
    });
    return;
  }

  if (experiment.organization !== org.id) {
    res.status(403).json({
      status: 403,
      message: "You do not have access to this experiment",
    });
    return;
  }

  req.checkPermissions("createAnalyses", experiment.project);

  const envs = getAffectedEnvsForExperiment({
    experiment,
  });
  envs.length > 0 &&
    req.checkPermissions("runExperiments", experiment.project, envs);

  if (phaseIndex < 0 || phaseIndex >= experiment.phases?.length) {
    throw new Error("Invalid phase id");
  }

  // Remove an element from an array without mutating the original
  changes.phases = experiment.phases.filter((phase, i) => i !== phaseIndex);

  if (!changes.phases.length) {
    changes.status = "draft";
  }
  const updated = await updateExperiment({
    organization: org,
    experiment,
    user: res.locals.eventAudit,
    changes,
  });

  await updateSnapshotsOnPhaseDelete(org.id, id, phaseIndex);

  // Add audit entry
  await req.audit({
    event: "experiment.phase.delete",
    entity: {
      object: "experiment",
      id: experiment.id,
    },
    details: auditDetailsUpdate(experiment, updated),
  });

  res.status(200).json({
    status: 200,
  });
}

export async function putExperimentPhase(
  req: AuthRequest<ExperimentPhase, { id: string; phase: string }>,
  res: Response
) {
  const { org } = getOrgFromReq(req);
  const { id } = req.params;
  const i = parseInt(req.params.phase);
  const phase = req.body;

  const changes: Changeset = {};

  const experiment = await getExperimentById(org.id, id);

  if (!experiment) {
    throw new Error("Experiment not found");
  }

  if (experiment.organization !== org.id) {
    throw new Error("You do not have access to this experiment");
  }

  if (!experiment.phases?.[i]) {
    throw new Error("Invalid phase");
  }

  req.checkPermissions("createAnalyses", experiment.project);

  const envs = getAffectedEnvsForExperiment({
    experiment,
  });
  envs.length > 0 &&
    req.checkPermissions("runExperiments", experiment.project, envs);

  phase.dateStarted = phase.dateStarted
    ? getValidDate(phase.dateStarted + ":00Z")
    : new Date();
  phase.dateEnded = phase.dateEnded
    ? getValidDate(phase.dateEnded + ":00Z")
    : undefined;

  const phases = [...experiment.phases];
  phases[i] = {
    ...phases[i],
    ...phase,
  };
  changes.phases = phases;
  const updated = await updateExperiment({
    organization: org,
    experiment,
    user: res.locals.eventAudit,
    changes,
  });

  await req.audit({
    event: "experiment.phase",
    entity: {
      object: "experiment",
      id: experiment.id,
    },
    details: auditDetailsUpdate(experiment, updated),
  });

  res.status(200).json({
    status: 200,
  });
}

export async function postExperimentTargeting(
  req: AuthRequest<ExperimentTargetingData, { id: string }>,
  res: Response
) {
  const { org, userId } = getOrgFromReq(req);
  const { id } = req.params;

  const {
    condition,
    savedGroups,
    coverage,
    hashAttribute,
    hashVersion,
    namespace,
    trackingKey,
    variationWeights,
    seed,
    newPhase,
    reseed,
  } = req.body;

  const changes: Changeset = {};

  const experiment = await getExperimentById(org.id, id);

  if (!experiment) {
    res.status(404).json({
      status: 404,
      message: "Experiment not found",
    });
    return;
  }

  req.checkPermissions("createAnalyses", experiment.project);

  const envs = getAffectedEnvsForExperiment({
    experiment,
  });
  envs.length > 0 &&
    req.checkPermissions("runExperiments", experiment.project, envs);

  const phases = [...experiment.phases];

  // Already has phases and we're updating an existing phase
  if (phases.length && !newPhase) {
    phases[phases.length - 1] = {
      ...phases[phases.length - 1],
      condition,
      savedGroups,
      coverage,
      namespace,
      variationWeights,
      seed,
    };
  } else {
    // If we had a previous phase, mark it as ended
    if (phases.length) {
      phases[phases.length - 1].dateEnded = new Date();
    }

    phases.push({
      condition,
      savedGroups,
      coverage,
      dateStarted: new Date(),
      name: "Main",
      namespace,
      reason: "",
      variationWeights,
      seed: phases.length && reseed ? uuidv4() : seed,
    });
  }
  changes.phases = phases;

  changes.hashAttribute = hashAttribute;
  changes.hashVersion = hashVersion;
  if (trackingKey) changes.trackingKey = trackingKey;

  // TODO: validation
  try {
    const updated = await updateExperiment({
      organization: org,
      experiment,
      user: res.locals.eventAudit,
      changes,
    });

    await req.audit({
      event: "experiment.update",
      entity: {
        object: "experiment",
        id: experiment.id,
      },
      details: auditDetailsUpdate(experiment, updated),
    });

    await upsertWatch({
      userId,
      organization: org.id,
      item: experiment.id,
      type: "experiments",
    });

    res.status(200).json({
      status: 200,
    });
  } catch (e) {
    res.status(400).json({
      status: 400,
      message: e.message || "Failed to edit experiment targeting",
    });
  }
}

export async function postExperimentPhase(
  req: AuthRequest<ExperimentPhase, { id: string }>,
  res: Response
) {
  const { org, userId } = getOrgFromReq(req);
  const { id } = req.params;
  const { reason, dateStarted, ...data } = req.body;

  const changes: Changeset = {};

  const experiment = await getExperimentById(org.id, id);

  if (!experiment) {
    res.status(404).json({
      status: 404,
      message: "Experiment not found",
    });
    return;
  }

  if (experiment.organization !== org.id) {
    res.status(403).json({
      status: 403,
      message: "You do not have access to this experiment",
    });
    return;
  }
  req.checkPermissions("createAnalyses", experiment.project);

  const envs = getAffectedEnvsForExperiment({
    experiment,
  });
  envs.length > 0 &&
    req.checkPermissions("runExperiments", experiment.project, envs);

  const date = dateStarted ? getValidDate(dateStarted + ":00Z") : new Date();

  const phases = [...experiment.phases];
  // Already has phases
  if (phases.length) {
    phases[phases.length - 1] = {
      ...phases[phases.length - 1],
      dateEnded: date,
      reason,
    };
  }

  // Make sure experiment is running
  let isStarting = false;
  if (experiment.status === "draft") {
    changes.status = "running";
    isStarting = true;
  }

  phases.push({
    ...data,
    dateStarted: date,
    dateEnded: undefined,
    reason: "",
  });

  // TODO: validation
  try {
    changes.phases = phases;
    const updated = await updateExperiment({
      organization: org,
      experiment,
      user: res.locals.eventAudit,
      changes,
    });

    await req.audit({
      event: isStarting ? "experiment.start" : "experiment.phase",
      entity: {
        object: "experiment",
        id: experiment.id,
      },
      details: auditDetailsUpdate(experiment, updated),
    });

    await upsertWatch({
      userId,
      organization: org.id,
      item: experiment.id,
      type: "experiments",
    });

    res.status(200).json({
      status: 200,
    });
  } catch (e) {
    res.status(400).json({
      status: 400,
      message: e.message || "Failed to start new experiment phase",
    });
  }
}

export async function getWatchingUsers(
  req: AuthRequest<null, { id: string }>,
  res: Response
) {
  const { org } = getOrgFromReq(req);
  const { id } = req.params;
  const watchers = await getExperimentWatchers(id, org.id);
  const userIds = watchers.map((w) => w.userId);
  res.status(200).json({
    status: 200,
    userIds,
  });
}

export async function deleteExperiment(
  req: AuthRequest<ExperimentInterface, { id: string }>,
  res: Response<
    { status: 200 } | PrivateApiErrorResponse,
    EventAuditUserForResponseLocals
  >
) {
  const { org } = getOrgFromReq(req);
  const { id } = req.params;

  const experiment = await getExperimentById(org.id, id);

  if (!experiment) {
    res.status(403).json({
      status: 404,
      message: "Experiment not found",
    });
    return;
  }

  if (experiment.organization !== org.id) {
    res.status(403).json({
      status: 403,
      message: "You do not have access to this experiment",
    });
    return;
  }

  req.checkPermissions("createAnalyses", experiment.project);

  const envs = getAffectedEnvsForExperiment({
    experiment,
  });
  envs.length > 0 &&
    req.checkPermissions("runExperiments", experiment.project, envs);

  await Promise.all([
    // note: we might want to change this to change the status to
    // 'deleted' instead of actually deleting the document.
    deleteExperimentByIdForOrganization(experiment, org, res.locals.eventAudit),
    removeExperimentFromPresentations(experiment.id),
  ]);

  await req.audit({
    event: "experiment.delete",
    entity: {
      object: "experiment",
      id: experiment.id,
    },
    details: auditDetailsDelete(experiment),
  });

  res.status(200).json({
    status: 200,
  });
}

export async function previewManualSnapshot(
  req: AuthRequest<
    {
      users: number[];
      metrics: { [key: string]: MetricStats[] };
    },
    { id: string; phase: string }
  >,
  res: Response
) {
  const { id, phase } = req.params;
  const { org } = getOrgFromReq(req);

  const experiment = await getExperimentById(org.id, id);

  if (!experiment) {
    res.status(404).json({
      status: 404,
      message: "Experiment not found",
    });
    return;
  }

  const phaseIndex = parseInt(phase);
  if (!experiment.phases[phaseIndex]) {
    res.status(404).json({
      status: 404,
      message: "Phase not found",
    });
    return;
  }

  try {
    const metricMap = await getMetricMap(org.id);

    const data = await getManualSnapshotData(
      experiment,
      phaseIndex,
      req.body.users,
      req.body.metrics,
      metricMap
    );
    res.status(200).json({
      status: 200,
      snapshot: data,
    });
  } catch (e) {
    res.status(400).json({
      status: 400,
      message: e.message,
    });
  }
}

export async function cancelSnapshot(
  req: AuthRequest<null, { id: string }>,
  res: Response
) {
  const { org } = getOrgFromReq(req);
  const { id } = req.params;
  const snapshot = await findSnapshotById(org.id, id);
  if (!snapshot) {
    return res.status(400).json({
      status: 400,
      message: "No snapshot found with that id",
    });
  }

  const experiment = await getExperimentById(org.id, snapshot.experiment);

  if (!experiment) {
    return res.status(404).json({
      status: 404,
      message: "Experiment not found",
    });
  }

  req.checkPermissions("runQueries", experiment.project || "");

  const integration = await getIntegrationFromDatasourceId(
    snapshot.organization,
    snapshot.settings.datasourceId
  );
  const queryRunner = new ExperimentResultsQueryRunner(snapshot, integration);
  await queryRunner.cancelQueries();
  await deleteSnapshotById(org.id, snapshot.id);

  res.status(200).json({ status: 200 });
}
export async function postSnapshot(
  req: AuthRequest<
    {
      phase: number;
      dimension?: string;
      users?: number[];
      metrics?: { [key: string]: MetricStats[] };
      statsEngine?: StatsEngine;
      regressionAdjustmentEnabled?: boolean;
      metricRegressionAdjustmentStatuses?: MetricRegressionAdjustmentStatus[];
    },
    { id: string },
    { force?: string }
  >,
  res: Response
) {
  const { org } = getOrgFromReq(req);
  const { id } = req.params;
  const experiment = await getExperimentById(org.id, id);

  if (!experiment) {
    res.status(404).json({
      status: 404,
      message: "Experiment not found",
    });
    return;
  }

  req.checkPermissions("runQueries", experiment.project || "");

  let { statsEngine } = req.body;
  const {
    metricRegressionAdjustmentStatuses,
    regressionAdjustmentEnabled,
  } = req.body;
  const { phase, dimension } = req.body;

  if (!experiment.phases[phase]) {
    res.status(404).json({
      status: 404,
      message: "Phase not found",
    });
    return;
  }

  let project = null;
  if (experiment.project) {
    project = await findProjectById(experiment.project, org.id);
  }
  const { settings: scopedSettings } = getScopedSettings({
    organization: org,
    project: project ?? undefined,
  });

  statsEngine = ["bayesian", "frequentist"].includes(statsEngine + "")
    ? statsEngine
    : scopedSettings.statsEngine.value;
  const useCache = !req.query["force"];

  // This is doing an expensive analytics SQL query, so may take a long time
  // Set timeout to 30 minutes
  req.setTimeout(30 * 60 * 1000);

<<<<<<< HEAD
  const analysisSettings: ExperimentSnapshotAnalysisSettings = {
    statsEngine: statsEngine as StatsEngine,
    regressionAdjusted: !!regressionAdjustmentEnabled,
    dimensions: dimension ? [dimension] : [],
    sequentialTesting: !!sequentialTestingEnabled,
    differenceType: "relative",
    sequentialTestingTuningParameter: sequentialTestingTuningParameter,
    baselineVariationIndex: 0,
    pValueThreshold: org.settings?.pValueThreshold ?? DEFAULT_P_VALUE_THRESHOLD,
  };
=======
  const analysisSettings = getDefaultExperimentAnalysisSettings(
    statsEngine as StatsEngine,
    experiment,
    org,
    regressionAdjustmentEnabled,
    dimension
  );
>>>>>>> b193d9de

  const metricMap = await getMetricMap(org.id);
  const factTableMap = await getFactTableMap(org.id);

  // Manual snapshot
  if (!experiment.datasource) {
    const { users, metrics } = req.body;
    if (!users || !metrics) {
      throw new Error("Missing users and metric data");
    }

    try {
      const snapshot = await createManualSnapshot(
        experiment,
        phase,
        users,
        metrics,
        analysisSettings,
        metricMap
      );
      res.status(200).json({
        status: 200,
        snapshot,
      });

      await req.audit({
        event: "experiment.refresh",
        entity: {
          object: "experiment",
          id: experiment.id,
        },
        details: auditDetailsCreate({
          phase,
          users,
          metrics,
          manual: true,
        }),
      });
      return;
    } catch (e) {
      req.log.error(e, "Failed to create manual snapshot");
      res.status(400).json({
        status: 400,
        message: e.message,
      });
      return;
    }
  }

  if (experiment.organization !== org.id) {
    res.status(403).json({
      status: 403,
      message: "You do not have access to this experiment",
    });
    return;
  }

  try {
    const queryRunner = await createSnapshot({
      experiment,
      organization: org,
      user: res.locals.eventAudit,
      phaseIndex: phase,
      useCache,
      defaultAnalysisSettings: analysisSettings,
      additionalAnalysisSettings: getAdditionalExperimentAnalysisSettings(
        analysisSettings,
        experiment
      ),
      metricRegressionAdjustmentStatuses:
        metricRegressionAdjustmentStatuses || [],
      metricMap,
      factTableMap,
    });
    const snapshot = queryRunner.model;

    await req.audit({
      event: "experiment.refresh",
      entity: {
        object: "experiment",
        id: experiment.id,
      },
      details: auditDetailsCreate({
        phase,
        dimension,
        useCache,
        manual: false,
      }),
    });
    res.status(200).json({
      status: 200,
      snapshot,
    });
  } catch (e) {
    req.log.error(e, "Failed to create experiment snapshot");
    res.status(400).json({
      status: 400,
      message: e.message,
    });
  }
}
export async function postSnapshotAnalysis(
  req: AuthRequest<
    {
      analysisSettings: ExperimentSnapshotAnalysisSettings;
      phaseIndex?: number;
    },
    { id: string }
  >,
  res: Response
) {
  const { org } = getOrgFromReq(req);

  const { id } = req.params;
  const snapshot = await findSnapshotById(org.id, id);
  if (!snapshot) {
    res.status(404).json({
      status: 404,
      message: "Snapshot not found",
    });
    return;
  }

  const { analysisSettings, phaseIndex } = req.body;

  const experiment = await getExperimentById(org.id, snapshot.experiment);
  if (!experiment) {
    res.status(404).json({
      status: 404,
      message: "Experiment not found",
    });
    return;
  }

  const metricMap = await getMetricMap(org.id);

  if (snapshot.settings.coverage === undefined) {
    const latestPhase = experiment.phases.length - 1;
    snapshot.settings.coverage =
      experiment.phases[phaseIndex ?? latestPhase].coverage;
  }

  try {
    await createSnapshotAnalysis({
      experiment: experiment,
      organization: org,
      analysisSettings: analysisSettings,
      metricMap: metricMap,
      snapshot: snapshot,
    });
    res.status(200).json({
      status: 200,
    });
  } catch (e) {
    req.log.error(e, "Failed to create experiment snapshot analysis");
    res.status(400).json({
      status: 400,
      message: e.message,
    });
  }
}

export async function deleteScreenshot(
  req: AuthRequest<{ url: string }, { id: string; variation: number }>,
  res: Response
) {
  const { org } = getOrgFromReq(req);
  const { id, variation } = req.params;
  const { url } = req.body;
  const changes: Changeset = {};

  const experiment = await getExperimentById(org.id, id);

  if (!experiment) {
    res.status(403).json({
      status: 404,
      message: "Experiment not found",
    });
    return;
  }

  if (experiment.organization !== org.id) {
    res.status(403).json({
      status: 403,
      message: "You do not have access to this experiment",
    });
    return;
  }

  req.checkPermissions("createAnalyses", experiment.project);

  if (!experiment.variations[variation]) {
    res.status(404).json({
      status: 404,
      message: "Unknown variation " + variation,
    });
    return;
  }

  changes.variations = cloneDeep(experiment.variations);

  // TODO: delete from s3 as well?
  changes.variations[variation].screenshots = changes.variations[
    variation
  ].screenshots.filter((s) => s.path !== url);
  const updated = await updateExperiment({
    organization: org,
    experiment,
    user: res.locals.eventAudit,
    changes,
  });

  await req.audit({
    event: "experiment.screenshot.delete",
    entity: {
      object: "experiment",
      id: experiment.id,
    },
    details: auditDetailsUpdate(
      experiment.variations[variation].screenshots,
      updated?.variations[variation].screenshots,
      { variation }
    ),
  });

  res.status(200).json({
    status: 200,
  });
}

type AddScreenshotRequestBody = {
  url: string;
  description?: string;
};
export async function addScreenshot(
  req: AuthRequest<AddScreenshotRequestBody, { id: string; variation: number }>,
  res: Response
) {
  const { org, userId } = getOrgFromReq(req);
  const { id, variation } = req.params;
  const { url, description } = req.body;
  const changes: Changeset = {};

  const experiment = await getExperimentById(org.id, id);

  if (!experiment) {
    res.status(403).json({
      status: 404,
      message: "Experiment not found",
    });
    return;
  }

  if (experiment.organization !== org.id) {
    res.status(403).json({
      status: 403,
      message: "You do not have access to this experiment",
    });
    return;
  }
  req.checkPermissions("createAnalyses", experiment.project);

  if (!experiment.variations[variation]) {
    res.status(404).json({
      status: 404,
      message: "Unknown variation " + variation,
    });
    return;
  }

  experiment.variations[variation].screenshots =
    experiment.variations[variation].screenshots || [];

  changes.variations = cloneDeep(experiment.variations);

  changes.variations[variation].screenshots.push({
    path: url,
    description: description,
  });

  await updateExperiment({
    organization: org,
    experiment,
    user: res.locals.eventAudit,
    changes,
  });

  await req.audit({
    event: "experiment.screenshot.create",
    entity: {
      object: "experiment",
      id: experiment.id,
    },
    details: auditDetailsCreate({
      variation,
      url,
      description,
    }),
  });

  await upsertWatch({
    userId,
    organization: org.id,
    item: experiment.id,
    type: "experiments",
  });

  res.status(200).json({
    status: 200,
    screenshot: {
      path: url,
      description: description,
    },
  });
}

export async function cancelPastExperiments(
  req: AuthRequest<null, { id: string }>,
  res: Response
) {
  // Passing in an empty string for "project" since pastExperiments don't have projects
  req.checkPermissions("runQueries", "");

  const { org } = getOrgFromReq(req);
  const { id } = req.params;
  const pastExperiments = await getPastExperimentsById(org.id, id);
  if (!pastExperiments) {
    throw new Error("Could not cancel query");
  }

  const integration = await getIntegrationFromDatasourceId(
    pastExperiments.organization,
    pastExperiments.datasource
  );
  const queryRunner = new PastExperimentsQueryRunner(
    pastExperiments,
    integration
  );
  await queryRunner.cancelQueries();

  res.status(200).json({ status: 200 });
}

export async function getPastExperimentsList(
  req: AuthRequest<null, { id: string }>,
  res: Response
) {
  const { org } = getOrgFromReq(req);
  const { id } = req.params;
  const pastExperiments = await getPastExperimentsById(org.id, id);

  if (!pastExperiments) {
    throw new Error("Invalid import id");
  }

  const experiments = await getPastExperimentsByDatasource(
    org.id,
    pastExperiments.datasource
  );

  const experimentMap = new Map<string, string>();
  (experiments || []).forEach((e) => {
    experimentMap.set(e.trackingKey, e.id);
  });

  const trackingKeyMap: Record<string, string> = {};
  (pastExperiments.experiments || []).forEach((e) => {
    const id = experimentMap.get(e.trackingKey);
    if (id) {
      trackingKeyMap[e.trackingKey] = id;
    }
  });

  res.status(200).json({
    status: 200,
    experiments: pastExperiments,
    existing: trackingKeyMap,
  });
}

//experiments/import, sent here right after "add experiment"
export async function postPastExperiments(
  req: AuthRequest<{ datasource: string; force: boolean }>,
  res: Response
) {
  const { org } = getOrgFromReq(req);
  const { datasource, force } = req.body;

  const datasourceObj = await getDataSourceById(datasource, org.id);
  if (!datasourceObj) {
    throw new Error("Could not find datasource");
  }
  req.checkPermissions(
    "runQueries",
    datasourceObj?.projects?.length ? datasourceObj.projects : ""
  );

  const integration = getSourceIntegrationObject(datasourceObj, true);

  let pastExperiments = await getPastExperimentsModelByDatasource(
    org.id,
    datasource
  );

  const start = new Date();
  start.setDate(start.getDate() - IMPORT_LIMIT_DAYS);

  let needsRun = false;
  if (!pastExperiments) {
    pastExperiments = await createPastExperiments({
      organization: org.id,
      datasource,
      experiments: [],
      start,
      queries: [],
    });
    needsRun = true;
  }

  if (force) {
    needsRun = true;
    pastExperiments = await updatePastExperiments(pastExperiments, {
      config: {
        start,
        end: new Date(),
      },
    });
  }

  if (needsRun) {
    const queryRunner = new PastExperimentsQueryRunner(
      pastExperiments,
      integration
    );
    pastExperiments = await queryRunner.startAnalysis({
      from: start,
    });
  }

  res.status(200).json({
    status: 200,
    id: pastExperiments.id,
  });

  if (needsRun) {
    await req.audit({
      event: "datasource.import",
      entity: {
        object: "datasource",
        id: datasource,
      },
    });
  }
}

export async function postVisualChangeset(
  req: AuthRequest<Partial<VisualChangesetInterface>, { id: string }>,
  res: Response
) {
  const { org } = getOrgFromReq(req);

  if (!req.body.urlPatterns) {
    throw new Error("urlPatterns needs to be defined");
  }

  if (!req.body.editorUrl) {
    throw new Error("editorUrl needs to be defined");
  }

  const experiment = await getExperimentById(org.id, req.params.id);

  if (!experiment) {
    throw new Error("Could not find experiment");
  }

  const envs = getAffectedEnvsForExperiment({
    experiment,
  });
  envs.length > 0 &&
    req.checkPermissions("runExperiments", experiment.project, envs);

  const visualChangeset = await createVisualChangeset({
    experiment,
    urlPatterns: req.body.urlPatterns,
    editorUrl: req.body.editorUrl,
    organization: org,
    user: res.locals.eventAudit,
  });

  res.status(200).json({
    status: 200,
    visualChangeset,
  });
}

export async function putVisualChangeset(
  req: AuthRequest<Partial<VisualChangesetInterface>, { id: string }>,
  res: Response
) {
  const { org } = getOrgFromReq(req);

  const visualChangeset = await findVisualChangesetById(req.params.id, org.id);
  if (!visualChangeset) {
    throw new Error("Visual Changeset not found");
  }

  const experiment = await getExperimentById(
    org.id,
    visualChangeset.experiment
  );

  const envs = experiment ? getAffectedEnvsForExperiment({ experiment }) : [];
  req.checkPermissions("runExperiments", experiment?.project || "", envs);

  const ret = await updateVisualChangeset({
    visualChangeset,
    experiment,
    organization: org,
    updates: req.body,
    user: res.locals.eventAudit,
  });

  res.status(200).json({
    status: 200,
    data: {
      nModified: ret.nModified,
      changesetId: ret.nModified > 0 ? req.params.id : undefined,
      updates: ret.nModified > 0 ? req.body : undefined,
    },
  });
}

export async function deleteVisualChangeset(
  req: AuthRequest<null, { id: string }>,
  res: Response
) {
  const { org } = getOrgFromReq(req);

  const visualChangeset = await findVisualChangesetById(req.params.id, org.id);
  if (!visualChangeset) {
    throw new Error("Visual Changeset not found");
  }

  const experiment = await getExperimentById(
    org.id,
    visualChangeset.experiment
  );

  const envs = experiment ? getAffectedEnvsForExperiment({ experiment }) : [];
  req.checkPermissions("runExperiments", experiment?.project || "", envs);

  await deleteVisualChangesetById({
    visualChangeset,
    experiment,
    organization: org,
    user: res.locals.eventAudit,
  });

  res.status(200).json({
    status: 200,
  });
}

export async function findOrCreateVisualEditorToken(
  req: AuthRequest,
  res: Response
) {
  const { org } = getOrgFromReq(req);

  if (!req.userId) throw new Error("No user found");

  let visualEditorKey = await getVisualEditorApiKey(org.id, req.userId);

  // if not exist, create one
  if (!visualEditorKey) {
    visualEditorKey = await createUserVisualEditorApiKey({
      userId: req.userId,
      organizationId: org.id,
      description: `Created automatically for the Visual Editor`,
    });
  }

  res.status(200).json({
    key: visualEditorKey.key,
  });
}<|MERGE_RESOLUTION|>--- conflicted
+++ resolved
@@ -1837,18 +1837,6 @@
   // Set timeout to 30 minutes
   req.setTimeout(30 * 60 * 1000);
 
-<<<<<<< HEAD
-  const analysisSettings: ExperimentSnapshotAnalysisSettings = {
-    statsEngine: statsEngine as StatsEngine,
-    regressionAdjusted: !!regressionAdjustmentEnabled,
-    dimensions: dimension ? [dimension] : [],
-    sequentialTesting: !!sequentialTestingEnabled,
-    differenceType: "relative",
-    sequentialTestingTuningParameter: sequentialTestingTuningParameter,
-    baselineVariationIndex: 0,
-    pValueThreshold: org.settings?.pValueThreshold ?? DEFAULT_P_VALUE_THRESHOLD,
-  };
-=======
   const analysisSettings = getDefaultExperimentAnalysisSettings(
     statsEngine as StatsEngine,
     experiment,
@@ -1856,7 +1844,6 @@
     regressionAdjustmentEnabled,
     dimension
   );
->>>>>>> b193d9de
 
   const metricMap = await getMetricMap(org.id);
   const factTableMap = await getFactTableMap(org.id);
