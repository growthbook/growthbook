--- conflicted
+++ resolved
@@ -9,11 +9,8 @@
 import { getScopedSettings } from "shared/settings";
 import { v4 as uuidv4 } from "uuid";
 import uniq from "lodash/uniq";
-<<<<<<< HEAD
 import { getAllMetricSettingsForSnapshot } from "shared/experiments";
-=======
 import { DataSourceInterface } from "@back-end/types/datasource";
->>>>>>> a2a7d196
 import { AuthRequest, ResponseWithStatusAndError } from "../types/AuthRequest";
 import {
   createManualSnapshot,
@@ -1859,8 +1856,7 @@
       analysisSettings,
       experiment
     ),
-    metricRegressionAdjustmentStatuses:
-      metricRegressionAdjustmentStatuses || [],
+    settingsForSnapshotMetrics,
     metricMap,
     factTableMap,
   });
@@ -1921,6 +1917,7 @@
       experiment,
     });
     const statsEngine = settings.statsEngine.value;
+    const metricDefaults = settings.metricDefaults.value;
 
     const analysisSettings = getDefaultExperimentAnalysisSettings(
       statsEngine,
@@ -1938,7 +1935,7 @@
         phaseIndex: phase,
         users,
         metrics,
-        orgPriorSettings: orgSettings?.metricDefaults?.priorSettings,
+        orgPriorSettings: metricDefaults.priorSettings,
         analysisSettings,
         metricMap,
         context,
@@ -1991,17 +1988,6 @@
       dimension,
       phase,
       useCache,
-<<<<<<< HEAD
-      defaultAnalysisSettings: analysisSettings,
-      additionalAnalysisSettings: getAdditionalExperimentAnalysisSettings(
-        analysisSettings,
-        experiment
-      ),
-      settingsForSnapshotMetrics: settingsForSnapshotMetrics || [],
-      metricMap,
-      factTableMap,
-=======
->>>>>>> a2a7d196
     });
 
     await req.audit({
