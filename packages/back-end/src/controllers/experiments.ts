import { Response } from "express";
import uniqid from "uniqid";
import format from "date-fns/format";
import cloneDeep from "lodash/cloneDeep";
import { AuthRequest, ResponseWithStatusAndError } from "../types/AuthRequest";
import {
  createManualSnapshot,
  createSnapshot,
  ensureWatching,
  getExperimentWatchers,
  getManualSnapshotData,
  processPastExperiments,
} from "../services/experiments";
import { MetricStats } from "../../types/metric";
import {
  createExperiment,
  deleteExperimentByIdForOrganization,
  getAllExperiments,
  getExperimentById,
  getExperimentByTrackingKey,
  getPastExperimentsByDatasource,
  updateExperimentById,
} from "../models/ExperimentModel";
import {
  createVisualChangeset,
  deleteVisualChangesetById,
  findVisualChangesetsByExperiment,
  syncVisualChangesWithVariations,
  updateVisualChangeset,
} from "../models/VisualChangesetModel";
import {
  deleteSnapshotById,
  findSnapshotById,
  updateSnapshot,
  updateSnapshotsOnPhaseDelete,
  getLatestSnapshot,
} from "../models/ExperimentSnapshotModel";
import { getSourceIntegrationObject } from "../services/datasource";
import { addTagsDiff } from "../models/TagModel";
import { getOrgFromReq, userHasAccess } from "../services/organizations";
import { removeExperimentFromPresentations } from "../services/presentations";
import {
  cancelRun,
  getPastExperiments,
  getStatusEndpoint,
  startRun,
} from "../services/queries";
import { PastExperimentsModel } from "../models/PastExperimentsModel";
import {
  Changeset,
  ExperimentInterface,
  ExperimentInterfaceStringDates,
  ExperimentPhase,
  ExperimentStatus,
  Variation,
} from "../../types/experiment";
import { getMetricById } from "../models/MetricModel";
import { IdeaModel } from "../models/IdeasModel";
import { IdeaInterface } from "../../types/idea";
import { getDataSourceById } from "../models/DataSourceModel";
import { generateExperimentNotebook } from "../services/notebook";
import { analyzeExperimentResults } from "../services/stats";
import { getValidDate } from "../util/dates";
import { getReportVariations } from "../services/reports";
import { IMPORT_LIMIT_DAYS } from "../util/secrets";
import { getAllFeatures } from "../models/FeatureModel";
import { ExperimentRule, FeatureInterface } from "../../types/feature";
import {
  auditDetailsCreate,
  auditDetailsDelete,
  auditDetailsUpdate,
} from "../services/audit";
import { ExperimentSnapshotInterface } from "../../types/experiment-snapshot";
<<<<<<< HEAD
import { VisualChangesetInterface } from "../../types/visual-changeset";
=======
import { ApiErrorResponse } from "../../types/api";
import { EventAuditUserForResponseLocals } from "../events/event-types";
>>>>>>> 38d79757

export async function getExperiments(
  req: AuthRequest<
    unknown,
    unknown,
    {
      project?: string;
    }
  >,
  res: Response
) {
  const { org } = getOrgFromReq(req);
  let project = "";
  if (typeof req.query?.project === "string") {
    project = req.query.project;
  }

  const experiments = await getAllExperiments(org.id, project);

  res.status(200).json({
    status: 200,
    experiments,
  });
}

export async function getExperimentsFrequencyMonth(
  req: AuthRequest<null, { num: string }, { project?: string }>,
  res: Response
) {
  const { org } = getOrgFromReq(req);
  let project = "";
  if (typeof req.query?.project === "string") {
    project = req.query.project;
  }

  const { num } = req.params;
  const experiments = await getAllExperiments(org.id, project);

  const allData: { date: string; numExp: number }[] = [];

  // make the data array with all the months needed and 0 experiments.
  for (let i = parseInt(num) - 1; i >= 0; i--) {
    const d = new Date();
    d.setDate(1); // necessary because altering the month may result in an invalid date (ex: Feb 31)
    d.setMonth(d.getMonth() - i);
    const ob = {
      date: d.toISOString(),
      numExp: 0,
    };
    allData.push(ob);
  }

  // create stubs for each month by all the statuses:
  const dataByStatus = {
    draft: JSON.parse(JSON.stringify(allData)),
    running: JSON.parse(JSON.stringify(allData)),
    stopped: JSON.parse(JSON.stringify(allData)),
  };

  // now get the right number of experiments:
  experiments.forEach((e) => {
    let dateStarted: Date | null = null;
    if (e.status === "draft") {
      dateStarted = e.dateCreated;
    } else {
      e.phases.forEach((p) => {
        if (p.dateStarted && (!dateStarted || p.dateStarted < dateStarted))
          dateStarted = p.dateStarted;
      });
    }
    const monthYear = format(getValidDate(dateStarted), "MMM yyy");

    allData.forEach((md, i) => {
      const name = format(getValidDate(md.date), "MMM yyy");
      if (name === monthYear) {
        md.numExp++;
        // I can do this because the indexes will represent the same month
        dataByStatus[e.status][i].numExp++;
      }
    });
  });

  res.status(200).json({
    status: 200,
    data: { all: allData, ...dataByStatus },
  });
}

export async function lookupExperimentByTrackingKey(
  req: AuthRequest<unknown, unknown, { trackingKey: string }>,
  res: ResponseWithStatusAndError<{ experimentId: string | null }>
) {
  const { org } = getOrgFromReq(req);
  const { trackingKey } = req.query;

  if (!trackingKey) {
    return res.status(400).json({
      status: 400,
      message: "Tracking key cannot be empty",
    });
  }

  const experiment = await getExperimentByTrackingKey(org.id, trackingKey + "");

  return res.status(200).json({
    status: 200,
    experimentId: experiment?.id || null,
  });
}

export async function getExperiment(
  req: AuthRequest<null, { id: string }>,
  res: Response
) {
  const { org } = getOrgFromReq(req);
  const { id } = req.params;

  const experiment = await getExperimentById(org.id, id);

  if (!experiment) {
    res.status(403).json({
      status: 404,
      message: "Experiment not found",
    });
    return;
  }

  if (!(await userHasAccess(req, experiment.organization))) {
    res.status(403).json({
      status: 403,
      message: "You do not have access to view this experiment",
    });
    return;
  }

  let idea: IdeaInterface | undefined = undefined;
  if (experiment.ideaSource) {
    idea =
      (await IdeaModel.findOne({
        organization: experiment.organization,
        id: experiment.ideaSource,
      })) || undefined;
  }

  const visualChangesets = await findVisualChangesetsByExperiment(
    experiment.id,
    org.id
  );

  res.status(200).json({
    status: 200,
    experiment,
    visualChangesets,
    idea,
  });
}

async function _getSnapshot(
  organization: string,
  id: string,
  phase?: string,
  dimension?: string,
  withResults: boolean = true
) {
  const experiment = await getExperimentById(organization, id);

  if (!experiment) {
    throw new Error("Experiment not found");
  }

  if (experiment.organization !== organization) {
    throw new Error("You do not have access to view this experiment");
  }

  if (!phase) {
    // get the latest phase:
    phase = String(experiment.phases.length - 1);
  }

  return await getLatestSnapshot(
    experiment.id,
    parseInt(phase),
    dimension,
    withResults
  );
}

export async function getSnapshotWithDimension(
  req: AuthRequest<null, { id: string; phase: string; dimension: string }>,
  res: Response
) {
  const { org } = getOrgFromReq(req);
  const { id, phase, dimension } = req.params;
  const snapshot = await _getSnapshot(org.id, id, phase, dimension);

  const latest = await _getSnapshot(org.id, id, phase, dimension, false);

  res.status(200).json({
    status: 200,
    snapshot,
    latest,
  });
}
export async function getSnapshot(
  req: AuthRequest<null, { id: string; phase: string }>,
  res: Response
) {
  const { org } = getOrgFromReq(req);
  const { id, phase } = req.params;
  const snapshot = await _getSnapshot(org.id, id, phase);

  const latest = await _getSnapshot(org.id, id, phase, undefined, false);

  res.status(200).json({
    status: 200,
    snapshot,
    latest,
  });
}

export async function postSnapshotNotebook(
  req: AuthRequest<null, { id: string }>,
  res: Response
) {
  const { org } = getOrgFromReq(req);
  const { id } = req.params;

  const notebook = await generateExperimentNotebook(id, org.id);

  res.status(200).json({
    status: 200,
    notebook,
  });
}

export async function getSnapshots(
  req: AuthRequest<unknown, unknown, { ids?: string }>,
  res: Response
) {
  const { org } = getOrgFromReq(req);
  const idsString = (req.query?.ids as string) || "";
  if (!idsString.length) {
    res.status(200).json({
      status: 200,
      snapshots: [],
    });
    return;
  }

  const ids = idsString.split(",");

  let snapshotsPromises: Promise<ExperimentSnapshotInterface | null>[] = [];
  snapshotsPromises = ids.map(async (i) => {
    return await _getSnapshot(org.id, i);
  });
  const snapshots = await Promise.all(snapshotsPromises);

  res.status(200).json({
    status: 200,
    snapshots: snapshots.filter((s) => !!s),
  });
  return;
}

export async function getNewFeatures(
  req: AuthRequest<unknown, unknown, { project?: string }>,
  res: Response
) {
  const { org } = getOrgFromReq(req);
  let project = "";
  if (typeof req.query?.project === "string") {
    project = req.query.project;
  }

  const allExperiments = await getAllExperiments(org.id);
  const projectFeatures = await getAllFeatures(org.id, project);

  const expMap = new Map();
  allExperiments.forEach((exp) => {
    const key = exp.trackingKey || exp.id;
    expMap.set(key, exp);
  });
  const newFeatures = new Map();
  // a feature can have multiple experiments.
  projectFeatures.forEach((f) => {
    Object.values(f.environmentSettings || {}).forEach((e) => {
      (e.rules || []).forEach((r) => {
        if (r.type === "experiment") {
          const tKey = r.trackingKey || f.id;
          if (!expMap.get(tKey)) {
            // this feature experiment has no report:
            newFeatures.set(tKey, {
              feature: f,
              rule: r,
              trackingKey: tKey,
              partialExperiment: getExperimentDefinitionFromFeatureAndRule(
                f,
                r
              ),
            });
          }
        }
      });
    });
  });

  res.status(200).json({
    status: 200,
    features: Array.from(newFeatures.values()).sort(
      (a, b) => b.feature.dateCreated - a.feature.dateCreated
    ),
  });
  return;
}

const getExperimentDefinitionFromFeatureAndRule = (
  feature: FeatureInterface,
  expRule: ExperimentRule
) => {
  const totalPercent = expRule.values.reduce((sum, w) => sum + w.weight, 0);

  const expDefinition: Partial<ExperimentInterfaceStringDates> = {
    trackingKey: expRule.trackingKey || feature.id,
    name: (expRule.trackingKey || feature.id) + " experiment",
    hypothesis: expRule.description || "",
    hashAttribute: expRule.hashAttribute,
    description: `Experiment analysis for the feature [**${feature.id}**](/features/${feature.id})`,
    variations: expRule.values.map((v, i) => {
      let name = i ? `Variation ${i}` : "Control";
      if (feature.valueType === "boolean") {
        name = v.value === "true" ? "On" : "Off";
      }
      return {
        id: uniqid("var_"),
        key: i + "",
        name,
        screenshots: [],
        description: v.value,
      };
    }),
    phases: [
      {
        name: "Main",
        seed: expRule.trackingKey || feature.id,
        coverage: totalPercent,
        variationWeights: expRule.values.map((v) =>
          totalPercent > 0 ? v.weight / totalPercent : 1 / expRule.values.length
        ),
        reason: "",
        dateStarted: new Date().toISOString(),
        condition: expRule.condition || "",
        namespace: expRule.namespace || {
          enabled: false,
          name: "",
          range: [0, 1],
        },
      },
    ],
  };
  return expDefinition;
};

const validateVariationIds = (variations: Variation[]) => {
  variations.forEach((variation, i) => {
    if (!variation.id) {
      variation.id = uniqid("var_");
    }
    if (!variation.key) {
      variation.key = i + "";
    }
  });
  const keys = variations.map((v) => v.key);
  if (keys.length !== new Set(keys).size) {
    throw new Error("Variation keys must be unique");
  }
};

/**
 * Creates a new experiment
 * @param req
 * @param res
 */
export async function postExperiments(
  req: AuthRequest<
    Partial<ExperimentInterface>,
    unknown,
    { allowDuplicateTrackingKey?: boolean }
  >,
  res: Response<
    | { status: 200; experiment: ExperimentInterface }
    | { status: 200; duplicateTrackingKey: boolean; existingId: string }
    | ({ status: number } & ApiErrorResponse),
    EventAuditUserForResponseLocals
  >
) {
  const { org, userId } = getOrgFromReq(req);

  const data = req.body;
  data.organization = org.id;

  req.checkPermissions("createAnalyses", data.project);

  if (data.datasource) {
    const datasource = await getDataSourceById(data.datasource, org.id);
    if (!datasource) {
      res.status(403).json({
        status: 403,
        message: "Invalid datasource: " + data.datasource,
      });
      return;
    }
  }

  // Validate that specified metrics exist and belong to the organization
  if (data.metrics && data.metrics.length) {
    for (let i = 0; i < data.metrics.length; i++) {
      const metric = await getMetricById(data.metrics[i], data.organization);

      if (metric) {
        // Make sure it is tied to the same datasource as the experiment
        if (data.datasource && metric.datasource !== data.datasource) {
          res.status(400).json({
            status: 400,
            message:
              "Metrics must be tied to the same datasource as the experiment: " +
              data.metrics[i],
          });
          return;
        }
      } else {
        // new metric that's not recognized...
        res.status(403).json({
          status: 403,
          message: "Unknown metric: " + data.metrics[i],
        });
        return;
      }
    }
  }

  const obj: Omit<ExperimentInterface, "id"> = {
    organization: data.organization,
    archived: false,
    hashAttribute: data.hashAttribute || "",
    autoSnapshots: true,
    dateCreated: new Date(),
    dateUpdated: new Date(),
    project: data.project,
    owner: data.owner || userId,
    trackingKey: data.trackingKey || "",
    datasource: data.datasource || "",
    exposureQueryId: data.exposureQueryId || "",
    userIdType: data.userIdType || "anonymous",
    name: data.name || "",
    phases: data.phases || [],
    tags: data.tags || [],
    description: data.description || "",
    hypothesis: data.hypothesis || "",
    metrics: data.metrics || [],
    metricOverrides: data.metricOverrides || [],
    guardrails: data.guardrails || [],
    activationMetric: data.activationMetric || "",
    segment: data.segment || "",
    queryFilter: data.queryFilter || "",
    skipPartialData: !!data.skipPartialData,
    attributionModel: data.attributionModel || "firstExposure",
    variations: data.variations || [],
    implementation: data.implementation || "code",
    status: data.status || "draft",
    results: data.results || undefined,
    analysis: data.analysis || "",
    releasedVariationId: "",
    autoAssign: data.autoAssign || false,
    previewURL: data.previewURL || "",
    targetURLRegex: data.targetURLRegex || "",
    ideaSource: data.ideaSource || "",
    visualEditorUrl: data.visualEditorUrl || "",
  };

  try {
    validateVariationIds(obj.variations);

    // Make sure id is unique
    if (obj.trackingKey && !req.query.allowDuplicateTrackingKey) {
      const existing = await getExperimentByTrackingKey(
        org.id,
        obj.trackingKey
      );
      if (existing) {
        return res.status(200).json({
          status: 200,
          duplicateTrackingKey: true,
          existingId: existing.id,
        });
      }
    }

<<<<<<< HEAD
    const experiment = await createExperiment({
      data: obj,
      organization: org,
    });
=======
    const experiment = await createExperiment(obj, org, res.locals.eventAudit);
>>>>>>> 38d79757

    await req.audit({
      event: "experiment.create",
      entity: {
        object: "experiment",
        id: experiment.id,
      },
      details: auditDetailsCreate(experiment),
    });

    await ensureWatching(userId, org.id, experiment.id, "experiments");

    res.status(200).json({
      status: 200,
      experiment,
    });
  } catch (e) {
    res.status(400).json({
      status: 400,
      message: e.message,
    });
  }
}

/**
 * Update an experiment
 * @param req
 * @param res
 */
export async function postExperiment(
  req: AuthRequest<
    ExperimentInterfaceStringDates & {
      currentPhase?: number;
      phaseStartDate?: string;
      phaseEndDate?: string;
    },
    { id: string }
  >,
  res: Response<
    | { status: number; experiment?: ExperimentInterface | null }
    | ApiErrorResponse,
    EventAuditUserForResponseLocals
  >
) {
  const { org, userId } = getOrgFromReq(req);
  const { id } = req.params;
  const { phaseStartDate, phaseEndDate, currentPhase, ...data } = req.body;

  const experiment = await getExperimentById(org.id, id);

  if (!experiment) {
    res.status(403).json({
      status: 404,
      message: "Experiment not found",
    });
    return;
  }

  if (experiment.organization !== org.id) {
    res.status(403).json({
      status: 403,
      message: "You do not have access to this experiment",
    });
    return;
  }

  req.checkPermissions("createAnalyses", experiment.project);

  if (data.datasource) {
    const datasource = await getDataSourceById(data.datasource, org.id);
    if (!datasource) {
      res.status(403).json({
        status: 403,
        message: "Invalid datasource: " + data.datasource,
      });
      return;
    }
  }

  if (data.metrics && data.metrics.length) {
    for (let i = 0; i < data.metrics.length; i++) {
      const metric = await getMetricById(data.metrics[i], org.id);

      if (metric) {
        // Make sure it is tied to the same datasource as the experiment
        if (
          experiment.datasource &&
          metric.datasource !== experiment.datasource
        ) {
          res.status(400).json({
            status: 400,
            message:
              "Metrics must be tied to the same datasource as the experiment: " +
              data.metrics[i],
          });
          return;
        }
      } else {
        // new metric that's not recognized...
        res.status(403).json({
          status: 403,
          message: "Unknown metric: " + data.metrics[i],
        });
        return;
      }
    }
  }

  if (data.variations) {
    validateVariationIds(data.variations);
  }

  const keys: (keyof ExperimentInterface)[] = [
    "trackingKey",
    "owner",
    "datasource",
    "exposureQueryId",
    "userIdType",
    "hashAttribute",
    "name",
    "tags",
    "description",
    "hypothesis",
    "activationMetric",
    "segment",
    "queryFilter",
    "skipPartialData",
    "attributionModel",
    "metrics",
    "metricOverrides",
    "guardrails",
    "variations",
    "status",
    "results",
    "analysis",
    "winner",
    "implementation",
    "autoAssign",
    "previewURL",
    "targetURLRegex",
    "releasedVariationId",
    "autoSnapshots",
    "project",
    "visualEditorUrl",
  ];
  const existing: ExperimentInterface = experiment;
  const changes: Changeset = {};

  keys.forEach((key) => {
    if (!(key in data)) {
      return;
    }

    // Do a deep comparison for arrays, shallow for everything else
    let hasChanges = data[key] !== existing[key];
    if (
      key === "metrics" ||
      key === "metricOverrides" ||
      key === "variations"
    ) {
      hasChanges = JSON.stringify(data[key]) !== JSON.stringify(existing[key]);
    }

    if (hasChanges) {
      // eslint-disable-next-line @typescript-eslint/no-explicit-any
      (changes as any)[key] = data[key];
    }
  });

  // If changing phase start/end dates (from "Configure Analysis" modal)
  if (
    experiment.status !== "draft" &&
    currentPhase !== undefined &&
    experiment.phases?.[currentPhase] &&
    (phaseStartDate || phaseEndDate)
  ) {
    const phases = [...experiment.phases];
    const phaseClone = { ...phases[currentPhase] };
    phases[Math.floor(currentPhase * 1)] = phaseClone;

    if (phaseStartDate) {
      phaseClone.dateStarted = getValidDate(phaseStartDate + ":00Z");
    }
    if (experiment.status === "stopped" && phaseEndDate) {
      phaseClone.dateEnded = getValidDate(phaseEndDate + ":00Z");
    }
    changes.phases = phases;
  }

  const updated = await updateExperimentById(org, experiment, changes);

  // if variations have changed, update the experiment's visualchangesets if they exist
  if (changes.variations && updated) {
    const visualChangesets = await findVisualChangesetsByExperiment(
      experiment.id,
      org.id
    );

    if (visualChangesets.length) {
      await Promise.all(
        visualChangesets.map((vc) =>
          syncVisualChangesWithVariations({
            visualChangeset: vc,
            experiment: updated,
            organization: org,
          })
        )
      );
    }
  }

  await req.audit({
    event: "experiment.update",
    entity: {
      object: "experiment",
      id: experiment.id,
    },
    details: auditDetailsUpdate(experiment, updated),
  });

<<<<<<< HEAD
=======
  try {
    await logExperimentUpdated({
      organization: org,
      user: res.locals.eventAudit,
      current: experiment,
      previous: previousExperiment,
    });
  } catch (e) {
    logger.error(e);
  }

>>>>>>> 38d79757
  // If there are new tags to add
  await addTagsDiff(org.id, experiment.tags || [], data.tags || []);

  await ensureWatching(userId, org.id, experiment.id, "experiments");

  res.status(200).json({
    status: 200,
    experiment: updated,
  });
}

export async function postExperimentArchive(
  req: AuthRequest<null, { id: string }>,
  res: Response
) {
  const { org } = getOrgFromReq(req);
  const { id } = req.params;

  const experiment = await getExperimentById(org.id, id);

  const changes: Changeset = {};

  if (!experiment) {
    res.status(403).json({
      status: 404,
      message: "Experiment not found",
    });
    return;
  }

  if (experiment.organization !== org.id) {
    res.status(403).json({
      status: 403,
      message: "You do not have access to this experiment",
    });
    return;
  }

  req.checkPermissions("createAnalyses", experiment.project);

  changes.archived = true;

  try {
    await updateExperimentById(org, experiment, changes);

    // TODO: audit
    res.status(200).json({
      status: 200,
    });

    await req.audit({
      event: "experiment.archive",
      entity: {
        object: "experiment",
        id: experiment.id,
      },
    });
  } catch (e) {
    res.status(400).json({
      status: 400,
      message: e.message || "Failed to archive experiment",
    });
  }
}

export async function postExperimentUnarchive(
  req: AuthRequest<null, { id: string }>,
  res: Response
) {
  const { org } = getOrgFromReq(req);
  const { id } = req.params;

  const experiment = await getExperimentById(org.id, id);
  const changes: Changeset = {};

  if (!experiment) {
    res.status(403).json({
      status: 404,
      message: "Experiment not found",
    });
    return;
  }

  if (experiment.organization !== org.id) {
    res.status(403).json({
      status: 403,
      message: "You do not have access to this experiment",
    });
    return;
  }

  req.checkPermissions("createAnalyses", experiment.project);

  changes.archived = false;

  try {
    await updateExperimentById(org, experiment, changes);

    // TODO: audit
    res.status(200).json({
      status: 200,
    });

    await req.audit({
      event: "experiment.unarchive",
      entity: {
        object: "experiment",
        id: experiment.id,
      },
    });
  } catch (e) {
    res.status(400).json({
      status: 400,
      message: e.message || "Failed to unarchive experiment",
    });
  }
}

export async function postExperimentStatus(
  req: AuthRequest<
    {
      status: ExperimentStatus;
      reason: string;
      dateEnded: string;
    },
    { id: string }
  >,
  res: Response
) {
  const { org } = getOrgFromReq(req);
  const { id } = req.params;
  const { status, reason, dateEnded } = req.body;
  const changes: Changeset = {};

  const experiment = await getExperimentById(org.id, id);
  if (!experiment) {
    throw new Error("Experiment not found");
  }
  if (experiment.organization !== org.id) {
    throw new Error("You do not have access to this experiment");
  }
  req.checkPermissions("createAnalyses", experiment.project);

  // If status changed from running to stopped, update the latest phase
  const phases = [...experiment.phases];
  if (
    experiment.status === "running" &&
    status === "stopped" &&
    phases?.length > 0 &&
    !phases[phases.length - 1].dateEnded
  ) {
    phases[phases.length - 1] = {
      ...phases[phases.length - 1],
      reason,
      dateEnded: dateEnded ? getValidDate(dateEnded + ":00Z") : new Date(),
    };
    changes.phases = phases;
  }

  changes.status = status;

  const updated = await updateExperimentById(org, experiment, changes);

  await req.audit({
    event: "experiment.status",
    entity: {
      object: "experiment",
      id: experiment.id,
    },
    details: auditDetailsUpdate(experiment, updated),
  });

  res.status(200).json({
    status: 200,
  });
}

export async function postExperimentStop(
  req: AuthRequest<
    { reason: string; dateEnded: string } & Partial<ExperimentInterface>,
    { id: string }
  >,
  res: Response
) {
  const { org } = getOrgFromReq(req);
  const { id } = req.params;
  const {
    reason,
    results,
    analysis,
    winner,
    dateEnded,
    releasedVariationId,
  } = req.body;

  const experiment = await getExperimentById(org.id, id);
  const changes: Changeset = {};

  if (!experiment) {
    res.status(403).json({
      status: 404,
      message: "Experiment not found",
    });
    return;
  }

  if (experiment.organization !== org.id) {
    res.status(403).json({
      status: 403,
      message: "You do not have access to this experiment",
    });
    return;
  }
  req.checkPermissions("createAnalyses", experiment.project);

  const phases = [...experiment.phases];
  // Already has phases
  if (phases.length) {
    phases[phases.length - 1] = {
      ...phases[phases.length - 1],
      dateEnded: dateEnded ? getValidDate(dateEnded + ":00Z") : new Date(),
      reason,
    };
    changes.phases = phases;
  }

  // Make sure experiment is stopped
  let isEnding = false;
  if (experiment.status === "running") {
    changes.status = "stopped";
    isEnding = true;
  }

  // TODO: validation
  changes.winner = winner;
  changes.results = results;
  changes.analysis = analysis;
  changes.releasedVariationId = releasedVariationId;

  try {
    const updated = await updateExperimentById(org, experiment, changes);

    await req.audit({
      event: isEnding ? "experiment.stop" : "experiment.results",
      entity: {
        object: "experiment",
        id: experiment.id,
      },
      details: auditDetailsUpdate(experiment, updated),
    });

    res.status(200).json({
      status: 200,
    });
  } catch (e) {
    res.status(400).json({
      status: 400,
      message: e.message || "Failed to stop experiment",
    });
  }
}

export async function deleteExperimentPhase(
  req: AuthRequest<null, { id: string; phase: string }>,
  res: Response
) {
  const { org } = getOrgFromReq(req);
  const { id, phase } = req.params;
  const phaseIndex = parseInt(phase);

  const experiment = await getExperimentById(org.id, id);
  const changes: Changeset = {};

  if (!experiment) {
    res.status(404).json({
      status: 404,
      message: "Experiment not found",
    });
    return;
  }

  if (experiment.organization !== org.id) {
    res.status(403).json({
      status: 403,
      message: "You do not have access to this experiment",
    });
    return;
  }

  req.checkPermissions("createAnalyses", experiment.project);

  if (phaseIndex < 0 || phaseIndex >= experiment.phases?.length) {
    throw new Error("Invalid phase id");
  }

  // Remove an element from an array without mutating the original
  changes.phases = experiment.phases.filter((phase, i) => i !== phaseIndex);

  if (!changes.phases.length) {
    changes.status = "draft";
  }
  const updated = await updateExperimentById(org, experiment, changes);

  await updateSnapshotsOnPhaseDelete(org.id, id, phaseIndex);

  // Add audit entry
  await req.audit({
    event: "experiment.phase.delete",
    entity: {
      object: "experiment",
      id: experiment.id,
    },
    details: auditDetailsUpdate(experiment, updated),
  });

  res.status(200).json({
    status: 200,
  });
}

export async function putExperimentPhase(
  req: AuthRequest<ExperimentPhase, { id: string; phase: string }>,
  res: Response
) {
  const { org } = getOrgFromReq(req);
  const { id } = req.params;
  const i = parseInt(req.params.phase);
  const phase = req.body;
  const changes: Changeset = {};

  const experiment = await getExperimentById(org.id, id);

  if (!experiment) {
    throw new Error("Experiment not found");
  }

  if (experiment.organization !== org.id) {
    throw new Error("You do not have access to this experiment");
  }

  req.checkPermissions("createAnalyses", experiment.project);

  if (!experiment.phases?.[i]) {
    throw new Error("Invalid phase");
  }

  phase.dateStarted = phase.dateStarted
    ? getValidDate(phase.dateStarted + ":00Z")
    : new Date();
  phase.dateEnded = phase.dateEnded
    ? getValidDate(phase.dateEnded + ":00Z")
    : undefined;

  const phases = [...experiment.phases];
  phases[i] = {
    ...phases[i],
    ...phase,
  };
  changes.phases = phases;
  const updated = await updateExperimentById(org, experiment, changes);

  await req.audit({
    event: "experiment.phase",
    entity: {
      object: "experiment",
      id: experiment.id,
    },
    details: auditDetailsUpdate(experiment, updated),
  });

  res.status(200).json({
    status: 200,
  });
}

export async function postExperimentPhase(
  req: AuthRequest<ExperimentPhase, { id: string }>,
  res: Response
) {
  const { org, userId } = getOrgFromReq(req);
  const { id } = req.params;
  const { reason, dateStarted, ...data } = req.body;
  const changes: Changeset = {};

  const experiment = await getExperimentById(org.id, id);

  if (!experiment) {
    res.status(404).json({
      status: 404,
      message: "Experiment not found",
    });
    return;
  }

  if (experiment.organization !== org.id) {
    res.status(403).json({
      status: 403,
      message: "You do not have access to this experiment",
    });
    return;
  }
  req.checkPermissions("createAnalyses", experiment.project);

  const date = dateStarted ? getValidDate(dateStarted + ":00Z") : new Date();

  const phases = [...experiment.phases];
  // Already has phases
  if (phases.length) {
    phases[phases.length - 1] = {
      ...phases[phases.length - 1],
      dateEnded: date,
      reason,
    };
  }

  // Make sure experiment is running
  let isStarting = false;
  if (experiment.status === "draft") {
    changes.status = "running";
    isStarting = true;
  }

  phases.push({
    ...data,
    dateStarted: date,
    dateEnded: undefined,
    reason: "",
  });

  // TODO: validation
  try {
    changes.phases = phases;
    const updated = await updateExperimentById(org, experiment, changes);

    await req.audit({
      event: isStarting ? "experiment.start" : "experiment.phase",
      entity: {
        object: "experiment",
        id: experiment.id,
      },
      details: auditDetailsUpdate(experiment, updated),
    });

    await ensureWatching(userId, org.id, experiment.id, "experiments");

    res.status(200).json({
      status: 200,
    });
  } catch (e) {
    res.status(400).json({
      status: 400,
      message: e.message || "Failed to start new experiment phase",
    });
  }
}

export async function getWatchingUsers(
  req: AuthRequest<null, { id: string }>,
  res: Response
) {
  const { org } = getOrgFromReq(req);
  const { id } = req.params;
  const watchers = await getExperimentWatchers(id, org.id);
  const userIds = watchers.map((w) => w.userId);
  res.status(200).json({
    status: 200,
    userIds,
  });
}

export async function deleteExperiment(
  req: AuthRequest<ExperimentInterface, { id: string }>,
  res: Response<
    { status: 200 } | ({ status: number } & ApiErrorResponse),
    EventAuditUserForResponseLocals
  >
) {
  const { org } = getOrgFromReq(req);
  const { id } = req.params;

  const experiment = await getExperimentById(org.id, id);

  if (!experiment) {
    res.status(403).json({
      status: 404,
      message: "Experiment not found",
    });
    return;
  }

  if (experiment.organization !== org.id) {
    res.status(403).json({
      status: 403,
      message: "You do not have access to this experiment",
    });
    return;
  }
  req.checkPermissions("createAnalyses", experiment.project);

  await Promise.all([
    // note: we might want to change this to change the status to
    // 'deleted' instead of actually deleting the document.
    deleteExperimentByIdForOrganization(experiment, org, res.locals.eventAudit),
    removeExperimentFromPresentations(experiment.id),
  ]);

  await req.audit({
    event: "experiment.delete",
    entity: {
      object: "experiment",
      id: experiment.id,
    },
    details: auditDetailsDelete(experiment),
  });

  res.status(200).json({
    status: 200,
  });
}

export async function previewManualSnapshot(
  req: AuthRequest<
    {
      users: number[];
      metrics: { [key: string]: MetricStats[] };
    },
    { id: string; phase: string }
  >,
  res: Response
) {
  const { id, phase } = req.params;
  const { org } = getOrgFromReq(req);

  const experiment = await getExperimentById(org.id, id);

  if (!experiment) {
    res.status(404).json({
      status: 404,
      message: "Experiment not found",
    });
    return;
  }

  const phaseIndex = parseInt(phase);
  if (!experiment.phases[phaseIndex]) {
    res.status(404).json({
      status: 404,
      message: "Phase not found",
    });
    return;
  }

  try {
    const data = await getManualSnapshotData(
      experiment,
      phaseIndex,
      req.body.users,
      req.body.metrics
    );
    res.status(200).json({
      status: 200,
      snapshot: data,
    });
  } catch (e) {
    res.status(400).json({
      status: 400,
      message: e.message,
    });
  }
}

export async function getSnapshotStatus(
  req: AuthRequest<null, { id: string }>,
  res: Response
) {
  const { org } = getOrgFromReq(req);
  const { id } = req.params;
  const snapshot = await findSnapshotById(org.id, id);
  if (!snapshot) {
    return res.status(400).json({
      status: 400,
      message: "Unknown snapshot id",
    });
  }

  if (snapshot.organization !== org?.id)
    throw new Error("You don't have access to that snapshot");

  const experiment = await getExperimentById(org.id, snapshot.experiment);

  if (!experiment) throw new Error("Invalid experiment id");

  const phase = experiment.phases[snapshot.phase];

  const result = await getStatusEndpoint(
    snapshot,
    org.id,
    (queryData) =>
      analyzeExperimentResults(
        org.id,
        getReportVariations(experiment, phase),
        snapshot.dimension || undefined,
        queryData,
        org.settings?.statsEngine
      ),
    async (updates, results, error) => {
      await updateSnapshot(org.id, id, {
        ...updates,
        hasCorrectedStats: true,
        unknownVariations:
          results?.unknownVariations || snapshot.unknownVariations || [],
        multipleExposures:
          results?.multipleExposures ?? snapshot.multipleExposures ?? 0,
        results: results?.dimensions || snapshot.results,
        error,
      });
    },
    snapshot.error
  );
  return res.status(200).json(result);
}
export async function cancelSnapshot(
  req: AuthRequest<null, { id: string }>,
  res: Response
) {
  req.checkPermissions("runQueries", "");

  const { org } = getOrgFromReq(req);
  const { id } = req.params;
  const snapshot = await findSnapshotById(org.id, id);
  if (!snapshot) {
    return res.status(400).json({
      status: 400,
      message: "No snapshot found with that id",
    });
  }
  res.status(200).json(
    await cancelRun(snapshot, org.id, async () => {
      await deleteSnapshotById(org.id, id);
    })
  );
}
export async function postSnapshot(
  req: AuthRequest<
    {
      phase: number;
      dimension?: string;
      users?: number[];
      metrics?: { [key: string]: MetricStats[] };
    },
    { id: string },
    { force?: string }
  >,
  res: Response
) {
  req.checkPermissions("runQueries", "");

  const { org } = getOrgFromReq(req);
  const statsEngine = org.settings?.statsEngine;

  const useCache = !req.query["force"];

  // This is doing an expensive analytics SQL query, so may take a long time
  // Set timeout to 30 minutes
  req.setTimeout(30 * 60 * 1000);

  const { id } = req.params;
  const { phase, dimension } = req.body;
  const experiment = await getExperimentById(org.id, id);

  if (!experiment) {
    res.status(404).json({
      status: 404,
      message: "Experiment not found",
    });
    return;
  }

  if (!experiment.phases[phase]) {
    res.status(404).json({
      status: 404,
      message: "Phase not found",
    });
    return;
  }

  // Manual snapshot
  if (!experiment.datasource) {
    const { users, metrics } = req.body;
    if (!users || !metrics) {
      throw new Error("Missing users and metric data");
    }

    try {
      const snapshot = await createManualSnapshot(
        experiment,
        phase,
        users,
        metrics,
        statsEngine
      );
      res.status(200).json({
        status: 200,
        snapshot,
      });

      await req.audit({
        event: "experiment.refresh",
        entity: {
          object: "experiment",
          id: experiment.id,
        },
        details: auditDetailsCreate({
          phase,
          users,
          metrics,
          manual: true,
        }),
      });
      return;
    } catch (e) {
      req.log.error(e, "Failed to create manual snapshot");
      res.status(400).json({
        status: 400,
        message: e.message,
      });
      return;
    }
  }

  if (experiment.organization !== org.id) {
    res.status(403).json({
      status: 403,
      message: "You do not have access to this experiment",
    });
    return;
  }

  try {
    const snapshot = await createSnapshot(
      experiment,
      phase,
      org,
      dimension || null,
      useCache,
      org.settings?.statsEngine
    );
    await req.audit({
      event: "experiment.refresh",
      entity: {
        object: "experiment",
        id: experiment.id,
      },
      details: auditDetailsCreate({
        phase,
        dimension,
        useCache,
        manual: false,
      }),
    });
    res.status(200).json({
      status: 200,
      snapshot,
    });
  } catch (e) {
    req.log.error(e, "Failed to create experiment snapshot");
    res.status(400).json({
      status: 400,
      message: e.message,
    });
  }
}

export async function deleteScreenshot(
  req: AuthRequest<{ url: string }, { id: string; variation: number }>,
  res: Response
) {
  const { org } = getOrgFromReq(req);
  const { id, variation } = req.params;
  const { url } = req.body;
  const changes: Changeset = {};

  const experiment = await getExperimentById(org.id, id);

  if (!experiment) {
    res.status(403).json({
      status: 404,
      message: "Experiment not found",
    });
    return;
  }

  if (experiment.organization !== org.id) {
    res.status(403).json({
      status: 403,
      message: "You do not have access to this experiment",
    });
    return;
  }

  req.checkPermissions("createAnalyses", experiment.project);

  if (!experiment.variations[variation]) {
    res.status(404).json({
      status: 404,
      message: "Unknown variation " + variation,
    });
    return;
  }

  changes.variations = cloneDeep(experiment.variations);

  // TODO: delete from s3 as well?
  changes.variations[variation].screenshots = changes.variations[
    variation
  ].screenshots.filter((s) => s.path !== url);
  const updated = await updateExperimentById(org, experiment, changes);

  await req.audit({
    event: "experiment.screenshot.delete",
    entity: {
      object: "experiment",
      id: experiment.id,
    },
    details: auditDetailsUpdate(
      experiment.variations[variation].screenshots,
      updated?.variations[variation].screenshots,
      { variation }
    ),
  });

  res.status(200).json({
    status: 200,
  });
}

type AddScreenshotRequestBody = {
  url: string;
  description?: string;
};
export async function addScreenshot(
  req: AuthRequest<AddScreenshotRequestBody, { id: string; variation: number }>,
  res: Response
) {
  const { org, userId } = getOrgFromReq(req);
  const { id, variation } = req.params;
  const { url, description } = req.body;
  const changes: Changeset = {};

  const experiment = await getExperimentById(org.id, id);

  if (!experiment) {
    res.status(403).json({
      status: 404,
      message: "Experiment not found",
    });
    return;
  }

  if (experiment.organization !== org.id) {
    res.status(403).json({
      status: 403,
      message: "You do not have access to this experiment",
    });
    return;
  }
  req.checkPermissions("createAnalyses", experiment.project);

  if (!experiment.variations[variation]) {
    res.status(404).json({
      status: 404,
      message: "Unknown variation " + variation,
    });
    return;
  }

  experiment.variations[variation].screenshots =
    experiment.variations[variation].screenshots || [];

  changes.variations = cloneDeep(experiment.variations);

  changes.variations[variation].screenshots.push({
    path: url,
    description: description,
  });

  await updateExperimentById(org, experiment, changes);

  await req.audit({
    event: "experiment.screenshot.create",
    entity: {
      object: "experiment",
      id: experiment.id,
    },
    details: auditDetailsCreate({
      variation,
      url,
      description,
    }),
  });

  await ensureWatching(userId, org.id, experiment.id, "experiments");

  res.status(200).json({
    status: 200,
    screenshot: {
      path: url,
      description: description,
    },
  });
}

export async function getPastExperimentStatus(
  req: AuthRequest<null, { id: string }>,
  res: Response
) {
  const { org } = getOrgFromReq(req);
  const { id } = req.params;
  const model = await PastExperimentsModel.findOne({ id });
  if (!model) {
    throw new Error("Could not get query status");
  }
  const result = await getStatusEndpoint(
    model,
    org.id,
    processPastExperiments,
    async (updates, experiments, error) => {
      await PastExperimentsModel.updateOne(
        { id },
        {
          $set: {
            ...updates,
            experiments: experiments || model.experiments,
            error,
          },
        }
      );
    },
    model.error
  );
  return res.status(200).json(result);
}
export async function cancelPastExperiments(
  req: AuthRequest<null, { id: string }>,
  res: Response
) {
  req.checkPermissions("runQueries", "");

  const { org } = getOrgFromReq(req);
  const { id } = req.params;
  const model = await PastExperimentsModel.findOne({
    id,
    organization: org.id,
  });
  if (!model) {
    throw new Error("Could not cancel query");
  }
  res.status(200).json(
    await cancelRun(model, org.id, async () => {
      model.set("queries", []);
      model.set("runStarted", null);
      await model.save();
    })
  );
}

export async function getPastExperimentsList(
  req: AuthRequest<null, { id: string }>,
  res: Response
) {
  const { org } = getOrgFromReq(req);
  const { id } = req.params;
  const model = await PastExperimentsModel.findOne({
    id,
    organization: org.id,
  });

  if (!model) {
    throw new Error("Invalid import id");
  }

  const experiments = await getPastExperimentsByDatasource(
    org.id,
    model.datasource
  );

  const experimentMap = new Map<string, string>();
  (experiments || []).forEach((e) => {
    experimentMap.set(e.trackingKey, e.id);
  });

  const trackingKeyMap: Record<string, string> = {};
  (model.experiments || []).forEach((e) => {
    const id = experimentMap.get(e.trackingKey);
    if (id) {
      trackingKeyMap[e.trackingKey] = id;
    }
  });

  res.status(200).json({
    status: 200,
    experiments: model,
    existing: trackingKeyMap,
  });
}

//experiments/import, sent here right after "add experiment"
export async function postPastExperiments(
  req: AuthRequest<{ datasource: string; force: boolean }>,
  res: Response
) {
  const { org } = getOrgFromReq(req);
  const { datasource, force } = req.body;

  const datasourceObj = await getDataSourceById(datasource, org.id);
  if (!datasourceObj) {
    throw new Error("Could not find datasource");
  }
  req.checkPermissions(
    "runQueries",
    datasourceObj?.projects?.length ? datasourceObj.projects : ""
  );

  const integration = getSourceIntegrationObject(datasourceObj);
  if (integration.decryptionError) {
    throw new Error(
      "Could not decrypt data source credentials. View the data source settings for more info."
    );
  }
  const start = new Date();
  start.setDate(start.getDate() - IMPORT_LIMIT_DAYS);
  const now = new Date();

  let model = await PastExperimentsModel.findOne({
    datasource,
    organization: org.id,
  });
  let runStarted = false;
  if (!model) {
    const { queries, result } = await startRun(
      {
        experiments: getPastExperiments(integration, start),
      },
      processPastExperiments
    );
    model = await PastExperimentsModel.create({
      id: uniqid("imp_"),
      organization: org.id,
      datasource: datasource,
      experiments: result || [],
      runStarted: now,
      config: {
        start,
        end: now,
      },
      error: "",
      queries,
      dateCreated: new Date(),
      dateUpdated: new Date(),
    });
    runStarted = true;
  } else if (force) {
    const { queries, result } = await startRun(
      {
        experiments: getPastExperiments(integration, start),
      },
      processPastExperiments
    );
    model.set("runStarted", now);
    model.set("error", "");
    model.set("queries", queries);
    model.set("config", {
      start: start,
      end: new Date(),
    });
    if (result) {
      model.set("experiments", result);
    }
    await model.save();
    runStarted = true;
  }

  res.status(200).json({
    status: 200,
    id: model.id,
  });

  if (runStarted) {
    await req.audit({
      event: "datasource.import",
      entity: {
        object: "datasource",
        id: datasource,
      },
    });
  }
}

export async function postVisualChangeset(
  req: AuthRequest<Partial<VisualChangesetInterface>, { id: string }>,
  res: Response
) {
  const { org } = getOrgFromReq(req);

  if (!req.body.urlPatterns) {
    throw new Error("urlPatterns needs to be defined");
  }

  if (!req.body.editorUrl) {
    throw new Error("editorUrl needs to be defined");
  }

  const experiment = await getExperimentById(org.id, req.params.id);

  if (!experiment) {
    throw new Error("Could not find experiment");
  }

  const visualChangeset = await createVisualChangeset({
    experiment,
    urlPatterns: req.body.urlPatterns,
    editorUrl: req.body.editorUrl,
    organization: org,
  });

  res.status(200).json({
    status: 200,
    visualChangeset,
  });
}

export async function putVisualChangeset(
  req: AuthRequest<Partial<VisualChangesetInterface>, { id: string }>,
  res: Response
) {
  const { org } = getOrgFromReq(req);

  const ret = await updateVisualChangeset({
    changesetId: req.params.id,
    organization: org,
    updates: req.body,
  });

  res.status(200).json({
    status: 200,
    data: {
      nModified: ret.nModified,
      changesetId: ret.nModified > 0 ? req.params.id : undefined,
      updates: ret.nModified > 0 ? req.body : undefined,
    },
  });
}

export async function deleteVisualChangeset(
  req: AuthRequest<null, { id: string }>,
  res: Response
) {
  const { org } = getOrgFromReq(req);

  await deleteVisualChangesetById({
    changesetId: req.params.id,
    organization: org,
  });

  res.status(200).json({
    status: 200,
  });
}<|MERGE_RESOLUTION|>--- conflicted
+++ resolved
@@ -71,12 +71,9 @@
   auditDetailsUpdate,
 } from "../services/audit";
 import { ExperimentSnapshotInterface } from "../../types/experiment-snapshot";
-<<<<<<< HEAD
 import { VisualChangesetInterface } from "../../types/visual-changeset";
-=======
 import { ApiErrorResponse } from "../../types/api";
 import { EventAuditUserForResponseLocals } from "../events/event-types";
->>>>>>> 38d79757
 
 export async function getExperiments(
   req: AuthRequest<
@@ -574,14 +571,11 @@
       }
     }
 
-<<<<<<< HEAD
     const experiment = await createExperiment({
       data: obj,
       organization: org,
-    });
-=======
-    const experiment = await createExperiment(obj, org, res.locals.eventAudit);
->>>>>>> 38d79757
+      user: res.locals.eventAudit,
+    });
 
     await req.audit({
       event: "experiment.create",
@@ -771,7 +765,12 @@
     changes.phases = phases;
   }
 
-  const updated = await updateExperimentById(org, experiment, changes);
+  const updated = await updateExperimentById(
+    org,
+    experiment,
+    res.locals.eventAudit,
+    changes
+  );
 
   // if variations have changed, update the experiment's visualchangesets if they exist
   if (changes.variations && updated) {
@@ -802,20 +801,6 @@
     details: auditDetailsUpdate(experiment, updated),
   });
 
-<<<<<<< HEAD
-=======
-  try {
-    await logExperimentUpdated({
-      organization: org,
-      user: res.locals.eventAudit,
-      current: experiment,
-      previous: previousExperiment,
-    });
-  } catch (e) {
-    logger.error(e);
-  }
-
->>>>>>> 38d79757
   // If there are new tags to add
   await addTagsDiff(org.id, experiment.tags || [], data.tags || []);
 
@@ -859,7 +844,7 @@
   changes.archived = true;
 
   try {
-    await updateExperimentById(org, experiment, changes);
+    await updateExperimentById(org, experiment, res.locals.eventAudit, changes);
 
     // TODO: audit
     res.status(200).json({
@@ -912,7 +897,7 @@
   changes.archived = false;
 
   try {
-    await updateExperimentById(org, experiment, changes);
+    await updateExperimentById(org, experiment, res.locals.eventAudit, changes);
 
     // TODO: audit
     res.status(200).json({
@@ -977,7 +962,12 @@
 
   changes.status = status;
 
-  const updated = await updateExperimentById(org, experiment, changes);
+  const updated = await updateExperimentById(
+    org,
+    experiment,
+    res.locals.eventAudit,
+    changes
+  );
 
   await req.audit({
     event: "experiment.status",
@@ -1056,7 +1046,12 @@
   changes.releasedVariationId = releasedVariationId;
 
   try {
-    const updated = await updateExperimentById(org, experiment, changes);
+    const updated = await updateExperimentById(
+      org,
+      experiment,
+      res.locals.eventAudit,
+      changes
+    );
 
     await req.audit({
       event: isEnding ? "experiment.stop" : "experiment.results",
@@ -1117,7 +1112,12 @@
   if (!changes.phases.length) {
     changes.status = "draft";
   }
-  const updated = await updateExperimentById(org, experiment, changes);
+  const updated = await updateExperimentById(
+    org,
+    experiment,
+    res.locals.eventAudit,
+    changes
+  );
 
   await updateSnapshotsOnPhaseDelete(org.id, id, phaseIndex);
 
@@ -1175,7 +1175,12 @@
     ...phase,
   };
   changes.phases = phases;
-  const updated = await updateExperimentById(org, experiment, changes);
+  const updated = await updateExperimentById(
+    org,
+    experiment,
+    res.locals.eventAudit,
+    changes
+  );
 
   await req.audit({
     event: "experiment.phase",
@@ -1248,7 +1253,12 @@
   // TODO: validation
   try {
     changes.phases = phases;
-    const updated = await updateExperimentById(org, experiment, changes);
+    const updated = await updateExperimentById(
+      org,
+      experiment,
+      res.locals.eventAudit,
+      changes
+    );
 
     await req.audit({
       event: isStarting ? "experiment.start" : "experiment.phase",
@@ -1557,6 +1567,7 @@
   try {
     const snapshot = await createSnapshot(
       experiment,
+      res.locals.eventAudit,
       phase,
       org,
       dimension || null,
@@ -1632,7 +1643,12 @@
   changes.variations[variation].screenshots = changes.variations[
     variation
   ].screenshots.filter((s) => s.path !== url);
-  const updated = await updateExperimentById(org, experiment, changes);
+  const updated = await updateExperimentById(
+    org,
+    experiment,
+    res.locals.eventAudit,
+    changes
+  );
 
   await req.audit({
     event: "experiment.screenshot.delete",
@@ -1702,7 +1718,7 @@
     description: description,
   });
 
-  await updateExperimentById(org, experiment, changes);
+  await updateExperimentById(org, experiment, res.locals.eventAudit, changes);
 
   await req.audit({
     event: "experiment.screenshot.create",
