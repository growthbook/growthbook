--- conflicted
+++ resolved
@@ -107,16 +107,8 @@
 import {
   createUserVisualEditorApiKey,
   getVisualEditorApiKey,
-<<<<<<< HEAD
-} from "../models/ApiKeyModel";
-import { getExperimentWatchers, upsertWatch } from "../models/WatchModel";
-import { getFactTableMap } from "../models/FactTableModel";
-import { OrganizationSettings, ReqContext } from "../../types/organization";
-import { CreateURLRedirectProps } from "../../types/url-redirect";
-import { logger } from "../util/logger";
-import { getFeaturesByIds } from "../models/FeatureModel";
-=======
 } from "back-end/src/models/ApiKeyModel";
+
 import {
   getExperimentWatchers,
   upsertWatch,
@@ -125,9 +117,9 @@
 import { OrganizationSettings, ReqContext } from "back-end/types/organization";
 import { CreateURLRedirectProps } from "back-end/types/url-redirect";
 import { logger } from "back-end/src/util/logger";
+import { getFeaturesByIds } from "back-end/src/models/FeatureModel";
 
 export const SNAPSHOT_TIMEOUT = 30 * 60 * 1000;
->>>>>>> dc430082
 
 export async function getExperiments(
   req: AuthRequest<
@@ -1316,16 +1308,14 @@
     context.permissions.throwPermissionError();
   }
 
-<<<<<<< HEAD
   const linkedFeatureIds = experiment.linkedFeatures || [];
 
   const linkedFeatures = await getFeaturesByIds(context, linkedFeatureIds);
-=======
+
   const { settings } = getScopedSettings({
     organization: org,
     experiment,
   });
->>>>>>> dc430082
 
   const envs = getAffectedEnvsForExperiment({
     experiment,
