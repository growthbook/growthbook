import { Response } from "express";

import uniqid from "uniqid";
import format from "date-fns/format";
import cloneDeep from "lodash/cloneDeep";
import { DEFAULT_SEQUENTIAL_TESTING_TUNING_PARAMETER } from "shared/constants";
import { getValidDate } from "shared/dates";
import { getAffectedEnvsForExperiment } from "shared/util";
import { getAllMetricRegressionAdjustmentStatuses } from "shared/experiments";
import { getScopedSettings } from "shared/settings";
import { v4 as uuidv4 } from "uuid";
import uniq from "lodash/uniq";
import { DataSourceInterface } from "@back-end/types/datasource";
import { AuthRequest, ResponseWithStatusAndError } from "../types/AuthRequest";
import {
  createManualSnapshot,
  createSnapshot,
  createSnapshotAnalysis,
  getAdditionalExperimentAnalysisSettings,
  getDefaultExperimentAnalysisSettings,
  getExperimentMetricById,
  getLinkedFeatureInfo,
} from "../services/experiments";
import { MetricInterface, MetricStats } from "../../types/metric";
import {
  createExperiment,
  deleteExperimentByIdForOrganization,
  getAllExperiments,
  getExperimentById,
  getExperimentByTrackingKey,
  getPastExperimentsByDatasource,
  updateExperiment,
} from "../models/ExperimentModel";
import {
  createVisualChangeset,
  deleteVisualChangesetById,
  findVisualChangesetById,
  findVisualChangesetsByExperiment,
  syncVisualChangesWithVariations,
  updateVisualChangeset,
} from "../models/VisualChangesetModel";
import {
  deleteSnapshotById,
  findSnapshotById,
  getLatestSnapshot,
  updateSnapshot,
  updateSnapshotsOnPhaseDelete,
} from "../models/ExperimentSnapshotModel";
import { getIntegrationFromDatasourceId } from "../services/datasource";
import { addTagsDiff } from "../models/TagModel";
import { getContextFromReq, userHasAccess } from "../services/organizations";
import { removeExperimentFromPresentations } from "../services/presentations";
import {
  createPastExperiments,
  getPastExperimentsById,
  getPastExperimentsModelByDatasource,
  updatePastExperiments,
} from "../models/PastExperimentsModel";
import {
  Changeset,
  ExperimentInterface,
  ExperimentInterfaceStringDates,
  ExperimentPhase,
  ExperimentStatus,
  ExperimentTargetingData,
  Variation,
} from "../../types/experiment";
import { getMetricById, getMetricMap } from "../models/MetricModel";
import { IdeaModel } from "../models/IdeasModel";
import { IdeaInterface } from "../../types/idea";
import { getDataSourceById } from "../models/DataSourceModel";
import { generateExperimentNotebook } from "../services/notebook";
import { IMPORT_LIMIT_DAYS } from "../util/secrets";
import {
  auditDetailsCreate,
  auditDetailsDelete,
  auditDetailsUpdate,
} from "../services/audit";
import {
  ExperimentSnapshotAnalysisSettings,
  ExperimentSnapshotInterface,
} from "../../types/experiment-snapshot";
import { VisualChangesetInterface } from "../../types/visual-changeset";
import { ApiReqContext, PrivateApiErrorResponse } from "../../types/api";
import { EventAuditUserForResponseLocals } from "../events/event-types";
import {
  findAllProjectsByOrganization,
  findProjectById,
} from "../models/ProjectModel";
import { ExperimentResultsQueryRunner } from "../queryRunners/ExperimentResultsQueryRunner";
import { PastExperimentsQueryRunner } from "../queryRunners/PastExperimentsQueryRunner";
import {
  createUserVisualEditorApiKey,
  getVisualEditorApiKey,
} from "../models/ApiKeyModel";
import { getExperimentWatchers, upsertWatch } from "../models/WatchModel";
import { getFactTableMap } from "../models/FactTableModel";
import { OrganizationSettings, ReqContext } from "../../types/organization";
<<<<<<< HEAD
import { CreateURLRedirectProps } from "../../types/url-redirect";
=======
import {
  createURLRedirect,
  findURLRedirectsByExperiment,
  syncURLRedirectsWithVariations,
} from "../models/UrlRedirectModel";
import { logger } from "../util/logger";
>>>>>>> a2a7d196

export async function getExperiments(
  req: AuthRequest<
    unknown,
    unknown,
    {
      project?: string;
    }
  >,
  res: Response
) {
  const context = getContextFromReq(req);
  let project = "";
  if (typeof req.query?.project === "string") {
    project = req.query.project;
  }

  const experiments = await getAllExperiments(context, project);

  res.status(200).json({
    status: 200,
    experiments,
  });
}

export async function getExperimentsFrequencyMonth(
  req: AuthRequest<null, { num: string }, { project?: string }>,
  res: Response
) {
  const context = getContextFromReq(req);
  let project = "";
  if (typeof req.query?.project === "string") {
    project = req.query.project;
  }

  const allProjects = await findAllProjectsByOrganization(context);
  const { num } = req.params;
  const experiments = await getAllExperiments(context, project);

  const allData: { date: string; numExp: number }[] = [];

  // make the data array with all the months needed and 0 experiments.
  for (let i = parseInt(num) - 1; i >= 0; i--) {
    const d = new Date();
    d.setDate(1); // necessary because altering the month may result in an invalid date (ex: Feb 31)
    d.setMonth(d.getMonth() - i);
    const ob = {
      date: d.toISOString(),
      numExp: 0,
    };
    allData.push(ob);
  }

  // create stubs for each month by all the statuses:
  const dataByStatus = {
    draft: JSON.parse(JSON.stringify(allData)),
    running: JSON.parse(JSON.stringify(allData)),
    stopped: JSON.parse(JSON.stringify(allData)),
  };

  // create stubs for each month by all the projects:
  const dataByProject: Record<string, [{ date: string; numExp: number }]> = {};
  allProjects.forEach((p) => {
    dataByProject[p.id] = JSON.parse(JSON.stringify(allData));
  });
  dataByProject["all"] = JSON.parse(JSON.stringify(allData));

  // create stubs for each month by all the result:
  const dataByResult = {
    won: JSON.parse(JSON.stringify(allData)),
    lost: JSON.parse(JSON.stringify(allData)),
    inconclusive: JSON.parse(JSON.stringify(allData)),
    dnf: JSON.parse(JSON.stringify(allData)),
  };

  // now get the right number of experiments:
  experiments.forEach((e) => {
    let dateStarted: Date | null = null;
    if (e.status === "draft") {
      dateStarted = e.dateCreated;
    } else {
      e.phases.forEach((p) => {
        if (p.dateStarted && (!dateStarted || p.dateStarted < dateStarted))
          dateStarted = p.dateStarted;
      });
    }
    const monthYear = format(getValidDate(dateStarted), "MMM yyy");

    allData.forEach((md, i) => {
      const name = format(getValidDate(md.date), "MMM yyy");
      if (name === monthYear) {
        md.numExp++;
        // I can do this because the indexes will represent the same month
        dataByStatus[e.status][i].numExp++;

        // experiments without a project, are included in the 'all projects'
        if (e.project) {
          dataByProject[e.project][i].numExp++;
        } else {
          dataByProject["all"][i].numExp++;
        }

        if (e.results) {
          dataByResult[e.results][i].numExp++;
        }
      }
    });
  });

  res.status(200).json({
    status: 200,
    all: allData,
    byStatus: { ...dataByStatus },
    byProject: { ...dataByProject },
    byResults: { ...dataByResult },
  });
}

export async function lookupExperimentByTrackingKey(
  req: AuthRequest<unknown, unknown, { trackingKey: string }>,
  res: ResponseWithStatusAndError<{ experimentId: string | null }>
) {
  const context = getContextFromReq(req);
  const { trackingKey } = req.query;

  if (!trackingKey) {
    return res.status(400).json({
      status: 400,
      message: "Tracking key cannot be empty",
    });
  }

  const experiment = await getExperimentByTrackingKey(
    context,
    trackingKey + ""
  );

  return res.status(200).json({
    status: 200,
    experimentId: experiment?.id || null,
  });
}

export async function getExperiment(
  req: AuthRequest<null, { id: string }>,
  res: Response
) {
  const context = getContextFromReq(req);
  const { org } = context;
  const { id } = req.params;

  const experiment = await getExperimentById(context, id);

  if (!experiment) {
    res.status(403).json({
      status: 404,
      message: "Experiment not found",
    });
    return;
  }

  if (!(await userHasAccess(req, experiment.organization))) {
    res.status(403).json({
      status: 403,
      message: "You do not have access to view this experiment",
    });
    return;
  }

  let idea: IdeaInterface | undefined = undefined;
  if (experiment.ideaSource) {
    idea =
      (await IdeaModel.findOne({
        organization: experiment.organization,
        id: experiment.ideaSource,
      })) || undefined;
  }

  const visualChangesets = await findVisualChangesetsByExperiment(
    experiment.id,
    org.id
  );

  const urlRedirects = await context.models.urlRedirects.findByExperiment(
    experiment.id
  );

  const linkedFeatures = await getLinkedFeatureInfo(context, experiment);

  res.status(200).json({
    status: 200,
    experiment,
    visualChangesets,
    urlRedirects,
    linkedFeatures,
    idea,
  });
}

async function _getSnapshot(
  context: ReqContext | ApiReqContext,
  id: string,
  phase?: string,
  dimension?: string,
  withResults: boolean = true
) {
  const experiment = await getExperimentById(context, id);

  if (!experiment) {
    throw new Error("Experiment not found");
  }

  if (experiment.organization !== context.org.id) {
    throw new Error("You do not have access to view this experiment");
  }

  if (!phase) {
    // get the latest phase:
    phase = String(experiment.phases.length - 1);
  }

  return await getLatestSnapshot(
    experiment.id,
    parseInt(phase),
    dimension,
    withResults
  );
}

export async function getSnapshotWithDimension(
  req: AuthRequest<null, { id: string; phase: string; dimension: string }>,
  res: Response
) {
  const context = getContextFromReq(req);
  const { id, phase, dimension } = req.params;
  const snapshot = await _getSnapshot(context, id, phase, dimension);

  const latest = await _getSnapshot(context, id, phase, dimension, false);

  res.status(200).json({
    status: 200,
    snapshot,
    latest,
  });
}
export async function getSnapshot(
  req: AuthRequest<null, { id: string; phase: string }>,
  res: Response
) {
  const context = getContextFromReq(req);
  const { id, phase } = req.params;
  const snapshot = await _getSnapshot(context, id, phase);

  const latest = await _getSnapshot(context, id, phase, undefined, false);

  res.status(200).json({
    status: 200,
    snapshot,
    latest,
  });
}

export async function postSnapshotNotebook(
  req: AuthRequest<null, { id: string }>,
  res: Response
) {
  const context = getContextFromReq(req);
  const { id } = req.params;

  const notebook = await generateExperimentNotebook(context, id);

  res.status(200).json({
    status: 200,
    notebook,
  });
}

export async function getSnapshots(
  req: AuthRequest<unknown, unknown, { ids?: string }>,
  res: Response
) {
  const context = getContextFromReq(req);
  const idsString = (req.query?.ids as string) || "";
  if (!idsString.length) {
    res.status(200).json({
      status: 200,
      snapshots: [],
    });
    return;
  }

  const ids = idsString.split(",");

  let snapshotsPromises: Promise<ExperimentSnapshotInterface | null>[] = [];
  snapshotsPromises = ids.map(async (i) => {
    return await _getSnapshot(context, i);
  });
  const snapshots = await Promise.all(snapshotsPromises);

  res.status(200).json({
    status: 200,
    snapshots: snapshots.filter((s) => !!s),
  });
  return;
}

const validateVariationIds = (variations: Variation[]) => {
  variations.forEach((variation, i) => {
    if (!variation.id) {
      variation.id = uniqid("var_");
    }
    if (!variation.key) {
      variation.key = i + "";
    }
  });
  const keys = variations.map((v) => v.key);
  if (keys.length !== new Set(keys).size) {
    throw new Error("Variation keys must be unique");
  }
};

/**
 * Creates a new experiment
 * If based on another experiment (originalId), it will copy the visual changesets
 * @param req
 * @param res
 */
export async function postExperiments(
  req: AuthRequest<
    Partial<ExperimentInterfaceStringDates>,
    unknown,
    {
      allowDuplicateTrackingKey?: boolean;
      originalId?: string;
      autoRefreshResults?: boolean;
    }
  >,
  res: Response<
    | { status: 200; experiment: ExperimentInterface }
    | { status: 200; duplicateTrackingKey: boolean; existingId: string }
    | PrivateApiErrorResponse,
    EventAuditUserForResponseLocals
  >
) {
  const context = getContextFromReq(req);
  const { org, userId } = context;

  const data = req.body;
  data.organization = org.id;

  if (!context.permissions.canCreateExperiment(data)) {
    context.permissions.throwPermissionError();
  }

  let datasource: DataSourceInterface | null = null;
  if (data.datasource) {
    datasource = await getDataSourceById(context, data.datasource);
    if (!datasource) {
      res.status(403).json({
        status: 403,
        message: "Invalid datasource: " + data.datasource,
      });
      return;
    }
  }

  // Validate that specified metrics exist and belong to the organization
  if (data.metrics && data.metrics.length) {
    for (let i = 0; i < data.metrics.length; i++) {
      const metric = await getExperimentMetricById(context, data.metrics[i]);

      if (metric) {
        // Make sure it is tied to the same datasource as the experiment
        if (data.datasource && metric.datasource !== data.datasource) {
          res.status(400).json({
            status: 400,
            message:
              "Metrics must be tied to the same datasource as the experiment: " +
              data.metrics[i],
          });
          return;
        }
      } else {
        // new metric that's not recognized...
        res.status(403).json({
          status: 403,
          message: "Unknown metric: " + data.metrics[i],
        });
        return;
      }
    }
  }

  const obj: Omit<ExperimentInterface, "id"> = {
    organization: data.organization,
    archived: false,
    hashAttribute: data.hashAttribute || "",
    hashVersion: data.hashVersion || 2,
    autoSnapshots: true,
    dateCreated: new Date(),
    dateUpdated: new Date(),
    project: data.project,
    owner: data.owner || userId,
    trackingKey: data.trackingKey || "",
    datasource: data.datasource || "",
    exposureQueryId: data.exposureQueryId || "",
    userIdType: data.userIdType || "anonymous",
    name: data.name || "",
    phases: data.phases
      ? data.phases.map(({ dateStarted, dateEnded, ...phase }) => {
          return {
            ...phase,
            dateStarted: dateStarted ? getValidDate(dateStarted) : new Date(),
            dateEnded: dateEnded ? getValidDate(dateEnded) : undefined,
          };
        })
      : [],
    tags: data.tags || [],
    description: data.description || "",
    hypothesis: data.hypothesis || "",
    metrics: data.metrics || [],
    metricOverrides: data.metricOverrides || [],
    guardrails: data.guardrails || [],
    activationMetric: data.activationMetric || "",
    segment: data.segment || "",
    queryFilter: data.queryFilter || "",
    skipPartialData: !!data.skipPartialData,
    attributionModel: data.attributionModel || "firstExposure",
    variations: data.variations || [],
    implementation: data.implementation || "code",
    status: data.status || "draft",
    results: data.results || undefined,
    analysis: data.analysis || "",
    releasedVariationId: "",
    excludeFromPayload: true,
    autoAssign: data.autoAssign || false,
    previewURL: data.previewURL || "",
    targetURLRegex: data.targetURLRegex || "",
    ideaSource: data.ideaSource || "",
    // todo: revisit this logic for project level settings, as well as "override stats settings" toggle:
    sequentialTestingEnabled:
      data.sequentialTestingEnabled ??
      !!org?.settings?.sequentialTestingEnabled,
    sequentialTestingTuningParameter:
      data.sequentialTestingTuningParameter ??
      org?.settings?.sequentialTestingTuningParameter ??
      DEFAULT_SEQUENTIAL_TESTING_TUNING_PARAMETER,
    statsEngine: data.statsEngine,
  };

  try {
    validateVariationIds(obj.variations);

    // Make sure id is unique
    if (obj.trackingKey && !req.query.allowDuplicateTrackingKey) {
      const existing = await getExperimentByTrackingKey(
        context,
        obj.trackingKey
      );
      if (existing) {
        return res.status(200).json({
          status: 200,
          duplicateTrackingKey: true,
          existingId: existing.id,
        });
      }
    }

    const experiment = await createExperiment({
      data: obj,
      context,
    });

    if (req.query.originalId) {
      const visualChangesets = await findVisualChangesetsByExperiment(
        req.query.originalId,
        org.id
      );
      for (const visualChangeset of visualChangesets) {
        await createVisualChangeset({
          experiment,
          urlPatterns: visualChangeset.urlPatterns,
          editorUrl: visualChangeset.editorUrl,
          context,
          visualChanges: visualChangeset.visualChanges,
        });
      }

      const urlRedirects = await context.models.urlRedirects.findByExperiment(
        req.query.originalId
      );
      for (const urlRedirect of urlRedirects) {
        const props: CreateURLRedirectProps = {
          experiment: experiment.id,
          destinationURLs: urlRedirect.destinationURLs,
          persistQueryString: urlRedirect.persistQueryString,
          urlPattern: urlRedirect.urlPattern,
        };
        await context.models.urlRedirects.create(props);
      }
    }

    if (
      datasource &&
      req.query.autoRefreshResults &&
      experiment.metrics.length > 0
    ) {
      // This is doing an expensive analytics SQL query, so may take a long time
      // Set timeout to 30 minutes
      req.setTimeout(30 * 60 * 1000);

      try {
        await createExperimentSnapshot({
          context,
          experiment,
          datasource,
          dimension: "",
          phase: 0,
          useCache: true,
        });
      } catch (e) {
        logger.error(e, "Failed to auto-refresh imported experiment");
      }
    }

    await req.audit({
      event: "experiment.create",
      entity: {
        object: "experiment",
        id: experiment.id,
      },
      details: auditDetailsCreate(experiment),
    });

    await upsertWatch({
      userId,
      organization: org.id,
      item: experiment.id,
      type: "experiments",
    });

    res.status(200).json({
      status: 200,
      experiment,
    });
  } catch (e) {
    res.status(400).json({
      status: 400,
      message: e.message,
    });
  }
}

/**
 * Update an experiment
 * @param req
 * @param res
 */
export async function postExperiment(
  req: AuthRequest<
    ExperimentInterfaceStringDates & {
      currentPhase?: number;
      phaseStartDate?: string;
      phaseEndDate?: string;
    },
    { id: string }
  >,
  res: Response<
    | { status: number; experiment?: ExperimentInterface | null }
    | PrivateApiErrorResponse,
    EventAuditUserForResponseLocals
  >
) {
  const context = getContextFromReq(req);
  const { org, userId } = context;
  const { id } = req.params;
  const { phaseStartDate, phaseEndDate, currentPhase, ...data } = req.body;

  const experiment = await getExperimentById(context, id);

  if (!experiment) {
    res.status(403).json({
      status: 404,
      message: "Experiment not found",
    });
    return;
  }

  if (experiment.organization !== org.id) {
    res.status(403).json({
      status: 403,
      message: "You do not have access to this experiment",
    });
    return;
  }

  if (!context.permissions.canUpdateExperiment(experiment, req.body)) {
    context.permissions.throwPermissionError();
  }

  if (data.datasource) {
    const datasource = await getDataSourceById(context, data.datasource);
    if (!datasource) {
      res.status(403).json({
        status: 403,
        message: "Invalid datasource: " + data.datasource,
      });
      return;
    }
  }

  if (data.metrics && data.metrics.length) {
    for (let i = 0; i < data.metrics.length; i++) {
      const metric = await getExperimentMetricById(context, data.metrics[i]);

      if (metric) {
        // Make sure it is tied to the same datasource as the experiment
        if (
          experiment.datasource &&
          metric.datasource !== experiment.datasource
        ) {
          res.status(400).json({
            status: 400,
            message:
              "Metrics must be tied to the same datasource as the experiment: " +
              data.metrics[i],
          });
          return;
        }
      } else {
        // new metric that's not recognized...
        res.status(403).json({
          status: 403,
          message: "Unknown metric: " + data.metrics[i],
        });
        return;
      }
    }
  }

  if (data.variations) {
    validateVariationIds(data.variations);
  }

  const keys: (keyof ExperimentInterface)[] = [
    "trackingKey",
    "owner",
    "datasource",
    "exposureQueryId",
    "userIdType",
    "hashAttribute",
    "hashVersion",
    "name",
    "tags",
    "description",
    "hypothesis",
    "activationMetric",
    "segment",
    "queryFilter",
    "skipPartialData",
    "attributionModel",
    "metrics",
    "metricOverrides",
    "guardrails",
    "variations",
    "status",
    "results",
    "analysis",
    "winner",
    "implementation",
    "autoAssign",
    "previewURL",
    "targetURLRegex",
    "releasedVariationId",
    "excludeFromPayload",
    "autoSnapshots",
    "project",
    "regressionAdjustmentEnabled",
    "hasVisualChangesets",
    "hasURLRedirects",
    "sequentialTestingEnabled",
    "sequentialTestingTuningParameter",
    "statsEngine",
  ];
  const existing: ExperimentInterface = experiment;
  const changes: Changeset = {};

  keys.forEach((key) => {
    if (!(key in data)) {
      return;
    }

    // Do a deep comparison for arrays, shallow for everything else
    let hasChanges = data[key] !== existing[key];
    if (
      key === "metrics" ||
      key === "metricOverrides" ||
      key === "variations"
    ) {
      hasChanges = JSON.stringify(data[key]) !== JSON.stringify(existing[key]);
    }

    if (hasChanges) {
      // eslint-disable-next-line @typescript-eslint/no-explicit-any
      (changes as any)[key] = data[key];
    }
  });

  // If changing phase start/end dates (from "Configure Analysis" modal)
  if (
    experiment.status !== "draft" &&
    currentPhase !== undefined &&
    experiment.phases?.[currentPhase] &&
    (phaseStartDate || phaseEndDate)
  ) {
    const phases = [...experiment.phases];
    const phaseClone = { ...phases[currentPhase] };
    phases[Math.floor(currentPhase * 1)] = phaseClone;

    if (phaseStartDate) {
      phaseClone.dateStarted = getValidDate(phaseStartDate + ":00Z");
    }
    if (experiment.status === "stopped" && phaseEndDate) {
      phaseClone.dateEnded = getValidDate(phaseEndDate + ":00Z");
    }
    changes.phases = phases;
  }

  // Only some fields affect production SDK payloads
  const needsRunExperimentsPermission = ([
    "phases",
    "variations",
    "project",
    "name",
    "trackingKey",
    "archived",
    "status",
    "releasedVariationId",
    "excludeFromPayload",
  ] as (keyof ExperimentInterfaceStringDates)[]).some((key) => key in changes);
  if (needsRunExperimentsPermission) {
    const envs = getAffectedEnvsForExperiment({
      experiment,
    });
    if (envs.length > 0) {
      const projects = [experiment.project || undefined];
      if ("project" in changes) {
        projects.push(changes.project || undefined);
      }
      // check user's permission on existing experiment project and the updated project, if changed
      projects.forEach((project) => {
        if (!context.permissions.canRunExperiment({ project }, envs)) {
          context.permissions.throwPermissionError();
        }
      });
    }
  }

  const updated = await updateExperiment({
    context,
    experiment,
    changes,
  });

  // if variations have changed, update the experiment's visualchangesets if they exist
  if (changes.variations && updated) {
    const visualChangesets = await findVisualChangesetsByExperiment(
      experiment.id,
      org.id
    );

    if (visualChangesets.length) {
      await Promise.all(
        visualChangesets.map((vc) =>
          syncVisualChangesWithVariations({
            visualChangeset: vc,
            experiment: updated,
            context,
          })
        )
      );
    }

    const urlRedirects = await context.models.urlRedirects.findByExperiment(
      experiment.id
    );
    if (urlRedirects.length) {
      await Promise.all(
        urlRedirects.map((urlRedirect) =>
          context.models.urlRedirects.syncURLRedirectsWithVariations(
            urlRedirect,
            updated
          )
        )
      );
    }
  }

  await req.audit({
    event: "experiment.update",
    entity: {
      object: "experiment",
      id: experiment.id,
    },
    details: auditDetailsUpdate(experiment, updated),
  });

  // If there are new tags to add
  await addTagsDiff(org.id, experiment.tags || [], data.tags || []);

  await upsertWatch({
    userId,
    organization: org.id,
    item: experiment.id,
    type: "experiments",
  });

  res.status(200).json({
    status: 200,
    experiment: updated,
  });
}

export async function postExperimentArchive(
  req: AuthRequest<null, { id: string }>,
  res: Response
) {
  const context = getContextFromReq(req);
  const { org } = context;
  const { id } = req.params;

  const experiment = await getExperimentById(context, id);

  const changes: Changeset = {};

  if (!experiment) {
    res.status(403).json({
      status: 404,
      message: "Experiment not found",
    });
    return;
  }

  if (experiment.organization !== org.id) {
    res.status(403).json({
      status: 403,
      message: "You do not have access to this experiment",
    });
    return;
  }

  if (!context.permissions.canUpdateExperiment(experiment, changes)) {
    context.permissions.throwPermissionError();
  }

  const envs = getAffectedEnvsForExperiment({
    experiment,
  });
  if (
    envs.length > 0 &&
    !context.permissions.canRunExperiment(experiment, envs)
  ) {
    context.permissions.throwPermissionError();
  }

  changes.archived = true;

  try {
    await updateExperiment({
      context,
      experiment,
      changes,
    });

    // TODO: audit
    res.status(200).json({
      status: 200,
    });

    await req.audit({
      event: "experiment.archive",
      entity: {
        object: "experiment",
        id: experiment.id,
      },
    });
  } catch (e) {
    res.status(400).json({
      status: 400,
      message: e.message || "Failed to archive experiment",
    });
  }
}

export async function postExperimentUnarchive(
  req: AuthRequest<null, { id: string }>,
  res: Response
) {
  const context = getContextFromReq(req);
  const { org } = context;
  const { id } = req.params;

  const experiment = await getExperimentById(context, id);
  const changes: Changeset = {};

  if (!experiment) {
    res.status(403).json({
      status: 404,
      message: "Experiment not found",
    });
    return;
  }

  if (experiment.organization !== org.id) {
    res.status(403).json({
      status: 403,
      message: "You do not have access to this experiment",
    });
    return;
  }

  if (!context.permissions.canUpdateExperiment(experiment, changes)) {
    context.permissions.throwPermissionError();
  }

  changes.archived = false;

  try {
    await updateExperiment({
      context,
      experiment,
      changes,
    });

    // TODO: audit
    res.status(200).json({
      status: 200,
    });

    await req.audit({
      event: "experiment.unarchive",
      entity: {
        object: "experiment",
        id: experiment.id,
      },
    });
  } catch (e) {
    res.status(400).json({
      status: 400,
      message: e.message || "Failed to unarchive experiment",
    });
  }
}

export async function postExperimentStatus(
  req: AuthRequest<
    {
      status: ExperimentStatus;
      reason: string;
      dateEnded: string;
    },
    { id: string }
  >,
  res: Response
) {
  const context = getContextFromReq(req);
  const { org } = context;
  const { id } = req.params;
  const { status, reason, dateEnded } = req.body;

  const changes: Changeset = {};

  const experiment = await getExperimentById(context, id);
  if (!experiment) {
    throw new Error("Experiment not found");
  }
  if (experiment.organization !== org.id) {
    throw new Error("You do not have access to this experiment");
  }

  if (!context.permissions.canUpdateExperiment(experiment, changes)) {
    context.permissions.throwPermissionError();
  }

  const envs = getAffectedEnvsForExperiment({
    experiment,
  });

  if (
    envs.length > 0 &&
    !context.permissions.canRunExperiment(experiment, envs)
  ) {
    context.permissions.throwPermissionError();
  }

  // If status changed from running to stopped, update the latest phase
  const phases = [...experiment.phases];
  if (
    experiment.status === "running" &&
    status === "stopped" &&
    phases?.length > 0 &&
    !phases[phases.length - 1].dateEnded
  ) {
    phases[phases.length - 1] = {
      ...phases[phases.length - 1],
      reason,
      dateEnded: dateEnded ? getValidDate(dateEnded + ":00Z") : new Date(),
    };
    changes.phases = phases;
  }
  // If starting an experiment from draft, use the current date as the phase start date
  else if (
    experiment.status === "draft" &&
    status === "running" &&
    phases?.length > 0
  ) {
    phases[phases.length - 1] = {
      ...phases[phases.length - 1],
      dateStarted: new Date(),
    };
    changes.phases = phases;
  }
  // If starting a stopped experiment, clear the phase end date
  else if (
    experiment.status === "stopped" &&
    status === "running" &&
    phases?.length > 0
  ) {
    // eslint-disable-next-line @typescript-eslint/no-unused-vars -- we don't want the dateEnded
    const { dateEnded: _, ...newPhase } = phases[phases.length - 1];
    phases[phases.length - 1] = newPhase;
    changes.phases = phases;
  }

  changes.status = status;

  const updated = await updateExperiment({
    context,
    experiment,
    changes,
  });

  await req.audit({
    event: "experiment.status",
    entity: {
      object: "experiment",
      id: experiment.id,
    },
    details: auditDetailsUpdate(experiment, updated),
  });

  res.status(200).json({
    status: 200,
  });
}

export async function postExperimentStop(
  req: AuthRequest<
    { reason: string; dateEnded: string } & Partial<ExperimentInterface>,
    { id: string }
  >,
  res: Response
) {
  const context = getContextFromReq(req);
  const { org } = context;
  const { id } = req.params;
  const {
    reason,
    results,
    analysis,
    winner,
    dateEnded,
    releasedVariationId,
    excludeFromPayload,
  } = req.body;

  const experiment = await getExperimentById(context, id);
  const changes: Changeset = {};

  if (!experiment) {
    res.status(403).json({
      status: 404,
      message: "Experiment not found",
    });
    return;
  }

  if (experiment.organization !== org.id) {
    res.status(403).json({
      status: 403,
      message: "You do not have access to this experiment",
    });
    return;
  }

  if (!context.permissions.canUpdateExperiment(experiment, req.body)) {
    context.permissions.throwPermissionError();
  }

  const envs = getAffectedEnvsForExperiment({
    experiment,
  });

  if (
    envs.length > 0 &&
    !context.permissions.canRunExperiment(experiment, envs)
  ) {
    context.permissions.throwPermissionError();
  }

  const phases = [...experiment.phases];
  // Already has phases
  if (phases.length) {
    phases[phases.length - 1] = {
      ...phases[phases.length - 1],
      dateEnded: dateEnded ? getValidDate(dateEnded + ":00Z") : new Date(),
      reason,
    };
    changes.phases = phases;
  }

  // Make sure experiment is stopped
  let isEnding = false;
  if (experiment.status === "running") {
    changes.status = "stopped";
    isEnding = true;
  }

  // TODO: validation
  changes.winner = winner;
  changes.results = results;
  changes.analysis = analysis;
  changes.releasedVariationId = releasedVariationId;
  changes.excludeFromPayload = !!excludeFromPayload;

  try {
    const updated = await updateExperiment({
      context,
      experiment,
      changes,
    });

    await req.audit({
      event: isEnding ? "experiment.stop" : "experiment.results",
      entity: {
        object: "experiment",
        id: experiment.id,
      },
      details: auditDetailsUpdate(experiment, updated),
    });

    res.status(200).json({
      status: 200,
    });
  } catch (e) {
    res.status(400).json({
      status: 400,
      message: e.message || "Failed to stop experiment",
    });
  }
}

export async function deleteExperimentPhase(
  req: AuthRequest<null, { id: string; phase: string }>,
  res: Response
) {
  const context = getContextFromReq(req);
  const { org } = context;
  const { id, phase } = req.params;
  const phaseIndex = parseInt(phase);

  const experiment = await getExperimentById(context, id);
  const changes: Changeset = {};

  if (!experiment) {
    res.status(404).json({
      status: 404,
      message: "Experiment not found",
    });
    return;
  }

  if (experiment.organization !== org.id) {
    res.status(403).json({
      status: 403,
      message: "You do not have access to this experiment",
    });
    return;
  }

  if (!context.permissions.canUpdateExperiment(experiment, changes)) {
    context.permissions.throwPermissionError();
  }

  const envs = getAffectedEnvsForExperiment({
    experiment,
  });

  if (
    envs.length > 0 &&
    !context.permissions.canRunExperiment(experiment, envs)
  ) {
    context.permissions.throwPermissionError();
  }

  if (phaseIndex < 0 || phaseIndex >= experiment.phases?.length) {
    throw new Error("Invalid phase id");
  }

  // Remove an element from an array without mutating the original
  changes.phases = experiment.phases.filter((phase, i) => i !== phaseIndex);

  if (!changes.phases.length) {
    changes.status = "draft";
  }
  const updated = await updateExperiment({
    context,
    experiment,
    changes,
  });

  await updateSnapshotsOnPhaseDelete(org.id, id, phaseIndex);

  // Add audit entry
  await req.audit({
    event: "experiment.phase.delete",
    entity: {
      object: "experiment",
      id: experiment.id,
    },
    details: auditDetailsUpdate(experiment, updated),
  });

  res.status(200).json({
    status: 200,
  });
}

export async function putExperimentPhase(
  req: AuthRequest<ExperimentPhase, { id: string; phase: string }>,
  res: Response
) {
  const context = getContextFromReq(req);
  const { org } = context;
  const { id } = req.params;
  const i = parseInt(req.params.phase);
  const phase = req.body;

  const changes: Changeset = {};

  const experiment = await getExperimentById(context, id);

  if (!experiment) {
    throw new Error("Experiment not found");
  }

  if (experiment.organization !== org.id) {
    throw new Error("You do not have access to this experiment");
  }

  if (!experiment.phases?.[i]) {
    throw new Error("Invalid phase");
  }

  if (!context.permissions.canUpdateExperiment(experiment, changes)) {
    context.permissions.throwPermissionError();
  }

  const envs = getAffectedEnvsForExperiment({
    experiment,
  });

  if (
    envs.length > 0 &&
    !context.permissions.canRunExperiment(experiment, envs)
  ) {
    context.permissions.throwPermissionError();
  }

  phase.dateStarted = phase.dateStarted
    ? getValidDate(phase.dateStarted + ":00Z")
    : new Date();
  phase.dateEnded = phase.dateEnded
    ? getValidDate(phase.dateEnded + ":00Z")
    : undefined;

  const phases = [...experiment.phases];
  phases[i] = {
    ...phases[i],
    ...phase,
  };
  changes.phases = phases;
  const updated = await updateExperiment({
    context,
    experiment,
    changes,
  });

  await req.audit({
    event: "experiment.phase",
    entity: {
      object: "experiment",
      id: experiment.id,
    },
    details: auditDetailsUpdate(experiment, updated),
  });

  res.status(200).json({
    status: 200,
  });
}

export async function postExperimentTargeting(
  req: AuthRequest<ExperimentTargetingData, { id: string }>,
  res: Response
) {
  const context = getContextFromReq(req);
  const { org, userId } = context;
  const { id } = req.params;

  const {
    condition,
    savedGroups,
    prerequisites,
    coverage,
    hashAttribute,
    fallbackAttribute,
    hashVersion,
    disableStickyBucketing,
    bucketVersion,
    minBucketVersion,
    namespace,
    trackingKey,
    variationWeights,
    seed,
    newPhase,
    reseed,
  } = req.body;

  const changes: Changeset = {};

  const experiment = await getExperimentById(context, id);

  if (!experiment) {
    res.status(404).json({
      status: 404,
      message: "Experiment not found",
    });
    return;
  }

  if (!context.permissions.canUpdateExperiment(experiment, changes)) {
    context.permissions.throwPermissionError();
  }

  const envs = getAffectedEnvsForExperiment({
    experiment,
  });

  if (
    envs.length > 0 &&
    !context.permissions.canRunExperiment(experiment, envs)
  ) {
    context.permissions.throwPermissionError();
  }

  const phases = [...experiment.phases];

  // Already has phases and we're updating an existing phase
  if (phases.length && !newPhase) {
    phases[phases.length - 1] = {
      ...phases[phases.length - 1],
      condition,
      savedGroups,
      prerequisites,
      coverage,
      namespace,
      variationWeights,
      seed,
    };
  } else {
    // If we had a previous phase, mark it as ended
    if (phases.length) {
      phases[phases.length - 1].dateEnded = new Date();
    }

    phases.push({
      condition,
      savedGroups,
      prerequisites,
      coverage,
      dateStarted: new Date(),
      name: "Main",
      namespace,
      reason: "",
      variationWeights,
      seed: phases.length && reseed ? uuidv4() : seed,
    });
  }
  changes.phases = phases;

  changes.hashAttribute = hashAttribute;
  changes.fallbackAttribute = fallbackAttribute;
  changes.hashVersion = hashVersion;
  changes.disableStickyBucketing = disableStickyBucketing;
  changes.bucketVersion = bucketVersion;
  changes.minBucketVersion = minBucketVersion;
  if (trackingKey) changes.trackingKey = trackingKey;

  // TODO: validation
  try {
    const updated = await updateExperiment({
      context,
      experiment,
      changes,
    });

    await req.audit({
      event: "experiment.update",
      entity: {
        object: "experiment",
        id: experiment.id,
      },
      details: auditDetailsUpdate(experiment, updated),
    });

    await upsertWatch({
      userId,
      organization: org.id,
      item: experiment.id,
      type: "experiments",
    });

    res.status(200).json({
      status: 200,
    });
  } catch (e) {
    res.status(400).json({
      status: 400,
      message: e.message || "Failed to edit experiment targeting",
    });
  }
}

export async function postExperimentPhase(
  req: AuthRequest<ExperimentPhase, { id: string }>,
  res: Response
) {
  const context = getContextFromReq(req);
  const { org, userId } = context;
  const { id } = req.params;
  const { reason, dateStarted, ...data } = req.body;

  const changes: Changeset = {};

  const experiment = await getExperimentById(context, id);

  if (!experiment) {
    res.status(404).json({
      status: 404,
      message: "Experiment not found",
    });
    return;
  }

  if (experiment.organization !== org.id) {
    res.status(403).json({
      status: 403,
      message: "You do not have access to this experiment",
    });
    return;
  }
  if (!context.permissions.canUpdateExperiment(experiment, changes)) {
    context.permissions.throwPermissionError();
  }

  const envs = getAffectedEnvsForExperiment({
    experiment,
  });

  if (
    envs.length > 0 &&
    !context.permissions.canRunExperiment(experiment, envs)
  ) {
    context.permissions.throwPermissionError();
  }

  const date = dateStarted ? getValidDate(dateStarted + ":00Z") : new Date();

  const phases = [...experiment.phases];
  // Already has phases
  if (phases.length) {
    phases[phases.length - 1] = {
      ...phases[phases.length - 1],
      dateEnded: date,
      reason,
    };
  }

  // Make sure experiment is running
  let isStarting = false;
  if (experiment.status === "draft") {
    changes.status = "running";
    isStarting = true;
  }

  phases.push({
    ...data,
    dateStarted: date,
    dateEnded: undefined,
    reason: "",
  });

  // TODO: validation
  try {
    changes.phases = phases;
    const updated = await updateExperiment({
      context,
      experiment,
      changes,
    });

    await req.audit({
      event: isStarting ? "experiment.start" : "experiment.phase",
      entity: {
        object: "experiment",
        id: experiment.id,
      },
      details: auditDetailsUpdate(experiment, updated),
    });

    await upsertWatch({
      userId,
      organization: org.id,
      item: experiment.id,
      type: "experiments",
    });

    res.status(200).json({
      status: 200,
    });
  } catch (e) {
    res.status(400).json({
      status: 400,
      message: e.message || "Failed to start new experiment phase",
    });
  }
}

export async function getWatchingUsers(
  req: AuthRequest<null, { id: string }>,
  res: Response
) {
  const { org } = getContextFromReq(req);
  const { id } = req.params;
  const watchers = await getExperimentWatchers(id, org.id);
  const userIds = watchers.map((w) => w.userId);
  res.status(200).json({
    status: 200,
    userIds,
  });
}

export async function deleteExperiment(
  req: AuthRequest<ExperimentInterface, { id: string }>,
  res: Response<
    { status: 200 } | PrivateApiErrorResponse,
    EventAuditUserForResponseLocals
  >
) {
  const context = getContextFromReq(req);
  const { org } = context;
  const { id } = req.params;

  const experiment = await getExperimentById(context, id);

  if (!experiment) {
    res.status(403).json({
      status: 404,
      message: "Experiment not found",
    });
    return;
  }

  if (experiment.organization !== org.id) {
    res.status(403).json({
      status: 403,
      message: "You do not have access to this experiment",
    });
    return;
  }

  if (!context.permissions.canDeleteExperiment(experiment)) {
    context.permissions.throwPermissionError();
  }

  const envs = getAffectedEnvsForExperiment({
    experiment,
  });

  if (
    envs.length > 0 &&
    !context.permissions.canRunExperiment(experiment, envs)
  ) {
    context.permissions.throwPermissionError();
  }

  await Promise.all([
    // note: we might want to change this to change the status to
    // 'deleted' instead of actually deleting the document.
    deleteExperimentByIdForOrganization(context, experiment),
    removeExperimentFromPresentations(experiment.id),
  ]);

  await req.audit({
    event: "experiment.delete",
    entity: {
      object: "experiment",
      id: experiment.id,
    },
    details: auditDetailsDelete(experiment),
  });

  res.status(200).json({
    status: 200,
  });
}

export async function cancelSnapshot(
  req: AuthRequest<null, { id: string }>,
  res: Response
) {
  const context = getContextFromReq(req);
  const { org } = context;
  const { id } = req.params;
  const snapshot = await findSnapshotById(org.id, id);
  if (!snapshot) {
    return res.status(400).json({
      status: 400,
      message: "No snapshot found with that id",
    });
  }

  const experiment = await getExperimentById(context, snapshot.experiment);

  if (!experiment) {
    return res.status(404).json({
      status: 404,
      message: "Experiment not found",
    });
  }

  const integration = await getIntegrationFromDatasourceId(
    context,
    snapshot.settings.datasourceId
  );

  const queryRunner = new ExperimentResultsQueryRunner(
    context,
    snapshot,
    integration
  );
  await queryRunner.cancelQueries();
  await deleteSnapshotById(org.id, snapshot.id);

  res.status(200).json({ status: 200 });
}

async function createExperimentSnapshot({
  context,
  experiment,
  datasource,
  dimension,
  phase,
  useCache = true,
}: {
  context: ReqContext;
  experiment: ExperimentInterface;
  datasource: DataSourceInterface;
  dimension: string | undefined;
  phase: number;
  useCache?: boolean;
}) {
  let project = null;
  if (experiment.project) {
    project = await findProjectById(context, experiment.project);
  }

  const { org } = context;
  const orgSettings: OrganizationSettings = org.settings as OrganizationSettings;
  const { settings } = getScopedSettings({
    organization: org,
    project: project ?? undefined,
    experiment,
  });
  const statsEngine = settings.statsEngine.value;

  const allExperimentMetricIds = uniq([
    ...experiment.metrics,
    ...(experiment.guardrails ?? []),
  ]);
  const allExperimentMetrics = await Promise.all(
    allExperimentMetricIds.map((m) => getExperimentMetricById(context, m))
  );
  const denominatorMetricIds = uniq<string>(
    allExperimentMetrics
      .map((m) => m?.denominator)
      .filter((d) => d && typeof d === "string") as string[]
  );
  const denominatorMetrics = (
    await Promise.all(
      denominatorMetricIds.map((m) => getMetricById(context, m))
    )
  ).filter(Boolean) as MetricInterface[];

  const {
    metricRegressionAdjustmentStatuses,
    regressionAdjustmentEnabled,
  } = getAllMetricRegressionAdjustmentStatuses({
    allExperimentMetrics,
    denominatorMetrics,
    orgSettings,
    statsEngine,
    experimentRegressionAdjustmentEnabled:
      experiment.regressionAdjustmentEnabled,
    experimentMetricOverrides: experiment.metricOverrides,
    datasourceType: datasource?.type,
    hasRegressionAdjustmentFeature: true,
  });

  const analysisSettings = getDefaultExperimentAnalysisSettings(
    statsEngine,
    experiment,
    org,
    regressionAdjustmentEnabled,
    dimension
  );

  const metricMap = await getMetricMap(context);
  const factTableMap = await getFactTableMap(context);

  const queryRunner = await createSnapshot({
    experiment,
    context,
    phaseIndex: phase,
    useCache,
    defaultAnalysisSettings: analysisSettings,
    additionalAnalysisSettings: getAdditionalExperimentAnalysisSettings(
      analysisSettings,
      experiment
    ),
    metricRegressionAdjustmentStatuses:
      metricRegressionAdjustmentStatuses || [],
    metricMap,
    factTableMap,
  });
  const snapshot = queryRunner.model;

  return snapshot;
}

export async function postSnapshot(
  req: AuthRequest<
    {
      phase: number;
      dimension?: string;
      users?: number[];
      metrics?: { [key: string]: MetricStats[] };
    },
    { id: string },
    { force?: string }
  >,
  res: Response
) {
  const context = getContextFromReq(req);
  const { org } = context;
  const { id } = req.params;
  const { phase, dimension } = req.body;

  const experiment = await getExperimentById(context, id);
  if (!experiment) {
    res.status(404).json({
      status: 404,
      message: "Experiment not found",
    });
    return;
  }

  if (!experiment.phases[phase]) {
    res.status(404).json({
      status: 404,
      message: "Phase not found",
    });
    return;
  }

  // Manual snapshot
  if (!experiment.datasource) {
    const { users, metrics } = req.body;
    if (!users || !metrics) {
      throw new Error("Missing users and metric data");
    }

    let project = null;
    if (experiment.project) {
      project = await findProjectById(context, experiment.project);
    }
    const { settings } = getScopedSettings({
      organization: org,
      project: project ?? undefined,
      experiment,
    });
    const statsEngine = settings.statsEngine.value;

    const analysisSettings = getDefaultExperimentAnalysisSettings(
      statsEngine,
      experiment,
      org,
      false,
      dimension
    );

    const metricMap = await getMetricMap(context);

    try {
      const snapshot = await createManualSnapshot({
        experiment,
        phaseIndex: phase,
        users,
        metrics,
        analysisSettings,
        metricMap,
        context,
      });
      res.status(200).json({
        status: 200,
        snapshot,
      });

      await req.audit({
        event: "experiment.refresh",
        entity: {
          object: "experiment",
          id: experiment.id,
        },
        details: auditDetailsCreate({
          phase,
          users,
          metrics,
          manual: true,
        }),
      });
      return;
    } catch (e) {
      req.log.error(e, "Failed to create manual snapshot");
      res.status(400).json({
        status: 400,
        message: e.message,
      });
      return;
    }
  }

  const datasource = await getDataSourceById(context, experiment.datasource);
  if (!datasource) {
    throw new Error("Could not find datasource for this experiment");
  }

  const useCache = !req.query["force"];

  // This is doing an expensive analytics SQL query, so may take a long time
  // Set timeout to 30 minutes
  req.setTimeout(30 * 60 * 1000);

  try {
    const snapshot = await createExperimentSnapshot({
      context,
      experiment,
      datasource,
      dimension,
      phase,
      useCache,
    });

    await req.audit({
      event: "experiment.refresh",
      entity: {
        object: "experiment",
        id: experiment.id,
      },
      details: auditDetailsCreate({
        phase,
        dimension,
        useCache,
        manual: false,
      }),
    });
    res.status(200).json({
      status: 200,
      snapshot,
    });
  } catch (e) {
    req.log.error(e, "Failed to create experiment snapshot");
    res.status(400).json({
      status: 400,
      message: e.message,
    });
  }
}
export async function postSnapshotAnalysis(
  req: AuthRequest<
    {
      analysisSettings: ExperimentSnapshotAnalysisSettings;
      phaseIndex?: number;
    },
    { id: string }
  >,
  res: Response
) {
  const context = getContextFromReq(req);
  const { org } = context;

  const { id } = req.params;
  const snapshot = await findSnapshotById(org.id, id);
  if (!snapshot) {
    res.status(404).json({
      status: 404,
      message: "Snapshot not found",
    });
    return;
  }

  const { analysisSettings, phaseIndex } = req.body;

  const experiment = await getExperimentById(context, snapshot.experiment);
  if (!experiment) {
    res.status(404).json({
      status: 404,
      message: "Experiment not found",
    });
    return;
  }

  if (snapshot.settings.coverage === undefined) {
    const latestPhase = experiment.phases.length - 1;
    snapshot.settings.coverage =
      experiment.phases[phaseIndex ?? latestPhase].coverage;
    // JIT migrate snapshots to have
    await updateSnapshot({
      organization: org.id,
      id,
      updates: { settings: snapshot.settings },
      context,
    });
  }

  const metricMap = await getMetricMap(context);

  try {
    await createSnapshotAnalysis({
      experiment: experiment,
      organization: org,
      analysisSettings: analysisSettings,
      metricMap: metricMap,
      snapshot: snapshot,
      context,
    });
    res.status(200).json({
      status: 200,
    });
  } catch (e) {
    req.log.error(e, "Failed to create experiment snapshot analysis");
    res.status(400).json({
      status: 400,
      message: e.message,
    });
  }
}

export async function deleteScreenshot(
  req: AuthRequest<{ url: string }, { id: string; variation: number }>,
  res: Response
) {
  const context = getContextFromReq(req);
  const { org } = context;
  const { id, variation } = req.params;
  const { url } = req.body;
  const changes: Changeset = {};

  const experiment = await getExperimentById(context, id);

  if (!experiment) {
    res.status(403).json({
      status: 404,
      message: "Experiment not found",
    });
    return;
  }

  if (experiment.organization !== org.id) {
    res.status(403).json({
      status: 403,
      message: "You do not have access to this experiment",
    });
    return;
  }

  if (!context.permissions.canUpdateExperiment(experiment, changes)) {
    context.permissions.throwPermissionError();
  }

  if (!experiment.variations[variation]) {
    res.status(404).json({
      status: 404,
      message: "Unknown variation " + variation,
    });
    return;
  }

  changes.variations = cloneDeep(experiment.variations);

  // TODO: delete from s3 as well?
  changes.variations[variation].screenshots = changes.variations[
    variation
  ].screenshots.filter((s) => s.path !== url);
  const updated = await updateExperiment({
    context,
    experiment,
    changes,
  });

  await req.audit({
    event: "experiment.screenshot.delete",
    entity: {
      object: "experiment",
      id: experiment.id,
    },
    details: auditDetailsUpdate(
      experiment.variations[variation].screenshots,
      updated?.variations[variation].screenshots,
      { variation }
    ),
  });

  res.status(200).json({
    status: 200,
  });
}

type AddScreenshotRequestBody = {
  url: string;
  description?: string;
};
export async function addScreenshot(
  req: AuthRequest<AddScreenshotRequestBody, { id: string; variation: number }>,
  res: Response
) {
  const context = getContextFromReq(req);
  const { org, userId } = context;
  const { id, variation } = req.params;
  const { url, description } = req.body;
  const changes: Changeset = {};

  const experiment = await getExperimentById(context, id);

  if (!experiment) {
    res.status(403).json({
      status: 404,
      message: "Experiment not found",
    });
    return;
  }

  if (experiment.organization !== org.id) {
    res.status(403).json({
      status: 403,
      message: "You do not have access to this experiment",
    });
    return;
  }

  if (!context.permissions.canUpdateExperiment(experiment, changes)) {
    context.permissions.throwPermissionError();
  }

  if (!experiment.variations[variation]) {
    res.status(404).json({
      status: 404,
      message: "Unknown variation " + variation,
    });
    return;
  }

  experiment.variations[variation].screenshots =
    experiment.variations[variation].screenshots || [];

  changes.variations = cloneDeep(experiment.variations);

  changes.variations[variation].screenshots.push({
    path: url,
    description: description,
  });

  await updateExperiment({
    context,
    experiment,
    changes,
  });

  await req.audit({
    event: "experiment.screenshot.create",
    entity: {
      object: "experiment",
      id: experiment.id,
    },
    details: auditDetailsCreate({
      variation,
      url,
      description,
    }),
  });

  await upsertWatch({
    userId,
    organization: org.id,
    item: experiment.id,
    type: "experiments",
  });

  res.status(200).json({
    status: 200,
    screenshot: {
      path: url,
      description: description,
    },
  });
}

export async function cancelPastExperiments(
  req: AuthRequest<null, { id: string }>,
  res: Response
) {
  const context = getContextFromReq(req);
  const { org } = context;
  const { id } = req.params;
  const pastExperiments = await getPastExperimentsById(org.id, id);
  if (!pastExperiments) {
    throw new Error("Could not cancel query");
  }

  const integration = await getIntegrationFromDatasourceId(
    context,
    pastExperiments.datasource
  );

  const queryRunner = new PastExperimentsQueryRunner(
    context,
    pastExperiments,
    integration
  );
  await queryRunner.cancelQueries();

  res.status(200).json({ status: 200 });
}

export async function getPastExperimentsList(
  req: AuthRequest<null, { id: string }>,
  res: Response
) {
  const context = getContextFromReq(req);
  const { org } = context;
  const { id } = req.params;
  const pastExperiments = await getPastExperimentsById(org.id, id);

  if (!pastExperiments) {
    throw new Error("Invalid import id");
  }

  const experiments = await getPastExperimentsByDatasource(
    context,
    pastExperiments.datasource
  );

  const experimentMap = new Map<string, string>();
  (experiments || []).forEach((e) => {
    experimentMap.set(e.trackingKey, e.id);
    experimentMap.set(e.trackingKey + "::" + e.exposureQueryId, e.id);
  });

  const trackingKeyMap: Record<string, string> = {};
  (pastExperiments.experiments || []).forEach((e) => {
    const keys = [e.trackingKey, e.trackingKey + "::" + e.exposureQueryId];
    keys.forEach((key) => {
      const id = experimentMap.get(key);
      if (id) {
        trackingKeyMap[key] = id;
      }
    });
  });

  res.status(200).json({
    status: 200,
    experiments: pastExperiments,
    existing: trackingKeyMap,
    lookbackDays: IMPORT_LIMIT_DAYS,
  });
}

//experiments/import, sent here right after "add experiment"
export async function postPastExperiments(
  req: AuthRequest<{ datasource: string; force: boolean; refresh?: boolean }>,
  res: Response
) {
  const context = getContextFromReq(req);
  const { org } = context;
  const { datasource, force, refresh } = req.body;

  const integration = await getIntegrationFromDatasourceId(
    context,
    datasource,
    true
  );

  let pastExperiments = await getPastExperimentsModelByDatasource(
    org.id,
    datasource
  );

  const start = new Date();
  start.setDate(start.getDate() - IMPORT_LIMIT_DAYS);

  if (!pastExperiments) {
    pastExperiments = await createPastExperiments({
      organization: org.id,
      datasource,
      experiments: [],
      start,
      queries: [],
    });
  }

  let needsRun = false;
  if (force) {
    needsRun = true;
    pastExperiments = await updatePastExperiments(pastExperiments, {
      config: {
        start:
          !refresh && pastExperiments.config
            ? pastExperiments.config.start
            : start,
        end: new Date(),
      },
    });
  }

  if (needsRun) {
    const queryRunner = new PastExperimentsQueryRunner(
      context,
      pastExperiments,
      integration
    );
    pastExperiments = await queryRunner.startAnalysis({
      from: start,
      forceRefresh: !!refresh,
    });
  }

  res.status(200).json({
    status: 200,
    id: pastExperiments.id,
  });

  if (needsRun) {
    await req.audit({
      event: "datasource.import",
      entity: {
        object: "datasource",
        id: datasource,
      },
    });
  }
}

export async function postVisualChangeset(
  req: AuthRequest<Partial<VisualChangesetInterface>, { id: string }>,
  res: Response
) {
  const context = getContextFromReq(req);
  if (!req.body.urlPatterns) {
    throw new Error("urlPatterns needs to be defined");
  }

  if (!req.body.editorUrl) {
    throw new Error("editorUrl needs to be defined");
  }

  const experiment = await getExperimentById(context, req.params.id);

  if (!experiment) {
    throw new Error("Could not find experiment");
  }

  const envs = getAffectedEnvsForExperiment({
    experiment,
  });

  if (
    envs.length > 0 &&
    !context.permissions.canRunExperiment(experiment, envs)
  ) {
    context.permissions.throwPermissionError();
  }

  const visualChangeset = await createVisualChangeset({
    experiment,
    urlPatterns: req.body.urlPatterns,
    editorUrl: req.body.editorUrl,
    context,
  });

  res.status(200).json({
    status: 200,
    visualChangeset,
  });
}

export async function putVisualChangeset(
  req: AuthRequest<Partial<VisualChangesetInterface>, { id: string }>,
  res: Response
) {
  const context = getContextFromReq(req);
  const { org } = context;

  const visualChangeset = await findVisualChangesetById(req.params.id, org.id);
  if (!visualChangeset) {
    throw new Error("Visual Changeset not found");
  }

  const experiment = await getExperimentById(
    context,
    visualChangeset.experiment
  );
  if (!experiment) {
    throw new Error("Could not find experiment");
  }

  const updates: Partial<VisualChangesetInterface> = {
    editorUrl: req.body.editorUrl,
    urlPatterns: req.body.urlPatterns,
    visualChanges: req.body.visualChanges,
  };

  const envs = experiment ? getAffectedEnvsForExperiment({ experiment }) : [];
  if (!context.permissions.canRunExperiment(experiment, envs)) {
    context.permissions.throwPermissionError();
  }

  const ret = await updateVisualChangeset({
    visualChangeset,
    experiment,
    context,
    updates,
  });

  res.status(200).json({
    status: 200,
    data: {
      nModified: ret.nModified,
      changesetId: ret.nModified > 0 ? req.params.id : undefined,
      updates: ret.nModified > 0 ? req.body : undefined,
    },
  });
}

export async function deleteVisualChangeset(
  req: AuthRequest<null, { id: string }>,
  res: Response
) {
  const context = getContextFromReq(req);
  const { org } = context;

  const visualChangeset = await findVisualChangesetById(req.params.id, org.id);
  if (!visualChangeset) {
    throw new Error("Visual Changeset not found");
  }

  const experiment = await getExperimentById(
    context,
    visualChangeset.experiment
  );

  const envs = experiment ? getAffectedEnvsForExperiment({ experiment }) : [];
  if (!context.permissions.canRunExperiment(experiment || {}, envs)) {
    context.permissions.throwPermissionError();
  }

  await deleteVisualChangesetById({
    visualChangeset,
    experiment,
    context,
  });

  res.status(200).json({
    status: 200,
  });
}

export async function findOrCreateVisualEditorToken(
  req: AuthRequest,
  res: Response
) {
  const { org } = getContextFromReq(req);

  if (!req.userId) throw new Error("No user found");

  let visualEditorKey = await getVisualEditorApiKey(org.id, req.userId);

  // if not exist, create one
  if (!visualEditorKey) {
    visualEditorKey = await createUserVisualEditorApiKey({
      userId: req.userId,
      organizationId: org.id,
      description: `Created automatically for the Visual Editor`,
    });
  }

  res.status(200).json({
    key: visualEditorKey.key,
  });
}<|MERGE_RESOLUTION|>--- conflicted
+++ resolved
@@ -96,16 +96,8 @@
 import { getExperimentWatchers, upsertWatch } from "../models/WatchModel";
 import { getFactTableMap } from "../models/FactTableModel";
 import { OrganizationSettings, ReqContext } from "../../types/organization";
-<<<<<<< HEAD
 import { CreateURLRedirectProps } from "../../types/url-redirect";
-=======
-import {
-  createURLRedirect,
-  findURLRedirectsByExperiment,
-  syncURLRedirectsWithVariations,
-} from "../models/UrlRedirectModel";
 import { logger } from "../util/logger";
->>>>>>> a2a7d196
 
 export async function getExperiments(
   req: AuthRequest<
