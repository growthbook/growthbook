import { Response } from "express";
import uniqid from "uniqid";
import format from "date-fns/format";
import cloneDeep from "lodash/cloneDeep";
import { DEFAULT_SEQUENTIAL_TESTING_TUNING_PARAMETER } from "shared/constants";
import { getValidDate } from "shared/dates";
import {
  getAffectedEnvsForExperiment,
  getSnapshotAnalysis,
  isDefined,
} from "shared/util";
import {
  getAllMetricIdsFromExperiment,
  getAllMetricSettingsForSnapshot,
} from "shared/experiments";
import { getScopedSettings } from "shared/settings";
import { v4 as uuidv4 } from "uuid";
import uniq from "lodash/uniq";
import { DataSourceInterface } from "back-end/types/datasource";
import {
  AuthRequest,
  ResponseWithStatusAndError,
} from "back-end/src/types/AuthRequest";
import {
  _getSnapshots,
  createManualSnapshot,
  createSnapshot,
  createSnapshotAnalyses,
  createSnapshotAnalysis,
  determineNextBanditSchedule,
  getAdditionalExperimentAnalysisSettings,
  getDefaultExperimentAnalysisSettings,
  getLinkedFeatureInfo,
  resetExperimentBanditSettings,
  SnapshotAnalysisParams,
  updateExperimentBanditSettings,
} from "back-end/src/services/experiments";
import { MetricInterface, MetricStats } from "back-end/types/metric";
import {
  createExperiment,
  deleteExperimentByIdForOrganization,
  getAllExperiments,
  getExperimentById,
  getExperimentByTrackingKey,
  getExperimentsByIds,
  getPastExperimentsByDatasource,
  hasArchivedExperiments,
  updateExperiment,
} from "back-end/src/models/ExperimentModel";
import {
  createVisualChangeset,
  deleteVisualChangesetById,
  findVisualChangesetById,
  findVisualChangesetsByExperiment,
  syncVisualChangesWithVariations,
  updateVisualChangeset,
} from "back-end/src/models/VisualChangesetModel";
import {
  deleteSnapshotById,
  findSnapshotById,
  getLatestSnapshot,
  updateSnapshot,
  updateSnapshotsOnPhaseDelete,
} from "back-end/src/models/ExperimentSnapshotModel";
import { getIntegrationFromDatasourceId } from "back-end/src/services/datasource";
import { addTagsDiff } from "back-end/src/models/TagModel";
import { getContextFromReq } from "back-end/src/services/organizations";
import { removeExperimentFromPresentations } from "back-end/src/services/presentations";
import {
  createPastExperiments,
  getPastExperimentsById,
  getPastExperimentsModelByDatasource,
  updatePastExperiments,
} from "back-end/src/models/PastExperimentsModel";
import {
  Changeset,
  ExperimentInterface,
  ExperimentInterfaceStringDates,
  ExperimentPhase,
  ExperimentStatus,
  ExperimentTargetingData,
  ExperimentType,
  Variation,
} from "back-end/types/experiment";
import { getMetricMap } from "back-end/src/models/MetricModel";
import { IdeaModel } from "back-end/src/models/IdeasModel";
import { IdeaInterface } from "back-end/types/idea";
import { getDataSourceById } from "back-end/src/models/DataSourceModel";
import { generateExperimentNotebook } from "back-end/src/services/notebook";
import { IMPORT_LIMIT_DAYS } from "back-end/src/util/secrets";
import {
  auditDetailsCreate,
  auditDetailsDelete,
  auditDetailsUpdate,
} from "back-end/src/services/audit";
import {
  ExperimentSnapshotAnalysisSettings,
  ExperimentSnapshotInterface,
  SnapshotTriggeredBy,
  SnapshotType,
} from "back-end/types/experiment-snapshot";
import { VisualChangesetInterface } from "back-end/types/visual-changeset";
import { ApiReqContext, PrivateApiErrorResponse } from "back-end/types/api";
import { EventUserForResponseLocals } from "back-end/src/events/event-types";
import { ExperimentResultsQueryRunner } from "back-end/src/queryRunners/ExperimentResultsQueryRunner";
import { PastExperimentsQueryRunner } from "back-end/src/queryRunners/PastExperimentsQueryRunner";
import {
  createUserVisualEditorApiKey,
  getVisualEditorApiKey,
} from "back-end/src/models/ApiKeyModel";
import {
  getExperimentWatchers,
  upsertWatch,
} from "back-end/src/models/WatchModel";
import { getFactTableMap } from "back-end/src/models/FactTableModel";
import { OrganizationSettings, ReqContext } from "back-end/types/organization";
import { CreateURLRedirectProps } from "back-end/types/url-redirect";
import { logger } from "back-end/src/util/logger";

export const SNAPSHOT_TIMEOUT = 30 * 60 * 1000;

export async function getExperiments(
  req: AuthRequest<
    unknown,
    unknown,
    {
      project?: string;
      includeArchived?: boolean;
      type?: ExperimentType;
    }
  >,
  res: Response
) {
  const context = getContextFromReq(req);
  let project = "";
  if (typeof req.query?.project === "string") {
    project = req.query.project;
  }

  const includeArchived = !!req.query?.includeArchived;
  const type: ExperimentType | undefined = req.query?.type || undefined;

  const experiments = await getAllExperiments(context, {
    project,
    includeArchived,
    type,
  });

  const hasArchived = includeArchived
    ? experiments.some((e) => e.archived)
    : await hasArchivedExperiments(context, project);

  res.status(200).json({
    status: 200,
    experiments,
    hasArchived,
  });
}

export async function getExperimentsFrequencyMonth(
  req: AuthRequest<null, { num: string }, { project?: string }>,
  res: Response
) {
  const context = getContextFromReq(req);
  let project = "";
  if (typeof req.query?.project === "string") {
    project = req.query.project;
  }

  const allProjects = await context.models.projects.getAll();
  const { num } = req.params;
  const experiments = await getAllExperiments(context, {
    project,
    includeArchived: true,
  });

  const allData: { date: string; numExp: number }[] = [];

  // make the data array with all the months needed and 0 experiments.
  for (let i = parseInt(num) - 1; i >= 0; i--) {
    const d = new Date();
    d.setDate(1); // necessary because altering the month may result in an invalid date (ex: Feb 31)
    d.setMonth(d.getMonth() - i);
    const ob = {
      date: d.toISOString(),
      numExp: 0,
    };
    allData.push(ob);
  }

  // create stubs for each month by all the statuses:
  const dataByStatus = {
    draft: JSON.parse(JSON.stringify(allData)),
    running: JSON.parse(JSON.stringify(allData)),
    stopped: JSON.parse(JSON.stringify(allData)),
  };

  // create stubs for each month by all the projects:
  const dataByProject: Record<string, [{ date: string; numExp: number }]> = {};
  allProjects.forEach((p) => {
    dataByProject[p.id] = JSON.parse(JSON.stringify(allData));
  });
  dataByProject["all"] = JSON.parse(JSON.stringify(allData));

  // create stubs for each month by all the result:
  const dataByResult = {
    won: JSON.parse(JSON.stringify(allData)),
    lost: JSON.parse(JSON.stringify(allData)),
    inconclusive: JSON.parse(JSON.stringify(allData)),
    dnf: JSON.parse(JSON.stringify(allData)),
  };

  // now get the right number of experiments:
  experiments.forEach((e) => {
    let dateStarted: Date | null = null;
    if (e.status === "draft") {
      dateStarted = e.dateCreated;
    } else {
      e.phases.forEach((p) => {
        if (p.dateStarted && (!dateStarted || p.dateStarted < dateStarted))
          dateStarted = p.dateStarted;
      });
    }
    const monthYear = format(getValidDate(dateStarted), "MMM yyy");

    allData.forEach((md, i) => {
      const name = format(getValidDate(md.date), "MMM yyy");
      if (name === monthYear) {
        md.numExp++;
        // I can do this because the indexes will represent the same month
        dataByStatus[e.status][i].numExp++;

        // experiments without a project, are included in the 'all projects'
        if (e.project) {
          dataByProject[e.project][i].numExp++;
        } else {
          dataByProject["all"][i].numExp++;
        }

        if (e.results) {
          dataByResult[e.results][i].numExp++;
        }
      }
    });
  });

  res.status(200).json({
    status: 200,
    all: allData,
    byStatus: { ...dataByStatus },
    byProject: { ...dataByProject },
    byResults: { ...dataByResult },
  });
}

export async function lookupExperimentByTrackingKey(
  req: AuthRequest<unknown, unknown, { trackingKey: string }>,
  res: ResponseWithStatusAndError<{ experimentId: string | null }>
) {
  const context = getContextFromReq(req);
  const { trackingKey } = req.query;

  if (!trackingKey) {
    return res.status(400).json({
      status: 400,
      message: "Tracking key cannot be empty",
    });
  }

  const experiment = await getExperimentByTrackingKey(
    context,
    trackingKey + ""
  );

  return res.status(200).json({
    status: 200,
    experimentId: experiment?.id || null,
  });
}

export async function getExperiment(
  req: AuthRequest<null, { id: string }>,
  res: Response
) {
  const context = getContextFromReq(req);
  const { org } = context;
  const { id } = req.params;

  const experiment = await getExperimentById(context, id);

  if (!experiment) {
    res.status(403).json({
      status: 404,
      message: "Experiment not found",
    });
    return;
  }

  let idea: IdeaInterface | undefined = undefined;
  if (experiment.ideaSource) {
    idea =
      (await IdeaModel.findOne({
        organization: experiment.organization,
        id: experiment.ideaSource,
      })) || undefined;
  }

  const visualChangesets = await findVisualChangesetsByExperiment(
    experiment.id,
    org.id
  );

  const urlRedirects = await context.models.urlRedirects.findByExperiment(
    experiment.id
  );

  const linkedFeatures = await getLinkedFeatureInfo(context, experiment);

  res.status(200).json({
    status: 200,
    experiment,
    visualChangesets,
    urlRedirects,
    linkedFeatures,
    idea,
  });
}

async function _getSnapshot({
  context,
  experiment,
  phase,
  dimension,
  withResults = true,
  type,
}: {
  context: ReqContext | ApiReqContext;
  experiment: string;
  phase?: string;
  dimension?: string;
  withResults?: boolean;
  type?: SnapshotType;
}) {
  const experimentObj = await getExperimentById(context, experiment);

  if (!experimentObj) {
    throw new Error("Experiment not found");
  }

  if (experimentObj.organization !== context.org.id) {
    throw new Error("You do not have access to view this experiment");
  }

  if (!phase) {
    // get the latest phase:
    phase = String(experimentObj.phases.length - 1);
  }

  return await getLatestSnapshot({
    experiment: experimentObj.id,
    phase: parseInt(phase),
    dimension,
    withResults,
    type,
  });
}

export async function getSnapshotWithDimension(
  req: AuthRequest<
    null,
    { id: string; phase: string; dimension: string },
    { type?: SnapshotType }
  >,
  res: Response
) {
  const context = getContextFromReq(req);
  const { id, phase, dimension } = req.params;
  const type = req.query?.type || undefined;

  const snapshot = await _getSnapshot({
    context,
    experiment: id,
    phase,
    dimension,
    type,
  });
  const latest = await _getSnapshot({
    context,
    experiment: id,
    phase,
    dimension,
    withResults: false,
    type,
  });
  const dimensionless =
    snapshot?.dimension === ""
      ? snapshot
      : await _getSnapshot({
          context,
          experiment: id,
          phase,
          type,
        });

  res.status(200).json({
    status: 200,
    snapshot,
    latest,
    dimensionless,
  });
}
export async function getSnapshot(
  req: AuthRequest<
    null,
    { id: string; phase: string },
    { type?: SnapshotType }
  >,
  res: Response
) {
  const context = getContextFromReq(req);
  const { id, phase } = req.params;
  const type = req.query?.type || undefined;

  const snapshot = await _getSnapshot({ context, experiment: id, phase, type });
  const latest = await _getSnapshot({
    context,
    experiment: id,
    phase,
    withResults: false,
    type,
  });

  res.status(200).json({
    status: 200,
    snapshot,
    latest,
  });
}

export async function postSnapshotNotebook(
  req: AuthRequest<null, { id: string }>,
  res: Response
) {
  const context = getContextFromReq(req);
  const { id } = req.params;

  const notebook = await generateExperimentNotebook(context, id);

  res.status(200).json({
    status: 200,
    notebook,
  });
}

export async function getSnapshots(
  req: AuthRequest<unknown, unknown, { experiments?: string }>,
  res: Response
) {
  const context = getContextFromReq(req);
  const idsString = (req.query?.experiments as string) || "";
  if (!idsString.length) {
    res.status(200).json({
      status: 200,
      snapshots: [],
    });
    return;
  }

  const ids = idsString.split(",");
  const experimentObjs = await getExperimentsByIds(context, ids);
  const snapshots = await _getSnapshots(context, experimentObjs);

  res.status(200).json({
    status: 200,
    snapshots: snapshots,
  });
  return;
}

const validateVariationIds = (variations: Variation[]) => {
  variations.forEach((variation, i) => {
    if (!variation.id) {
      variation.id = uniqid("var_");
    }
    if (!variation.key) {
      variation.key = i + "";
    }
  });
  const keys = variations.map((v) => v.key);
  if (keys.length !== new Set(keys).size) {
    throw new Error("Variation keys must be unique");
  }
};

/**
 * Creates a new experiment
 * If based on another experiment (originalId), it will copy the visual changesets
 * @param req
 * @param res
 */
export async function postExperiments(
  req: AuthRequest<
    Partial<ExperimentInterfaceStringDates>,
    unknown,
    {
      allowDuplicateTrackingKey?: boolean;
      originalId?: string;
      autoRefreshResults?: boolean;
    }
  >,
  res: Response<
    | { status: 200; experiment: ExperimentInterface }
    | { status: 200; duplicateTrackingKey: boolean; existingId: string }
    | PrivateApiErrorResponse,
    EventUserForResponseLocals
  >
) {
  const context = getContextFromReq(req);
  const { org, userId } = context;

  const data = req.body;
  data.organization = org.id;

  if (!context.permissions.canCreateExperiment(data)) {
    context.permissions.throwPermissionError();
  }

  let datasource: DataSourceInterface | null = null;
  if (data.datasource) {
    datasource = await getDataSourceById(context, data.datasource);
    if (!datasource) {
      res.status(403).json({
        status: 403,
        message: "Invalid datasource: " + data.datasource,
      });
      return;
    }
  }

  // Validate that specified metrics exist and belong to the organization
  const metricIds = getAllMetricIdsFromExperiment(data);
  if (metricIds.length) {
    const map = await getMetricMap(context);
    for (let i = 0; i < metricIds.length; i++) {
      const metric = map.get(metricIds[i]);
      if (metric) {
        // Make sure it is tied to the same datasource as the experiment
        if (data.datasource && metric.datasource !== data.datasource) {
          res.status(400).json({
            status: 400,
            message:
              "Metrics must be tied to the same datasource as the experiment: " +
              metricIds[i],
          });
          return;
        }
      } else {
        // new metric that's not recognized...
        res.status(403).json({
          status: 403,
          message: "Unknown metric: " + metricIds[i],
        });
        return;
      }
    }
  }

  const experimentType = data.type ?? "standard";

  const obj: Omit<ExperimentInterface, "id"> = {
    organization: data.organization,
    archived: false,
    hashAttribute: data.hashAttribute || "",
    fallbackAttribute: data.fallbackAttribute || "",
    hashVersion: data.hashVersion || 2,
    autoSnapshots: true,
    dateCreated: new Date(),
    dateUpdated: new Date(),
    project: data.project,
    owner: data.owner || userId,
    trackingKey: data.trackingKey || "",
    datasource: data.datasource || "",
    exposureQueryId: data.exposureQueryId || "",
    userIdType: data.userIdType || "anonymous",
    name: data.name || "",
    phases: data.phases
      ? data.phases.map(({ dateStarted, dateEnded, ...phase }) => {
          return {
            ...phase,
            dateStarted: dateStarted ? getValidDate(dateStarted) : new Date(),
            dateEnded: dateEnded ? getValidDate(dateEnded) : undefined,
          };
        })
      : [],
    tags: data.tags || [],
    description: data.description || "",
    hypothesis: data.hypothesis || "",
    goalMetrics: data.goalMetrics || [],
    secondaryMetrics: data.secondaryMetrics || [],
    metricOverrides: data.metricOverrides || [],
    guardrailMetrics: data.guardrailMetrics || [],
    activationMetric: data.activationMetric || "",
    segment: data.segment || "",
    queryFilter: data.queryFilter || "",
    skipPartialData: !!data.skipPartialData,
    attributionModel: data.attributionModel || "firstExposure",
    variations: data.variations || [],
    implementation: data.implementation || "code",
    status: data.status || "draft",
    results: data.results || undefined,
    analysis: data.analysis || "",
    releasedVariationId: "",
    excludeFromPayload: true,
    autoAssign: data.autoAssign || false,
    previewURL: data.previewURL || "",
    targetURLRegex: data.targetURLRegex || "",
    ideaSource: data.ideaSource || "",
    // todo: revisit this logic for project level settings, as well as "override stats settings" toggle:
    sequentialTestingEnabled:
      experimentType === "multi-armed-bandit"
        ? false
        : data.sequentialTestingEnabled ??
          !!org?.settings?.sequentialTestingEnabled,
    sequentialTestingTuningParameter:
      data.sequentialTestingTuningParameter ??
      org?.settings?.sequentialTestingTuningParameter ??
      DEFAULT_SEQUENTIAL_TESTING_TUNING_PARAMETER,
    regressionAdjustmentEnabled: data.regressionAdjustmentEnabled ?? undefined,
    statsEngine:
      experimentType === "multi-armed-bandit" ? "bayesian" : data.statsEngine,
    type: experimentType,
    banditScheduleValue: data.banditScheduleValue ?? 1,
    banditScheduleUnit: data.banditScheduleUnit ?? "days",
    banditBurnInValue: data.banditBurnInValue ?? 1,
    banditBurnInUnit: data.banditBurnInUnit ?? "days",
  };

  const { settings } = getScopedSettings({
    organization: org,
  });

  try {
    validateVariationIds(obj.variations);

    // Make sure id is unique
    if (obj.trackingKey && !req.query.allowDuplicateTrackingKey) {
      const existing = await getExperimentByTrackingKey(
        context,
        obj.trackingKey
      );
      if (existing) {
        return res.status(200).json({
          status: 200,
          duplicateTrackingKey: true,
          existingId: existing.id,
        });
      }
    }

    if (experimentType === "multi-armed-bandit") {
      Object.assign(
        obj,
        resetExperimentBanditSettings({
          experiment: obj,
          settings,
        })
      );
    }

    const experiment = await createExperiment({
      data: obj,
      context,
    });

    if (req.query.originalId) {
      const visualChangesets = await findVisualChangesetsByExperiment(
        req.query.originalId,
        org.id
      );
      for (const visualChangeset of visualChangesets) {
        await createVisualChangeset({
          experiment,
          urlPatterns: visualChangeset.urlPatterns,
          editorUrl: visualChangeset.editorUrl,
          context,
          visualChanges: visualChangeset.visualChanges,
        });
      }

      const urlRedirects = await context.models.urlRedirects.findByExperiment(
        req.query.originalId
      );
      for (const urlRedirect of urlRedirects) {
        const props: CreateURLRedirectProps = {
          experiment: experiment.id,
          destinationURLs: urlRedirect.destinationURLs,
          persistQueryString: urlRedirect.persistQueryString,
          urlPattern: urlRedirect.urlPattern,
        };
        await context.models.urlRedirects.create(props);
      }
    }

    if (datasource && req.query.autoRefreshResults && metricIds.length > 0) {
      // This is doing an expensive analytics SQL query, so may take a long time
      // Set timeout to 30 minutes
      req.setTimeout(SNAPSHOT_TIMEOUT);

      try {
        await createExperimentSnapshot({
          context,
          experiment,
          datasource,
          dimension: "",
          phase: 0,
          useCache: true,
        });
      } catch (e) {
        logger.error(e, "Failed to auto-refresh imported experiment");
      }
    }

    await req.audit({
      event: "experiment.create",
      entity: {
        object: "experiment",
        id: experiment.id,
      },
      details: auditDetailsCreate(experiment),
    });

    await upsertWatch({
      userId,
      organization: org.id,
      item: experiment.id,
      type: "experiments",
    });

    res.status(200).json({
      status: 200,
      experiment,
    });
  } catch (e) {
    res.status(400).json({
      status: 400,
      message: e.message,
    });
  }
}

/**
 * Update an experiment
 * @param req
 * @param res
 */
export async function postExperiment(
  req: AuthRequest<
    ExperimentInterfaceStringDates & {
      currentPhase?: number;
      phaseStartDate?: string;
      phaseEndDate?: string;
    },
    { id: string }
  >,
  res: Response<
    | { status: number; experiment?: ExperimentInterface | null }
    | PrivateApiErrorResponse,
    EventUserForResponseLocals
  >
) {
  const context = getContextFromReq(req);
  const { org, userId } = context;
  const { id } = req.params;
  const { phaseStartDate, phaseEndDate, currentPhase, ...data } = req.body;

  const experiment = await getExperimentById(context, id);

  if (!experiment) {
    res.status(403).json({
      status: 404,
      message: "Experiment not found",
    });
    return;
  }

  if (experiment.organization !== org.id) {
    res.status(403).json({
      status: 403,
      message: "You do not have access to this experiment",
    });
    return;
  }

  if (!context.permissions.canUpdateExperiment(experiment, req.body)) {
    context.permissions.throwPermissionError();
  }

  const { settings } = getScopedSettings({
    organization: org,
    experiment,
  });

  let datasourceId = experiment.datasource;

  if (data.datasource) {
    datasourceId = data.datasource;
    const datasource = await getDataSourceById(context, data.datasource);
    if (!datasource) {
      res.status(403).json({
        status: 403,
        message: "Invalid datasource: " + data.datasource,
      });
      return;
    }
  }
  // Validate that specified metrics exist and belong to the organization
  const oldMetricIds = getAllMetricIdsFromExperiment(experiment);
  const newMetricIds = getAllMetricIdsFromExperiment(data).filter(
    (m) => !oldMetricIds.includes(m)
  );
  const metricMap = await getMetricMap(context);

  if (newMetricIds.length) {
    for (let i = 0; i < newMetricIds.length; i++) {
      const metric = metricMap.get(newMetricIds[i]);
      if (metric) {
        // Make sure it is tied to the same datasource as the experiment
        if (datasourceId && metric.datasource !== datasourceId) {
          res.status(400).json({
            status: 400,
            message:
              "Metrics must be tied to the same datasource as the experiment: " +
              newMetricIds[i],
          });
          return;
        }
      } else {
        // new metric that's not recognized...
        res.status(403).json({
          status: 403,
          message: "Unknown metric: " + newMetricIds[i],
        });
        return;
      }
    }
  }

  if (data.variations) {
    validateVariationIds(data.variations);
  }

  const keys: (keyof ExperimentInterface)[] = [
    "trackingKey",
    "owner",
    "datasource",
    "exposureQueryId",
    "userIdType",
    "hashAttribute",
    "fallbackAttribute",
    "hashVersion",
    "name",
    "tags",
    "description",
    "hypothesis",
    "activationMetric",
    "segment",
    "queryFilter",
    "skipPartialData",
    "attributionModel",
    "goalMetrics",
    "secondaryMetrics",
    "guardrailMetrics",
    "metricOverrides",
    "variations",
    "status",
    "results",
    "analysis",
    "winner",
    "implementation",
    "autoAssign",
    "previewURL",
    "targetURLRegex",
    "releasedVariationId",
    "excludeFromPayload",
    "autoSnapshots",
    "project",
    "regressionAdjustmentEnabled",
    "hasVisualChangesets",
    "hasURLRedirects",
    "sequentialTestingEnabled",
    "sequentialTestingTuningParameter",
    "statsEngine",
    "type",
    "banditStage",
    "banditScheduleValue",
    "banditScheduleUnit",
    "banditBurnInValue",
    "banditBurnInUnit",
  ];
  let changes: Changeset = {};

  keys.forEach((key) => {
    if (!(key in data)) {
      return;
    }

    // Do a deep comparison for arrays, shallow for everything else
    let hasChanges = data[key] !== experiment[key];
    if (
      key === "goalMetrics" ||
      key === "secondaryMetrics" ||
      key === "guardrailMetrics" ||
      key === "metricOverrides" ||
      key === "variations"
    ) {
      hasChanges =
        JSON.stringify(data[key]) !== JSON.stringify(experiment[key]);
    }

    if (hasChanges) {
      // eslint-disable-next-line @typescript-eslint/no-explicit-any
      (changes as any)[key] = data[key];
    }
  });

  // If changing phase start/end dates (from "Configure Analysis" modal)
  if (
    experiment.status !== "draft" &&
    currentPhase !== undefined &&
    experiment.phases?.[currentPhase] &&
    (phaseStartDate || phaseEndDate)
  ) {
    const phases = [...experiment.phases];
    const phaseClone = { ...phases[currentPhase] };
    phases[Math.floor(currentPhase * 1)] = phaseClone;

    if (phaseStartDate) {
      phaseClone.dateStarted = getValidDate(phaseStartDate + ":00Z");
    }
    if (experiment.status === "stopped" && phaseEndDate) {
      phaseClone.dateEnded = getValidDate(phaseEndDate + ":00Z");
    }
    changes.phases = phases;
  }

  // Clean up some vars for bandits, but only if safe to do so...
  // If it's a draft, hasn't been run as a bandit before, and is/will be a MAB:
  if (
    experiment.status === "draft" &&
    experiment.banditStage === undefined &&
    ((data.type === undefined && experiment.type === "multi-armed-bandit") ||
      data.type === "multi-armed-bandit")
  ) {
    changes = resetExperimentBanditSettings({
      experiment,
      metricMap,
      changes,
      settings,
    });
  }
  // If it's already a bandit and..
  if (experiment.type === "multi-armed-bandit") {
    // ...the schedule has changed, recompute next run
    if (
      changes.banditScheduleUnit !== undefined ||
      changes.banditScheduleValue !== undefined ||
      changes.banditBurnInUnit !== undefined ||
      changes.banditBurnInValue !== undefined
    ) {
      changes.nextSnapshotAttempt = determineNextBanditSchedule({
        ...experiment,
        ...changes,
      } as ExperimentInterface);
    }
  }

  // Only some fields affect production SDK payloads
  const needsRunExperimentsPermission = ([
    "phases",
    "variations",
    "project",
    "name",
    "trackingKey",
    "archived",
    "status",
    "releasedVariationId",
    "excludeFromPayload",
    "type",
    "banditStage",
    "banditStageDateStarted",
    "banditScheduleValue",
    "banditScheduleUnit",
    "banditBurnInValue",
    "banditBurnInUnit",
  ] as (keyof ExperimentInterfaceStringDates)[]).some((key) => key in changes);
  if (needsRunExperimentsPermission) {
    const envs = getAffectedEnvsForExperiment({
      experiment,
    });
    if (envs.length > 0) {
      const projects = [experiment.project || undefined];
      if ("project" in changes) {
        projects.push(changes.project || undefined);
      }
      // check user's permission on existing experiment project and the updated project, if changed
      projects.forEach((project) => {
        if (!context.permissions.canRunExperiment({ project }, envs)) {
          context.permissions.throwPermissionError();
        }
      });
    }
  }

  const updated = await updateExperiment({
    context,
    experiment,
    changes,
  });

  // if variations have changed, update the experiment's visualchangesets if they exist
  if (changes.variations && updated) {
    const visualChangesets = await findVisualChangesetsByExperiment(
      experiment.id,
      org.id
    );

    if (visualChangesets.length) {
      await Promise.all(
        visualChangesets.map((vc) =>
          syncVisualChangesWithVariations({
            visualChangeset: vc,
            experiment: updated,
            context,
          })
        )
      );
    }

    const urlRedirects = await context.models.urlRedirects.findByExperiment(
      experiment.id
    );
    if (urlRedirects.length) {
      await Promise.all(
        urlRedirects.map((urlRedirect) =>
          context.models.urlRedirects.syncURLRedirectsWithVariations(
            urlRedirect,
            updated
          )
        )
      );
    }
  }

  await req.audit({
    event: "experiment.update",
    entity: {
      object: "experiment",
      id: experiment.id,
    },
    details: auditDetailsUpdate(experiment, updated),
  });

  // If there are new tags to add
  await addTagsDiff(org.id, experiment.tags || [], data.tags || []);

  await upsertWatch({
    userId,
    organization: org.id,
    item: experiment.id,
    type: "experiments",
  });

  res.status(200).json({
    status: 200,
    experiment: updated,
  });
}

export async function postExperimentArchive(
  req: AuthRequest<null, { id: string }>,
  res: Response
) {
  const context = getContextFromReq(req);
  const { org } = context;
  const { id } = req.params;

  const experiment = await getExperimentById(context, id);

  const changes: Changeset = {};

  if (!experiment) {
    res.status(403).json({
      status: 404,
      message: "Experiment not found",
    });
    return;
  }

  if (experiment.organization !== org.id) {
    res.status(403).json({
      status: 403,
      message: "You do not have access to this experiment",
    });
    return;
  }

  if (!context.permissions.canUpdateExperiment(experiment, changes)) {
    context.permissions.throwPermissionError();
  }

  const envs = getAffectedEnvsForExperiment({
    experiment,
  });
  if (
    envs.length > 0 &&
    !context.permissions.canRunExperiment(experiment, envs)
  ) {
    context.permissions.throwPermissionError();
  }

  changes.archived = true;

  try {
    await updateExperiment({
      context,
      experiment,
      changes,
    });

    // TODO: audit
    res.status(200).json({
      status: 200,
    });

    await req.audit({
      event: "experiment.archive",
      entity: {
        object: "experiment",
        id: experiment.id,
      },
    });
  } catch (e) {
    res.status(400).json({
      status: 400,
      message: e.message || "Failed to archive experiment",
    });
  }
}

export async function postExperimentUnarchive(
  req: AuthRequest<null, { id: string }>,
  res: Response
) {
  const context = getContextFromReq(req);
  const { org } = context;
  const { id } = req.params;

  const experiment = await getExperimentById(context, id);
  const changes: Changeset = {};

  if (!experiment) {
    res.status(403).json({
      status: 404,
      message: "Experiment not found",
    });
    return;
  }

  if (experiment.organization !== org.id) {
    res.status(403).json({
      status: 403,
      message: "You do not have access to this experiment",
    });
    return;
  }

  if (!context.permissions.canUpdateExperiment(experiment, changes)) {
    context.permissions.throwPermissionError();
  }

  changes.archived = false;

  try {
    await updateExperiment({
      context,
      experiment,
      changes,
    });

    // TODO: audit
    res.status(200).json({
      status: 200,
    });

    await req.audit({
      event: "experiment.unarchive",
      entity: {
        object: "experiment",
        id: experiment.id,
      },
    });
  } catch (e) {
    res.status(400).json({
      status: 400,
      message: e.message || "Failed to unarchive experiment",
    });
  }
}

export async function postExperimentStatus(
  req: AuthRequest<
    {
      status: ExperimentStatus;
      reason: string;
      dateEnded: string;
    },
    { id: string }
  >,
  res: Response
) {
  const context = getContextFromReq(req);
  const { org } = context;
  const { id } = req.params;
  const { status, reason, dateEnded } = req.body;

  const changes: Changeset = {};

  const experiment = await getExperimentById(context, id);
  if (!experiment) {
    throw new Error("Experiment not found");
  }
  if (experiment.organization !== org.id) {
    throw new Error("You do not have access to this experiment");
  }

  if (!context.permissions.canUpdateExperiment(experiment, changes)) {
    context.permissions.throwPermissionError();
  }

  const { settings } = getScopedSettings({
    organization: org,
    experiment,
  });

  const envs = getAffectedEnvsForExperiment({
    experiment,
  });

  if (
    envs.length > 0 &&
    !context.permissions.canRunExperiment(experiment, envs)
  ) {
    context.permissions.throwPermissionError();
  }

  // If status changed from running to stopped, update the latest phase
  const phases = [...experiment.phases];
  const lastIndex = phases.length - 1;
  if (
    experiment.status === "running" &&
    status === "stopped" &&
    phases?.length > 0 &&
    !phases[lastIndex].dateEnded
  ) {
    phases[lastIndex] = {
      ...phases[lastIndex],
      reason,
      dateEnded: dateEnded ? getValidDate(dateEnded + ":00Z") : new Date(),
    };
    changes.phases = phases;
  }
  // Starting an experiment from draft
  else if (
    experiment.status === "draft" &&
    status === "running" &&
    phases?.length > 0
  ) {
    // use the current date as the phase start date
    phases[lastIndex] = {
      ...phases[lastIndex],
      dateStarted: new Date(),
    };
    changes.phases = phases;

    // Bandit-specific changes
    if (experiment.type === "multi-armed-bandit") {
      const metricMap = await getMetricMap(context);

      // Multiple events (not just the seed 0th event) means this bandit phase was already running somehow.
      // If multiple events, don't flush.
      const preserveExistingBanditEvents =
        (phases[lastIndex]?.banditEvents?.length ?? 0) > 1;
      Object.assign(
        changes,
        resetExperimentBanditSettings({
          experiment,
          changes,
          settings,
          preserveExistingBanditEvents,
        })
      );

      // validate datasources
      let datasource: DataSourceInterface | null = null;
      if (!experiment.datasource) {
        throw new Error("Missing datasource");
      }
      datasource = await getDataSourceById(context, experiment.datasource);
      if (!datasource) {
        res.status(403).json({
          status: 403,
          message: "Invalid datasource: " + experiment.datasource,
        });
        return;
      }

      // validate goal metric
      if (!experiment?.goalMetrics?.[0]) {
        res.status(403).json({
          status: 403,
          message: "Missing goal metric",
        });
        return;
      }
      const metric = metricMap.get(experiment.goalMetrics[0]);
      if (!metric) {
        res.status(403).json({
          status: 403,
          message: "Invalid metric: " + experiment.goalMetrics[0],
        });
        return;
      }
      if (metric.cappingSettings.type === "percentile") {
        res.status(403).json({
          status: 403,
          message: "Goal metric must not use percentile capping",
        });
        return;
      }
    }
  }

  // If starting or drafting a stopped experiment, clear the phase end date
  // and perform any needed bandit cleanup
  else if (
    experiment.status === "stopped" &&
    (status === "running" || status === "draft") &&
    phases?.length > 0
  ) {
    const clonedPhase = { ...phases[lastIndex] };
    delete clonedPhase.dateEnded;
    phases[lastIndex] = clonedPhase;
    changes.phases = phases;

    // Bandit-specific changes
    if (experiment.type === "multi-armed-bandit") {
      // We must create a new phase. No continuing old phases allowed
      // If we had a previous phase, mark it as ended
      if (phases.length) {
        phases[phases.length - 1].dateEnded = new Date();
      }

      phases.push({
        condition: clonedPhase.condition,
        savedGroups: clonedPhase.savedGroups,
        prerequisites: clonedPhase.prerequisites,
        coverage: clonedPhase.coverage,
        dateStarted: new Date(),
        name: "Main",
        namespace: clonedPhase.namespace,
        reason: "",
        variationWeights: clonedPhase.variationWeights,
        seed: uuidv4(),
      });

      // flush the sticky existing buckets
      changes.bucketVersion = (experiment.bucketVersion ?? 0) + 1;
      changes.minBucketVersion = (experiment.bucketVersion ?? 0) + 1;

      Object.assign(
        changes,
        resetExperimentBanditSettings({
          experiment,
          changes,
          settings,
        })
      );
    }
  }

  changes.status = status;

  const updated = await updateExperiment({
    context,
    experiment,
    changes,
  });

  await req.audit({
    event: "experiment.status",
    entity: {
      object: "experiment",
      id: experiment.id,
    },
    details: auditDetailsUpdate(experiment, updated),
  });

  res.status(200).json({
    status: 200,
  });
}

export async function postExperimentStop(
  req: AuthRequest<
    { reason: string; dateEnded: string } & Partial<ExperimentInterface>,
    { id: string }
  >,
  res: Response
) {
  const context = getContextFromReq(req);
  const { org } = context;
  const { id } = req.params;
  const {
    reason,
    results,
    analysis,
    winner,
    dateEnded,
    releasedVariationId,
    excludeFromPayload,
  } = req.body;

  const experiment = await getExperimentById(context, id);
  const changes: Changeset = {};

  if (!experiment) {
    res.status(403).json({
      status: 404,
      message: "Experiment not found",
    });
    return;
  }

  if (experiment.organization !== org.id) {
    res.status(403).json({
      status: 403,
      message: "You do not have access to this experiment",
    });
    return;
  }

  if (!context.permissions.canUpdateExperiment(experiment, req.body)) {
    context.permissions.throwPermissionError();
  }

  const envs = getAffectedEnvsForExperiment({
    experiment,
  });

  if (
    envs.length > 0 &&
    !context.permissions.canRunExperiment(experiment, envs)
  ) {
    context.permissions.throwPermissionError();
  }

  const phases = [...experiment.phases];
  // Already has phases
  if (phases.length) {
    phases[phases.length - 1] = {
      ...phases[phases.length - 1],
      dateEnded: dateEnded ? getValidDate(dateEnded + ":00Z") : new Date(),
      coverage: !excludeFromPayload ? 1 : phases[phases.length - 1].coverage,
      reason,
    };
    changes.phases = phases;
  }

  // Make sure experiment is stopped
  let isEnding = false;
  if (experiment.status === "running") {
    changes.status = "stopped";
    isEnding = true;
  }

  // TODO: validation
  changes.winner = winner;
  changes.results = results;
  changes.analysis = analysis;
  changes.releasedVariationId = releasedVariationId;
  changes.excludeFromPayload = !!excludeFromPayload;
  if (experiment.type == "multi-armed-bandit") {
    // pause bandit stage
    changes.banditStage = "paused";
    changes.banditStageDateStarted = new Date();
  }

  try {
    const updated = await updateExperiment({
      context,
      experiment,
      changes,
    });

    await req.audit({
      event: isEnding ? "experiment.stop" : "experiment.results",
      entity: {
        object: "experiment",
        id: experiment.id,
      },
      details: auditDetailsUpdate(experiment, updated),
    });

    res.status(200).json({
      status: 200,
    });
  } catch (e) {
    res.status(400).json({
      status: 400,
      message: e.message || "Failed to stop experiment",
    });
  }
}

export async function deleteExperimentPhase(
  req: AuthRequest<null, { id: string; phase: string }>,
  res: Response
) {
  const context = getContextFromReq(req);
  const { org } = context;
  const { id, phase } = req.params;
  const phaseIndex = parseInt(phase);

  const experiment = await getExperimentById(context, id);
  const changes: Changeset = {};

  if (!experiment) {
    res.status(404).json({
      status: 404,
      message: "Experiment not found",
    });
    return;
  }

  if (experiment.organization !== org.id) {
    res.status(403).json({
      status: 403,
      message: "You do not have access to this experiment",
    });
    return;
  }

  if (!context.permissions.canUpdateExperiment(experiment, changes)) {
    context.permissions.throwPermissionError();
  }

  const envs = getAffectedEnvsForExperiment({
    experiment,
  });

  if (
    envs.length > 0 &&
    !context.permissions.canRunExperiment(experiment, envs)
  ) {
    context.permissions.throwPermissionError();
  }

  if (phaseIndex < 0 || phaseIndex >= experiment.phases?.length) {
    throw new Error("Invalid phase id");
  }

  // Remove an element from an array without mutating the original
  changes.phases = experiment.phases.filter((phase, i) => i !== phaseIndex);

  if (!changes.phases.length) {
    changes.status = "draft";
    if (experiment.type === "multi-armed-bandit") {
      changes.banditStage = "paused";
    }
  }
  const updated = await updateExperiment({
    context,
    experiment,
    changes,
  });

  await updateSnapshotsOnPhaseDelete(org.id, id, phaseIndex);

  // Add audit entry
  await req.audit({
    event: "experiment.phase.delete",
    entity: {
      object: "experiment",
      id: experiment.id,
    },
    details: auditDetailsUpdate(experiment, updated),
  });

  res.status(200).json({
    status: 200,
  });
}

export async function putExperimentPhase(
  req: AuthRequest<ExperimentPhase, { id: string; phase: string }>,
  res: Response
) {
  const context = getContextFromReq(req);
  const { org } = context;
  const { id } = req.params;
  const i = parseInt(req.params.phase);
  const phase = req.body;

  const changes: Changeset = {};

  const experiment = await getExperimentById(context, id);

  if (!experiment) {
    throw new Error("Experiment not found");
  }

  if (experiment.organization !== org.id) {
    throw new Error("You do not have access to this experiment");
  }

  const { settings } = getScopedSettings({
    organization: org,
    experiment,
  });

  if (!experiment.phases?.[i]) {
    throw new Error("Invalid phase");
  }

  if (!context.permissions.canUpdateExperiment(experiment, changes)) {
    context.permissions.throwPermissionError();
  }

  const envs = getAffectedEnvsForExperiment({
    experiment,
  });

  if (
    envs.length > 0 &&
    !context.permissions.canRunExperiment(experiment, envs)
  ) {
    context.permissions.throwPermissionError();
  }

  phase.dateStarted = phase.dateStarted
    ? getValidDate(phase.dateStarted + ":00Z")
    : new Date();
  phase.dateEnded = phase.dateEnded
    ? getValidDate(phase.dateEnded + ":00Z")
    : undefined;

  const phases = [...experiment.phases];
  phases[i] = {
    ...phases[i],
    ...phase,
  };
  changes.phases = phases;

  if (experiment.type === "multi-armed-bandit") {
    Object.assign(
      changes,
      resetExperimentBanditSettings({
        experiment,
        changes,
        settings,
      })
    );
  }

  const updated = await updateExperiment({
    context,
    experiment,
    changes,
  });

  await req.audit({
    event: "experiment.phase",
    entity: {
      object: "experiment",
      id: experiment.id,
    },
    details: auditDetailsUpdate(experiment, updated),
  });

  res.status(200).json({
    status: 200,
  });
}

export async function postExperimentTargeting(
  req: AuthRequest<ExperimentTargetingData, { id: string }>,
  res: Response
) {
  const context = getContextFromReq(req);
  const { org, userId } = context;
  const { id } = req.params;

  const {
    condition,
    savedGroups,
    prerequisites,
    coverage,
    hashAttribute,
    fallbackAttribute,
    hashVersion,
    disableStickyBucketing,
    bucketVersion,
    minBucketVersion,
    namespace,
    trackingKey,
    variationWeights,
    seed,
    newPhase,
    reseed,
  } = req.body;

  const changes: Changeset = {};

  const experiment = await getExperimentById(context, id);

  if (!experiment) {
    res.status(404).json({
      status: 404,
      message: "Experiment not found",
    });
    return;
  }

  const { settings } = getScopedSettings({
    organization: org,
    experiment,
  });

  if (!context.permissions.canUpdateExperiment(experiment, changes)) {
    context.permissions.throwPermissionError();
  }

  const envs = getAffectedEnvsForExperiment({
    experiment,
  });

  if (
    envs.length > 0 &&
    !context.permissions.canRunExperiment(experiment, envs)
  ) {
    context.permissions.throwPermissionError();
  }

  const phases = [...experiment.phases];

  // Already has phases and we're updating an existing phase
  if (phases.length && !newPhase) {
    phases[phases.length - 1] = {
      ...phases[phases.length - 1],
      condition,
      savedGroups,
      prerequisites,
      coverage,
      namespace,
      variationWeights,
      seed,
    };
  } else {
    // If we had a previous phase, mark it as ended
    if (phases.length) {
      phases[phases.length - 1].dateEnded = new Date();
    }

    phases.push({
      condition,
      savedGroups,
      prerequisites,
      coverage,
      dateStarted: new Date(),
      name: "Main",
      namespace,
      reason: "",
      variationWeights,
      seed: phases.length && reseed ? uuidv4() : seed,
    });
  }
  changes.phases = phases;

  if (experiment.type === "multi-armed-bandit") {
    Object.assign(
      changes,
      resetExperimentBanditSettings({
        experiment,
        changes,
        settings,
      })
    );
  }

  changes.hashAttribute = hashAttribute;
  changes.fallbackAttribute = fallbackAttribute;
  changes.hashVersion = hashVersion;
  changes.disableStickyBucketing = disableStickyBucketing;
  changes.bucketVersion = bucketVersion;
  changes.minBucketVersion = minBucketVersion;
  if (trackingKey) changes.trackingKey = trackingKey;

  // TODO: validation
  try {
    const updated = await updateExperiment({
      context,
      experiment,
      changes,
    });

    await req.audit({
      event: "experiment.update",
      entity: {
        object: "experiment",
        id: experiment.id,
      },
      details: auditDetailsUpdate(experiment, updated),
    });

    await upsertWatch({
      userId,
      organization: org.id,
      item: experiment.id,
      type: "experiments",
    });

    res.status(200).json({
      status: 200,
    });
  } catch (e) {
    res.status(400).json({
      status: 400,
      message: e.message || "Failed to edit experiment targeting",
    });
  }
}

export async function postExperimentPhase(
  req: AuthRequest<ExperimentPhase, { id: string }>,
  res: Response
) {
  const context = getContextFromReq(req);
  const { org, userId } = context;
  const { id } = req.params;
  const { reason, dateStarted, ...data } = req.body;

  const changes: Changeset = {};

  const experiment = await getExperimentById(context, id);

  if (!experiment) {
    res.status(404).json({
      status: 404,
      message: "Experiment not found",
    });
    return;
  }

  if (experiment.organization !== org.id) {
    res.status(403).json({
      status: 403,
      message: "You do not have access to this experiment",
    });
    return;
  }
  if (!context.permissions.canUpdateExperiment(experiment, changes)) {
    context.permissions.throwPermissionError();
  }

  const envs = getAffectedEnvsForExperiment({
    experiment,
  });

  if (
    envs.length > 0 &&
    !context.permissions.canRunExperiment(experiment, envs)
  ) {
    context.permissions.throwPermissionError();
  }

  const date = dateStarted ? getValidDate(dateStarted + ":00Z") : new Date();

  const phases = [...experiment.phases];
  // Already has phases
  if (phases.length) {
    phases[phases.length - 1] = {
      ...phases[phases.length - 1],
      dateEnded: date,
      reason,
    };
  }

  // Make sure experiment is running
  let isStarting = false;
  if (experiment.status === "draft") {
    changes.status = "running";
    isStarting = true;
  }

  phases.push({
    ...data,
    dateStarted: date,
    dateEnded: undefined,
    reason: "",
  });

  // TODO: validation
  try {
    changes.phases = phases;
    const updated = await updateExperiment({
      context,
      experiment,
      changes,
    });

    await req.audit({
      event: isStarting ? "experiment.start" : "experiment.phase",
      entity: {
        object: "experiment",
        id: experiment.id,
      },
      details: auditDetailsUpdate(experiment, updated),
    });

    await upsertWatch({
      userId,
      organization: org.id,
      item: experiment.id,
      type: "experiments",
    });

    res.status(200).json({
      status: 200,
    });
  } catch (e) {
    res.status(400).json({
      status: 400,
      message: e.message || "Failed to start new experiment phase",
    });
  }
}

export async function getWatchingUsers(
  req: AuthRequest<null, { id: string }>,
  res: Response
) {
  const { org } = getContextFromReq(req);
  const { id } = req.params;
  const watchers = await getExperimentWatchers(id, org.id);
  res.status(200).json({
    status: 200,
    userIds: watchers,
  });
}

export async function deleteExperiment(
  req: AuthRequest<ExperimentInterface, { id: string }>,
  res: Response<
    { status: 200 } | PrivateApiErrorResponse,
    EventUserForResponseLocals
  >
) {
  const context = getContextFromReq(req);
  const { org } = context;
  const { id } = req.params;

  const experiment = await getExperimentById(context, id);

  if (!experiment) {
    res.status(403).json({
      status: 404,
      message: "Experiment not found",
    });
    return;
  }

  if (experiment.organization !== org.id) {
    res.status(403).json({
      status: 403,
      message: "You do not have access to this experiment",
    });
    return;
  }

  if (!context.permissions.canDeleteExperiment(experiment)) {
    context.permissions.throwPermissionError();
  }

  const envs = getAffectedEnvsForExperiment({
    experiment,
  });

  if (
    envs.length > 0 &&
    !context.permissions.canRunExperiment(experiment, envs)
  ) {
    context.permissions.throwPermissionError();
  }

  await Promise.all([
    // note: we might want to change this to change the status to
    // 'deleted' instead of actually deleting the document.
    deleteExperimentByIdForOrganization(context, experiment),
    removeExperimentFromPresentations(experiment.id),
  ]);

  await req.audit({
    event: "experiment.delete",
    entity: {
      object: "experiment",
      id: experiment.id,
    },
    details: auditDetailsDelete(experiment),
  });

  res.status(200).json({
    status: 200,
  });
}

export async function cancelSnapshot(
  req: AuthRequest<null, { id: string }>,
  res: Response
) {
  const context = getContextFromReq(req);
  const { org } = context;
  const { id } = req.params;
  const snapshot = await findSnapshotById(org.id, id);
  if (!snapshot) {
    return res.status(400).json({
      status: 400,
      message: "No snapshot found with that id",
    });
  }

  const experiment = await getExperimentById(context, snapshot.experiment);

  if (!experiment) {
    return res.status(404).json({
      status: 404,
      message: "Experiment not found",
    });
  }

  const integration = await getIntegrationFromDatasourceId(
    context,
    snapshot.settings.datasourceId
  );

  const queryRunner = new ExperimentResultsQueryRunner(
    context,
    snapshot,
    integration
  );
  await queryRunner.cancelQueries();
  await deleteSnapshotById(org.id, snapshot.id);

  res.status(200).json({ status: 200 });
}

function getSnapshotType({
  experiment,
  dimension,
  phaseIndex,
}: {
  experiment: ExperimentInterface;
  dimension: string | undefined;
  phaseIndex: number;
}): SnapshotType {
  // dimension analyses are ad-hoc
  if (dimension) {
    return "exploratory";
  }

  // analyses of old phases are ad-hoc
  if (phaseIndex !== experiment.phases.length - 1) {
    return "exploratory";
  }

  return "standard";
}

export async function createExperimentSnapshot({
  context,
  experiment,
  datasource,
  dimension,
  phase,
  useCache = true,
<<<<<<< HEAD
  triggeredBy,
=======
  type,
  reweight,
>>>>>>> ce947d9b
}: {
  context: ReqContext;
  experiment: ExperimentInterface;
  datasource: DataSourceInterface;
  dimension: string | undefined;
  phase: number;
  useCache?: boolean;
<<<<<<< HEAD
  triggeredBy?: SnapshotTriggeredBy;
}) {
=======
  type?: SnapshotType;
  reweight?: boolean;
}): Promise<{
  snapshot: ExperimentSnapshotInterface;
  queryRunner: ExperimentResultsQueryRunner;
}> {
  const snapshotType =
    type ??
    getSnapshotType({
      experiment,
      dimension,
      phaseIndex: phase,
    });

>>>>>>> ce947d9b
  let project = null;
  if (experiment.project) {
    project = await context.models.projects.getById(experiment.project);
  }

  const { org } = context;
  const orgSettings: OrganizationSettings = org.settings as OrganizationSettings;
  const { settings } = getScopedSettings({
    organization: org,
    project: project ?? undefined,
    experiment,
  });
  const statsEngine = settings.statsEngine.value;

  const metricMap = await getMetricMap(context);
  const metricIds = getAllMetricIdsFromExperiment(experiment, false);

  const allExperimentMetrics = metricIds.map((m) => metricMap.get(m) || null);
  const denominatorMetricIds = uniq<string>(
    allExperimentMetrics
      .map((m) => m?.denominator)
      .filter((d) => d && typeof d === "string") as string[]
  );
  const denominatorMetrics = denominatorMetricIds
    .map((m) => metricMap.get(m) || null)
    .filter(isDefined) as MetricInterface[];

  const {
    settingsForSnapshotMetrics,
    regressionAdjustmentEnabled,
  } = getAllMetricSettingsForSnapshot({
    allExperimentMetrics,
    denominatorMetrics,
    orgSettings,
    experimentRegressionAdjustmentEnabled:
      experiment.regressionAdjustmentEnabled,
    experimentMetricOverrides: experiment.metricOverrides,
    datasourceType: datasource?.type,
    hasRegressionAdjustmentFeature: true,
  });

  const analysisSettings = getDefaultExperimentAnalysisSettings(
    statsEngine,
    experiment,
    org,
    regressionAdjustmentEnabled,
    dimension
  );

  const factTableMap = await getFactTableMap(context);

  const queryRunner = await createSnapshot({
    experiment,
    context,
    phaseIndex: phase,
    useCache,
    defaultAnalysisSettings: analysisSettings,
    additionalAnalysisSettings: getAdditionalExperimentAnalysisSettings(
      analysisSettings
    ),
    settingsForSnapshotMetrics,
    metricMap,
    factTableMap,
    reweight,
    type: snapshotType,
    triggeredBy: triggeredBy ?? "manual",
  });
  const snapshot = queryRunner.model;

  return { snapshot, queryRunner };
}

export async function postSnapshot(
  req: AuthRequest<
    {
      phase: number;
      dimension?: string;
      users?: number[];
      metrics?: { [key: string]: MetricStats[] };
    },
    { id: string },
    { force?: string }
  >,
  res: Response
) {
  const context = getContextFromReq(req);
  const { org } = context;
  const { id } = req.params;
  const { phase, dimension } = req.body;

  const experiment = await getExperimentById(context, id);
  if (!experiment) {
    res.status(404).json({
      status: 404,
      message: "Experiment not found",
    });
    return;
  }

  if (!experiment.phases[phase]) {
    res.status(404).json({
      status: 404,
      message: "Phase not found",
    });
    return;
  }

  // Manual snapshot
  if (!experiment.datasource) {
    const { users, metrics } = req.body;
    if (!users || !metrics) {
      throw new Error("Missing users and metric data");
    }

    let project = null;
    if (experiment.project) {
      project = await context.models.projects.getById(experiment.project);
    }
    const { settings } = getScopedSettings({
      organization: org,
      project: project ?? undefined,
      experiment,
    });
    const statsEngine = settings.statsEngine.value;
    const metricDefaults = settings.metricDefaults.value;

    const analysisSettings = getDefaultExperimentAnalysisSettings(
      statsEngine,
      experiment,
      org,
      false,
      dimension
    );

    const metricMap = await getMetricMap(context);

    try {
      const snapshot = await createManualSnapshot({
        experiment,
        phaseIndex: phase,
        users,
        metrics,
        orgPriorSettings: metricDefaults.priorSettings,
        analysisSettings,
        metricMap,
        context,
      });
      res.status(200).json({
        status: 200,
        snapshot,
      });

      await req.audit({
        event: "experiment.refresh",
        entity: {
          object: "experiment",
          id: experiment.id,
        },
        details: auditDetailsCreate({
          phase,
          users,
          metrics,
          manual: true,
        }),
      });
      return;
    } catch (e) {
      req.log.error(e, "Failed to create manual snapshot");
      res.status(400).json({
        status: 400,
        message: e.message,
      });
      return;
    }
  }

  const datasource = await getDataSourceById(context, experiment.datasource);
  if (!datasource) {
    throw new Error("Could not find datasource for this experiment");
  }

  const useCache = !req.query["force"];

  // This is doing an expensive analytics SQL query, so may take a long time
  // Set timeout to 30 minutes
  req.setTimeout(SNAPSHOT_TIMEOUT);

  try {
    const { snapshot } = await createExperimentSnapshot({
      context,
      experiment,
      datasource,
      dimension,
      phase,
      useCache,
      type:
        experiment.type === "multi-armed-bandit" ? "exploratory" : undefined,
    });

    await req.audit({
      event: "experiment.refresh",
      entity: {
        object: "experiment",
        id: experiment.id,
      },
      details: auditDetailsCreate({
        phase,
        dimension,
        useCache,
        manual: false,
      }),
    });
    res.status(200).json({
      status: 200,
      snapshot,
    });
  } catch (e) {
    req.log.error(e, "Failed to create experiment snapshot");
    res.status(400).json({
      status: 400,
      message: e.message,
    });
  }
}
export async function postSnapshotAnalysis(
  req: AuthRequest<
    {
      analysisSettings: ExperimentSnapshotAnalysisSettings;
      phaseIndex?: number;
    },
    { id: string }
  >,
  res: Response
) {
  const context = getContextFromReq(req);
  const { org } = context;

  const { id } = req.params;
  const snapshot = await findSnapshotById(org.id, id);
  if (!snapshot) {
    res.status(404).json({
      status: 404,
      message: "Snapshot not found",
    });
    return;
  }

  const { analysisSettings, phaseIndex } = req.body;

  const experiment = await getExperimentById(context, snapshot.experiment);
  if (!experiment) {
    res.status(404).json({
      status: 404,
      message: "Experiment not found",
    });
    return;
  }

  if (snapshot.settings.coverage === undefined) {
    const latestPhase = experiment.phases.length - 1;
    snapshot.settings.coverage =
      experiment.phases[phaseIndex ?? latestPhase].coverage;
    // JIT migrate snapshots to have
    await updateSnapshot({
      organization: org.id,
      id,
      updates: { settings: snapshot.settings },
      context,
    });
  }

  const metricMap = await getMetricMap(context);

  try {
    await createSnapshotAnalysis({
      experiment: experiment,
      organization: org,
      analysisSettings: analysisSettings,
      metricMap: metricMap,
      snapshot: snapshot,
    });
    res.status(200).json({
      status: 200,
    });
  } catch (e) {
    req.log.error(e, "Failed to create experiment snapshot analysis");
    res.status(400).json({
      status: 400,
      message: e.message,
    });
  }
}

export async function postBanditSnapshot(
  req: AuthRequest<
    {
      reweight?: boolean;
    },
    { id: string }
  >,
  res: Response
) {
  const context = getContextFromReq(req);
  const { reweight } = req.body;
  const { id } = req.params;

  const experiment = await getExperimentById(context, id);
  if (!experiment) {
    res.status(404).json({
      status: 404,
      message: "Experiment not found",
    });
    return;
  }

  const phase = experiment.phases.length - 1;
  if (!experiment.phases[phase]) {
    res.status(404).json({
      status: 404,
      message: "Phase not found",
    });
    return;
  }

  if (!experiment.datasource) {
    throw new Error("Could not find datasource for this experiment");
  }

  const datasource = await getDataSourceById(context, experiment.datasource);
  if (!datasource) {
    throw new Error("Could not find datasource for this experiment");
  }

  // This is doing an expensive analytics SQL query, so may take a long time
  // Set timeout to 30 minutes
  req.setTimeout(30 * 60 * 1000);
  let snapshot: ExperimentSnapshotInterface | undefined = undefined;

  try {
    const { queryRunner } = await createExperimentSnapshot({
      context,
      experiment,
      datasource,
      dimension: "",
      phase,
      useCache: false,
      type: "standard",
      reweight,
    });

    await queryRunner.waitForResults();
    snapshot = queryRunner.model;

    if (!snapshot?.banditResult) {
      return res.status(400).json({
        status: 400,
        message: "Unable to update bandit.",
        snapshot,
      });
    }

    const changes = updateExperimentBanditSettings({
      experiment,
      snapshot,
      reweight,
    });

    await updateExperiment({
      context,
      experiment,
      changes,
    });

    await req.audit({
      event: "experiment.refresh",
      entity: {
        object: "experiment",
        id: experiment.id,
      },
      details: auditDetailsCreate({
        phase,
        dimension: "",
        useCache: false,
        manual: false,
      }),
    });
    return res.status(200).json({
      status: 200,
      snapshot,
    });
  } catch (e) {
    return res.status(400).json({
      status: 400,
      message: e?.message || e,
      snapshot,
    });
  }
}

function addCoverageToSnapshotIfMissing(
  snapshot: ExperimentSnapshotInterface,
  experiment: ExperimentInterface,
  phase?: number
): ExperimentSnapshotInterface {
  if (snapshot.settings.coverage === undefined) {
    const latestPhase = experiment.phases.length - 1;
    snapshot.settings.coverage =
      experiment.phases[phase ?? latestPhase]?.coverage ?? 1;
  }
  return snapshot;
}

export async function postSnapshotsWithScaledImpactAnalysis(
  req: AuthRequest<{
    experiments: string[];
  }>,
  res: Response<{ status: 200 } | PrivateApiErrorResponse>
) {
  const context = getContextFromReq(req);
  const { org } = context;
  const { experiments } = req.body;
  if (!experiments.length) {
    res.status(200).json({
      status: 200,
    });
    return;
  }
  const metricMap = await getMetricMap(context);
  const experimentObjs = await getExperimentsByIds(context, experiments);

  // get latest snapshot for latest phase without dimensions but with results
  const snapshots = await _getSnapshots(context, experimentObjs);

  // Add snapshots missing scaled analysis to list to fetch
  const snapshotAnalysesToCreate: SnapshotAnalysisParams[] = [];
  snapshots.forEach((s) => {
    const defaultAnalysis = getSnapshotAnalysis(s);
    if (!defaultAnalysis) return;

    const scaledImpactAnalysisSettings: ExperimentSnapshotAnalysisSettings = {
      ...defaultAnalysis.settings,
      differenceType: "scaled",
    };
    if (getSnapshotAnalysis(s, scaledImpactAnalysisSettings)) return;

    const experiment = experimentObjs.find((e) => e.id === s.experiment);
    if (!experiment) return;

    addCoverageToSnapshotIfMissing(s, experiment);

    snapshotAnalysesToCreate.push({
      experiment: experiment,
      organization: org,
      analysisSettings: scaledImpactAnalysisSettings,
      metricMap: metricMap,
      snapshot: s,
    });
  });

  if (snapshotAnalysesToCreate.length > 0) {
    await createSnapshotAnalyses(snapshotAnalysesToCreate, context).catch(
      (e) => {
        req.log.error(e);
      }
    );
  }
  res.status(200).json({
    status: 200,
  });
  return;
}

export async function deleteScreenshot(
  req: AuthRequest<{ url: string }, { id: string; variation: number }>,
  res: Response
) {
  const context = getContextFromReq(req);
  const { org } = context;
  const { id, variation } = req.params;
  const { url } = req.body;
  const changes: Changeset = {};

  const experiment = await getExperimentById(context, id);

  if (!experiment) {
    res.status(403).json({
      status: 404,
      message: "Experiment not found",
    });
    return;
  }

  if (experiment.organization !== org.id) {
    res.status(403).json({
      status: 403,
      message: "You do not have access to this experiment",
    });
    return;
  }

  if (!context.permissions.canUpdateExperiment(experiment, changes)) {
    context.permissions.throwPermissionError();
  }

  if (!experiment.variations[variation]) {
    res.status(404).json({
      status: 404,
      message: "Unknown variation " + variation,
    });
    return;
  }

  changes.variations = cloneDeep(experiment.variations);

  // TODO: delete from s3 as well?
  changes.variations[variation].screenshots = changes.variations[
    variation
  ].screenshots.filter((s) => s.path !== url);
  const updated = await updateExperiment({
    context,
    experiment,
    changes,
  });

  await req.audit({
    event: "experiment.screenshot.delete",
    entity: {
      object: "experiment",
      id: experiment.id,
    },
    details: auditDetailsUpdate(
      experiment.variations[variation].screenshots,
      updated?.variations[variation].screenshots,
      { variation }
    ),
  });

  res.status(200).json({
    status: 200,
  });
}

type AddScreenshotRequestBody = {
  url: string;
  description?: string;
};
export async function addScreenshot(
  req: AuthRequest<AddScreenshotRequestBody, { id: string; variation: number }>,
  res: Response
) {
  const context = getContextFromReq(req);
  const { org, userId } = context;
  const { id, variation } = req.params;
  const { url, description } = req.body;
  const changes: Changeset = {};

  const experiment = await getExperimentById(context, id);

  if (!experiment) {
    res.status(403).json({
      status: 404,
      message: "Experiment not found",
    });
    return;
  }

  if (experiment.organization !== org.id) {
    res.status(403).json({
      status: 403,
      message: "You do not have access to this experiment",
    });
    return;
  }

  if (!context.permissions.canUpdateExperiment(experiment, changes)) {
    context.permissions.throwPermissionError();
  }

  if (!experiment.variations[variation]) {
    res.status(404).json({
      status: 404,
      message: "Unknown variation " + variation,
    });
    return;
  }

  experiment.variations[variation].screenshots =
    experiment.variations[variation].screenshots || [];

  changes.variations = cloneDeep(experiment.variations);

  changes.variations[variation].screenshots.push({
    path: url,
    description: description,
  });

  await updateExperiment({
    context,
    experiment,
    changes,
  });

  await req.audit({
    event: "experiment.screenshot.create",
    entity: {
      object: "experiment",
      id: experiment.id,
    },
    details: auditDetailsCreate({
      variation,
      url,
      description,
    }),
  });

  await upsertWatch({
    userId,
    organization: org.id,
    item: experiment.id,
    type: "experiments",
  });

  res.status(200).json({
    status: 200,
    screenshot: {
      path: url,
      description: description,
    },
  });
}

export async function cancelPastExperiments(
  req: AuthRequest<null, { id: string }>,
  res: Response
) {
  const context = getContextFromReq(req);
  const { org } = context;
  const { id } = req.params;
  const pastExperiments = await getPastExperimentsById(org.id, id);
  if (!pastExperiments) {
    throw new Error("Could not cancel query");
  }

  const integration = await getIntegrationFromDatasourceId(
    context,
    pastExperiments.datasource
  );

  const queryRunner = new PastExperimentsQueryRunner(
    context,
    pastExperiments,
    integration
  );
  await queryRunner.cancelQueries();

  res.status(200).json({ status: 200 });
}

export async function getPastExperimentsList(
  req: AuthRequest<null, { id: string }>,
  res: Response
) {
  const context = getContextFromReq(req);
  const { org } = context;
  const { id } = req.params;
  const pastExperiments = await getPastExperimentsById(org.id, id);

  if (!pastExperiments) {
    throw new Error("Invalid import id");
  }

  const experiments = await getPastExperimentsByDatasource(
    context,
    pastExperiments.datasource
  );

  const experimentMap = new Map<string, string>();
  (experiments || []).forEach((e) => {
    experimentMap.set(e.trackingKey, e.id);
    experimentMap.set(e.trackingKey + "::" + e.exposureQueryId, e.id);
  });

  const trackingKeyMap: Record<string, string> = {};
  (pastExperiments.experiments || []).forEach((e) => {
    const keys = [e.trackingKey, e.trackingKey + "::" + e.exposureQueryId];
    keys.forEach((key) => {
      const id = experimentMap.get(key);
      if (id) {
        trackingKeyMap[key] = id;
      }
    });
  });

  res.status(200).json({
    status: 200,
    experiments: pastExperiments,
    existing: trackingKeyMap,
    lookbackDays: IMPORT_LIMIT_DAYS,
  });
}

//experiments/import, sent here right after "add experiment"
export async function postPastExperiments(
  req: AuthRequest<{ datasource: string; force: boolean; refresh?: boolean }>,
  res: Response
) {
  const context = getContextFromReq(req);
  const { org } = context;
  const { datasource, force, refresh } = req.body;

  const integration = await getIntegrationFromDatasourceId(
    context,
    datasource,
    true
  );

  let pastExperiments = await getPastExperimentsModelByDatasource(
    org.id,
    datasource
  );

  const start = new Date();
  start.setDate(start.getDate() - IMPORT_LIMIT_DAYS);

  if (!pastExperiments) {
    pastExperiments = await createPastExperiments({
      organization: org.id,
      datasource,
      experiments: [],
      start,
      queries: [],
    });
  }

  let needsRun = false;
  if (force) {
    needsRun = true;
    pastExperiments = await updatePastExperiments(pastExperiments, {
      config: {
        start:
          !refresh && pastExperiments.config
            ? pastExperiments.config.start
            : start,
        end: new Date(),
      },
    });
  }

  if (needsRun) {
    const queryRunner = new PastExperimentsQueryRunner(
      context,
      pastExperiments,
      integration
    );
    pastExperiments = await queryRunner.startAnalysis({
      from: start,
      forceRefresh: !!refresh,
    });
  }

  res.status(200).json({
    status: 200,
    id: pastExperiments.id,
  });

  if (needsRun) {
    await req.audit({
      event: "datasource.import",
      entity: {
        object: "datasource",
        id: datasource,
      },
    });
  }
}

export async function postVisualChangeset(
  req: AuthRequest<Partial<VisualChangesetInterface>, { id: string }>,
  res: Response
) {
  const context = getContextFromReq(req);
  if (!req.body.urlPatterns) {
    throw new Error("urlPatterns needs to be defined");
  }

  if (!req.body.editorUrl) {
    throw new Error("editorUrl needs to be defined");
  }

  const experiment = await getExperimentById(context, req.params.id);

  if (!experiment) {
    throw new Error("Could not find experiment");
  }

  const envs = getAffectedEnvsForExperiment({
    experiment,
  });

  if (
    envs.length > 0 &&
    !context.permissions.canRunExperiment(experiment, envs)
  ) {
    context.permissions.throwPermissionError();
  }

  const visualChangeset = await createVisualChangeset({
    experiment,
    urlPatterns: req.body.urlPatterns,
    editorUrl: req.body.editorUrl,
    context,
  });

  res.status(200).json({
    status: 200,
    visualChangeset,
  });
}

export async function putVisualChangeset(
  req: AuthRequest<Partial<VisualChangesetInterface>, { id: string }>,
  res: Response
) {
  const context = getContextFromReq(req);
  const { org } = context;

  const visualChangeset = await findVisualChangesetById(req.params.id, org.id);
  if (!visualChangeset) {
    throw new Error("Visual Changeset not found");
  }

  const experiment = await getExperimentById(
    context,
    visualChangeset.experiment
  );
  if (!experiment) {
    throw new Error("Could not find experiment");
  }

  const updates: Partial<VisualChangesetInterface> = {
    editorUrl: req.body.editorUrl,
    urlPatterns: req.body.urlPatterns,
    visualChanges: req.body.visualChanges,
  };

  const envs = experiment ? getAffectedEnvsForExperiment({ experiment }) : [];
  if (!context.permissions.canRunExperiment(experiment, envs)) {
    context.permissions.throwPermissionError();
  }

  const ret = await updateVisualChangeset({
    visualChangeset,
    experiment,
    context,
    updates,
  });

  res.status(200).json({
    status: 200,
    data: {
      nModified: ret.nModified,
      changesetId: ret.nModified > 0 ? req.params.id : undefined,
      updates: ret.nModified > 0 ? req.body : undefined,
    },
  });
}

export async function deleteVisualChangeset(
  req: AuthRequest<null, { id: string }>,
  res: Response
) {
  const context = getContextFromReq(req);
  const { org } = context;

  const visualChangeset = await findVisualChangesetById(req.params.id, org.id);
  if (!visualChangeset) {
    throw new Error("Visual Changeset not found");
  }

  const experiment = await getExperimentById(
    context,
    visualChangeset.experiment
  );

  const envs = experiment ? getAffectedEnvsForExperiment({ experiment }) : [];
  if (!context.permissions.canRunExperiment(experiment || {}, envs)) {
    context.permissions.throwPermissionError();
  }

  await deleteVisualChangesetById({
    visualChangeset,
    experiment,
    context,
  });

  res.status(200).json({
    status: 200,
  });
}

export async function findOrCreateVisualEditorToken(
  req: AuthRequest,
  res: Response
) {
  const { org } = getContextFromReq(req);

  if (!req.userId) throw new Error("No user found");

  let visualEditorKey = await getVisualEditorApiKey(org.id, req.userId);

  // if not exist, create one
  if (!visualEditorKey) {
    visualEditorKey = await createUserVisualEditorApiKey({
      userId: req.userId,
      organizationId: org.id,
      description: `Created automatically for the Visual Editor`,
    });
  }

  res.status(200).json({
    key: visualEditorKey.key,
  });
}<|MERGE_RESOLUTION|>--- conflicted
+++ resolved
@@ -2092,12 +2092,9 @@
   dimension,
   phase,
   useCache = true,
-<<<<<<< HEAD
   triggeredBy,
-=======
   type,
   reweight,
->>>>>>> ce947d9b
 }: {
   context: ReqContext;
   experiment: ExperimentInterface;
@@ -2105,10 +2102,7 @@
   dimension: string | undefined;
   phase: number;
   useCache?: boolean;
-<<<<<<< HEAD
   triggeredBy?: SnapshotTriggeredBy;
-}) {
-=======
   type?: SnapshotType;
   reweight?: boolean;
 }): Promise<{
@@ -2123,7 +2117,6 @@
       phaseIndex: phase,
     });
 
->>>>>>> ce947d9b
   let project = null;
   if (experiment.project) {
     project = await context.models.projects.getById(experiment.project);
