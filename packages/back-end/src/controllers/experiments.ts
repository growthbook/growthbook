--- conflicted
+++ resolved
@@ -64,12 +64,8 @@
 import { getDataSourceById } from "../models/DataSourceModel";
 import { generateExperimentNotebook } from "../services/notebook";
 import { SegmentModel } from "../models/SegmentModel";
-<<<<<<< HEAD
 import { addNonconvertingUsersToStats } from "../services/stats";
-=======
-import { getAdjustedStats } from "../services/stats";
 import { getValidDate } from "../util/dates";
->>>>>>> 8fff835d
 
 export async function getExperiments(req: AuthRequest, res: Response) {
   const { org } = getOrgFromReq(req);
