--- conflicted
+++ resolved
@@ -19,7 +19,7 @@
   getExperimentById,
   getExperimentByTrackingKey,
   getPastExperimentsByDatasource,
-  updateExperimentById,
+  updateExperiment,
 } from "../models/ExperimentModel";
 import {
   createVisualChangeset,
@@ -71,12 +71,9 @@
   auditDetailsUpdate,
 } from "../services/audit";
 import { ExperimentSnapshotInterface } from "../../types/experiment-snapshot";
-<<<<<<< HEAD
-import { VisualChangesetInterface } from "../../types/visual-changeset";
-=======
 import { StatsEngine } from "../../types/stats";
 import { MetricRegressionAdjustmentStatus } from "../../types/report";
->>>>>>> 0440c423
+import { VisualChangesetInterface } from "../../types/visual-changeset";
 import { ApiErrorResponse } from "../../types/api";
 import { EventAuditUserForResponseLocals } from "../events/event-types";
 
@@ -724,11 +721,8 @@
     "releasedVariationId",
     "autoSnapshots",
     "project",
-<<<<<<< HEAD
-    "visualEditorUrl",
-=======
     "regressionAdjustmentEnabled",
->>>>>>> 0440c423
+    "visualEditorUrl", // todo: should this be here?
   ];
   const existing: ExperimentInterface = experiment;
   const changes: Changeset = {};
@@ -774,7 +768,7 @@
     changes.phases = phases;
   }
 
-  const updated = await updateExperimentById(
+  const updated = await updateExperiment(
     org,
     experiment,
     res.locals.eventAudit,
@@ -853,7 +847,7 @@
   changes.archived = true;
 
   try {
-    await updateExperimentById(org, experiment, res.locals.eventAudit, changes);
+    await updateExperiment(org, experiment, res.locals.eventAudit, changes);
 
     // TODO: audit
     res.status(200).json({
@@ -906,7 +900,7 @@
   changes.archived = false;
 
   try {
-    await updateExperimentById(org, experiment, res.locals.eventAudit, changes);
+    await updateExperiment(org, experiment, res.locals.eventAudit, changes);
 
     // TODO: audit
     res.status(200).json({
@@ -971,7 +965,7 @@
 
   changes.status = status;
 
-  const updated = await updateExperimentById(
+  const updated = await updateExperiment(
     org,
     experiment,
     res.locals.eventAudit,
@@ -1055,7 +1049,7 @@
   changes.releasedVariationId = releasedVariationId;
 
   try {
-    const updated = await updateExperimentById(
+    const updated = await updateExperiment(
       org,
       experiment,
       res.locals.eventAudit,
@@ -1121,7 +1115,7 @@
   if (!changes.phases.length) {
     changes.status = "draft";
   }
-  const updated = await updateExperimentById(
+  const updated = await updateExperiment(
     org,
     experiment,
     res.locals.eventAudit,
@@ -1184,7 +1178,7 @@
     ...phase,
   };
   changes.phases = phases;
-  const updated = await updateExperimentById(
+  const updated = await updateExperiment(
     org,
     experiment,
     res.locals.eventAudit,
@@ -1262,7 +1256,7 @@
   // TODO: validation
   try {
     changes.phases = phases;
-    const updated = await updateExperimentById(
+    const updated = await updateExperiment(
       org,
       experiment,
       res.locals.eventAudit,
@@ -1669,7 +1663,7 @@
   changes.variations[variation].screenshots = changes.variations[
     variation
   ].screenshots.filter((s) => s.path !== url);
-  const updated = await updateExperimentById(
+  const updated = await updateExperiment(
     org,
     experiment,
     res.locals.eventAudit,
@@ -1744,7 +1738,7 @@
     description: description,
   });
 
-  await updateExperimentById(org, experiment, res.locals.eventAudit, changes);
+  await updateExperiment(org, experiment, res.locals.eventAudit, changes);
 
   await req.audit({
     event: "experiment.screenshot.create",
