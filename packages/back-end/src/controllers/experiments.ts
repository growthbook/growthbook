--- conflicted
+++ resolved
@@ -682,15 +682,12 @@
 
     // Do a deep comparison for arrays, shallow for everything else
     let hasChanges = data[key] !== existing[key];
-<<<<<<< HEAD
-    if (key === "metrics" || key === "variations" || key === "customFields") {
-=======
     if (
       key === "metrics" ||
       key === "metricOverrides" ||
-      key === "variations"
+      key === "variations" ||
+      key === "customFields"
     ) {
->>>>>>> f47040ff
       hasChanges = JSON.stringify(data[key]) !== JSON.stringify(existing[key]);
     }
 
