--- conflicted
+++ resolved
@@ -7,17 +7,7 @@
   updateOrganization,
 } from "../models/OrganizationModel";
 import { PostgresConnectionParams } from "../../types/integrations/postgres";
-import {
-  createExperiment,
-  createMetric,
-  createSnapshot,
-} from "../services/experiments";
-<<<<<<< HEAD
 import { createSegment } from "../models/SegmentModel";
-import uniqid from "uniqid";
-=======
-import { SegmentModel } from "../models/SegmentModel";
->>>>>>> f47040ff
 import { createDimension } from "../models/DimensionModel";
 import { getSourceIntegrationObject } from "../services/datasource";
 import { ExperimentInterface } from "../../types/experiment";
@@ -27,6 +17,11 @@
 } from "../models/DataSourceModel";
 import { POSTGRES_TEST_CONN } from "../util/secrets";
 import { processPastExperimentQueryResponse } from "../services/queries";
+import {
+  createExperiment,
+  createMetric,
+  createSnapshot,
+} from "../services/experiments";
 
 export async function getOrganizations(req: AuthRequest, res: Response) {
   if (!req.admin) {
