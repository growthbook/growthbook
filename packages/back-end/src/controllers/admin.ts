--- conflicted
+++ resolved
@@ -1,16 +1,6 @@
 import { Response } from "express";
-<<<<<<< HEAD
-import {
-  getLicenseMetaData,
-  initializeLicense,
-} from "@back-end/src/services/licenseData";
 import { findAllOrganizations } from "@back-end/src/models/OrganizationModel";
 import { AuthRequest } from "@back-end/src/types/AuthRequest";
-import { getUserLicenseCodes } from "@back-end/src/services/users";
-=======
-import { AuthRequest } from "../types/AuthRequest";
-import { findAllOrganizations } from "../models/OrganizationModel";
->>>>>>> 57f1e603
 
 export async function getOrganizations(
   req: AuthRequest<never, never, { page?: string; search?: string }>,
