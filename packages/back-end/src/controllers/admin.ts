import { Response } from "express";
import uniqid from "uniqid";
import { AuthRequest } from "../types/AuthRequest";
import {
  findAllOrganizations,
  findOrganizationById,
  updateOrganization,
} from "../models/OrganizationModel";
import { PostgresConnectionParams } from "../../types/integrations/postgres";
import { createMetric, createSnapshot } from "../services/experiments";
import { createDimension } from "../models/DimensionModel";
import { getSourceIntegrationObject } from "../services/datasource";
import { ExperimentInterface } from "../../types/experiment";
import {
  getOrganizationsWithDatasources,
  createDataSource,
} from "../models/DataSourceModel";
import { POSTGRES_TEST_CONN } from "../util/secrets";
import { processPastExperimentQueryResponse } from "../services/queries";
import { createExperiment } from "../models/ExperimentModel";
import { createSegment } from "../models/SegmentModel";
import { EventAuditUserForResponseLocals } from "../events/event-types";

export async function getOrganizations(req: AuthRequest, res: Response) {
  if (!req.admin) {
    return res.status(403).json({
      status: 403,
      message: "Only admins can get all organizations",
    });
  }

  const organizations = await findAllOrganizations();

  const orgsWithDatasources = await getOrganizationsWithDatasources();

  return res.status(200).json({
    status: 200,
    organizations: organizations.map((o) => {
      return {
        ...o,
        canPopulate: !orgsWithDatasources.includes(o.id),
      };
    }),
  });
}

export async function addSampleData(
  req: AuthRequest<unknown, { id: string }>,
  res: Response<unknown, EventAuditUserForResponseLocals>
) {
  if (!req.admin) {
    return res.status(403).json({
      status: 403,
      message: "Only admins can perform this action",
    });
  }

  const { id } = req.params;

  const org = await findOrganizationById(id);
  if (!org) {
    throw new Error("Cannot find organization");
  }

  // Change organization settings (allow all kinds of experiments)
  org.settings = org.settings || {};
  org.settings.visualEditorEnabled = true;
  await updateOrganization(id, {
    settings: org.settings,
  });

  // Add datasource
  const dsParams: PostgresConnectionParams = {
    defaultSchema: "",
    ...POSTGRES_TEST_CONN,
  };
  const datasource = await createDataSource(
    org.id,
    "Example Warehouse",
    "postgres",
    dsParams,
    {
      userIdTypes: [
        {
          userIdType: "user_id",
          description: "Logged-in user id",
        },
      ],
      queries: {
        exposure: [
          {
            id: "user_id",
            userIdType: "user_id",
            query: `SELECT
            user_id,
            received_at as timestamp,
            experiment_id,
            variation_id
          FROM
            experiment_viewed`,
            name: "Logged-in Users",
            dimensions: [],
          },
        ],
      },
    }
  );
  const integration = getSourceIntegrationObject(datasource);

  // Define metrics
  const signup = await createMetric({
    organization: org.id,
    datasource: datasource.id,
    name: "Signup",
    type: "binomial",
    table: "signup",
    userIdTypes: ["user_id"],
    conditions: [],
  });
  const purchase = await createMetric({
    organization: org.id,
    datasource: datasource.id,
    name: "Purchase",
    type: "binomial",
    table: "purchase",
    userIdTypes: ["user_id"],
    conditions: [],
  });
  const revenuPerUser = await createMetric({
    organization: org.id,
    datasource: datasource.id,
    name: "Revenue per User",
    type: "revenue",
    table: "purchase",
    column: "amount",
    userIdTypes: ["user_id"],
    conditions: [],
  });
  const viewedSignup = await createMetric({
    organization: org.id,
    datasource: datasource.id,
    name: "Viewed Signup",
    type: "binomial",
    table: "viewed_signup",
    userIdTypes: ["user_id"],
    conditions: [],
  });
  const pagesPerVisit = await createMetric({
    organization: org.id,
    datasource: datasource.id,
    name: "Pages per Visit",
    type: "count",
    table: "pages",
    userIdTypes: ["user_id"],
    conditions: [],
    conversionDelayHours: -1,
  });
  const aov = await createMetric({
    organization: org.id,
    datasource: datasource.id,
    name: "Average Order Value",
    type: "revenue",
    table: "purchase",
    column: "amount",
    userIdTypes: ["user_id"],
    conditions: [],
    ignoreNulls: true,
  });
  const timeOnSite = await createMetric({
    organization: org.id,
    datasource: datasource.id,
    name: "Time on Site",
    type: "duration",
    table: "sessions",
    column: "duration_seconds",
    userIdTypes: ["user_id"],
    timestampColumn: "date_start",
    conditions: [],
    conversionDelayHours: -1,
  });

  // Example segment
  await createSegment({
    datasource: datasource.id,
    name: "Male",
    sql:
      "SELECT user_id, '2020-01-01 00:00:00'::timestamp as date from users where gender='male'",
    id: uniqid("seg_"),
    userIdType: "user_id",
    dateCreated: new Date(),
    dateUpdated: new Date(),
    organization: org.id,
  });

  // Example dimension
  await createDimension({
    datasource: datasource.id,
    name: "Gender",
    sql: "SELECT user_id, gender as value FROM users",
    id: uniqid("dim_"),
    userIdType: "user_id",
    dateCreated: new Date(),
    dateUpdated: new Date(),
    organization: org.id,
  });

  // Import experiments
  const yearago = new Date();
  yearago.setDate(yearago.getDate() - 365);
  const pastExperimentsResponse = await integration.runPastExperimentQuery(
    integration.getPastExperimentQuery({ from: yearago })
  );
  const pastExperimentsResult = processPastExperimentQueryResponse(
    pastExperimentsResponse
  );
  const sharedFields: Partial<ExperimentInterface> = {
    description: "",
    implementation: "code",
    hypothesis: "",
    tags: [],
    datasource: datasource.id,
    exposureQueryId: "user_id",
    status: "stopped",
    dateCreated: new Date(),
    dateUpdated: new Date(),
    organization: org.id,
    results: "inconclusive",
  };
  const experiments: { [key: string]: Partial<ExperimentInterface> } = {};
  pastExperimentsResult.experiments.forEach((imp) => {
    if (!experiments[imp.experiment_id]) {
      experiments[imp.experiment_id] = {
        ...sharedFields,
        trackingKey: imp.experiment_id,
        phases: [
          {
            coverage: 1,
            name: "Main",
            variationWeights: [0.5, 0.5],
            reason: "",
            dateStarted: imp.start_date,
            dateEnded: imp.end_date,
            condition: "",
            namespace: {
              enabled: false,
              name: "",
              range: [0, 1],
            },
          },
        ],
      };
    }
    const data = experiments[imp.experiment_id];

    if (data.phases && data.phases[0]) {
      if (data.phases[0].dateStarted > imp.start_date) {
        data.phases[0].dateStarted = imp.start_date;
      }
      if (data.phases[0].dateEnded && data.phases[0].dateEnded < imp.end_date) {
        data.phases[0].dateEnded = imp.end_date;
      }
    }

    if (imp.experiment_id === "green_buttons") {
      data.name = "Google Login";
      data.description =
        "There's been a lot of research to show that users don't like signing up for lots of different accounts.\n\nWe should try adding the option to login with social providers. Google is most popular with our users, so we want to start with that as a test. It's possible the design we're using for this won't scale to other social providers, but this is more about testing the concept, not the specific design.";
      data.hypothesis =
        "Allowing people to login with Google will increase our signup rate";
      data.activationMetric = viewedSignup.id;
      data.variations = [
        {
          id: "0",
          key: "0",
          name: "Control",
          screenshots: [
            {
              path:
                "https://cdn.growthbook.io/org_a919vk7kc59purn/exp_21e16hskhpd19kf/img_1p41rrkhupwkl9.png",
            },
          ],
        },
        {
          id: "1",
          key: "1",
          name: "Google Login",
          screenshots: [
            {
              path:
                "https://cdn.growthbook.io/org_a919vk7kc59purn/exp_21e16hskhpd19kf/img_1p41rrkhupwosz.png",
            },
          ],
        },
      ];
      data.results = "won";
      data.winner = 1;
      data.analysis =
        "Metrics up a little bit, but not completely significant. Calling it a winner since it fits our overall product direction.";
      data.metrics = [signup.id, timeOnSite.id, pagesPerVisit.id];
    } else if (imp.experiment_id === "purchase_cta") {
      data.name = "Purchase CTA";
      data.description =
        "Stripe Checkout puts the dollar amount on their buy button. We know they do a ton of testing, so we should try that as well. Here is their page:\n\n![Stripe Checkout](https://i.stack.imgur.com/lMhQr.png)";
      data.hypothesis =
        "Adding a dollar amount to the buy button will remove uncertainty from users and cause them to convert at a higher rate.";
      data.variations = [
        {
          id: "0",
          key: "0",
          name: "Control",
          screenshots: [
            {
              path:
                "https://cdn.growthbook.io/org_a919vk7kc59purn/exp_21e16hskhpckzk1/img_1p41rrkhupx408.png",
            },
          ],
        },
        {
          id: "1",
          key: "1",
          name: "Price in CTA",
          screenshots: [
            {
              path:
                "https://cdn.growthbook.io/org_a919vk7kc59purn/exp_21e16hskhpckzk1/img_1p41rrkhupx92w.png",
            },
          ],
        },
      ];
      data.metrics = [purchase.id, revenuPerUser.id, aov.id];
      data.results = "inconclusive";
    } else if (imp.experiment_id === "simple_registration") {
      data.name = "Simple Registration";
      data.description =
        "Our signup form is way longer than our competitors. First and Last name are important to keep our email open and click rates right, but at what cost?\n\n      This experiment will tell us how many signups this longer form is costing us. If it's significant, maybe we can figure out a hybrid approach where First and Last name are not required up front, but we prompt for it later.";
      data.hypothesis =
        "Removing everything except email and password will reduce friction and increase signups.";
      data.variations = [
        {
          id: "0",
          key: "0",
          name: "Control",
          screenshots: [
            {
              path:
                "https://cdn.growthbook.io/org_a919vk7kc59purn/exp_21e16hskhpcphqw/img_1p41rrkhupxr9f.png",
            },
          ],
        },
        {
          id: "1",
          key: "1",
          name: "Shorter Reg Modal",
          screenshots: [
            {
              path:
                "https://cdn.growthbook.io/org_a919vk7kc59purn/exp_21e16hskhpcphqw/img_1p41rrkhupxuup.png",
            },
          ],
        },
      ];
      data.activationMetric = viewedSignup.id;
      data.metrics = [signup.id];
      data.results = "dnf";
      data.analysis = "Found a bug with the experiment.";
    }
  });
  const evidence: string[] = [];
  await Promise.all(
    Object.keys(experiments).map(async (key) => {
      const data = experiments[key];
      if (!data.name) return;

      // Create experiment document
      const exp = await createExperiment({
        data,
        organization: org,
        bypassWebhooks: true,
        user: res.locals.eventAudit,
      });

      // Add a few experiments to evidence
      if (
        ["simple_registration", "green_buttons"].includes(
          data.trackingKey || ""
        )
      ) {
        evidence.push(exp.id);
      }

      // Refresh results
      await createSnapshot(
        exp,
<<<<<<< HEAD
        res.locals.eventAudit,
=======
>>>>>>> 0440c423
        0,
        org,
        null,
        false,
<<<<<<< HEAD
        org.settings?.statsEngine
=======
        org.settings?.statsEngine,
        false,
        []
>>>>>>> 0440c423
      );
    })
  );

  res.json({
    status: 200,
  });
}<|MERGE_RESOLUTION|>--- conflicted
+++ resolved
@@ -391,21 +391,14 @@
       // Refresh results
       await createSnapshot(
         exp,
-<<<<<<< HEAD
         res.locals.eventAudit,
-=======
->>>>>>> 0440c423
         0,
         org,
         null,
         false,
-<<<<<<< HEAD
-        org.settings?.statsEngine
-=======
         org.settings?.statsEngine,
         false,
         []
->>>>>>> 0440c423
       );
     })
   );
