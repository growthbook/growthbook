--- conflicted
+++ resolved
@@ -372,15 +372,12 @@
       if (!data.name) return;
 
       // Create experiment document
-<<<<<<< HEAD
       const exp = await createExperiment({
         data,
         organization: org,
         bypassWebhooks: true,
+        user: res.locals.eventAudit,
       });
-=======
-      const exp = await createExperiment(data, org, res.locals.eventAudit);
->>>>>>> 38d79757
 
       // Add a few experiments to evidence
       if (
@@ -392,7 +389,15 @@
       }
 
       // Refresh results
-      await createSnapshot(exp, 0, org, null, false, org.settings?.statsEngine);
+      await createSnapshot(
+        exp,
+        res.locals.eventAudit,
+        0,
+        org,
+        null,
+        false,
+        org.settings?.statsEngine
+      );
     })
   );
 
