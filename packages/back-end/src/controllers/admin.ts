--- conflicted
+++ resolved
@@ -1,19 +1,13 @@
 import { Response } from "express";
-<<<<<<< HEAD
 import { OrganizationInterface } from "shared/types/organization";
 import { UserInterface } from "shared/types/user";
-import { getAllSSOConnections } from "back-end/src/models/SSOConnectionModel";
-=======
 import { SSOConnectionInterface } from "shared/types/sso-connection";
-import { OrganizationInterface } from "back-end/types/organization";
-import { UserInterface } from "back-end/types/user";
 import {
   _dangerousCreateSSOConnection,
   _dangerousUpdateSSOConnection,
   _dangerousGetAllSSOConnections,
   _dangerousGetSSOConnectionById,
 } from "back-end/src/models/SSOConnectionModel";
->>>>>>> 1d024e95
 import {
   getAllUsersFiltered,
   getTotalNumUsers,
