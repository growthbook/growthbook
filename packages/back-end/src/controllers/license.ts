import crypto from "crypto";
import { Response } from "express";
import {
  AccountPlan,
  licenseInit,
  LicenseServerError,
  postCreateTrialEnterpriseLicenseToLicenseServer,
  postResendEmailVerificationEmailToLicenseServer,
  postVerifyEmailToLicenseServer,
<<<<<<< HEAD
} from "enterprise";
=======
} from "shared/enterprise";
import md5 from "md5";
>>>>>>> dadea7bf
import {
  getLicenseMetaData,
  getUserCodesForOrg,
} from "back-end/src/services/licenseData";
import { AuthRequest } from "back-end/src/types/AuthRequest";
import { getContextFromReq } from "back-end/src/services/organizations";
import { updateOrganization } from "back-end/src/models/OrganizationModel";
import { PrivateApiErrorResponse } from "back-end/types/api";
import { updateSubscriptionInDb } from "back-end/src/services/stripe";

/**
 * An endpoint mostly used to refresh the license data manually, if they
 * have only recently paid for a subscription or for more seats and don't
 * want to restart their servers.
 */
export async function getLicenseData(req: AuthRequest, res: Response) {
  if (!req.superAdmin) {
    const context = getContextFromReq(req);
    if (!context.permissions.canManageBilling()) {
      context.permissions.throwPermissionError();
    }
  }

  let licenseData;

  if (req.organization?.licenseKey || process.env.LICENSE_KEY) {
    // Force refresh the license data
    licenseData = await licenseInit(
      req.organization,
      getUserCodesForOrg,
      getLicenseMetaData,
      true
    );
  } else if (req.organization?.subscription) {
    // TODO: Get rid of updateSubscriptionInDb one we have moved the license off the organizations
    // This is to update the subscription data in the organization from stripe if they have it
    await updateSubscriptionInDb(req.organization.subscription.id);
  }

  return res.status(200).json({
    status: 200,
    licenseData,
  });
}

/**
 * An endpoint to download license usage data, for use in organizations
 * that have an old style airgap license, so that they can download the
 * data and send it to us.
 */
export async function getLicenseReport(req: AuthRequest, res: Response) {
  const context = getContextFromReq(req);

  if (!context.permissions.canManageBilling()) {
    context.permissions.throwPermissionError();
  }

  const timestamp = new Date().toISOString();
  const licenseMetaData = await getLicenseMetaData();
  const userEmailCodes = await getUserCodesForOrg(context.org);

  // Create a hmac signature of the license data
  const hmac = crypto.createHmac("sha256", licenseMetaData.installationId);

  const report = {
    timestamp,
    licenseMetaData,
    userEmailCodes,
  };

  return res.status(200).json({
    status: 200,
    ...report,
    signature: hmac.update(JSON.stringify(report)).digest("hex"),
  });
}

type CreateTrialEnterpriseLicenseRequest = AuthRequest<{
  email: string;
  name: string;
  organizationId: string;
  companyName: string;
  context: {
    organizationCreated: Date;
    currentSeats: number;
    currentPlan: AccountPlan;
    currentBuild: string;
    ctaSource: string;
  };
}>;

export async function postCreateTrialEnterpriseLicense(
  req: CreateTrialEnterpriseLicenseRequest,
  res: Response<{ status: 200 } | PrivateApiErrorResponse>
) {
  const context = getContextFromReq(req);
  const { org } = context;

  if (!context.permissions.canManageBilling()) {
    context.permissions.throwPermissionError();
  }

  const {
    email,
    name,
    organizationId,
    companyName,
    context: reqContext,
  } = req.body;
  try {
    const results = await postCreateTrialEnterpriseLicenseToLicenseServer(
      email,
      name,
      organizationId,
      companyName,
      reqContext
    );

    if (!org.licenseKey) {
      await updateOrganization(org.id, { licenseKey: results.licenseId });
    } else {
      await licenseInit(
        req.organization,
        getUserCodesForOrg,
        getLicenseMetaData,
        true
      );
    }
    return res.status(200).json({ status: 200 });
  } catch (e) {
    if (e instanceof LicenseServerError) {
      return res
        .status(e.status)
        .json({ status: e.status, message: e.message });
    } else {
      throw e;
    }
  }
}

export async function postResendEmailVerificationEmail(
  req: AuthRequest,
  res: Response
) {
  const context = getContextFromReq(req);

  if (!context.permissions.canManageBilling()) {
    context.permissions.throwPermissionError();
  }

  try {
    await postResendEmailVerificationEmailToLicenseServer(context.org.id);

    return res.status(200).json({ status: 200 });
  } catch (e) {
    return res.status(500).json({ status: 500, message: e.message });
  }
}

export async function postVerifyEmail(
  req: AuthRequest<{ emailVerificationToken: string }>,
  res: Response
) {
  const { emailVerificationToken } = req.body;

  try {
    await postVerifyEmailToLicenseServer(emailVerificationToken);

    // update license info from the license server as if the email was verified then the license data will be changed
    await licenseInit(
      req.organization,
      getUserCodesForOrg,
      getLicenseMetaData,
      true
    );

    return res.status(200).json({ status: 200 });
  } catch (e) {
    return res.status(500).json({ status: 500, message: e.message });
  }
}<|MERGE_RESOLUTION|>--- conflicted
+++ resolved
@@ -7,12 +7,7 @@
   postCreateTrialEnterpriseLicenseToLicenseServer,
   postResendEmailVerificationEmailToLicenseServer,
   postVerifyEmailToLicenseServer,
-<<<<<<< HEAD
-} from "enterprise";
-=======
 } from "shared/enterprise";
-import md5 from "md5";
->>>>>>> dadea7bf
 import {
   getLicenseMetaData,
   getUserCodesForOrg,
