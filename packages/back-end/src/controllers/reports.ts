import { Response } from "express";
import { DEFAULT_STATS_ENGINE } from "shared/constants";
import { getValidDate } from "shared/dates";
import { getSnapshotAnalysis } from "shared/util";
import { ReportInterface } from "../../types/report";
import {
  getExperimentById,
  getExperimentsByIds,
} from "../models/ExperimentModel";
import { findSnapshotById } from "../models/ExperimentSnapshotModel";
import { getMetricMap } from "../models/MetricModel";
import {
  createReport,
  deleteReportById,
  getReportById,
  getReportsByExperimentId,
  getReportsByOrg,
  updateReport,
} from "../models/ReportModel";
import { ReportQueryRunner } from "../queryRunners/ReportQueryRunner";
import { getIntegrationFromDatasourceId } from "../services/datasource";
import { generateReportNotebook } from "../services/notebook";
import { getContextFromReq } from "../services/organizations";
import { reportArgsFromSnapshot } from "../services/reports";
import { AuthRequest } from "../types/AuthRequest";
import { getFactTableMap } from "../models/FactTableModel";

export async function postReportFromSnapshot(
  req: AuthRequest<null, { snapshot: string }>,
  res: Response
) {
  const context = getContextFromReq(req);
  const { org } = context;

  const snapshot = await findSnapshotById(org.id, req.params.snapshot);

  if (!snapshot) {
    throw new Error("Invalid snapshot id");
  }

  const experiment = await getExperimentById(context, snapshot.experiment);

  if (!experiment) {
    throw new Error("Could not find experiment");
  }

  if (!context.permissions.canCreateReport(experiment)) {
    context.permissions.throwPermissionError();
  }

  const phase = experiment.phases[snapshot.phase];
  if (!phase) {
    throw new Error("Unknown experiment phase");
  }

  const analysis = getSnapshotAnalysis(snapshot);
  if (!analysis) {
    throw new Error("Missing analysis settings");
  }

  const doc = await createReport(org.id, {
    experimentId: experiment.id,
    userId: req.userId,
    title: `New Report - ${experiment.name}`,
    description: ``,
    type: "experiment",
    args: reportArgsFromSnapshot(experiment, snapshot, analysis.settings),
    results: analysis.results
      ? {
          dimensions: analysis.results,
          unknownVariations: snapshot.unknownVariations || [],
          multipleExposures: snapshot.multipleExposures || 0,
        }
      : undefined,
    queries: snapshot.queries,
    runStarted: snapshot.runStarted,
    error: snapshot.error,
  });

  await req.audit({
    event: "experiment.analysis",
    entity: {
      object: "experiment",
      id: snapshot.experiment,
    },
    details: JSON.stringify({
      report: doc.id,
    }),
  });

  res.status(200).json({
    status: 200,
    report: doc,
  });
}

export async function getReports(
  req: AuthRequest<
    unknown,
    unknown,
    {
      project?: string;
    }
  >,
  res: Response
) {
  const context = getContextFromReq(req);
  let project = "";
  if (typeof req.query?.project === "string") {
    project = req.query.project;
  }

  const reports = await getReportsByOrg(context, project);

  // get the experiments for these reports, mostly needed for names.
  const experimentsIds: string[] = [];
  if (reports.length) {
    reports.forEach((r) => {
      if (r.experimentId) {
        experimentsIds.push(r.experimentId);
      }
    });
  }

  const experiments = experimentsIds.length
    ? await getExperimentsByIds(context, experimentsIds)
    : [];

  res.status(200).json({
    status: 200,
    reports,
    experiments,
  });
}

export async function getReportsOnExperiment(
  req: AuthRequest<unknown, { id: string }>,
  res: Response
) {
  const { org } = getContextFromReq(req);
  const { id } = req.params;

  const reports = await getReportsByExperimentId(org.id, id);

  res.status(200).json({
    status: 200,
    reports,
  });
}

export async function getReport(
  req: AuthRequest<null, { id: string }>,
  res: Response
) {
  const { org } = getContextFromReq(req);

  const report = await getReportById(org.id, req.params.id);

  if (!report) {
    throw new Error("Unknown report id");
  }

  res.status(200).json({
    status: 200,
    report,
  });
}

export async function deleteReport(
  req: AuthRequest<null, { id: string }>,
  res: Response
) {
  const context = getContextFromReq(req);
  const { org } = context;
  const report = await getReportById(org.id, req.params.id);

  if (!report) {
    throw new Error("Could not find report");
  }

  // Only allow admins to delete other people's reports
  if (report.userId !== req.userId) {
    req.checkPermissions("superDelete");
  }

  const connectedExperiment = await getExperimentById(
    context,
    report.experimentId || ""
  );

  if (!context.permissions.canDeleteReport(connectedExperiment || {})) {
    context.permissions.throwPermissionError();
  }

  await deleteReportById(org.id, req.params.id);

  res.status(200).json({
    status: 200,
  });
}

export async function refreshReport(
  req: AuthRequest<null, { id: string }, { force?: string }>,
  res: Response
) {
  const context = getContextFromReq(req);
  const { org } = context;
  const report = await getReportById(org.id, req.params.id);

  if (!report) {
    throw new Error("Unknown report id");
  }

  const useCache = !req.query["force"];

  const statsEngine = report.args?.statsEngine || DEFAULT_STATS_ENGINE;

  report.args.statsEngine = statsEngine;
  report.args.regressionAdjustmentEnabled = !!report.args
    ?.regressionAdjustmentEnabled;

  const metricMap = await getMetricMap(context);
  const factTableMap = await getFactTableMap(context);

  const integration = await getIntegrationFromDatasourceId(
    context,
    report.args.datasource,
    true
  );
  const queryRunner = new ReportQueryRunner(
    context,
    report,
    integration,
    useCache
  );

  const updatedReport = await queryRunner.startAnalysis({
    metricMap,
    factTableMap,
  });

  return res.status(200).json({
    status: 200,
    updatedReport,
  });
}

export async function putReport(
  req: AuthRequest<Partial<ReportInterface>, { id: string }>,
  res: Response
) {
  const context = getContextFromReq(req);
  const { org } = context;

  const report = await getReportById(org.id, req.params.id);

  if (!report) {
    throw new Error("Unknown report id");
  }

  const experiment = await getExperimentById(
    context,
    report.experimentId || ""
  );

  // Reports don't have projects, but the experiment does, so check the experiment's project for permission if it exists
  if (!context.permissions.canUpdateReport(experiment || {})) {
    context.permissions.throwPermissionError();
  }

  const updates: Partial<ReportInterface> = {};
  let needsRun = false;
  if ("args" in req.body) {
    updates.args = {
      ...report.args,
      ...req.body.args,
    };

    const statsEngine = updates.args?.statsEngine || DEFAULT_STATS_ENGINE;

    updates.args.startDate = getValidDate(updates.args.startDate);
    if (!updates.args.endDate) {
      delete updates.args.endDate;
    } else {
      updates.args.endDate = getValidDate(updates.args.endDate || new Date());
    }
    updates.args.statsEngine = statsEngine;
<<<<<<< HEAD
    updates.args.regressionAdjustmentEnabled = !!updates.args
      ?.regressionAdjustmentEnabled;
    updates.args.metricRegressionAdjustmentStatuses =
      updates.args?.metricRegressionAdjustmentStatuses || [];
=======
    updates.args.regressionAdjustmentEnabled =
      statsEngine === "frequentist"
        ? !!updates.args?.regressionAdjustmentEnabled
        : false;
    updates.args.settingsForSnapshotMetrics =
      updates.args?.settingsForSnapshotMetrics || [];
>>>>>>> b9d4817d

    needsRun = true;
  }
  if ("title" in req.body) updates.title = req.body.title;
  if ("description" in req.body) updates.description = req.body.description;
  if ("status" in req.body) updates.status = req.body.status;

  await updateReport(org.id, req.params.id, updates);

  const updatedReport: ReportInterface = {
    ...report,
    ...updates,
  };
  if (needsRun) {
    const metricMap = await getMetricMap(context);
    const factTableMap = await getFactTableMap(context);

    const integration = await getIntegrationFromDatasourceId(
      context,
      updatedReport.args.datasource,
      true
    );

    const queryRunner = new ReportQueryRunner(
      context,
      updatedReport,
      integration
    );

    await queryRunner.startAnalysis({
      metricMap,
      factTableMap,
    });
  }

  return res.status(200).json({
    status: 200,
    updatedReport,
  });
}

export async function cancelReport(
  req: AuthRequest<null, { id: string }>,
  res: Response
) {
  const context = getContextFromReq(req);
  const { org } = context;
  const { id } = req.params;
  const report = await getReportById(org.id, id);
  if (!report) {
    throw new Error("Could not cancel query");
  }

  const integration = await getIntegrationFromDatasourceId(
    context,
    report.args.datasource
  );

  const queryRunner = new ReportQueryRunner(context, report, integration);
  await queryRunner.cancelQueries();

  res.status(200).json({ status: 200 });
}

export async function postNotebook(
  req: AuthRequest<null, { id: string }>,
  res: Response
) {
  const context = getContextFromReq(req);
  const { id } = req.params;

  const notebook = await generateReportNotebook(context, id);

  res.status(200).json({
    status: 200,
    notebook,
  });
}<|MERGE_RESOLUTION|>--- conflicted
+++ resolved
@@ -285,19 +285,10 @@
       updates.args.endDate = getValidDate(updates.args.endDate || new Date());
     }
     updates.args.statsEngine = statsEngine;
-<<<<<<< HEAD
     updates.args.regressionAdjustmentEnabled = !!updates.args
       ?.regressionAdjustmentEnabled;
-    updates.args.metricRegressionAdjustmentStatuses =
-      updates.args?.metricRegressionAdjustmentStatuses || [];
-=======
-    updates.args.regressionAdjustmentEnabled =
-      statsEngine === "frequentist"
-        ? !!updates.args?.regressionAdjustmentEnabled
-        : false;
     updates.args.settingsForSnapshotMetrics =
       updates.args?.settingsForSnapshotMetrics || [];
->>>>>>> b9d4817d
 
     needsRun = true;
   }
