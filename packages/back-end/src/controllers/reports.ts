--- conflicted
+++ resolved
@@ -365,11 +365,7 @@
   const context = getContextFromReq(req);
   const { id } = req.params;
 
-<<<<<<< HEAD
-  const notebook = await generateReportNotebook(id, context);
-=======
   const notebook = await generateReportNotebook(context, id);
->>>>>>> 774352b8
 
   res.status(200).json({
     status: 200,
