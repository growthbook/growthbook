--- conflicted
+++ resolved
@@ -1199,11 +1199,7 @@
     if (safeRolloutFields.datasourceId === undefined) {
       throw new Error("Datasource is required for safe rollouts");
     }
-<<<<<<< HEAD
-    if (interfaceFields.guardrailMetricIds === undefined) {
-=======
     if (safeRolloutFields.guardrailMetricIds === undefined) {
->>>>>>> 566a68c8
       throw new Error("Please select at least 1 guardrail metric");
     }
 
