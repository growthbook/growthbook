--- conflicted
+++ resolved
@@ -68,11 +68,7 @@
       secret,
       environment,
       encryptSDK,
-<<<<<<< HEAD
-      encryptionPrivateKey,
-=======
       encryptionKey,
->>>>>>> 9afc5dd2
     } = await lookupOrganizationByApiKey(key);
     if (!organization) {
       return res.status(400).json({
@@ -104,15 +100,9 @@
       status: 200,
       features: !encryptSDK ? features : {},
       ...(encryptSDK && {
-<<<<<<< HEAD
-        encrpytedFeatures: await encrypt(
-          JSON.stringify(features),
-          encryptionPrivateKey
-=======
         encryptedFeatures: await encrypt(
           JSON.stringify(features),
           encryptionKey
->>>>>>> 9afc5dd2
         ),
       }),
       dateUpdated,
