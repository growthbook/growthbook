import { Request, Response } from "express";
import {
  FeatureDraftChanges,
  FeatureInterface,
  FeatureRule,
} from "../../types/feature";
import { AuthRequest } from "../types/AuthRequest";
import { getOrgFromReq } from "../services/organizations";
import {
  addFeatureRule,
  createFeature,
  deleteFeature,
  setFeatureDraftRules,
  editFeatureRule,
  getAllFeatures,
  getFeature,
  publishDraft,
  setDefaultValue,
  toggleFeatureEnvironment,
  updateFeature,
  archiveFeature,
  getDraftRules,
  discardDraft,
  updateDraft,
  setJsonSchema,
} from "../models/FeatureModel";
import { getRealtimeUsageByHour } from "../models/RealtimeModel";
import { lookupOrganizationByApiKey } from "../models/ApiKeyModel";
import {
  addIdsToRules,
  arrayMove,
  getFeatureDefinitions,
  verifyDraftsAreEqual,
} from "../services/features";
import { getExperimentByTrackingKey } from "../models/ExperimentModel";
import { FeatureUsageRecords } from "../../types/realtime";
import {
  auditDetailsCreate,
  auditDetailsUpdate,
  auditDetailsDelete,
} from "../services/audit";
import { getRevisions } from "../models/FeatureRevisionModel";
import { getEnabledEnvironments } from "../util/features";
import { ExperimentInterface } from "../../types/experiment";
import {
  findSDKConnectionByKey,
  markSDKConnectionUsed,
} from "../models/SdkConnectionModel";
import { logger } from "../util/logger";
import { addTagsDiff } from "../models/TagModel";
import { FASTLY_SERVICE_ID } from "../util/secrets";
import { EventAuditUserForResponseLocals } from "../events/event-types";
<<<<<<< HEAD
import { upsertWatch } from "../models/WatchModel";
=======
import { getSurrogateKeysFromSDKPayloadKeys } from "../util/cdn.util";
import { SDKPayloadKey } from "../../types/sdk-payload";
>>>>>>> f699a800

class UnrecoverableApiError extends Error {
  constructor(message: string) {
    super(message);
    this.name = "UnrecoverableApiError";
  }
}

async function getPayloadParamsFromApiKey(
  key: string,
  req: Request
): Promise<{
  organization: string;
  project: string;
  environment: string;
  encrypted: boolean;
  encryptionKey?: string;
  includeVisualExperiments?: boolean;
  includeDraftExperiments?: boolean;
  includeExperimentNames?: boolean;
  hashSecureAttributes?: boolean;
}> {
  // SDK Connection key
  if (key.match(/^sdk-/)) {
    const connection = await findSDKConnectionByKey(key);
    if (!connection) {
      throw new UnrecoverableApiError("Invalid API Key");
    }

    // If this is the first time the SDK Connection is being used, mark it as successfully connected
    if (!connection.connected) {
      // This is async, but we don't care about the response
      markSDKConnectionUsed(key).catch(() => {
        // Errors are not fatal, ignore them
        logger.warn("Failed to mark SDK Connection as used - " + key);
      });
    }

    return {
      organization: connection.organization,
      environment: connection.environment,
      project: connection.project,
      encrypted: connection.encryptPayload,
      encryptionKey: connection.encryptionKey,
      includeVisualExperiments: connection.includeVisualExperiments,
      includeDraftExperiments: connection.includeDraftExperiments,
      includeExperimentNames: connection.includeExperimentNames,
      hashSecureAttributes: connection.hashSecureAttributes,
    };
  }
  // Old, legacy API Key
  else {
    let projectFilter = "";
    if (typeof req.query?.project === "string") {
      projectFilter = req.query.project;
    }

    const {
      organization,
      secret,
      environment,
      project,
      encryptSDK,
      encryptionKey,
    } = await lookupOrganizationByApiKey(key);
    if (!organization) {
      throw new UnrecoverableApiError("Invalid API Key");
    }
    if (secret) {
      throw new UnrecoverableApiError(
        "Must use a Publishable API key to get feature definitions"
      );
    }

    if (project && !projectFilter) {
      projectFilter = project;
    }

    return {
      organization,
      environment: environment || "production",
      project: projectFilter,
      encrypted: !!encryptSDK,
      encryptionKey,
    };
  }
}

export async function getFeaturesPublic(req: Request, res: Response) {
  try {
    const { key } = req.params;

    if (!key) {
      throw new UnrecoverableApiError("Missing API key in request");
    }

    const {
      organization,
      environment,
      encrypted,
      project,
      encryptionKey,
      includeVisualExperiments,
      includeDraftExperiments,
      includeExperimentNames,
      hashSecureAttributes,
    } = await getPayloadParamsFromApiKey(key, req);

    const defs = await getFeatureDefinitions({
      organization,
      environment,
      project,
      encryptionKey: encrypted ? encryptionKey : "",
      includeVisualExperiments,
      includeDraftExperiments,
      includeExperimentNames,
      hashSecureAttributes,
    });

    // Cache for 30 seconds, serve stale up to 1 hour (10 hours if origin is down)
    res.set(
      "Cache-control",
      "public, max-age=30, stale-while-revalidate=3600, stale-if-error=36000"
    );

    // If using Fastly, add surrogate key header for cache purging
    if (FASTLY_SERVICE_ID) {
      // Purge by org, API Key, or payload contents
      const payloadKey: SDKPayloadKey = { environment, project };
      const surrogateKeys = [
        organization,
        key,
        ...getSurrogateKeysFromSDKPayloadKeys(organization, [payloadKey]),
      ];
      res.set("Surrogate-Key", surrogateKeys.join(" "));
    }

    res.status(200).json({
      status: 200,
      ...defs,
    });
  } catch (e) {
    // We don't want to expose internal errors like Mongo Connections to users, so default to a generic message
    let error = "Failed to get features";

    // These errors are unrecoverable and can thus be cached by a CDN despite a 400 response code
    // Set this header, which our CDN can pick up and apply caching rules for
    // Also, use the more detailed error message since these are explicitly set by us
    if (e instanceof UnrecoverableApiError) {
      res.set("x-unrecoverable", "1");
      error = e.message;
    }

    return res.status(400).json({
      status: 400,
      error,
    });
  }
}

export async function postFeatures(
  req: AuthRequest<Partial<FeatureInterface>>,
  res: Response<
    { status: 200; feature: FeatureInterface },
    EventAuditUserForResponseLocals
  >
) {
  const { id, environmentSettings, ...otherProps } = req.body;
  const { org, userId, email, userName } = getOrgFromReq(req);

  req.checkPermissions("manageFeatures", otherProps.project);
  req.checkPermissions("createFeatureDrafts", otherProps.project);

  if (!id) {
    throw new Error("Must specify feature key");
  }

  if (!environmentSettings) {
    throw new Error("Feature missing initial environment toggle settings");
  }

  if (!id.match(/^[a-zA-Z0-9_.:|-]+$/)) {
    throw new Error(
      "Feature keys can only include letters, numbers, hyphens, and underscores."
    );
  }
  const existing = await getFeature(org.id, id);
  if (existing) {
    throw new Error(
      "This feature key already exists. Feature keys must be unique."
    );
  }

  const feature: FeatureInterface = {
    defaultValue: "",
    valueType: "boolean",
    owner: userName,
    description: "",
    project: "",
    environmentSettings,
    ...otherProps,
    dateCreated: new Date(),
    dateUpdated: new Date(),
    organization: org.id,
    id: id.toLowerCase(),
    archived: false,
    revision: {
      version: 1,
      comment: "New feature",
      date: new Date(),
      publishedBy: {
        id: userId,
        email,
        name: userName,
      },
    },
    jsonSchema: {
      schema: "",
      date: new Date(),
      enabled: false,
    },
  };

  // Require publish permission for any enabled environments
  req.checkPermissions(
    "publishFeatures",
    feature.project,
    getEnabledEnvironments(feature)
  );

  addIdsToRules(feature.environmentSettings, feature.id);

  await createFeature(org, res.locals.eventAudit, feature);
  await upsertWatch({
    userId,
    organization: org.id,
    item: feature.id,
    type: "features",
  });

  await req.audit({
    event: "feature.create",
    entity: {
      object: "feature",
      id: feature.id,
    },
    details: auditDetailsCreate(feature),
  });

  res.status(200).json({
    status: 200,
    feature,
  });
}

export async function postFeaturePublish(
  req: AuthRequest<
    { draft: FeatureDraftChanges; comment?: string },
    { id: string }
  >,
  res: Response
) {
  const { org, email, userId, userName } = getOrgFromReq(req);
  const { id } = req.params;
  const { draft, comment } = req.body;

  const feature = await getFeature(org.id, id);

  if (!feature) {
    throw new Error("Could not find feature");
  }
  if (!feature.draft?.active) {
    throw new Error("There are no changes to publish.");
  }

  req.checkPermissions("manageFeatures", feature.project);

  // If changing the default value, it affects all enabled environments
  if ("defaultValue" in draft) {
    req.checkPermissions(
      "publishFeatures",
      feature.project,
      getEnabledEnvironments(feature)
    );
  }
  // Otherwise, only the environments with rule changes are affected
  else {
    const draftRules = draft.rules || {};
    req.checkPermissions(
      "publishFeatures",
      feature.project,
      [...getEnabledEnvironments(feature)].filter((e) => e in draftRules)
    );
  }

  verifyDraftsAreEqual(feature.draft, draft);

  const updatedFeature = await publishDraft(
    org,
    feature,
    {
      id: userId,
      name: userName,
      email,
    },
    comment
  );

  await req.audit({
    event: "feature.publish",
    entity: {
      object: "feature",
      id: feature.id,
    },
    details: auditDetailsUpdate(feature, updatedFeature, {
      revision: updatedFeature.revision?.version || 1,
      comment,
    }),
  });

  res.status(200).json({
    status: 200,
  });
}

export async function postFeatureDiscard(
  req: AuthRequest<{ draft: FeatureDraftChanges }, { id: string }>,
  res: Response<{ status: 200 }, EventAuditUserForResponseLocals>
) {
  const { org } = getOrgFromReq(req);
  const { id } = req.params;
  const { draft } = req.body;

  const feature = await getFeature(org.id, id);

  if (!feature) {
    throw new Error("Could not find feature");
  }

  req.checkPermissions("manageFeatures", feature.project);
  req.checkPermissions("createFeatureDrafts", feature.project);

  verifyDraftsAreEqual(feature.draft, draft);

  await discardDraft(org, res.locals.eventAudit, feature);

  res.status(200).json({
    status: 200,
  });
}

export async function postFeatureDraft(
  req: AuthRequest<
    {
      defaultValue: string;
      rules: Record<string, FeatureRule[]>;
      comment: string;
    },
    { id: string }
  >,
  res: Response<{ status: 200 }, EventAuditUserForResponseLocals>
) {
  const { org } = getOrgFromReq(req);
  const { id } = req.params;
  const { defaultValue, rules, comment } = req.body;
  const feature = await getFeature(org.id, id);

  if (!feature) {
    throw new Error("Could not find feature");
  }

  req.checkPermissions("manageFeatures", feature.project);
  req.checkPermissions("createFeatureDrafts", feature.project);

  await updateDraft(org, res.locals.eventAudit, feature, {
    active: true,
    comment,
    dateCreated: new Date(),
    dateUpdated: new Date(),
    defaultValue,
    rules,
  });

  res.status(200).json({
    status: 200,
  });
}

export async function postFeatureRule(
  req: AuthRequest<{ rule: FeatureRule; environment: string }, { id: string }>,
  res: Response<{ status: 200 }, EventAuditUserForResponseLocals>
) {
  const { org } = getOrgFromReq(req);
  const { id } = req.params;
  const { environment, rule } = req.body;
  const feature = await getFeature(org.id, id);

  if (!feature) {
    throw new Error("Could not find feature");
  }

  req.checkPermissions("manageFeatures", feature.project);
  req.checkPermissions("createFeatureDrafts", feature.project);

  await addFeatureRule(org, res.locals.eventAudit, feature, environment, rule);

  res.status(200).json({
    status: 200,
  });
}

export async function postFeatureDefaultValue(
  req: AuthRequest<{ defaultValue: string }, { id: string }>,
  res: Response<{ status: 200 }, EventAuditUserForResponseLocals>
) {
  const { org } = getOrgFromReq(req);
  const { id } = req.params;
  const { defaultValue } = req.body;
  const feature = await getFeature(org.id, id);

  if (!feature) {
    throw new Error("Could not find feature");
  }

  req.checkPermissions("manageFeatures", feature.project);
  req.checkPermissions("createFeatureDrafts", feature.project);

  await setDefaultValue(org, res.locals.eventAudit, feature, defaultValue);

  res.status(200).json({
    status: 200,
  });
}

export async function postFeatureSchema(
  req: AuthRequest<{ schema: string; enabled: boolean }, { id: string }>,
  res: Response<{ status: 200 }, EventAuditUserForResponseLocals>
) {
  const { org } = getOrgFromReq(req);
  const { id } = req.params;
  const { schema, enabled } = req.body;
  const feature = await getFeature(org.id, id);

  if (!feature) {
    throw new Error("Could not find feature");
  }

  req.checkPermissions("manageFeatures", feature.project);
  req.checkPermissions("createFeatureDrafts", feature.project);

  const updatedFeature = await setJsonSchema(
    org,
    res.locals.eventAudit,
    feature,
    schema,
    enabled
  );

  await req.audit({
    event: "feature.update",
    entity: {
      object: "feature",
      id: feature.id,
    },
    details: auditDetailsUpdate(feature, updatedFeature),
  });

  res.status(200).json({
    status: 200,
  });
}

export async function putFeatureRule(
  req: AuthRequest<
    { rule: Partial<FeatureRule>; environment: string; i: number },
    { id: string }
  >,
  res: Response<{ status: 200 }, EventAuditUserForResponseLocals>
) {
  const { org } = getOrgFromReq(req);
  const { id } = req.params;
  const { environment, rule, i } = req.body;
  const feature = await getFeature(org.id, id);

  if (!feature) {
    throw new Error("Could not find feature");
  }

  req.checkPermissions("manageFeatures", feature.project);
  req.checkPermissions("createFeatureDrafts", feature.project);

  await editFeatureRule(
    org,
    res.locals.eventAudit,
    feature,
    environment,
    i,
    rule
  );

  res.status(200).json({
    status: 200,
  });
}

export async function postFeatureToggle(
  req: AuthRequest<{ environment: string; state: boolean }, { id: string }>,
  res: Response<{ status: 200 }, EventAuditUserForResponseLocals>
) {
  const { org } = getOrgFromReq(req);
  const { id } = req.params;
  const { environment, state } = req.body;
  const feature = await getFeature(org.id, id);

  if (!feature) {
    throw new Error("Could not find feature");
  }

  req.checkPermissions("manageFeatures", feature.project);
  req.checkPermissions("publishFeatures", feature.project, [environment]);

  const currentState =
    feature.environmentSettings?.[environment]?.enabled || false;

  await toggleFeatureEnvironment(
    org,
    res.locals.eventAudit,
    feature,
    environment,
    state
  );

  await req.audit({
    event: "feature.toggle",
    entity: {
      object: "feature",
      id: feature.id,
    },
    details: auditDetailsUpdate(
      { on: currentState },
      { on: state },
      { environment }
    ),
  });

  res.status(200).json({
    status: 200,
  });
}

export async function postFeatureMoveRule(
  req: AuthRequest<
    { environment: string; from: number; to: number },
    { id: string }
  >,
  res: Response<{ status: 200 }, EventAuditUserForResponseLocals>
) {
  const { org } = getOrgFromReq(req);
  const { id } = req.params;
  const { environment, from, to } = req.body;
  const feature = await getFeature(org.id, id);

  if (!feature) {
    throw new Error("Could not find feature");
  }

  req.checkPermissions("manageFeatures", feature.project);
  req.checkPermissions("createFeatureDrafts", feature.project);

  const rules = getDraftRules(feature, environment);
  if (!rules[from] || !rules[to]) {
    throw new Error("Invalid rule index");
  }

  const newRules = arrayMove(rules, from, to);

  await setFeatureDraftRules(
    org,
    res.locals.eventAudit,
    feature,
    environment,
    newRules
  );

  res.status(200).json({
    status: 200,
  });
}

export async function deleteFeatureRule(
  req: AuthRequest<{ environment: string; i: number }, { id: string }>,
  res: Response<{ status: 200 }, EventAuditUserForResponseLocals>
) {
  const { org } = getOrgFromReq(req);
  const { id } = req.params;
  const { environment, i } = req.body;
  const feature = await getFeature(org.id, id);

  if (!feature) {
    throw new Error("Could not find feature");
  }

  req.checkPermissions("manageFeatures", feature.project);
  req.checkPermissions("createFeatureDrafts", feature.project);

  const rules = getDraftRules(feature, environment);

  const newRules = rules.slice();
  newRules.splice(i, 1);

  await setFeatureDraftRules(
    org,
    res.locals.eventAudit,
    feature,
    environment,
    newRules
  );

  res.status(200).json({
    status: 200,
  });
}

export async function putFeature(
  req: AuthRequest<Partial<FeatureInterface>, { id: string }>,
  res: Response<
    { status: 200; feature: FeatureInterface },
    EventAuditUserForResponseLocals
  >
) {
  const { org } = getOrgFromReq(req);
  const { id } = req.params;
  const feature = await getFeature(org.id, id);

  if (!feature) {
    throw new Error("Could not find feature");
  }

  req.checkPermissions("manageFeatures", feature.project);

  const updates = req.body;

  // Changing the project can affect whether or not it's published if using project-scoped api keys
  if ("project" in updates) {
    // Make sure they have access in both the old and new environments
    req.checkPermissions("manageFeatures", updates.project);
    req.checkPermissions(
      "publishFeatures",
      feature.project,
      getEnabledEnvironments(feature)
    );
    req.checkPermissions(
      "publishFeatures",
      updates.project,
      getEnabledEnvironments(feature)
    );
  }

  const allowedKeys: (keyof FeatureInterface)[] = [
    "tags",
    "description",
    "project",
    "owner",
  ];

  if (
    Object.keys(updates).filter(
      (key: keyof FeatureInterface) => !allowedKeys.includes(key)
    ).length > 0
  ) {
    throw new Error("Invalid update fields for feature");
  }

  const updatedFeature = await updateFeature(
    org,
    res.locals.eventAudit,
    feature,
    updates
  );

  // If there are new tags to add
  await addTagsDiff(org.id, feature.tags || [], updates.tags || []);

  await req.audit({
    event: "feature.update",
    entity: {
      object: "feature",
      id: feature.id,
    },
    details: auditDetailsUpdate(feature, updatedFeature),
  });

  res.status(200).json({
    feature: updatedFeature,
    status: 200,
  });
}

export async function deleteFeatureById(
  req: AuthRequest<null, { id: string }>,
  res: Response<{ status: 200 }, EventAuditUserForResponseLocals>
) {
  const { id } = req.params;
  const { org } = getOrgFromReq(req);

  const feature = await getFeature(org.id, id);

  if (feature) {
    req.checkPermissions("manageFeatures", feature.project);
    req.checkPermissions("createFeatureDrafts", feature.project);
    req.checkPermissions(
      "publishFeatures",
      feature.project,
      getEnabledEnvironments(feature)
    );
    await deleteFeature(org, res.locals.eventAudit, feature);
    await req.audit({
      event: "feature.delete",
      entity: {
        object: "feature",
        id: feature.id,
      },
      details: auditDetailsDelete(feature),
    });
  }

  res.status(200).json({
    status: 200,
  });
}

export async function postFeatureArchive(
  req: AuthRequest<null, { id: string }>,
  res: Response<{ status: 200 }, EventAuditUserForResponseLocals>
) {
  const { id } = req.params;
  const { org } = getOrgFromReq(req);
  const feature = await getFeature(org.id, id);

  if (!feature) {
    throw new Error("Could not find feature");
  }
  req.checkPermissions("manageFeatures", feature.project);
  req.checkPermissions(
    "publishFeatures",
    feature.project,
    getEnabledEnvironments(feature)
  );
  const updatedFeature = await archiveFeature(
    org,
    res.locals.eventAudit,
    feature,
    !feature.archived
  );

  await req.audit({
    event: "feature.archive",
    entity: {
      object: "feature",
      id: feature.id,
    },
    details: auditDetailsUpdate(
      { archived: feature.archived }, // Old state
      { archived: updatedFeature.archived } // New state
    ),
  });

  res.status(200).json({
    status: 200,
  });
}

export async function getFeatures(
  req: AuthRequest<unknown, unknown, { project?: string }>,
  res: Response
) {
  const { org } = getOrgFromReq(req);

  let project = "";
  if (typeof req.query?.project === "string") {
    project = req.query.project;
  }

  const features = await getAllFeatures(org.id, project);

  res.status(200).json({
    status: 200,
    features,
  });
}

export async function getFeatureById(
  req: AuthRequest<null, { id: string }>,
  res: Response
) {
  const { org } = getOrgFromReq(req);
  const { id } = req.params;
  const feature = await getFeature(org.id, id);

  if (!feature) {
    throw new Error("Could not find feature");
  }

  const expIds: Set<string> = new Set();
  if (feature.environmentSettings) {
    Object.values(feature.environmentSettings).forEach((env) => {
      env.rules?.forEach((r) => {
        if (r.type === "experiment") {
          expIds.add(r.trackingKey || feature.id);
        }
      });
    });
  }

  const experiments: { [key: string]: ExperimentInterface } = {};
  if (expIds.size > 0) {
    await Promise.all(
      Array.from(expIds).map(async (id) => {
        const exp = await getExperimentByTrackingKey(org.id, id);
        if (exp) {
          experiments[id] = exp;
        }
      })
    );
  }

  const revisions = await getRevisions(org.id, id);

  res.status(200).json({
    status: 200,
    feature,
    experiments,
    revisions,
  });
}

export async function getRealtimeUsage(
  req: AuthRequest<null, { id: string }>,
  res: Response
) {
  const { org } = getOrgFromReq(req);
  const NUM_MINUTES = 30;

  // Get feature usage for the current hour
  const now = new Date();
  const current = await getRealtimeUsageByHour(
    org.id,
    now.toISOString().substring(0, 13)
  );

  const usage: FeatureUsageRecords = {};
  if (current) {
    Object.keys(current.features).forEach((feature) => {
      usage[feature] = { realtime: [] };
      for (let i = now.getMinutes(); i >= 0; i--) {
        usage[feature].realtime.push({
          used: current.features[feature]?.used?.[i] || 0,
          skipped: current.features[feature]?.skipped?.[i] || 0,
        });
      }
    });
  }

  // If needed, pull in part of the previous hour to get to 30 data points
  if (now.getMinutes() < NUM_MINUTES - 1) {
    const stop = 59 - (NUM_MINUTES - 1 - now.getMinutes());
    const lastHour = new Date(now);
    lastHour.setHours(lastHour.getHours() - 1);

    const lastHourData = await getRealtimeUsageByHour(
      org.id,
      lastHour.toISOString().substring(0, 13)
    );
    if (lastHourData) {
      Object.keys(lastHourData.features).forEach((feature) => {
        if (!usage[feature]) {
          usage[feature] = {
            realtime: Array(now.getMinutes() + 1).fill({
              used: 0,
              skipped: 0,
            }),
          };
        }
        for (let i = 59; i >= stop; i--) {
          usage[feature].realtime.push({
            used: lastHourData.features[feature]?.used?.[i] || 0,
            skipped: lastHourData.features[feature]?.skipped?.[i] || 0,
          });
        }
      });
    }
  }

  // Pad out all usage arrays to 30 items and reverse arrays
  Object.keys(usage).forEach((feature) => {
    while (usage[feature].realtime.length < 30) {
      usage[feature].realtime.push({
        used: 0,
        skipped: 0,
      });
    }
    // Remove any extra items and reverse
    usage[feature].realtime = usage[feature].realtime.slice(0, 30);
    usage[feature].realtime.reverse();
  });

  res.status(200).json({
    status: 200,
    usage,
  });
}<|MERGE_RESOLUTION|>--- conflicted
+++ resolved
@@ -50,12 +50,9 @@
 import { addTagsDiff } from "../models/TagModel";
 import { FASTLY_SERVICE_ID } from "../util/secrets";
 import { EventAuditUserForResponseLocals } from "../events/event-types";
-<<<<<<< HEAD
 import { upsertWatch } from "../models/WatchModel";
-=======
 import { getSurrogateKeysFromSDKPayloadKeys } from "../util/cdn.util";
 import { SDKPayloadKey } from "../../types/sdk-payload";
->>>>>>> f699a800
 
 class UnrecoverableApiError extends Error {
   constructor(message: string) {
