--- conflicted
+++ resolved
@@ -1181,7 +1181,6 @@
     defaultValueChanged: false,
     settings: org?.settings,
   });
-<<<<<<< HEAD
 
   // Validate that specified metrics exist and belong to the organization for safe-rollout rules
   if (rule.type === "safe-rollout") {
@@ -1220,15 +1219,20 @@
     }
   }
   // omit the fields from the rule that are in the safeRollout interface
-  const featureRule = omit(rule, [
+  const featureRule = (omit(rule, [
     "trackingKey",
     "datasource",
     "exposureQueryId",
     "hashAttribute",
     "seed",
     "guardrailMetrics",
-  ]) as FeatureRule;
-
+  ]) as unknown) as FeatureRule;
+  if (rule.type === "safe-rollout" && !rule.seed) {
+    rule.seed = uuidv4();
+  }
+  if (rule.type === "safe-rollout" && !rule.trackingKey) {
+    rule.trackingKey = uuidv4();
+  }
   if (rule.type === "safe-rollout") {
     await context.models.safeRollout.create({
       featureId: feature.id,
@@ -1239,17 +1243,12 @@
       hashAttribute: rule.hashAttribute,
       seed: rule.seed,
       guardrailMetrics: rule.guardrailMetrics,
-      status: "running",
       autoSnapshots: true,
+      coverage: 0,
+      controlValue: rule.controlValue,
+      variationValue: rule.variationValue,
+      status: "draft",
     });
-=======
-  // set a rule see if the safe rollout was not copied
-  if (rule.type === "safe-rollout" && !rule.seed) {
-    rule.seed = uuidv4();
-  }
-  if (rule.type === "safe-rollout" && !rule.trackingKey) {
-    rule.trackingKey = uuidv4();
->>>>>>> 094e09e7
   }
 
   await addFeatureRule(
