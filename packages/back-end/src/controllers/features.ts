--- conflicted
+++ resolved
@@ -22,14 +22,11 @@
   archiveFeature,
   setJsonSchema,
   deleteExperimentRefRule,
-<<<<<<< HEAD
   getAllFeaturesWithLinkedExperiments,
-=======
   publishRevision,
   migrateDraft,
   applyRevisionChanges,
   addLinkedExperiment,
->>>>>>> c7b5fd0a
 } from "../models/FeatureModel";
 import { getRealtimeUsageByHour } from "../models/RealtimeModel";
 import { lookupOrganizationByApiKey } from "../models/ApiKeyModel";
