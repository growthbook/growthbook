--- conflicted
+++ resolved
@@ -269,7 +269,7 @@
   const filteredProjects = filterProjectsByEnvironmentWithNull(
     projects,
     environmentDoc,
-    true
+    true,
   );
 
   const defs = await getFeatureDefinitions({
@@ -332,14 +332,6 @@
       context,
       projects,
       environmentDoc,
-<<<<<<< HEAD
-=======
-      true,
-    );
-
-    const defs = await getFeatureDefinitions({
-      context,
->>>>>>> 8e85b7cc
       capabilities,
       encrypted,
       encryptionKey,
@@ -1339,7 +1331,7 @@
       expHasLinkedChanges
     ) {
       throw new Error(
-        "Failed to create experiment rule. Experiment has linked changes, is not in draft status, or is not linked to the same holdout as the feature."
+        "Failed to create experiment rule. Experiment has linked changes, is not in draft status, or is not linked to the same holdout as the feature.",
       );
     }
 
@@ -2331,16 +2323,16 @@
           experiment?.status !== "draft" ||
           experiment?.type === "multi-armed-bandit"
         );
-      }
+      },
     );
     const hasSafeRollouts = Object.values(feature.environmentSettings).some(
       (env) => {
         return env.rules.some((rule) => rule.type === "safe-rollout");
-      }
+      },
     );
     if (hasNonDraftExperimentsOrBandits || hasSafeRollouts) {
       throw new Error(
-        "Cannot change holdout when there are running linked experiments, safe rollout rules, or multi-armed bandit rules"
+        "Cannot change holdout when there are running linked experiments, safe rollout rules, or multi-armed bandit rules",
       );
     }
   }
@@ -2348,7 +2340,7 @@
   if (updates.holdout?.id !== feature.holdout?.id && feature.holdout?.id) {
     await context.models.holdout.removeFeatureFromHoldout(
       feature.holdout.id,
-      feature.id
+      feature.id,
     );
   }
 
@@ -2370,7 +2362,7 @@
                 feature.linkedExperiments.map((experimentId) => [
                   experimentId,
                   { id: experimentId, dateAdded: new Date() },
-                ])
+                ]),
               ),
             },
           }
@@ -2380,7 +2372,7 @@
       const linkedExperiments = await Promise.all(
         feature.linkedExperiments.map(async (experimentId) => {
           return getExperimentById(context, experimentId);
-        })
+        }),
       );
 
       await Promise.all(
@@ -2393,7 +2385,7 @@
               holdoutId: updates.holdout?.id,
             },
           });
-        })
+        }),
       );
     }
   }
@@ -2443,7 +2435,7 @@
     if (feature.holdout?.id) {
       await context.models.holdout.removeFeatureFromHoldout(
         feature.holdout.id,
-        feature.id
+        feature.id,
       );
     }
     await deleteFeature(context, feature);
