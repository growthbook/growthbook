import { Response } from "express";
<<<<<<< HEAD
import { orgHasPremiumFeature } from "shared/enterprise";
import { ExperimentInterface } from "@back-end/types/experiment";
import { getContextFromReq } from "../services/organizations";
import { AuthRequest } from "../types/AuthRequest";
=======
import { orgHasPremiumFeature } from "enterprise";
import { ExperimentInterface } from "back-end/types/experiment";
import { getContextFromReq } from "back-end/src/services/organizations";
import { AuthRequest } from "back-end/src/types/AuthRequest";
>>>>>>> 7dc2f956
import {
  createExperimentLaunchChecklist,
  getExperimentLaunchChecklist,
  getExperimentLaunchChecklistById,
  updateExperimentLaunchChecklist,
} from "back-end/src/models/ExperimentLaunchChecklistModel";
import { ChecklistTask } from "back-end/types/experimentLaunchChecklist";
import {
  getExperimentById,
  updateExperiment,
} from "back-end/src/models/ExperimentModel";
import { auditDetailsUpdate } from "back-end/src/services/audit";

export async function postExperimentLaunchChecklist(
  req: AuthRequest<{ tasks: ChecklistTask[]; projectId?: string }>,
  res: Response
) {
  const context = getContextFromReq(req);

  if (!context.permissions.canManageOrgSettings()) {
    context.permissions.throwPermissionError();
  }
  const { org, userId } = context;

  const { tasks, projectId } = req.body;

  if (!orgHasPremiumFeature(org, "custom-launch-checklist")) {
    throw new Error(
      "Must have a commercial License Key to customize the organization's pre-launch checklist."
    );
  }

  const existingChecklist = await getExperimentLaunchChecklist(
    org.id,
    projectId || ""
  );

  if (existingChecklist) {
    return res.status(400).json({
      status: 400,
      message: `A checklist already exists for this ${
        projectId ? "project" : "organization"
      }"}`,
    });
  }

  const checklist = await createExperimentLaunchChecklist(
    org.id,
    userId,
    tasks,
    projectId || ""
  );

  return res.status(200).json({
    status: 200,
    checklist,
  });
}

export async function getExperimentCheckListByOrg(
  req: AuthRequest,
  res: Response
) {
  const { org } = getContextFromReq(req);

  if (!orgHasPremiumFeature(org, "custom-launch-checklist")) {
    return res.status(200).json({
      status: 200,
      checklist: [],
    });
  }

  const checklist = await getExperimentLaunchChecklist(org.id, "");

  return res.status(200).json({
    status: 200,
    checklist,
  });
}

//TODO: Add getExperimentCheckListByProject method

export async function putExperimentLaunchChecklist(
  req: AuthRequest<{ tasks: ChecklistTask[] }, { id: string }>,
  res: Response
) {
  const context = getContextFromReq(req);
  if (!context.permissions.canManageOrgSettings()) {
    context.permissions.throwPermissionError();
  }
  const { org, userId } = context;
  const { tasks } = req.body;

  const { id } = req.params;

  if (!orgHasPremiumFeature(org, "custom-launch-checklist")) {
    throw new Error(
      "Must have a commercial License Key to update the organization's pre-launch checklist."
    );
  }

  const checklist = await getExperimentLaunchChecklistById(org.id, id);

  if (!checklist) {
    return res.status(404).json({
      status: 404,
      message: "Could not find checklist",
    });
  }

  await updateExperimentLaunchChecklist(org.id, userId, id, tasks);

  return res.status(200).json({
    status: 200,
  });
}

export async function putManualLaunchChecklist(
  req: AuthRequest<
    { checklist: { key: string; status: "complete" | "incomplete" }[] },
    { id: string }
  >,
  res: Response
) {
  const context = getContextFromReq(req);

  const { id } = req.params;
  const { checklist } = req.body;

  const changes: Partial<ExperimentInterface> = {
    manualLaunchChecklist: checklist,
  };

  const experiment = await getExperimentById(context, id);

  if (!experiment) {
    throw new Error("Could not find experiment");
  }

  if (!context.permissions.canUpdateExperiment(experiment, changes)) {
    context.permissions.throwPermissionError();
  }

  await updateExperiment({
    context,
    experiment,
    changes,
  });

  await req.audit({
    event: "experiment.launchChecklist.updated",
    entity: {
      object: "experiment",
      id: experiment.id,
    },
    details: auditDetailsUpdate(experiment.manualLaunchChecklist, checklist),
  });

  res.status(200).json({ status: 200 });
}<|MERGE_RESOLUTION|>--- conflicted
+++ resolved
@@ -1,15 +1,8 @@
 import { Response } from "express";
-<<<<<<< HEAD
-import { orgHasPremiumFeature } from "shared/enterprise";
-import { ExperimentInterface } from "@back-end/types/experiment";
-import { getContextFromReq } from "../services/organizations";
-import { AuthRequest } from "../types/AuthRequest";
-=======
 import { orgHasPremiumFeature } from "enterprise";
 import { ExperimentInterface } from "back-end/types/experiment";
 import { getContextFromReq } from "back-end/src/services/organizations";
 import { AuthRequest } from "back-end/src/types/AuthRequest";
->>>>>>> 7dc2f956
 import {
   createExperimentLaunchChecklist,
   getExperimentLaunchChecklist,
