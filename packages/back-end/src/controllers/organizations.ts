--- conflicted
+++ resolved
@@ -130,7 +130,6 @@
       id: uniqid("met_sample_"),
       datasource: "",
       ignoreNulls: false,
-      earlyStart: false,
       inverse: false,
       queries: [],
       dateCreated: new Date(),
@@ -145,97 +144,12 @@
     await insertMetric(metric1);
   }
 
-<<<<<<< HEAD
-  const metric1: MetricInterface = {
-    id: uniqid("met_sample_"),
-    datasource: "",
-    ignoreNulls: false,
-    inverse: false,
-    queries: [],
-    dateCreated: new Date(),
-    dateUpdated: new Date(),
-    runStarted: null,
-    name: "Sample Conversions",
-    description: `Part of the GrowthBook sample data set. Feel free to delete when finished exploring.`,
-    type: "binomial",
-    organization: orgId,
-    userIdType: "anonymous",
-  };
-  await insertMetric(metric1);
-
-  const metric2: MetricInterface = {
-    id: uniqid("met_sample_"),
-    datasource: "",
-    ignoreNulls: false,
-    inverse: false,
-    queries: [],
-    dateCreated: new Date(),
-    dateUpdated: new Date(),
-    runStarted: null,
-    name: "Sample Revenue per User",
-    description: `Part of the GrowthBook sample data set. Feel free to delete when finished exploring.`,
-    type: "revenue",
-    organization: orgId,
-    userIdType: "anonymous",
-  };
-  await insertMetric(metric2);
-
-  const lastWeek = new Date();
-  lastWeek.setDate(lastWeek.getDate() - 7);
-
-  const experiment: ExperimentInterface = {
-    id: uniqid("exp_sample_"),
-    organization: orgId,
-    archived: false,
-    name: "Sample Experiment",
-    status: "stopped",
-    description: `Part of the GrowthBook sample data set. Feel free to delete when finished exploring.`,
-    hypothesis:
-      "Making the buttons green on the pricing page will increase conversions",
-    previewURL: "",
-    targetURLRegex: "",
-    variations: [
-      {
-        name: "Control",
-        value: `{"color": "blue"}`,
-        screenshots: [
-          {
-            path: "/images/pricing-default.png",
-          },
-        ],
-      },
-      {
-        name: "Variation",
-        value: `{"color": "green"}`,
-        screenshots: [
-          {
-            path: "/images/pricing-green.png",
-          },
-        ],
-      },
-    ],
-    autoAssign: false,
-    autoSnapshots: false,
-    datasource: "",
-    dateCreated: new Date(),
-    dateUpdated: new Date(),
-    implementation: "code",
-    metrics: [metric1.id, metric2.id],
-    owner: userId,
-    trackingKey: "sample-experiment",
-    userIdType: "anonymous",
-    tags: [],
-    results: "won",
-    winner: 1,
-    analysis: `Calling this test a winner given the significant increase in conversions! 💵 🍾
-=======
   let metric2 = existingMetrics.filter((m) => m.type === "revenue")[0];
   if (!metric2) {
     metric2 = {
       id: uniqid("met_sample_"),
       datasource: "",
       ignoreNulls: false,
-      earlyStart: false,
       inverse: false,
       queries: [],
       dateCreated: new Date(),
@@ -300,7 +214,6 @@
       results: "won",
       winner: 1,
       analysis: `Calling this test a winner given the significant increase in conversions! 💵 🍾
->>>>>>> 3330b426
 
 Revenue did not reach 95% significance, but the risk is so low it doesn't seem worth it to keep waiting.
 
