--- conflicted
+++ resolved
@@ -35,13 +35,9 @@
 import { getOauth2Client } from "../integrations/GoogleAnalytics";
 import { UserModel } from "../models/UserModel";
 import {
-<<<<<<< HEAD
   Environment,
   MemberRole,
-=======
-  MemberRole,
   NamespaceUsage,
->>>>>>> ca0716b1
   OrganizationInterface,
 } from "../../types/organization";
 import {
