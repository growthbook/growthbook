import { Request, Response } from "express";
import { AuthRequest } from "../types/AuthRequest";
import {
  acceptInvite,
  inviteUser,
  removeMember,
  revokeInvite,
  getInviteUrl,
  getRole,
  importConfig,
  getOrgFromReq,
  addMemberToOrg,
  validateLogin,
  getPermissionsByRole,
  updateRole,
} from "../services/organizations";
import {
  getSourceIntegrationObject,
  getNonSensitiveParams,
} from "../services/datasource";
import { createUser, getUsersByIds, updatePassword } from "../services/users";
import { getAllTags } from "../models/TagModel";
import {
  getAllApiKeysByOrganization,
  createApiKey,
  deleteByOrganizationAndApiKey,
  getFirstApiKey,
} from "../services/apiKey";
import { UserModel } from "../models/UserModel";
import {
  Invite,
  MemberRole,
  NamespaceUsage,
  OrganizationInterface,
} from "../../types/organization";
import {
  getWatchedAudits,
  findByEntity,
  findByEntityParent,
  auditDetailsUpdate,
} from "../services/audit";
import { WatchModel } from "../models/WatchModel";
import { ExperimentModel } from "../models/ExperimentModel";
import { getExperimentById, ensureWatching } from "../services/experiments";
import { getFeature } from "../models/FeatureModel";
import { SegmentModel } from "../models/SegmentModel";
import { findDimensionsByOrganization } from "../models/DimensionModel";
import { IS_CLOUD } from "../util/secrets";
import {
  sendInviteEmail,
  sendNewMemberEmail,
  sendNewOrgEmail,
} from "../services/email";
import { getDataSourcesByOrganization } from "../models/DataSourceModel";
import { getAllGroups } from "../services/group";
import { uploadFile } from "../services/files";
import { getMetricsByOrganization } from "../models/MetricModel";
import { WebhookModel } from "../models/WebhookModel";
import { createWebhook } from "../services/webhooks";
import {
  createOrganization,
  findOrganizationByClaimedDomain,
  findOrganizationsByMemberId,
  hasOrganization,
  updateOrganization,
} from "../models/OrganizationModel";
import { findAllProjectsByOrganization } from "../models/ProjectModel";
import { ConfigFile } from "../init/config";
import { WebhookInterface } from "../../types/webhook";
import { getAllFeatures } from "../models/FeatureModel";
import { ExperimentRule, NamespaceValue } from "../../types/feature";
import { hasActiveSubscription } from "../services/stripe";
import { cloneDeep } from "lodash";

export async function getUser(req: AuthRequest, res: Response) {
  // Ensure user exists in database
  if (!req.userId && IS_CLOUD) {
    const user = await createUser(req.name || "", req.email, "", req.verified);
    req.userId = user.id;
  }

  if (!req.userId) {
    throw new Error("Must be logged in");
  }

  const userId = req.userId;

  // List of all organizations the user belongs to
  const orgs = await findOrganizationsByMemberId(userId);

  // If the user is not in an organization yet and they are using GrowthBook Cloud
  // Check to see if they should be auto-added to one based on their email domain
  if (!orgs.length && IS_CLOUD) {
    const emailDomain = req.email.split("@").pop()?.toLowerCase() || "";

    const autoOrg = await findOrganizationByClaimedDomain(emailDomain);
    if (autoOrg) {
      // Throw error is the login method is invalid
      validateLogin(req, autoOrg);

      await addMemberToOrg(autoOrg, userId);
      orgs.push(autoOrg);
      try {
        await sendNewMemberEmail(
          req.name || "",
          req.email || "",
          autoOrg.name,
          autoOrg.ownerEmail
        );
      } catch (e) {
        console.error("Failed to send new member email", e.message);
      }
    }
  }

  // Filter out orgs that the user can't log in to
  let lastError: Error | null = null;
  const validOrgs = orgs.filter((org) => {
    try {
      validateLogin(req, org);
      return true;
    } catch (e) {
      lastError = e;
      return false;
    }
  });
  // If all of a user's orgs were filtered out, throw an error
  if (orgs.length && !validOrgs.length && lastError) {
    throw lastError;
  }

  return res.status(200).json({
    status: 200,
    userId: userId,
    userName: req.name,
    email: req.email,
    admin: !!req.admin,
    organizations: validOrgs.map((org) => {
      const role = getRole(org, userId);
      return {
        id: org.id,
        name: org.name,
        role,
        permissions: getPermissionsByRole(role),
        settings: org.settings || {},
<<<<<<< HEAD
        connections: org.connections,
=======
        freeSeats: org.freeSeats || 3,
        discountCode: org.discountCode || "",
        hasActiveSubscription: hasActiveSubscription(org),
>>>>>>> 84951209
      };
    }),
  });
}

export async function getDefinitions(req: AuthRequest, res: Response) {
  const { org } = getOrgFromReq(req);
  const orgId = org?.id;
  if (!orgId) {
    throw new Error("Must be part of an organization");
  }

  const [
    metrics,
    datasources,
    dimensions,
    segments,
    tags,
    groups,
    projects,
  ] = await Promise.all([
    getMetricsByOrganization(orgId),
    getDataSourcesByOrganization(orgId),
    findDimensionsByOrganization(orgId),
    SegmentModel.find({
      organization: orgId,
    }),
    getAllTags(orgId),
    getAllGroups(orgId),
    findAllProjectsByOrganization(orgId),
  ]);

  return res.status(200).json({
    status: 200,
    metrics,
    datasources: datasources.map((d) => {
      const integration = getSourceIntegrationObject(d);
      return {
        id: d.id,
        name: d.name,
        type: d.type,
        settings: d.settings,
        params: getNonSensitiveParams(integration),
        properties: integration.getSourceProperties(),
      };
    }),
    dimensions,
    segments,
    tags,
    groups,
    projects,
  });
}

export async function getUsers(req: AuthRequest, res: Response) {
  let users: { id: string; name: string; email: string }[] = [];

  if (req.organization) {
    const members = await getUsersByIds(
      req.organization.members.map((m) => m.id)
    );
    users = members.map(({ id, name, email }) => ({
      id,
      name,
      email,
    }));
  }

  res.status(200).json({
    status: 200,
    users,
  });
}

export async function getActivityFeed(req: AuthRequest, res: Response) {
  const { org, userId } = getOrgFromReq(req);
  try {
    const docs = await getWatchedAudits(userId, org.id);

    if (!docs.length) {
      return res.status(200).json({
        status: 200,
        events: [],
        experiments: [],
        features: [],
      });
    }

    const experimentIds = Array.from(new Set(docs.map((d) => d.entity.id)));
    const experiments = await ExperimentModel.find(
      {
        id: {
          $in: experimentIds,
        },
      },
      {
        _id: false,
        id: true,
        name: true,
      }
    );

    res.status(200).json({
      status: 200,
      events: docs,
      experiments,
    });
  } catch (e) {
    res.status(400).json({
      status: 400,
      message: e.message,
    });
  }
}

export async function postWatchItem(
  req: AuthRequest<null, { type: string; id: string }>,
  res: Response
) {
  const { org, userId } = getOrgFromReq(req);
  const { type, id } = req.params;
  let item;

  if (type === "feature") {
    item = await getFeature(org.id, id);
  } else if (type === "experiment") {
    item = await getExperimentById(id);
    if (item && item.organization !== org.id) {
      res.status(403).json({
        status: 403,
        message: "You do not have access to this experiment",
      });
      return;
    }
  }
  if (!item) {
    throw new Error(`Could not find ${item}`);
  }
  if (type == "feature") {
    await ensureWatching(userId, org.id, id, "features");
  } else {
    await ensureWatching(userId, org.id, id, "experiments");
  }

  return res.status(200).json({
    status: 200,
  });
}

export async function postUnwatchItem(
  req: AuthRequest<null, { type: string; id: string }>,
  res: Response
) {
  const { org, userId } = getOrgFromReq(req);
  const { type, id } = req.params;
  const pluralType = type + "s";

  try {
    await WatchModel.updateOne(
      {
        userId: userId,
        organization: org.id,
      },
      {
        $pull: {
          [pluralType]: id,
        },
      }
    );

    return res.status(200).json({
      status: 200,
    });
  } catch (e) {
    res.status(400).json({
      status: 400,
      message: e.message,
    });
  }
}

export async function getWatchedItems(req: AuthRequest, res: Response) {
  const { org, userId } = getOrgFromReq(req);
  try {
    const watch = await WatchModel.findOne({
      userId: userId,
      organization: org.id,
    });
    res.status(200).json({
      status: 200,
      experiments: watch?.experiments || [],
      features: watch?.features || [],
    });
  } catch (e) {
    res.status(400).json({
      status: 400,
      message: e.message,
    });
  }
}

export async function getHistory(
  req: AuthRequest<null, { type: string; id: string }>,
  res: Response
) {
  const { org } = getOrgFromReq(req);
  const { type, id } = req.params;

  const events = await Promise.all([
    findByEntity(org.id, type, id),
    findByEntityParent(org.id, type, id),
  ]);

  const merged = [...events[0], ...events[1]];

  merged.sort((a, b) => {
    if (b.dateCreated > a.dateCreated) return 1;
    else if (b.dateCreated < a.dateCreated) return -1;
    return 0;
  });

  if (merged.filter((e) => e.organization !== org.id).length > 0) {
    return res.status(403).json({
      status: 403,
      message: "You do not have access to view history for this",
    });
  }

  res.status(200).json({
    status: 200,
    events: merged,
  });
}

export async function putUserName(
  req: AuthRequest<{ name: string }>,
  res: Response
) {
  const { name } = req.body;
  const { userId } = getOrgFromReq(req);

  try {
    await UserModel.updateOne(
      {
        id: userId,
      },
      {
        $set: {
          name,
        },
      }
    );
    res.status(200).json({
      status: 200,
    });
  } catch (e) {
    res.status(400).json({
      status: 400,
      message: e.message || "An error occurred",
    });
  }
}

export async function putMemberRole(
  req: AuthRequest<{ role: MemberRole }, { id: string }>,
  res: Response
) {
  req.checkPermissions("organizationSettings");

  const { org, userId } = getOrgFromReq(req);
  const { role } = req.body;
  const { id } = req.params;

  if (id === userId) {
    return res.status(400).json({
      status: 400,
      message: "Cannot change your own role",
    });
  }

  let found = false;
  org.members.forEach((m) => {
    if (m.id === id) {
      m.role = role;
      found = true;
    }
  });

  if (!found) {
    return res.status(404).json({
      status: 404,
      message: "Cannot find member",
    });
  }

  try {
    await updateOrganization(org.id, {
      members: org.members,
    });
    return res.status(200).json({
      status: 200,
    });
  } catch (e) {
    return res.status(400).json({
      status: 400,
      message: e.message || "Failed to change role",
    });
  }
}

export async function putInviteRole(
  req: AuthRequest<{ role: MemberRole }, { key: string }>,
  res: Response
) {
  req.checkPermissions("organizationSettings");

  const { org } = getOrgFromReq(req);
  const { role } = req.body;
  const { key } = req.params;
  const originalInvites: Invite[] = cloneDeep(org.invites);

  let found = false;

  org.invites.forEach((m) => {
    if (m.key === key) {
      m.role = role;
      found = true;
    }
  });

  if (!found) {
    return res.status(404).json({
      status: 404,
      message: "Cannot find member",
    });
  }

  try {
    await updateOrganization(org.id, {
      invites: org.invites,
    });
    await req.audit({
      event: "organization.update",
      entity: {
        object: "organization",
        id: org.id,
      },
      details: auditDetailsUpdate(
        { invites: originalInvites },
        { invites: org.invites }
      ),
    });
    return res.status(200).json({
      status: 200,
    });
  } catch (e) {
    return res.status(400).json({
      status: 400,
      message: e.message || "Failed to change role",
    });
  }
}

export async function getOrganization(req: AuthRequest, res: Response) {
  if (!req.organization) {
    return res.status(200).json({
      status: 200,
      organization: null,
    });
  }
  const { org } = getOrgFromReq(req);

  req.checkPermissions("organizationSettings");

  const {
    invites,
    members,
    ownerEmail,
    name,
    url,
    subscription,
    freeSeats,
    connections,
    settings,
    disableSelfServeBilling,
  } = org;

  const roleMapping: Map<string, MemberRole> = new Map();
  members.forEach((m) => {
    roleMapping.set(m.id, updateRole(m.role));
  });

  const users = await getUsersByIds(members.map((m) => m.id));

  const apiKeys = await getAllApiKeysByOrganization(org.id);

  return res.status(200).json({
    status: 200,
    apiKeys,
    organization: {
      invites,
      ownerEmail,
      name,
      url,
      subscription,
      freeSeats,
      disableSelfServeBilling,
      slackTeam: connections?.slack?.team,
      members: users.map(({ id, email, name }) => {
        return {
          id,
          email,
          name,
          role: roleMapping.get(id),
        };
      }),
      settings,
    },
  });
}

export async function getNamespaces(req: AuthRequest, res: Response) {
  if (!req.organization) {
    return res.status(200).json({
      status: 200,
      organization: null,
    });
  }
  const { org } = getOrgFromReq(req);

  const namespaces: NamespaceUsage = {};

  // Get all of the active experiments that are tied to a namespace
  const allFeatures = await getAllFeatures(org.id);
  allFeatures.forEach((f) => {
    Object.keys(f.environmentSettings || {}).forEach((env) => {
      if (!f.environmentSettings?.[env]?.enabled) return;
      const rules = f.environmentSettings?.[env]?.rules || [];
      rules
        .filter(
          (r) =>
            r.enabled &&
            r.type === "experiment" &&
            r.namespace &&
            r.namespace.enabled
        )
        .forEach((r: ExperimentRule) => {
          const { name, range } = r.namespace as NamespaceValue;
          namespaces[name] = namespaces[name] || [];
          namespaces[name].push({
            featureId: f.id,
            trackingKey: r.trackingKey || f.id,
            start: range[0],
            end: range[1],
            environment: env,
          });
        });
    });
  });

  res.status(200).json({
    status: 200,
    namespaces,
  });
  return;
}

export async function postNamespaces(
  req: AuthRequest<{ name: string; description: string }>,
  res: Response
) {
  req.checkPermissions("organizationSettings");

  const { name, description } = req.body;
  const { org } = getOrgFromReq(req);

  const namespaces = org.settings?.namespaces || [];

  // Namespace with the same name already exists
  if (namespaces.filter((n) => n.name === name).length > 0) {
    throw new Error("Namespace names must be unique.");
  }

  await updateOrganization(org.id, {
    settings: {
      ...org.settings,
      namespaces: [...namespaces, { name, description }],
    },
  });

  res.status(200).json({
    status: 200,
  });
}

export async function postInviteAccept(req: AuthRequest, res: Response) {
  const { key } = req.body;

  try {
    if (!req.userId) {
      throw new Error("Must be logged in");
    }
    const org = await acceptInvite(key, req.userId);

    return res.status(200).json({
      status: 200,
      orgId: org.id,
    });
  } catch (e) {
    return res.status(400).json({
      status: 400,
      message: e.message,
    });
  }
}

export async function postInvite(req: AuthRequest, res: Response) {
  req.checkPermissions("organizationSettings");

  const { org } = getOrgFromReq(req);
  const { email, role } = req.body;

  const { emailSent, inviteUrl } = await inviteUser(org, email, role);

  return res.status(200).json({
    status: 200,
    inviteUrl,
    emailSent,
  });
}

interface SignupBody {
  company: string;
}

export async function deleteMember(
  req: AuthRequest<null, { id: string }>,
  res: Response
) {
  req.checkPermissions("organizationSettings");

  const { org, userId } = getOrgFromReq(req);
  const { id } = req.params;

  if (id === userId) {
    return res.status(400).json({
      status: 400,
      message: "Cannot change your own role",
    });
  }

  await removeMember(org, id);

  res.status(200).json({
    status: 200,
  });
}

export async function postInviteResend(
  req: AuthRequest<{ key: string }>,
  res: Response
) {
  req.checkPermissions("organizationSettings");

  const { org } = getOrgFromReq(req);
  const { key } = req.body;

  let emailSent = false;
  try {
    await sendInviteEmail(org, key);
    emailSent = true;
  } catch (e) {
    console.error("Error sending email: " + e);
    emailSent = false;
  }

  const inviteUrl = getInviteUrl(key);
  return res.status(200).json({
    status: 200,
    inviteUrl,
    emailSent,
  });
}

export async function deleteInvite(
  req: AuthRequest<{ key: string }>,
  res: Response
) {
  req.checkPermissions("organizationSettings");

  const { org } = getOrgFromReq(req);
  const { key } = req.body;

  await revokeInvite(org, key);

  res.status(200).json({
    status: 200,
  });
}

export async function signup(req: AuthRequest<SignupBody>, res: Response) {
  const { company } = req.body;

  if (!IS_CLOUD) {
    const orgs = await hasOrganization();
    // there are odd edge cases where a user can exist, but not an org,
    // so we want to allow org creation this way if there are no other orgs
    // on a local install.
    if (orgs && !req.admin) {
      throw new Error("An organization already exists");
    }
  }

  try {
    if (company.length < 3) {
      throw Error("Company length must be at least 3 characters");
    }
    if (!req.userId) {
      throw Error("Must be logged in");
    }
    const org = await createOrganization(req.email, req.userId, company, "");

    // Alert the site manager about new organizations that are created
    try {
      await sendNewOrgEmail(company, req.email);
    } catch (e) {
      console.error("New org email sending failure:", e.message);
    }

    res.status(200).json({
      status: 200,
      orgId: org.id,
    });
  } catch (e) {
    res.status(400).json({
      status: 400,
      message: e.message || "An error occurred",
    });
  }
}

export async function putOrganization(
  req: AuthRequest<Partial<OrganizationInterface>>,
  res: Response
) {
  req.checkPermissions("organizationSettings");

  const { org } = getOrgFromReq(req);
  const { name, settings, connections } = req.body;

  try {
    const updates: Partial<OrganizationInterface> = {};

    const orig: Partial<OrganizationInterface> = {};

    if (name) {
      updates.name = name;
      orig.name = org.name;
    }
    if (settings) {
      updates.settings = {
        ...org.settings,
        ...settings,
      };
      orig.settings = org.settings;
    }
    if (connections?.vercel) {
      const { token, configurationId, teamId } = connections.vercel;
      if (token && configurationId) {
        updates.connections = {
          ...updates.connections,
          vercel: { token, configurationId, teamId },
        };
        orig.connections = org.connections;
      }
    }

    await updateOrganization(org.id, updates);

    await req.audit({
      event: "organization.update",
      entity: {
        object: "organization",
        id: org.id,
      },
      details: auditDetailsUpdate(orig, updates),
    });

    res.status(200).json({
      status: 200,
    });
  } catch (e) {
    res.status(400).json({
      status: 400,
      message: e.message || "An error occurred",
    });
  }
}

export async function getApiKeys(req: AuthRequest, res: Response) {
  const { org } = getOrgFromReq(req);
  const keys = await getAllApiKeysByOrganization(org.id);
  res.status(200).json({
    status: 200,
    keys,
  });
}

export async function postApiKey(
  req: AuthRequest<{ description?: string; environment: string }>,
  res: Response
) {
  const { org } = getOrgFromReq(req);
  const { description, environment } = req.body;

  const { preferExisting } = req.query as { preferExisting?: string };
  if (preferExisting) {
    const existing = await getFirstApiKey(org.id, environment);
    if (existing) {
      return res.status(200).json({
        status: 200,
        key: existing.key,
      });
    }
  }

  // Only require permissions if we are creating a new API key
  req.checkPermissions("organizationSettings");
  const key = await createApiKey(org.id, environment, description);

  res.status(200).json({
    status: 200,
    key,
  });
}

export async function deleteApiKey(
  req: AuthRequest<null, { key: string }>,
  res: Response
) {
  req.checkPermissions("organizationSettings");

  const { org } = getOrgFromReq(req);
  const { key } = req.params;

  await deleteByOrganizationAndApiKey(org.id, key);

  res.status(200).json({
    status: 200,
  });
}

export async function getWebhooks(req: AuthRequest, res: Response) {
  const { org } = getOrgFromReq(req);
  const webhooks = await WebhookModel.find({
    organization: org.id,
  });
  res.status(200).json({
    status: 200,
    webhooks,
  });
}

export async function postWebhook(
  req: AuthRequest<{
    name: string;
    endpoint: string;
    project: string;
    environment: string;
  }>,
  res: Response
) {
  req.checkPermissions("organizationSettings");

  const { org } = getOrgFromReq(req);
  const { name, endpoint, project, environment } = req.body;

  const webhook = await createWebhook(
    org.id,
    name,
    endpoint,
    project,
    environment
  );

  res.status(200).json({
    status: 200,
    webhook,
  });
}

export async function putWebhook(
  req: AuthRequest<WebhookInterface, { id: string }>,
  res: Response
) {
  req.checkPermissions("organizationSettings");

  const { org } = getOrgFromReq(req);
  const { id } = req.params;

  const webhook = await WebhookModel.findOne({
    id,
  });

  if (!webhook) {
    throw new Error("Could not find webhook");
  }
  if (webhook.organization !== org.id) {
    throw new Error("You don't have access to that webhook");
  }

  const { name, endpoint, project, environment } = req.body;
  if (!name || !endpoint) {
    throw new Error("Missing required properties");
  }

  webhook.set("name", name);
  webhook.set("endpoint", endpoint);
  webhook.set("project", project || "");
  webhook.set("environment", environment || "");

  await webhook.save();

  res.status(200).json({
    status: 200,
    webhook,
  });
}

export async function deleteWebhook(
  req: AuthRequest<null, { id: string }>,
  res: Response
) {
  req.checkPermissions("organizationSettings");

  const { org } = getOrgFromReq(req);
  const { id } = req.params;

  await WebhookModel.deleteOne({
    organization: org.id,
    id,
  });

  res.status(200).json({
    status: 200,
  });
}

export async function postImportConfig(req: AuthRequest, res: Response) {
  req.checkPermissions("organizationSettings");

  const { org } = getOrgFromReq(req);
  const { contents }: { contents: string } = req.body;

  const config: ConfigFile = JSON.parse(contents);
  if (!config) {
    throw new Error("Failed to parse config.yml file contents.");
  }

  await importConfig(config, org);

  res.status(200).json({
    status: 200,
  });
}

export async function putUpload(req: Request, res: Response) {
  const { signature, path } = req.query as { signature: string; path: string };
  await uploadFile(path, signature, req.body);

  res.status(200).json({
    status: 200,
  });
}

export async function putAdminResetUserPassword(
  req: AuthRequest<{
    userToUpdateId: string;
    updatedPassword: string;
  }>,
  res: Response
) {
  req.checkPermissions("organizationSettings");

  const { updatedPassword } = req.body;
  const userToUpdateId = req.params.id;

  if (IS_CLOUD) {
    throw new Error(
      "This functionality is not available with GrowthBook Cloud"
    );
  }

  const { org } = getOrgFromReq(req);
  const isUserToUpdateInSameOrg = org.members.find(
    (member) => member.id === userToUpdateId
  );

  // Only update the password if the member we're updating is in the same org as the requester
  if (!isUserToUpdateInSameOrg) {
    throw new Error(
      "Cannot change password of users outside your organization."
    );
  }

  await updatePassword(userToUpdateId, updatedPassword);

  res.status(200).json({
    status: 200,
  });
}<|MERGE_RESOLUTION|>--- conflicted
+++ resolved
@@ -143,13 +143,10 @@
         role,
         permissions: getPermissionsByRole(role),
         settings: org.settings || {},
-<<<<<<< HEAD
-        connections: org.connections,
-=======
         freeSeats: org.freeSeats || 3,
         discountCode: org.discountCode || "",
         hasActiveSubscription: hasActiveSubscription(org),
->>>>>>> 84951209
+        connections: org.connections,
       };
     }),
   });
