import { Request, Response } from "express";
import { AuthRequest } from "../types/AuthRequest";
import {
  acceptInvite,
  inviteUser,
  removeMember,
  revokeInvite,
  getInviteUrl,
  getRole,
  importConfig,
  getOrgFromReq,
  addMemberToOrg,
  validateLogin,
  getPermissionsByRole,
  updateRole,
} from "../services/organizations";
import {
  getSourceIntegrationObject,
  getNonSensitiveParams,
} from "../services/datasource";
import { createUser, getUsersByIds } from "../services/users";
import { getAllTags } from "../models/TagModel";
import {
  getAllApiKeysByOrganization,
  createApiKey,
  deleteByOrganizationAndApiKey,
  getFirstApiKey,
  updateApiKey,
} from "../services/apiKey";
import { UserModel } from "../models/UserModel";
import {
  MemberRole,
  NamespaceUsage,
  OrganizationInterface,
} from "../../types/organization";
import {
  getWatchedAudits,
  findByEntity,
  findByEntityParent,
} from "../services/audit";
import { WatchModel } from "../models/WatchModel";
import { ExperimentModel } from "../models/ExperimentModel";
import { SegmentModel } from "../models/SegmentModel";
import { findDimensionsByOrganization } from "../models/DimensionModel";
import { IS_CLOUD } from "../util/secrets";
import {
  sendInviteEmail,
  sendNewMemberEmail,
  sendNewOrgEmail,
} from "../services/email";
import { getDataSourcesByOrganization } from "../models/DataSourceModel";
import { getAllGroups } from "../services/group";
import { uploadFile } from "../services/files";
import { getMetricsByOrganization } from "../models/MetricModel";
import { WebhookModel } from "../models/WebhookModel";
import { createWebhook } from "../services/webhooks";
import {
  createOrganization,
  findOrganizationByClaimedDomain,
  findOrganizationsByMemberId,
  hasOrganization,
  updateOrganization,
} from "../models/OrganizationModel";
import { findAllProjectsByOrganization } from "../models/ProjectModel";
import { ConfigFile } from "../init/config";
import { WebhookInterface } from "../../types/webhook";
import { getAllFeatures } from "../models/FeatureModel";
import { ExperimentRule, NamespaceValue } from "../../types/feature";

export async function getUser(req: AuthRequest, res: Response) {
  // Ensure user exists in database
  if (!req.userId && IS_CLOUD) {
    const user = await createUser(req.name || "", req.email, "", req.verified);
    req.userId = user.id;
  }

  if (!req.userId) {
    throw new Error("Must be logged in");
  }

  const userId = req.userId;

  // List of all organizations the user belongs to
  const orgs = await findOrganizationsByMemberId(userId);

  // If the user is not in an organization yet and they are using GrowthBook Cloud
  // Check to see if they should be auto-added to one based on their email domain
  if (!orgs.length && IS_CLOUD) {
    const emailDomain = req.email.split("@").pop()?.toLowerCase() || "";

    const autoOrg = await findOrganizationByClaimedDomain(emailDomain);
    if (autoOrg) {
      // Throw error is the login method is invalid
      validateLogin(req, autoOrg);

      await addMemberToOrg(autoOrg, userId);
      orgs.push(autoOrg);
      try {
        await sendNewMemberEmail(
          req.name || "",
          req.email || "",
          autoOrg.name,
          autoOrg.ownerEmail
        );
      } catch (e) {
        console.error("Failed to send new member email", e.message);
      }
    }
  }

  // Filter out orgs that the user can't log in to
  let lastError: Error | null = null;
  const validOrgs = orgs.filter((org) => {
    try {
      validateLogin(req, org);
      return true;
    } catch (e) {
      lastError = e;
      return false;
    }
  });
  // If all of a user's orgs were filtered out, throw an error
  if (orgs.length && !validOrgs.length && lastError) {
    throw lastError;
  }

  return res.status(200).json({
    status: 200,
    userId: userId,
    userName: req.name,
    email: req.email,
    admin: !!req.admin,
    organizations: validOrgs.map((org) => {
      const role = getRole(org, userId);
      return {
        id: org.id,
        name: org.name,
        subscriptionStatus: org.subscription?.status,
        trialEnd: org.subscription?.trialEnd,
        role,
        permissions: getPermissionsByRole(role),
        settings: org.settings || {},
      };
    }),
  });
}

export async function getDefinitions(req: AuthRequest, res: Response) {
  const { org } = getOrgFromReq(req);
  const orgId = org?.id;
  if (!orgId) {
    throw new Error("Must be part of an organization");
  }

  const [
    metrics,
    datasources,
    dimensions,
    segments,
    tags,
    groups,
    projects,
  ] = await Promise.all([
    getMetricsByOrganization(orgId),
    getDataSourcesByOrganization(orgId),
    findDimensionsByOrganization(orgId),
    SegmentModel.find({
      organization: orgId,
    }),
    getAllTags(orgId),
    getAllGroups(orgId),
    findAllProjectsByOrganization(orgId),
  ]);

  return res.status(200).json({
    status: 200,
    metrics,
    datasources: datasources.map((d) => {
      const integration = getSourceIntegrationObject(d);
      return {
        id: d.id,
        name: d.name,
        type: d.type,
        settings: d.settings,
        params: getNonSensitiveParams(integration),
        properties: integration.getSourceProperties(),
      };
    }),
    dimensions,
    segments,
    tags,
    groups,
    projects,
  });
}

export async function getUsers(req: AuthRequest, res: Response) {
  let users: { id: string; name: string; email: string }[] = [];

  if (req.organization) {
    const members = await getUsersByIds(
      req.organization.members.map((m) => m.id)
    );
    users = members.map(({ id, name, email }) => ({
      id,
      name,
      email,
    }));
  }

  res.status(200).json({
    status: 200,
    users,
  });
}

export async function getActivityFeed(req: AuthRequest, res: Response) {
  const { org, userId } = getOrgFromReq(req);
  try {
    const docs = await getWatchedAudits(userId, org.id, {
      limit: 50,
    });

    if (!docs.length) {
      return res.status(200).json({
        status: 200,
        events: [],
        experiments: [],
      });
    }

    const experimentIds = Array.from(new Set(docs.map((d) => d.entity.id)));
    const experiments = await ExperimentModel.find(
      {
        id: {
          $in: experimentIds,
        },
      },
      {
        _id: false,
        id: true,
        name: true,
      }
    );

    res.status(200).json({
      status: 200,
      events: docs,
      experiments,
    });
  } catch (e) {
    res.status(400).json({
      status: 400,
      message: e.message,
    });
  }
}

export async function getWatchedExperiments(req: AuthRequest, res: Response) {
  const { org, userId } = getOrgFromReq(req);
  try {
    const watch = await WatchModel.findOne({
      userId: userId,
      organization: org.id,
    });
    res.status(200).json({
      status: 200,
      experiments: watch?.experiments || [],
    });
  } catch (e) {
    res.status(400).json({
      status: 400,
      message: e.message,
    });
  }
}

export async function getHistory(
  req: AuthRequest<null, { type: string; id: string }>,
  res: Response
) {
  const { org } = getOrgFromReq(req);
  const { type, id } = req.params;

  const events = await Promise.all([
    findByEntity(org.id, type, id),
    findByEntityParent(org.id, type, id),
  ]);

  const merged = [...events[0], ...events[1]];

  merged.sort((a, b) => {
    if (b.dateCreated > a.dateCreated) return 1;
    else if (b.dateCreated < a.dateCreated) return -1;
    return 0;
  });

  if (merged.filter((e) => e.organization !== org.id).length > 0) {
    return res.status(403).json({
      status: 403,
      message: "You do not have access to view history for this",
    });
  }

  res.status(200).json({
    status: 200,
    events: merged,
  });
}

export async function putUserName(
  req: AuthRequest<{ name: string }>,
  res: Response
) {
  const { name } = req.body;
  const { userId } = getOrgFromReq(req);

  try {
    await UserModel.updateOne(
      {
        id: userId,
      },
      {
        $set: {
          name,
        },
      }
    );
    res.status(200).json({
      status: 200,
    });
  } catch (e) {
    res.status(400).json({
      status: 400,
      message: e.message || "An error occurred",
    });
  }
}

export async function putMemberRole(
  req: AuthRequest<{ role: MemberRole }, { id: string }>,
  res: Response
) {
  req.checkPermissions("organizationSettings");

  const { org, userId } = getOrgFromReq(req);
  const { role } = req.body;
  const { id } = req.params;

  if (id === userId) {
    return res.status(400).json({
      status: 400,
      message: "Cannot change your own role",
    });
  }

  let found = false;
  org.members.forEach((m) => {
    if (m.id === id) {
      m.role = role;
      found = true;
    }
  });

  if (!found) {
    return res.status(404).json({
      status: 404,
      message: "Cannot find member",
    });
  }

  try {
    await updateOrganization(org.id, {
      members: org.members,
    });
    return res.status(200).json({
      status: 200,
    });
  } catch (e) {
    return res.status(400).json({
      status: 400,
      message: e.message || "Failed to change role",
    });
  }
}

export async function getOrganization(req: AuthRequest, res: Response) {
  if (!req.organization) {
    return res.status(200).json({
      status: 200,
      organization: null,
    });
  }
  const { org } = getOrgFromReq(req);

  req.checkPermissions("organizationSettings");

  const {
    invites,
    members,
    ownerEmail,
    name,
    url,
    subscription,
    connections,
    settings,
  } = org;

  const roleMapping: Map<string, MemberRole> = new Map();
  members.forEach((m) => {
    roleMapping.set(m.id, updateRole(m.role));
  });

  const users = await getUsersByIds(members.map((m) => m.id));

  const apiKeys = await getAllApiKeysByOrganization(org.id);

  return res.status(200).json({
    status: 200,
    apiKeys,
    organization: {
      invites,
      ownerEmail,
      name,
      url,
      subscription,
      slackTeam: connections?.slack?.team,
      members: users.map(({ id, email, name }) => {
        return {
          id,
          email,
          name,
          role: roleMapping.get(id),
        };
      }),
      settings,
    },
  });
}

export async function getNamespaces(req: AuthRequest, res: Response) {
  if (!req.organization) {
    return res.status(200).json({
      status: 200,
      organization: null,
    });
  }
  const { org } = getOrgFromReq(req);

  const namespaces: NamespaceUsage = {};

  // Get all of the active experiments that are tied to a namespace
  const allFeatures = await getAllFeatures(org.id);
  allFeatures.forEach((f) => {
    Object.keys(f.environmentSettings || {}).forEach((env) => {
      if (!f.environmentSettings?.[env]?.enabled) return;
      const rules = f.environmentSettings?.[env]?.rules || [];
      rules
        .filter(
          (r) =>
            r.enabled &&
            r.type === "experiment" &&
            r.namespace &&
            r.namespace.enabled
        )
        .forEach((r: ExperimentRule) => {
          const { name, range } = r.namespace as NamespaceValue;
          namespaces[name] = namespaces[name] || [];
          namespaces[name].push({
            featureId: f.id,
            trackingKey: r.trackingKey || f.id,
            start: range[0],
            end: range[1],
            environment: env,
          });
        });
    });
  });

  res.status(200).json({
    status: 200,
    namespaces,
  });
  return;
}

export async function postNamespaces(
  req: AuthRequest<{ name: string; description: string }>,
  res: Response
) {
  req.checkPermissions("organizationSettings");

  const { name, description } = req.body;
  const { org } = getOrgFromReq(req);

  const namespaces = org.settings?.namespaces || [];

  // Namespace with the same name already exists
  if (namespaces.filter((n) => n.name === name).length > 0) {
    throw new Error("Namespace names must be unique.");
  }

  await updateOrganization(org.id, {
    settings: {
      ...org.settings,
      namespaces: [...namespaces, { name, description }],
    },
  });

  res.status(200).json({
    status: 200,
  });
}

export async function postInviteAccept(req: AuthRequest, res: Response) {
  const { key } = req.body;

  try {
    if (!req.userId) {
      throw new Error("Must be logged in");
    }
    const org = await acceptInvite(key, req.userId);
    return res.status(200).json({
      status: 200,
      orgId: org.id,
    });
  } catch (e) {
    return res.status(400).json({
      status: 400,
      message: e.message,
    });
  }
}

export async function postInvite(req: AuthRequest, res: Response) {
  req.checkPermissions("organizationSettings");

  const { org } = getOrgFromReq(req);
  const { email, role } = req.body;

  const { emailSent, inviteUrl } = await inviteUser(org, email, role);
  return res.status(200).json({
    status: 200,
    inviteUrl,
    emailSent,
  });
}

interface SignupBody {
  company: string;
}

export async function deleteMember(
  req: AuthRequest<null, { id: string }>,
  res: Response
) {
  req.checkPermissions("organizationSettings");

  const { org, userId } = getOrgFromReq(req);
  const { id } = req.params;

  if (id === userId) {
    return res.status(400).json({
      status: 400,
      message: "Cannot change your own role",
    });
  }

  await removeMember(org, id);

  res.status(200).json({
    status: 200,
  });
}

export async function postInviteResend(
  req: AuthRequest<{ key: string }>,
  res: Response
) {
  req.checkPermissions("organizationSettings");

  const { org } = getOrgFromReq(req);
  const { key } = req.body;

  let emailSent = false;
  try {
    await sendInviteEmail(org, key);
    emailSent = true;
  } catch (e) {
    console.error("Error sending email: " + e);
    emailSent = false;
  }

  const inviteUrl = getInviteUrl(key);
  return res.status(200).json({
    status: 200,
    inviteUrl,
    emailSent,
  });
}

export async function deleteInvite(
  req: AuthRequest<{ key: string }>,
  res: Response
) {
  req.checkPermissions("organizationSettings");

  const { org } = getOrgFromReq(req);
  const { key } = req.body;

  await revokeInvite(org, key);

  res.status(200).json({
    status: 200,
  });
}

export async function signup(req: AuthRequest<SignupBody>, res: Response) {
  const { company } = req.body;

  if (!IS_CLOUD) {
    const orgs = await hasOrganization();
    // there are odd edge cases where a user can exist, but not an org,
    // so we want to allow org creation this way if there are no other orgs
    // on a local install.
    if (orgs && !req.admin) {
      throw new Error("An organization already exists");
    }
  }

  try {
    if (company.length < 3) {
      throw Error("Company length must be at least 3 characters");
    }
    if (!req.userId) {
      throw Error("Must be logged in");
    }
    const org = await createOrganization(req.email, req.userId, company, "");

    // Alert the site manager about new organizations that are created
    try {
      await sendNewOrgEmail(company, req.email);
    } catch (e) {
      console.error("New org email sending failure:", e.message);
    }

    res.status(200).json({
      status: 200,
      orgId: org.id,
    });
  } catch (e) {
    res.status(400).json({
      status: 400,
      message: e.message || "An error occurred",
    });
  }
}

export async function putOrganization(
  req: AuthRequest<Partial<OrganizationInterface>>,
  res: Response
) {
  req.checkPermissions("organizationSettings");

  const { org } = getOrgFromReq(req);
  const { name, settings } = req.body;

  try {
    const updates: Partial<OrganizationInterface> = {};

    if (name) {
      updates.name = name;
    }
    if (settings) {
      updates.settings = {
        ...org.settings,
        ...settings,
      };
    }

    await updateOrganization(org.id, updates);

    res.status(200).json({
      status: 200,
    });
  } catch (e) {
    res.status(400).json({
      status: 400,
      message: e.message || "An error occurred",
    });
  }
}

export async function getApiKeys(req: AuthRequest, res: Response) {
  const { org } = getOrgFromReq(req);
  const keys = await getAllApiKeysByOrganization(org.id);
  res.status(200).json({
    status: 200,
    keys,
  });
}

export async function postApiKey(
  req: AuthRequest<{
    description?: string;
    environment: string;
    includeDrafts?: boolean;
  }>,
  res: Response
) {
  const { org } = getOrgFromReq(req);
<<<<<<< HEAD
  if (!req.permissions.organizationSettings) {
    return res.status(403).json({
      status: 403,
      message: "You do not have permission to perform that action.",
    });
  }

  const { description, environment, includeDrafts } = req.body;
=======
  const { description, environment } = req.body;
>>>>>>> c8dc3986

  const { preferExisting } = req.query as { preferExisting?: string };
  if (preferExisting) {
    const existing = await getFirstApiKey(org.id, environment);
    if (existing) {
      return res.status(200).json({
        status: 200,
        key: existing.key,
      });
    }
  }

<<<<<<< HEAD
  const key = await createApiKey(
    org.id,
    environment,
    description,
    includeDrafts
  );
=======
  // Only require permissions if we are creating a new API key
  req.checkPermissions("organizationSettings");
  const key = await createApiKey(org.id, environment, description);
>>>>>>> c8dc3986

  res.status(200).json({
    status: 200,
    key,
  });
}

export async function deleteApiKey(
  req: AuthRequest<null, { key: string }>,
  res: Response
) {
  req.checkPermissions("organizationSettings");

  const { org } = getOrgFromReq(req);
  const { key } = req.params;

  await deleteByOrganizationAndApiKey(org.id, key);

  res.status(200).json({
    status: 200,
  });
}

export async function putApiKey(
  req: AuthRequest<
    {
      description?: string;
      includeDrafts?: boolean;
    },
    { key: string }
  >,
  res: Response
) {
  const { org } = getOrgFromReq(req);
  if (!req.permissions.organizationSettings) {
    return res.status(403).json({
      status: 403,
      message: "You do not have permission to perform that action.",
    });
  }

  const { description, includeDrafts } = req.body;

  const { key } = req.params;
  await updateApiKey(org.id, key, description, includeDrafts);

  res.status(200).json({
    status: 200,
  });
}

export async function getWebhooks(req: AuthRequest, res: Response) {
  const { org } = getOrgFromReq(req);
  const webhooks = await WebhookModel.find({
    organization: org.id,
  });
  res.status(200).json({
    status: 200,
    webhooks,
  });
}

export async function postWebhook(
  req: AuthRequest<{
    name: string;
    endpoint: string;
    project: string;
    environment: string;
  }>,
  res: Response
) {
  req.checkPermissions("organizationSettings");

  const { org } = getOrgFromReq(req);
  const { name, endpoint, project, environment } = req.body;

  const webhook = await createWebhook(
    org.id,
    name,
    endpoint,
    project,
    environment
  );

  res.status(200).json({
    status: 200,
    webhook,
  });
}

export async function putWebhook(
  req: AuthRequest<WebhookInterface, { id: string }>,
  res: Response
) {
  req.checkPermissions("organizationSettings");

  const { org } = getOrgFromReq(req);
  const { id } = req.params;

  const webhook = await WebhookModel.findOne({
    id,
  });

  if (!webhook) {
    throw new Error("Could not find webhook");
  }
  if (webhook.organization !== org.id) {
    throw new Error("You don't have access to that webhook");
  }

  const { name, endpoint, project, environment } = req.body;
  if (!name || !endpoint) {
    throw new Error("Missing required properties");
  }

  webhook.set("name", name);
  webhook.set("endpoint", endpoint);
  webhook.set("project", project || "");
  webhook.set("environment", environment || "");

  await webhook.save();

  res.status(200).json({
    status: 200,
    webhook,
  });
}

export async function deleteWebhook(
  req: AuthRequest<null, { id: string }>,
  res: Response
) {
  req.checkPermissions("organizationSettings");

  const { org } = getOrgFromReq(req);
  const { id } = req.params;

  await WebhookModel.deleteOne({
    organization: org.id,
    id,
  });

  res.status(200).json({
    status: 200,
  });
}

export async function postImportConfig(req: AuthRequest, res: Response) {
  req.checkPermissions("organizationSettings");

  const { org } = getOrgFromReq(req);
  const { contents }: { contents: string } = req.body;

  const config: ConfigFile = JSON.parse(contents);
  if (!config) {
    throw new Error("Failed to parse config.yml file contents.");
  }

  await importConfig(config, org);

  res.status(200).json({
    status: 200,
  });
}

export async function putUpload(req: Request, res: Response) {
  const { signature, path } = req.query as { signature: string; path: string };
  await uploadFile(path, signature, req.body);

  res.status(200).json({
    status: 200,
  });
}<|MERGE_RESOLUTION|>--- conflicted
+++ resolved
@@ -709,18 +709,7 @@
   res: Response
 ) {
   const { org } = getOrgFromReq(req);
-<<<<<<< HEAD
-  if (!req.permissions.organizationSettings) {
-    return res.status(403).json({
-      status: 403,
-      message: "You do not have permission to perform that action.",
-    });
-  }
-
   const { description, environment, includeDrafts } = req.body;
-=======
-  const { description, environment } = req.body;
->>>>>>> c8dc3986
 
   const { preferExisting } = req.query as { preferExisting?: string };
   if (preferExisting) {
@@ -733,18 +722,14 @@
     }
   }
 
-<<<<<<< HEAD
+  // Only require permissions if we are creating a new API key
+  req.checkPermissions("organizationSettings");
   const key = await createApiKey(
     org.id,
     environment,
     description,
     includeDrafts
   );
-=======
-  // Only require permissions if we are creating a new API key
-  req.checkPermissions("organizationSettings");
-  const key = await createApiKey(org.id, environment, description);
->>>>>>> c8dc3986
 
   res.status(200).json({
     status: 200,
