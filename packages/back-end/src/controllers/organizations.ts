import { Request, Response } from "express";
import { AuthRequest } from "../types/AuthRequest";
import {
  acceptInvite,
  inviteUser,
  removeMember,
  revokeInvite,
  getInviteUrl,
  getRole,
  importConfig,
} from "../services/organizations";
import {
  DataSourceParams,
  DataSourceType,
  DataSourceSettings,
  DataSourceInterface,
} from "../../types/datasource";
import {
  getSourceIntegrationObject,
  getNonSensitiveParams,
  mergeParams,
  encryptParams,
} from "../services/datasource";
import { createUser, getUsersByIds } from "../services/users";
import { getAllTags } from "../services/tag";
import {
  getAllApiKeysByOrganization,
  createApiKey,
  deleteByOrganizationAndApiKey,
} from "../services/apiKey";
import { getOauth2Client } from "../integrations/GoogleAnalytics";
import { UserModel } from "../models/UserModel";
import { MemberRole, OrganizationInterface } from "../../types/organization";
import {
  getWatchedAudits,
  findByEntity,
  findByEntityParent,
} from "../services/audit";
import { WatchModel } from "../models/WatchModel";
import { ExperimentModel } from "../models/ExperimentModel";
import { QueryModel } from "../models/QueryModel";
import { createManualSnapshot } from "../services/experiments";
import { SegmentModel } from "../models/SegmentModel";
import {
  findDimensionsByDataSource,
  findDimensionsByOrganization,
} from "../models/DimensionModel";
import { IS_CLOUD } from "../util/secrets";
import { sendInviteEmail, sendNewOrgEmail } from "../services/email";
import {
  createDataSource,
  getDataSourcesByOrganization,
  getDataSourceById,
  deleteDatasourceById,
  updateDataSource,
} from "../models/DataSourceModel";
import { GoogleAnalyticsParams } from "../../types/integrations/googleanalytics";
import { getAllGroups } from "../services/group";
import { uploadFile } from "../services/files";
import { ExperimentInterface } from "../../types/experiment";
import {
  insertMetric,
  getMetricsByDatasource,
  getMetricsByOrganization,
  hasSampleMetric,
} from "../models/MetricModel";
import { MetricInterface } from "../../types/metric";
import { PostgresConnectionParams } from "../../types/integrations/postgres";
import uniqid from "uniqid";
import { WebhookModel } from "../models/WebhookModel";
import { createWebhook } from "../services/webhooks";
import {
  createOrganization,
  findOrganizationsByMemberId,
  updateOrganization,
} from "../models/OrganizationModel";
<<<<<<< HEAD
import { findAllProjectsByOrganization } from "../models/ProjectModel";
=======
import { ConfigFile } from "../init/config";
>>>>>>> ad6396c7

export async function getUser(req: AuthRequest, res: Response) {
  // Ensure user exists in database
  if (!req.userId) {
    if (IS_CLOUD) {
      const user = await createUser(req.name, req.email);
      req.userId = user.id;
    } else {
      throw new Error("Must be logged in");
    }
  }

  // List of all organizations the user belongs to
  const orgs = await findOrganizationsByMemberId(req.userId);

  return res.status(200).json({
    status: 200,
    userId: req.userId,
    userName: req.name,
    email: req.email,
    admin: !!req.admin,
    organizations: orgs.map((org) => ({
      id: org.id,
      name: org.name,
      subscriptionStatus: org.subscription?.status,
      trialEnd: org.subscription?.trialEnd,
      role: getRole(org, req.userId),
      settings: org.settings || {},
    })),
  });
}

export async function postSampleData(req: AuthRequest, res: Response) {
  const orgId = req.organization?.id;
  if (!orgId) {
    throw new Error("Must be part of an organization");
  }

  const existingMetric = await hasSampleMetric(orgId);
  if (existingMetric) {
    throw new Error("Sample data already exists");
  }

  const metric1: Partial<MetricInterface> = {
    id: uniqid("met_sample_"),
    dateCreated: new Date(),
    dateUpdated: new Date(),
    name: "Sample Conversions",
    description: `Part of the GrowthBook sample data set. Feel free to delete when finished exploring.`,
    type: "binomial",
    organization: orgId,
    userIdType: "anonymous",
  };
  await insertMetric(metric1);

  const metric2: Partial<MetricInterface> = {
    id: uniqid("met_sample_"),
    dateCreated: new Date(),
    dateUpdated: new Date(),
    name: "Sample Revenue per User",
    description: `Part of the GrowthBook sample data set. Feel free to delete when finished exploring.`,
    type: "revenue",
    organization: orgId,
    userIdType: "anonymous",
  };
  await insertMetric(metric2);

  const lastWeek = new Date();
  lastWeek.setDate(lastWeek.getDate() - 7);

  const experiment: ExperimentInterface = {
    id: uniqid("exp_sample_"),
    organization: orgId,
    archived: false,
    name: "Sample Experiment",
    status: "stopped",
    description: `Part of the GrowthBook sample data set. Feel free to delete when finished exploring.`,
    hypothesis:
      "Making the buttons green on the pricing page will increase conversions",
    previewURL: "",
    targetURLRegex: "",
    sqlOverride: new Map(),
    variations: [
      {
        name: "Control",
        value: `{"color": "blue"}`,
        screenshots: [
          {
            path: "/images/pricing-default.png",
          },
        ],
      },
      {
        name: "Variation",
        value: `{"color": "green"}`,
        screenshots: [
          {
            path: "/images/pricing-green.png",
          },
        ],
      },
    ],
    autoAssign: false,
    autoSnapshots: false,
    datasource: null,
    dateCreated: new Date(),
    dateUpdated: new Date(),
    implementation: "code",
    metrics: [metric1.id, metric2.id],
    owner: req.userId,
    trackingKey: "sample-experiment",
    userIdType: "anonymous",
    tags: [],
    results: "won",
    winner: 1,
    analysis: `Calling this test a winner given the significant increase in conversions! 💵 🍾

Revenue did not reach 95% significance, but the risk is so low it doesn't seem worth it to keep waiting.

**Ready to get some wins yourself?** [Finish setting up your account](/getstarted)`,
    phases: [
      {
        dateStarted: lastWeek,
        dateEnded: new Date(),
        phase: "main",
        reason: "",
        coverage: 1,
        variationWeights: [0.5, 0.5],
        groups: [],
      },
    ],
  };
  await ExperimentModel.create(experiment);

  await createManualSnapshot(experiment, 0, [15500, 15400], {
    [metric1.id]: [
      {
        count: 950,
        mean: 1,
        stddev: 1,
      },
      {
        count: 1025,
        mean: 1,
        stddev: 1,
      },
    ],
    [metric2.id]: [
      {
        count: 950,
        mean: 26.54,
        stddev: 16.75,
      },
      {
        count: 1025,
        mean: 25.13,
        stddev: 16.87,
      },
    ],
  });

  res.status(200).json({
    status: 200,
    experiment: experiment.id,
  });
}

export async function getDefinitions(req: AuthRequest, res: Response) {
  const orgId = req.organization?.id;
  if (!orgId) {
    throw new Error("Must be part of an organization");
  }

  const [
    metrics,
    datasources,
    dimensions,
    segments,
    tags,
    groups,
    projects,
  ] = await Promise.all([
    getMetricsByOrganization(orgId),
    getDataSourcesByOrganization(orgId),
    findDimensionsByOrganization(orgId),
    SegmentModel.find({
      organization: orgId,
    }),
    getAllTags(orgId),
    getAllGroups(orgId),
    findAllProjectsByOrganization(orgId),
  ]);

  return res.status(200).json({
    status: 200,
    metrics,
    datasources: datasources.map((d) => {
      const integration = getSourceIntegrationObject(d);
      return {
        id: d.id,
        name: d.name,
        type: d.type,
        settings: d.settings,
        params: getNonSensitiveParams(integration),
      };
    }),
    dimensions,
    segments,
    tags,
    groups,
    projects,
  });
}

export async function getUsers(req: AuthRequest, res: Response) {
  let users: { id: string; name: string; email: string }[] = [];

  if (req.organization) {
    const members = await getUsersByIds(
      req.organization.members.map((m) => m.id)
    );
    users = members.map(({ id, name, email }) => ({
      id,
      name,
      email,
    }));
  }

  res.status(200).json({
    status: 200,
    users,
  });
}

export async function getActivityFeed(req: AuthRequest, res: Response) {
  try {
    const docs = await getWatchedAudits(req.userId, req.organization.id, {
      limit: 50,
    });

    if (!docs.length) {
      return res.status(200).json({
        status: 200,
        events: [],
        experiments: [],
      });
    }

    const experimentIds = Array.from(new Set(docs.map((d) => d.entity.id)));
    const experiments = await ExperimentModel.find(
      {
        id: {
          $in: experimentIds,
        },
      },
      {
        _id: false,
        id: true,
        name: true,
      }
    );

    res.status(200).json({
      status: 200,
      events: docs,
      experiments,
    });
  } catch (e) {
    res.status(400).json({
      status: 400,
      message: e.message,
    });
  }
}

export async function getWatchedExperiments(req: AuthRequest, res: Response) {
  try {
    const watch = await WatchModel.findOne({
      userId: req.userId,
      organization: req.organization.id,
    });
    res.status(200).json({
      status: 200,
      experiments: watch?.experiments || [],
    });
  } catch (e) {
    res.status(400).json({
      status: 400,
      message: e.message,
    });
  }
}

export async function getHistory(req: AuthRequest, res: Response) {
  const { type, id }: { type: string; id: string } = req.params;

  const events = await Promise.all([
    findByEntity(type, id),
    findByEntityParent(type, id),
  ]);

  const merged = [...events[0], ...events[1]];

  merged.sort((a, b) => {
    if (b.dateCreated > a.dateCreated) return 1;
    else if (b.dateCreated < a.dateCreated) return -1;
    return 0;
  });

  if (merged.filter((e) => e.organization !== req.organization.id).length > 0) {
    return res.status(403).json({
      status: 403,
      message: "You do not have access to view history for this",
    });
  }

  res.status(200).json({
    status: 200,
    events: merged,
  });
}

export async function putUserName(
  req: AuthRequest<{ name: string }>,
  res: Response
) {
  const { name } = req.body;

  try {
    await UserModel.updateOne(
      {
        id: req.userId,
      },
      {
        $set: {
          name,
        },
      }
    );
    res.status(200).json({
      status: 200,
    });
  } catch (e) {
    res.status(400).json({
      status: 400,
      message: e.message || "An error occurred",
    });
  }
}

export async function putMemberRole(
  req: AuthRequest<{ role: MemberRole }>,
  res: Response
) {
  if (!req.permissions.organizationSettings) {
    return res.status(403).json({
      status: 403,
      message: "You do not have permission to perform that action.",
    });
  }

  const { role } = req.body;
  const { id }: { id: string } = req.params;

  if (id === req.userId) {
    return res.status(400).json({
      status: 400,
      message: "Cannot change your own role",
    });
  }

  let found = false;
  req.organization.members.forEach((m) => {
    if (m.id === id) {
      m.role = role;
      found = true;
    }
  });

  if (!found) {
    return res.status(404).json({
      status: 404,
      message: "Cannot find member",
    });
  }

  try {
    await updateOrganization(req.organization.id, {
      members: req.organization.members,
    });
    return res.status(200).json({
      status: 200,
    });
  } catch (e) {
    return res.status(400).json({
      status: 400,
      message: e.message || "Failed to change role",
    });
  }
}

export async function getOrganization(req: AuthRequest, res: Response) {
  if (!req.organization) {
    return res.status(200).json({
      status: 200,
      organization: null,
    });
  }

  if (!req.permissions.organizationSettings) {
    return res.status(403).json({
      status: 403,
      message: "You do not have permission to perform that action.",
    });
  }

  const {
    invites,
    members,
    ownerEmail,
    name,
    url,
    subscription,
    connections,
    settings,
  } = req.organization;

  const roleMapping: Map<string, MemberRole> = new Map();
  members.forEach((m) => {
    roleMapping.set(m.id, m.role);
  });

  const users = await getUsersByIds(members.map((m) => m.id));

  const apiKeys = await getAllApiKeysByOrganization(req.organization.id);

  return res.status(200).json({
    status: 200,
    apiKeys,
    organization: {
      invites,
      ownerEmail,
      name,
      url,
      subscription,
      slackTeam: connections?.slack?.team,
      members: users.map(({ id, email, name }) => {
        return {
          id,
          email,
          name,
          role: roleMapping.get(id),
        };
      }),
      settings,
    },
  });
}

export async function postInviteAccept(req: AuthRequest, res: Response) {
  const { key } = req.body;

  try {
    const org = await acceptInvite(key, req.userId);
    return res.status(200).json({
      status: 200,
      orgId: org.id,
    });
  } catch (e) {
    return res.status(400).json({
      status: 400,
      message: e.message,
    });
  }
}

export async function postInvite(req: AuthRequest, res: Response) {
  if (!req.permissions.organizationSettings) {
    return res.status(403).json({
      status: 403,
      message: "You do not have permission to perform that action.",
    });
  }

  const { email, role } = req.body;

  if (!req.organization) {
    return res.status(400).json({
      status: 400,
      message: "Must be part of an organization to invite users",
    });
  }

  const { emailSent, inviteUrl } = await inviteUser(
    req.organization,
    email,
    role
  );
  return res.status(200).json({
    status: 200,
    inviteUrl,
    emailSent,
  });
}

interface SignupBody {
  company: string;
}

export async function deleteMember(req: AuthRequest, res: Response) {
  if (!req.permissions.organizationSettings) {
    return res.status(403).json({
      status: 403,
      message: "You do not have permission to perform that action.",
    });
  }

  const { id }: { id: string } = req.params;

  if (id === req.userId) {
    return res.status(400).json({
      status: 400,
      message: "Cannot change your own role",
    });
  }

  if (!req.organization) {
    return res.status(400).json({
      status: 400,
      message: "Must be part of an organization to remove a member",
    });
  }

  await removeMember(req.organization, id);

  res.status(200).json({
    status: 200,
  });
}

export async function deleteDataSource(req: AuthRequest, res: Response) {
  if (!req.permissions.organizationSettings) {
    return res.status(403).json({
      status: 403,
      message: "You do not have permission to perform that action.",
    });
  }

  const { id }: { id: string } = req.params;

  const datasource = await getDataSourceById(id, req.organization.id);
  if (!datasource) {
    throw new Error("Cannot find datasource");
  }

  // Make sure there are no metrics
  const metrics = await getMetricsByDatasource(
    datasource.id,
    datasource.organization
  );
  if (metrics.length > 0) {
    throw new Error(
      "Error: Please delete all metrics tied to this datasource first."
    );
  }

  // Make sure there are no segments
  const segments = await SegmentModel.find({
    datasource: datasource.id,
  });
  if (segments.length > 0) {
    throw new Error(
      "Error: Please delete all segments tied to this datasource first."
    );
  }

  // Make sure there are no dimensions
  const dimensions = await findDimensionsByDataSource(
    datasource.id,
    datasource.organization
  );
  if (dimensions.length > 0) {
    throw new Error(
      "Error: Please delete all dimensions tied to this datasource first."
    );
  }

  await deleteDatasourceById(datasource.id, req.organization.id);

  res.status(200).json({
    status: 200,
  });
}

export async function postInviteResend(
  req: AuthRequest<{ key: string }>,
  res: Response
) {
  if (!req.permissions.organizationSettings) {
    return res.status(403).json({
      status: 403,
      message: "You do not have permission to perform that action.",
    });
  }

  const { key } = req.body;

  if (!req.organization) {
    return res.status(400).json({
      status: 400,
      message: "Must be part of an organization to remove an invitation",
    });
  }

  let emailSent = false;
  try {
    await sendInviteEmail(req.organization, key);
    emailSent = true;
  } catch (e) {
    emailSent = false;
  }

  const inviteUrl = getInviteUrl(key);
  return res.status(200).json({
    status: 200,
    inviteUrl,
    emailSent,
  });
}

export async function deleteInvite(
  req: AuthRequest<{ key: string }>,
  res: Response
) {
  if (!req.permissions.organizationSettings) {
    return res.status(403).json({
      status: 403,
      message: "You do not have permission to perform that action.",
    });
  }

  const { key } = req.body;

  if (!req.organization) {
    return res.status(400).json({
      status: 400,
      message: "Must be part of an organization to remove an invitation",
    });
  }

  await revokeInvite(req.organization, key);

  res.status(200).json({
    status: 200,
  });
}

export async function signup(req: AuthRequest<SignupBody>, res: Response) {
  const { company } = req.body;

  if (!IS_CLOUD) {
    throw new Error("An organization already exists");
  }

  try {
    if (company.length < 3) {
      throw Error("Company length must be at least 3 characters");
    }
    const org = await createOrganization(req.email, req.userId, company, "");

    // Alert the site manager about new organizations that are created
    try {
      await sendNewOrgEmail(company, req.email);
    } catch (e) {
      console.error("New org email sending failure:");
      console.error(e.message);
    }

    res.status(200).json({
      status: 200,
      orgId: org.id,
    });
  } catch (e) {
    res.status(400).json({
      status: 400,
      message: e.message || "An error occurred",
    });
  }
}

export async function putOrganization(
  req: AuthRequest<Partial<OrganizationInterface>>,
  res: Response
) {
  if (!req.permissions.organizationSettings) {
    return res.status(403).json({
      status: 403,
      message: "You do not have permission to perform that action.",
    });
  }

  const { name, settings } = req.body;

  try {
    const updates: Partial<OrganizationInterface> = {};

    if (name) {
      updates.name = name;
    }
    if (settings) {
      updates.settings = settings;
    }

    await updateOrganization(req.organization.id, updates);

    res.status(200).json({
      status: 200,
    });
  } catch (e) {
    res.status(400).json({
      status: 400,
      message: e.message || "An error occurred",
    });
  }
}

export async function getDataSources(req: AuthRequest, res: Response) {
  const datasources = await getDataSourcesByOrganization(req.organization.id);

  if (!datasources || !datasources.length) {
    res.status(200).json({
      status: 200,
      datasources: [],
    });
    return;
  }

  res.status(200).json({
    status: 200,
    datasources: datasources.map((d) => {
      const integration = getSourceIntegrationObject(d);
      return {
        id: d.id,
        name: d.name,
        type: d.type,
        settings: d.settings,
        params: getNonSensitiveParams(integration),
      };
    }),
  });
}

export async function getDataSource(req: AuthRequest, res: Response) {
  if (!req.permissions.organizationSettings) {
    return res.status(403).json({
      status: 403,
      message: "You do not have permission to perform that action.",
    });
  }

  const { id }: { id: string } = req.params;

  const datasource = await getDataSourceById(id, req.organization.id);
  if (!datasource) {
    res.status(404).json({
      status: 404,
      message: "Cannot find data source",
    });
    return;
  }

  const integration = getSourceIntegrationObject(datasource);

  res.status(200).json({
    id: datasource.id,
    name: datasource.name,
    type: datasource.type,
    params: getNonSensitiveParams(integration),
    settings: datasource.settings,
  });
}

export async function postDataSources(
  req: AuthRequest<{
    name: string;
    type: DataSourceType;
    params: DataSourceParams;
    settings: DataSourceSettings;
  }>,
  res: Response
) {
  if (!req.permissions.organizationSettings) {
    return res.status(403).json({
      status: 403,
      message: "You do not have permission to perform that action.",
    });
  }

  const { name, type, params } = req.body;
  const settings = req.body.settings || {};

  try {
    // Set default event properties and queries
    settings.events = {
      experimentEvent: "$experiment_started",
      experimentIdProperty: "Experiment name",
      variationIdProperty: "Variant name",
      pageviewEvent: "Page view",
      urlProperty: "$current_url",
      ...settings?.events,
    };

    const schema = (params as PostgresConnectionParams)?.defaultSchema;

    settings.queries = {
      experimentsQuery: `SELECT
  user_id,
  anonymous_id,
  received_at as timestamp,
  experiment_id,
  variation_id
FROM
  ${schema ? schema + "." : ""}experiment_viewed`,
      pageviewsQuery: `SELECT
  user_id,
  anonymous_id,
  received_at as timestamp,
  path as url
FROM
  ${schema ? schema + "." : ""}pages`,
      ...settings?.queries,
    };

    const datasource = await createDataSource(
      req.organization.id,
      name,
      type,
      params,
      settings
    );

    res.status(200).json({
      status: 200,
      id: datasource.id,
    });
  } catch (e) {
    res.status(400).json({
      status: 400,
      message: e.message || "An error occurred",
    });
  }
}

export async function getTags(req: AuthRequest, res: Response) {
  const tags = await getAllTags(req.organization.id);
  res.status(200).json({
    status: 200,
    tags,
  });
}

export async function putDataSource(
  req: AuthRequest<{
    name: string;
    type: DataSourceType;
    params: DataSourceParams;
    settings: DataSourceSettings;
  }>,
  res: Response
) {
  if (!req.permissions.organizationSettings) {
    return res.status(403).json({
      status: 403,
      message: "You do not have permission to perform that action.",
    });
  }

  const { id }: { id: string } = req.params;
  const { name, type, params, settings } = req.body;

  const datasource = await getDataSourceById(id, req.organization.id);
  if (!datasource) {
    res.status(404).json({
      status: 404,
      message: "Cannot find data source",
    });
    return;
  }

  if (type !== datasource.type) {
    res.status(400).json({
      status: 400,
      message:
        "Cannot change the type of an existing data source. Create a new one instead.",
    });
    return;
  }

  try {
    const updates: Partial<DataSourceInterface> = {
      name,
      dateUpdated: new Date(),
      settings,
    };

    if (
      type === "google_analytics" &&
      (params as GoogleAnalyticsParams).refreshToken
    ) {
      const oauth2Client = getOauth2Client();
      const { tokens } = await oauth2Client.getToken(
        (params as GoogleAnalyticsParams).refreshToken
      );
      (params as GoogleAnalyticsParams).refreshToken = tokens.refresh_token;
    }

    // If the connection params changed, re-validate the connection
    // If the user is just updating the display name, no need to do this
    if (params) {
      const integration = getSourceIntegrationObject(datasource);
      mergeParams(integration, params);
      await integration.testConnection();
      updates.params = encryptParams(integration.params);
    }

    await updateDataSource(id, req.organization.id, updates);

    res.status(200).json({
      status: 200,
    });
  } catch (e) {
    console.error(e);
    res.status(400).json({
      status: 400,
      message: e.message || "An error occurred",
    });
  }
}

export async function getApiKeys(req: AuthRequest, res: Response) {
  const keys = await getAllApiKeysByOrganization(req.organization.id);
  res.status(200).json({
    status: 200,
    keys,
  });
}

export async function postApiKey(
  req: AuthRequest<{ description?: string }>,
  res: Response
) {
  if (!req.permissions.organizationSettings) {
    return res.status(403).json({
      status: 403,
      message: "You do not have permission to perform that action.",
    });
  }

  const { description } = req.body;

  const key = await createApiKey(req.organization.id, description);

  res.status(200).json({
    status: 200,
    key,
  });
}

export async function deleteApiKey(req: AuthRequest, res: Response) {
  if (!req.permissions.organizationSettings) {
    return res.status(403).json({
      status: 403,
      message: "You do not have permission to perform that action.",
    });
  }

  const { key }: { key: string } = req.params;

  await deleteByOrganizationAndApiKey(req.organization.id, key);

  res.status(200).json({
    status: 200,
  });
}

export async function getWebhooks(req: AuthRequest, res: Response) {
  const webhooks = await WebhookModel.find({
    organization: req.organization.id,
  });
  res.status(200).json({
    status: 200,
    webhooks,
  });
}

export async function postWebhook(
  req: AuthRequest<{ name: string; endpoint: string }>,
  res: Response
) {
  if (!req.permissions.organizationSettings) {
    return res.status(403).json({
      status: 403,
      message: "You do not have permission to perform that action.",
    });
  }

  const { name, endpoint } = req.body;

  const webhook = await createWebhook(req.organization.id, name, endpoint);

  res.status(200).json({
    status: 200,
    webhook,
  });
}

export async function deleteWebhook(req: AuthRequest, res: Response) {
  if (!req.permissions.organizationSettings) {
    return res.status(403).json({
      status: 403,
      message: "You do not have permission to perform that action.",
    });
  }

  const { id }: { id: string } = req.params;

  await WebhookModel.deleteOne({
    organization: req.organization.id,
    id,
  });

  res.status(200).json({
    status: 200,
  });
}

export async function postGoogleOauthRedirect(req: AuthRequest, res: Response) {
  if (!req.permissions.organizationSettings) {
    return res.status(403).json({
      status: 403,
      message: "You do not have permission to perform that action.",
    });
  }

  const oauth2Client = getOauth2Client();

  const url = oauth2Client.generateAuthUrl({
    // eslint-disable-next-line
    access_type: "offline",
    // eslint-disable-next-line
    include_granted_scopes: true,
    prompt: "consent",
    scope: "https://www.googleapis.com/auth/analytics.readonly",
  });

  res.status(200).json({
    status: 200,
    url,
  });
}

export async function postImportConfig(req: AuthRequest, res: Response) {
  if (!req.permissions.organizationSettings) {
    return res.status(403).json({
      status: 403,
      message: "You do not have permission to perform that action.",
    });
  }

  const { contents }: { contents: string } = req.body;

  const config: ConfigFile = JSON.parse(contents);
  if (!config) {
    throw new Error("Failed to parse config.yml file contents.");
  }

  await importConfig(config, req.organization);

  res.status(200).json({
    status: 200,
  });
}

export async function getQueries(req: AuthRequest, res: Response) {
  const { ids }: { ids: string } = req.params;
  const queries = ids.split(",");

  const docs = await QueryModel.find({
    organization: req.organization.id,
    id: {
      $in: queries,
    },
  });

  // Lookup table so we can return queries in the same order we received them
  const map = new Map();
  docs.forEach((doc) => {
    // If we haven't gotten a heartbeat in a while, change the status to failed
    if (
      doc.status === "running" &&
      Date.now() - doc.heartbeat.getTime() > 120000
    ) {
      doc.set("status", "failed");
      doc.set("error", "Query aborted");
      doc.save();
    }

    map.set(doc.id, doc);
  });

  res.status(200).json({
    queries: queries.map((id) => map.get(id) || null),
  });
}

export async function putUpload(req: Request, res: Response) {
  const { signature, path } = req.query as { signature: string; path: string };
  await uploadFile(path, signature, req.body);

  res.status(200).json({
    status: 200,
  });
}<|MERGE_RESOLUTION|>--- conflicted
+++ resolved
@@ -74,11 +74,8 @@
   findOrganizationsByMemberId,
   updateOrganization,
 } from "../models/OrganizationModel";
-<<<<<<< HEAD
 import { findAllProjectsByOrganization } from "../models/ProjectModel";
-=======
 import { ConfigFile } from "../init/config";
->>>>>>> ad6396c7
 
 export async function getUser(req: AuthRequest, res: Response) {
   // Ensure user exists in database
