import {
  DataSourceProperties,
  DataSourceSettings,
} from "../../types/datasource";
import { DimensionInterface } from "../../types/dimension";
import { ExperimentInterface, ExperimentPhase } from "../../types/experiment";
import { MixpanelConnectionParams } from "../../types/integrations/mixpanel";
import { MetricInterface, MetricType } from "../../types/metric";
import { decryptDataSourceParams } from "../services/datasource";
import { formatQuery, runQuery } from "../services/mixpanel";
import {
  ExperimentMetricQueryResponse,
  ExperimentQueryResponses,
  MetricValueParams,
  MetricValueQueryResponse,
  MetricValueQueryResponseRow,
  PastExperimentResponse,
  SourceIntegrationInterface,
} from "../types/Integration";
import { DEFAULT_CONVERSION_WINDOW_HOURS } from "../util/secrets";
import {
  conditionToJavascript,
  getAggregateFunctions,
  getMixpanelPropertyColumn,
} from "../util/mixpanel";
import { replaceSQLVars } from "../util/sql";

export default class Mixpanel implements SourceIntegrationInterface {
  // eslint-disable-next-line @typescript-eslint/ban-ts-comment
  // @ts-ignore
  datasource: string;
  params: MixpanelConnectionParams;
  // eslint-disable-next-line @typescript-eslint/ban-ts-comment
  // @ts-ignore
  organization: string;
  settings: DataSourceSettings;
  // eslint-disable-next-line @typescript-eslint/ban-ts-comment
  // @ts-ignore
  decryptionError: boolean;
  constructor(encryptedParams: string, settings: DataSourceSettings) {
    try {
      this.params = decryptDataSourceParams<MixpanelConnectionParams>(
        encryptedParams
      );
    } catch (e) {
      this.params = { projectId: "", secret: "", username: "" };
      this.decryptionError = true;
    }
    this.settings = {
      events: {
        experimentEvent: "$experiment_started",
        experimentIdProperty: "Experiment name",
        variationIdProperty: "Variant name",
        ...settings.events,
      },
    };
  }
  getExperimentMetricQuery(): string {
    throw new Error("Method not implemented.");
  }
  runExperimentMetricQuery(): Promise<ExperimentMetricQueryResponse> {
    throw new Error("Method not implemented.");
  }

  private getMetricAggregationExpression(metric: MetricInterface) {
    if (metric.aggregation) {
      return `${metric.aggregation}`;
    }
    if (metric.type === "count" && !metric.column) {
      return "values.length";
    }
    return `sum(values)`;
  }
  private aggregateMetricValues(metric: MetricInterface, destVar: string) {
    if (metric.type === "binomial") {
      return `// Metric - ${metric.name}
      ${destVar} = ${destVar}.length ? 1 : 0;`;
    }

    return `// Metric - ${metric.name}
    ${destVar} = !${destVar}.length ? 0 : (
      (values => ${this.getMetricAggregationExpression(metric)})(${destVar})
    );${
      metric.cap && metric.cap > 0
        ? `\n${destVar} = ${destVar} && Math.min(${destVar}, ${metric.cap});`
        : ""
    }
    `;
  }

  getExperimentResultsQuery(
    experiment: ExperimentInterface,
    phase: ExperimentPhase,
    metrics: MetricInterface[],
    activationMetric: MetricInterface,
    dimension: DimensionInterface
  ): string {
    const hasEarlyStartMetrics =
      metrics.filter(
        (m) => m.conversionDelayHours && m.conversionDelayHours < 0
      ).length > 0;

    const onActivate = `
        ${activationMetric ? "state.activated = true;" : ""}
        state.start = event.time;
        ${
          hasEarlyStartMetrics
            ? ` // Process queued values
        state.queuedEvents.forEach((event) => {
          ${metrics
            .filter((m) => m.conversionDelayHours && m.conversionDelayHours < 0)
            .map(
              (metric, i) => `// Metric - ${metric.name}
          if(isMetric${i}(event) && event.time - state.start > ${
                (metric.conversionDelayHours || 0) * 60 * 60 * 1000
              }) {
            state.m${i}.push(${this.getMetricValueExpression(metric.column)});
          }`
            )
            .join("\n")}
        });
        state.queuedEvents = [];`
            : ""
        }`;

    const query = formatQuery(`${this.getMathHelperFunctions()}
        // Experiment exposure event
        function isExposureEvent(event) {
          return ${this.getValidExperimentCondition(
            experiment.trackingKey,
            phase.dateStarted,
            phase.dateEnded
          )};
        }
        ${
          activationMetric
            ? this.getMetricFunction(activationMetric, "ActivationMetric")
            : ""
        }
        ${metrics
          .map((m, i) => this.getMetricFunction(m, `Metric${i}`))
          .join("")}

        return ${this.getEvents(
          phase.dateStarted,
          phase.dateEnded || new Date(),
          [
            ...metrics.map((m) => m.table),
            activationMetric?.table,
            this.getExperimentEventName(),
          ]
        )}
        .filter(function(event) {
          // Experiment exposure event
          if(isExposureEvent(event)) return true;
          ${
            activationMetric
              ? `// ${activationMetric.name}
              if(isActivationMetric(event)) return true;`
              : ""
          }
          ${metrics
            .map(
              (metric, i) => `// ${metric.name}
          if(isMetric${i}(event)) return true;`
            )
            .join("\n")}
          // Otherwise, ignore the event
          return false;
        })
        // Array of metric values for each user
        .groupByUser(${this.getGroupByUserFields()}function(state, events) {
          state = state || {
            inExperiment: false,
            multipleVariants: false,
            ${dimension ? "dimension: null," : ""}
            ${activationMetric ? "activated: false," : ""}
            start: null,
            variation: null,
            ${metrics.map((m, i) => `m${i}: [],`).join("\n")} ${
      hasEarlyStartMetrics ? "\nqueuedEvents: []" : ""
    }
          };
          for(var i=0; i<events.length; i++) {
            const event = events[i];
            // User is put into the experiment
            if(isExposureEvent(event)) {
              if(!state.inExperiment) {
                state.inExperiment = true;
                state.variation = ${getMixpanelPropertyColumn(
                  this.settings.events?.variationIdProperty || "Variant name"
                )};
                ${
                  dimension
                    ? `state.dimension = (${this.getDimensionColumn(
                        dimension.sql,
                        phase.dateStarted,
                        phase.dateEnded,
                        experiment.trackingKey
                      )}) || null;`
                    : ""
                }
                ${activationMetric ? "" : onActivate}
                continue;
              }
              else if(state.variation !== ${getMixpanelPropertyColumn(
                this.settings.events?.variationIdProperty || "Variant name"
              )}) {
                state.multipleVariants = true;
                continue;
              }
              else {
                continue;
              }
            }

            // Not in the experiment yet
            if(!state.inExperiment) {
              ${hasEarlyStartMetrics ? "state.queuedEvents.push(event);" : ""}
              continue;
            }
            // Saw multiple variants so ignore
            if(state.multipleVariants) {
              continue;
            }
            ${
              activationMetric
                ? `
              // Not activated yet
              if(!state.activated) {
                // Does this event activate it? (Metric - ${
                  activationMetric.name
                })
                if(isActivationMetric(event)) {
                  ${onActivate}
                }
                else {
                  ${
                    hasEarlyStartMetrics
                      ? "state.queuedEvents.push(event);"
                      : ""
                  }
                  continue;
                }
              }
            `
                : ""
            }

            ${metrics
              .map(
                (metric, i) => `// Metric - ${metric.name}
              if(isMetric${i}(event) && ${this.getConversionWindowCondition(
                  metric,
                  "state.start"
                )}) {
                state.m${i}.push(${this.getMetricValueExpression(
                  metric.column
                )});
              }
            `
              )
              .join("")}
          }
          return state;
        })
        // Remove users that are not in the experiment
        .filter(function(ev) {
          if(!ev.value.inExperiment) return false;
          if(ev.value.multipleVariants) return false;
          if(ev.value.variation === null || ev.value.variation === undefined) return false;
          ${activationMetric ? "if(!ev.value.activated) return false;" : ""}
          return true;
        })
        // Aggregate the metric value arrays for each user
        .map(function(user) {
          ${metrics
            .map((metric, i) =>
              this.aggregateMetricValues(metric, `user.value.m${i}`)
            )
            .join("\n")}

          return user;
        })
        // One group per experiment variation${
          dimension ? "/dimension" : ""
        } with summary data
        .groupBy(["value.variation"${dimension ? ', "value.dimension"' : ""}], [
          // Total users in the group
          mixpanel.reducer.count(),
          ${metrics
            .map(
              (metric, i) => `// Metric - ${metric.name}
          mixpanel.reducer.numeric_summary('value.m${i}'),`
            )
            .join("\n")}
        ])
        // Convert to an object that's easier to work with
        .map(row => {
          const ret = {
            variation: row.key[0],
            dimension: ${dimension ? "row.key[1] || ''" : "''"},
            users: row.value[0],
            metrics: [],
          };
          const metricIds = [
            ${metrics
              .map(
                (m) => `
              // ${m.name}
              ${JSON.stringify(m.id)}`
              )
              .join(",")}
          ];
          const metricTypes = [
            ${metrics.map((m) => `${JSON.stringify(m.type)}`).join(",")}
          ];
          for(let i=1; i<row.value.length; i++) {
            ret.metrics.push({
              id: metricIds[i-1],
              metric_type: metricTypes[i-1],
              count: row.value[i].count,
              main_sum: row.value[i].sum,
              main_sum_squares: row.value[i].sum_squares,
            });
          }
          return ret;
        });
      `);

    return query;
  }
  async getExperimentResults(
    experiment: ExperimentInterface,
    phase: ExperimentPhase,
    metrics: MetricInterface[],
    activationMetric: MetricInterface,
    dimension: DimensionInterface
  ): Promise<ExperimentQueryResponses> {
    const query = this.getExperimentResultsQuery(
      experiment,
      phase,
      metrics,
      activationMetric,
      dimension
    );

    const result = await runQuery<
      {
        variation: string;
        dimension: string;
        users: number;
        metrics: {
          id: string;
          metric_type: MetricType;
          count: number;
          main_sum: number | null;
          main_sum_squares: number | null;
        }[];
      }[]
    >(this.params, query);

    return result.map(({ variation, dimension, users, metrics }) => {
      return {
        dimension,
        variation,
        users,
        metrics: metrics.map((m) => {
          return {
            metric: m.id,
            users,
            metric_type: m.metric_type,
            count: m.count,
            main_sum: m.main_sum || 0,
            main_sum_squares: m.main_sum_squares || 0,
          };
        }),
      };
    });
  }
  async testConnection(): Promise<boolean> {
    const today = new Date().toISOString().substr(0, 10);
    const query = formatQuery(`
      return Events({
        from_date: "${today}",
        to_date: "${today}"
      })
      .reduce(mixpanel.reducer.count());
    `);
    await runQuery(this.params, query);
    return true;
  }
  getSourceProperties(): DataSourceProperties {
    return {
      queryLanguage: "javascript",
      metricCaps: true,
      segments: true,
      dimensions: true,
      hasSettings: true,
      events: true,
    };
  }

  getMetricValueQuery(params: MetricValueParams): string {
    const metric = params.metric;

    return formatQuery(`
      ${this.getMathHelperFunctions()}
      ${this.getMetricFunction(metric, "Metric")}

      // ${params.name} - Metric value (${metric.name})
      return ${this.getEvents(params.from, params.to, [metric.table])}
        .filter(function(event) {
          ${
            params.segment
              ? `// Limit to Segment - ${params.segment.name}
          if(!(${params.segment.sql})) return false;`
              : ""
          }
          if(isMetric(event)) return true;
          return false;
        })
        // Metric value per user
        .groupByUser(${this.getGroupByUserFields()}function(state, events) {
          state = state || {date: null, metricValue: []};
          for(var i=0; i<events.length; i++) {
            state.date = state.date || events[i].time;
            const event = events[i];
            if(isMetric(event)) {
              state.metricValue.push(${this.getMetricValueExpression(
                metric.column
              )});
            }
          }
          return state;
        })
        // Remove users that did not convert
        .filter(function(ev) {
          return ev.value.date && ev.value.metricValue.length > 0;
        })
        // Aggregate metric values per user
        .map(function(user) {
          ${this.aggregateMetricValues(metric, "user.value.metricValue")}
          return user;
        })
        .reduce([
          // Overall summary metrics
          mixpanel.reducer.numeric_summary('value.metricValue')${
            params.includeByDate
              ? `,
            // Summary metrics by date
            (prevs, events) => {
              const dates = {};
              prevs.forEach(prev => {
                prev.dates.forEach(d=>{
                  dates[d.date] = dates[d.date] || {count:0, sum:0, sum_squares:0};
                  dates[d.date].count += d.count;
                  dates[d.date].sum += d.sum;
                  dates[d.date].sum_squares += d.sum_squares;
                })
              });
              events.forEach(e=>{
                const date = (new Date(e.value.date)).toISOString().substr(0,10);
                dates[date] = dates[date] || {count:0, sum:0, sum_squares:0};
                dates[date].count++;
                dates[date].sum += e.value.metricValue;
                dates[date].sum_squares += Math.pow(e.value.metricValue, 2);
              });

              return {
                type: "byDate",
                dates: Object.keys(dates).map(d => ({
                  date: d,
                  ...dates[d]
                }))
              };
            }`
              : ""
          }
        ])
        // Transform into easy-to-use objects
        .map(vals => vals.map(val => {
          if(val.count) return {type: "overall", ...val};
          return val;
        }));
        `);
  }
  async runMetricValueQuery(query: string): Promise<MetricValueQueryResponse> {
    const rows = await runQuery<
      [
        (
          | {
              type: "byDate";
              dates: {
                date: string;
                count: number;
                sum: number | null;
                sum_squares: number | null;
              }[];
            }
          | {
              type: "overall";
              count: number;
              sum: number | null;
              sum_squares: number | null;
            }
        )[]
      ]
    >(this.params, query);

    const result: MetricValueQueryResponse = [];
    const overall: MetricValueQueryResponseRow = {
      date: "",
      count: 0,
      main_sum: 0,
      main_sum_squares: 0,
    };

    rows &&
      rows[0] &&
      rows[0].forEach((row) => {
        if (row.type === "overall") {
          overall.count = row.count;
          overall.main_sum = row.sum || 0;
          overall.main_sum_squares = row.sum_squares || 0;
        } else if (row.type === "byDate") {
          row.dates.sort((a, b) => a.date.localeCompare(b.date));
          row.dates.forEach(({ date, count, sum, sum_squares }) => {
            result.push({
              date,
              count,
              main_sum: sum || 0,
              main_sum_squares: sum_squares || 0,
            });
          });
        }
      });

    return [overall, ...result];
  }
  getPastExperimentQuery(): string {
    throw new Error("Method not implemented.");
  }
  async runPastExperimentQuery(): Promise<PastExperimentResponse> {
    throw new Error("Method not implemented.");
  }
  getSensitiveParamKeys(): string[] {
    return ["secret"];
  }

  private getMetricFunction(metric: MetricInterface, name: string) {
    return `
// ${metric.name}
function is${name}(event) {
  return ${this.getValidMetricCondition(metric)};
}
    `;
  }

  private getMetricValueExpression(col?: string) {
    if (!col) return "1";

    // Use the column directly if it contains a reference to `event`
    if (col.match(/\bevent\b/)) {
      return col;
    }
    // Use the column directly if it's a number
    if (col.match(/^[0-9][0-9.]*/)) {
      return col;
    }

    return getMixpanelPropertyColumn(col);
  }

  private getEventNames(event?: string) {
    if (!event) return [];
    return event
      .split(/ OR /g)
      .map((e) => e.trim())
      .filter(Boolean);
  }

  private getGroupByUserFields() {
    if (this.settings?.events?.extraUserIdProperty) {
      return JSON.stringify([this.settings?.events?.extraUserIdProperty]) + ",";
    }
    return "";
  }

  private getEvents(from: Date, to: Date, events: (string | undefined)[]) {
    const uniqueEvents = new Set<string>();
    events.forEach((event) => {
      const eventNames = this.getEventNames(event);
      eventNames.forEach((name) => uniqueEvents.add(name));
    });

    const filter = {
      from_date: from.toISOString().substr(0, 10),
      to_date: to.toISOString().substr(0, 10),
      event_selectors: Array.from(uniqueEvents).map((e) => {
        return {
          event: e,
        };
      }),
    };

    return `Events(${JSON.stringify(filter, null, 2)})`;
  }
  private getDimensionColumn(
    col: string,
    startDate: Date,
    endDate?: Date,
    experimentId?: string
  ) {
    return replaceSQLVars(getMixpanelPropertyColumn(col), {
      startDate,
      endDate,
      experimentId,
    });
  }

  private getConversionWindowCondition(
    metric: MetricInterface,
    conversionWindowStart: string = ""
  ) {
    const checks: string[] = [];
    const start = (metric.conversionDelayHours || 0) * 60 * 60 * 1000;
    const end =
      start +
      (metric.conversionWindowHours || DEFAULT_CONVERSION_WINDOW_HOURS) *
        60 *
        60 *
        1000;
    if (start) {
      checks.push(`event.time - ${conversionWindowStart} >= ${start}`);
    }
    checks.push(`event.time - ${conversionWindowStart} < ${end}`);
    return checks.join(" && ");
  }

  private getValidMetricCondition(metric: MetricInterface) {
    const checks: string[] = [];
    // Right event name
    const eventNames = this.getEventNames(metric.table);
    if (eventNames.length === 1) {
      checks.push(`event.name === ${JSON.stringify(eventNames[0])}`);
    } else {
      checks.push(`${JSON.stringify(eventNames)}.includes(event.name)`);
    }

    if (metric.conditions) {
      metric.conditions.forEach((condition) => {
        checks.push(conditionToJavascript(condition));
      });
    }

    return checks.join(" && ");
  }
  private getExperimentEventName() {
    return this.settings.events?.experimentEvent || "$experiment_started";
  }
  private getValidExperimentCondition(id: string, start: Date, end?: Date) {
    const experimentEvent = this.getExperimentEventName();
    const experimentIdCol = getMixpanelPropertyColumn(
      this.settings.events?.experimentIdProperty || "Experiment name"
    );
    let timeCheck = `event.time >= ${start.getTime()}`;
    if (end) {
      timeCheck += ` && event.time <= ${end.getTime()}`;
    }
    return `event.name === "${experimentEvent}" && ${experimentIdCol} === "${id}" && ${timeCheck}`;
  }

  private getMathHelperFunctions() {
    return `
// Helper aggregation functions
${getAggregateFunctions()}

    `;
  }
<<<<<<< HEAD

  async getInformationSchema(): Promise<null> {
    // This functionality is not yet supported with this datasource.
    return null;
  }

  async getTableData(
    /* eslint-disable */
    databaseName: string,
    schemaName: string,
    tableName: string
    /* eslint-enable */
  ): Promise<null | unknown[]> {
    // This functionality is not yet supported with this datasource.
    return null;
  }
=======
>>>>>>> fd7beaa2
}<|MERGE_RESOLUTION|>--- conflicted
+++ resolved
@@ -678,12 +678,6 @@
 
     `;
   }
-<<<<<<< HEAD
-
-  async getInformationSchema(): Promise<null> {
-    // This functionality is not yet supported with this datasource.
-    return null;
-  }
 
   async getTableData(
     /* eslint-disable */
@@ -695,6 +689,4 @@
     // This functionality is not yet supported with this datasource.
     return null;
   }
-=======
->>>>>>> fd7beaa2
 }