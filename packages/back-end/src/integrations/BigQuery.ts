import * as bq from "@google-cloud/bigquery";
import { getValidDate } from "shared/dates";
import { format, FormatDialect } from "../util/sql";
import { decryptDataSourceParams } from "../services/datasource";
import { BigQueryConnectionParams } from "../../types/integrations/bigquery";
import { IS_CLOUD } from "../util/secrets";
<<<<<<< HEAD
import { InformationSchema, RawInformationSchema } from "../types/Integration";
import { formatInformationSchema } from "../util/informationSchemas";
import { logger } from "../util/logger";
=======
import { FormatDialect } from "../util/sql";
import { QueryResponse } from "../types/Integration";
>>>>>>> ef93de96
import SqlIntegration from "./SqlIntegration";

export default class BigQuery extends SqlIntegration {
  // eslint-disable-next-line @typescript-eslint/ban-ts-comment
  // @ts-expect-error
  params: BigQueryConnectionParams;
  requiresEscapingPath = true;
  setParams(encryptedParams: string) {
    this.params = decryptDataSourceParams<BigQueryConnectionParams>(
      encryptedParams
    );
  }
  getFormatDialect(): FormatDialect {
    return "bigquery";
  }
  getSensitiveParamKeys(): string[] {
    return ["privateKey"];
  }

  private getClient() {
    // If pull credentials from env or the metadata server
    if (!IS_CLOUD && this.params.authType === "auto") {
      return new bq.BigQuery();
    }

    return new bq.BigQuery({
      projectId: this.params.projectId,
      credentials: {
        client_email: this.params.clientEmail,
        private_key: this.params.privateKey,
      },
    });
  }

  async runQuery(sql: string): Promise<QueryResponse> {
    const client = this.getClient();

    const [job] = await client.createQueryJob({
      labels: { integration: "growthbook" },
      query: sql,
      useLegacySql: false,
    });
    const [rows] = await job.getQueryResults();
    const [metadata] = await job.getMetadata();
    const statistics = {
      executionDurationMs: Number(
        metadata?.statistics?.finalExecutionDurationMs
      ),
      totalSlotMs: Number(metadata?.statistics?.totalSlotMs),
      bytesProcessed: Number(metadata?.statistics?.totalBytesProcessed),
      bytesBilled: Number(metadata?.statistics?.query?.totalBytesBilled),
      warehouseCachedResult: metadata?.statistics?.query?.cacheHit,
      partitionsUsed:
        metadata?.statistics?.query?.totalPartitionsProcessed !== undefined
          ? metadata.statistics.query.totalPartitionsProcessed > 0
          : undefined,
    };
    return { rows, statistics };
  }
  addTime(
    col: string,
    unit: "hour" | "minute",
    sign: "+" | "-",
    amount: number
  ): string {
    return `DATETIME_${
      sign === "+" ? "ADD" : "SUB"
    }(${col}, INTERVAL ${amount} ${unit.toUpperCase()})`;
  }
  convertDate(fromDB: bq.BigQueryDatetime) {
    return getValidDate(fromDB.value + "Z");
  }
  dateTrunc(col: string) {
    return `date_trunc(${col}, DAY)`;
  }
  dateDiff(startCol: string, endCol: string) {
    return `date_diff(${endCol}, ${startCol}, DAY)`;
  }
  formatDate(col: string): string {
    return `format_date("%F", ${col})`;
  }
  formatDateTimeString(col: string): string {
    return `format_datetime("%F %T", ${col})`;
  }
  castToString(col: string): string {
    return `cast(${col} as string)`;
  }
  castUserDateCol(column: string): string {
    return `CAST(${column} as DATETIME)`;
  }
  percentileCapSelectClause(
    capPercentile: number,
    metricTable: string
  ): string {
    return `
    SELECT 
      APPROX_QUANTILES(value, 100000)[OFFSET(${Math.trunc(
        100000 * capPercentile
      )})] AS cap_value
    FROM ${metricTable}
    WHERE value IS NOT NULL
  `;
  }
  getDefaultDatabase() {
    return this.params.projectId || "";
  }
  getDefaultSchema() {
    return this.params.defaultDataset;
  }
  getInformationSchemaTable(schema?: string, database?: string): string {
    return this.generateTablePath(
      "INFORMATION_SCHEMA.COLUMNS",
      schema,
      database
    );
  }
  async getInformationSchema(): Promise<InformationSchema[]> {
    const datasets = await this.runQuery(
      `SELECT * FROM ${`\`${this.params.projectId}.INFORMATION_SCHEMA.SCHEMATA\``}`
    );

    const results = [];

    for (const dataset of datasets) {
      const query = `SELECT
        table_name as table_name,
        table_catalog as table_catalog,
        table_schema as table_schema,
        count(column_name) as column_count
      FROM
        ${this.getInformationSchemaTable(`${dataset.schema_name}`)}
        WHERE ${this.getInformationSchemaWhereClause()}
      GROUP BY table_name, table_schema, table_catalog
      ORDER BY table_name;`;

      try {
        const datasetResults = await this.runQuery(
          format(query, this.getFormatDialect())
        );

        if (datasetResults.length > 0) {
          results.push(...datasetResults);
        }
      } catch (e) {
        logger.error(
          `Error fetching information schema data for dataset: ${dataset.schema_name}`,
          e
        );
      }
    }

    if (!results.length) {
      throw new Error(`No tables found.`);
    }

    return formatInformationSchema(
      results as RawInformationSchema[],
      this.type
    );
  }
}<|MERGE_RESOLUTION|>--- conflicted
+++ resolved
@@ -4,14 +4,13 @@
 import { decryptDataSourceParams } from "../services/datasource";
 import { BigQueryConnectionParams } from "../../types/integrations/bigquery";
 import { IS_CLOUD } from "../util/secrets";
-<<<<<<< HEAD
-import { InformationSchema, RawInformationSchema } from "../types/Integration";
+import {
+  InformationSchema,
+  QueryResponse,
+  RawInformationSchema,
+} from "../types/Integration";
 import { formatInformationSchema } from "../util/informationSchemas";
 import { logger } from "../util/logger";
-=======
-import { FormatDialect } from "../util/sql";
-import { QueryResponse } from "../types/Integration";
->>>>>>> ef93de96
 import SqlIntegration from "./SqlIntegration";
 
 export default class BigQuery extends SqlIntegration {
@@ -129,7 +128,7 @@
     );
   }
   async getInformationSchema(): Promise<InformationSchema[]> {
-    const datasets = await this.runQuery(
+    const { rows: datasets } = await this.runQuery(
       `SELECT * FROM ${`\`${this.params.projectId}.INFORMATION_SCHEMA.SCHEMATA\``}`
     );
 
@@ -148,7 +147,7 @@
       ORDER BY table_name;`;
 
       try {
-        const datasetResults = await this.runQuery(
+        const { rows: datasetResults } = await this.runQuery(
           format(query, this.getFormatDialect())
         );
 
