import { ClickHouse as ClickHouseClient } from "clickhouse";
import { decryptDataSourceParams } from "../services/datasource";
import { ClickHouseConnectionParams } from "../../types/integrations/clickhouse";
import SqlIntegration from "./SqlIntegration";

export default class ClickHouse extends SqlIntegration {
  // eslint-disable-next-line @typescript-eslint/ban-ts-comment
  // @ts-ignore
  params: ClickHouseConnectionParams;
  setParams(encryptedParams: string) {
    this.params = decryptDataSourceParams<ClickHouseConnectionParams>(
      encryptedParams
    );

    if (this.params.user) {
      this.params.username = this.params.user;
      delete this.params.user;
    }
    if (this.params.host) {
      this.params.url = this.params.host;
      delete this.params.host;
    }
  }
  getSensitiveParamKeys(): string[] {
    return ["password"];
  }
  async runQuery(sql: string) {
    const client = new ClickHouseClient({
      url: this.params.url,
      port: this.params.port,
      basicAuth: this.params.username
        ? {
            username: this.params.username,
            password: this.params.password,
          }
        : null,
      format: "json",
      debug: false,
      raw: false,
      config: {
        database: this.params.database,
      },
      reqParams: {
        headers: {
          "x-clickhouse-format": "JSON",
        },
      },
    });
    return Array.from(await client.query(sql).toPromise());
  }
  toTimestamp(date: Date) {
    return `toDateTime('${date
      .toISOString()
      .substr(0, 19)
      .replace("T", " ")}')`;
  }
  addTime(
    col: string,
    unit: "hour" | "minute",
    sign: "+" | "-",
    amount: number
  ): string {
    return `date${sign === "+" ? "Add" : "Sub"}(${unit}, ${amount}, ${col})`;
  }
  dateTrunc(col: string) {
    return `dateTrunc('day', ${col})`;
  }
  dateDiff(startCol: string, endCol: string) {
    return `dateDiff('day', ${startCol}, ${endCol})`;
  }
  stddev(col: string) {
    return `stddevSamp(${col})`;
  }
  formatDate(col: string): string {
    return `formatDateTime(${col}, '%F')`;
  }
  ifElse(condition: string, ifTrue: string, ifFalse: string) {
    return `if(${condition}, ${ifTrue}, ${ifFalse})`;
  }
  castToString(col: string): string {
    return `toString(${col})`;
  }
<<<<<<< HEAD
  async getInformationSchema(): Promise<null> {
    // This functionality is not yet supported with this datasource.
    return null;
  }

  async getTableData(
    /* eslint-disable */
    databaseName: string,
    schemaName: string,
    tableName: string
    /* eslint-enable */
  ): Promise<null | unknown[]> {
    // This functionality is not yet supported with this datasource.
    return null;
  }
=======
>>>>>>> fd7beaa2
}<|MERGE_RESOLUTION|>--- conflicted
+++ resolved
@@ -80,11 +80,6 @@
   castToString(col: string): string {
     return `toString(${col})`;
   }
-<<<<<<< HEAD
-  async getInformationSchema(): Promise<null> {
-    // This functionality is not yet supported with this datasource.
-    return null;
-  }
 
   async getTableData(
     /* eslint-disable */
@@ -96,6 +91,4 @@
     // This functionality is not yet supported with this datasource.
     return null;
   }
-=======
->>>>>>> fd7beaa2
 }