--- conflicted
+++ resolved
@@ -102,11 +102,6 @@
   ensureFloat(col: string): string {
     return `CAST(${col} AS DOUBLE)`;
   }
-<<<<<<< HEAD
-  async getInformationSchema(): Promise<null> {
-    // This functionality is not yet supported with this datasource.
-    return null;
-  }
   async getTableData(
     /* eslint-disable */
     databaseName: string,
@@ -117,6 +112,4 @@
     // This functionality is not yet supported with this datasource.
     return null;
   }
-=======
->>>>>>> fd7beaa2
 }