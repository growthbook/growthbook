--- conflicted
+++ resolved
@@ -106,22 +106,10 @@
   ensureFloat(col: string): string {
     return `CAST(${col} AS DOUBLE)`;
   }
-<<<<<<< HEAD
   currentDate(): string {
     return `CURRENT_DATE`;
   }
-  getInformationSchemaFromClause(): string {
-    if (!this.params.catalog)
-      throw new MissingDatasourceParamsError(
-        "To view the information schema for a Presto data source, you must define a default catalog. Please add a default catalog by editing the datasource's connection settings."
-      );
-    return `${this.params.catalog}.information_schema.columns`;
-  }
-  getInformationSchemaTableFromClause(databaseName: string): string {
-    return `${databaseName}.information_schema.columns`;
-=======
   getDefaultDatabase() {
     return this.params.catalog || "";
->>>>>>> 2c723030
   }
 }