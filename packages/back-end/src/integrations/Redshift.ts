import { PostgresConnectionParams } from "../../types/integrations/postgres";
import { decryptDataSourceParams } from "../services/datasource";
import { runPostgresQuery } from "../services/postgres";
import { FormatDialect } from "../util/sql";
import SqlIntegration from "./SqlIntegration";

export default class Redshift extends SqlIntegration {
  // eslint-disable-next-line @typescript-eslint/ban-ts-comment
  // @ts-expect-error
  params: PostgresConnectionParams;
  setParams(encryptedParams: string) {
    this.params = decryptDataSourceParams<PostgresConnectionParams>(
      encryptedParams
    );
  }
  getFormatDialect(): FormatDialect {
    return "redshift";
  }
  getSensitiveParamKeys(): string[] {
    return ["password", "caCert", "clientCert", "clientKey"];
  }
  runQuery(sql: string) {
    return runPostgresQuery(this.params, sql);
  }
  getSchema(): string {
    return this.params.defaultSchema || "";
  }
  formatDate(col: string) {
    return `to_char(${col}, 'YYYY-MM-DD')`;
  }
  formatDateTimeString(col: string) {
    return `to_char(${col}, 'YYYY-MM-DD HH24:MI:SS.MS')`;
  }
  ensureFloat(col: string): string {
    return `${col}::float`;
  }
<<<<<<< HEAD
  currentDate(): string {
    return `CURRENT_DATE`;
  }
  getInformationSchemaFromClause(): string {
    return "SVV_COLUMNS";
  }
  getInformationSchemaTableFromClause(): string {
=======
  getInformationSchemaTable(): string {
>>>>>>> 2c723030
    return "SVV_COLUMNS";
  }
}<|MERGE_RESOLUTION|>--- conflicted
+++ resolved
@@ -34,17 +34,10 @@
   ensureFloat(col: string): string {
     return `${col}::float`;
   }
-<<<<<<< HEAD
   currentDate(): string {
     return `CURRENT_DATE`;
   }
-  getInformationSchemaFromClause(): string {
-    return "SVV_COLUMNS";
-  }
-  getInformationSchemaTableFromClause(): string {
-=======
   getInformationSchemaTable(): string {
->>>>>>> 2c723030
     return "SVV_COLUMNS";
   }
 }