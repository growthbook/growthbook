--- conflicted
+++ resolved
@@ -18,15 +18,11 @@
   getDelayWindowHours,
   getColumnExpression,
   isCappableMetricType,
-<<<<<<< HEAD
-  parseDimensionMetricId,
-  parseFunnelMetricId,
-  FunnelColumnRef,
-  buildFunnelStepColumnRef,
-=======
   getFactTableTemplateVariables,
   parseSliceMetricId,
->>>>>>> 79c539e8
+  parseFunnelMetricId,
+  buildFunnelStepColumnRef,
+  FunnelColumnRef,
 } from "shared/experiments";
 import {
   AUTOMATIC_DIMENSION_OTHER_NAME,
@@ -5284,34 +5280,21 @@
           "m",
         ).value;
 
-<<<<<<< HEAD
-      // Numerator column
-      const value = this.getMetricColumns(m, factTableMap, "m", false).value;
-      const dimensionInfo = parseDimensionMetricId(m.id);
-      const funnelInfo = parseFunnelMetricId(m.id);
-      let funnelColumnRef: ColumnRef | FunnelColumnRef | undefined;
-      if (funnelInfo.isFunnelStepMetric) {
-        funnelColumnRef = buildFunnelStepColumnRef(m, funnelInfo.stepNumber);
-      }
-      const filters = getColumnRefWhereClause(
-        factTable,
-        funnelColumnRef || m.numerator,
-        this.escapeStringLiteral.bind(this),
-        this.extractJSONField.bind(this),
-        false,
-        dimensionInfo,
-      );
-=======
         const sliceInfo = parseSliceMetricId(m.id);
+        const funnelInfo = parseFunnelMetricId(m.id);
+        let funnelColumnRef: ColumnRef | FunnelColumnRef | undefined;
+        if (funnelInfo.isFunnelStepMetric) {
+          funnelColumnRef = buildFunnelStepColumnRef(m, funnelInfo.stepNumber);
+        }
+
         const filters = getColumnRefWhereClause({
           factTable,
-          columnRef: m.numerator,
+          columnRef: funnelColumnRef || m.numerator,
           escapeStringLiteral: this.escapeStringLiteral.bind(this),
           jsonExtract: this.extractJSONField.bind(this),
           evalBoolean: this.evalBoolean.bind(this),
           sliceInfo,
         });
->>>>>>> 79c539e8
 
         const column =
           filters.length > 0
