--- conflicted
+++ resolved
@@ -981,12 +981,6 @@
       segment: params.segment,
     });
 
-<<<<<<< HEAD
-=======
-    const numeratorAggFns = metricData.numeratorAggFns;
-    const denominatorAggFns = metricData.denominatorAggFns;
-
->>>>>>> 6abff33e
     // TODO check if query broken if segment has template variables
     // TODO return cap numbers
     return format(
@@ -2779,7 +2773,6 @@
       useDenominator: true,
     });
 
-<<<<<<< HEAD
     // Create aggregated value transformation function
     // For dailyParticipation metrics, this divides by the participation window
     // For all other metrics, this is an identity function
@@ -2803,8 +2796,6 @@
             })
         : ({ column }: { column: string }) => column;
 
-=======
->>>>>>> 6abff33e
     return {
       alias,
       id: metric.id,
@@ -3351,7 +3342,6 @@
           ${banditDates?.length ? `, umj.bandit_period` : ""}
           , umj.${baseIdType}
           ${metricData
-<<<<<<< HEAD
             .map((data) => {
               return `${
                 data.numeratorSourceIndex === f.index
@@ -3375,24 +3365,6 @@
                         initialTimestampColumn: "MIN(umj.timestamp)",
                         analysisEndDate: params.settings.endDate,
                       })} AS ${data.alias}_denominator`
-=======
-            .map(
-              (data) =>
-                `${
-                  data.numeratorSourceIndex === f.index
-                    ? `, ${data.numeratorAggFns.fullAggregationFunction(
-                        `umj.${data.alias}_value`,
-                        `qm.${data.alias}_quantile`,
-                      )} AS ${data.alias}_value`
-                    : ""
-                }
-                ${
-                  data.ratioMetric && data.denominatorSourceIndex === f.index
-                    ? `, ${data.denominatorAggFns.fullAggregationFunction(
-                        `umj.${data.alias}_denominator`,
-                        `qm.${data.alias}_quantile`,
-                      )} AS ${data.alias}_denominator`
->>>>>>> 6abff33e
                     : ""
                 }`;
             })
