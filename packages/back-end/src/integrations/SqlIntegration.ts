import { MetricInterface } from "../../types/metric";
import {
  DataSourceSettings,
  DataSourceProperties,
} from "../../types/datasource";
import {
  ExperimentResults,
  ImpactEstimationResult,
  MetricValueParams,
  UsersQueryParams,
  MetricValueResult,
  UsersResult,
  SourceIntegrationInterface,
  VariationMetricResult,
  PastExperimentResult,
  ExperimentMetricQueryParams,
  ExperimentMetricResult,
  ExperimentUsersQueryParams,
  ExperimentUsersResult,
  PastExperimentParams,
} from "../types/Integration";
import { format, FormatOptions } from "sql-formatter";
import { ExperimentPhase, ExperimentInterface } from "../../types/experiment";
import { DimensionInterface } from "../../types/dimension";
import { SegmentInterface } from "../../types/segment";
import { DEFAULT_CONVERSION_WINDOW_HOURS } from "../util/secrets";

const percentileNumbers = [
  0.01,
  0.05,
  0.1,
  0.2,
  0.3,
  0.4,
  0.5,
  0.6,
  0.7,
  0.8,
  0.9,
  0.95,
  0.99,
];

type UsersQueryResponse = {
  date?: string;
  users: string;
}[];
type MetricValueQueryResponse = {
  date?: string;
  count: string;
  mean: string;
  stddev: string;
}[];
type PastExperimentResponse = {
  experiment_id: string;
  variation_id: string;
  start_date: string;
  end_date: string;
  users: string;
}[];
type ExperimentUsersQueryResponse = {
  dimension?: string;
  variation: string;
  users: string;
}[];
type ExperimentMetricQueryResponse = {
  dimension?: string;
  variation: string;
  count: string;
  mean: string;
  stddev: string;
}[];

export function getExperimentQuery(
  settings: DataSourceSettings,
  schema?: string
): string {
  if (settings?.queries?.experimentsQuery) {
    return settings.queries.experimentsQuery;
  }

  return `SELECT
  ${
    settings?.experiments?.userIdColumn ||
    settings?.default?.userIdColumn ||
    "user_id"
  } as user_id,
  ${
    settings?.experiments?.anonymousIdColumn ||
    settings?.default?.anonymousIdColumn ||
    "anonymous_id"
  } as anonymous_id,
  ${
    settings?.experiments?.timestampColumn ||
    settings?.default?.timestampColumn ||
    "received_at"
  } as timestamp,
  ${
    settings?.experiments?.experimentIdColumn || "experiment_id"
  } as experiment_id,
  ${settings?.experiments?.variationColumn || "variation_id"} as variation_id
FROM 
  ${schema && !settings?.experiments?.table?.match(/\./) ? schema + "." : ""}${
    settings?.experiments?.table || "experiment_viewed"
  }`;
}

export function getPageviewsQuery(
  settings: DataSourceSettings,
  schema?: string
): string {
  if (settings?.queries?.pageviewsQuery) {
    return settings.queries.pageviewsQuery;
  }

  return `SELECT
  ${
    settings?.pageviews?.userIdColumn ||
    settings?.default?.userIdColumn ||
    "user_id"
  } as user_id,
  ${
    settings?.pageviews?.anonymousIdColumn ||
    settings?.default?.anonymousIdColumn ||
    "anonymous_id"
  } as anonymous_id,
  ${
    settings?.pageviews?.timestampColumn ||
    settings?.default?.timestampColumn ||
    "received_at"
  } as timestamp,
  ${settings?.pageviews?.urlColumn || "path"} as url
FROM 
  ${schema && !settings?.pageviews?.table?.match(/\./) ? schema + "." : ""}${
    settings?.pageviews?.table || "pages"
  }`;
}

export default abstract class SqlIntegration
  implements SourceIntegrationInterface {
  settings: DataSourceSettings;
  datasource: string;
  organization: string;
  abstract setParams(encryptedParams: string): void;
  // eslint-disable-next-line
  abstract runQuery(sql: string): Promise<any[]>;
  abstract percentile(col: string, percentile: number): string;
  // eslint-disable-next-line
  abstract getNonSensitiveParams(): any;
  constructor(encryptedParams: string, settings: DataSourceSettings) {
    this.setParams(encryptedParams);
    this.settings = {
      ...settings,
    };
  }

  getSourceProperties(): DataSourceProperties {
    return {
      includeInConfig: true,
      readonlyFields: [],
      type: "database",
      queryLanguage: "sql",
      metricCaps: true,
      separateExperimentResultQueries: true,
    };
  }

  async testConnection(): Promise<boolean> {
    await this.runQuery("select 1");
    return true;
  }

  getSchema(): string {
    return "";
  }
  toTimestamp(date: Date) {
    return `'${date.toISOString().substr(0, 19).replace("T", " ")}'`;
  }
  addHours(col: string, hours: number) {
    return `${col} + INTERVAL '${hours} hours'`;
  }
  subtractHalfHour(col: string) {
    return `${col} - INTERVAL '30 minutes'`;
  }
  regexMatch(col: string, regex: string) {
    return `${col} ~ '${regex}'`;
  }
  dateTrunc(col: string) {
    return `date_trunc('day', ${col})`;
  }
  dateDiff(startCol: string, endCol: string) {
    return `datediff(day, ${startCol}, ${endCol})`;
  }
  // eslint-disable-next-line
  convertDate(fromDB: any): Date {
    return new Date(fromDB);
  }
  stddev(col: string) {
    return `STDDEV(${col})`;
  }
  avg(col: string) {
    return `AVG(${col})`;
  }

  getPastExperimentQuery(params: PastExperimentParams) {
    const minLength = params.minLength ?? 6;

    return format(
      `-- Past Experiments
    WITH
      __experiments as (
        ${getExperimentQuery(this.settings, this.getSchema())}
      ),
      __experimentDates as (
        SELECT
          experiment_id,
          variation_id,
          ${this.dateTrunc("timestamp")} as date,
          count(distinct anonymous_id) as users
        FROM
          __experiments
        WHERE
          timestamp > ${this.toTimestamp(params.from)}
        GROUP BY
          experiment_id,
          variation_id,
          ${this.dateTrunc("timestamp")}
      ),
      __userThresholds as (
        SELECT
          experiment_id,
          variation_id,
          -- It's common for a small number of tracking events to continue coming in
          -- long after an experiment ends, so limit to days with enough traffic
          max(users)*0.05 as threshold
        FROM
          __experimentDates
        WHERE
          -- Skip days where a variation got 5 or fewer visitors since it's probably not real traffic
          users > 5
        GROUP BY
          experiment_id, variation_id
      ),
      __variations as (
        SELECT
          d.experiment_id,
          d.variation_id,
          MIN(d.date) as start_date,
          MAX(d.date) as end_date,
          SUM(d.users) as users
        FROM
          __experimentDates d
          JOIN __userThresholds u ON (
            d.experiment_id = u.experiment_id
            AND d.variation_id = u.variation_id
          )
        WHERE
          d.users > u.threshold
        GROUP BY
          d.experiment_id, d.variation_id
      )
    SELECT
      *
    FROM
      __variations
    WHERE
      -- Skip experiments with fewer than 200 users since they don't have enough data
<<<<<<< HEAD
      users > 200000000
      -- Skip experiments that are 5 days or shorter (most likely means it was stopped early)
      AND ${this.dateDiff("start_date", "end_date")} > 5
      -- Skip experiments that start of the very first day since we're likely missing data
      AND ${this.dateDiff(this.toTimestamp(from), "start_date")} > 2
=======
      users > 200 AND
      -- Skip experiments that are shorter than ${minLength} days (most likely means it was stopped early)
      ${this.dateDiff("start_date", "end_date")} >= ${minLength} AND
      -- Skip experiments that start on the very first day since we're likely missing data
      ${this.dateDiff(this.toTimestamp(params.from), "start_date")} > 2
>>>>>>> 1ce96148
    ORDER BY
      experiment_id ASC, variation_id ASC`,
      this.getFormatOptions()
    );
  }
  async runPastExperimentQuery(query: string): Promise<PastExperimentResult> {
    const rows: PastExperimentResponse = await this.runQuery(query);

    return {
      experiments: rows.map((r) => {
        return {
          users: parseInt(r.users),
          end_date: this.convertDate(r.end_date),
          start_date: this.convertDate(r.start_date),
          experiment_id: r.experiment_id,
          variation_id: r.variation_id,
        };
      }),
    };
  }

  getMetricValueQuery(params: MetricValueParams): string {
    const userId = params.userIdType === "user";

    return format(
      `-- ${params.name} - ${params.metric.name} Metric
      WITH
        ${this.getIdentifiesCTE(userId, {
          from: params.from,
          to: params.to,
          segment: !!params.segmentQuery,
          metrics: [params.metric],
        })}
        __pageviews as (${getPageviewsQuery(this.settings, this.getSchema())}),
        __users as (${this.getPageUsersCTE(
          params,
          userId,
          params.metric.conversionWindowHours
        )})
        ${
          params.segmentQuery
            ? `, segment as (${this.getSegmentCTE(
                params.segmentQuery,
                params.segmentName,
                userId
              )})`
            : ""
        }
        , __metric as (${this.getMetricCTE(
          params.metric,
          DEFAULT_CONVERSION_WINDOW_HOURS,
          userId
        )})
        , __distinctUsers as (
          SELECT
            u.user_id,
            MIN(u.conversion_end) as conversion_end,
            MIN(u.session_start) as session_start,
            MIN(u.actual_start) as actual_start
          FROM
            __users u
            ${
              params.segmentQuery
                ? "JOIN segment s ON (s.user_id = u.user_id) WHERE s.date <= u.actual_start"
                : ""
            }
          GROUP BY
            u.user_id
        )
        , __userMetric as (
          -- Add in the aggregate metric value for each user
          SELECT
            ${this.getAggregateMetricSqlValue(params.metric)} as value
          FROM
            __distinctUsers d
            JOIN __metric m ON (
              m.user_id = d.user_id
            )
            WHERE
              m.actual_start >= d.${
                params.metric.earlyStart ? "session_start" : "actual_start"
              }
              AND m.actual_start <= d.conversion_end
          GROUP BY
            d.user_id
        )
        ${
          params.includeByDate
            ? `
          , __userMetricDates as (
            -- Add in the aggregate metric value for each user
            SELECT
              ${this.dateTrunc("d.actual_start")} as date,
              ${this.getAggregateMetricSqlValue(params.metric)} as value
            FROM
              __distinctUsers d
              JOIN __metric m ON (
                m.user_id = d.user_id
              )
              WHERE
                m.actual_start >= d.${
                  params.metric.earlyStart ? "session_start" : "actual_start"
                }
                AND m.actual_start <= d.conversion_end
            GROUP BY
              ${this.dateTrunc("d.actual_start")},
              d.user_id
          )`
            : ""
        }
      SELECT
        ${params.includeByDate ? "null as date," : ""}
        COUNT(*) as count,
        ${this.avg("value")} as mean,
        ${this.stddev("value")} as stddev
        ${
          params.includePercentiles && params.metric.type !== "binomial"
            ? `,${percentileNumbers
                .map(
                  (n) =>
                    `${this.percentile("value", n)} as p${Math.floor(n * 100)}`
                )
                .join("\n      ,")}`
            : ""
        }
      from
        __userMetric
      ${
        params.includeByDate
          ? `
        UNION ALL SELECT
          date,
          COUNT(*) as count,
          ${this.avg("value")} as mean,
          ${this.stddev("value")} as stddev
          ${
            params.includePercentiles && params.metric.type !== "binomial"
              ? `,${percentileNumbers
                  .map((n) => `0 as p${Math.floor(n * 100)}`)
                  .join("\n      ,")}`
              : ""
          }
        FROM
          __userMetricDates d
        GROUP BY
          date
        ORDER BY
          date ASC
      `
          : ""
      }
      `,
      this.getFormatOptions()
    );
  }

  getUsersQuery(params: UsersQueryParams): string {
    const userId = params.userIdType === "user";

    return format(
      `-- ${params.name} - Number of Users
      WITH
        ${this.getIdentifiesCTE(userId, {
          from: params.from,
          to: params.to,
          segment: !!params.segmentQuery,
        })}
        __pageviews as (${getPageviewsQuery(this.settings, this.getSchema())}),
        __users as (${this.getPageUsersCTE(params, userId)})
        ${
          params.segmentQuery
            ? `, __segment as (${this.getSegmentCTE(
                params.segmentQuery,
                params.segmentName,
                userId
              )})`
            : ""
        }
      SELECT
        ${params.includeByDate ? "null as date," : ""}
        COUNT(DISTINCT u.user_id) as users
      FROM
        __users u
        ${
          params.segmentQuery
            ? "JOIN __segment s ON (s.user_id = u.user_id) WHERE s.date <= u.actual_start"
            : ""
        }

      ${
        params.includeByDate
          ? `
        UNION ALL SELECT
          ${this.dateTrunc("u.actual_start")} as date,
          COUNT(DISTINCT u.user_id) as users
        FROM
          __users u
          ${
            params.segmentQuery
              ? "JOIN __segment s ON (s.user_id = u.user_id) WHERE s.date <= u.actual_start"
              : ""
          }
        GROUP BY
          ${this.dateTrunc("u.actual_start")}
        ORDER BY
          date asc
      `
          : ""
      }
      `,
      this.getFormatOptions()
    );
  }

  async runExperimentUsersQuery(
    experiment: ExperimentInterface,
    query: string
  ): Promise<ExperimentUsersResult> {
    const rows: ExperimentUsersQueryResponse = await this.runQuery(query);
    const ret: ExperimentUsersResult = {
      dimensions: [],
      unknownVariations: [],
    };

    const variationKeyMap = new Map<string, number>();
    experiment.variations.forEach((v, i) => {
      variationKeyMap.set(v.key, i);
    });

    const dimensionMap = new Map<string, number>();
    rows.forEach(({ variation, dimension, users }) => {
      let i = 0;
      if (dimensionMap.has(dimension)) {
        i = dimensionMap.get(dimension);
      } else {
        i = ret.dimensions.length;
        ret.dimensions.push({
          dimension,
          variations: [],
        });
        dimensionMap.set(dimension, i);
      }

      const varIndex =
        (this.settings?.variationIdFormat ||
          this.settings?.experiments?.variationFormat) === "key"
          ? variationKeyMap.get(variation)
          : parseInt(variation);
      if (
        typeof varIndex === "undefined" ||
        varIndex < 0 ||
        varIndex >= experiment.variations.length
      ) {
        ret.unknownVariations.push(variation);
        return;
      }

      ret.dimensions[i].variations.push({
        variation: varIndex,
        users: parseInt(users) || 0,
      });
    });

    return ret;
  }
  async runExperimentMetricQuery(
    experiment: ExperimentInterface,
    query: string
  ): Promise<ExperimentMetricResult> {
    const rows: ExperimentMetricQueryResponse = await this.runQuery(query);
    const ret: ExperimentMetricResult = {
      dimensions: [],
    };

    const variationKeyMap = new Map<string, number>();
    experiment.variations.forEach((v, i) => {
      variationKeyMap.set(v.key, i);
    });

    const dimensionMap = new Map<string, number>();
    rows.forEach(({ variation, dimension, count, mean, stddev }) => {
      let i = 0;
      if (dimensionMap.has(dimension)) {
        i = dimensionMap.get(dimension);
      } else {
        i = ret.dimensions.length;
        ret.dimensions.push({
          dimension,
          variations: [],
        });
        dimensionMap.set(dimension, i);
      }

      const varIndex =
        (this.settings?.variationIdFormat ||
          this.settings?.experiments?.variationFormat) === "key"
          ? variationKeyMap.get(variation)
          : parseInt(variation);
      if (varIndex < 0 || varIndex >= experiment.variations.length) {
        console.log("Unexpected variation", variation);
        return;
      }

      ret.dimensions[i].variations.push({
        variation: varIndex,
        stats: {
          mean: parseFloat(mean) || 0,
          count: parseFloat(count) || 0,
          stddev: parseFloat(stddev) || 0,
        },
      });
    });

    return ret;
  }

  async runUsersQuery(query: string): Promise<UsersResult> {
    const rows: UsersQueryResponse = await this.runQuery(query);
    const ret: UsersResult = {
      users: 0,
    };
    rows.forEach((row) => {
      const { users, date } = row;
      if (date) {
        ret.dates = ret.dates || [];
        ret.dates.push({
          date: this.convertDate(date).toISOString(),
          users: parseInt(users) || 0,
        });
      } else {
        ret.users = parseInt(users) || 0;
      }
    });

    return ret;
  }
  async runMetricValueQuery(query: string): Promise<MetricValueResult> {
    const rows = await this.runQuery(query);

    const ret: MetricValueResult = { count: 0, mean: 0, stddev: 0 };

    rows.forEach((row) => {
      const { date, count, mean, stddev, ...percentiles } = row;

      // Row for each date
      if (date) {
        ret.dates = ret.dates || [];
        ret.dates.push({
          date: this.convertDate(date).toISOString(),
          count: parseInt(count) || 0,
          mean: parseFloat(mean) || 0,
          stddev: parseFloat(stddev) || 0,
        });
      }
      // Overall numbers
      else {
        ret.count = parseInt(count) || 0;
        ret.mean = parseFloat(mean) || 0;
        ret.stddev = parseFloat(stddev) || 0;

        if (percentiles) {
          Object.keys(percentiles).forEach((p) => {
            ret.percentiles = ret.percentiles || {};
            ret.percentiles[p.replace(/^p/, "")] =
              parseInt(percentiles[p]) || 0;
          });
        }
      }
    });

    return ret;
  }

  getFormatOptions(): FormatOptions {
    return {
      language: "redshift",
    };
  }

  async getImpactEstimation(
    urlRegex: string,
    metric: MetricInterface,
    segment?: SegmentInterface
  ): Promise<ImpactEstimationResult> {
    const numDays = 30;

    const conversionWindowHours =
      metric.conversionWindowHours || DEFAULT_CONVERSION_WINDOW_HOURS;

    // Ignore last X hours of data since we need to give people time to convert
    const end = new Date();
    end.setHours(end.getHours() - conversionWindowHours);
    const start = new Date();
    start.setDate(start.getDate() - numDays);
    start.setHours(start.getHours() - conversionWindowHours);

    const baseSettings = {
      from: start,
      to: end,
      includeByDate: false,
      userIdType: metric.userIdType,
      conversionWindowHours,
    };

    const usersSql = this.getUsersQuery({
      ...baseSettings,
      name: "Traffic - Selected Pages and Segment",
      urlRegex,
      segmentQuery: segment?.sql || null,
      segmentName: segment?.name,
    });
    const metricSql = this.getMetricValueQuery({
      ...baseSettings,
      name: "Metric Value - Entire Site",
      metric,
      includePercentiles: false,
    });
    const valueSql = this.getMetricValueQuery({
      ...baseSettings,
      name: "Metric Value - Selected Pages and Segment",
      metric,
      includePercentiles: false,
      urlRegex,
      segmentQuery: segment?.sql || null,
      segmentName: segment?.name,
    });

    const [users, metricTotal, value]: [
      UsersQueryResponse,
      MetricValueQueryResponse,
      MetricValueQueryResponse
    ] = await Promise.all([
      this.runQuery(usersSql),
      this.runQuery(metricSql),
      this.runQuery(valueSql),
    ]);

    const formatted =
      [usersSql, metricSql, valueSql]
        .map((sql) => format(sql, this.getFormatOptions()))
        .join(";\n\n") + ";";

    if (
      users &&
      metricTotal &&
      value &&
      users[0] &&
      metricTotal[0] &&
      value[0]
    ) {
      return {
        query: formatted,
        users: (parseInt(users[0].users) || 0) / numDays,
        value:
          (parseInt(value[0].count) * parseFloat(value[0].mean) || 0) / numDays,
        metricTotal:
          (parseInt(metricTotal[0].count) * parseFloat(metricTotal[0].mean) ||
            0) / numDays,
      };
    }

    return {
      query: formatted,
      users: 0,
      value: 0,
      metricTotal: 0,
    };
  }

  private getIdentifiesCTE(
    userId: boolean,
    {
      from,
      to,
      metrics,
      dimension,
      segment,
    }: {
      from: Date;
      to?: Date;
      metrics?: MetricInterface[];
      dimension?: boolean;
      segment?: boolean;
    }
  ): string {
    const select = `__identities as (
      SELECT
        user_id,
        anonymous_id
      FROM
        (${getPageviewsQuery(this.settings, this.getSchema())}) i
      WHERE
        i.timestamp >= ${this.toTimestamp(from)}
        ${to ? `AND i.timestamp <= ${this.toTimestamp(to)}` : ""}
      GROUP BY
        user_id, 
        anonymous_id
    ),`;

    if (metrics) {
      for (let i = 0; i < metrics.length; i++) {
        if (!metrics[i]) continue;
        if (userId && metrics[i].userIdType === "anonymous") {
          return select;
        } else if (!userId && metrics[i].userIdType === "user") {
          return select;
        }
      }
    }
    if (dimension && !userId) return select;
    if (segment && !userId) return select;

    return "";
  }

  private getIdentifiesJoinSql(column: string, userId: boolean = true) {
    return `JOIN __identities i ON (
      i.${userId ? "user_id" : "anonymous_id"} = ${column}
    )`;
  }

  getExperimentUsersQuery(params: ExperimentUsersQueryParams): string {
    const {
      experiment,
      phase,
      experimentDimension,
      userDimension,
      activationMetric,
    } = params;

    const userId = experiment.userIdType === "user";

    return format(
      `-- Number of users in experiment
    WITH
      ${this.getIdentifiesCTE(userId, {
        from: phase.dateStarted,
        to: phase.dateEnded,
        dimension: !!userDimension,
        metrics: [activationMetric],
      })}
      __rawExperiment as (${getExperimentQuery(
        this.settings,
        this.getSchema()
      )}),
      __experiment as (${this.getExperimentCTE(
        experiment,
        phase,
        activationMetric?.conversionWindowHours,
        userId,
        experimentDimension
      )})
      ${
        userDimension
          ? `, __dimension as (${this.getDimensionCTE(userDimension, userId)})`
          : ""
      }
      ${
        activationMetric
          ? `, __activationMetric as (${this.getMetricCTE(
              activationMetric,
              DEFAULT_CONVERSION_WINDOW_HOURS,
              userId
            )})`
          : ""
      }
      , __distinctUsers as (
        -- One row per user/dimension/variation
        SELECT
          e.user_id,
          e.variation,
          ${
            userDimension
              ? "d.value"
              : experimentDimension
              ? "e.dimension"
              : "'All'"
          } as dimension
        FROM
          __experiment e
          ${
            userDimension ? "JOIN __dimension d ON (d.user_id = e.user_id)" : ""
          }
          ${
            activationMetric
              ? `
          JOIN __activationMetric a ON (
            a.user_id = e.user_id
          ) WHERE
            a.actual_start >= e.actual_start
            AND a.actual_start <= e.conversion_end`
              : ""
          }
        GROUP BY
          variation, dimension, e.user_id
      )
    -- Count of distinct users in experiment per variation/dimension
    SELECT
      variation,
      dimension,
      COUNT(*) as users
    FROM
      __distinctUsers
    GROUP BY
      variation,
      dimension
    `,
      this.getFormatOptions()
    );
  }
  getExperimentMetricQuery(params: ExperimentMetricQueryParams): string {
    const {
      metric,
      experiment,
      phase,
      experimentDimension,
      userDimension,
      activationMetric,
    } = params;

    const userId = experiment.userIdType === "user";

    return format(
      `-- ${metric.name} (${metric.type})
    WITH
      ${this.getIdentifiesCTE(userId, {
        from: phase.dateStarted,
        to: phase.dateEnded,
        dimension: !!userDimension,
        metrics: [metric, activationMetric],
      })}
      __rawExperiment as (${getExperimentQuery(
        this.settings,
        this.getSchema()
      )}),
      __experiment as (${this.getExperimentCTE(
        experiment,
        phase,
        activationMetric
          ? activationMetric.conversionWindowHours
          : metric.conversionWindowHours,
        userId,
        experimentDimension
      )})
      , __metric as (${this.getMetricCTE(
        metric,
        DEFAULT_CONVERSION_WINDOW_HOURS,
        userId
      )})
      ${
        userDimension
          ? `, __dimension as (${this.getDimensionCTE(userDimension, userId)})`
          : ""
      }
      ${
        activationMetric
          ? `, __activationMetric as (${this.getMetricCTE(
              activationMetric,
              metric.conversionWindowHours,
              userId
            )})`
          : ""
      }
      , __distinctUsers as (
        -- One row per user/dimension/variation
        SELECT
          e.user_id,
          e.variation,
          ${
            userDimension
              ? "d.value"
              : experimentDimension
              ? "e.dimension"
              : "'All'"
          } as dimension,
          MIN(${activationMetric ? "a" : "e"}.actual_start) as actual_start,
          MIN(${activationMetric ? "a" : "e"}.session_start) as session_start,
          MIN(${activationMetric ? "a" : "e"}.conversion_end) as conversion_end
        FROM
          __experiment e
          ${
            userDimension ? "JOIN __dimension d ON (d.user_id = e.user_id)" : ""
          }
          ${
            activationMetric
              ? `
          JOIN __activationMetric a ON (
            a.user_id = e.user_id
          ) WHERE
            a.actual_start >= e.actual_start
            AND a.actual_start <= e.conversion_end`
              : ""
          }
        GROUP BY
          variation, dimension, e.user_id
      )
      , __userMetric as (
        -- Add in the aggregate metric value for each user
        SELECT
          d.variation,
          d.dimension,
          ${this.getAggregateMetricSqlValue(metric)} as value
        FROM
          __distinctUsers d
          JOIN __metric m ON (
            m.user_id = d.user_id
          )
          WHERE
            m.actual_start >= d.${
              metric.earlyStart ? "session_start" : "actual_start"
            }
            AND m.actual_start <= d.conversion_end
        GROUP BY
          variation, dimension, d.user_id
      )
    -- Sum all user metrics together to get a total per variation/dimension
    SELECT
      variation,
      dimension,
      COUNT(*) as count,
      ${this.avg("value")} as mean,
      ${this.stddev("value")} as stddev
    FROM
      __userMetric
    GROUP BY
      variation,
      dimension
    `,
      this.getFormatOptions()
    );
  }
  getExperimentResultsQuery(
    experiment: ExperimentInterface,
    phase: ExperimentPhase,
    metrics: MetricInterface[],
    activationMetric: MetricInterface | null,
    userDimension: DimensionInterface | null
  ): string {
    const query: string[] = [];

    // Users query
    query.push(
      this.getExperimentUsersQuery({
        experiment,
        phase,
        activationMetric,
        userDimension,
      })
    );
    metrics.forEach((m) => {
      const sql = this.getExperimentMetricQuery({
        metric: m,
        experiment,
        phase,
        activationMetric,
        userDimension,
      });
      query.push(sql);
    });

    return (
      query.map((q) => format(q, this.getFormatOptions())).join(";\n\n") + ";"
    );
  }

  async getExperimentResults(
    experiment: ExperimentInterface,
    phase: ExperimentPhase,
    metrics: MetricInterface[],
    activationMetric: MetricInterface | null,
    userDimension: DimensionInterface | null
  ): Promise<ExperimentResults> {
    const variationKeyMap = new Map<string, number>();
    experiment.variations.forEach((v, i) => {
      variationKeyMap.set(v.key, i);
    });

    const dimensionMap = new Map<
      string,
      { variation: number; users: number; metrics: VariationMetricResult[] }[]
    >();

    const query: string[] = [];

    const getDimensionData = (key: string, variation: number) => {
      let obj = dimensionMap.get(key);
      if (!obj) {
        obj = [];
        dimensionMap.set(key, obj);
      }

      if (!obj[variation]) {
        obj[variation] = {
          variation,
          users: 0,
          metrics: [],
        };
      }

      return obj[variation];
    };

    const promises = metrics.map(async (m) => {
      const sql = this.getExperimentMetricQuery({
        metric: m,
        experiment,
        phase,
        activationMetric,
        userDimension,
      });
      query.push(sql);
      const rows: {
        variation: string;
        dimension: string;
        count: string;
        mean: string;
        stddev: string;
      }[] = await this.runQuery(sql);

      rows.forEach(({ variation, dimension, count, mean, stddev }) => {
        const varIndex =
          (this.settings?.variationIdFormat ||
            this.settings?.experiments?.variationFormat) === "key"
            ? variationKeyMap.get(variation)
            : parseInt(variation);

        if (varIndex < 0 || varIndex >= experiment.variations.length) {
          console.log("Unexpected variation", variation);
          return;
        }

        const data = getDimensionData(dimension, varIndex);
        data.metrics.push({
          metric: m.id,
          count: parseInt(count) || 0,
          mean: parseFloat(mean) || 0,
          stddev: parseFloat(stddev) || 0,
        });
      });
    });

    // Users query
    promises.push(
      (async () => {
        const sql = this.getExperimentUsersQuery({
          experiment,
          phase,
          activationMetric,
          userDimension,
        });
        query.push(sql);
        const rows: {
          variation: string;
          users: string;
          dimension: string;
        }[] = await this.runQuery(sql);
        rows.forEach(({ variation, dimension, users }) => {
          const varIndex =
            (this.settings?.variationIdFormat ||
              this.settings?.experiments?.variationFormat) === "key"
              ? variationKeyMap.get(variation)
              : parseInt(variation);
          if (varIndex < 0 || varIndex >= experiment.variations.length) {
            console.log("Unexpected variation", variation);
            return;
          }

          const data = getDimensionData(dimension, varIndex);
          data.users = parseInt(users) || 0;
        });
      })()
    );

    await Promise.all(promises);

    const results: ExperimentResults = [];

    dimensionMap.forEach((variations, k) => {
      results.push({
        dimension: k,
        variations,
      });
    });
    return results;
  }

  private getMetricCTE(
    metric: MetricInterface,
    conversionWindowHours: number = DEFAULT_CONVERSION_WINDOW_HOURS,
    userId: boolean = true
  ) {
    let userIdCol: string;
    let join = "";
    // Need to use userId, but metric is anonymous only
    if (userId && metric.userIdType === "anonymous") {
      userIdCol = "i.user_id";
      join = this.getIdentifiesJoinSql(
        "m." + this.getAnonymousIdColumn(metric),
        false
      );
    }
    // Need to use anonymousId, but metric is user only
    else if (!userId && metric.userIdType === "user") {
      userIdCol = "i.user_id";
      join = this.getIdentifiesJoinSql(
        "m." + this.getUserIdColumn(metric),
        true
      );
    }
    // Otherwise, can query the metric directly
    else {
      userIdCol =
        "m." +
        (userId
          ? this.getUserIdColumn(metric)
          : this.getAnonymousIdColumn(metric));
    }

    const timestampCol = "m." + this.getTimestampColumn(metric);

    const schema = this.getSchema();

    return `-- Metric (${metric.name})
      SELECT
        ${userIdCol} as user_id,
        ${this.getRawMetricSqlValue(metric, "m")} as value,
        ${timestampCol} as actual_start,
        ${this.addHours(timestampCol, conversionWindowHours)} as conversion_end,
        ${this.subtractHalfHour(timestampCol)} as session_start
      FROM
        ${
          metric.sql
            ? `(${metric.sql})`
            : (schema && !metric.table.match(/\./) ? schema + "." : "") +
              metric.table
        } m
        ${join}
      ${
        metric.conditions?.length
          ? `WHERE ${metric.conditions
              .map((c) => `m.${c.column} ${c.operator} '${c.value}'`)
              .join(" AND ")}`
          : ""
      }
    `;
  }

  private getExperimentCTE(
    experiment: ExperimentInterface,
    phase: ExperimentPhase,
    conversionWindowHours: number = DEFAULT_CONVERSION_WINDOW_HOURS,
    userId: boolean = true,
    experimentDimension: string | null = null
  ) {
    let userIdCol: string;
    let join = "";
    // Need to use userId, but experiment is anonymous only
    if (userId && experiment.userIdType === "anonymous") {
      userIdCol = "i.user_id";
      join = this.getIdentifiesJoinSql("e.anonymous_id", false);
    }
    // Need to use anonymousId, but experiment is user only
    else if (!userId && experiment.userIdType === "user") {
      userIdCol = "i.user_id";
      join = this.getIdentifiesJoinSql("e.user_id", true);
    }
    // Otherwise, can query the experiment directly
    else {
      userIdCol = userId ? "e.user_id" : "e.anonymous_id";
    }

    return `-- Viewed Experiment
    SELECT
      ${userIdCol} as user_id,
      e.variation_id as variation,
      e.timestamp as actual_start,
      ${experimentDimension ? `e.${experimentDimension} as dimension,` : ""}
      ${this.addHours("e.timestamp", conversionWindowHours)} as conversion_end,
      ${this.subtractHalfHour("e.timestamp")} as session_start
    FROM
        __rawExperiment e
      ${join}
    WHERE
        e.experiment_id = '${experiment.trackingKey}'
        AND e.timestamp >= ${this.toTimestamp(phase.dateStarted)}
        ${
          phase.dateEnded
            ? `AND e.timestamp <= ${this.toTimestamp(phase.dateEnded)}`
            : ""
        }
    `;
  }
  private getSegmentCTE(sql: string, name: string, userId: boolean = true) {
    // Need to map user_id to anonymous_id
    if (!userId) {
      return `-- Segment (${name})
      SELECT
        i.user_id,
        s.date
      FROM
        (${sql}) s
        ${this.getIdentifiesJoinSql("s.user_id", true)}
      `;
    }

    return `-- Segment (${name})
    ${sql}
    `;
  }

  private getDimensionCTE(
    dimension: DimensionInterface,
    userId: boolean = true
  ) {
    // Need to map user_id to anonymous_id
    if (!userId) {
      return `-- Dimension (${dimension.name})
      SELECT
        i.user_id,
        d.value
      FROM
        (${dimension.sql}) d
        ${this.getIdentifiesJoinSql("d.user_id", true)}
      `;
    }

    return `-- Dimension (${dimension.name})
    ${dimension.sql}
    `;
  }

  private getPageUsersCTE(
    params: MetricValueParams | UsersQueryParams,
    userId: boolean = true,
    conversionWindowHours: number = DEFAULT_CONVERSION_WINDOW_HOURS
  ): string {
    // TODO: use identifies if table is missing the requested userId type
    const userIdCol = userId ? "p.user_id" : "p.anonymous_id";

    return `-- Users visiting specific pages
    SELECT
      ${userIdCol} as user_id,
      MIN(p.timestamp) as actual_start,
      ${this.addHours(
        `MIN(p.timestamp)`,
        conversionWindowHours
      )} as conversion_end,
      ${this.subtractHalfHour(`MIN(p.timestamp)`)} as session_start
    FROM
        __pageviews p
    WHERE
      p.timestamp >= ${this.toTimestamp(this.dateOnly(params.from))}
      AND p.timestamp <= ${this.toTimestamp(this.dateOnly(params.to))}
      ${
        params.urlRegex && params.urlRegex !== ".*"
          ? `AND ${this.regexMatch("p.url", params.urlRegex)}`
          : ""
      }
    GROUP BY
      ${userIdCol}
    `;
  }

  private dateOnly(orig: Date) {
    const date = new Date(orig);

    date.setHours(0);
    date.setMinutes(0);
    date.setSeconds(0);
    date.setMilliseconds(0);

    return date;
  }

  private capValue(cap: number, value: string) {
    if (!cap) {
      return value;
    }

    return `LEAST(${cap}, ${value})`;
  }

  private getMetricColumn(metric: MetricInterface, alias = "m") {
    if (metric.sql) return alias + ".value";

    if (metric.type === "duration") {
      // Custom SQL column expression
      if (metric.column?.match(/\{alias\}/)) {
        return metric.column.replace(/\{alias\}/g, alias);
      }
    }
    return alias + "." + metric.column;
  }

  private getRawMetricSqlValue(metric: MetricInterface, alias: string = "m") {
    if (metric.type === "binomial") {
      return "1";
    } else if (metric.sql) {
      return alias + ".value";
    } else if (metric.type === "count") {
      return metric.column ? this.getMetricColumn(metric, alias) : "1";
    } else if (metric.type === "duration") {
      return this.getMetricColumn(metric, alias);
    } else if (metric.type === "revenue") {
      return this.getMetricColumn(metric, alias);
    }
    return "1";
  }
  private getAggregateMetricSqlValue(
    metric: MetricInterface,
    col: string = "m.value"
  ) {
    if (metric.type === "count") {
      return this.capValue(
        metric.cap,
        metric.sql
          ? `SUM(${col})`
          : `COUNT(${metric.column ? `DISTINCT ${col}` : "*"})`
      );
    } else if (metric.type === "duration") {
      return this.capValue(
        metric.cap,
        metric.sql ? `SUM(${col})` : `MAX(${col})`
      );
    } else if (metric.type === "revenue") {
      return this.capValue(
        metric.cap,
        metric.sql ? `SUM(${col})` : `MAX(${col})`
      );
    }
    return "1";
  }
  private getUserIdColumn(metric: MetricInterface): string {
    return metric.sql ? "user_id" : metric.userIdColumn || "user_id";
  }
  private getAnonymousIdColumn(metric: MetricInterface): string {
    return metric.sql
      ? "anonymous_id"
      : metric.anonymousIdColumn || "anonymous_id";
  }
  private getTimestampColumn(metric: MetricInterface): string {
    return metric.sql ? "timestamp" : metric.timestampColumn || "received_at";
  }
}<|MERGE_RESOLUTION|>--- conflicted
+++ resolved
@@ -265,19 +265,11 @@
       __variations
     WHERE
       -- Skip experiments with fewer than 200 users since they don't have enough data
-<<<<<<< HEAD
-      users > 200000000
-      -- Skip experiments that are 5 days or shorter (most likely means it was stopped early)
-      AND ${this.dateDiff("start_date", "end_date")} > 5
-      -- Skip experiments that start of the very first day since we're likely missing data
-      AND ${this.dateDiff(this.toTimestamp(from), "start_date")} > 2
-=======
       users > 200 AND
       -- Skip experiments that are shorter than ${minLength} days (most likely means it was stopped early)
       ${this.dateDiff("start_date", "end_date")} >= ${minLength} AND
       -- Skip experiments that start on the very first day since we're likely missing data
       ${this.dateDiff(this.toTimestamp(params.from), "start_date")} > 2
->>>>>>> 1ce96148
     ORDER BY
       experiment_id ASC, variation_id ASC`,
       this.getFormatOptions()
