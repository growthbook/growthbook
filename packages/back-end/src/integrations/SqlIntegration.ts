--- conflicted
+++ resolved
@@ -577,10 +577,7 @@
   private getActivatedUsersCTE(
     baseIdType: string,
     metrics: MetricInterface[],
-<<<<<<< HEAD
     isRegressionAdjusted: boolean = false,
-=======
->>>>>>> fdf8ddc9
     ignoreConversionEnd: boolean = false,
     tablePrefix: string = "__activationMetric",
     initialTable: string = "__experiment"
@@ -589,7 +586,6 @@
     return `
       SELECT
         initial.${baseIdType},
-<<<<<<< HEAD
         ${
           isRegressionAdjusted
             ? `
@@ -597,8 +593,6 @@
           initial.preexposure_end,`
             : ""
         }
-=======
->>>>>>> fdf8ddc9
         t${metrics.length - 1}.conversion_start as conversion_start
         ${
           ignoreConversionEnd
@@ -779,7 +773,6 @@
       experiment.userIdType
     );
 
-<<<<<<< HEAD
     const denominator = denominatorMetrics[denominatorMetrics.length - 1];
     // If the denominator is a binomial, it's just acting as a filter
     // e.g. "Purchase/Signup" is filtering to users who signed up and then counting purchases
@@ -805,8 +798,6 @@
       !isRatio &&
       !metric.aggregation;
 
-=======
->>>>>>> fdf8ddc9
     const ignoreConversionEnd =
       experiment.attributionModel === "experimentDuration";
 
@@ -814,16 +805,12 @@
     const orderedMetrics = activationMetrics
       .concat(denominatorMetrics)
       .concat([metric]);
-<<<<<<< HEAD
     const minMetricDelay = this.getMetricMinDelay(orderedMetrics);
     const metricStart = this.getMetricStart(
       phase.dateStarted,
       minMetricDelay,
       regressionAdjustmentHours || 0
     );
-=======
-    const metricStart = this.getMetricStart(orderedMetrics, phase.dateStarted);
->>>>>>> fdf8ddc9
     const metricEnd = this.getMetricEnd(
       orderedMetrics,
       phase.dateEnded,
@@ -848,11 +835,6 @@
       experiment.trackingKey
     );
 
-<<<<<<< HEAD
-=======
-    const aggregate = this.getAggregateMetricColumn(metric, "post");
-
->>>>>>> fdf8ddc9
     const dimensionCol = this.getDimensionColumn(baseIdType, dimension);
 
     const intialMetric =
@@ -862,22 +844,6 @@
         ? denominatorMetrics[0]
         : metric;
 
-<<<<<<< HEAD
-=======
-    const denominator = denominatorMetrics[denominatorMetrics.length - 1];
-    // If the denominator is a binomial, it's just acting as a filter
-    // e.g. "Purchase/Signup" is filtering to users who signed up and then counting purchases
-    // When the denominator is a count, it's a real ratio, dividing two quantities
-    // e.g. "Pages/Session" is dividing number of page views by number of sessions
-    const isRatio = denominator?.type === "count";
-    // However, even if we use a count as denominator, GB 1.9 and earlier would
-    // filter out users who had 0 values for the denominator. However, we may want
-    // to enable more generic ratio metrics where we just sum numerator and denominator
-    // across all users. The following flag determines whether to filter out users
-    // that have no denominator values
-    const ratioIsFunnel = true; // @todo: allow this to be configured
-
->>>>>>> fdf8ddc9
     return format(
       `-- ${metric.name} (${metric.type})
     WITH
@@ -897,12 +863,9 @@
         conversionDelayHours: intialMetric.conversionDelayHours || 0,
         experimentDimension:
           dimension?.type === "experiment" ? dimension.id : null,
-<<<<<<< HEAD
         isRegressionAdjusted: isRegressionAdjusted,
         regressionAdjustmentHours: regressionAdjustmentHours,
         minMetricDelay: minMetricDelay,
-=======
->>>>>>> fdf8ddc9
         ignoreConversionEnd,
       })})
       , __metric as (${this.getMetricCTE({
@@ -956,10 +919,7 @@
           ? `, __activatedUsers as (${this.getActivatedUsersCTE(
               baseIdType,
               activationMetrics,
-<<<<<<< HEAD
               isRegressionAdjusted,
-=======
->>>>>>> fdf8ddc9
               ignoreConversionEnd
             )})`
           : ""
@@ -987,10 +947,7 @@
           ? `, __denominatorUsers as (${this.getActivatedUsersCTE(
               baseIdType,
               denominatorMetrics,
-<<<<<<< HEAD
               false, // no regression adjustment for denominators
-=======
->>>>>>> fdf8ddc9
               ignoreConversionEnd,
               "__denominator",
               dimension?.type !== "activation" && activationMetrics.length > 0
@@ -1004,15 +961,12 @@
         SELECT
           e.${baseIdType},
           ${dimensionCol} as dimension,
-<<<<<<< HEAD
           ${
             isRegressionAdjusted
               ? `MIN(e.preexposure_start) AS preexposure_start,
                  MIN(e.preexposure_end) AS preexposure_end,`
               : ""
           }
-=======
->>>>>>> fdf8ddc9
           ${this.ifElse(
             "count(distinct e.variation) > 1",
             "'__multiple__'",
@@ -1070,7 +1024,6 @@
           d.variation,
           d.dimension,
           d.${baseIdType},
-<<<<<<< HEAD
           ${this.getAggregateMetricColumn(metric, "post")} as value
           ${
             isRegressionAdjusted
@@ -1089,15 +1042,6 @@
               ignoreConversionEnd,
               "d"
             )}
-=======
-          ${aggregate} as value
-        FROM
-          __distinctUsers d
-          LEFT JOIN __metric m ON (
-            m.${baseIdType} = d.${baseIdType}
-            AND m.timestamp >= d.conversion_start
-            ${ignoreConversionEnd ? "" : "AND m.timestamp <= d.conversion_end"}
->>>>>>> fdf8ddc9
           )
         GROUP BY
           d.variation,
@@ -1133,13 +1077,9 @@
         m.variation,
         m.dimension,
         COUNT(*) AS users,
-<<<<<<< HEAD
         '${
           isRatio ? `ratio` : isRegressionAdjusted ? `mean_ra` : `mean`
         }' as statistic_type,
-=======
-        '${isRatio ? `ratio` : `mean`}' as statistic_type,
->>>>>>> fdf8ddc9
         '${metric.type}' as main_metric_type,
         SUM(COALESCE(m.value, 0)) AS main_sum,
         SUM(POWER(COALESCE(m.value, 0), 2)) AS main_sum_squares
@@ -1151,7 +1091,6 @@
           SUM(POWER(COALESCE(d.value, 0), 2)) AS denominator_sum_squares,
           SUM(COALESCE(d.value, 0) * COALESCE(m.value, 0)) AS main_denominator_sum_product
         `
-<<<<<<< HEAD
             : ""
         }
         ${
@@ -1162,8 +1101,6 @@
             SUM(POWER(COALESCE(m.covariate_value, 0), 2)) AS covariate_sum_squares,
             SUM(COALESCE(m.value, 0) * COALESCE(m.covariate_value, 0)) AS main_covariate_sum_product
             `
-=======
->>>>>>> fdf8ddc9
             : ""
         }
       FROM
@@ -1342,12 +1279,9 @@
     conversionWindowHours = 0,
     conversionDelayHours = 0,
     experimentDimension = null,
-<<<<<<< HEAD
     isRegressionAdjusted = false,
     regressionAdjustmentHours = 0,
     minMetricDelay = 0,
-=======
->>>>>>> fdf8ddc9
     ignoreConversionEnd = false,
   }: {
     experiment: ExperimentInterface;
@@ -1356,12 +1290,9 @@
     conversionWindowHours: number;
     conversionDelayHours: number;
     experimentDimension: string | null;
-<<<<<<< HEAD
     isRegressionAdjusted: boolean;
     regressionAdjustmentHours: number;
     minMetricDelay: number;
-=======
->>>>>>> fdf8ddc9
     ignoreConversionEnd: boolean;
   }) {
     conversionWindowHours =
@@ -1498,7 +1429,6 @@
     const mcol = `m.timestamp`;
     if (timePeriod === "pre") {
       return `${this.ifElse(`${mcol} < d.preexposure_end`, `${col}`, `NULL`)}`;
-<<<<<<< HEAD
     }
     if (timePeriod === "post") {
       return `${this.ifElse(
@@ -1507,16 +1437,6 @@
         `NULL`
       )}`;
     }
-=======
-    }
-    if (timePeriod === "post") {
-      return `${this.ifElse(
-        `${mcol} >= d.conversion_start`,
-        `${col}`,
-        `NULL`
-      )}`;
-    }
->>>>>>> fdf8ddc9
     return `${col}`;
   }
 
