import bs58 from "bs58";
import cloneDeep from "lodash/cloneDeep";
import { getValidDate } from "shared/dates";
import normal from "@stdlib/stats/base/dists/normal";
import { format as formatDate, subDays } from "date-fns";
import {
  getConversionWindowHours,
  getUserIdTypes,
  isFactMetric,
  isFunnelMetric,
  isRatioMetric,
  isRegressionAdjusted,
  ExperimentMetricInterface,
  getMetricTemplateVariables,
  quantileMetricType,
  getColumnRefWhereClause,
  getAggregateFilters,
  isBinomialMetric,
  getDelayWindowHours,
  getColumnExpression,
  isCappableMetricType,
  getFactTableTemplateVariables,
  parseSliceMetricId,
} from "shared/experiments";
import {
  AUTOMATIC_DIMENSION_OTHER_NAME,
  DEFAULT_TEST_QUERY_DAYS,
  DEFAULT_METRIC_HISTOGRAM_BINS,
  BANDIT_SRM_DIMENSION_NAME,
  SAFE_ROLLOUT_TRACKING_KEY_PREFIX,
  MAX_METRICS_IN_METRIC_ANALYSIS_QUERY,
} from "shared/constants";
import { PIPELINE_MODE_SUPPORTED_DATA_SOURCE_TYPES } from "shared/enterprise";
import {
  ensureLimit,
  format,
  isMultiStatementSQL,
  SQL_ROW_LIMIT,
} from "shared/sql";
import {
  PhaseSQLVar,
  SQLVars,
  TemplateVariables,
  FormatDialect,
} from "shared/types/sql";
import { SegmentInterface } from "shared/types/segment";
import { MetricAnalysisSettings } from "back-end/types/metric-analysis";
import { UNITS_TABLE_PREFIX } from "back-end/src/queryRunners/ExperimentResultsQueryRunner";
import { ReqContext } from "back-end/types/organization";
import { MetricInterface, MetricType } from "back-end/types/metric";
import {
  DataSourceSettings,
  DataSourceProperties,
  ExposureQuery,
  SchemaFormatConfig,
  DataSourceInterface,
  AutoFactTableSchemas,
  SchemaFormat,
} from "back-end/types/datasource";
import {
  MetricValueParams,
  SourceIntegrationInterface,
  ExperimentMetricQueryParams,
  PastExperimentParams,
  PastExperimentQueryResponse,
  ExperimentMetricQueryResponse,
  MetricValueQueryResponse,
  MetricValueQueryResponseRow,
  ExperimentQueryResponses,
  Dimension,
  TestQueryResult,
  InformationSchema,
  RawInformationSchema,
  MissingDatasourceParamsError,
  ExperimentUnitsQueryParams,
  QueryResponse,
  TrackedEventResponseRow,
  ExperimentUnitsQueryResponse,
  ProcessedDimensions,
  ExperimentAggregateUnitsQueryResponse,
  ExperimentAggregateUnitsQueryParams,
  UserDimension,
  ExperimentDimension,
  ExternalIdCallback,
  DimensionSlicesQueryResponse,
  DimensionSlicesQueryParams,
  ExperimentFactMetricsQueryParams,
  ExperimentFactMetricsQueryResponse,
  FactMetricData,
  BanditMetricData,
  MetricAnalysisParams,
  MetricAnalysisQueryResponse,
  TrackedEventData,
  AutoMetricTrackedEvent,
  AutoMetricToCreate,
  DropTableQueryResponse,
  DropTableQueryParams,
  TestQueryParams,
  ColumnTopValuesParams,
  ColumnTopValuesResponse,
  PopulationMetricQueryParams,
  PopulationFactMetricsQueryParams,
  VariationPeriodWeight,
  DataType,
  IncrementalWithNoOutputQueryResponse,
  CreateExperimentIncrementalUnitsQueryParams,
  UpdateExperimentIncrementalUnitsQueryParams,
  DropOldIncrementalUnitsQueryParams,
  AlterNewIncrementalUnitsQueryParams,
  MaxTimestampIncrementalUnitsQueryParams,
  MaxTimestampMetricSourceQueryParams,
  CreateMetricSourceTableQueryParams,
  InsertMetricSourceDataQueryParams,
  DimensionColumnData,
  MaxTimestampQueryResponse,
  ExperimentFactMetricsQueryResponseRows,
  IncrementalRefreshStatisticsQueryParams,
  FactMetricQuantileData,
  FactMetricPercentileData,
  FactMetricAggregationMetadata,
  UserExperimentExposuresQueryParams,
  UserExperimentExposuresQueryResponse,
  CovariateWindowType,
  InsertMetricSourceCovariateDataQueryParams,
  FactMetricSourceData,
  CreateMetricSourceCovariateTableQueryParams,
  CovariatePhaseStartSettings,
} from "back-end/src/types/Integration";
import { DimensionInterface } from "back-end/types/dimension";
import {
  getBaseIdTypeAndJoins,
  compileSqlTemplate,
  replaceCountStar,
} from "back-end/src/util/sql";
import { formatInformationSchema } from "back-end/src/util/informationSchemas";
import {
  ExperimentSnapshotSettings,
  SnapshotBanditSettings,
  SnapshotSettingsVariation,
} from "back-end/types/experiment-snapshot";
import { FactTableMap } from "back-end/src/models/FactTableModel";
import { logger } from "back-end/src/util/logger";
import {
  ColumnRef,
  FactMetricInterface,
  FactTableInterface,
  MetricQuantileSettings,
} from "back-end/types/fact-table";
import { applyMetricOverrides } from "back-end/src/util/integration";
import { ReqContextClass } from "back-end/src/services/context";
import { PopulationDataQuerySettings } from "back-end/src/queryRunners/PopulationDataQueryRunner";
import { INCREMENTAL_UNITS_TABLE_PREFIX } from "back-end/src/queryRunners/ExperimentIncrementalRefreshQueryRunner";
import { AdditionalQueryMetadata, QueryMetadata } from "back-end/types/query";

export const MAX_ROWS_UNIT_AGGREGATE_QUERY = 3000;
export const MAX_ROWS_PAST_EXPERIMENTS_QUERY = 3000;
export const MAX_METRICS_IN_FACT_METRIC_QUERY = 100;
export const TEST_QUERY_SQL = "SELECT 1";

const N_STAR_VALUES = [
  100, 200, 400, 800, 1600, 3200, 6400, 12800, 25600, 51200, 102400, 204800,
  409600, 819200, 1638400, 3276800, 6553600, 13107200, 26214400, 52428800,
];

const supportedEventTrackers: Record<AutoFactTableSchemas, true> = {
  segment: true,
  rudderstack: true,
  amplitude: true,
};

export default abstract class SqlIntegration
  implements SourceIntegrationInterface
{
  datasource: DataSourceInterface;
  context: ReqContext;
  additionalMetadata?: AdditionalQueryMetadata;
  decryptionError: boolean;
  // eslint-disable-next-line
  params: any;
  abstract setParams(encryptedParams: string): void;
  abstract runQuery(
    sql: string,
    setExternalId?: ExternalIdCallback,
    metadata?: QueryMetadata,
  ): Promise<QueryResponse>;
  async cancelQuery(externalId: string): Promise<void> {
    logger.debug(`Cancel query: ${externalId} - not implemented`);
  }
  abstract getSensitiveParamKeys(): string[];

  constructor(context: ReqContextClass, datasource: DataSourceInterface) {
    this.wrapRunQuery();
    this.datasource = datasource;
    this.context = context;
    this.decryptionError = false;
    try {
      this.setParams(datasource.params);
    } catch (e) {
      this.params = {};
      this.decryptionError = true;
    }
  }

  private wrapRunQuery() {
    const originalRunQuery = this.runQuery;
    this.runQuery = async (
      sql: string,
      setExternalId?: ExternalIdCallback,
      metadata?: QueryMetadata,
    ) => {
      if (isMultiStatementSQL(sql)) {
        throw new Error("Multi-statement queries are not supported");
      }
      metadata = {
        ...metadata,
        userId: this.context.userId,
        userName: this.context.userName,
        ...this.additionalMetadata,
      };
      return originalRunQuery.call(this, sql, setExternalId, metadata);
    };
  }

  setAdditionalQueryMetadata(additionalQueryMetadata: AdditionalQueryMetadata) {
    this.additionalMetadata = additionalQueryMetadata;
  }

  getSourceProperties(): DataSourceProperties {
    return {
      queryLanguage: "sql",
      metricCaps: true,
      segments: true,
      dimensions: true,
      exposureQueries: true,
      separateExperimentResultQueries: true,
      hasSettings: true,
      userIds: true,
      experimentSegments: true,
      activationDimension: true,
      pastExperiments: true,
      supportsInformationSchema: true,
      supportsAutoGeneratedMetrics: this.isAutoGeneratingMetricsSupported(),
      supportsWritingTables: this.isWritingTablesSupported(),
      dropUnitsTable: this.dropUnitsTable(),
      hasQuantileTesting: this.hasQuantileTesting(),
      hasEfficientPercentiles: this.hasEfficientPercentile(),
      hasCountDistinctHLL: this.hasCountDistinctHLL(),
      hasIncrementalRefresh: this.canRunIncrementalRefreshQueries(),
    };
  }

  canRunIncrementalRefreshQueries(): boolean {
    return PIPELINE_MODE_SUPPORTED_DATA_SOURCE_TYPES["incremental"].includes(
      this.datasource.type,
    );
  }

  async testConnection(): Promise<boolean> {
    await this.runQuery(TEST_QUERY_SQL);
    return true;
  }

  isAutoGeneratingFactTablesSupported(): boolean {
    if (
      this.datasource.settings.schemaFormat &&
      supportedEventTrackers[
        this.datasource.settings.schemaFormat as AutoFactTableSchemas
      ]
    ) {
      return true;
    }
    return false;
  }

  // Currently, if auto generating fact tables is supported, so is generating auto metrics
  isAutoGeneratingMetricsSupported(): boolean {
    return this.isAutoGeneratingFactTablesSupported();
  }

  schemaFormatisAutoFactTablesSchemas(
    schemaFormat: SchemaFormat,
  ): schemaFormat is AutoFactTableSchemas {
    return (
      supportedEventTrackers[schemaFormat as AutoFactTableSchemas] || false
    );
  }

  isWritingTablesSupported(): boolean {
    return false;
  }

  dropUnitsTable(): boolean {
    return false;
  }

  requiresDatabase = true;
  requiresSchema = true;
  escapePathCharacter: string | null = null;

  getSchema(): string {
    return "";
  }
  getFormatDialect(): FormatDialect {
    return "";
  }
  toTimestamp(date: Date) {
    return `'${date.toISOString().substr(0, 19).replace("T", " ")}'`;
  }
  toTimestampWithMs(date: Date) {
    return `'${date.toISOString().substring(0, 23).replace("T", " ")}'`;
  }
  addHours(col: string, hours: number) {
    if (!hours) return col;
    let unit: "hour" | "minute" = "hour";
    const sign = hours > 0 ? "+" : "-";
    hours = Math.abs(hours);

    const roundedHours = Math.round(hours);
    const roundedMinutes = Math.round(hours * 60);

    let amount = roundedHours;

    // If minutes are needed, use them
    if (roundedMinutes % 60 > 0) {
      unit = "minute";
      amount = roundedMinutes;
    }

    if (amount === 0) {
      return col;
    }

    return this.addTime(col, unit, sign, amount);
  }
  addTime(
    col: string,
    unit: "hour" | "minute",
    sign: "+" | "-",
    amount: number,
  ): string {
    return `${col} ${sign} INTERVAL '${amount} ${unit}s'`;
  }
  dateTrunc(col: string) {
    return `date_trunc('day', ${col})`;
  }
  dateDiff(startCol: string, endCol: string) {
    return `datediff(day, ${startCol}, ${endCol})`;
  }
  formatDate(col: string): string {
    return col;
  }
  ifElse(condition: string, ifTrue: string, ifFalse: string) {
    return `(CASE WHEN ${condition} THEN ${ifTrue} ELSE ${ifFalse} END)`;
  }
  castToString(col: string): string {
    return `cast(${col} as varchar)`;
  }
  castToDate(col: string): string {
    return `CAST(${col} AS DATE)`;
  }
  castToTimestamp(col: string): string {
    return `CAST(${col} AS TIMESTAMP)`;
  }
  castToHllDataType(col: string): string {
    return `CAST(${col} AS ${this.getDataType("hll")})`;
  }
  ensureFloat(col: string): string {
    return col;
  }
  escapeStringLiteral(value: string): string {
    return value.replace(/'/g, `''`);
  }
  castUserDateCol(column: string): string {
    return column;
  }
  formatDateTimeString(col: string): string {
    return this.castToString(col);
  }
  selectStarLimit(table: string, limit: number): string {
    return `SELECT * FROM ${table} LIMIT ${limit}`;
  }

  ensureMaxLimit(sql: string, limit: number): string {
    return ensureLimit(sql, limit);
  }

  hasQuantileTesting(): boolean {
    return true;
  }
  hasEfficientPercentile(): boolean {
    return true;
  }
  hasCountDistinctHLL(): boolean {
    return false;
  }
  // eslint-disable-next-line
  hllAggregate(col: string): string {
    throw new Error(
      "COUNT DISTINCT is not supported for fact metrics in this data source.",
    );
  }
  // eslint-disable-next-line
  hllReaggregate(col: string): string {
    throw new Error(
      "COUNT DISTINCT is not supported for fact metrics in this data source.",
    );
  }
  // eslint-disable-next-line
  hllCardinality(col: string): string {
    throw new Error(
      "COUNT DISTINCT is not supported for fact metrics in this data source.",
    );
  }

  extractJSONField(jsonCol: string, path: string, isNumeric: boolean): string {
    const raw = `json_extract_scalar(${jsonCol}, '$.${path}')`;
    return isNumeric ? this.ensureFloat(raw) : raw;
  }

  evalBoolean(col: string, value: boolean): string {
    return `${col} IS ${value ? "TRUE" : "FALSE"}`;
  }

  private getExposureQuery(
    exposureQueryId: string,
    userIdType?: "anonymous" | "user",
  ): ExposureQuery {
    if (!exposureQueryId) {
      exposureQueryId = userIdType === "user" ? "user_id" : "anonymous_id";
    }

    const queries = this.datasource.settings?.queries?.exposure || [];

    const match = queries.find((q) => q.id === exposureQueryId);

    if (!match) {
      throw new Error(
        "Unknown experiment assignment table - " + exposureQueryId,
      );
    }

    return match;
  }

  getPastExperimentQuery(params: PastExperimentParams): string {
    // TODO: for past experiments, UNION all exposure queries together
    const experimentQueries = (
      this.datasource.settings.queries?.exposure || []
    ).map(({ id }) => this.getExposureQuery(id));

    const end = new Date();

    return format(
      `-- Past Experiments
    WITH
      ${experimentQueries
        .map((q, i) => {
          const hasNameCol = q.hasNameCol || false;
          const userCountColumn = this.hasCountDistinctHLL()
            ? this.hllCardinality(this.hllAggregate(q.userIdType))
            : `COUNT(distinct ${q.userIdType})`;
          return `
        __exposures${i} as (
          SELECT 
            ${this.castToString(`'${q.id}'`)} as exposure_query,
            experiment_id,
            ${
              hasNameCol ? "MIN(experiment_name)" : "experiment_id"
            } as experiment_name,
            ${this.castToString("variation_id")} as variation_id,
            ${
              hasNameCol
                ? "MIN(variation_name)"
                : this.castToString("variation_id")
            } as variation_name,
            ${this.dateTrunc(this.castUserDateCol("timestamp"))} as date,
            ${userCountColumn} as users,
            MAX(${this.castUserDateCol("timestamp")}) as latest_data
          FROM
            (
              ${compileSqlTemplate(q.query, { startDate: params.from })}
            ) e${i}
          WHERE
            timestamp > ${this.toTimestamp(params.from)}
            AND timestamp <= ${this.toTimestamp(end)}
            AND SUBSTRING(experiment_id, 1, ${
              SAFE_ROLLOUT_TRACKING_KEY_PREFIX.length
            }) != '${SAFE_ROLLOUT_TRACKING_KEY_PREFIX}'
            AND experiment_id IS NOT NULL
            AND variation_id IS NOT NULL
          GROUP BY
            experiment_id,
            variation_id,
            ${this.dateTrunc(this.castUserDateCol("timestamp"))}
        ),`;
        })
        .join("\n")}
      __experiments as (
        ${experimentQueries
          .map((q, i) => `SELECT * FROM __exposures${i}`)
          .join("\nUNION ALL\n")}
      ),
      __userThresholds as (
        SELECT
          exposure_query,
          experiment_id,
          MIN(experiment_name) as experiment_name,
          variation_id,
          MIN(variation_name) as variation_name,
          -- It's common for a small number of tracking events to continue coming in
          -- long after an experiment ends, so limit to days with enough traffic
          max(users)*0.05 as threshold
        FROM
          __experiments
        WHERE
          -- Skip days where a variation got 5 or fewer visitors since it's probably not real traffic
          users > 5
        GROUP BY
        exposure_query, experiment_id, variation_id
      ),
      __variations as (
        SELECT
          d.exposure_query,
          d.experiment_id,
          MIN(d.experiment_name) as experiment_name,
          d.variation_id,
          MIN(d.variation_name) as variation_name,
          MIN(d.date) as start_date,
          MAX(d.date) as end_date,
          SUM(d.users) as users,
          MAX(latest_data) as latest_data
        FROM
          __experiments d
          JOIN __userThresholds u ON (
            d.exposure_query = u.exposure_query
            AND d.experiment_id = u.experiment_id
            AND d.variation_id = u.variation_id
          )
        WHERE
          d.users > u.threshold
        GROUP BY
          d.exposure_query, d.experiment_id, d.variation_id
      )
    ${this.selectStarLimit(
      `
      __variations
    ORDER BY
      start_date DESC, experiment_id ASC, variation_id ASC
      `,
      MAX_ROWS_PAST_EXPERIMENTS_QUERY,
    )}`,
      this.getFormatDialect(),
    );
  }
  async runPastExperimentQuery(
    query: string,
    setExternalId: ExternalIdCallback,
  ): Promise<PastExperimentQueryResponse> {
    const { rows, statistics } = await this.runQuery(query, setExternalId);

    return {
      rows: rows.map((row) => {
        return {
          exposure_query: row.exposure_query,
          experiment_id: row.experiment_id,
          experiment_name: row.experiment_name,
          variation_id: row.variation_id ?? "",
          variation_name: row.variation_name,
          users: parseInt(row.users) || 0,
          end_date: getValidDate(row.end_date).toISOString(),
          start_date: getValidDate(row.start_date).toISOString(),
          latest_data: getValidDate(row.latest_data).toISOString(),
        };
      }),
      statistics: statistics,
    };
  }

  getMetricValueQuery(params: MetricValueParams): string {
    const { baseIdType, idJoinMap, idJoinSQL } = this.getIdentitiesCTE({
      objects: [
        params.metric.userIdTypes || [],
        params.segment ? [params.segment.userIdType || "user_id"] : [],
      ],
      from: params.from,
      to: params.to,
    });

    // Get rough date filter for metrics to improve performance
    const metricStart = this.getMetricStart(
      params.from,
      this.getMetricMinDelay([params.metric]),
      0,
    );
    const metricEnd = this.getMetricEnd([params.metric], params.to);

    const aggregate = this.getAggregateMetricColumnLegacyMetrics({
      metric: params.metric,
    });

    // TODO query is broken if segment has template variables
    return format(
      `-- ${params.name} - ${params.metric.name} Metric
      WITH
        ${idJoinSQL}
        ${
          params.segment
            ? `segment as (${this.getSegmentCTE(
                params.segment,
                baseIdType,
                idJoinMap,
                params.factTableMap,
              )}),`
            : ""
        }
        __metric as (${this.getMetricCTE({
          metric: params.metric,
          baseIdType,
          idJoinMap,
          startDate: metricStart,
          endDate: metricEnd,
          // Facts tables are not supported for this query yet
          factTableMap: new Map(),
        })})
        , __userMetric as (
          -- Add in the aggregate metric value for each user
          SELECT
            ${aggregate} as value
          FROM
            __metric m
            ${
              params.segment
                ? `JOIN segment s ON (s.${baseIdType} = m.${baseIdType}) WHERE s.date <= m.timestamp`
                : ""
            }
          GROUP BY
            m.${baseIdType}
        )
        , __overall as (
          SELECT
            COUNT(*) as count,
            COALESCE(SUM(value), 0) as main_sum,
            COALESCE(SUM(POWER(value, 2)), 0) as main_sum_squares
          from
            __userMetric
        )
        ${
          params.includeByDate
            ? `
          , __userMetricDates as (
            -- Add in the aggregate metric value for each user
            SELECT
              ${this.dateTrunc("m.timestamp")} as date,
              ${aggregate} as value
            FROM
              __metric m
              ${
                params.segment
                  ? `JOIN segment s ON (s.${baseIdType} = m.${baseIdType}) WHERE s.date <= m.timestamp`
                  : ""
              }
            GROUP BY
              ${this.dateTrunc("m.timestamp")},
              m.${baseIdType}
          )
          , __byDateOverall as (
            SELECT
              date,
              COUNT(*) as count,
              COALESCE(SUM(value), 0) as main_sum,
              COALESCE(SUM(POWER(value, 2)), 0) as main_sum_squares
            FROM
              __userMetricDates d
            GROUP BY
              date
          )`
            : ""
        }
      ${
        params.includeByDate
          ? `
        , __union as (
          SELECT 
            null as date,
            o.*
          FROM
            __overall o
          UNION ALL
          SELECT
            d.*
          FROM
            __byDateOverall d
        )
        SELECT
          *
        FROM
          __union
        ORDER BY
          date ASC
      `
          : `
        SELECT
          o.*
        FROM
          __overall o
      `
      }
      
      `,
      this.getFormatDialect(),
    );
  }

  getPowerPopulationSourceCTE({
    settings,
    factTableMap,
    segment,
  }: {
    settings: PopulationDataQuerySettings;
    factTableMap: FactTableMap;
    segment: SegmentInterface | null;
  }) {
    switch (settings.sourceType) {
      case "segment": {
        if (segment) {
          const factTable = segment.factTableId
            ? factTableMap.get(segment.factTableId)
            : undefined;
          return `
          __source AS (${this.getSegmentCTE(
            segment,
            settings.userIdType,
            {}, // no id join map needed as id type is segment id type
            factTableMap,
            {
              startDate: settings.startDate,
              endDate: settings.endDate ?? undefined,
              templateVariables: { eventName: factTable?.eventName },
            },
          )})`;
        } else {
          throw new Error("Segment not found");
        }
      }
      case "factTable": {
        const factTable = factTableMap.get(settings.sourceId);
        if (factTable) {
          const sql = factTable.sql;
          return compileSqlTemplate(
            `
          __source AS (
            SELECT
              ${settings.userIdType}
              , timestamp
            FROM (
              ${sql}
            ) ft
          )`,
            {
              startDate: settings.startDate,
              endDate: settings.endDate ?? undefined,
              templateVariables: { eventName: factTable.eventName },
            },
          );
        } else {
          throw new Error("Fact Table not found");
        }
      }
    }
  }

  getPowerPopulationCTEs({
    settings,
    factTableMap,
    segment,
  }: {
    settings: PopulationDataQuerySettings;
    factTableMap: FactTableMap;
    segment: SegmentInterface | null;
  }): string {
    const timestampColumn =
      settings.sourceType === "segment" ? "date" : "timestamp";
    // BQ datetime cast for SELECT statements (do not use for where)
    const timestampDateTimeColumn = this.castUserDateCol(timestampColumn);

    const firstQuery = this.getPowerPopulationSourceCTE({
      settings,
      factTableMap,
      segment,
    });

    return `
      ${firstQuery}
      , __experimentUnits AS (
        SELECT
          ${settings.userIdType}
          , MIN(${timestampDateTimeColumn}) AS first_exposure_timestamp
          , ${this.castToString("''")} as variation
        FROM
          __source
        WHERE
            ${timestampColumn} >= ${this.toTimestamp(settings.startDate)}
            AND ${timestampColumn} <= ${this.toTimestamp(settings.endDate)}
        GROUP BY ${settings.userIdType}
      ),`;
  }

  getMetricAnalysisPopulationCTEs({
    settings,
    idJoinMap,
    factTableMap,
    segment,
  }: {
    settings: MetricAnalysisSettings;
    idJoinMap: Record<string, string>;
    factTableMap: FactTableMap;
    segment: SegmentInterface | null;
  }): string {
    // get population query
    if (settings.populationType === "exposureQuery") {
      const exposureQuery = this.getExposureQuery(settings.populationId || "");

      return `
      __rawExperiment AS (
        ${compileSqlTemplate(exposureQuery.query, {
          startDate: settings.startDate,
          endDate: settings.endDate ?? undefined,
        })}
      ),
      __population AS (
        -- All recent users
        SELECT DISTINCT
          ${settings.userIdType}
        FROM
            __rawExperiment
        WHERE
            timestamp >= ${this.toTimestamp(settings.startDate)}
            ${
              settings.endDate
                ? `AND timestamp <= ${this.toTimestamp(settings.endDate)}`
                : ""
            }
        ),`;
    }

    if (settings.populationType === "segment" && segment) {
      // TODO segment missing
      return `
      __segment as (${this.getSegmentCTE(
        segment,
        settings.userIdType,
        idJoinMap,
        factTableMap,
        {
          startDate: settings.startDate,
          endDate: settings.endDate ?? undefined,
        },
      )}),
      __population AS (
        SELECT DISTINCT
          ${settings.userIdType}
        FROM
          __segment e
        WHERE
            date >= ${this.toTimestamp(settings.startDate)}
            ${
              settings.endDate
                ? `AND date <= ${this.toTimestamp(settings.endDate)}`
                : ""
            }
      ),`;
    }

    return "";
  }

  getMetricAnalysisStatisticClauses(
    finalValueColumn: string,
    finalDenominatorColumn: string,
    ratioMetric: boolean,
    alias: string,
  ): string {
    return `, SUM(${finalValueColumn}) as ${alias}_main_sum
            , SUM(POWER(${finalValueColumn}, 2)) as ${alias}_main_sum_squares
            ${
              ratioMetric
                ? `
            , SUM(${finalDenominatorColumn}) as ${alias}_denominator_sum
            , SUM(POWER(${finalDenominatorColumn}, 2)) as ${alias}_denominator_sum_squares
            , SUM(${finalDenominatorColumn} * ${finalValueColumn}) as ${alias}_main_denominator_sum_product
            `
                : ""
            }`;
  }

  getMetricAnalysisQuery(
    metrics: FactMetricInterface[],
    params: Omit<MetricAnalysisParams, "metric">,
  ): string {
    const { settings } = params;

    // Get fact table once for reuse - use the base metric (first one)
    const baseMetric = metrics[0];
    const factTable = params.factTableMap.get(
      baseMetric.numerator?.factTableId || "",
    );
    if (!factTable) {
      throw new Error("Unknown fact table");
    }

    const metricsWithIndices = metrics.map((metric, index) => ({
      metric,
      index,
    }));

    // Get any required identity join queries; only use same id type for now,
    // so not needed
    const idTypeObjects = [
      getUserIdTypes(baseMetric, params.factTableMap),
      //...unitDimensions.map((d) => [d.dimension.userIdType || "user_id"]),
      //settings.segment ? [settings.segment.userIdType || "user_id"] : [],
    ];
    const { baseIdType, idJoinMap, idJoinSQL } = this.getIdentitiesCTE({
      objects: idTypeObjects,
      from: settings.startDate,
      to: settings.endDate ?? undefined,
      forcedBaseIdType: settings.userIdType,
    });

    const metricData = metricsWithIndices.map((metricWithIndex) =>
      this.getMetricData(
        metricWithIndex,
        {
          attributionModel: "experimentDuration",
          regressionAdjustmentEnabled: false,
          startDate: settings.startDate,
          endDate: settings.endDate ?? undefined,
        },
        null,
        [{ factTable, index: 0 }],
        `m${metricWithIndex.index}`,
      ),
    );

    // TODO(sql): Support analyses for cross-table ratio metrics
    if (
      isRatioMetric(baseMetric) &&
      baseMetric.denominator &&
      baseMetric.denominator.factTableId !== factTable.id
    ) {
      throw new Error(
        "Metric analyses for cross-table ratio metrics are not supported yet",
      );
    }

<<<<<<< HEAD
    const createHistogram = baseMetric.metricType === "mean";
=======
    const createHistogram = metric.metricType === "mean";

    const finalValueColumn = this.capCoalesceValue({
      valueCol: "value",
      metric,
      capTablePrefix: "cap",
      capValueCol: "value_capped",
      columnRef: metric.numerator,
    });
    const finalDenominatorColumn = this.capCoalesceValue({
      valueCol: "denominator",
      metric,
      capTablePrefix: "cap",
      capValueCol: "denominator_capped",
      columnRef: metric.denominator,
    });
>>>>>>> 1246c704

    // TODO test HLL count distinct works for daily values
    const populationSQL = this.getMetricAnalysisPopulationCTEs({
      settings,
      idJoinMap,
      factTableMap: params.factTableMap,
      segment: params.segment,
    });

<<<<<<< HEAD
    const percentileTableIndices = new Set<number>();
    const percentileData: FactMetricPercentileData[] = [];
    metricData
      .filter((m) => m.isPercentileCapped)
      .forEach((m) => {
        percentileData.push({
          valueCol: `${m.alias}_value`,
          outputCol: `${m.alias}_value_cap`,
          percentile: m.metric.cappingSettings.value ?? 1,
          ignoreZeros: m.metric.cappingSettings.ignoreZeros ?? false,
          sourceIndex: m.numeratorSourceIndex,
        });
        percentileTableIndices.add(m.numeratorSourceIndex);
        if (m.ratioMetric) {
          percentileData.push({
            valueCol: `${m.alias}_denominator`,
            outputCol: `${m.alias}_denominator_cap`,
            percentile: m.metric.cappingSettings.value ?? 1,
            ignoreZeros: m.metric.cappingSettings.ignoreZeros ?? false,
            sourceIndex: m.denominatorSourceIndex,
          });
          percentileTableIndices.add(m.denominatorSourceIndex);
        }
      });
=======
    const numeratorAggFns = this.getAggregationMetadata({
      metric,
    });
    const denominatorAggFns = this.getAggregationMetadata({
      metric,
      useDenominator: true,
    });
>>>>>>> 1246c704

    // TODO check if query broken if segment has template variables
    // TODO return cap numbers
    return format(
      `-- ${baseMetric.name} Metric Analysis
      WITH
        ${idJoinSQL}
        ${populationSQL}
      __factTable AS (${this.getFactMetricCTE({
        baseIdType,
        idJoinMap,
        metricsWithIndices: metricsWithIndices,
        factTable,
        // ignore metric start and end dates and use query settings
        endDate: settings.endDate,
        startDate: settings.startDate,
        addFiltersToWhere: settings.populationType == "metric",
      })})
        , __userMetricDaily AS (
          -- Get aggregated metric per user by day
          SELECT
          ${populationSQL ? "p" : "f"}.${baseIdType} AS ${baseIdType}
            , ${this.dateTrunc("timestamp")} AS date
<<<<<<< HEAD
            ${metricData
              .map((m) => {
                return `
                , ${this.castToString(`'${m.metric.id}'`)} AS ${m.alias}_id
                , ${m.aggFns.partialAggregationFunction(`f.${m.alias}_value`)} AS ${m.alias}_value
                ${m.ratioMetric && m.denomAggFns ? `, ${m.denomAggFns.partialAggregationFunction(`f.${m.alias}_denominator`)} AS ${m.alias}_denominator` : ""}
                `;
              })
              .join("\n")}
=======
            , ${numeratorAggFns.fullAggregationFunction(`f.${metricData.alias}_value`)} AS value
            , ${numeratorAggFns.partialAggregationFunction(`f.${metricData.alias}_value`)} AS value_for_reaggregation
                  ${
                    metricData.ratioMetric
                      ? `, ${denominatorAggFns.fullAggregationFunction(`f.${metricData.alias}_denominator`)} AS denominator
                      , ${denominatorAggFns.partialAggregationFunction(`f.${metricData.alias}_denominator`)} AS denominator_for_reaggregation`
                      : ""
                  }
>>>>>>> 1246c704
          
          ${
            populationSQL
              ? `
            FROM __population p 
            LEFT JOIN __factTable f ON (f.${baseIdType} = p.${baseIdType})`
              : `
            FROM __factTable f`
          } 
          GROUP BY
            ${this.dateTrunc("f.timestamp")}
            , ${populationSQL ? "p" : "f"}.${baseIdType}
        )
        , __userMetricOverall AS (
          SELECT
            ${baseIdType}
<<<<<<< HEAD
            ${metricData
              .map((m) => {
                return `
                , MAX(${m.alias}_id) AS ${m.alias}_id
                , ${m.aggFns.reAggregationFunction(`${m.alias}_value`)} AS ${m.alias}_value
              ${m.ratioMetric && m.denomAggFns ? `, ${m.denomAggFns.reAggregationFunction(`${m.alias}_denominator`)} AS ${m.alias}_denominator` : ""}
              `;
              })
              .join("\n")}
=======
            , ${numeratorAggFns.reAggregationFunction("value_for_reaggregation")} AS value
            ${
              metricData.ratioMetric
                ? `, ${denominatorAggFns.reAggregationFunction("denominator_for_reaggregation")} AS denominator`
                : ""
            }
>>>>>>> 1246c704
          FROM
            __userMetricDaily
          GROUP BY
            ${baseIdType}
        )
        ${
          percentileData.length > 0
            ? `
        , __capValue AS (
            ${this.percentileCapSelectClause(
              percentileData,
              "__userMetricOverall",
            )}
        )
        `
            : ""
        }
        , __statisticsDaily AS (
          SELECT
            date
            , MAX(${this.castToString("'date'")}) AS data_type
<<<<<<< HEAD
            , COUNT(*) as units
            ${metricData
              .map((m) => {
                return `
                , MAX(${this.castToString(`'${m.metric.id}'`)}) AS ${m.alias}_id
                ${this.getMetricAnalysisStatisticClauses(
                  m.capCoalesceMetric,
                  m.capCoalesceDenominator,
                  m.ratioMetric,
                  m.alias,
                )}
                ${
                  createHistogram
                    ? `
                  , MIN(${m.capCoalesceMetric}) as ${m.alias}_value_min
                  , MAX(${m.capCoalesceMetric}) as ${m.alias}_value_max
                  , ${this.ensureFloat("NULL")} AS ${m.alias}_bin_width`
                    : ""
                }
                `;
              })
              .join("\n")}
          ${
            createHistogram
              ? metricData
                  .map((m) =>
                    [...Array(DEFAULT_METRIC_HISTOGRAM_BINS).keys()]
                      .map(
                        (i) =>
                          `, ${this.ensureFloat("NULL")} AS ${m.alias}_units_bin_${i}`,
                      )
                      .join("\n"),
                  )
                  .join("\n")
              : ""
          }
          FROM __userMetricDaily m
          ${percentileData.length > 0 ? "CROSS JOIN __capValue cap" : ""}
=======
            , ${this.castToString(
              `'${metric.cappingSettings.type ? "capped" : "uncapped"}'`,
            )} AS capped
            ${this.getMetricAnalysisStatisticClauses(
              finalValueColumn,
              finalDenominatorColumn,
              metricData.ratioMetric,
            )}
            ${
              createHistogram
                ? `
            , MIN(${finalValueColumn}) as value_min
            , MAX(${finalValueColumn}) as value_max
            , ${this.ensureFloat("NULL")} AS bin_width
            ${[...Array(DEFAULT_METRIC_HISTOGRAM_BINS).keys()]
              .map((i) => `, ${this.ensureFloat("NULL")} AS units_bin_${i}`)
              .join("\n")}`
                : ""
            }
          FROM __userMetricDaily
          ${metricData.isPercentileCapped ? "CROSS JOIN __capValue cap" : ""}
>>>>>>> 1246c704
          GROUP BY date
        )
        , __statisticsOverall AS (
          SELECT
            ${this.castToDate("NULL")} AS date
            , MAX(${this.castToString("'overall'")}) AS data_type
<<<<<<< HEAD
            , COUNT(*) as units
            ${metricData
              .map((m) => {
                return `
              , MAX(${this.castToString(`'${m.metric.id}'`)}) AS ${m.alias}_id
              ${this.getMetricAnalysisStatisticClauses(
                m.capCoalesceMetric,
                m.capCoalesceDenominator,
                m.ratioMetric,
                m.alias,
              )}
              ${
                createHistogram
                  ? `
                , MIN(${m.capCoalesceMetric}) as ${m.alias}_value_min
                , MAX(${m.capCoalesceMetric}) as ${m.alias}_value_max
                , (MAX(${m.capCoalesceMetric}) - MIN(${m.capCoalesceMetric})) / ${DEFAULT_METRIC_HISTOGRAM_BINS}.0 as ${m.alias}_bin_width
                `
                  : ""
              }
            `;
              })
              .join("\n")}
            
          FROM __userMetricOverall m
        ${percentileData.length > 0 ? "CROSS JOIN __capValue cap" : ""}
=======
            , ${this.castToString(
              `'${metric.cappingSettings.type ? "capped" : "uncapped"}'`,
            )} AS capped
            ${this.getMetricAnalysisStatisticClauses(
              finalValueColumn,
              finalDenominatorColumn,
              metricData.ratioMetric,
            )}
            ${
              createHistogram
                ? `
            , MIN(${finalValueColumn}) as value_min
            , MAX(${finalValueColumn}) as value_max
            , (MAX(${finalValueColumn}) - MIN(${finalValueColumn})) / ${DEFAULT_METRIC_HISTOGRAM_BINS}.0 as bin_width
            `
                : ""
            }
          FROM __userMetricOverall
        ${metricData.isPercentileCapped ? "CROSS JOIN __capValue cap" : ""}
>>>>>>> 1246c704
        )
        ${
          createHistogram
            ? `
        , __histogram AS (
          SELECT
            ${metricData
              .map(
                (m) => `
            SUM(${this.ifElse(
              `m.${m.alias}_value < (s.${m.alias}_value_min + s.${m.alias}_bin_width)`,
              "1",
              "0",
            )}) AS ${m.alias}_units_bin_0
            ${[...Array(DEFAULT_METRIC_HISTOGRAM_BINS - 2).keys()]
              .map(
                (i) =>
                  `, SUM(${this.ifElse(
                    `m.${m.alias}_value >= (s.${m.alias}_value_min + s.${m.alias}_bin_width*${
                      i + 1
                    }.0) AND m.${m.alias}_value < (s.${m.alias}_value_min + s.${m.alias}_bin_width*${i + 2}.0)`,
                    "1",
                    "0",
                  )}) AS ${m.alias}_units_bin_${i + 1}`,
              )
              .join("\n")}
            , SUM(${this.ifElse(
              `m.${m.alias}_value >= (s.${m.alias}_value_min + s.${m.alias}_bin_width*${
                DEFAULT_METRIC_HISTOGRAM_BINS - 1
              }.0)`,
              "1",
              "0",
            )}) AS ${m.alias}_units_bin_${DEFAULT_METRIC_HISTOGRAM_BINS - 1}
          `,
              )
              .join("\n,")}
          FROM
            __userMetricOverall m
          CROSS JOIN
            __statisticsOverall s
        ) `
            : ""
        }
        SELECT
            *
        FROM __statisticsOverall
        ${createHistogram ? `CROSS JOIN __histogram` : ""}
        UNION ALL
        SELECT
            *
        FROM __statisticsDaily
      `,
      this.getFormatDialect(),
    );
  }

  async runMetricAnalysisQuery(
    query: string,
    setExternalId: ExternalIdCallback,
  ): Promise<MetricAnalysisQueryResponse> {
    const { rows, statistics } = await this.runQuery(query, setExternalId);

    const floatCols = [
      "main_sum",
      "main_sum_squares",
      "denominator_sum",
      "denominator_sum_squares",
      "main_denominator_sum_product",
      "value_min",
      "value_max",
      "bin_width",
    ];

    const processedRows = rows.map((row) => {
      const metricData: {
        [key: string]: number | string;
      } = {};
      for (let i = 0; i < MAX_METRICS_IN_METRIC_ANALYSIS_QUERY; i++) {
        const prefix = `m${i}_`;
        // Reached the end
        if (!row[prefix + "id"]) break;

        metricData[prefix + "id"] = row[prefix + "id"];
        floatCols.forEach((col) => {
          if (row[prefix + col] !== undefined) {
            metricData[prefix + col] = parseFloat(row[prefix + col]) || 0;
          }
        });
        for (let i = 0; i < DEFAULT_METRIC_HISTOGRAM_BINS; i++) {
          const key = `${prefix}units_bin_${i}`;
          const parsed = parseFloat(row[key]);
          if (parsed) {
            metricData[key] = parsed;
          }
        }
      }
      return {
        date: row.date ? getValidDate(row.date).toISOString() : "",
        data_type: row.data_type ?? "",
        units: parseFloat(row.units) || 0,
        ...metricData,
      };
    });
    const ret: MetricAnalysisQueryResponse = {
      rows: processedRows,
      statistics: statistics,
    };
    return ret;
  }

  getQuantileBoundsFromQueryResponse(
    // eslint-disable-next-line
    row: Record<string, any>,
    prefix: string,
  ) {
    // Finds the lower and upper bounds that correspond to the largest
    // nstar that is smaller than the actual quantile n
    const quantileData: {
      [key: string]: number;
    } = {};
    if (row[`${prefix}quantile`] !== undefined) {
      quantileData[`${prefix}quantile_n`] =
        parseFloat(row[`${prefix}quantile_n`]) || 0;

      const smallestNStar = Math.min(...N_STAR_VALUES);

      // process grid for quantile data
      N_STAR_VALUES.forEach((n) => {
        const lowerColumn = `${prefix}quantile_lower_${n}`;
        const upperColumn = `${prefix}quantile_upper_${n}`;
        if (row[lowerColumn] === undefined || row[upperColumn] === undefined)
          return;

        if (
          // if nstar is smaller, or if it's the smallest nstar, proceed
          (n < quantileData[`${prefix}quantile_n`] || n == smallestNStar) &&
          // if N_STAR_VALUES isn't ascending need to make sure
          // this n is the largest n we've seen so far
          n > (Number(quantileData[`${prefix}quantile_nstar`]) || 0)
        ) {
          quantileData[`${prefix}quantile_lower`] =
            parseFloat(row[lowerColumn]) || 0;
          quantileData[`${prefix}quantile_upper`] =
            parseFloat(row[upperColumn]) || 0;
          quantileData[`${prefix}quantile_nstar`] = n;
        }
      });
    }
    return quantileData;
  }

  async runPopulationFactMetricsQuery(
    query: string,
    setExternalId: ExternalIdCallback,
  ): Promise<ExperimentFactMetricsQueryResponse> {
    return this.runExperimentFactMetricsQuery(query, setExternalId);
  }

  processExperimentFactMetricsQueryRows(
    // eslint-disable-next-line @typescript-eslint/no-explicit-any
    rows: Record<string, any>[],
  ): ExperimentFactMetricsQueryResponseRows {
    const floatCols = [
      "main_sum",
      "main_sum_squares",
      "main_cap_value",
      "denominator_sum",
      "denominator_sum_squares",
      "main_denominator_sum_product",
      "denominator_cap_value",
      "covariate_sum",
      "covariate_sum_squares",
      "denominator_pre_sum",
      "denominator_pre_sum_squares",
      "main_covariate_sum_product",
      "quantile",
      "theta",
      "main_post_denominator_pre_sum_product",
      "main_pre_denominator_post_sum_product",
      "main_pre_denominator_pre_sum_product",
      "denominator_post_denominator_pre_sum_product",
    ];

    return rows.map((row) => {
      let metricData: {
        [key: string]: number | string;
      } = {};
      for (let i = 0; i < MAX_METRICS_IN_FACT_METRIC_QUERY; i++) {
        const prefix = `m${i}_`;
        // Reached the end
        if (!row[prefix + "id"]) break;

        metricData[prefix + "id"] = row[prefix + "id"];
        floatCols.forEach((col) => {
          if (row[prefix + col] !== undefined) {
            metricData[prefix + col] = parseFloat(row[prefix + col]) || 0;
          }
        });

        metricData = {
          ...metricData,
          ...this.getQuantileBoundsFromQueryResponse(row, prefix),
        };
      }

      const dimensionData: Record<string, string> = {};
      Object.entries(row)
        .filter(([key, _]) => key.startsWith("dim_") || key === "dimension")
        .forEach(([key, value]) => {
          dimensionData[key] = value;
        });

      return {
        variation: row.variation ?? "",
        ...dimensionData,
        users: parseInt(row.users) || 0,
        count: parseInt(row.users) || 0,
        ...metricData,
      };
    });
  }

  async runExperimentFactMetricsQuery(
    query: string,
    setExternalId: ExternalIdCallback,
  ): Promise<ExperimentFactMetricsQueryResponse> {
    const { rows, statistics } = await this.runQuery(query, setExternalId);

    return {
      rows: this.processExperimentFactMetricsQueryRows(rows),
      statistics: statistics,
    };
  }

  async runPopulationMetricQuery(
    query: string,
    setExternalId: ExternalIdCallback,
  ): Promise<ExperimentMetricQueryResponse> {
    return this.runExperimentMetricQuery(query, setExternalId);
  }

  async runExperimentMetricQuery(
    query: string,
    setExternalId: ExternalIdCallback,
  ): Promise<ExperimentMetricQueryResponse> {
    const { rows, statistics } = await this.runQuery(query, setExternalId);
    return {
      rows: rows.map((row) => {
        const dimensionData: Record<string, string> = {};
        Object.entries(row)
          .filter(([key, _]) => key.startsWith("dim_") || key === "dimension")
          .forEach(([key, value]) => {
            dimensionData[key] = value;
          });
        return {
          variation: row.variation ?? "",
          ...dimensionData,
          users: parseInt(row.users) || 0,
          count: parseInt(row.users) || 0,
          main_sum: parseFloat(row.main_sum) || 0,
          main_sum_squares: parseFloat(row.main_sum_squares) || 0,
          ...(row.quantile !== undefined && {
            quantile: parseFloat(row.quantile) || 0,
            ...this.getQuantileBoundsFromQueryResponse(row, ""),
          }),
          ...(row.denominator_sum !== undefined && {
            denominator_sum: parseFloat(row.denominator_sum) || 0,
            denominator_sum_squares:
              parseFloat(row.denominator_sum_squares) || 0,
          }),
          ...(row.main_denominator_sum_product !== undefined && {
            main_denominator_sum_product:
              parseFloat(row.main_denominator_sum_product) || 0,
          }),
          ...(row.covariate_sum !== undefined && {
            covariate_sum: parseFloat(row.covariate_sum) || 0,
            covariate_sum_squares: parseFloat(row.covariate_sum_squares) || 0,
          }),
          ...(row.denominator_pre_sum !== undefined && {
            denominator_pre_sum: parseFloat(row.denominator_pre_sum) || 0,
            denominator_pre_sum_squares:
              parseFloat(row.denominator_pre_sum_squares) || 0,
          }),
          ...(row.main_covariate_sum_product !== undefined && {
            main_covariate_sum_product:
              parseFloat(row.main_covariate_sum_product) || 0,
          }),
          ...(row.main_cap_value !== undefined && {
            main_cap_value: row.main_cap_value,
          }),
          ...(row.denominator_cap_value !== undefined && {
            denominator_cap_value: row.denominator_cap_value,
          }),
          ...(row.theta !== undefined && {
            theta: parseFloat(row.theta) || 0,
          }),
          ...(row.main_covariate_sum_product !== undefined && {
            main_covariate_sum_product:
              parseFloat(row.main_covariate_sum_product) || 0,
          }),
          ...(row.main_post_denominator_pre_sum_product !== undefined && {
            main_post_denominator_pre_sum_product:
              parseFloat(row.main_post_denominator_pre_sum_product) || 0,
          }),
          ...(row.main_pre_denominator_post_sum_product !== undefined && {
            main_pre_denominator_post_sum_product:
              parseFloat(row.main_pre_denominator_post_sum_product) || 0,
          }),
          ...(row.main_pre_denominator_pre_sum_product !== undefined && {
            main_pre_denominator_pre_sum_product:
              parseFloat(row.main_pre_denominator_pre_sum_product) || 0,
          }),
          ...(row.denominator_post_denominator_pre_sum_product !==
            undefined && {
            denominator_post_denominator_pre_sum_product:
              parseFloat(row.denominator_post_denominator_pre_sum_product) || 0,
          }),
          ...(row.main_post_denominator_pre_sum_product !== undefined && {
            main_post_denominator_pre_sum_product:
              parseFloat(row.main_post_denominator_pre_sum_product) || 0,
          }),
        };
      }),
      statistics: statistics,
    };
  }

  async runExperimentAggregateUnitsQuery(
    query: string,
    setExternalId: ExternalIdCallback,
  ): Promise<ExperimentAggregateUnitsQueryResponse> {
    const { rows, statistics } = await this.runQuery(query, setExternalId);
    return {
      rows: rows.map((row) => {
        return {
          variation: row.variation ?? "",
          units: parseFloat(row.units) || 0,
          dimension_value: row.dimension_value ?? "",
          dimension_name: row.dimension_name ?? "",
        };
      }),
      statistics: statistics,
    };
  }

  async runExperimentUnitsQuery(
    query: string,
    setExternalId: ExternalIdCallback,
  ): Promise<ExperimentUnitsQueryResponse> {
    return await this.runQuery(query, setExternalId);
  }

  async runMetricValueQuery(
    query: string,
    setExternalId: ExternalIdCallback,
  ): Promise<MetricValueQueryResponse> {
    const { rows, statistics } = await this.runQuery(query, setExternalId);

    return {
      rows: rows.map((row) => {
        const { date, count, main_sum, main_sum_squares } = row;

        const ret: MetricValueQueryResponseRow = {
          date: date ? getValidDate(date).toISOString() : "",
          count: parseFloat(count) || 0,
          main_sum: parseFloat(main_sum) || 0,
          main_sum_squares: parseFloat(main_sum_squares) || 0,
        };

        return ret;
      }),
      statistics: statistics,
    };
  }

  //Test the validity of a query as cheaply as possible
  getTestValidityQuery(
    query: string,
    testDays?: number,
    templateVariables?: TemplateVariables,
  ): string {
    return this.getTestQuery({
      query,
      templateVariables,
      testDays: testDays ?? DEFAULT_TEST_QUERY_DAYS,
      limit: 1,
    });
  }

  getFreeFormQuery(sql: string, limit?: number): string {
    const limitedQuery = this.ensureMaxLimit(sql, limit ?? SQL_ROW_LIMIT);
    return format(limitedQuery, this.getFormatDialect());
  }

  getTestQuery(params: TestQueryParams): string {
    const { query, templateVariables } = params;
    const limit = params.limit ?? 5;
    const testDays = params.testDays ?? DEFAULT_TEST_QUERY_DAYS;
    const startDate = new Date();
    startDate.setDate(startDate.getDate() - testDays);
    const limitedQuery = compileSqlTemplate(
      `WITH __table as (
        ${query}
      )
      ${this.selectStarLimit("__table", limit)}`,
      {
        startDate,
        templateVariables,
      },
    );
    return format(limitedQuery, this.getFormatDialect());
  }

  async runTestQuery(
    sql: string,
    timestampCols?: string[],
  ): Promise<TestQueryResult> {
    // Calculate the run time of the query
    const queryStartTime = Date.now();
    const results = await this.runQuery(sql);
    const queryEndTime = Date.now();
    const duration = queryEndTime - queryStartTime;

    if (timestampCols) {
      results.rows.forEach((row) => {
        timestampCols.forEach((col) => {
          if (row[col]) {
            row[col] = getValidDate(row[col]);
          }
        });
      });
    }

    return { results: results.rows, columns: results.columns, duration };
  }

  getDropUnitsTableQuery(params: DropTableQueryParams): string {
    // valdidate units table query follows expected name to help
    // prevent dropping other tables
    if (!params.fullTablePath.includes(UNITS_TABLE_PREFIX)) {
      throw new Error(
        "Unable to drop table that is not temporary units table.",
      );
    }
    return `DROP TABLE IF EXISTS ${params.fullTablePath}`;
  }

  async runDropTableQuery(
    sql: string,
    setExternalId: ExternalIdCallback,
  ): Promise<DropTableQueryResponse> {
    const results = await this.runQuery(sql, setExternalId);
    return results;
  }

  private getIdentitiesCTE({
    objects,
    from,
    to,
    forcedBaseIdType,
    experimentId,
  }: {
    objects: string[][];
    from: Date;
    to?: Date;
    forcedBaseIdType?: string;
    experimentId?: string;
  }) {
    const { baseIdType, joinsRequired } = getBaseIdTypeAndJoins(
      objects,
      forcedBaseIdType,
    );

    // Joins for when an object doesn't support the baseIdType
    const joins: string[] = [];
    const idJoinMap: Record<string, string> = {};

    // Generate table names and SQL for each of the required joins
    joinsRequired.forEach((idType) => {
      const table = `__identities_${idType.replace(/[^a-zA-Z0-9_]/g, "")}`;
      idJoinMap[idType] = table;
      joins.push(
        `${table} as (
        ${this.getIdentitiesQuery(
          this.datasource.settings,
          baseIdType,
          idType,
          from,
          to,
          experimentId,
        )}
      ),`,
      );
    });

    return {
      baseIdType,
      idJoinSQL: joins.join("\n"),
      idJoinMap,
    };
  }

  private getFunnelUsersCTE(
    baseIdType: string,
    metrics: ExperimentMetricInterface[],
    endDate: Date,
    dimensionCols: DimensionColumnData[],
    regressionAdjusted: boolean = false,
    overrideConversionWindows: boolean = false,
    banditDates: Date[] | undefined = undefined,
    tablePrefix: string = "__denominator",
    initialTable: string = "__experiment",
  ) {
    // Note: the aliases below are needed for clickhouse
    return `
      -- one row per user
      SELECT
        initial.${baseIdType} AS ${baseIdType}
        ${dimensionCols
          .map((c) => `, MIN(initial.${c.alias}) AS ${c.alias}`)
          .join("")}
        , MIN(initial.variation) AS variation
        , MIN(initial.first_exposure_date) AS first_exposure_date
        ${
          banditDates?.length
            ? `, MIN(initial.bandit_period) AS bandit_period`
            : ""
        }
        ${
          regressionAdjusted
            ? `
            , MIN(initial.preexposure_start) AS preexposure_start
            , MIN(initial.preexposure_end) AS preexposure_end`
            : ""
        }
        , MIN(t${metrics.length - 1}.timestamp) AS timestamp
      FROM
        ${initialTable} initial
        ${metrics
          .map((m, i) => {
            const prevAlias = i ? `t${i - 1}` : "initial";
            const alias = `t${i}`;
            return `JOIN ${tablePrefix}${i} ${alias} ON (
            ${alias}.${baseIdType} = ${prevAlias}.${baseIdType}
          )`;
          })
          .join("\n")}
      WHERE
        ${metrics
          .map((m, i) => {
            const prevAlias = i ? `t${i - 1}` : "initial";
            const alias = `t${i}`;
            return this.getConversionWindowClause(
              `${prevAlias}.timestamp`,
              `${alias}.timestamp`,
              m,
              endDate,
              overrideConversionWindows,
            );
          })
          .join("\n AND ")}
      GROUP BY
        initial.${baseIdType}`;
  }

  private getDimensionColumn(
    dimension: UserDimension | ExperimentDimension | null,
    experimentDimensionPrefix?: string,
  ) {
    const missingDimString = "__NULL_DIMENSION";
    if (!dimension) {
      return this.castToString("''");
    } else if (dimension.type === "user") {
      return `COALESCE(MAX(${this.castToString(
        `__dim_unit_${dimension.dimension.id}.value`,
      )}),'${missingDimString}')`;
    } else if (dimension.type === "experiment") {
      return `SUBSTRING(
        MIN(
          CONCAT(SUBSTRING(${this.formatDateTimeString("e.timestamp")}, 1, 19), 
            coalesce(${this.castToString(
              `e.${experimentDimensionPrefix ?? "dim_"}${dimension.id}`,
            )}, ${this.castToString(`'${missingDimString}'`)})
          )
        ),
        20, 
        99999
      )`;
    }

    throw new Error("Unknown dimension type: " + (dimension as Dimension).type);
  }

  private getConversionWindowClause(
    baseCol: string,
    metricCol: string,
    metric: ExperimentMetricInterface,
    endDate: Date,
    overrideConversionWindows: boolean,
  ): string {
    let windowHours = getConversionWindowHours(metric.windowSettings);
    const delayHours = getDelayWindowHours(metric.windowSettings);

    // all metrics have to be after the base timestamp +- delay hours
    let metricWindow = `${metricCol} >= ${this.addHours(baseCol, delayHours)}`;

    if (
      metric.windowSettings.type === "conversion" &&
      !overrideConversionWindows
    ) {
      // if conversion window, then count metrics before window ends
      // which can extend beyond experiment end date
      metricWindow = `${metricWindow}
        AND ${metricCol} <= ${this.addHours(
          baseCol,
          delayHours + windowHours,
        )}`;
    } else {
      // otherwise, it must be before the experiment end date
      metricWindow = `${metricWindow}
      AND ${metricCol} <= ${this.toTimestamp(endDate)}`;
    }

    if (metric.windowSettings.type === "lookback") {
      // ensure windowHours is positive
      windowHours = windowHours < 0 ? windowHours * -1 : windowHours;
      // also ensure for lookback windows that metric happened in last
      // X hours of the experiment
      metricWindow = `${metricWindow}
      AND ${this.addHours(metricCol, windowHours)} >= ${this.toTimestamp(
        endDate,
      )}`;
    }

    return metricWindow;
  }

  private getMetricMinDelay(metrics: ExperimentMetricInterface[]) {
    let runningDelay = 0;
    let minDelay = 0;
    metrics.forEach((m) => {
      if (getDelayWindowHours(m.windowSettings)) {
        const delay = runningDelay + getDelayWindowHours(m.windowSettings);
        if (delay < minDelay) minDelay = delay;
        runningDelay = delay;
      }
    });
    return minDelay;
  }

  private getMetricStart(
    initial: Date,
    minDelay: number,
    regressionAdjustmentHours: number,
  ) {
    const metricStart = new Date(initial);
    if (minDelay < 0) {
      metricStart.setHours(metricStart.getHours() + minDelay);
    }
    if (regressionAdjustmentHours > 0) {
      metricStart.setHours(metricStart.getHours() - regressionAdjustmentHours);
    }
    return metricStart;
  }

  private getMetricEnd(
    metrics: ExperimentMetricInterface[],
    initial?: Date,
    overrideConversionWindows?: boolean,
  ): Date | null {
    if (!initial) return null;
    if (overrideConversionWindows) return initial;

    const metricEnd = new Date(initial);
    let runningHours = 0;
    let maxHours = 0;
    metrics.forEach((m) => {
      if (m.windowSettings.type === "conversion") {
        const hours =
          runningHours +
          getConversionWindowHours(m.windowSettings) +
          getDelayWindowHours(m.windowSettings);
        if (hours > maxHours) maxHours = hours;
        runningHours = hours;
      }
    });

    if (maxHours > 0) {
      metricEnd.setHours(metricEnd.getHours() + maxHours);
    }

    return metricEnd;
  }

  private getMaxHoursToConvert(
    funnelMetric: boolean,
    metricAndDenominatorMetrics: ExperimentMetricInterface[],
    activationMetric: ExperimentMetricInterface | null,
  ): number {
    // Used to set an experiment end date to filter out users
    // who have not had enough time to convert (if experimenter
    // has selected `skipPartialData`)
    let neededHoursForConversion = 0;
    metricAndDenominatorMetrics.forEach((m) => {
      if (m.windowSettings.type === "conversion") {
        const metricHours =
          getDelayWindowHours(m.windowSettings) +
          getConversionWindowHours(m.windowSettings);
        if (funnelMetric) {
          // funnel metric windows can cascade, so sum each metric hours to get max
          neededHoursForConversion += metricHours;
        } else if (metricHours > neededHoursForConversion) {
          neededHoursForConversion = metricHours;
        }
      }
    });
    // activation metrics windows always cascade
    if (
      activationMetric &&
      activationMetric.windowSettings.type == "conversion"
    ) {
      neededHoursForConversion +=
        getDelayWindowHours(activationMetric.windowSettings) +
        getConversionWindowHours(activationMetric.windowSettings);
    }
    return neededHoursForConversion;
  }

  processDimensions(
    dimensions: Dimension[],
    settings: ExperimentSnapshotSettings,
    activationMetric: ExperimentMetricInterface | null,
  ): ProcessedDimensions {
    const processedDimensions: ProcessedDimensions = {
      unitDimensions: [],
      experimentDimensions: [],
      activationDimension: null,
    };

    dimensions.forEach((dimension) => {
      if (dimension?.type === "activation") {
        if (activationMetric) {
          processedDimensions.activationDimension = { type: "activation" };
        }
      } else if (dimension?.type === "user") {
        // Replace any placeholders in the user defined dimension SQL
        const clonedDimension = cloneDeep<UserDimension>(dimension);
        clonedDimension.dimension.sql = compileSqlTemplate(
          dimension.dimension.sql,
          {
            startDate: settings.startDate,
            endDate: settings.endDate,
            experimentId: settings.experimentId,
          },
        );
        processedDimensions.unitDimensions.push(clonedDimension);
      } else if (dimension?.type === "experiment") {
        processedDimensions.experimentDimensions.push(dimension);
      }
    });
    return processedDimensions;
  }

  createUnitsTableOptions() {
    return "";
  }

  createTablePartitions(_columns: string[]) {
    return "";
  }

  getExperimentUnitsTableQueryFromCte(
    unitsTableFullName: string,
    cteSql: string,
  ): string {
    return format(
      `
      CREATE OR REPLACE TABLE ${unitsTableFullName}
      ${this.createUnitsTableOptions()}
      AS (
        WITH
        ${cteSql}
        SELECT * FROM __experimentUnits
      );
    `,
      this.getFormatDialect(),
    );
  }

  getExperimentUnitsTableQuery(params: ExperimentUnitsQueryParams): string {
    if (!params.unitsTableFullName) {
      throw new Error("Units table full name is required");
    }

    const cteSql = this.getExperimentUnitsQuery(params);

    return this.getExperimentUnitsTableQueryFromCte(
      params.unitsTableFullName,
      cteSql,
    );
  }

  processActivationMetric(
    activationMetricDoc: null | ExperimentMetricInterface,
    settings: ExperimentSnapshotSettings,
  ): null | ExperimentMetricInterface {
    let activationMetric: null | ExperimentMetricInterface = null;
    if (activationMetricDoc) {
      activationMetric =
        cloneDeep<ExperimentMetricInterface>(activationMetricDoc);
      applyMetricOverrides(activationMetric, settings);
    }
    return activationMetric;
  }

  getDimensionInStatement(dimension: string, values: string[]): string {
    return this.ifElse(
      `${this.castToString(dimension)} IN (${values
        .map((v) => `'` + this.escapeStringLiteral(v) + `'`)
        .join(",")})`,
      this.castToString(dimension),
      this.castToString(`'${AUTOMATIC_DIMENSION_OTHER_NAME}'`),
    );
  }

  getPopulationMetricQuery(params: PopulationMetricQueryParams): string {
    const { factTableMap, segment, populationSettings } = params;
    // dimension date?
    const populationSQL = this.getPowerPopulationCTEs({
      settings: populationSettings,
      factTableMap,
      segment,
    });

    return this.getExperimentMetricQuery({
      ...params,
      unitsSource: "otherQuery",
      unitsSql: populationSQL,
      forcedUserIdType: params.populationSettings.userIdType,
    });
  }

  getPopulationFactMetricsQuery(
    params: PopulationFactMetricsQueryParams,
  ): string {
    const { factTableMap, segment, populationSettings } = params;

    const populationSQL = this.getPowerPopulationCTEs({
      settings: populationSettings,
      factTableMap,
      segment,
    });
    return this.getExperimentFactMetricsQuery({
      ...params,
      unitsSource: "otherQuery",
      unitsSql: populationSQL,
      forcedUserIdType: params.populationSettings.userIdType,
    });
  }

  getExperimentUnitsQuery(params: ExperimentUnitsQueryParams): string {
    const {
      settings,
      segment,
      activationMetric: activationMetricDoc,
      factTableMap,
    } = params;

    const activationMetric = this.processActivationMetric(
      activationMetricDoc,
      settings,
    );

    const { experimentDimensions, unitDimensions } = this.processDimensions(
      params.dimensions,
      settings,
      activationMetric,
    );

    const exposureQuery = this.getExposureQuery(
      settings.exposureQueryId || "",
      undefined,
    );

    // Get any required identity join queries
    const { baseIdType, idJoinMap, idJoinSQL } = this.getIdentitiesCTE({
      objects: [
        [exposureQuery.userIdType],
        activationMetric ? getUserIdTypes(activationMetric, factTableMap) : [],
        ...unitDimensions.map((d) => [d.dimension.userIdType || "user_id"]),
        segment ? [segment.userIdType || "user_id"] : [],
      ],
      from: settings.startDate,
      to: settings.endDate,
      forcedBaseIdType: exposureQuery.userIdType,
      experimentId: settings.experimentId,
    });

    // Get date range for experiment
    const startDate: Date = settings.startDate;
    const endDate: Date = this.getExperimentEndDate(settings, 0);

    const timestampColumn = "e.timestamp";
    // BQ datetime cast for SELECT statements (do not use for where)
    const timestampDateTimeColumn = this.castUserDateCol(timestampColumn);
    const overrideConversionWindows =
      settings.attributionModel === "experimentDuration";

    return `
    ${params.includeIdJoins ? idJoinSQL : ""}
    __rawExperiment AS (
      ${compileSqlTemplate(exposureQuery.query, {
        startDate: settings.startDate,
        endDate: settings.endDate,
        experimentId: settings.experimentId,
        phase: settings.phase,
        customFields: settings.customFields,
      })}
    ),
    __experimentExposures AS (
      -- Viewed Experiment
      SELECT
        e.${baseIdType} as ${baseIdType}
        , ${this.castToString("e.variation_id")} as variation
        , ${timestampDateTimeColumn} as timestamp
        ${experimentDimensions
          .map((d) => {
            if (d.specifiedSlices?.length) {
              return `, ${this.getDimensionInStatement(
                d.id,
                d.specifiedSlices,
              )} AS dim_${d.id}`;
            }
            return `, e.${d.id} AS dim_${d.id}`;
          })
          .join("\n")}
      FROM
          __rawExperiment e
      WHERE
          e.experiment_id = '${settings.experimentId}'
          AND ${timestampColumn} >= ${this.toTimestamp(startDate)}
          ${
            endDate
              ? `AND ${timestampColumn} <= ${this.toTimestamp(endDate)}`
              : ""
          }
          ${settings.queryFilter ? `AND (\n${settings.queryFilter}\n)` : ""}
    )
    ${
      activationMetric
        ? `, __activationMetric as (${this.getMetricCTE({
            metric: activationMetric,
            baseIdType,
            idJoinMap,
            startDate: this.getMetricStart(
              settings.startDate,
              getDelayWindowHours(activationMetric.windowSettings),
              0,
            ),
            endDate: this.getMetricEnd(
              [activationMetric],
              settings.endDate,
              overrideConversionWindows,
            ),
            experimentId: settings.experimentId,
            phase: settings.phase,
            customFields: settings.customFields,
            factTableMap,
          })})
        `
        : ""
    }
    ${
      segment
        ? `, __segment as (${this.getSegmentCTE(
            segment,
            baseIdType,
            idJoinMap,
            factTableMap,
            {
              startDate: settings.startDate,
              endDate: settings.endDate,
              experimentId: settings.experimentId,
              phase: settings.phase,
              customFields: settings.customFields,
            },
          )})`
        : ""
    }
    ${unitDimensions
      .map(
        (d) =>
          `, __dim_unit_${d.dimension.id} as (${this.getDimensionCTE(
            d.dimension,
            baseIdType,
            idJoinMap,
          )})`,
      )
      .join("\n")}
    , __experimentUnits AS (
      -- One row per user
      SELECT
        e.${baseIdType} AS ${baseIdType}
        , ${this.ifElse(
          "count(distinct e.variation) > 1",
          "'__multiple__'",
          "max(e.variation)",
        )} AS variation
        , MIN(${timestampColumn}) AS first_exposure_timestamp
        ${unitDimensions
          .map(
            (d) => `
          , ${this.getDimensionColumn(d)} AS dim_unit_${d.dimension.id}`,
          )
          .join("\n")}
        ${experimentDimensions
          .map(
            (d) => `
          , ${this.getDimensionColumn(d)} AS dim_exp_${d.id}`,
          )
          .join("\n")}
        ${
          activationMetric
            ? `, MIN(${this.ifElse(
                this.getConversionWindowClause(
                  "e.timestamp",
                  "a.timestamp",
                  activationMetric,
                  settings.endDate,
                  overrideConversionWindows,
                ),
                "a.timestamp",
                "NULL",
              )}) AS first_activation_timestamp
            `
            : ""
        }
      FROM
        __experimentExposures e
        ${
          segment
            ? `JOIN __segment s ON (s.${baseIdType} = e.${baseIdType})`
            : ""
        }
        ${unitDimensions
          .map(
            (d) => `
            LEFT JOIN __dim_unit_${d.dimension.id} __dim_unit_${d.dimension.id} ON (
              __dim_unit_${d.dimension.id}.${baseIdType} = e.${baseIdType}
            )
          `,
          )
          .join("\n")}
        ${
          activationMetric
            ? `LEFT JOIN __activationMetric a ON (a.${baseIdType} = e.${baseIdType})`
            : ""
        }
      ${segment ? `WHERE s.date <= e.timestamp` : ""}
      GROUP BY
        e.${baseIdType}
    )`;
  }

  getBanditVariationPeriodWeights(
    banditSettings: SnapshotBanditSettings,
    variations: SnapshotSettingsVariation[],
  ): VariationPeriodWeight[] | undefined {
    let anyMissingValues = false;
    const variationPeriodWeights = banditSettings.historicalWeights
      .map((w) => {
        return w.weights.map((weight, index) => {
          const variationId = variations?.[index]?.id;
          if (!variationId) {
            anyMissingValues = true;
          }
          return { weight, variationId: variationId, date: w.date };
        });
      })
      .flat();

    if (anyMissingValues) {
      return undefined;
    }

    return variationPeriodWeights;
  }

  getExperimentAggregateUnitsQuery(
    params: ExperimentAggregateUnitsQueryParams,
  ): string {
    const { activationMetric, segment, settings, factTableMap, useUnitsTable } =
      params;

    // unitDimensions not supported yet
    const { experimentDimensions } = this.processDimensions(
      params.dimensions,
      settings,
      activationMetric,
    );

    const exposureQuery = this.getExposureQuery(settings.exposureQueryId || "");

    // get bandit data for SRM calculation
    const banditDates = settings.banditSettings?.historicalWeights.map(
      (w) => w.date,
    );
    const variationPeriodWeights = settings.banditSettings
      ? this.getBanditVariationPeriodWeights(
          settings.banditSettings,
          settings.variations,
        )
      : undefined;

    const computeBanditSrm = !!banditDates && !!variationPeriodWeights;

    // Get any required identity join queries
    const { baseIdType, idJoinSQL } = this.getIdentitiesCTE({
      // add idTypes usually handled in units query here in the case where
      // we don't have a separate table for the units query
      // then for this query we just need the activation metric for activation
      // dimensions
      objects: [
        [exposureQuery.userIdType],
        !useUnitsTable && activationMetric
          ? getUserIdTypes(activationMetric, factTableMap)
          : [],
        !useUnitsTable && segment ? [segment.userIdType || "user_id"] : [],
      ],
      from: settings.startDate,
      to: settings.endDate,
      forcedBaseIdType: exposureQuery.userIdType,
      experimentId: settings.experimentId,
    });

    return format(
      `-- Traffic Query for Health Tab
    WITH
      ${idJoinSQL}
      ${
        !useUnitsTable
          ? `${this.getExperimentUnitsQuery({
              ...params,
              includeIdJoins: false,
            })},`
          : ""
      }
      __distinctUnits AS (
        SELECT
          ${baseIdType}
          , variation
          , ${this.formatDate(
            this.dateTrunc("first_exposure_timestamp"),
          )} AS dim_exposure_date
          ${banditDates ? `${this.getBanditCaseWhen(banditDates)}` : ""}
          ${experimentDimensions.map((d) => `, dim_exp_${d.id}`).join("\n")}
          ${
            activationMetric
              ? `, ${this.ifElse(
                  `first_activation_timestamp IS NULL`,
                  "'Not Activated'",
                  "'Activated'",
                )} AS dim_activated`
              : ""
          }
        FROM ${
          useUnitsTable ? `${params.unitsTableFullName}` : "__experimentUnits"
        }
      )
      , __unitsByDimension AS (
        -- One row per variation per dimension slice
        ${[
          "dim_exposure_date",
          ...experimentDimensions.map((d) => `dim_exp_${d.id}`),
          ...(activationMetric ? ["dim_activated"] : []),
        ]
          .map((d) =>
            this.getUnitCountCTE(
              d,
              activationMetric && d !== "dim_activated"
                ? "WHERE dim_activated = 'Activated'"
                : "",
              // cast to float to union with bandit test statistic which is float
              computeBanditSrm,
            ),
          )
          .join("\nUNION ALL\n")}
      )
      ${
        computeBanditSrm
          ? `
        , variationBanditPeriodWeights AS (
          ${variationPeriodWeights
            .map(
              (w) => `
            SELECT
              ${this.castToString(`'${w.variationId}'`)} AS variation
              , ${this.toTimestamp(w.date)} AS bandit_period
              , ${w.weight} AS weight
          `,
            )
            .join("\nUNION ALL\n")}
        )
        , __unitsByVariationBanditPeriod AS (
          SELECT
            v.variation AS variation
            , v.bandit_period AS bandit_period
            , v.weight AS weight
            , COALESCE(COUNT(d.bandit_period), 0) AS units
          FROM variationBanditPeriodWeights v
          LEFT JOIN __distinctUnits d
            ON (d.variation = v.variation AND d.bandit_period = v.bandit_period)
          GROUP BY
            v.variation
            , v.bandit_period
            , v.weight
        )
        , __totalUnitsByBanditPeriod AS (
          SELECT
            bandit_period
            , SUM(units) AS total_units
          FROM __unitsByVariationBanditPeriod
          GROUP BY
            bandit_period
        )
        , __expectedUnitsByVariationBanditPeriod AS (
          SELECT
            u.variation AS variation
            , MAX(${this.castToString("''")}) AS constant
            , SUM(u.units) AS units
            , SUM(t.total_units * u.weight) AS expected_units
          FROM __unitsByVariationBanditPeriod u
          LEFT JOIN __totalUnitsByBanditPeriod t
            ON (t.bandit_period = u.bandit_period)
          WHERE
            COALESCE(t.total_units, 0) > 0
          GROUP BY
            u.variation
        )
        , __banditSrm AS (
          SELECT
            MAX(${this.castToString("''")}) AS variation
            , MAX(${this.castToString("''")}) AS dimension_value
            , MAX(${this.castToString(
              `'${BANDIT_SRM_DIMENSION_NAME}'`,
            )}) AS dimension_name
            , SUM(POW(expected_units - units, 2) / expected_units) AS units
          FROM __expectedUnitsByVariationBanditPeriod
          GROUP BY
            constant
        ),
        __unitsByDimensionWithBanditSrm AS (
          SELECT
            *
          FROM __unitsByDimension
          UNION ALL
          SELECT
            *
          FROM __banditSrm
        )
      `
          : ""
      }

      ${this.selectStarLimit(
        computeBanditSrm
          ? "__unitsByDimensionWithBanditSrm"
          : "__unitsByDimension",
        MAX_ROWS_UNIT_AGGREGATE_QUERY,
      )}
    `,
      this.getFormatDialect(),
    );
  }

  getUnitCountCTE(
    dimensionColumn: string,
    whereClause?: string,
    ensureFloat?: boolean,
  ): string {
    return ` -- ${dimensionColumn}
    SELECT
      variation AS variation
      , ${dimensionColumn} AS dimension_value
      , MAX(${this.castToString(`'${dimensionColumn}'`)}) AS dimension_name
      , ${ensureFloat ? this.ensureFloat("COUNT(*)") : "COUNT(*)"} AS units
    FROM
      __distinctUnits
    ${whereClause ?? ""}
    GROUP BY
      variation
      , ${dimensionColumn}`;
  }

  getDimensionSlicesQuery(params: DimensionSlicesQueryParams): string {
    const exposureQuery = this.getExposureQuery(params.exposureQueryId || "");

    const { baseIdType } = getBaseIdTypeAndJoins([[exposureQuery.userIdType]]);

    const startDate = subDays(new Date(), params.lookbackDays);
    const timestampColumn = "e.timestamp";
    return format(
      `-- Dimension Traffic Query
    WITH
      __rawExperiment AS (
        ${compileSqlTemplate(exposureQuery.query, {
          startDate: startDate,
        })}
      ),
      __experimentExposures AS (
        -- Viewed Experiment
        SELECT
          e.${baseIdType} as ${baseIdType}
          , e.timestamp
          ${params.dimensions
            .map((d) => `, e.${d.id} AS dim_${d.id}`)
            .join("\n")}
        FROM
          __rawExperiment e
        WHERE
          ${timestampColumn} >= ${this.toTimestamp(startDate)}
      ),
      __distinctUnits AS (
        SELECT
          ${baseIdType}
          ${params.dimensions
            .map(
              (d) => `
            , ${this.getDimensionColumn(d)} AS dim_exp_${d.id}`,
            )
            .join("\n")}
          , 1 AS variation
        FROM
          __experimentExposures e
        GROUP BY
          e.${baseIdType}
      ),
      -- One row per dimension slice
      dim_values AS (
        SELECT
          1 AS variation
          , ${this.castToString("''")} AS dimension_value
          , ${this.castToString("''")} AS dimension_name
          , COUNT(*) AS units
        FROM
          __distinctUnits
        UNION ALL
        ${params.dimensions
          .map((d) => this.getUnitCountCTE(`dim_exp_${d.id}`))
          .join("\nUNION ALL\n")}
      ),
      total_n AS (
        SELECT
          SUM(units) AS N
        FROM dim_values
        WHERE dimension_name = ''
      ),
      dim_values_sorted AS (
        SELECT
          dimension_name
          , dimension_value
          , units
          , ROW_NUMBER() OVER (PARTITION BY dimension_name ORDER BY units DESC) as rn
        FROM
          dim_values
        WHERE
          dimension_name != ''
      )
      SELECT
        dim_values_sorted.dimension_name AS dimension_name,
        dim_values_sorted.dimension_value AS dimension_value,
        dim_values_sorted.units AS units,
        n.N AS total_units
      FROM
        dim_values_sorted
      CROSS JOIN total_n n
      WHERE 
        rn <= 20
    `,
      this.getFormatDialect(),
    );
  }

  async runDimensionSlicesQuery(
    query: string,
    setExternalId: ExternalIdCallback,
  ): Promise<DimensionSlicesQueryResponse> {
    const { rows, statistics } = await this.runQuery(query, setExternalId);
    return {
      rows: rows.map((row) => {
        return {
          dimension_value: row.dimension_value ?? "",
          dimension_name: row.dimension_name ?? "",
          units: parseInt(row.units) || 0,
          total_units: parseInt(row.total_units) || 0,
        };
      }),
      statistics: statistics,
    };
  }

  getUserExperimentExposuresQuery(
    params: UserExperimentExposuresQueryParams,
  ): string {
    const { userIdType } = params;
    // Get all exposure queries that match the specified userIdType
    const allExposureQueries = (
      this.datasource.settings.queries?.exposure || []
    )
      .map(({ id }) => this.getExposureQuery(id))
      .filter((query) => query.userIdType === userIdType); // Filter by userIdType

    // Collect all unique dimension names across all exposure queries
    const allDimensionNames = Array.from(
      new Set(allExposureQueries.flatMap((query) => query.dimensions || [])),
    );
    const startDate = subDays(new Date(), params.lookbackDays);

    return format(
      `-- User Exposures Query
      WITH __userExposures AS (
        ${allExposureQueries
          .map((exposureQuery, i) => {
            // Get all available dimensions for this exposure query
            const availableDimensions = exposureQuery.dimensions || [];
            const tableAlias = `t${i}`;

            // Create dimension columns for ALL possible dimensions
            const dimensionSelects = allDimensionNames.map((dim) => {
              if (availableDimensions.includes(dim)) {
                return `${this.castToString(`${tableAlias}.${dim}`)} AS ${dim}`;
              } else {
                return `${this.castToString("null")} AS ${dim}`;
              }
            });

            const dimensionSelectString = dimensionSelects.join(", ");

            return `
              SELECT timestamp, experiment_id, variation_id, ${dimensionSelectString} FROM (
                ${compileSqlTemplate(exposureQuery.query, {
                  startDate: startDate,
                })}
              ) ${tableAlias}
              WHERE ${this.castToString(exposureQuery.userIdType)} = '${params.unitId}' AND timestamp >= ${this.toTimestamp(startDate)}
            `;
          })
          .join("\nUNION ALL\n")}
      )
      SELECT * FROM __userExposures 
      ORDER BY timestamp DESC 
      LIMIT ${SQL_ROW_LIMIT}
      `,
      this.getFormatDialect(),
    );
  }

  public async runUserExperimentExposuresQuery(
    query: string,
  ): Promise<UserExperimentExposuresQueryResponse> {
    const { rows, statistics } = await this.runQuery(query);

    // Check if SQL_ROW_LIMIT was reached
    const truncated = rows.length === SQL_ROW_LIMIT;

    return {
      rows: rows.map((row) => {
        return {
          timestamp: row.timestamp,
          experiment_id: row.experiment_id,
          variation_id: row.variation_id,
          ...row,
        };
      }),
      statistics,
      truncated,
    };
  }

  private getRaMetricPhaseStartSettings({
    // accounts for minimum delay from activation metric
    // and analysis metric
    minDelay,
    phaseStartDate,
    regressionAdjustmentHours,
  }: {
    minDelay: number;
    phaseStartDate: Date;
    regressionAdjustmentHours: number;
  }): CovariatePhaseStartSettings {
    const metricEnd = new Date(phaseStartDate);
    if (minDelay > 0) {
      metricEnd.setHours(metricEnd.getHours() + minDelay);
    }

    const metricStart = new Date(phaseStartDate);
    if (regressionAdjustmentHours > 0) {
      metricStart.setHours(metricStart.getHours() - regressionAdjustmentHours);
    }

    return {
      covariateStartDate: metricStart,
      covariateEndDate: metricEnd,
    };
  }

  private getMetricData(
    metricWithIndex: { metric: FactMetricInterface; index: number },
    settings: Pick<
      ExperimentSnapshotSettings,
      "attributionModel" | "regressionAdjustmentEnabled" | "startDate"
    > & { endDate?: Date },
    activationMetric: ExperimentMetricInterface | null,
    factTablesWithIndices: { factTable: FactTableInterface; index: number }[],
    alias: string,
  ): FactMetricData {
    const { metric, index: metricIndex } = metricWithIndex;
    const ratioMetric = isRatioMetric(metric);
    const funnelMetric = isFunnelMetric(metric);
    const quantileMetric = quantileMetricType(metric);
    const metricQuantileSettings: MetricQuantileSettings = (isFactMetric(
      metric,
    ) && !!quantileMetric
      ? metric.quantileSettings
      : undefined) ?? { type: "unit", quantile: 0, ignoreZeros: false };

    // redundant checks to make sure configuration makes sense and we only build expensive queries for the cases
    // where RA is actually possible
    const regressionAdjusted =
      settings.regressionAdjustmentEnabled && isRegressionAdjusted(metric);
    const regressionAdjustmentHours = regressionAdjusted
      ? (metric.regressionAdjustmentDays ?? 0) * 24
      : 0;

    const overrideConversionWindows =
      settings.attributionModel === "experimentDuration";

    // Get capping settings and final coalesce statement
    const isPercentileCapped =
      metric.cappingSettings.type === "percentile" &&
      !!metric.cappingSettings.value &&
      metric.cappingSettings.value < 1 &&
      isCappableMetricType(metric);

    const numeratorSourceIndex =
      factTablesWithIndices.find(
        (f) => f.factTable.id === metric.numerator?.factTableId,
      )?.index ?? 0;
    const denominatorSourceIndex =
      factTablesWithIndices.find(
        (f) => f.factTable.id === metric.denominator?.factTableId,
      )?.index ?? 0;
    const numeratorAlias = `${numeratorSourceIndex === 0 ? "" : numeratorSourceIndex}`;
    const denominatorAlias = `${denominatorSourceIndex === 0 ? "" : denominatorSourceIndex}`;
    const capCoalesceMetric = this.capCoalesceValue({
      valueCol: `m${numeratorAlias}.${alias}_value`,
      metric,
      capTablePrefix: `cap${numeratorAlias}`,
      capValueCol: `${alias}_value_cap`,
      columnRef: metric.numerator,
    });
    const capCoalesceDenominator = this.capCoalesceValue({
      valueCol: `m${denominatorAlias}.${alias}_denominator`,
      metric,
      capTablePrefix: `cap${denominatorAlias}`,
      capValueCol: `${alias}_denominator_cap`,
      columnRef: metric.denominator,
    });
    const capCoalesceCovariate = this.capCoalesceValue({
      valueCol: `c${numeratorAlias}.${alias}_value`,
      metric,
      capTablePrefix: `cap${numeratorAlias}`,
      capValueCol: `${alias}_value_cap`,
      columnRef: metric.numerator,
    });
    const capCoalesceDenominatorCovariate = this.capCoalesceValue({
      valueCol: `c${denominatorAlias}.${alias}_denominator`,
      metric,
      capTablePrefix: `cap${denominatorAlias}`,
      capValueCol: `${alias}_denominator_cap`,
      columnRef: metric.denominator,
    });
    // Get rough date filter for metrics to improve performance
    const orderedMetrics = (activationMetric ? [activationMetric] : []).concat([
      metric,
    ]);
    const minMetricDelay = this.getMetricMinDelay(orderedMetrics);
    const metricStart = this.getMetricStart(
      settings.startDate,
      minMetricDelay,
      regressionAdjustmentHours,
    );
    const metricEnd = this.getMetricEnd(
      orderedMetrics,
      settings.endDate,
      overrideConversionWindows,
    );

    const raMetricPhaseStartSettings = this.getRaMetricPhaseStartSettings({
      minDelay: minMetricDelay,
      phaseStartDate: settings.startDate,
      regressionAdjustmentHours,
    });
    const raMetricFirstExposureSettings = {
      hours: regressionAdjustmentHours,
      minDelay: minMetricDelay,
      alias,
    };

    const maxHoursToConvert = this.getMaxHoursToConvert(
      funnelMetric,
      [metric],
      activationMetric,
    );

    const aggFns = this.getAggregationMetadata({ metric });
    const denomAggFns =
      isRatioMetric(metric) && metric.denominator
        ? this.getAggregationMetadata({ metric, useDenominator: true })
        : undefined;

    return {
      alias,
      id: metric.id,
      metric,
      metricIndex,
      ratioMetric,
      funnelMetric,
      quantileMetric,
      metricQuantileSettings,
      regressionAdjusted,
      regressionAdjustmentHours,
      overrideConversionWindows,
      isPercentileCapped,
      // fact table source indices in which the column ref is found
      numeratorSourceIndex,
      denominatorSourceIndex,
      // functions used to partially or fully aggregate the metric data
      aggFns,
      denomAggFns,
      // final coalesced value columns in the return statement
      capCoalesceMetric,
      capCoalesceDenominator,
      capCoalesceCovariate,
      capCoalesceDenominatorCovariate,
      minMetricDelay,
      raMetricFirstExposureSettings,
      raMetricPhaseStartSettings,
      metricStart,
      metricEnd,
      maxHoursToConvert,
    };
  }

  getFactMetricQuantileData(
    metricData: FactMetricData[],
    quantileType: MetricQuantileSettings["type"],
  ): FactMetricQuantileData[] {
    const quantileData: FactMetricQuantileData[] = [];
    metricData
      .filter((m) => m.quantileMetric === quantileType)
      .forEach((m) => {
        quantileData.push({
          alias: m.alias,
          valueCol: `${m.alias}_value`,
          outputCol: `${m.alias}_value_quantile`,
          metricQuantileSettings: m.metricQuantileSettings,
        });
      });
    return quantileData;
  }

  getBanditCaseWhen(periods: Date[]) {
    return `
        , CASE
          ${periods
            .sort((a, b) => b.getTime() - a.getTime())
            .map((p) => {
              return `WHEN first_exposure_timestamp >= ${this.toTimestamp(
                p,
              )} THEN ${this.toTimestamp(p)}`;
            })
            .join("\n")}
        END AS bandit_period`;
  }

  getCovariateMetricCTE({
    dimensionCols,
    baseIdType,
    regressionAdjustedMetrics,
    sourceIndex,
  }: {
    dimensionCols: DimensionColumnData[];
    baseIdType: string;
    regressionAdjustedMetrics: FactMetricData[];
    sourceIndex: number;
  }): string {
    const suffix = `${sourceIndex === 0 ? "" : sourceIndex}`;

    return `
      SELECT 
        d.variation AS variation
        ${dimensionCols.map((c) => `, d.${c.alias} AS ${c.alias}`).join("")}
        , d.${baseIdType} AS ${baseIdType}
        ${regressionAdjustedMetrics
          .map(
            (metric) =>
              `${
                metric.numeratorSourceIndex === sourceIndex
                  ? `, ${this.getAggregateMetricColumn({
                      metric: metric.metric,
                      useDenominator: false,
                      valueColumn: this.ifElse(
                        `m.timestamp >= d.${metric.alias}_preexposure_start AND m.timestamp < d.${metric.alias}_preexposure_end`,
                        `${metric.alias}_value`,
                        "NULL",
                      ),
                    })} as ${metric.alias}_value`
                  : ""
              }
                ${
                  metric.ratioMetric &&
                  metric.denominatorSourceIndex === sourceIndex
                    ? `, ${this.getAggregateMetricColumn({
                        metric: metric.metric,
                        useDenominator: true,
                        valueColumn: this.ifElse(
                          `m.timestamp >= d.${metric.alias}_preexposure_start AND m.timestamp < d.${metric.alias}_preexposure_end`,
                          `${metric.alias}_denominator`,
                          "NULL",
                        ),
                      })} AS ${metric.alias}_denominator`
                    : ""
                }`,
          )
          .join("\n")}
      FROM
        __distinctUsers d
      JOIN __factTable${suffix} m ON (
        m.${baseIdType} = d.${baseIdType}
      )
      WHERE 
        m.timestamp >= d.min_preexposure_start
        AND m.timestamp < d.max_preexposure_end
      GROUP BY
        d.variation
        ${dimensionCols.map((c) => `, d.${c.alias}`).join("")}
        , d.${baseIdType}`;
  }

  getFactTablesForMetrics(
    metrics: { metric: FactMetricInterface; index: number }[],
    factTableMap: FactTableMap,
  ): {
    factTable: FactTableInterface;
    index: number;
    metrics: { metric: FactMetricInterface; index: number }[];
  }[] {
    const factTables: Record<
      string,
      {
        factTable: FactTableInterface;
        metrics: { metric: FactMetricInterface; index: number }[];
      }
    > = {};

    metrics.forEach(({ metric, index }) => {
      const numeratorFactTable = factTableMap.get(
        metric.numerator?.factTableId || "",
      );

      if (!numeratorFactTable) {
        throw new Error("Unknown fact table");
      }

      const existing = factTables[numeratorFactTable.id];
      if (existing) {
        existing.metrics.push({ metric, index });
      } else {
        factTables[numeratorFactTable.id] = {
          factTable: numeratorFactTable,
          metrics: [{ metric, index }],
        };
      }

      if (
        isRatioMetric(metric) &&
        metric.denominator?.factTableId &&
        // only need to check if denominator is in a different table from the numerator
        metric.denominator?.factTableId !== metric.numerator?.factTableId
      ) {
        const denominatorFactTable = factTableMap.get(
          metric.denominator?.factTableId || "",
        );
        if (!denominatorFactTable) {
          throw new Error("Unknown fact table");
        }

        const existing = factTables[denominatorFactTable.id];
        if (existing) {
          existing.metrics.push({ metric, index });
        } else {
          factTables[denominatorFactTable.id] = {
            factTable: denominatorFactTable,
            metrics: [{ metric, index }],
          };
        }
      }
    });

    if (Object.keys(factTables).length === 0) {
      throw new Error("No fact tables found");
    }
    // TODO(sql): Consider supporting more than two fact tables
    // for cases where you have < 20 metrics that span 3+ fact tables
    // and sometimes cross between them.
    if (Object.keys(factTables).length > 2) {
      throw new Error(
        "Only two fact tables at a time are supported at the moment",
      );
    }

    return Object.values(factTables).map((f, i) => ({
      factTable: f.factTable,
      index: i,
      metrics: f.metrics,
    }));
  }

  getExperimentFactMetricsQuery(
    params: ExperimentFactMetricsQueryParams,
  ): string {
    const { settings, segment } = params;
    const metricsWithIndices = cloneDeep(params.metrics).map((m, i) => ({
      metric: m,
      index: i,
    }));
    const activationMetric = this.processActivationMetric(
      params.activationMetric,
      settings,
    );

    metricsWithIndices.forEach((m) => {
      applyMetricOverrides(m.metric, settings);
    });
    // Replace any placeholders in the user defined dimension SQL
    const { unitDimensions } = this.processDimensions(
      params.dimensions,
      settings,
      activationMetric,
    );

    const factTableMap = params.factTableMap;

    const factTablesWithIndices = this.getFactTablesForMetrics(
      metricsWithIndices,
      factTableMap,
    );

    const factTable = factTablesWithIndices[0]?.factTable;

    const queryName = `${
      factTablesWithIndices.length === 1
        ? `Fact Table`
        : `Cross-Fact Table Metrics`
    }: ${factTablesWithIndices.map((f) => f.factTable.name).join(" & ")}`;

    const userIdType =
      params.forcedUserIdType ??
      this.getExposureQuery(settings.exposureQueryId || "").userIdType;

    const metricData = metricsWithIndices.map((metric) =>
      this.getMetricData(
        metric,
        settings,
        activationMetric,
        factTablesWithIndices,
        `m${metric.index}`,
      ),
    );

    // TODO(sql): Separate metric start by fact table
    const raMetricSettings = metricData
      .filter((m) => m.regressionAdjusted)
      .map((m) => m.raMetricFirstExposureSettings);
    const maxHoursToConvert = Math.max(
      ...metricData.map((m) => m.maxHoursToConvert),
    );
    const metricStart = metricData.reduce(
      (min, d) => (d.metricStart < min ? d.metricStart : min),
      settings.startDate,
    );
    const metricEnd = metricData.reduce(
      (max, d) => (d.metricEnd && d.metricEnd > max ? d.metricEnd : max),
      settings.endDate,
    );

    // Get any required identity join queries
    const idTypeObjects = [[userIdType], factTable.userIdTypes || []];
    // add idTypes usually handled in units query here in the case where
    // we don't have a separate table for the units query
    if (params.unitsSource === "exposureQuery") {
      idTypeObjects.push(
        ...unitDimensions.map((d) => [d.dimension.userIdType || "user_id"]),
        segment ? [segment.userIdType || "user_id"] : [],
        activationMetric ? getUserIdTypes(activationMetric, factTableMap) : [],
      );
    }
    const { baseIdType, idJoinMap, idJoinSQL } = this.getIdentitiesCTE({
      objects: idTypeObjects,
      from: settings.startDate,
      to: settings.endDate,
      forcedBaseIdType: userIdType,
      experimentId: settings.experimentId,
    });

    // Get date range for experiment and analysis
    const endDate: Date = this.getExperimentEndDate(
      settings,
      maxHoursToConvert,
    );

    const banditDates = settings.banditSettings?.historicalWeights.map(
      (w) => w.date,
    );

    const dimensionCols: DimensionColumnData[] = params.dimensions.map((d) =>
      this.getDimensionCol(d),
    );
    // if bandit and there is no dimension column, we need to create a dummy column to make some of the joins
    // work later on. `"dimension"` is a special column that gbstats can handle if there is no dimension
    // column specified. See `BANDIT_DIMENSION` in gbstats.py.
    if (banditDates?.length && dimensionCols.length === 0) {
      dimensionCols.push({
        alias: "dimension",
        value: this.castToString("'All'"),
      });
    }

    const computeOnActivatedUsersOnly =
      activationMetric !== null &&
      !params.dimensions.some((d) => d.type === "activation");
    const timestampColumn = computeOnActivatedUsersOnly
      ? "first_activation_timestamp"
      : "first_exposure_timestamp";

    const distinctUsersWhere: string[] = [];

    // If activation metric, drop non-activated users unless doing
    // splits by activation metric
    if (computeOnActivatedUsersOnly) {
      distinctUsersWhere.push("first_activation_timestamp IS NOT NULL");
    }
    if (settings.skipPartialData) {
      distinctUsersWhere.push(
        `${timestampColumn} <= ${this.toTimestamp(endDate)}`,
      );
    }

    // TODO(sql): refactor so this is a property of the source table itself
    const percentileTableIndices = new Set<number>();
    const percentileData: FactMetricPercentileData[] = [];
    metricData
      .filter((m) => m.isPercentileCapped)
      .forEach((m) => {
        percentileData.push({
          valueCol: `${m.alias}_value`,
          outputCol: `${m.alias}_value_cap`,
          percentile: m.metric.cappingSettings.value ?? 1,
          ignoreZeros: m.metric.cappingSettings.ignoreZeros ?? false,
          sourceIndex: m.numeratorSourceIndex,
        });
        percentileTableIndices.add(m.numeratorSourceIndex);
        if (m.ratioMetric) {
          percentileData.push({
            valueCol: `${m.alias}_denominator`,
            outputCol: `${m.alias}_denominator_cap`,
            percentile: m.metric.cappingSettings.value ?? 1,
            ignoreZeros: m.metric.cappingSettings.ignoreZeros ?? false,
            sourceIndex: m.denominatorSourceIndex,
          });
          percentileTableIndices.add(m.denominatorSourceIndex);
        }
      });

    const eventQuantileData = this.getFactMetricQuantileData(
      metricData,
      "event",
    );
    // TODO(sql): error if event quantiles have two tables

    if (
      params.dimensions.length > 1 &&
      metricData.some((m) => !!m.quantileMetric)
    ) {
      throw new Error(
        "ImplementationError: quantile metrics are not supported with pre-computed dimension breakdowns",
      );
    }

    const regressionAdjustedMetrics = metricData.filter(
      (m) => m.regressionAdjusted,
    );
    // TODO(sql): refactor so this is a property of the source table itself
    const regressionAdjustedTableIndices = new Set<number>();
    regressionAdjustedMetrics.forEach((m) => {
      regressionAdjustedTableIndices.add(m.numeratorSourceIndex);
      if (
        m.ratioMetric &&
        m.denominatorSourceIndex !== m.numeratorSourceIndex
      ) {
        regressionAdjustedTableIndices.add(m.denominatorSourceIndex);
      }
    });

    return format(
      `-- ${queryName}
    WITH
      ${idJoinSQL}
      ${
        params.unitsSource === "exposureQuery"
          ? `${this.getExperimentUnitsQuery({
              ...params,
              includeIdJoins: false,
            })},`
          : params.unitsSource === "otherQuery"
            ? params.unitsSql
            : ""
      }
      __distinctUsers AS (
        SELECT
          ${baseIdType}
          ${dimensionCols.map((c) => `, ${c.value} AS ${c.alias}`).join("")}
          , variation
          , ${timestampColumn} AS timestamp
          , ${this.dateTrunc("first_exposure_timestamp")} AS first_exposure_date
          ${banditDates?.length ? this.getBanditCaseWhen(banditDates) : ""}
          ${
            raMetricSettings.length > 0
              ? `
              , ${this.addHours(
                "first_exposure_timestamp",
                Math.min(...raMetricSettings.map((s) => s.minDelay - s.hours)),
              )} as min_preexposure_start
              , ${this.addHours(
                "first_exposure_timestamp",
                Math.max(...raMetricSettings.map((s) => s.minDelay)),
              )} as max_preexposure_end
            `
              : ""
          }
      ${raMetricSettings
        .map(
          ({ alias, hours, minDelay }) => `
              , ${this.addHours(
                "first_exposure_timestamp",
                minDelay,
              )} AS ${alias}_preexposure_end
              , ${this.addHours(
                "first_exposure_timestamp",
                minDelay - hours,
              )} AS ${alias}_preexposure_start`,
        )
        .join("\n")}
        FROM ${
          params.unitsSource === "exposureTable"
            ? `${params.unitsTableFullName}`
            : "__experimentUnits"
        }
        ${
          distinctUsersWhere.length
            ? `WHERE ${distinctUsersWhere.join(" AND ")}`
            : ""
        }
      )
      ${factTablesWithIndices
        .map(
          (f) =>
            `, __factTable${f.index === 0 ? "" : f.index} as (
          ${this.getFactMetricCTE({
            baseIdType,
            idJoinMap,
            factTable: f.factTable,
            metricsWithIndices,
            endDate: metricEnd,
            startDate: metricStart,
            experimentId: settings.experimentId,
            addFiltersToWhere: true,
            phase: settings.phase,
            customFields: settings.customFields,
          })}
        )
        , __userMetricJoin${f.index === 0 ? "" : f.index} as (
          SELECT
            d.variation AS variation
            ${dimensionCols.map((c) => `, d.${c.alias} AS ${c.alias}`).join("")}
            ${banditDates?.length ? `, d.bandit_period AS bandit_period` : ""}
            , d.${baseIdType} AS ${baseIdType}
            ${metricData
              .map(
                (data) =>
                  `${
                    data.numeratorSourceIndex === f.index
                      ? `, ${this.addCaseWhenTimeFilter({
                          col: `m.${data.alias}_value`,
                          metric: data.metric,
                          overrideConversionWindows:
                            data.overrideConversionWindows,
                          endDate: settings.endDate,
                          metricQuantileSettings: data.quantileMetric
                            ? data.metricQuantileSettings
                            : undefined,
                          metricTimestampColExpr: "m.timestamp",
                          exposureTimestampColExpr: "d.timestamp",
                        })} as ${data.alias}_value`
                      : ""
                  }
                  ${
                    data.ratioMetric && data.denominatorSourceIndex === f.index
                      ? `, ${this.addCaseWhenTimeFilter({
                          col: `m.${data.alias}_denominator`,
                          metric: data.metric,
                          overrideConversionWindows:
                            data.overrideConversionWindows,
                          endDate: settings.endDate,
                          metricTimestampColExpr: "m.timestamp",
                          exposureTimestampColExpr: "d.timestamp",
                        })} as ${data.alias}_denominator`
                      : ""
                  }
                  `,
              )
              .join("\n")}
          FROM
            __distinctUsers d
          LEFT JOIN __factTable${f.index === 0 ? "" : f.index} m ON (
            m.${baseIdType} = d.${baseIdType}
          )
        )
      ${
        eventQuantileData.length
          ? `
        , __eventQuantileMetric${f.index === 0 ? "" : f.index} AS (
          SELECT
          m.variation AS variation
          ${dimensionCols.map((c) => `, m.${c.alias} AS ${c.alias}`).join("")}
          ${eventQuantileData
            .map((data) =>
              this.getQuantileGridColumns(
                data.metricQuantileSettings,
                `${data.alias}_`,
              ),
            )
            .join("\n")}
        FROM
          __userMetricJoin${f.index === 0 ? "" : f.index} m
        GROUP BY
          m.variation
          ${dimensionCols.map((c) => `, m.${c.alias}`).join("")}
        )`
          : ""
      }
      , __userMetricAgg${f.index === 0 ? "" : f.index} as (
        -- Add in the aggregate metric value for each user
        SELECT
          umj.variation
          ${dimensionCols.map((c) => `, umj.${c.alias} AS ${c.alias}`).join("")}
          ${banditDates?.length ? `, umj.bandit_period` : ""}
          , umj.${baseIdType}
          ${metricData
            .map(
              (data) =>
                `${
                  data.numeratorSourceIndex === f.index
                    ? `, ${this.getAggregateMetricColumn({
                        metric: data.metric,
                        useDenominator: false,
                        valueColumn: `umj.${data.alias}_value`,
                        quantileColumn: `qm.${data.alias}_quantile`,
                      })} AS ${data.alias}_value`
                    : ""
                }
                ${
                  data.ratioMetric && data.denominatorSourceIndex === f.index
                    ? `, ${this.getAggregateMetricColumn({
                        metric: data.metric,
                        useDenominator: true,
                        valueColumn: `umj.${data.alias}_denominator`,
                        quantileColumn: `qm.${data.alias}_quantile`,
                      })} AS ${data.alias}_denominator`
                    : ""
                }`,
            )
            .join("\n")}
          ${eventQuantileData
            .map(
              (data) =>
                `, COUNT(umj.${data.alias}_value) AS ${data.alias}_n_events`,
            )
            .join("\n")}
        FROM
          __userMetricJoin${f.index === 0 ? "" : f.index} umj
        ${
          eventQuantileData.length
            ? `
        LEFT JOIN __eventQuantileMetric${f.index === 0 ? "" : f.index} qm
        ON (qm.variation = umj.variation ${dimensionCols
          .map((c) => `AND qm.${c.alias} = umj.${c.alias}`)
          .join("\n")})`
            : ""
        }
        GROUP BY
          umj.variation
          ${dimensionCols.map((c) => `, umj.${c.alias}`).join("")}
          ${banditDates?.length ? `, umj.bandit_period` : ""}
          , umj.${baseIdType}
      )
      ${
        percentileTableIndices.has(f.index)
          ? `
        , __capValue${f.index === 0 ? "" : f.index} AS (
            ${this.percentileCapSelectClause(
              percentileData.filter((p) => p.sourceIndex === f.index),
              `__userMetricAgg${f.index === 0 ? "" : f.index}`,
            )}
        )
        `
          : ""
      }
      ${
        regressionAdjustedTableIndices.has(f.index)
          ? `
        , __userCovariateMetric${f.index === 0 ? "" : f.index} as (
          ${this.getCovariateMetricCTE({ dimensionCols, baseIdType, regressionAdjustedMetrics, sourceIndex: f.index })}
        )
        `
          : ""
      }`,
        )
        .join("\n")}    
      ${
        banditDates?.length
          ? this.getBanditStatisticsFactMetricCTE({
              baseIdType,
              metricData,
              dimensionCols,
              factTablesWithIndices,
              regressionAdjustedTableIndices,
              percentileTableIndices,
            })
          : `
      -- One row per variation/dimension with aggregations
      ${this.getExperimentFactMetricStatisticsCTE({
        dimensionCols,
        metricData,
        eventQuantileData,
        baseIdType,
        joinedMetricTableName: "__userMetricAgg",
        eventQuantileTableName: "__eventQuantileMetric",
        cupedMetricTableName: "__userCovariateMetric",
        capValueTableName: "__capValue",
        factTablesWithIndices,
        regressionAdjustedTableIndices,
        percentileTableIndices,
      })}
      `
      }`,
      this.getFormatDialect(),
    );
  }

  getExperimentFactMetricStatisticsCTE({
    dimensionCols,
    metricData,
    eventQuantileData,
    baseIdType,
    joinedMetricTableName,
    eventQuantileTableName,
    cupedMetricTableName,
    capValueTableName,
    factTablesWithIndices,
    regressionAdjustedTableIndices,
    percentileTableIndices,
  }: {
    dimensionCols: DimensionColumnData[];
    metricData: FactMetricData[];
    eventQuantileData: FactMetricQuantileData[];
    baseIdType: string;
    joinedMetricTableName: string;
    eventQuantileTableName: string;
    cupedMetricTableName: string;
    capValueTableName: string;
    factTablesWithIndices: { factTable: FactTableInterface; index: number }[];
    regressionAdjustedTableIndices: Set<number>;
    percentileTableIndices: Set<number>;
  }): string {
    return `SELECT
        m.variation AS variation
        ${dimensionCols.map((c) => `, m.${c.alias} AS ${c.alias}`).join("")}
        , COUNT(*) AS users
        ${metricData
          .map((data) => {
            //TODO test numerator suffix capping
            const numeratorSuffix = `${data.numeratorSourceIndex === 0 ? "" : data.numeratorSourceIndex}`;
            return `
           , ${this.castToString(`'${data.id}'`)} as ${data.alias}_id
            ${
              data.isPercentileCapped
                ? `, MAX(COALESCE(cap${numeratorSuffix}.${data.alias}_value_cap, 0)) as ${data.alias}_main_cap_value`
                : ""
            }
            , SUM(${data.capCoalesceMetric}) AS ${data.alias}_main_sum
            , SUM(POWER(${data.capCoalesceMetric}, 2)) AS ${
              data.alias
            }_main_sum_squares
            ${
              data.quantileMetric === "event"
                ? `
              , SUM(COALESCE(m.${data.alias}_n_events, 0)) AS ${
                data.alias
              }_denominator_sum
              , SUM(POWER(COALESCE(m.${data.alias}_n_events, 0), 2)) AS ${
                data.alias
              }_denominator_sum_squares
              , SUM(COALESCE(m.${data.alias}_n_events, 0) * ${
                data.capCoalesceMetric
              }) AS ${data.alias}_main_denominator_sum_product
              , SUM(COALESCE(m.${data.alias}_n_events, 0)) AS ${
                data.alias
              }_quantile_n
              , MAX(qm.${data.alias}_quantile) AS ${data.alias}_quantile
                ${N_STAR_VALUES.map(
                  (
                    n,
                  ) => `, MAX(qm.${data.alias}_quantile_lower_${n}) AS ${data.alias}_quantile_lower_${n}
                        , MAX(qm.${data.alias}_quantile_upper_${n}) AS ${data.alias}_quantile_upper_${n}`,
                ).join("\n")}`
                : ""
            }
            ${
              data.quantileMetric === "unit"
                ? `${this.getQuantileGridColumns(
                    data.metricQuantileSettings,
                    `${data.alias}_`,
                  )}
                  , COUNT(m.${data.alias}_value) AS ${data.alias}_quantile_n`
                : ""
            }
            ${
              data.ratioMetric
                ? `
                ${
                  data.isPercentileCapped
                    ? `, MAX(COALESCE(cap${data.denominatorSourceIndex === 0 ? "" : data.denominatorSourceIndex}.${data.alias}_denominator_cap, 0)) as ${data.alias}_denominator_cap_value`
                    : ""
                }
                , SUM(${data.capCoalesceDenominator}) AS 
                  ${data.alias}_denominator_sum
                , SUM(POWER(${data.capCoalesceDenominator}, 2)) AS 
                  ${data.alias}_denominator_sum_squares
                ${
                  data.regressionAdjusted
                    ? `
                  , SUM(${data.capCoalesceCovariate}) AS ${data.alias}_covariate_sum
                  , SUM(POWER(${data.capCoalesceCovariate}, 2)) AS ${data.alias}_covariate_sum_squares
                  , SUM(${data.capCoalesceDenominatorCovariate}) AS ${data.alias}_denominator_pre_sum
                  , SUM(POWER(${data.capCoalesceDenominatorCovariate}, 2)) AS ${data.alias}_denominator_pre_sum_squares
                  , SUM(${data.capCoalesceMetric} * ${data.capCoalesceDenominator}) AS ${data.alias}_main_denominator_sum_product
                  , SUM(${data.capCoalesceMetric} * ${data.capCoalesceCovariate}) AS ${data.alias}_main_covariate_sum_product
                  , SUM(${data.capCoalesceMetric} * ${data.capCoalesceDenominatorCovariate}) AS ${data.alias}_main_post_denominator_pre_sum_product
                  , SUM(${data.capCoalesceCovariate} * ${data.capCoalesceDenominator}) AS ${data.alias}_main_pre_denominator_post_sum_product
                  , SUM(${data.capCoalesceCovariate} * ${data.capCoalesceDenominatorCovariate}) AS ${data.alias}_main_pre_denominator_pre_sum_product
                  , SUM(${data.capCoalesceDenominator} * ${data.capCoalesceDenominatorCovariate}) AS ${data.alias}_denominator_post_denominator_pre_sum_product
                  `
                    : `
                    , SUM(${data.capCoalesceDenominator} * ${data.capCoalesceMetric}) AS ${data.alias}_main_denominator_sum_product
                  `
                }` /*ends ifelse regressionAdjusted*/
                : ` 
              ${
                data.regressionAdjusted
                  ? `
                , SUM(${data.capCoalesceCovariate}) AS ${data.alias}_covariate_sum
                , SUM(POWER(${data.capCoalesceCovariate}, 2)) AS ${data.alias}_covariate_sum_squares
                , SUM(${data.capCoalesceMetric} * ${data.capCoalesceCovariate}) AS ${data.alias}_main_covariate_sum_product
                `
                  : ""
              }
            `
            }
          `; /*ends ifelse ratioMetric*/
          })
          .join("\n")}
      FROM
        ${joinedMetricTableName} m
        ${
          eventQuantileData.length // TODO(sql): error if event quantiles have two tables
            ? `LEFT JOIN ${eventQuantileTableName} qm ON (
          qm.variation = m.variation 
          ${dimensionCols
            .map((c) => `AND qm.${c.alias} = m.${c.alias}`)
            .join("\n")}
            )`
            : ""
        }
      ${factTablesWithIndices
        .map(({ factTable: _, index }) => {
          const suffix = `${index === 0 ? "" : index}`;
          return `
        ${
          index === 0
            ? ""
            : `LEFT JOIN ${joinedMetricTableName}${suffix} m${suffix} ON (
          m${suffix}.${baseIdType} = m.${baseIdType}
        )`
        }
        ${
          regressionAdjustedTableIndices.has(index)
            ? `
          LEFT JOIN ${cupedMetricTableName}${suffix} c${suffix} ON (
            c${suffix}.${baseIdType} = m${suffix}.${baseIdType}
          )
        `
            : ""
        }
        ${
          percentileTableIndices.has(index)
            ? `
          CROSS JOIN ${capValueTableName}${suffix} cap${suffix}
        `
            : ""
        }
        `;
        })
        .join("\n")}
      GROUP BY
        m.variation
        ${dimensionCols.map((c) => `, m.${c.alias}`).join("")}
    `;
  }

  getDimensionCol(dimension: Dimension): DimensionColumnData {
    switch (dimension.type) {
      case "experiment":
        return {
          value: `dim_exp_${dimension.id}`,
          alias: `dim_exp_${dimension.id}`,
        };
      case "user":
        return {
          value: `dim_unit_${dimension.dimension.id}`,
          alias: `dim_unit_${dimension.dimension.id}`,
        };
      case "date":
        return {
          value: `${this.formatDate(
            this.dateTrunc("first_exposure_timestamp"),
          )}`,
          alias: "dim_pre_date",
        };
      case "activation":
        return {
          value: this.ifElse(
            `first_activation_timestamp IS NULL`,
            "'Not Activated'",
            "'Activated'",
          ),
          alias: "dim_activation",
        };
    }
  }

  getExperimentMetricQuery(params: ExperimentMetricQueryParams): string {
    const {
      metric: metricDoc,
      denominatorMetrics: denominatorMetricsDocs,
      activationMetric: activationMetricDoc,
      settings,
      segment,
    } = params;

    const factTableMap = params.factTableMap;

    // clone the metrics before we mutate them
    const metric = cloneDeep<MetricInterface>(metricDoc);
    const denominatorMetrics = cloneDeep<MetricInterface[]>(
      denominatorMetricsDocs,
    );
    const activationMetric = this.processActivationMetric(
      activationMetricDoc,
      settings,
    );

    applyMetricOverrides(metric, settings);
    denominatorMetrics.forEach((m) => applyMetricOverrides(m, settings));

    // Replace any placeholders in the user defined dimension SQL
    const { unitDimensions } = this.processDimensions(
      params.dimensions,
      settings,
      activationMetric,
    );

    const userIdType =
      params.forcedUserIdType ??
      this.getExposureQuery(settings.exposureQueryId || "").userIdType;

    const denominator = denominatorMetrics[denominatorMetrics.length - 1];
    // If the denominator is a binomial, it's just acting as a filter
    // e.g. "Purchase/Signup" is filtering to users who signed up and then counting purchases
    // When the denominator is a count, it's a real ratio, dividing two quantities
    // e.g. "Pages/Session" is dividing number of page views by number of sessions
    const ratioMetric = isRatioMetric(metric, denominator);
    const funnelMetric = isFunnelMetric(metric, denominator);

    const banditDates = settings.banditSettings?.historicalWeights.map(
      (w) => w.date,
    );

    // redundant checks to make sure configuration makes sense and we only build expensive queries for the cases
    // where RA is actually possible
    const regressionAdjusted =
      settings.regressionAdjustmentEnabled &&
      isRegressionAdjusted(metric, denominator) &&
      // and block RA for experiment metric query only, only works for optimized queries
      !isRatioMetric(metric, denominator);

    const regressionAdjustmentHours = regressionAdjusted
      ? (metric.regressionAdjustmentDays ?? 0) * 24
      : 0;

    const overrideConversionWindows =
      settings.attributionModel === "experimentDuration";

    // Get capping settings and final coalesce statement
    const isPercentileCapped =
      metric.cappingSettings.type === "percentile" &&
      !!metric.cappingSettings.value &&
      metric.cappingSettings.value < 1 &&
      isCappableMetricType(metric);

    const denominatorIsPercentileCapped =
      denominator &&
      denominator.cappingSettings.type === "percentile" &&
      !!denominator.cappingSettings.value &&
      denominator.cappingSettings.value < 1 &&
      isCappableMetricType(denominator);

    const capCoalesceMetric = this.capCoalesceValue({
      valueCol: "m.value",
      metric,
      capTablePrefix: "cap",
      columnRef: null,
    });
    const capCoalesceDenominator = this.capCoalesceValue({
      valueCol: "d.value",
      metric: denominator,
      capTablePrefix: "capd",
      columnRef: null,
    });
    const capCoalesceCovariate = this.capCoalesceValue({
      valueCol: "c.value",
      metric: metric,
      capTablePrefix: "cap",
      columnRef: null,
    });

    // Get rough date filter for metrics to improve performance
    const orderedMetrics = (activationMetric ? [activationMetric] : [])
      .concat(denominatorMetrics)
      .concat([metric]);
    const minMetricDelay = this.getMetricMinDelay(orderedMetrics);
    const metricStart = this.getMetricStart(
      settings.startDate,
      minMetricDelay,
      regressionAdjustmentHours,
    );
    const metricEnd = this.getMetricEnd(
      orderedMetrics,
      settings.endDate,
      overrideConversionWindows,
    );

    // Get any required identity join queries
    const idTypeObjects = [
      [userIdType],
      getUserIdTypes(metric, factTableMap),
      ...denominatorMetrics.map((m) => getUserIdTypes(m, factTableMap, true)),
    ];
    // add idTypes usually handled in units query here in the case where
    // we don't have a separate table for the units query
    if (params.unitsSource === "exposureQuery") {
      idTypeObjects.push(
        ...unitDimensions.map((d) => [d.dimension.userIdType || "user_id"]),
        segment ? [segment.userIdType || "user_id"] : [],
        activationMetric ? getUserIdTypes(activationMetric, factTableMap) : [],
      );
    }
    const { baseIdType, idJoinMap, idJoinSQL } = this.getIdentitiesCTE({
      objects: idTypeObjects,
      from: settings.startDate,
      to: settings.endDate,
      forcedBaseIdType: userIdType,
      experimentId: settings.experimentId,
    });

    // Get date range for experiment and analysis
    const endDate: Date = this.getExperimentEndDate(
      settings,
      this.getMaxHoursToConvert(
        funnelMetric,
        [metric].concat(denominatorMetrics),
        activationMetric,
      ),
    );

    const dimensionCols = params.dimensions.map((d) => this.getDimensionCol(d));
    // if bandit and there is no dimension column, we need to create a dummy column to make some of the joins
    // work later on. `"dimension"` is a special column that gbstats can handle if there is no dimension
    // column specified. See `BANDIT_DIMENSION` in gbstats.py.
    if (banditDates?.length && dimensionCols.length === 0) {
      dimensionCols.push({
        alias: "dimension",
        value: this.castToString("'All'"),
      });
    }

    const computeOnActivatedUsersOnly =
      activationMetric !== null &&
      !params.dimensions.some((d) => d.type === "activation");
    const timestampColumn = computeOnActivatedUsersOnly
      ? "first_activation_timestamp"
      : "first_exposure_timestamp";

    const distinctUsersWhere: string[] = [];

    if (computeOnActivatedUsersOnly) {
      distinctUsersWhere.push("first_activation_timestamp IS NOT NULL");
    }
    if (settings.skipPartialData) {
      distinctUsersWhere.push(
        `${timestampColumn} <= ${this.toTimestamp(endDate)}`,
      );
    }

    return format(
      `-- ${metric.name} (${metric.type})
    WITH
      ${idJoinSQL}
      ${
        params.unitsSource === "exposureQuery"
          ? `${this.getExperimentUnitsQuery({
              ...params,
              includeIdJoins: false,
            })},`
          : params.unitsSource === "otherQuery"
            ? params.unitsSql
            : ""
      }
      __distinctUsers AS (
        SELECT
          ${baseIdType}
          ${dimensionCols.map((c) => `, ${c.value} AS ${c.alias}`).join("")}
          , variation
          , ${timestampColumn} AS timestamp
          , ${this.dateTrunc("first_exposure_timestamp")} AS first_exposure_date
          ${banditDates?.length ? this.getBanditCaseWhen(banditDates) : ""}
          ${
            regressionAdjusted
              ? `, ${this.addHours(
                  "first_exposure_timestamp",
                  minMetricDelay,
                )} AS preexposure_end
                , ${this.addHours(
                  "first_exposure_timestamp",
                  minMetricDelay - regressionAdjustmentHours,
                )} AS preexposure_start`
              : ""
          }
        FROM ${
          params.unitsSource === "exposureTable"
            ? `${params.unitsTableFullName}`
            : "__experimentUnits"
        }
        ${
          distinctUsersWhere.length
            ? `WHERE ${distinctUsersWhere.join(" AND ")}`
            : ""
        }
      )
      , __metric as (${this.getMetricCTE({
        metric,
        baseIdType,
        idJoinMap,
        startDate: metricStart,
        endDate: metricEnd,
        experimentId: settings.experimentId,
        phase: settings.phase,
        customFields: settings.customFields,
        factTableMap,
      })})
      ${denominatorMetrics
        .map((m, i) => {
          return `, __denominator${i} as (${this.getMetricCTE({
            metric: m,
            baseIdType,
            idJoinMap,
            startDate: metricStart,
            endDate: metricEnd,
            experimentId: settings.experimentId,
            phase: settings.phase,
            customFields: settings.customFields,
            factTableMap,
            useDenominator: true,
          })})`;
        })
        .join("\n")}
      ${
        funnelMetric
          ? `, __denominatorUsers as (${this.getFunnelUsersCTE(
              baseIdType,
              denominatorMetrics,
              settings.endDate,
              dimensionCols,
              regressionAdjusted,
              overrideConversionWindows,
              banditDates,
              "__denominator",
              "__distinctUsers",
            )})`
          : ""
      }
      , __userMetricJoin as (
        SELECT
          d.variation AS variation
          ${dimensionCols.map((c) => `, d.${c.alias} AS ${c.alias}`).join("")}
          ${banditDates?.length ? `, d.bandit_period AS bandit_period` : ""}
          , d.${baseIdType} AS ${baseIdType}
          , ${this.addCaseWhenTimeFilter({
            col: "m.value",
            metric,
            overrideConversionWindows,
            endDate: settings.endDate,
            metricTimestampColExpr: "m.timestamp",
            exposureTimestampColExpr: "d.timestamp",
          })} as value
        FROM
          ${funnelMetric ? "__denominatorUsers" : "__distinctUsers"} d
        LEFT JOIN __metric m ON (
          m.${baseIdType} = d.${baseIdType}
        )
      )
      , __userMetricAgg as (
        -- Add in the aggregate metric value for each user
        SELECT
          umj.variation AS variation
          ${dimensionCols.map((c) => `, umj.${c.alias} AS ${c.alias}`).join("")}
          ${banditDates?.length ? `, umj.bandit_period AS bandit_period` : ""}
          , umj.${baseIdType}
          , ${this.getAggregateMetricColumnLegacyMetrics({
            metric,
          })} as value
        FROM
          __userMetricJoin umj
        GROUP BY
          umj.variation
          ${dimensionCols.map((c) => `, umj.${c.alias}`).join("")}
          ${banditDates?.length ? `, umj.bandit_period` : ""}
          , umj.${baseIdType}
      )
      ${
        isPercentileCapped
          ? `
        , __capValue AS (
            ${this.percentileCapSelectClause(
              [
                {
                  valueCol: "value",
                  outputCol: "value_cap",
                  percentile: metric.cappingSettings.value ?? 1,
                  ignoreZeros: metric.cappingSettings.ignoreZeros ?? false,
                  sourceIndex: 0,
                },
              ],
              "__userMetricAgg",
              `WHERE value IS NOT NULL${
                metric.cappingSettings.ignoreZeros ? " AND value != 0" : ""
              }`,
            )}
        )
        `
          : ""
      }
      ${
        ratioMetric
          ? `, __userDenominatorAgg AS (
              SELECT
                d.variation AS variation
                ${dimensionCols
                  .map((c) => `, d.${c.alias} AS ${c.alias}`)
                  .join("")}
                ${
                  banditDates?.length
                    ? `, d.bandit_period AS bandit_period`
                    : ""
                }
                , d.${baseIdType} AS ${baseIdType}
                , ${this.getAggregateMetricColumnLegacyMetrics({
                  metric: denominator,
                })} as value
              FROM
                __distinctUsers d
                JOIN __denominator${denominatorMetrics.length - 1} m ON (
                  m.${baseIdType} = d.${baseIdType}
                )
              WHERE
                ${this.getConversionWindowClause(
                  "d.timestamp",
                  "m.timestamp",
                  denominator,
                  settings.endDate,
                  overrideConversionWindows,
                )}
              GROUP BY
                d.variation
                ${dimensionCols.map((c) => `, d.${c.alias}`).join("")}
                ${banditDates?.length ? `, d.bandit_period` : ""}
                , d.${baseIdType}
            )
            ${
              denominatorIsPercentileCapped
                ? `
              , __capValueDenominator AS (
                ${this.percentileCapSelectClause(
                  [
                    {
                      valueCol: "value",
                      outputCol: "value_cap",
                      percentile: denominator.cappingSettings.value ?? 1,
                      ignoreZeros:
                        denominator.cappingSettings.ignoreZeros ?? false,
                      sourceIndex: 0,
                    },
                  ],
                  "__userDenominatorAgg",
                  `WHERE value IS NOT NULL${
                    denominator.cappingSettings.ignoreZeros
                      ? " AND value != 0"
                      : ""
                  }`,
                )}
              )
              `
                : ""
            }`
          : ""
      }
      ${
        regressionAdjusted
          ? `
        , __userCovariateMetric as (
          SELECT
            d.variation AS variation
            ${dimensionCols.map((c) => `, d.${c.alias} AS ${c.alias}`).join("")}
            , d.${baseIdType} AS ${baseIdType}
            , ${this.getAggregateMetricColumnLegacyMetrics({ metric })} as value
          FROM
            __distinctUsers d
          JOIN __metric m ON (
            m.${baseIdType} = d.${baseIdType}
          )
          WHERE 
            m.timestamp >= d.preexposure_start
            AND m.timestamp < d.preexposure_end
          GROUP BY
            d.variation
            ${dimensionCols.map((c) => `, d.${c.alias}`).join("")}
            , d.${baseIdType}
        )
        `
          : ""
      }
  ${
    banditDates?.length
      ? this.getBanditStatisticsCTE({
          baseIdType,
          metricData: [
            {
              alias: "",
              id: metric.id,
              ratioMetric,
              regressionAdjusted,
              isPercentileCapped,
              capCoalesceMetric,
              capCoalesceCovariate,
              capCoalesceDenominator,
              numeratorSourceIndex: 0,
              denominatorSourceIndex: 0,
            },
          ],
          dimensionCols,
          hasRegressionAdjustment: regressionAdjusted,
          hasCapping: isPercentileCapped || denominatorIsPercentileCapped,
          ignoreNulls: "ignoreNulls" in metric && metric.ignoreNulls,
          denominatorIsPercentileCapped,
        })
      : `
  -- One row per variation/dimension with aggregations
  SELECT
    m.variation AS variation
    ${dimensionCols.map((c) => `, m.${c.alias} AS ${c.alias}`).join("")}
    , COUNT(*) AS users
    ${
      isPercentileCapped
        ? ", MAX(COALESCE(cap.value_cap, 0)) as main_cap_value"
        : ""
    }
    , SUM(${capCoalesceMetric}) AS main_sum
    , SUM(POWER(${capCoalesceMetric}, 2)) AS main_sum_squares
    ${
      ratioMetric
        ? `
      ${
        denominatorIsPercentileCapped
          ? ", MAX(COALESCE(capd.value_cap, 0)) as denominator_cap_value"
          : ""
      }
      , SUM(${capCoalesceDenominator}) AS denominator_sum
      , SUM(POWER(${capCoalesceDenominator}, 2)) AS denominator_sum_squares
      , SUM(${capCoalesceDenominator} * ${capCoalesceMetric}) AS main_denominator_sum_product
    `
        : ""
    }
    ${
      regressionAdjusted
        ? `
      , SUM(${capCoalesceCovariate}) AS covariate_sum
      , SUM(POWER(${capCoalesceCovariate}, 2)) AS covariate_sum_squares
      , SUM(${capCoalesceMetric} * ${capCoalesceCovariate}) AS main_covariate_sum_product
      `
        : ""
    }
  FROM
    __userMetricAgg m
  ${
    ratioMetric
      ? `LEFT JOIN __userDenominatorAgg d ON (
          d.${baseIdType} = m.${baseIdType}
        )
        ${
          denominatorIsPercentileCapped
            ? "CROSS JOIN __capValueDenominator capd"
            : ""
        }`
      : ""
  }
  ${
    regressionAdjusted
      ? `
      LEFT JOIN __userCovariateMetric c
      ON (c.${baseIdType} = m.${baseIdType})
      `
      : ""
  }
  ${isPercentileCapped ? `CROSS JOIN __capValue cap` : ""}
  ${"ignoreNulls" in metric && metric.ignoreNulls ? `WHERE m.value != 0` : ""}
  GROUP BY
    m.variation
    ${dimensionCols.map((c) => `, m.${c.alias}`).join("")}
  `
  }`,
      this.getFormatDialect(),
    );
  }

  // legacy metrics only
  getBanditStatisticsCTE({
    baseIdType,
    metricData,
    dimensionCols,
    hasRegressionAdjustment,
    hasCapping,
    ignoreNulls,
    denominatorIsPercentileCapped,
  }: {
    baseIdType: string;
    metricData: BanditMetricData[];
    dimensionCols: DimensionColumnData[];
    hasRegressionAdjustment: boolean;
    hasCapping: boolean;
    ignoreNulls?: boolean;
    denominatorIsPercentileCapped?: boolean;
  }): string {
    return `-- One row per variation/dimension with aggregations
  , __banditPeriodStatistics AS (
    SELECT
      m.variation AS variation
      ${dimensionCols.map((d) => `, m.${d.alias} AS ${d.alias}`).join("")}
      , m.bandit_period AS bandit_period
      , ${this.ensureFloat(`COUNT(*)`)} AS users
      ${metricData
        .map((data) => {
          const alias = data.alias;
          return `
        ${
          data.isPercentileCapped
            ? `, MAX(COALESCE(cap.${alias}value_cap, 0)) AS ${alias}main_cap_value`
            : ""
        }
        , ${this.ensureFloat(
          `SUM(${data.capCoalesceMetric})`,
        )} AS ${alias}main_sum
        , ${this.ensureFloat(
          `SUM(POWER(${data.capCoalesceMetric}, 2))`,
        )} AS ${alias}main_sum_squares
        ${
          data.ratioMetric
            ? `
          ${
            denominatorIsPercentileCapped
              ? `, MAX(COALESCE(capd.${alias}value_cap, 0)) as ${alias}denominator_cap_value`
              : ""
          }
          , ${this.ensureFloat(
            `SUM(${data.capCoalesceDenominator})`,
          )} AS ${alias}denominator_sum
          , ${this.ensureFloat(
            `SUM(POWER(${data.capCoalesceDenominator}, 2))`,
          )} AS ${alias}denominator_sum_squares
          , ${this.ensureFloat(
            `SUM(${data.capCoalesceDenominator} * ${data.capCoalesceMetric})`,
          )} AS ${alias}main_denominator_sum_product
        `
            : ""
        }
        ${
          data.regressionAdjusted
            ? `
          , ${this.ensureFloat(
            `SUM(${data.capCoalesceCovariate})`,
          )} AS ${alias}covariate_sum
          , ${this.ensureFloat(
            `SUM(POWER(${data.capCoalesceCovariate}, 2))`,
          )} AS ${alias}covariate_sum_squares
          , ${this.ensureFloat(
            `SUM(${data.capCoalesceMetric} * ${data.capCoalesceCovariate})`,
          )} AS ${alias}main_covariate_sum_product
          `
            : ""
        }`;
        })
        .join("\n")}
    FROM
      __userMetricAgg m
    ${
      metricData[0]?.ratioMetric
        ? `LEFT JOIN __userDenominatorAgg d ON (
            d.${baseIdType} = m.${baseIdType}
          )
          ${
            denominatorIsPercentileCapped
              ? "CROSS JOIN __capValueDenominator capd"
              : ""
          }`
        : ""
    }
    ${
      hasRegressionAdjustment
        ? `
        LEFT JOIN __userCovariateMetric c
        ON (c.${baseIdType} = m.${baseIdType})
        `
        : ""
    }
    ${hasCapping ? `CROSS JOIN __capValue cap` : ""}
    ${ignoreNulls ? `WHERE m.value != 0` : ""}
    GROUP BY
      m.variation
      , m.bandit_period
      ${dimensionCols.map((d) => `, m.${d.alias}`).join("")}
  ),
  __dimensionTotals AS (
    SELECT
      ${this.ensureFloat(`SUM(users)`)} AS total_users
      ${dimensionCols.map((d) => `, ${d.alias} AS ${d.alias}`).join("\n")}
    FROM 
      __banditPeriodStatistics
    GROUP BY
      ${dimensionCols.map((d) => `${d.alias}`).join(" AND ")}
  ),
  __banditPeriodWeights AS (
    SELECT
      bps.bandit_period AS bandit_period
      ${dimensionCols.map((d) => `, bps.${d.alias} AS ${d.alias}`).join("")}
      , SUM(bps.users) / MAX(dt.total_users) AS weight
      ${metricData
        .map((data) => {
          const alias = data.alias;
          return `
      ${
        data.regressionAdjusted
          ? `
          , ${this.ifElse(
            `(SUM(bps.users) - 1) <= 0`,
            "0",
            `(
              SUM(bps.${alias}covariate_sum_squares) - 
              POWER(SUM(bps.${alias}covariate_sum), 2) / SUM(bps.users)
            ) / (SUM(bps.users) - 1)`,
          )} AS ${alias}period_pre_variance
          , ${this.ifElse(
            `(SUM(bps.users) - 1) <= 0`,
            "0",
            `(
              SUM(bps.${alias}main_covariate_sum_product) - 
              SUM(bps.${alias}covariate_sum) * SUM(bps.${alias}main_sum) / SUM(bps.users)
            ) / (SUM(bps.users) - 1)`,
          )} AS ${alias}period_covariance
        `
          : ""
      }`;
        })
        .join("\n")}
    FROM 
      __banditPeriodStatistics bps
    LEFT JOIN __dimensionTotals dt ON
      (${dimensionCols
        .map((d) => `bps.${d.alias} = dt.${d.alias}`)
        .join(" AND ")})
    GROUP BY
      bps.bandit_period
      ${dimensionCols.map((d) => `, bps.${d.alias}`).join("\n")}
  )
  ${
    hasRegressionAdjustment
      ? `
      , __theta AS (
      SELECT
        ${dimensionCols.map((d) => `${d.alias} AS ${d.alias}`).join(", ")}
      ${metricData
        .map((data) => {
          const alias = data.alias;
          return `
      ${
        data.regressionAdjusted
          ? `

          , ${this.ifElse(
            `SUM(POWER(weight, 2) * ${alias}period_pre_variance) <= 0`,
            "0",
            `SUM(POWER(weight, 2) * ${alias}period_covariance) / 
          SUM(POWER(weight, 2) * ${alias}period_pre_variance)`,
          )} AS ${alias}theta
        `
          : ""
      }`;
        })
        .join("\n")}
      FROM
        __banditPeriodWeights
      GROUP BY
        ${dimensionCols.map((d) => `${d.alias}`).join(", ")}  
      )
    `
      : ""
  }
  SELECT
    bps.variation
    ${dimensionCols.map((d) => `, bps.${d.alias}`).join("")}
    , SUM(bps.users) AS users
    ${metricData
      .map((data) => {
        const alias = data.alias;
        return `
    , ${this.castToString(`'${data.id}'`)} as ${alias}id
    , SUM(bpw.weight * bps.${alias}main_sum / bps.users) * SUM(bps.users) AS ${alias}main_sum
    , SUM(bps.users) * (SUM(
      ${this.ifElse(
        "bps.users <= 1",
        "0",
        `POWER(bpw.weight, 2) * ((
        bps.${alias}main_sum_squares - POWER(bps.${alias}main_sum, 2) / bps.users
      ) / (bps.users - 1)) / bps.users
    `,
      )}) * (SUM(bps.users) - 1) + POWER(SUM(bpw.weight * bps.${alias}main_sum / bps.users), 2)) as ${alias}main_sum_squares
    ${
      data.ratioMetric
        ? `
      , SUM(bpw.weight * bps.${alias}denominator_sum / bps.users) * SUM(bps.users) AS ${alias}denominator_sum
      , SUM(bps.users) * (SUM(
      ${this.ifElse(
        "bps.users <= 1",
        "0",
        `POWER(bpw.weight, 2) * ((
          (bps.${alias}denominator_sum_squares - POWER(bps.${alias}denominator_sum, 2) / bps.users) / (bps.users - 1))
        ) / bps.users
      `,
      )}) * (SUM(bps.users) - 1) + POWER(
        SUM(bpw.weight * bps.${alias}denominator_sum / bps.users), 2)
      ) AS ${alias}denominator_sum_squares
      , SUM(bps.users) * (
          (SUM(bps.users) - 1) * SUM(
            ${this.ifElse(
              "bps.users <= 1",
              "0",
              `
            POWER(bpw.weight, 2) / (bps.users * (bps.users - 1)) * (
              bps.${alias}main_denominator_sum_product - bps.${alias}main_sum * bps.${alias}denominator_sum / bps.users
            )
          `,
            )}) +
          (
            SUM(bpw.weight * bps.${alias}main_sum / bps.users) * SUM(bpw.weight * bps.${alias}denominator_sum / bps.users)
          )
        ) AS ${alias}main_denominator_sum_product`
        : ""
    }
    ${
      data.regressionAdjusted
        ? `
      , SUM(bpw.weight * bps.${alias}covariate_sum / bps.users) * SUM(bps.users) AS ${alias}covariate_sum
      , SUM(bps.users) * (SUM(
      ${this.ifElse(
        "bps.users <= 1",
        "0",
        `POWER(bpw.weight, 2) * ((
          (bps.${alias}covariate_sum_squares - POWER(bps.${alias}covariate_sum, 2) / bps.users) / (bps.users - 1))
        ) / bps.users
      `,
      )}) * (SUM(bps.users) - 1) + POWER(SUM(bpw.weight * bps.${alias}covariate_sum / bps.users), 2)) AS ${alias}covariate_sum_squares
      , SUM(bps.users) * (
          (SUM(bps.users) - 1) * SUM(
            ${this.ifElse(
              "bps.users <= 1",
              "0",
              `
            POWER(bpw.weight, 2) / (bps.users * (bps.users - 1)) * (
              bps.${alias}main_covariate_sum_product - bps.${alias}main_sum * bps.${alias}covariate_sum / bps.users
            )
          `,
            )}) +
          (
            SUM(bpw.weight * bps.${alias}main_sum / bps.users) * SUM(bpw.weight * bps.${alias}covariate_sum / bps.users)
          )
        ) AS ${alias}main_covariate_sum_product
      , MAX(t.${alias}theta) AS ${alias}theta
        `
        : ""
    }`;
      })
      .join("\n")}
  FROM 
    __banditPeriodStatistics bps
  LEFT JOIN
    __banditPeriodWeights bpw
    ON (
      bps.bandit_period = bpw.bandit_period 
      ${dimensionCols
        .map((d) => `AND bps.${d.alias} = bpw.${d.alias}`)
        .join("\n")}
    )
  ${
    hasRegressionAdjustment
      ? `
    LEFT JOIN
      __theta t
      ON (${dimensionCols
        .map((d) => `bps.${d.alias} = t.${d.alias}`)
        .join(" AND ")})
    `
      : ""
  }
  GROUP BY
    bps.variation
    ${dimensionCols.map((d) => `, bps.${d.alias}`).join("")}
  `;
  }

  getBanditStatisticsFactMetricCTE({
    baseIdType,
    metricData,
    dimensionCols,
    factTablesWithIndices,
    regressionAdjustedTableIndices,
    percentileTableIndices,
  }: {
    baseIdType: string;
    metricData: BanditMetricData[];
    dimensionCols: DimensionColumnData[];
    factTablesWithIndices: { factTable: FactTableInterface; index: number }[];
    regressionAdjustedTableIndices: Set<number>;
    percentileTableIndices: Set<number>;
  }): string {
    return `
    -- One row per variation/dimension with aggregations
    , __banditPeriodStatistics AS (
      SELECT
        m.variation AS variation
        ${dimensionCols.map((d) => `, m.${d.alias} AS ${d.alias}`).join("")}
        , m.bandit_period AS bandit_period
        , ${this.ensureFloat(`COUNT(*)`)} AS users
        ${metricData
          .map((data) => {
            const alias = data.alias + "_";
            const numeratorSourceSuffix =
              data.numeratorSourceIndex === 0 ? "" : data.numeratorSourceIndex;
            const denominatorSourceSuffix =
              data.denominatorSourceIndex === 0
                ? ""
                : data.denominatorSourceIndex;
            return `
          ${
            data.isPercentileCapped
              ? `, MAX(COALESCE(cap${numeratorSourceSuffix}.${alias}value_cap, 0)) AS ${alias}main_cap_value`
              : ""
          }
          , ${this.ensureFloat(
            `SUM(${data.capCoalesceMetric})`,
          )} AS ${alias}main_sum
          , ${this.ensureFloat(
            `SUM(POWER(${data.capCoalesceMetric}, 2))`,
          )} AS ${alias}main_sum_squares
          ${
            data.ratioMetric
              ? `
            ${
              data.isPercentileCapped
                ? `, MAX(COALESCE(cap${denominatorSourceSuffix}.${alias}denominator_cap, 0)) as ${alias}denominator_cap_value`
                : ""
            }
            , ${this.ensureFloat(
              `SUM(${data.capCoalesceDenominator})`,
            )} AS ${alias}denominator_sum
            , ${this.ensureFloat(
              `SUM(POWER(${data.capCoalesceDenominator}, 2))`,
            )} AS ${alias}denominator_sum_squares
            , ${this.ensureFloat(
              `SUM(${data.capCoalesceDenominator} * ${data.capCoalesceMetric})`,
            )} AS ${alias}main_denominator_sum_product
          `
              : ""
          }
          ${
            data.regressionAdjusted
              ? `
            , ${this.ensureFloat(
              `SUM(${data.capCoalesceCovariate})`,
            )} AS ${alias}covariate_sum
            , ${this.ensureFloat(
              `SUM(POWER(${data.capCoalesceCovariate}, 2))`,
            )} AS ${alias}covariate_sum_squares
            , ${this.ensureFloat(
              `SUM(${data.capCoalesceMetric} * ${data.capCoalesceCovariate})`,
            )} AS ${alias}main_covariate_sum_product
            `
              : ""
          }`;
          })
          .join("\n")}
      FROM
        __userMetricAgg m
      ${factTablesWithIndices
        .map(({ factTable: _, index }) => {
          const suffix = `${index === 0 ? "" : index}`;
          return `
        ${
          index === 0
            ? ""
            : `LEFT JOIN __userMetricAgg${suffix} m${suffix} ON (
          m${suffix}.${baseIdType} = m.${baseIdType}
        )`
        }
        ${
          regressionAdjustedTableIndices.has(index)
            ? `
          LEFT JOIN __userCovariateMetric${suffix} c${suffix} ON (
            c${suffix}.${baseIdType} = m${suffix}.${baseIdType}
          )
        `
            : ""
        }
        ${
          percentileTableIndices.has(index)
            ? `
          CROSS JOIN __capValue${suffix} cap${suffix}
        `
            : ""
        }
      `;
        })
        .join("\n")}
      GROUP BY
        m.variation
        , m.bandit_period
        ${dimensionCols.map((d) => `, m.${d.alias}`).join("")}
    ),
    __dimensionTotals AS (
      SELECT
        ${this.ensureFloat(`SUM(users)`)} AS total_users
        ${dimensionCols.map((d) => `, ${d.alias} AS ${d.alias}`).join("\n")}
      FROM 
        __banditPeriodStatistics
      GROUP BY
        ${dimensionCols.map((d) => `${d.alias}`).join(" AND ")}
    ),
    __banditPeriodWeights AS (
      SELECT
        bps.bandit_period AS bandit_period
        ${dimensionCols.map((d) => `, bps.${d.alias} AS ${d.alias}`).join("")}
        , SUM(bps.users) / MAX(dt.total_users) AS weight
        ${metricData
          .map((data) => {
            const alias = data.alias + "_";
            return `
        ${
          data.regressionAdjusted
            ? `
            , ${this.ifElse(
              `(SUM(bps.users) - 1) <= 0`,
              "0",
              `(
                SUM(bps.${alias}covariate_sum_squares) - 
                POWER(SUM(bps.${alias}covariate_sum), 2) / SUM(bps.users)
              ) / (SUM(bps.users) - 1)`,
            )} AS ${alias}period_pre_variance
            , ${this.ifElse(
              `(SUM(bps.users) - 1) <= 0`,
              "0",
              `(
                SUM(bps.${alias}main_covariate_sum_product) - 
                SUM(bps.${alias}covariate_sum) * SUM(bps.${alias}main_sum) / SUM(bps.users)
              ) / (SUM(bps.users) - 1)`,
            )} AS ${alias}period_covariance
          `
            : ""
        }`;
          })
          .join("\n")}
      FROM 
        __banditPeriodStatistics bps
      LEFT JOIN __dimensionTotals dt ON
        (${dimensionCols
          .map((d) => `bps.${d.alias} = dt.${d.alias}`)
          .join(" AND ")})
      GROUP BY
        bps.bandit_period
        ${dimensionCols.map((d) => `, bps.${d.alias}`).join("\n")}
    )
    ${
      regressionAdjustedTableIndices.size > 0
        ? `
        , __theta AS (
        SELECT
          ${dimensionCols.map((d) => `${d.alias} AS ${d.alias}`).join(", ")}
        ${metricData
          .map((data) => {
            const alias = data.alias + "_";
            return `
        ${
          data.regressionAdjusted
            ? `

            , ${this.ifElse(
              `SUM(POWER(weight, 2) * ${alias}period_pre_variance) <= 0`,
              "0",
              `SUM(POWER(weight, 2) * ${alias}period_covariance) / 
            SUM(POWER(weight, 2) * ${alias}period_pre_variance)`,
            )} AS ${alias}theta
          `
            : ""
        }`;
          })
          .join("\n")}
        FROM
          __banditPeriodWeights
        GROUP BY
          ${dimensionCols.map((d) => `${d.alias}`).join(", ")}  
        )
      `
        : ""
    }
    SELECT
      bps.variation
      ${dimensionCols.map((d) => `, bps.${d.alias}`).join("")}
      , SUM(bps.users) AS users
      ${metricData
        .map((data) => {
          const alias = data.alias + "_";
          return `
      , ${this.castToString(`'${data.id}'`)} as ${alias}id
      , SUM(bpw.weight * bps.${alias}main_sum / bps.users) * SUM(bps.users) AS ${alias}main_sum
      , SUM(bps.users) * (SUM(
        ${this.ifElse(
          "bps.users <= 1",
          "0",
          `POWER(bpw.weight, 2) * ((
          bps.${alias}main_sum_squares - POWER(bps.${alias}main_sum, 2) / bps.users
        ) / (bps.users - 1)) / bps.users
      `,
        )}) * (SUM(bps.users) - 1) + POWER(SUM(bpw.weight * bps.${alias}main_sum / bps.users), 2)) as ${alias}main_sum_squares
      ${
        data.ratioMetric
          ? `
        , SUM(bpw.weight * bps.${alias}denominator_sum / bps.users) * SUM(bps.users) AS ${alias}denominator_sum
        , SUM(bps.users) * (SUM(
        ${this.ifElse(
          "bps.users <= 1",
          "0",
          `POWER(bpw.weight, 2) * ((
            (bps.${alias}denominator_sum_squares - POWER(bps.${alias}denominator_sum, 2) / bps.users) / (bps.users - 1))
          ) / bps.users
        `,
        )}) * (SUM(bps.users) - 1) + POWER(
          SUM(bpw.weight * bps.${alias}denominator_sum / bps.users), 2)
        ) AS ${alias}denominator_sum_squares
        , SUM(bps.users) * (
            (SUM(bps.users) - 1) * SUM(
              ${this.ifElse(
                "bps.users <= 1",
                "0",
                `
              POWER(bpw.weight, 2) / (bps.users * (bps.users - 1)) * (
                bps.${alias}main_denominator_sum_product - bps.${alias}main_sum * bps.${alias}denominator_sum / bps.users
              )
            `,
              )}) +
            (
              SUM(bpw.weight * bps.${alias}main_sum / bps.users) * SUM(bpw.weight * bps.${alias}denominator_sum / bps.users)
            )
          ) AS ${alias}main_denominator_sum_product`
          : ""
      }
      ${
        data.regressionAdjusted
          ? `
        , SUM(bpw.weight * bps.${alias}covariate_sum / bps.users) * SUM(bps.users) AS ${alias}covariate_sum
        , SUM(bps.users) * (SUM(
        ${this.ifElse(
          "bps.users <= 1",
          "0",
          `POWER(bpw.weight, 2) * ((
            (bps.${alias}covariate_sum_squares - POWER(bps.${alias}covariate_sum, 2) / bps.users) / (bps.users - 1))
          ) / bps.users
        `,
        )}) * (SUM(bps.users) - 1) + POWER(SUM(bpw.weight * bps.${alias}covariate_sum / bps.users), 2)) AS ${alias}covariate_sum_squares
        , SUM(bps.users) * (
            (SUM(bps.users) - 1) * SUM(
              ${this.ifElse(
                "bps.users <= 1",
                "0",
                `
              POWER(bpw.weight, 2) / (bps.users * (bps.users - 1)) * (
                bps.${alias}main_covariate_sum_product - bps.${alias}main_sum * bps.${alias}covariate_sum / bps.users
              )
            `,
              )}) +
            (
              SUM(bpw.weight * bps.${alias}main_sum / bps.users) * SUM(bpw.weight * bps.${alias}covariate_sum / bps.users)
            )
          ) AS ${alias}main_covariate_sum_product
        , MAX(t.${alias}theta) AS ${alias}theta
          `
          : ""
      }`;
        })
        .join("\n")}
    FROM 
      __banditPeriodStatistics bps
    LEFT JOIN
      __banditPeriodWeights bpw
      ON (
        bps.bandit_period = bpw.bandit_period 
        ${dimensionCols
          .map((d) => `AND bps.${d.alias} = bpw.${d.alias}`)
          .join("\n")}
      )
    ${
      regressionAdjustedTableIndices.size > 0
        ? `
      LEFT JOIN
        __theta t
        ON (${dimensionCols
          .map((d) => `bps.${d.alias} = t.${d.alias}`)
          .join(" AND ")})
      `
        : ""
    }
    GROUP BY
      bps.variation
      ${dimensionCols.map((d) => `, bps.${d.alias}`).join("")}
    `;
  }

  getQuantileBoundValues(
    quantile: number,
    alpha: number,
    nstar: number,
  ): { lower: number; upper: number } {
    const multiplier = normal.quantile(1 - alpha / 2, 0, 1);
    const binomialSE = Math.sqrt((quantile * (1 - quantile)) / nstar);
    return {
      lower: Math.max(quantile - multiplier * binomialSE, 0.00000001),
      upper: Math.min(quantile + multiplier * binomialSE, 0.99999999),
    };
  }

  approxQuantile(value: string, quantile: string | number): string {
    return `APPROX_PERCENTILE(${value}, ${quantile})`;
  }

  quantileColumn(
    valueCol: string,
    outputCol: string,
    quantile: string | number,
  ): string {
    // note: no need to ignore zeros in the next two methods
    // since we remove them for quantile metrics in userMetricJoin
    return `${this.approxQuantile(valueCol, quantile)} AS ${outputCol}`;
  }

  percentileCapSelectClause(
    values: {
      valueCol: string;
      outputCol: string;
      percentile: number;
      ignoreZeros: boolean;
      sourceIndex: number;
    }[],
    metricTable: string,
    where: string = "",
  ) {
    return `
      SELECT
        ${values
          .map(({ valueCol, outputCol, percentile, ignoreZeros }) => {
            const value = ignoreZeros
              ? this.ifElse(`${valueCol} = 0`, "NULL", valueCol)
              : valueCol;
            return this.quantileColumn(value, outputCol, percentile);
          })
          .join(",\n")}
      FROM ${metricTable}
      ${where}
      `;
  }

  private capCoalesceValue({
    valueCol,
    metric,
    capTablePrefix = "c",
    capValueCol = "value_cap",
    columnRef,
  }: {
    valueCol: string;
    metric: ExperimentMetricInterface;
    capTablePrefix?: string;
    capValueCol?: string;
    columnRef?: ColumnRef | null;
  }): string {
    // Assumes cappable metrics do not have aggregate filters
    // which is true for now
    if (
      metric?.cappingSettings.type === "absolute" &&
      metric.cappingSettings.value &&
      isCappableMetricType(metric)
    ) {
      return `LEAST(
        ${this.ensureFloat(`COALESCE(${valueCol}, 0)`)},
        ${metric.cappingSettings.value}
      )`;
    }
    if (
      metric?.cappingSettings.type === "percentile" &&
      metric.cappingSettings.value &&
      metric.cappingSettings.value < 1 &&
      isCappableMetricType(metric)
    ) {
      return `LEAST(
        ${this.ensureFloat(`COALESCE(${valueCol}, 0)`)},
        ${capTablePrefix}.${capValueCol}
      )`;
    }

    const filters = getAggregateFilters({
      columnRef: columnRef || null,
      column: valueCol,
      ignoreInvalid: true,
    });
    if (filters.length) {
      valueCol = `(CASE WHEN ${filters.join(" AND ")} THEN 1 ELSE NULL END)`;
    }

    return `COALESCE(${valueCol}, 0)`;
  }
  getExperimentResultsQuery(): string {
    throw new Error("Not implemented");
  }
  async getExperimentResults(): Promise<ExperimentQueryResponses> {
    throw new Error("Not implemented");
  }

  getDefaultDatabase() {
    return "";
  }

  generateTablePath(
    tableName: string,
    schema?: string,
    database?: string,
    queryRequiresSchema?: boolean,
  ) {
    let path = "";
    // Add database if required
    if (this.requiresDatabase) {
      database = database || this.getDefaultDatabase();
      if (!database) {
        throw new MissingDatasourceParamsError(
          "No database provided. Please edit the connection settings and try again.",
        );
      }
      path += database + ".";
    }

    // Add schema if required
    if (this.requiresSchema || queryRequiresSchema) {
      if (!schema) {
        throw new MissingDatasourceParamsError(
          "No schema provided. Please edit the connection settings and try again.",
        );
      }
      path += schema + ".";
    }

    // Add table name
    path += tableName;
    return this.escapePathCharacter
      ? `${this.escapePathCharacter}${path}${this.escapePathCharacter}`
      : path;
  }

  getInformationSchemaTable(schema?: string, database?: string): string {
    return this.generateTablePath(
      "information_schema.columns",
      schema,
      database,
    );
  }

  getInformationSchemaWhereClause(): string {
    return "table_schema NOT IN ('information_schema')";
  }
  async getInformationSchema(): Promise<InformationSchema[]> {
    const sql = `
  SELECT 
    table_name as table_name,
    table_catalog as table_catalog,
    table_schema as table_schema,
    count(column_name) as column_count 
  FROM
    ${this.getInformationSchemaTable()}
    WHERE ${this.getInformationSchemaWhereClause()}
    GROUP BY table_name, table_schema, table_catalog`;

    const results = await this.runQuery(format(sql, this.getFormatDialect()));

    if (!results.rows.length) {
      throw new Error(`No tables found.`);
    }

    return formatInformationSchema(results.rows as RawInformationSchema[]);
  }
  async getTableData(
    databaseName: string,
    tableSchema: string,
    tableName: string,
  ): Promise<{ tableData: null | unknown[] }> {
    const sql = `
  SELECT 
    data_type as data_type,
    column_name as column_name 
  FROM
    ${this.getInformationSchemaTable(tableSchema, databaseName)}
  WHERE 
    table_name = '${tableName}'
    AND table_schema = '${tableSchema}'
    AND table_catalog = '${databaseName}'`;

    const results = await this.runQuery(format(sql, this.getFormatDialect()));

    return { tableData: results.rows };
  }
  getSchemaFormatConfig(
    schemaFormat: AutoFactTableSchemas,
  ): SchemaFormatConfig {
    switch (schemaFormat) {
      case "amplitude": {
        return {
          trackedEventTableName: `EVENTS_${
            this.datasource.settings.schemaOptions?.projectId || `*`
          }`,
          eventColumn: "event_type",
          timestampColumn: "event_time",
          userIdColumn: "user_id",
          filterColumns: [
            "device_family as device",
            "os_name as os",
            "country",
            "paying",
          ],
          anonymousIdColumn: "amplitude_id",
          getTrackedEventTablePath: ({ schema }) =>
            this.generateTablePath(
              `EVENTS_${
                this.datasource.settings.schemaOptions?.projectId || `*`
              }`,
              schema,
            ),
          // If dates are provided, format them, otherwise use Sql template variables
          getDateLimitClause: (dates?: { start: Date; end: Date }) => {
            const start = dates
              ? `${formatDate(dates.start, "yyyy-MM-dd")}`
              : `{{date startDateISO "yyyy-MM-dd"}}`;
            const end = dates
              ? `${formatDate(dates.end, "yyyy-MM-dd")}`
              : `{{date endDateISO "yyyy-MM-dd"}}`;

            return `event_time BETWEEN '${start}' AND '${end}'`;
          },
          getAdditionalEvents: () => [],
          getEventFilterWhereClause: (eventName: string) =>
            `event_name = '${eventName}'`,
        };
      }
      case "rudderstack":
      case "segment":
        return {
          trackedEventTableName: "tracks",
          eventColumn: "event",
          timestampColumn: "received_at",
          userIdColumn: "user_id",
          filterColumns: [
            "(CASE WHEN context_user_agent LIKE '%Mobile%' THEN 'Mobile' ELSE 'Tablet/Desktop' END) as device",
            "(CASE WHEN context_user_agent LIKE '% Firefox%' THEN 'Firefox' WHEN context_user_agent LIKE '% OPR%' THEN 'Opera' WHEN context_user_agent LIKE '% Edg%' THEN ' Edge' WHEN context_user_agent LIKE '% Chrome%' THEN 'Chrome' WHEN context_user_agent LIKE '% Safari%' THEN 'Safari' ELSE 'Other' END) as browser",
          ],
          anonymousIdColumn: "anonymous_id",
          displayNameColumn: "event_text",
          getTrackedEventTablePath: ({ eventName, schema }) =>
            this.generateTablePath(eventName, schema),
          getDateLimitClause: (dates?: { start: Date; end: Date }) => {
            // If dates are provided, format them, otherwise use Sql template variables
            const start = dates
              ? `${formatDate(dates.start, "yyyy-MM-dd")}`
              : `{{date startDateISO "yyyy-MM-dd"}}`;
            const end = dates
              ? `${formatDate(dates.end, "yyyy-MM-dd")}`
              : `{{date endDateISO "yyyy-MM-dd"}}`;
            return `received_at BETWEEN '${start}' AND '${end}'`;
          },
          getAdditionalEvents: () => [
            {
              eventName: "pages",
              displayName: "Page Viewed",
              groupBy: "event",
            },
            {
              eventName: "screens",
              displayName: "Screen Viewed",
              groupBy: "event",
            },
          ],
          getEventFilterWhereClause: () => "",
        };
    }
  }

  getAutoGeneratedMetricSqlQuery(
    eventName: string,
    hasUserId: boolean,
    schemaFormat: AutoFactTableSchemas,
    type: MetricType,
    schema?: string,
  ): string {
    const {
      timestampColumn,
      userIdColumn,
      anonymousIdColumn,
      getTrackedEventTablePath,
      getEventFilterWhereClause,
      getDateLimitClause,
    } = this.getSchemaFormatConfig(schemaFormat);

    const sqlQuery = `
      SELECT
        ${hasUserId ? `${userIdColumn} as user_id, ` : ""}
        ${anonymousIdColumn} as anonymous_id,
        ${timestampColumn} as timestamp
        ${type === "count" ? `, 1 as value` : ""}
        FROM ${getTrackedEventTablePath({ eventName, schema })}
        WHERE ${getDateLimitClause()} ${
          getEventFilterWhereClause(eventName).length
            ? ` AND ${getEventFilterWhereClause(eventName)}`
            : ""
        }
`;
    return format(sqlQuery, this.getFormatDialect());
  }

  doesMetricExist(
    existingMetrics: MetricInterface[],
    sqlQuery: string,
    type: MetricType,
  ): boolean {
    return existingMetrics.some(
      (metric) => metric.sql === sqlQuery && metric.type === type,
    );
  }

  getFilterColumnsClause(filterColumns: string[]): string {
    let filterClause = "";
    if (!filterColumns.length) return filterClause;

    filterColumns.forEach((column) => (filterClause += `, ${column}`));

    return filterClause;
  }
  getAutoGeneratedFactTableSqlQuery(
    eventName: string,
    hasUserId: boolean,
    schemaFormat: AutoFactTableSchemas,
    schema?: string,
  ): string {
    const {
      timestampColumn,
      userIdColumn,
      anonymousIdColumn,
      getTrackedEventTablePath,
      getEventFilterWhereClause,
      filterColumns,
      getDateLimitClause,
    } = this.getSchemaFormatConfig(schemaFormat);

    const sqlQuery = `
      SELECT
        ${hasUserId ? `${userIdColumn} as user_id, ` : ""}
        ${anonymousIdColumn} as anonymous_id,
        ${timestampColumn} as timestamp
        ${this.getFilterColumnsClause(filterColumns)}
        FROM ${getTrackedEventTablePath({ eventName, schema })}
        WHERE ${getDateLimitClause()} ${
          getEventFilterWhereClause(eventName).length
            ? ` AND ${getEventFilterWhereClause(eventName)}`
            : ""
        }
`;
    return format(sqlQuery, this.getFormatDialect());
  }
  getMetricsToCreate(
    result: TrackedEventData,
    schemaFormat: AutoFactTableSchemas,
    existingMetrics: MetricInterface[],
    schema?: string,
  ): AutoMetricToCreate[] {
    const metricsToCreate: AutoMetricToCreate[] = [];

    const userIdTypes: string[] = ["anonymous_id"];

    if (result.hasUserId) {
      userIdTypes.push("user_id");
    }

    const binomialSqlQuery = this.getAutoGeneratedMetricSqlQuery(
      result.eventName,
      result.hasUserId,
      schemaFormat,
      "binomial",
      schema,
    );

    const binomialExists = this.doesMetricExist(
      existingMetrics,
      binomialSqlQuery,
      "binomial",
    );

    //TODO Build some logic where based on the event, we determine what metrics to create (by default, we create binomial and count) for every event
    metricsToCreate.push({
      name: result.displayName,
      type: "binomial",
      alreadyExists: binomialExists,
      shouldCreate: !binomialExists,
      sql: binomialSqlQuery,
      userIdTypes,
    });

    const countSqlQuery = this.getAutoGeneratedMetricSqlQuery(
      result.eventName,
      result.hasUserId,
      schemaFormat,
      "count",
      schema,
    );

    const countExists = this.doesMetricExist(
      existingMetrics,
      binomialSqlQuery,
      "binomial",
    );

    metricsToCreate.push({
      name: `Count of ${result.displayName}`,
      type: "count",
      alreadyExists: countExists,
      shouldCreate: !countExists,
      sql: countSqlQuery,
      userIdTypes,
    });

    return metricsToCreate;
  }

  private getTrackedEventSql(
    eventColumn: string,
    displayNameColumn: string,
    userIdColumn: string,
    timestampColumn: string,
    trackedEventTableName: string,
    getDateLimitClause: (dates?: { start: Date; end: Date }) => string,
    schema: string,
    groupByColumn?: string,
  ) {
    const end = new Date();
    const start = subDays(new Date(), 7);

    return `
      SELECT
        ${eventColumn} as event,
        MAX(${displayNameColumn}) as display_name,
        (CASE WHEN COUNT(${userIdColumn}) > 0 THEN 1 ELSE 0 END) as has_user_id,
        COUNT (*) as count,
        MAX(${timestampColumn}) as last_tracked_at
      FROM
        ${this.generateTablePath(
          trackedEventTableName,
          schema,
          undefined,
          !!schema,
        )}
      WHERE ${getDateLimitClause({ start, end })}
      AND ${eventColumn} NOT IN ('experiment_viewed', 'experiment_started')
      GROUP BY ${groupByColumn || eventColumn}
    `;
  }

  async getAutoMetricsToCreate(
    existingMetrics: MetricInterface[],
    schema: string,
  ): Promise<AutoMetricTrackedEvent[]> {
    const schemaFormat = this.datasource.settings.schemaFormat;

    if (
      schemaFormat &&
      this.schemaFormatisAutoFactTablesSchemas(schemaFormat)
    ) {
      const trackedEvents = await this.getEventsTrackedByDatasource(
        schemaFormat,
        schema,
      );

      if (!trackedEvents.length) {
        throw new Error(
          "No events found. The query we run to identify tracked events only looks at events from the last 7 days.",
        );
      }

      return trackedEvents.map((event) => {
        return {
          ...event,
          metricsToCreate: this.getMetricsToCreate(
            event,
            schemaFormat,
            existingMetrics,
            schema,
          ),
        };
      });
    } else {
      throw new Error(
        "Data Source does not support automatic metric generation.",
      );
    }
  }

  async getEventsTrackedByDatasource(
    // schemaFormat: SchemaFormat,
    schemaFormat: AutoFactTableSchemas,
    schema?: string,
  ): Promise<TrackedEventData[]> {
    const {
      trackedEventTableName,
      userIdColumn,
      eventColumn,
      timestampColumn,
      displayNameColumn,
      getAdditionalEvents,
      getDateLimitClause,
    } = this.getSchemaFormatConfig(schemaFormat);

    const sql = this.getTrackedEventSql(
      eventColumn,
      displayNameColumn || eventColumn,
      userIdColumn,
      timestampColumn,
      trackedEventTableName,
      getDateLimitClause,
      schema || "",
    );

    const { rows: resultRows } = await this.runQuery(
      format(sql, this.getFormatDialect()),
    );

    const additionalEvents = getAdditionalEvents();

    for (const additionalEvent of additionalEvents) {
      const sql = this.getTrackedEventSql(
        `'${additionalEvent.eventName}'`,
        `'${additionalEvent.displayName}'`,
        userIdColumn,
        timestampColumn,
        additionalEvent.eventName,
        getDateLimitClause,
        schema || "",
        additionalEvent.groupBy,
      );

      try {
        const { rows: additionalEventResults } = await this.runQuery(
          format(sql, this.getFormatDialect()),
        );

        additionalEventResults.forEach((result) => {
          if (result.count > 0) {
            resultRows.push(result);
          }
        });
      } catch (e) {
        // This happens when the table doesn't exists - this is optional, so just ignoring
      }
    }

    if (!resultRows) {
      throw new Error(`No events found.`);
    }

    return resultRows.map((result) => {
      const row = result as TrackedEventResponseRow;
      const processedEventData: TrackedEventData = {
        eventName: row.event,
        displayName: row.display_name,
        hasUserId: row.has_user_id,
        count: row.count,
        lastTrackedAt: result.last_tracked_at.value
          ? new Date(result.last_tracked_at.value)
          : new Date(result.last_tracked_at),
      };
      return processedEventData;
    });
  }

  private getMetricQueryFormat(metric: MetricInterface) {
    return metric.queryFormat || (metric.sql ? "sql" : "builder");
  }

  getQuantileGridColumns(
    metricQuantileSettings: MetricQuantileSettings,
    prefix: string,
  ) {
    return `, ${this.quantileColumn(
      `m.${prefix}value`,
      `${prefix}quantile`,
      metricQuantileSettings.quantile,
    )}
    ${N_STAR_VALUES.map((nstar) => {
      const { lower, upper } = this.getQuantileBoundValues(
        metricQuantileSettings.quantile,
        0.05,
        nstar,
      );
      return `, ${this.quantileColumn(
        `m.${prefix}value`,
        `${prefix}quantile_lower_${nstar}`,
        lower,
      )}
          , ${this.quantileColumn(
            `m.${prefix}value`,
            `${prefix}quantile_upper_${nstar}`,
            upper,
          )}`;
    }).join("\n")}`;
  }

  public getColumnTopValuesQuery({
    factTable,
    column,
    limit = 50,
    lookbackDays = 14,
  }: ColumnTopValuesParams) {
    if (column.datatype !== "string") {
      throw new Error(`Column ${column.column} is not a string column`);
    }

    const start = new Date();
    start.setDate(start.getDate() - lookbackDays);

    return format(
      `
WITH
  __factTable AS (
    ${compileSqlTemplate(factTable.sql, {
      startDate: start,
      templateVariables: {
        eventName: factTable.eventName,
      },
    })}
  ),
  __topValues AS (
    SELECT
      ${column.column} AS value,
      COUNT(*) AS count
    FROM __factTable
    WHERE timestamp >= ${this.toTimestamp(start)}
    GROUP BY ${column.column}
  )
${this.selectStarLimit("__topValues ORDER BY count DESC", limit)}
    `,
      this.getFormatDialect(),
    );
  }

  public async runColumnTopValuesQuery(
    sql: string,
  ): Promise<ColumnTopValuesResponse> {
    const { rows, statistics } = await this.runQuery(sql);

    return {
      statistics,
      rows: rows.map((r) => ({
        value: r.value + "",
        count: parseFloat(r.count),
      })),
    };
  }

  // Get a Fact Table CTE for multiple fact metrics that all share the same fact table
  private getFactMetricCTE({
    metricsWithIndices,
    factTable,
    baseIdType,
    castIdToString,
    idJoinMap,
    startDate,
    endDate,
    experimentId,
    addFiltersToWhere,
    exclusiveStartDateFilter,
    exclusiveEndDateFilter,
    phase,
    customFields,
  }: {
    metricsWithIndices: { metric: FactMetricInterface; index: number }[];
    factTable: FactTableInterface;
    baseIdType: string;
    idJoinMap: Record<string, string>;
    startDate: Date;
    endDate: Date | null;
    experimentId?: string;
    addFiltersToWhere?: boolean;
    phase?: PhaseSQLVar;
    customFields?: Record<string, unknown>;
    // Additional filter to ensure we only get
    // new data from AFTER the last seen max timestamp
    exclusiveStartDateFilter?: boolean;
    exclusiveEndDateFilter?: boolean;
    castIdToString?: boolean;
  }) {
    // Determine if a join is required to match up id types
    let join = "";
    let userIdCol = "";
    const userIdTypes = factTable.userIdTypes;
    if (userIdTypes.includes(baseIdType)) {
      userIdCol = baseIdType;
    } else if (userIdTypes.length > 0) {
      for (let i = 0; i < userIdTypes.length; i++) {
        const userIdType: string = userIdTypes[i];
        if (userIdType in idJoinMap) {
          const metricUserIdCol = `m.${userIdType}`;
          join = `JOIN ${idJoinMap[userIdType]} i ON (i.${userIdType} = ${metricUserIdCol})`;
          userIdCol = `i.${baseIdType}`;
          break;
        }
      }
    }

    // BQ datetime cast for SELECT statements (do not use for where)
    const timestampDateTimeColumn = this.castUserDateCol("m.timestamp");

    const sql = factTable.sql;
    const where: string[] = [];

    // Add a rough date filter to improve query performance
    if (startDate) {
      // If exclusive, we need to be more precise with the timestamp
      const operator = exclusiveStartDateFilter ? ">" : ">=";
      const timestampFn = exclusiveStartDateFilter
        ? this.toTimestampWithMs
        : this.toTimestamp;
      where.push(`m.timestamp ${operator} ${timestampFn(startDate)}`);
    }
    if (endDate) {
      // If exclusive, we need to be more precise with the timestamp
      const operator = exclusiveEndDateFilter ? "<" : "<=";
      const timestampFn = exclusiveEndDateFilter
        ? this.toTimestampWithMs
        : this.toTimestamp;
      where.push(`m.timestamp ${operator} ${timestampFn(endDate)}`);
    }

    const metricCols: string[] = [];
    // optionally, you can add metric filters to the WHERE clause
    // to filter to rows that match a metric to improve query performance.
    // We AND together each metric filters, before OR together all of
    // the different metrics filters
    const filterWhere: Set<string> = new Set();

    // We only do this if all metrics have at least one filter
    let numberOfNumeratorsOrDenominatorsWithoutFilters = 0;

    metricsWithIndices.forEach((metricWithIndex) => {
      const m = metricWithIndex.metric;
      const index = metricWithIndex.index;
      // get numerator if it matches the fact table
      if (m.numerator?.factTableId === factTable.id) {
        const value = this.getFactMetricColumn(
          m,
          m.numerator,
          factTable,
          "m",
        ).value;

        const sliceInfo = parseSliceMetricId(m.id, {
          [factTable.id]: factTable,
        });
        const filters = getColumnRefWhereClause({
          factTable,
          columnRef: m.numerator,
          escapeStringLiteral: this.escapeStringLiteral.bind(this),
          jsonExtract: this.extractJSONField.bind(this),
          evalBoolean: this.evalBoolean.bind(this),
          sliceInfo,
        });

        const column =
          filters.length > 0
            ? `CASE WHEN (${filters.join("\n AND ")}) THEN ${value} ELSE NULL END`
            : value;

        metricCols.push(`-- ${m.name}
        ${column} as m${index}_value`);

        if (!filters.length) {
          numberOfNumeratorsOrDenominatorsWithoutFilters++;
        }
        if (addFiltersToWhere && filters.length) {
          filterWhere.add(`(${filters.join("\n AND ")})`);
        }
      }

      // Add denominator column if there is one
      if (isRatioMetric(m) && m.denominator) {
        // only add denominators that match the fact table
        if (m.denominator.factTableId !== factTable.id) {
          return;
        }

        const value = this.getFactMetricColumn(
          m,
          m.denominator,
          factTable,
          "m",
        ).value;

        const sliceInfo = parseSliceMetricId(m.id, {
          [factTable.id]: factTable,
        });
        const filters = getColumnRefWhereClause({
          factTable,
          columnRef: m.denominator,
          escapeStringLiteral: this.escapeStringLiteral.bind(this),
          jsonExtract: this.extractJSONField.bind(this),
          evalBoolean: this.evalBoolean.bind(this),
          sliceInfo,
        });
        const column =
          filters.length > 0
            ? `CASE WHEN (${filters.join(" AND ")}) THEN ${value} ELSE NULL END`
            : value;
        metricCols.push(`-- ${m.name} (denominator)
        ${column} as m${index}_denominator`);

        if (!filters.length) {
          numberOfNumeratorsOrDenominatorsWithoutFilters++;
        }

        if (addFiltersToWhere && filters.length) {
          filterWhere.add(`(${filters.join(" AND ")})`);
        }
      }
    });

    // only add filters if all metrics have at least one filter
    if (
      filterWhere.size > 0 &&
      numberOfNumeratorsOrDenominatorsWithoutFilters === 0
    ) {
      where.push("(" + Array.from(filterWhere).join(" OR ") + ")");
    }

    return compileSqlTemplate(
      `-- Fact Table (${factTable.name})
      SELECT
        ${castIdToString ? this.castToString(userIdCol) : userIdCol} as ${baseIdType},
        ${timestampDateTimeColumn} as timestamp,
        ${metricCols.join(",\n")}
      FROM(
          ${sql}
        ) m
        ${join}
        ${where.length ? `WHERE ${where.join(" AND ")}` : ""}
    `,
      {
        startDate,
        endDate: endDate || undefined,
        experimentId,
        templateVariables: getFactTableTemplateVariables(factTable),
        phase,
        customFields,
      },
    );
  }

  // Get a Fact Table CTE for segments based on fact tables
  private getFactSegmentCTE({
    factTable,
    baseIdType,
    idJoinMap,
    filters,
    sqlVars,
  }: {
    factTable: FactTableInterface;
    baseIdType: string;
    idJoinMap: Record<string, string>;
    filters?: string[];
    sqlVars?: SQLVars;
  }) {
    // Determine if a join is required to match up id types
    let join = "";
    let userIdCol = "";
    const userIdTypes = factTable.userIdTypes;
    if (userIdTypes.includes(baseIdType)) {
      userIdCol = baseIdType;
    } else if (userIdTypes.length > 0) {
      for (let i = 0; i < userIdTypes.length; i++) {
        const userIdType: string = userIdTypes[i];
        if (userIdType in idJoinMap) {
          const metricUserIdCol = `m.${userIdType}`;
          join = `JOIN ${idJoinMap[userIdType]} i ON (i.${userIdType} = ${metricUserIdCol})`;
          userIdCol = `i.${baseIdType}`;
          break;
        }
      }
    }

    // BQ datetime cast for SELECT statements (do not use for where)
    const timestampDateTimeColumn = this.castUserDateCol("m.timestamp");

    const sql = factTable.sql;

    const where: string[] = [];

    if (filters?.length) {
      filters.forEach((filter) => {
        const filterObj = factTable.filters.find(
          (factFilter) => factFilter.id === filter,
        );

        if (filterObj) {
          where.push(filterObj.value);
        }
      });
    }

    const baseSql = `-- Fact Table (${factTable.name})
    SELECT
      ${userIdCol} as ${baseIdType},
      ${timestampDateTimeColumn} as date
    FROM(
        ${sql}
      ) m
      ${join}
      ${where.length ? `WHERE ${where.join(" AND ")}` : ""}
  `;
    return sqlVars ? compileSqlTemplate(baseSql, sqlVars) : baseSql;
  }

  private getMetricCTE({
    metric,
    baseIdType,
    idJoinMap,
    startDate,
    endDate,
    experimentId,
    factTableMap,
    useDenominator,
    phase,
    customFields,
  }: {
    metric: ExperimentMetricInterface;
    baseIdType: string;
    idJoinMap: Record<string, string>;
    startDate: Date;
    endDate: Date | null;
    experimentId?: string;
    factTableMap: FactTableMap;
    useDenominator?: boolean;
    phase?: PhaseSQLVar;
    customFields?: Record<string, unknown>;
  }) {
    const cols = this.getMetricColumns(
      metric,
      factTableMap,
      "m",
      useDenominator,
    );

    // Determine the identifier column to select from
    let userIdCol = cols.userIds[baseIdType] || "user_id";
    let join = "";

    const userIdTypes = getUserIdTypes(metric, factTableMap, useDenominator);

    const isFact = isFactMetric(metric);
    const queryFormat = isFact ? "fact" : this.getMetricQueryFormat(metric);
    const columnRef = isFact
      ? useDenominator
        ? metric.denominator
        : metric.numerator
      : null;

    // For fact metrics with a WHERE clause
    const factTable = isFact
      ? factTableMap.get(columnRef?.factTableId || "")
      : undefined;

    if (isFact && !factTable) {
      throw new Error("Could not find fact table");
    }

    // query builder does not use a sub-query to get a the userId column to
    // equal the userIdType, so when using the query builder, continue to
    // use the actual input column name rather than the id type
    if (userIdTypes.includes(baseIdType)) {
      userIdCol = queryFormat === "builder" ? userIdCol : baseIdType;
    } else if (userIdTypes.length > 0) {
      for (let i = 0; i < userIdTypes.length; i++) {
        const userIdType: string = userIdTypes[i];
        if (userIdType in idJoinMap) {
          const metricUserIdCol =
            queryFormat === "builder"
              ? cols.userIds[userIdType]
              : `m.${userIdType}`;
          join = `JOIN ${idJoinMap[userIdType]} i ON (i.${userIdType} = ${metricUserIdCol})`;
          userIdCol = `i.${baseIdType}`;
          break;
        }
      }
    }

    // BQ datetime cast for SELECT statements (do not use for where)
    const timestampDateTimeColumn = this.castUserDateCol(cols.timestamp);

    const schema = this.getSchema();

    const where: string[] = [];
    let sql = "";

    // From old, deprecated query builder UI
    if (queryFormat === "builder" && !isFact && metric.conditions?.length) {
      metric.conditions.forEach((c) => {
        where.push(`m.${c.column} ${c.operator} '${c.value}'`);
      });
    }

    // Add filters from the Metric
    if (isFact && factTable && columnRef) {
      const sliceInfo = parseSliceMetricId(metric.id);
      getColumnRefWhereClause({
        factTable,
        columnRef,
        escapeStringLiteral: this.escapeStringLiteral.bind(this),
        jsonExtract: this.extractJSONField.bind(this),
        evalBoolean: this.evalBoolean.bind(this),
        sliceInfo,
      }).forEach((filterSQL) => {
        where.push(filterSQL);
      });

      sql = factTable.sql;
    }

    if (!isFact && queryFormat === "sql") {
      sql = metric.sql || "";
    }

    // Add date filter
    if (startDate) {
      where.push(`${cols.timestamp} >= ${this.toTimestamp(startDate)}`);
    }
    if (endDate) {
      where.push(`${cols.timestamp} <= ${this.toTimestamp(endDate)}`);
    }

    return compileSqlTemplate(
      `-- Metric (${metric.name})
      SELECT
        ${userIdCol} as ${baseIdType},
        ${cols.value} as value,
        ${timestampDateTimeColumn} as timestamp
      FROM
        ${
          queryFormat === "sql" || queryFormat === "fact"
            ? `(
              ${sql}
            )`
            : !isFact
              ? (schema && !metric.table?.match(/\./) ? schema + "." : "") +
                (metric.table || "")
              : ""
        } m
        ${join}
        ${where.length ? `WHERE ${where.join(" AND ")}` : ""}
    `,
      {
        startDate,
        endDate: endDate || undefined,
        experimentId,
        phase,
        customFields,
        templateVariables: getMetricTemplateVariables(
          metric,
          factTableMap,
          useDenominator,
        ),
      },
    );
  }

  // Only include users who entered the experiment before this timestamp
  private getExperimentEndDate(
    settings: ExperimentSnapshotSettings,
    conversionWindowHours: number,
  ): Date {
    // If we need to wait until users have had a chance to fully convert
    if (settings.skipPartialData) {
      // The last date allowed to give enough time for users to convert
      const conversionWindowEndDate = new Date();
      conversionWindowEndDate.setHours(
        conversionWindowEndDate.getHours() - conversionWindowHours,
      );

      // Use the earliest of either the conversion end date or the phase end date
      return new Date(
        Math.min(settings.endDate.getTime(), conversionWindowEndDate.getTime()),
      );
    }

    // Otherwise, use the actual end date
    return settings.endDate;
  }

  private getSegmentCTE(
    segment: SegmentInterface,
    baseIdType: string,
    idJoinMap: Record<string, string>,
    factTableMap: FactTableMap,
    sqlVars?: SQLVars,
  ) {
    // replace template variables
    let segmentSql = "";

    if (segment.type === "SQL") {
      if (!segment.sql) {
        throw new Error(
          `Segment ${segment.name} is a SQL Segment but has no SQL value`,
        );
      }
      segmentSql = sqlVars
        ? compileSqlTemplate(segment.sql, sqlVars)
        : segment.sql;
    } else {
      if (!segment.factTableId) {
        throw new Error(
          `Segment ${segment.name} is a FACT Segment, but has no factTableId set`,
        );
      }
      const factTable = factTableMap.get(segment.factTableId);

      if (!factTable) {
        throw new Error(`Unknown fact table: ${segment.factTableId}`);
      }

      segmentSql = this.getFactSegmentCTE({
        baseIdType,
        idJoinMap,
        factTable,
        filters: segment.filters,
        sqlVars,
      });

      return `-- Segment (${segment.name})
        SELECT * FROM (\n${segmentSql}\n) s `;
    }

    const dateCol = this.castUserDateCol("s.date");

    const userIdType = segment.userIdType || "user_id";

    // Need to use an identity join table
    if (userIdType !== baseIdType) {
      return `-- Segment (${segment.name})
      SELECT
        i.${baseIdType},
        ${dateCol} as date
      FROM
        (
          ${segmentSql}
        ) s
        JOIN ${idJoinMap[userIdType]} i ON ( i.${userIdType} = s.${userIdType} )
      `;
    }

    if (dateCol !== "s.date") {
      return `-- Segment (${segment.name})
      SELECT
        s.${userIdType},
        ${dateCol} as date
      FROM
        (
          ${segmentSql}
        ) s`;
    }
    return `-- Segment (${segment.name})
    ${segmentSql}
    `;
  }

  private getDimensionCTE(
    dimension: DimensionInterface,
    baseIdType: string,
    idJoinMap: Record<string, string>,
  ) {
    const userIdType = dimension.userIdType || "user_id";

    // Need to use an identity join table
    if (userIdType !== baseIdType) {
      return `-- Dimension (${dimension.name})
      SELECT
        i.${baseIdType},
        d.value
      FROM
        (
          ${dimension.sql}
        ) d
        JOIN ${idJoinMap[userIdType]} i ON ( i.${userIdType} = d.${userIdType} )
      `;
    }

    return `-- Dimension (${dimension.name})
    ${dimension.sql}
    `;
  }

  private addCaseWhenTimeFilter({
    col,
    metric,
    overrideConversionWindows,
    endDate,
    metricQuantileSettings,
    metricTimestampColExpr,
    exposureTimestampColExpr,
  }: {
    col: string;
    metric: ExperimentMetricInterface;
    overrideConversionWindows: boolean;
    endDate: Date;
    metricQuantileSettings?: MetricQuantileSettings;
    metricTimestampColExpr: string;
    exposureTimestampColExpr: string;
  }): string {
    return `${this.ifElse(
      `${this.getConversionWindowClause(
        exposureTimestampColExpr,
        metricTimestampColExpr,
        metric,
        endDate,
        overrideConversionWindows,
      )}
        ${metricQuantileSettings?.ignoreZeros && metricQuantileSettings?.type === "event" ? `AND ${col} != 0` : ""}
      `,
      `${col}`,
      `NULL`,
    )}`;
  }

  private getAggregateMetricColumnLegacyMetrics({
    metric,
  }: {
    metric: MetricInterface;
  }) {
    // Binomial metrics don't have a value, so use hard-coded "1" as the value
    if (metric.type === "binomial") {
      return `MAX(COALESCE(value, 0))`;
    }

    // SQL editor
    if (this.getMetricQueryFormat(metric) === "sql") {
      // Custom aggregation that's a hardcoded number (e.g. "1")
      if (metric.aggregation && Number(metric.aggregation)) {
        // Note that if user has conversion row but value IS NULL, this will
        // return 0 for that user rather than `metric.aggregation`
        return this.ifElse("value IS NOT NULL", metric.aggregation, "0");
      }
      // Other custom aggregation
      else if (metric.aggregation) {
        return replaceCountStar(metric.aggregation, `value`);
      }
      // Standard aggregation (SUM)
      else {
        return `SUM(COALESCE(value, 0))`;
      }
    }
    // Query builder
    else {
      // Count metrics that specify a distinct column to count
      if (metric.type === "count" && metric.column) {
        return `COUNT(DISTINCT (value))`;
      }
      // Count metrics just do a simple count of rows by default
      else if (metric.type === "count") {
        return `COUNT(value)`;
      }
      // Revenue and duration metrics use MAX by default
      else {
        return `MAX(COALESCE(value, 0))`;
      }
    }
  }

  // TODO(sql): remove this and replace usage with getAggregationMetadata
  // This method is not used for incremental refresh or fact metric standalone analyses
  // only fact metric experiment analyses and should be superseded by the getAggregationMetadata method
  // at some point
  private getAggregateMetricColumn({
    metric,
    useDenominator,
    valueColumn = "value",
    quantileColumn = "qm.quantile",
  }: {
    metric: FactMetricInterface;
    useDenominator?: boolean;
    valueColumn?: string;
    quantileColumn?: string;
  }) {
    const columnRef = useDenominator ? metric.denominator : metric.numerator;

    const hasAggregateFilter =
      getAggregateFilters({
        columnRef: columnRef,
        column: columnRef?.column || "",
        ignoreInvalid: true,
      }).length > 0;

    const column = hasAggregateFilter
      ? columnRef?.aggregateFilterColumn
      : columnRef?.column;

    const nullIfZero =
      metric.quantileSettings?.ignoreZeros &&
      metric.quantileSettings?.type === "unit";

    if (
      !hasAggregateFilter &&
      (isBinomialMetric(metric) || column === "$$distinctUsers")
    ) {
      return `COALESCE(MAX(${valueColumn}), 0)`;
    } else if (column === "$$distinctDates") {
      return `COUNT(DISTINCT ${valueColumn})`;
    } else if (column === "$$count") {
      const aggColumn = `COUNT(${valueColumn})`;
      return nullIfZero ? `NULLIF(${aggColumn}, 0)` : aggColumn;
    } else if (
      metric.metricType === "quantile" &&
      metric.quantileSettings?.type === "event"
    ) {
      return `SUM(${this.ifElse(
        `${valueColumn} <= ${quantileColumn}`,
        "1",
        "0",
      )})`;
    } else if (
      !columnRef?.column.startsWith("$$") &&
      columnRef?.aggregation === "count distinct"
    ) {
      const aggColumn = this.hllCardinality(this.hllAggregate(valueColumn));
      return nullIfZero ? `NULLIF(${aggColumn}, 0)` : aggColumn;
    } else if (
      !columnRef?.column.startsWith("$$") &&
      columnRef?.aggregation === "max"
    ) {
      const aggColumn = `COALESCE(MAX(${valueColumn}), 0)`;
      return nullIfZero ? `NULLIF(${aggColumn}, 0)` : aggColumn;
    } else {
      const aggColumn = `SUM(COALESCE(${valueColumn}, 0))`;
      return nullIfZero ? `NULLIF(${aggColumn}, 0)` : aggColumn;
    }
  }

  private getFactMetricColumn(
    metric: FactMetricInterface,
    columnRef: ColumnRef,
    factTable: FactTableInterface,
    alias = "m",
  ): { timestamp: string; value: string } {
    const hasAggregateFilter =
      getAggregateFilters({
        columnRef: columnRef,
        column: columnRef?.column || "",
        ignoreInvalid: true,
      }).length > 0;

    const column = hasAggregateFilter
      ? columnRef?.aggregateFilterColumn
      : columnRef?.column;

    const timestampColumn = `${alias}.timestamp`;

    const value =
      (!hasAggregateFilter && isBinomialMetric(metric)) ||
      !columnRef ||
      column === "$$distinctUsers" ||
      column === "$$count"
        ? "1"
        : column === "$$distinctDates"
          ? this.dateTrunc(timestampColumn)
          : factTable && column
            ? getColumnExpression(
                column,
                factTable,
                this.extractJSONField.bind(this),
                alias,
              )
            : `${alias}.${column}`;

    return {
      timestamp: timestampColumn,
      value,
    };
  }

  // TODO(sql): refactor to change metric type to legacy only
  // currently this is used for activation metrics even if they are
  // fact metrics
  private getMetricColumns(
    metric: ExperimentMetricInterface,
    factTableMap: FactTableMap,
    alias = "m",
    useDenominator?: boolean,
  ): { userIds: Record<string, string>; timestamp: string; value: string } {
    if (isFactMetric(metric)) {
      const userIds: Record<string, string> = {};
      getUserIdTypes(metric, factTableMap, useDenominator).forEach(
        (userIdType) => {
          userIds[userIdType] = `${alias}.${userIdType}`;
        },
      );

      const columnRef = useDenominator ? metric.denominator : metric.numerator;

      const factTable = factTableMap.get(columnRef?.factTableId || "");

      const hasAggregateFilter =
        getAggregateFilters({
          columnRef: columnRef,
          column: columnRef?.column || "",
          ignoreInvalid: true,
        }).length > 0;

      const column = hasAggregateFilter
        ? columnRef?.aggregateFilterColumn
        : columnRef?.column;

      const value =
        (!hasAggregateFilter && isBinomialMetric(metric)) ||
        // TODO(sql): remove when switching this method to only be used by legacy metrics
        !columnRef ||
        column === "$$distinctUsers" ||
        column === "$$count" ||
        column === "$$distinctDates"
          ? "1"
          : factTable && column
            ? getColumnExpression(
                column,
                factTable,
                this.extractJSONField.bind(this),
                alias,
              )
            : `${alias}.${column}`;

      return {
        userIds,
        timestamp: `${alias}.timestamp`,
        value,
      };
    }

    const queryFormat = this.getMetricQueryFormat(metric);

    // Directly inputting SQL (preferred)
    if (queryFormat === "sql") {
      const userIds: Record<string, string> = {};
      metric.userIdTypes?.forEach((userIdType) => {
        userIds[userIdType] = `${alias}.${userIdType}`;
      });
      return {
        userIds: userIds,
        timestamp: `${alias}.timestamp`,
        value: metric.type === "binomial" ? "1" : `${alias}.value`,
      };
    }

    // Using the query builder (legacy)
    let valueCol = metric.column || "value";
    if (metric.type === "duration" && valueCol.match(/\{alias\}/)) {
      valueCol = valueCol.replace(/\{alias\}/g, alias);
    } else {
      valueCol = alias + "." + valueCol;
    }
    const value = metric.type !== "binomial" && metric.column ? valueCol : "1";

    const userIds: Record<string, string> = {};
    metric.userIdTypes?.forEach((userIdType) => {
      userIds[userIdType] = `${alias}.${
        metric.userIdColumns?.[userIdType] || userIdType
      }`;
    });

    return {
      userIds,
      timestamp: `${alias}.${metric.timestampColumn || "received_at"}`,
      value,
    };
  }

  private getIdentitiesQuery(
    settings: DataSourceSettings,
    id1: string,
    id2: string,
    from: Date,
    to: Date | undefined,
    experimentId?: string,
  ) {
    if (settings?.queries?.identityJoins) {
      for (let i = 0; i < settings.queries.identityJoins.length; i++) {
        const join = settings?.queries?.identityJoins[i];
        if (
          join.query.length > 6 &&
          join.ids.includes(id1) &&
          join.ids.includes(id2)
        ) {
          return `
          SELECT
            ${id1},
            ${id2}
          FROM
            (
              ${compileSqlTemplate(join.query, {
                startDate: from,
                endDate: to,
                experimentId,
              })}
            ) i
          GROUP BY
            ${id1}, ${id2}
          `;
        }
      }
    }
    if (settings?.queries?.pageviewsQuery) {
      const timestampColumn = "i.timestamp";

      if (
        ["user_id", "anonymous_id"].includes(id1) &&
        ["user_id", "anonymous_id"].includes(id2)
      ) {
        return `
        SELECT
          user_id,
          anonymous_id
        FROM
          (${compileSqlTemplate(settings.queries.pageviewsQuery, {
            startDate: from,
            endDate: to,
            experimentId,
          })}) i
        WHERE
          ${timestampColumn} >= ${this.toTimestamp(from)}
          ${to ? `AND ${timestampColumn} <= ${this.toTimestamp(to)}` : ""}
        GROUP BY
          user_id, anonymous_id
        `;
      }
    }

    throw new Error(`Missing identifier join table for '${id1}' and '${id2}'.`);
  }

  // Pipeline validation queries (engine-aware)
  getPipelineValidationInsertQuery({
    tableFullName,
  }: {
    tableFullName: string;
  }): string {
    return `INSERT INTO
      ${tableFullName}
      (user_id, variation, first_exposure_timestamp)
      VALUES
      ('user_3', 'A', ${this.getCurrentTimestamp()})
    `;
  }

  getAggregationMetadata({
    metric,
    useDenominator,
  }: {
    metric: FactMetricInterface;
    useDenominator?: boolean;
  }): FactMetricAggregationMetadata {
    const columnRef = useDenominator ? metric.denominator : metric.numerator;

    const hasAggregateFilter =
      getAggregateFilters({
        columnRef: columnRef,
        column: columnRef?.column || "",
        ignoreInvalid: true,
      }).length > 0;

    const column = hasAggregateFilter
      ? columnRef?.aggregateFilterColumn
      : columnRef?.column;

    const nullIfZero =
      metric.quantileSettings?.ignoreZeros &&
      metric.quantileSettings?.type === "unit";

    // event quantiles cannot be counted and reaggregated, so they only have a single aggregation
    if (
      metric.metricType === "quantile" &&
      metric.quantileSettings?.type === "event"
    ) {
      throw new Error(
        "Event quantiles cannot be used with incremental refresh.",
      );
    }

    // Binomial or distinct user count without an aggregate filter
    // TODO: get mapping of when distinct users is possible for understanding
    if (
      !hasAggregateFilter &&
      (isBinomialMetric(metric) || column === "$$distinctUsers")
    ) {
      return {
        intermediateDataType: "integer",
        partialAggregationFunction: (column: string) =>
          `COALESCE(MAX(${column}), 0)`,
        finalDataType: "integer",
        reAggregationFunction: (column: string) =>
          `COALESCE(MAX(${column}), 0)`,
        fullAggregationFunction: (column: string) =>
          `COALESCE(MAX(${column}), 0)`,
      };
    }

    // Binomial with an aggregate filter requires counting rows
    // TODO(incremental-refresh): what about aggregate filter with special column?
    const binomialWithAggregateFilter =
      hasAggregateFilter && isBinomialMetric(metric);
    const userCountWithAggregateFilter =
      hasAggregateFilter && column === "$$distinctUsers";
    if (binomialWithAggregateFilter || userCountWithAggregateFilter) {
      return {
        intermediateDataType: "integer",
        partialAggregationFunction: (column: string) =>
          `SUM(COALESCE((${column}), 0))`,
        finalDataType: "integer",
        reAggregationFunction: (column: string) =>
          `SUM(COALESCE((${column}), 0))`,
        fullAggregationFunction: (column: string) =>
          `SUM(COALESCE((${column}), 0))`,
      };
    }

    // From now on need to check `nullIfZero` in case these aggregations
    // are used as part of a unit quantile metric
    if (column === "$$count") {
      const reAggregationFunction = nullIfZero
        ? (column: string) => `NULLIF(SUM(COALESCE(${column}, 0)), 0)`
        : (column: string) => `SUM(COALESCE(${column}, 0))`;
      const fullAggregationFunction = nullIfZero
        ? (column: string) => `NULLIF(COUNT(${column}), 0)`
        : (column: string) => `COUNT(${column})`;
      return {
        intermediateDataType: "integer",
        partialAggregationFunction: (column: string) => `COUNT(${column})`,
        finalDataType: "integer",
        reAggregationFunction,
        fullAggregationFunction,
      };
    }

    if (column === "$$distinctDates") {
      // Column here should be a date (a timestamp truncated to date)
      const reAggregationFunction = nullIfZero
        ? (column: string) => `NULLIF(COUNT(DISTINCT ${column}), 0)`
        : (column: string) => `COUNT(DISTINCT ${column})`;
      const fullAggregationFunction = nullIfZero
        ? (column: string) => `NULLIF(COUNT(DISTINCT ${column}), 0)`
        : (column: string) => `COUNT(DISTINCT ${column})`;
      return {
        intermediateDataType: "date",
        partialAggregationFunction: (column: string) => `MAX(${column})`,
        finalDataType: "integer",
        reAggregationFunction,
        fullAggregationFunction,
      };
    }

    // if counting distinct but not a special count or distinct users
    // we need to use the hll aggregation for approximating count distinct
    if (
      !columnRef?.column.startsWith("$$") &&
      columnRef?.aggregation === "count distinct"
    ) {
      const reAggregationFunction = nullIfZero
        ? (column: string) =>
            `NULLIF(${this.hllCardinality(this.hllReaggregate(column))}, 0)`
        : (column: string) => this.hllCardinality(this.hllReaggregate(column));
      const fullAggregationFunction = nullIfZero
        ? (column: string) =>
            `NULLIF(${this.hllCardinality(this.hllAggregate(column))}, 0)`
        : (column: string) => this.hllCardinality(this.hllAggregate(column));
      return {
        intermediateDataType: "hll",
        partialAggregationFunction: (column: string) =>
          this.castToHllDataType(this.hllAggregate(column)),
        finalDataType: "integer",
        reAggregationFunction,
        fullAggregationFunction,
      };
    }

    if (
      !columnRef?.column.startsWith("$$") &&
      columnRef?.aggregation === "max"
    ) {
      return {
        intermediateDataType: "float",
        partialAggregationFunction: (column: string) =>
          `COALESCE(MAX(${column}), 0)`,
        reAggregationFunction: (column: string) =>
          `COALESCE(MAX(${column}), 0)`,
        finalDataType: "float",
        fullAggregationFunction: (column: string) =>
          `COALESCE(MAX(${column}), 0)`,
      };
    }

    // otherwise, assume sum
    const reAggregationFunction = nullIfZero
      ? (column: string) => `NULLIF(SUM(COALESCE(${column}, 0)), 0)`
      : (column: string) => `SUM(COALESCE(${column}, 0))`;
    const fullAggregationFunction = nullIfZero
      ? (column: string) => `NULLIF(SUM(COALESCE(${column}, 0)), 0)`
      : (column: string) => `SUM(COALESCE(${column}, 0))`;
    return {
      intermediateDataType: "float",
      partialAggregationFunction: (column: string) =>
        `SUM(COALESCE(${column}, 0))`,
      finalDataType: "float",
      reAggregationFunction,
      fullAggregationFunction,
    };
  }

  // Finally, one per fact table for now:
  // getExperimentIncrementalStatisticsQuery
  parseExperimentParams(params: {
    settings: ExperimentSnapshotSettings;
    activationMetric: ExperimentMetricInterface | null;
    dimensions: Dimension[];
    unitsTableFullName: string;
  }): {
    exposureQuery: ExposureQuery;
    activationMetric: ExperimentMetricInterface | null;
    experimentDimensions: ExperimentDimension[];
    unitDimensions: Dimension[];
  } {
    const { settings, activationMetric: activationMetricDoc } = params;

    const exposureQuery = this.getExposureQuery(
      settings.exposureQueryId || "",
      undefined,
    );

    const activationMetric = this.processActivationMetric(
      activationMetricDoc,
      settings,
    );

    const { experimentDimensions } = this.processDimensions(
      params.dimensions,
      settings,
      activationMetric,
    );

    return {
      activationMetric,
      experimentDimensions,
      exposureQuery,
      unitDimensions: params.dimensions,
    };
  }

  parseExperimentFactMetricsParams(params: {
    metrics: FactMetricInterface[];
    activationMetric: ExperimentMetricInterface | null;
    settings: ExperimentSnapshotSettings;
    factTableMap: FactTableMap;
    lastMaxTimestamp: Date | null;
    forcedUserIdType?: string;
  }): {
    factTablesWithMetricData: FactMetricSourceData[];
    metricData: FactMetricData[];
  } {
    const { settings } = params;
    const metricsWithIndices = cloneDeep(params.metrics).map((m, i) => ({
      metric: m,
      index: i,
    }));

    metricsWithIndices.forEach((m) => {
      applyMetricOverrides(m.metric, settings);
    });

    const activationMetric = this.processActivationMetric(
      params.activationMetric,
      settings,
    );

    const factTableMap = params.factTableMap;

    const factTablesWithMetrics = this.getFactTablesForMetrics(
      metricsWithIndices,
      factTableMap,
    );

    const metricData = metricsWithIndices.map((m) => {
      return this.getMetricData(
        { metric: m.metric, index: m.index },
        settings,
        activationMetric,
        factTablesWithMetrics,
        `m${m.index}`,
      );
    });

    const factTablesWithMetricData = factTablesWithMetrics.map((f) => {
      const factTableMetricData = metricData.filter((m) =>
        f.metrics.some((fm) => fm.metric.id === m.metric.id),
      );

      const percentileData: FactMetricPercentileData[] = [];
      factTableMetricData
        .filter((m) => m.isPercentileCapped)
        .forEach((m) => {
          percentileData.push({
            valueCol: `${m.alias}_value`,
            outputCol: `${m.alias}_value_cap`,
            percentile: m.metric.cappingSettings.value ?? 1,
            ignoreZeros: m.metric.cappingSettings.ignoreZeros ?? false,
            sourceIndex: m.numeratorSourceIndex,
          });
          if (m.ratioMetric) {
            percentileData.push({
              valueCol: `${m.alias}_denominator`,
              outputCol: `${m.alias}_denominator_cap`,
              percentile: m.metric.cappingSettings.value ?? 1,
              ignoreZeros: m.metric.cappingSettings.ignoreZeros ?? false,
              sourceIndex: m.denominatorSourceIndex,
            });
          }
        });

      const eventQuantileData = this.getFactMetricQuantileData(
        factTableMetricData,
        "event",
      );

      // Settings computed over all metrics attached to this fact table
      const maxHoursToConvert = Math.max(
        ...factTableMetricData.map((m) => m.maxHoursToConvert),
      );

      const metricStart = factTableMetricData.reduce(
        (min, d) => (d.metricStart < min ? d.metricStart : min),
        settings.startDate,
      );
      const metricEnd = factTableMetricData.reduce(
        (max, d) => (d.metricEnd && d.metricEnd > max ? d.metricEnd : max),
        settings.endDate,
      );

      // Get date range for new metric data that is needed
      const lastMaxTimestamp = params.lastMaxTimestamp;
      const bindingLastMaxTimestamp =
        !!lastMaxTimestamp && lastMaxTimestamp > metricStart;
      const startDate =
        lastMaxTimestamp && bindingLastMaxTimestamp
          ? lastMaxTimestamp
          : metricStart;

      const regressionAdjustedMetrics = metricData.filter(
        (m) => m.regressionAdjusted,
      );
      const minCovariateStartDate = regressionAdjustedMetrics
        .map((m) => m.raMetricPhaseStartSettings.covariateStartDate)
        .sort((a, b) => a.getTime() - b.getTime())[0];
      const maxCovariateEndDate = regressionAdjustedMetrics
        .map((m) => m.raMetricPhaseStartSettings.covariateEndDate)
        .sort((a, b) => b.getTime() - a.getTime())[0];

      return {
        factTable: f.factTable,
        index: f.index,
        metricData,
        percentileData,
        eventQuantileData,
        maxHoursToConvert,
        metricStart: startDate,
        metricEnd,
        regressionAdjustedMetrics,
        minCovariateStartDate,
        maxCovariateEndDate,
        activationMetric,
        // used for incremental refresh
        bindingLastMaxTimestamp,
      };
    });

    return {
      factTablesWithMetricData,
      metricData,
    };
  }

  getCreateExperimentIncrementalUnitsQuery(
    params: CreateExperimentIncrementalUnitsQueryParams,
  ): string {
    const { exposureQuery, activationMetric, experimentDimensions } =
      this.parseExperimentParams(params);

    return format(
      `
    CREATE TABLE ${params.unitsTableFullName}
    (
      ${exposureQuery.userIdType} ${this.getDataType("string")}
      , variation ${this.getDataType("string")}
      , first_exposure_timestamp ${this.getDataType("timestamp")}
      ${
        activationMetric
          ? `, first_activation_timestamp ${this.getDataType("timestamp")}`
          : ""
      }
      ${experimentDimensions
        .map((d) => `, dim_exp_${d.id} ${this.getDataType("string")}`)
        .join("\n")}
      , max_timestamp ${this.getDataType("timestamp")}
    )
    ${this.createTablePartitions(["max_timestamp"])}
    `,
      this.getFormatDialect(),
    );
  }

  getUpdateExperimentIncrementalUnitsQuery(
    params: UpdateExperimentIncrementalUnitsQueryParams,
  ): string {
    const { settings, segment, factTableMap } = params;
    const { exposureQuery, activationMetric, experimentDimensions } =
      this.parseExperimentParams(params);

    const { baseIdType, idJoinMap, idJoinSQL } = this.getIdentitiesCTE({
      objects: [
        [exposureQuery.userIdType],
        // activationMetric ? getUserIdTypes(activationMetric, factTableMap) : [],
        segment ? [segment.userIdType || "user_id"] : [],
      ],
      from: settings.startDate,
      to: settings.endDate,
      forcedBaseIdType: exposureQuery.userIdType,
      experimentId: settings.experimentId,
    });

    // TODO(incremental-refresh): activation metric
    if (activationMetric) {
      throw new Error(
        "Activation metrics are not supported for incremental refresh",
      );
    }

    const lastMaxTimestampBinds =
      params.lastMaxTimestamp && params.lastMaxTimestamp > settings.startDate;

    // TODO(incremental-refresh): What if "skip partial data" is true?
    // Does the conversionWindowsHour need to be set different?
    const endDate = this.getExperimentEndDate(settings, 0);

    // Segment and SQL filter only check against new exposures
    return format(
      `
      CREATE TABLE ${params.unitsTempTableFullName} 
      ${this.createTablePartitions(["max_timestamp"])}
        AS (
        WITH ${idJoinSQL}
        __existingUnits AS (
          SELECT 
            ${baseIdType}
            , variation
            , first_exposure_timestamp AS timestamp
            , max_timestamp
            ${
              activationMetric
                ? `, first_activation_timestamp AS activation_timestamp`
                : ""
            }
            ${experimentDimensions.map((d) => `, dim_exp_${d.id}`).join("\n")}
          FROM ${params.unitsTableFullName}
          ${params.lastMaxTimestamp ? `WHERE max_timestamp <= ${this.toTimestampWithMs(params.lastMaxTimestamp)}` : ""}
        )
        ${
          segment
            ? `, __segment as (${this.getSegmentCTE(
                segment,
                baseIdType,
                idJoinMap,
                factTableMap,
                {
                  startDate: settings.startDate,
                  endDate: settings.endDate,
                  experimentId: settings.experimentId,
                },
              )})`
            : ""
        }
        , __newExposures AS (
          ${compileSqlTemplate(exposureQuery.query, {
            startDate: settings.startDate,
            endDate: settings.endDate,
            experimentId: settings.experimentId,
            // TODO(incremental-refresh): add incremental start data as template variable
          })}
        )
        , __filteredNewExposures AS (
          SELECT 
            ${this.castToString(`${baseIdType}`)} AS ${baseIdType}
            , ${this.castToString(`variation_id`)} AS variation
            , timestamp AS timestamp
            ${activationMetric ? `, NULL AS activation_timestamp` : ""}
            ${experimentDimensions
              .map((d) => `, ${this.castToString(d.id)} AS dim_exp_${d.id}`)
              .join("\n")}
          FROM __newExposures
          WHERE 
            experiment_id = '${settings.experimentId}'
            ${
              lastMaxTimestampBinds && params.lastMaxTimestamp
                ? `AND timestamp > ${this.toTimestampWithMs(params.lastMaxTimestamp)}`
                : `AND timestamp >= ${this.toTimestampWithMs(settings.startDate)}`
            }
            ${endDate ? `AND timestamp <= ${this.toTimestampWithMs(endDate)}` : ""}
            
        )
        , __jointExposures AS (
          SELECT * FROM __existingUnits
          UNION ALL
          (
            SELECT
              ${baseIdType}
              , variation
              , timestamp
              , MAX(timestamp) OVER () AS max_timestamp
              ${activationMetric ? `, activation_timestamp` : ""}
              ${experimentDimensions.map((d) => `, dim_exp_${d.id}`).join("\n")}
            FROM __filteredNewExposures
          )
        )
        , __experimentUnits AS (
          SELECT
            e.${baseIdType} AS ${baseIdType}
            , ${this.ifElse(
              "COUNT(DISTINCT e.variation) > 1",
              "'__multiple__'",
              "MAX(e.variation)",
            )} AS variation
            , MIN(e.timestamp) AS first_exposure_timestamp
            , MIN(e.max_timestamp) AS max_timestamp
            ${experimentDimensions
              .map(
                (d) => `
              , ${this.getDimensionColumn(d, "dim_exp_")} AS dim_exp_${d.id}`,
              )
              .join("\n")}
          FROM __jointExposures e
          GROUP BY
            ${baseIdType}
        )
        SELECT 
          ${baseIdType}
          , variation
          , first_exposure_timestamp
          ${activationMetric ? `, first_activation_timestamp` : ""}
          ${experimentDimensions.map((d) => `, dim_exp_${d.id}`).join("\n")}
          , max_timestamp
        FROM __experimentUnits
      )
      `,
      this.getFormatDialect(),
    );
  }

  getDropOldIncrementalUnitsQuery(
    params: DropOldIncrementalUnitsQueryParams,
  ): string {
    if (!params.unitsTableFullName.includes(INCREMENTAL_UNITS_TABLE_PREFIX)) {
      throw new Error(
        "Unable to drop table that is not an incremental refresh units table.",
      );
    }
    return format(
      `
      DROP TABLE IF EXISTS ${params.unitsTableFullName}
      `,
      this.getFormatDialect(),
    );
  }

  getAlterNewIncrementalUnitsQuery(
    params: AlterNewIncrementalUnitsQueryParams,
  ): string {
    return format(
      `
      ALTER TABLE ${params.unitsTempTableFullName} RENAME TO ${params.unitsTableName}
      `,
      this.getFormatDialect(),
    );
  }

  getMaxTimestampIncrementalUnitsQuery(
    params: MaxTimestampIncrementalUnitsQueryParams,
  ): string {
    return format(
      `
      SELECT MAX(max_timestamp) AS max_timestamp FROM ${params.unitsTableFullName}
      `,
      this.getFormatDialect(),
    );
  }

  async runMaxTimestampQuery(
    sql: string,
    setExternalId: ExternalIdCallback,
  ): Promise<MaxTimestampQueryResponse> {
    const { rows, statistics } = await this.runQuery(sql, setExternalId);

    const row = rows?.[0];

    if (!row) {
      return {
        rows: [],
        statistics,
      };
    }

    return {
      rows: [{ max_timestamp: row.max_timestamp }],
      statistics,
    };
  }

  async runIncrementalWithNoOutputQuery(
    sql: string,
    setExternalId: ExternalIdCallback,
  ): Promise<IncrementalWithNoOutputQueryResponse> {
    const results = await this.runQuery(sql, setExternalId);
    return results;
  }

  getDataType(dataType: DataType): string {
    switch (dataType) {
      case "string":
        return "VARCHAR";
      case "integer":
        return "INTEGER";
      case "float":
        return "DOUBLE";
      case "boolean":
        return "BOOLEAN";
      case "date":
        return "DATE";
      case "timestamp":
        return "TIMESTAMP";
      case "hll":
        return "VARBINARY";
      default: {
        const _: never = dataType;
        throw new Error(`Unsupported data type: ${dataType}`);
      }
    }
  }

  getMaxTimestampMetricSourceQuery(
    params: MaxTimestampMetricSourceQueryParams,
  ): string {
    return format(
      `
      SELECT MAX(max_timestamp) AS max_timestamp FROM ${params.metricSourceTableFullName}
      `,
      this.getFormatDialect(),
    );
  }

  getCreateMetricSourceCovariateTableQuery(
    params: CreateMetricSourceCovariateTableQueryParams,
  ): string {
    const exposureQuery = this.getExposureQuery(
      params.settings.exposureQueryId || "",
      undefined,
    );

    const baseIdType = exposureQuery.userIdType;
    const sortedMetrics = params.metrics.sort((a, b) =>
      a.id.localeCompare(b.id),
    );

    const columnDefinitions =
      this.getMetricSourceCovariateTableColumnDefinitions(
        baseIdType,
        sortedMetrics,
      );

    return format(
      `
    CREATE TABLE ${params.metricSourceCovariateTableFullName}
    (
      ${columnDefinitions.join("\n, ")}
    )
    `,
      this.getFormatDialect(),
    );
  }

  getInsertMetricSourceCovariateDataQuery(
    params: InsertMetricSourceCovariateDataQueryParams,
  ): string {
    const exposureQuery = this.getExposureQuery(
      params.settings.exposureQueryId || "",
      undefined,
    );

    // sort metrics and add indices for tracking across sub-queries
    const sortedMetrics = cloneDeep(params.metrics)
      .map((m) => ({
        ...m,
        // turn off capping for covariate value creation as capping will be applied
        // in the statistics query
        cappingSettings: { type: "" as const, value: 0 },
      }))
      .sort((a, b) => a.id.localeCompare(b.id));
    const paramsMetricsSorted: {
      metrics: FactMetricInterface[];
      activationMetric: ExperimentMetricInterface | null;
      settings: ExperimentSnapshotSettings;
      factTableMap: FactTableMap;
      covariateWindowType: CovariateWindowType;
      forcedUserIdType?: string;
      lastMaxTimestamp: Date | null;
    } = {
      ...params,
      metrics: sortedMetrics,
      covariateWindowType: "phaseStart",
      lastMaxTimestamp: null,
    };

    // TODO(incremental-refresh): use max hours to convert from here
    // for eventual "skipPartialData" feature
    const { factTablesWithMetricData } =
      this.parseExperimentFactMetricsParams(paramsMetricsSorted);

    if (factTablesWithMetricData.length !== 1) {
      throw new Error("Expected exactly one fact table with metric data");
    }
    const factTableWithMetricData = factTablesWithMetricData[0];
    const metricData = factTableWithMetricData.metricData;

    const { baseIdType, idJoinMap, idJoinSQL } = this.getIdentitiesCTE({
      objects: [
        [exposureQuery.userIdType],
        factTableWithMetricData.factTable?.userIdTypes || [],
      ],
      // TODO(incremental-refresh): this gets all identities from history
      // of experiment, which we think is right, but could be improved
      from: params.settings.startDate,
      to: params.settings.endDate,
      forcedBaseIdType: exposureQuery.userIdType,
      experimentId: params.settings.experimentId,
    });

    const columnNames = this.getMetricSourceCovariateTableColumns(
      baseIdType,
      sortedMetrics,
    );

    return format(
      `
    INSERT INTO ${params.metricSourceCovariateTableFullName}
    (${columnNames.join(", \n")})
    SELECT * FROM (
      WITH 
        ${idJoinSQL}
        __factTable AS (${this.getFactMetricCTE({
          baseIdType,
          idJoinMap,
          factTable: factTableWithMetricData.factTable,
          startDate: factTableWithMetricData.minCovariateStartDate,
          endDate: factTableWithMetricData.maxCovariateEndDate,
          metricsWithIndices: metricData.map((m, i) => ({
            metric: m.metric,
            index: i,
          })),
          addFiltersToWhere: true,
          // Need to do < the end date to exclude the end date itself
          exclusiveEndDateFilter: true,
          castIdToString: true,
        })})
          , __newCovariateValues AS (
          SELECT
            m.${baseIdType} AS ${baseIdType}
            ${metricData
              .map((m) => {
                const raSettings = m.raMetricPhaseStartSettings;
                // Use full aggregation function since we are
                // aggregating only once to the user level for CUPED data
                const aggfunction = this.getAggregationMetadata({
                  metric: m.metric,
                }).fullAggregationFunction;
                const denomAggFunction = this.getAggregationMetadata({
                  metric: m.metric,
                  useDenominator: true,
                })?.fullAggregationFunction;
                return `
                ${
                  m.numeratorSourceIndex === factTableWithMetricData.index
                    ? `, ${aggfunction(
                        this.ifElse(
                          `m.timestamp >= ${this.toTimestampWithMs(raSettings.covariateStartDate)} 
                            AND m.timestamp < ${this.toTimestampWithMs(raSettings.covariateEndDate)}`,
                          `${m.alias}_value`,
                          "NULL",
                        ),
                      )} AS ${m.alias}_value`
                    : ""
                }
                ${
                  !!denomAggFunction &&
                  isRatioMetric(m.metric) &&
                  m.denominatorSourceIndex === factTableWithMetricData.index
                    ? `, ${denomAggFunction(
                        this.ifElse(
                          `m.timestamp >= ${this.toTimestampWithMs(raSettings.covariateStartDate)} 
                            AND m.timestamp < ${this.toTimestampWithMs(raSettings.covariateEndDate)}`,
                          `${m.alias}_denominator`,
                          "NULL",
                        ),
                      )} AS ${m.alias}_denominator`
                    : ""
                }
              `;
              })
              .join("\n")}
          FROM __factTable m
          INNER JOIN (
            SELECT ${baseIdType}
            FROM ${params.unitsSourceTableFullName}
            ${
              params.lastCovariateSuccessfulMaxTimestamp
                ? `WHERE max_timestamp > ${this.toTimestampWithMs(params.lastCovariateSuccessfulMaxTimestamp)}`
                : ""
            }
          ) d
            ON (d.${baseIdType} = m.${baseIdType})
          GROUP BY
            m.${baseIdType}
        )
      SELECT
        ${baseIdType}
        ${metricData
          .map(
            (
              m, // test this is only RA metrics
            ) =>
              `, ${m.capCoalesceCovariate} AS ${this.encodeMetricIdForColumnName(m.id)}_value
              ${m.ratioMetric ? `, ${m.capCoalesceDenominatorCovariate} AS ${this.encodeMetricIdForColumnName(m.id)}_denominator_value` : ""}
        `,
          )
          .join("\n")}
      FROM __newCovariateValues c
      )
      `,
      this.getFormatDialect(),
    );
  }

  getCreateMetricSourceTableQuery(
    params: CreateMetricSourceTableQueryParams,
  ): string {
    const exposureQuery = this.getExposureQuery(
      params.settings.exposureQueryId || "",
      undefined,
    );

    const baseIdType = exposureQuery.userIdType;
    const sortedMetrics = params.metrics.sort((a, b) =>
      a.id.localeCompare(b.id),
    );

    const columnDefinitions = this.getMetricSourceTableColumnDefinitions(
      baseIdType,
      sortedMetrics,
    );

    // TODO(incremental-refresh)
    // Compute data types and columns elsewhere and store in metadata to govern this query
    // and for validating queries match going forward
    return format(
      `
    CREATE TABLE ${params.metricSourceTableFullName}
    (
      ${columnDefinitions.join("\n, ")}
    )
    ${this.createTablePartitions(["max_timestamp", "metric_date"])}
    `,
      this.getFormatDialect(),
    );
  }

  getCurrentTimestamp(): string {
    return `CURRENT_TIMESTAMP`;
  }

  protected getMetricSourceTableSchema(
    baseIdType: string,
    metrics: FactMetricInterface[],
  ): Map<string, string> {
    const schema = new Map<string, string>();

    schema.set(baseIdType, this.getDataType("string"));

    metrics.forEach((metric) => {
      const numeratorMetadata = this.getAggregationMetadata({ metric });
      schema.set(
        `${this.encodeMetricIdForColumnName(metric.id)}_value`,
        this.getDataType(numeratorMetadata.intermediateDataType),
      );

      if (isRatioMetric(metric)) {
        const denominatorMetadata = this.getAggregationMetadata({
          metric,
          useDenominator: true,
        });
        schema.set(
          `${this.encodeMetricIdForColumnName(metric.id)}_denominator_value`,
          this.getDataType(denominatorMetadata.intermediateDataType),
        );
      }
    });

    schema.set("refresh_timestamp", this.getDataType("timestamp"));
    schema.set("max_timestamp", this.getDataType("timestamp"));
    schema.set("metric_date", this.getDataType("date"));

    return schema;
  }

  protected getMetricSourceTableColumnDefinitions(
    baseIdType: string,
    metrics: FactMetricInterface[],
  ): string[] {
    const schema = this.getMetricSourceTableSchema(baseIdType, metrics);
    return Array.from(schema.entries()).map(
      ([columnName, dataType]) => `${columnName} ${dataType}`,
    );
  }

  protected getMetricSourceTableColumns(
    baseIdType: string,
    metrics: FactMetricInterface[],
  ): string[] {
    const schema = this.getMetricSourceTableSchema(baseIdType, metrics);
    return Array.from(schema.keys());
  }

  protected getMetricSourceCovariateTableSchema(
    baseIdType: string,
    metrics: FactMetricInterface[],
  ): Map<string, string> {
    const schema = new Map<string, string>();

    schema.set(baseIdType, this.getDataType("string"));

    metrics.forEach((metric) => {
      const numeratorMetadata = this.getAggregationMetadata({ metric });
      schema.set(
        `${this.encodeMetricIdForColumnName(metric.id)}_value`,
        this.getDataType(numeratorMetadata.finalDataType),
      );

      if (isRatioMetric(metric)) {
        const denominatorMetadata = this.getAggregationMetadata({
          metric,
          useDenominator: true,
        });
        schema.set(
          `${this.encodeMetricIdForColumnName(metric.id)}_denominator_value`,
          this.getDataType(denominatorMetadata.finalDataType),
        );
      }
    });

    return schema;
  }

  protected getMetricSourceCovariateTableColumnDefinitions(
    baseIdType: string,
    metrics: FactMetricInterface[],
  ): string[] {
    const schema = this.getMetricSourceCovariateTableSchema(
      baseIdType,
      metrics,
    );
    return Array.from(schema.entries()).map(
      ([columnName, dataType]) => `${columnName} ${dataType}`,
    );
  }

  protected getMetricSourceCovariateTableColumns(
    baseIdType: string,
    metrics: FactMetricInterface[],
  ): string[] {
    const schema = this.getMetricSourceCovariateTableSchema(
      baseIdType,
      metrics,
    );
    return Array.from(schema.keys());
  }

  getInsertMetricSourceDataQuery(
    params: InsertMetricSourceDataQueryParams,
  ): string {
    const exposureQuery = this.getExposureQuery(
      params.settings.exposureQueryId || "",
      undefined,
    );

    const factTableMap = params.factTableMap;
    const factTable = factTableMap.get(
      params.metrics[0].numerator?.factTableId,
    );
    if (!factTable) {
      throw new Error("Could not find fact table");
    }

    const { baseIdType, idJoinMap, idJoinSQL } = this.getIdentitiesCTE({
      objects: [[exposureQuery.userIdType], factTable?.userIdTypes || []],
      // TODO(incremental-refresh): this gets all identities from history
      // of experiment, which we think is right, but could be improved
      from: params.settings.startDate,
      to: params.settings.endDate,
      forcedBaseIdType: exposureQuery.userIdType,
      experimentId: params.settings.experimentId,
    });

    const sortedMetrics = params.metrics.sort((a, b) =>
      a.id.localeCompare(b.id),
    );
    const paramsMetricsSorted = {
      ...params,
      metrics: sortedMetrics,
    };

    // TODO(incremental-refresh): use max hours to convert from here
    // for eventual "skipPartialData" feature
    const { factTablesWithMetricData } =
      this.parseExperimentFactMetricsParams(paramsMetricsSorted);

    // TODO(incremental-refresh): ensure only one fact table with metric data
    // at this part of the query; multi-fact table metrics should be split across
    // their own getInsertMetricSourceDataQuery calls
    if (factTablesWithMetricData.length !== 1) {
      throw new Error("Expected exactly one fact table with metric data");
    }
    const factTableWithMetricData = factTablesWithMetricData[0];
    const metricData = factTableWithMetricData.metricData;

    // Get consistent column names using the helper
    const columnNames = this.getMetricSourceTableColumns(
      baseIdType,
      sortedMetrics,
    );

    return format(
      `
    INSERT INTO ${params.metricSourceTableFullName}
    (${columnNames.join(", \n")})
    SELECT * FROM (
      WITH 
        ${idJoinSQL}
        __factTable AS (${this.getFactMetricCTE({
          baseIdType,
          idJoinMap,
          metricsWithIndices: factTableWithMetricData.metricData.map((m) => ({
            metric: m.metric,
            index: m.metricIndex,
          })),
          factTable: factTableWithMetricData.factTable,
          startDate: factTableWithMetricData.metricStart,
          endDate: factTableWithMetricData.metricEnd,
          castIdToString: true,
          addFiltersToWhere: true,
          // if last max timestamp is later than metric start and thus the start
          // date, we need to get data strictly greater than, not just greater than
          // or equal to the start date
          exclusiveStartDateFilter:
            factTableWithMetricData.bindingLastMaxTimestamp,
        })})
        , __maxTimestamp AS (
          SELECT ${this.castToTimestamp("MAX(timestamp)")} AS max_timestamp FROM __factTable
        )
        , __newMetricRows AS (
          SELECT
            m.${baseIdType} AS ${baseIdType}
            , m.timestamp AS timestamp
            ${metricData
              .map(
                (data) =>
                  `, ${this.addCaseWhenTimeFilter({
                    col: `m.${data.alias}_value`,
                    metric: data.metric,
                    overrideConversionWindows: data.overrideConversionWindows,
                    // The experiment end date, because this is used
                    // to filter metrics that only capture data during
                    // the experiment
                    endDate: params.settings.endDate,
                    metricQuantileSettings: data.quantileMetric
                      ? data.metricQuantileSettings
                      : undefined,
                    metricTimestampColExpr: this.castToTimestamp("m.timestamp"),
                    exposureTimestampColExpr: "d.first_exposure_timestamp",
                  })} AS ${data.alias}_value
                ${
                  data.ratioMetric
                    ? `, ${this.addCaseWhenTimeFilter({
                        col: `m.${data.alias}_denominator`,
                        metric: data.metric,
                        overrideConversionWindows:
                          data.overrideConversionWindows,
                        endDate: params.settings.endDate,
                        metricTimestampColExpr:
                          this.castToTimestamp("m.timestamp"),
                        exposureTimestampColExpr: "d.first_exposure_timestamp",
                      })} AS ${data.alias}_denominator`
                    : ""
                }
                `,
              )
              .join("\n")}
          FROM __factTable m
          INNER JOIN ${params.unitsSourceTableFullName} d
            ON (d.${baseIdType} = m.${baseIdType})
        )
        , __newDailyValues AS (
          SELECT
            ${baseIdType}
            , ${this.castToDate("timestamp")} AS metric_date
            ${metricData
              .map((m) => {
                // Use partial aggregation function since we are
                // aggregating at the user-date level, not the user level
                const aggfunction = this.getAggregationMetadata({
                  metric: m.metric,
                }).partialAggregationFunction;
                const denomAggFunction = this.getAggregationMetadata({
                  metric: m.metric,
                  useDenominator: true,
                })?.partialAggregationFunction;
                return `
                , ${aggfunction(`${m.alias}_value`)} AS ${this.encodeMetricIdForColumnName(m.id)}_value
                ${
                  !!denomAggFunction && isRatioMetric(m.metric)
                    ? `, ${denomAggFunction(`${m.alias}_denominator`)} AS ${this.encodeMetricIdForColumnName(m.id)}_denominator_value`
                    : ""
                }
              `;
              })
              .join("\n")}
          FROM __newMetricRows
          GROUP BY
            ${baseIdType}
            , ${this.castToDate("timestamp")}
        )
       SELECT
          dv.${baseIdType} AS ${baseIdType}
          ${metricData
            .map(
              (m) =>
                `, ${this.encodeMetricIdForColumnName(m.id)}_value AS ${this.encodeMetricIdForColumnName(m.id)}_value${
                  m.ratioMetric
                    ? `\n, ${this.encodeMetricIdForColumnName(m.id)}_denominator_value AS ${this.encodeMetricIdForColumnName(m.id)}_denominator_value`
                    : ""
                }`,
            )
            .join("\n")}
          , ${this.getCurrentTimestamp()} AS refresh_timestamp
          , mt.max_timestamp AS max_timestamp
          , dv.metric_date AS metric_date
        FROM __newDailyValues dv
        CROSS JOIN __maxTimestamp mt
)
      `,
      this.getFormatDialect(),
    );
  }

  // TODO(incremental-refresh): only need to run one per group, while the rest of the metrics pipeline
  // needs to run once per fact table, once we allow metrics that cross
  // fact tables to be added
  getIncrementalRefreshStatisticsQuery(
    params: IncrementalRefreshStatisticsQueryParams,
  ): string {
    const exposureQuery = this.getExposureQuery(
      params.settings.exposureQueryId || "",
      undefined,
    );

    const { factTablesWithMetricData } =
      this.parseExperimentFactMetricsParams(params);

    // TODO(incremental-refresh): generalize to multiple sources
    if (factTablesWithMetricData.length !== 1) {
      throw new Error("Expected exactly one fact table with metric data");
    }
    const factTableWithMetricData = factTablesWithMetricData[0];
    const metricData = factTableWithMetricData.metricData;
    const percentileData = factTableWithMetricData.percentileData;
    const regressionAdjustedMetrics =
      factTableWithMetricData.regressionAdjustedMetrics;

    const regressionAdjustedTableIndices = new Set<number>();
    if (regressionAdjustedMetrics.length > 0) {
      regressionAdjustedTableIndices.add(0);
    }
    const percentileTableIndices = new Set<number>();
    if (percentileData.length > 0) {
      percentileTableIndices.add(0);
    }

    const { unitDimensions } = this.processDimensions(
      params.dimensions,
      params.settings,
      params.activationMetric,
    );

    const idTypeObjects = [
      [exposureQuery.userIdType],
      ...unitDimensions.map((d) => [d.dimension.userIdType]),
    ];

    const { baseIdType, idJoinMap, idJoinSQL } = this.getIdentitiesCTE({
      objects: idTypeObjects,
      from: params.settings.startDate,
      to: params.settings.endDate,
      forcedBaseIdType: exposureQuery.userIdType,
      experimentId: params.settings.experimentId,
    });

    const unitDimensionCols = unitDimensions.map((d) =>
      this.getDimensionCol(d),
    );
    const nonUnitDimensionCols = params.dimensions
      .filter((d) => d.type !== "user")
      .map((d) => this.getDimensionCol(d));

    const allDimensionCols = [...unitDimensionCols, ...nonUnitDimensionCols];
    // TODO(incremental-refresh): Handle activation metric in dimensions
    // like in getExperimentFactMetricsQuery
    // TODO(incremental-refresh): Validate with existing columns
    return format(
      `
      WITH 
      ${idJoinSQL}
      __metricSourceData AS (
        SELECT * FROM ${params.metricSourceTableFullName}
      )
      ${unitDimensions
        .map(
          (d) =>
            `, __dim_unit_${d.dimension.id} AS (${this.getDimensionCTE(
              d.dimension,
              baseIdType,
              idJoinMap,
            )})`,
        )
        .join("\n")}
      ${
        unitDimensions.length > 0
          ? `
        , __experimentUnits AS (
          SELECT
            e.${baseIdType} AS ${baseIdType}
            , MIN(e.variation) AS variation
            , MIN(e.first_exposure_timestamp) AS first_exposure_timestamp
            ${unitDimensions.map((d) => `, ${this.getDimensionColumn(d)} AS ${this.getDimensionCol(d).alias}`).join("")}
            ${nonUnitDimensionCols
              .map((d) => {
                return `, MIN(${d.value}) AS ${d.alias}`;
              })
              .join("")}
          FROM ${params.unitsSourceTableFullName} e
          ${unitDimensions
            .map(
              (
                d,
              ) => `LEFT JOIN __dim_unit_${d.dimension.id} __dim_unit_${d.dimension.id} ON (
            __dim_unit_${d.dimension.id}.${baseIdType} = e.${baseIdType}
          )`,
            )
            .join("\n")}
          GROUP BY
            e.${baseIdType}
        )
      `
          : `, __experimentUnits AS (
        SELECT
          e.${baseIdType} AS ${baseIdType}
          , e.variation AS variation
          , e.first_exposure_timestamp AS first_exposure_timestamp
            ${nonUnitDimensionCols
              .map((d) => {
                return `, ${d.value} AS ${d.alias}`;
              })
              .join("")}
        FROM ${params.unitsSourceTableFullName} e
      )`
      }
      , __metricDataAggregated AS (
        SELECT
          ${baseIdType}
          ${metricData
            .map((data) => {
              const reAggFunction = this.getAggregationMetadata({
                metric: data.metric,
              }).reAggregationFunction;
              const denomReAggFunction = this.getAggregationMetadata({
                metric: data.metric,
                useDenominator: true,
              })?.reAggregationFunction;
              return `, ${reAggFunction(`umj.${this.encodeMetricIdForColumnName(data.metric.id)}_value`)} AS ${this.encodeMetricIdForColumnName(data.metric.id)}_value
                ${
                  data.ratioMetric && denomReAggFunction
                    ? `, ${denomReAggFunction(`umj.${this.encodeMetricIdForColumnName(data.metric.id)}_denominator_value`)} AS ${this.encodeMetricIdForColumnName(data.metric.id)}_denominator_value`
                    : ""
                }`;
            })
            .join("\n")}
        FROM __metricSourceData umj
        GROUP BY
          ${baseIdType}
      )
      , __joinedData AS (
          SELECT
            u.${baseIdType}
            ${allDimensionCols.map((d) => `, u.${d.alias} AS ${d.alias}`).join("")}
            , u.variation
            ${metricData
              // TODO(incremental-refresh): here is where we need to nullif 0 for
              // quantiles with ignore zeros. Otherwise the coalesce seems fine.
              .map(
                (data) =>
                  `, COALESCE(${this.encodeMetricIdForColumnName(data.metric.id)}_value, 0) AS ${data.alias}_value ${
                    data.ratioMetric
                      ? `, COALESCE(${this.encodeMetricIdForColumnName(data.metric.id)}_denominator_value, 0) AS ${data.alias}_denominator`
                      : ""
                  }`,
              )
              .join("\n")}
          FROM __experimentUnits u
          LEFT JOIN __metricDataAggregated m ON u.${baseIdType} = m.${baseIdType}
      )
      ${
        percentileData.length > 0
          ? `
        , __capValue AS (
            ${this.percentileCapSelectClause(percentileData, "__joinedData")}
        )
        `
          : ""
      }
      ${
        // TODO(incremental-refresh): GROUP BY is not necessary but is a failsafe
        // against bad insertions into covariate table
        regressionAdjustedMetrics.length > 0
          ? `
        , __userCovariateMetric AS (
          SELECT 
            ${baseIdType}
            ${regressionAdjustedMetrics
              .map(
                (data) =>
                  `, MAX(${this.encodeMetricIdForColumnName(data.id)}_value) AS ${data.alias}_value
                ${data.ratioMetric ? `\n, MAX(${this.encodeMetricIdForColumnName(data.id)}_denominator_value) AS ${data.alias}_denominator` : ""}`,
              )
              .join("\n")}
          FROM ${params.metricSourceCovariateTableFullName}
          GROUP BY ${baseIdType}
        )
        `
          : ""
      }
      ${this.getExperimentFactMetricStatisticsCTE({
        dimensionCols: allDimensionCols,
        metricData,
        eventQuantileData: [], // TODO(incremental-refresh): quantiles
        baseIdType,
        joinedMetricTableName: "__joinedData",
        eventQuantileTableName: "__eventQuantileMetric",
        cupedMetricTableName: "__userCovariateMetric",
        capValueTableName: "__capValue",
        factTablesWithIndices: [
          {
            factTable: factTableWithMetricData.factTable,
            index: 0,
          },
        ],
        regressionAdjustedTableIndices,
        percentileTableIndices,
      })}
      `,
      this.getFormatDialect(),
    );
  }

  async runIncrementalRefreshStatisticsQuery(
    sql: string,
    setExternalId: ExternalIdCallback,
  ): Promise<ExperimentFactMetricsQueryResponse> {
    const { rows, statistics } = await this.runQuery(sql, setExternalId);
    return {
      rows: this.processExperimentFactMetricsQueryRows(rows),
      statistics: statistics,
    };
  }

  getSampleUnitsCTE(): string {
    return format(
      `__experimentUnits AS (
        SELECT 'user_1' AS user_id, 'A' AS variation, cast(${this.getCurrentTimestamp()} as timestamp) AS first_exposure_timestamp
        UNION ALL
        SELECT 'user_2' AS user_id, 'B' AS variation, cast(${this.getCurrentTimestamp()} as timestamp) AS first_exposure_timestamp
      )`,
      this.getFormatDialect(),
    );
  }

  encodeMetricIdForColumnName(metricId: string): string {
    // We are using ? for slices and that is an invalid character for column names
    // so we encode it.
    // We use base58 because base64 includes charactes that are invalid too
    const parts = metricId.split("?");
    if (parts.length === 2) {
      const encoded = bs58.encode(Buffer.from(parts[1]));
      return `${parts[0]}_${encoded}`;
    }
    return parts[0];
  }
}<|MERGE_RESOLUTION|>--- conflicted
+++ resolved
@@ -953,26 +953,7 @@
       );
     }
 
-<<<<<<< HEAD
     const createHistogram = baseMetric.metricType === "mean";
-=======
-    const createHistogram = metric.metricType === "mean";
-
-    const finalValueColumn = this.capCoalesceValue({
-      valueCol: "value",
-      metric,
-      capTablePrefix: "cap",
-      capValueCol: "value_capped",
-      columnRef: metric.numerator,
-    });
-    const finalDenominatorColumn = this.capCoalesceValue({
-      valueCol: "denominator",
-      metric,
-      capTablePrefix: "cap",
-      capValueCol: "denominator_capped",
-      columnRef: metric.denominator,
-    });
->>>>>>> 1246c704
 
     // TODO test HLL count distinct works for daily values
     const populationSQL = this.getMetricAnalysisPopulationCTEs({
@@ -982,7 +963,6 @@
       segment: params.segment,
     });
 
-<<<<<<< HEAD
     const percentileTableIndices = new Set<number>();
     const percentileData: FactMetricPercentileData[] = [];
     metricData
@@ -1007,15 +987,13 @@
           percentileTableIndices.add(m.denominatorSourceIndex);
         }
       });
-=======
-    const numeratorAggFns = this.getAggregationMetadata({
-      metric,
-    });
-    const denominatorAggFns = this.getAggregationMetadata({
-      metric,
-      useDenominator: true,
-    });
->>>>>>> 1246c704
+    // const numeratorAggFns = this.getAggregationMetadata({
+    //   metric,
+    // });
+    // const denominatorAggFns = this.getAggregationMetadata({
+    //   metric,
+    //   useDenominator: true,
+    // });
 
     // TODO check if query broken if segment has template variables
     // TODO return cap numbers
@@ -1039,26 +1017,17 @@
           SELECT
           ${populationSQL ? "p" : "f"}.${baseIdType} AS ${baseIdType}
             , ${this.dateTrunc("timestamp")} AS date
-<<<<<<< HEAD
             ${metricData
               .map((m) => {
                 return `
                 , ${this.castToString(`'${m.metric.id}'`)} AS ${m.alias}_id
-                , ${m.aggFns.partialAggregationFunction(`f.${m.alias}_value`)} AS ${m.alias}_value
-                ${m.ratioMetric && m.denomAggFns ? `, ${m.denomAggFns.partialAggregationFunction(`f.${m.alias}_denominator`)} AS ${m.alias}_denominator` : ""}
+                , ${m.aggFns.fullAggregationFunction(`f.${m.alias}_value`)} AS ${m.alias}_value
+                , ${m.aggFns.partialAggregationFunction(`f.${m.alias}_value`)} AS ${m.alias}_value_for_reaggregation
+                ${m.ratioMetric && m.denomAggFns ? `, ${m.denomAggFns.fullAggregationFunction(`f.${m.alias}_denominator`)} AS ${m.alias}_denominator` : ""}
+                ${m.ratioMetric && m.denomAggFns ? `, ${m.denomAggFns.partialAggregationFunction(`f.${m.alias}_denominator`)} AS ${m.alias}_denominator_for_reaggregation` : ""}
                 `;
               })
               .join("\n")}
-=======
-            , ${numeratorAggFns.fullAggregationFunction(`f.${metricData.alias}_value`)} AS value
-            , ${numeratorAggFns.partialAggregationFunction(`f.${metricData.alias}_value`)} AS value_for_reaggregation
-                  ${
-                    metricData.ratioMetric
-                      ? `, ${denominatorAggFns.fullAggregationFunction(`f.${metricData.alias}_denominator`)} AS denominator
-                      , ${denominatorAggFns.partialAggregationFunction(`f.${metricData.alias}_denominator`)} AS denominator_for_reaggregation`
-                      : ""
-                  }
->>>>>>> 1246c704
           
           ${
             populationSQL
@@ -1075,7 +1044,6 @@
         , __userMetricOverall AS (
           SELECT
             ${baseIdType}
-<<<<<<< HEAD
             ${metricData
               .map((m) => {
                 return `
@@ -1085,14 +1053,6 @@
               `;
               })
               .join("\n")}
-=======
-            , ${numeratorAggFns.reAggregationFunction("value_for_reaggregation")} AS value
-            ${
-              metricData.ratioMetric
-                ? `, ${denominatorAggFns.reAggregationFunction("denominator_for_reaggregation")} AS denominator`
-                : ""
-            }
->>>>>>> 1246c704
           FROM
             __userMetricDaily
           GROUP BY
@@ -1114,8 +1074,10 @@
           SELECT
             date
             , MAX(${this.castToString("'date'")}) AS data_type
-<<<<<<< HEAD
             , COUNT(*) as units
+            , ${this.castToString(
+              `'${baseMetric.cappingSettings?.type ? "capped" : "uncapped"}'`,
+            )} AS capped
             ${metricData
               .map((m) => {
                 return `
@@ -1153,37 +1115,16 @@
           }
           FROM __userMetricDaily m
           ${percentileData.length > 0 ? "CROSS JOIN __capValue cap" : ""}
-=======
-            , ${this.castToString(
-              `'${metric.cappingSettings.type ? "capped" : "uncapped"}'`,
-            )} AS capped
-            ${this.getMetricAnalysisStatisticClauses(
-              finalValueColumn,
-              finalDenominatorColumn,
-              metricData.ratioMetric,
-            )}
-            ${
-              createHistogram
-                ? `
-            , MIN(${finalValueColumn}) as value_min
-            , MAX(${finalValueColumn}) as value_max
-            , ${this.ensureFloat("NULL")} AS bin_width
-            ${[...Array(DEFAULT_METRIC_HISTOGRAM_BINS).keys()]
-              .map((i) => `, ${this.ensureFloat("NULL")} AS units_bin_${i}`)
-              .join("\n")}`
-                : ""
-            }
-          FROM __userMetricDaily
-          ${metricData.isPercentileCapped ? "CROSS JOIN __capValue cap" : ""}
->>>>>>> 1246c704
           GROUP BY date
         )
         , __statisticsOverall AS (
           SELECT
             ${this.castToDate("NULL")} AS date
             , MAX(${this.castToString("'overall'")}) AS data_type
-<<<<<<< HEAD
             , COUNT(*) as units
+            , ${this.castToString(
+              `'${baseMetric.cappingSettings?.type ? "capped" : "uncapped"}'`,
+            )} AS capped
             ${metricData
               .map((m) => {
                 return `
@@ -1206,30 +1147,8 @@
             `;
               })
               .join("\n")}
-            
           FROM __userMetricOverall m
         ${percentileData.length > 0 ? "CROSS JOIN __capValue cap" : ""}
-=======
-            , ${this.castToString(
-              `'${metric.cappingSettings.type ? "capped" : "uncapped"}'`,
-            )} AS capped
-            ${this.getMetricAnalysisStatisticClauses(
-              finalValueColumn,
-              finalDenominatorColumn,
-              metricData.ratioMetric,
-            )}
-            ${
-              createHistogram
-                ? `
-            , MIN(${finalValueColumn}) as value_min
-            , MAX(${finalValueColumn}) as value_max
-            , (MAX(${finalValueColumn}) - MIN(${finalValueColumn})) / ${DEFAULT_METRIC_HISTOGRAM_BINS}.0 as bin_width
-            `
-                : ""
-            }
-          FROM __userMetricOverall
-        ${metricData.isPercentileCapped ? "CROSS JOIN __capValue cap" : ""}
->>>>>>> 1246c704
         )
         ${
           createHistogram
