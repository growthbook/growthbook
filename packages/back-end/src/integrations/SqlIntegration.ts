import cloneDeep from "lodash/cloneDeep";
import { getValidDate } from "shared/dates";
import { MetricInterface } from "../../types/metric";
import {
  DataSourceSettings,
  DataSourceProperties,
  ExposureQuery,
  DataSourceType,
} from "../../types/datasource";
import {
  MetricValueParams,
  SourceIntegrationInterface,
  ExperimentMetricQueryParams,
  PastExperimentParams,
  PastExperimentResponse,
  ExperimentMetricQueryResponse,
  MetricValueQueryResponse,
  MetricValueQueryResponseRow,
  ExperimentQueryResponses,
  Dimension,
  TestQueryResult,
  InformationSchema,
  RawInformationSchema,
} from "../types/Integration";
import { DimensionInterface } from "../../types/dimension";
import {
  DEFAULT_CONVERSION_WINDOW_HOURS,
  IMPORT_LIMIT_DAYS,
} from "../util/secrets";
import { SegmentInterface } from "../../types/segment";
import {
  getBaseIdTypeAndJoins,
  replaceSQLVars,
  format,
  FormatDialect,
  replaceCountStar,
} from "../util/sql";
import { formatInformationSchema } from "../util/informationSchemas";
import { ExperimentSnapshotSettings } from "../../types/experiment-snapshot";

export default abstract class SqlIntegration
  implements SourceIntegrationInterface {
  settings: DataSourceSettings;
  datasource!: string;
  organization!: string;
  decryptionError!: boolean;
  // eslint-disable-next-line
  params: any;
  type!: DataSourceType;
  abstract setParams(encryptedParams: string): void;
  // eslint-disable-next-line
  abstract runQuery(sql: string): Promise<any[]>;
  abstract getSensitiveParamKeys(): string[];

  constructor(encryptedParams: string, settings: DataSourceSettings) {
    try {
      this.setParams(encryptedParams);
    } catch (e) {
      this.params = {};
      this.decryptionError = true;
    }
    this.settings = {
      ...settings,
    };
  }
  getSourceProperties(): DataSourceProperties {
    return {
      queryLanguage: "sql",
      metricCaps: true,
      segments: true,
      dimensions: true,
      exposureQueries: true,
      separateExperimentResultQueries: true,
      hasSettings: true,
      userIds: true,
      experimentSegments: true,
      activationDimension: true,
      pastExperiments: true,
      supportsInformationSchema: true,
    };
  }

  async testConnection(): Promise<boolean> {
    await this.runQuery("select 1");
    return true;
  }

  getSchema(): string {
    return "";
  }
  getFormatDialect(): FormatDialect {
    return "";
  }
  toTimestamp(date: Date) {
    return `'${date.toISOString().substr(0, 19).replace("T", " ")}'`;
  }
  addHours(col: string, hours: number) {
    if (!hours) return col;
    let unit: "hour" | "minute" = "hour";
    const sign = hours > 0 ? "+" : "-";
    hours = Math.abs(hours);

    const roundedHours = Math.round(hours);
    const roundedMinutes = Math.round(hours * 60);

    let amount = roundedHours;

    // If not within a few minutes of an even hour, go with minutes as the unit instead
    if (Math.round(roundedMinutes / 15) % 4 > 0) {
      unit = "minute";
      amount = roundedMinutes;
    }

    if (amount === 0) {
      return col;
    }

    return this.addTime(col, unit, sign, amount);
  }
  addTime(
    col: string,
    unit: "day" | "hour" | "minute",
    sign: "+" | "-" | "",
    amount: number
  ): string {
    return `${col} ${sign} INTERVAL '${amount} ${unit}s'`;
  }
  dateTrunc(col: string) {
    return `date_trunc('day', ${col})`;
  }
  dateDiff(startCol: string, endCol: string) {
    return `datediff(day, ${startCol}, ${endCol})`;
  }
  // eslint-disable-next-line
  convertDate(fromDB: any): Date {
    return getValidDate(fromDB);
  }
  stddev(col: string) {
    return `STDDEV(${col})`;
  }
  avg(col: string) {
    return `AVG(${this.ensureFloat(col)})`;
  }
  formatDate(col: string): string {
    return col;
  }
  ifElse(condition: string, ifTrue: string, ifFalse: string) {
    return `(CASE WHEN ${condition} THEN ${ifTrue} ELSE ${ifFalse} END)`;
  }
  castToString(col: string): string {
    return `cast(${col} as varchar)`;
  }
  castToDate(col: string): string {
    return `CAST(${col} AS DATE)`;
  }
  ensureFloat(col: string): string {
    return col;
  }
  castUserDateCol(column: string): string {
    return column;
  }
  useAliasInGroupBy(): boolean {
    return true;
  }
  currentDate(): string {
    return this.castToDate("CURRENT_DATE()");
  }
  formatDateTimeString(col: string): string {
    return this.castToString(col);
  }
  selectSampleRows(table: string, limit: number): string {
    return `SELECT * FROM ${table} LIMIT ${limit}`;
  }

  applyMetricOverrides(
    metric: MetricInterface,
    settings: ExperimentSnapshotSettings
  ) {
    if (!metric) return;

    const computed = settings.metricSettings.find((s) => s.id === metric.id)
      ?.computedSettings;
    if (!computed) return;

    metric.conversionDelayHours = computed.conversionDelayHours;
    metric.conversionWindowHours = computed.conversionWindowHours;
    metric.regressionAdjustmentEnabled = computed.regressionAdjustmentEnabled;
    metric.regressionAdjustmentDays = computed.regressionAdjustmentDays;

    // TODO: move this to the form validation when saving this settings
    if (metric.regressionAdjustmentDays < 0) {
      metric.regressionAdjustmentDays = 0;
    }
    if (metric.regressionAdjustmentDays > 100) {
      metric.regressionAdjustmentDays = 100;
    }
  }

  private getExposureQuery(
    exposureQueryId: string,
    userIdType?: "anonymous" | "user"
  ): ExposureQuery {
    if (!exposureQueryId) {
      exposureQueryId = userIdType === "user" ? "user_id" : "anonymous_id";
    }

    const queries = this.settings?.queries?.exposure || [];

    const match = queries.find((q) => q.id === exposureQueryId);

    if (!match) {
      throw new Error(
        "Unknown experiment assignment table - " + exposureQueryId
      );
    }

    return match;
  }

  getPastExperimentQuery(params: PastExperimentParams) {
    // TODO: for past experiments, UNION all exposure queries together
    const experimentQueries = (
      this.settings.queries?.exposure || []
    ).map(({ id }) => this.getExposureQuery(id));

    return format(
      `-- Past Experiments
    WITH
      ${experimentQueries
        .map((q, i) => {
          const hasNameCol = q.hasNameCol || false;
          return `
        __exposures${i} as (
          SELECT 
            ${this.castToString(`'${q.id}'`)} as exposure_query,
            experiment_id,
            ${
              hasNameCol ? "MIN(experiment_name)" : "experiment_id"
            } as experiment_name,
            ${this.castToString("variation_id")} as variation_id,
            ${
              hasNameCol
                ? "MIN(variation_name)"
                : this.castToString("variation_id")
            } as variation_name,
            ${this.dateTrunc(this.castUserDateCol("timestamp"))} as date,
            count(distinct ${q.userIdType}) as users
          FROM
            (
              ${replaceSQLVars(q.query, { startDate: params.from })}
            ) e${i}
          WHERE
            ${this.castUserDateCol("timestamp")} > ${this.toTimestamp(
            params.from
          )}
          GROUP BY
            experiment_id,
            variation_id,
            ${this.dateTrunc(this.castUserDateCol("timestamp"))}
        ),`;
        })
        .join("\n")}
      __experiments as (
        ${experimentQueries
          .map((q, i) => `SELECT * FROM __exposures${i}`)
          .join("\nUNION ALL\n")}
      ),
      __userThresholds as (
        SELECT
          exposure_query,
          experiment_id,
          MIN(experiment_name) as experiment_name,
          variation_id,
          MIN(variation_name) as variation_name,
          -- It's common for a small number of tracking events to continue coming in
          -- long after an experiment ends, so limit to days with enough traffic
          max(users)*0.05 as threshold
        FROM
          __experiments
        WHERE
          -- Skip days where a variation got 5 or fewer visitors since it's probably not real traffic
          users > 5
        GROUP BY
        exposure_query, experiment_id, variation_id
      ),
      __variations as (
        SELECT
          d.exposure_query,
          d.experiment_id,
          MIN(d.experiment_name) as experiment_name,
          d.variation_id,
          MIN(d.variation_name) as variation_name,
          MIN(d.date) as start_date,
          MAX(d.date) as end_date,
          SUM(d.users) as users
        FROM
          __experiments d
          JOIN __userThresholds u ON (
            d.exposure_query = u.exposure_query
            AND d.experiment_id = u.experiment_id
            AND d.variation_id = u.variation_id
          )
        WHERE
          d.users > u.threshold
        GROUP BY
          d.exposure_query, d.experiment_id, d.variation_id
      )
    SELECT
      *
    FROM
      __variations
    WHERE
      -- Skip experiments at start of date range since it's likely missing data
      ${this.dateDiff(this.toTimestamp(params.from), "start_date")} > 2
    ORDER BY
      experiment_id ASC, variation_id ASC`,
      this.getFormatDialect()
    );
  }
  async runPastExperimentQuery(query: string): Promise<PastExperimentResponse> {
    const rows = await this.runQuery(query);

    return rows.map((row) => {
      return {
        exposure_query: row.exposure_query,
        experiment_id: row.experiment_id,
        experiment_name: row.experiment_name,
        variation_id: row.variation_id ?? "",
        variation_name: row.variation_name,
        users: parseInt(row.users) || 0,
        end_date: this.convertDate(row.end_date).toISOString(),
        start_date: this.convertDate(row.start_date).toISOString(),
      };
    });
  }

  getMetricValueQuery(params: MetricValueParams): string {
    const { baseIdType, idJoinMap, idJoinSQL } = this.getIdentifiesCTE(
      [
        params.metric.userIdTypes || [],
        params.segment ? [params.segment.userIdType || "user_id"] : [],
      ],
      params.from,
      params.to
    );

    // Get rough date filter for metrics to improve performance
    const metricStart = this.getMetricStart(
      params.from,
      this.getMetricMinDelay([params.metric]),
      0
    );
    const metricEnd = this.getMetricEnd([params.metric], params.to);

    const aggregate = this.getAggregateMetricColumn(params.metric);

    return format(
      `-- ${params.name} - ${params.metric.name} Metric
      WITH
        ${idJoinSQL}
        ${
          params.segment
            ? `segment as (${this.getSegmentCTE(
                params.segment,
                baseIdType,
                idJoinMap
              )}),`
            : ""
        }
        __metric as (${this.getMetricCTE({
          metric: params.metric,
          baseIdType,
          idJoinMap,
          startDate: metricStart,
          endDate: metricEnd,
        })})
        , __userMetric as (
          -- Add in the aggregate metric value for each user
          SELECT
            ${aggregate} as value
          FROM
            __metric m
            ${
              params.segment
                ? `JOIN segment s ON (s.${baseIdType} = m.${baseIdType}) WHERE s.date <= m.timestamp`
                : ""
            }
          GROUP BY
            m.${baseIdType}
        )
        , __overall as (
          SELECT
            COUNT(*) as count,
            COALESCE(SUM(value), 0) as main_sum,
            COALESCE(SUM(POWER(value, 2)), 0) as main_sum_squares
          from
            __userMetric
        )
        ${
          params.includeByDate
            ? `
          , __userMetricDates as (
            -- Add in the aggregate metric value for each user
            SELECT
              ${this.dateTrunc("m.timestamp")} as date,
              ${aggregate} as value
            FROM
              __metric m
              ${
                params.segment
                  ? `JOIN segment s ON (s.${baseIdType} = m.${baseIdType}) WHERE s.date <= m.timestamp`
                  : ""
              }
            GROUP BY
              ${this.dateTrunc("m.timestamp")},
              m.${baseIdType}
          )
          , __byDateOverall as (
            SELECT
              date,
              COUNT(*) as count,
              COALESCE(SUM(value), 0) as main_sum,
              COALESCE(SUM(POWER(value, 2)), 0) as main_sum_squares
            FROM
              __userMetricDates d
            GROUP BY
              date
          )`
            : ""
        }
      ${
        params.includeByDate
          ? `
        , __union as (
          SELECT 
            null as date,
            o.*
          FROM
            __overall o
          UNION ALL
          SELECT
            d.*
          FROM
            __byDateOverall d
        )
        SELECT
          *
        FROM
          __union
        ORDER BY
          date ASC
      `
          : `
        SELECT
          o.*
        FROM
          __overall o
      `
      }
      
      `,
      this.getFormatDialect()
    );
  }

  async runExperimentMetricQuery(
    query: string
  ): Promise<ExperimentMetricQueryResponse> {
    const rows = await this.runQuery(query);
    return rows.map((row) => {
      return {
        variation: row.variation ?? "",
        dimension: row.dimension || "",
        day: row.day ?? null,
        users: parseInt(row.users) || 0,
        statistic_type: row.statistic_type ?? "",
        main_metric_type: row.main_metric_type ?? "",
        main_sum: parseFloat(row.main_sum) || 0,
        main_sum_squares: parseFloat(row.main_sum_squares) || 0,
        ...(row.denominator_metric_type && {
          denominator_metric_type: row.denominator_metric_type ?? "",
          denominator_sum: parseFloat(row.denominator_sum) || 0,
          denominator_sum_squares: parseFloat(row.denominator_sum_squares) || 0,
          main_denominator_sum_product:
            parseFloat(row.main_denominator_sum_product) || 0,
        }),
        ...(row.covariate_metric_type && {
          covariate_metric_type: row.covariate_metric_type ?? "",
          covariate_sum: parseFloat(row.covariate_sum) || 0,
          covariate_sum_squares: parseFloat(row.covariate_sum_squares) || 0,
          main_covariate_sum_product:
            parseFloat(row.main_covariate_sum_product) || 0,
        }),
      };
    });
  }

  async runMetricValueQuery(query: string): Promise<MetricValueQueryResponse> {
    const rows = await this.runQuery(query);

    return rows.map((row) => {
      const { date, count, main_sum, main_sum_squares } = row;

      const ret: MetricValueQueryResponseRow = {
        date: date ? this.convertDate(date).toISOString() : "",
        count: parseFloat(count) || 0,
        main_sum: parseFloat(main_sum) || 0,
        main_sum_squares: parseFloat(main_sum_squares) || 0,
      };

      return ret;
    });
  }

  getTestQuery(query: string): string {
    const startDate = new Date();
    startDate.setDate(startDate.getDate() - IMPORT_LIMIT_DAYS);
    const limitedQuery = replaceSQLVars(
      `WITH __table as (
        ${query}
      )
      ${this.selectSampleRows("__table", 5)}`,
      {
        startDate,
      }
    );
    return format(limitedQuery, this.getFormatDialect());
  }

  async runTestQuery(sql: string): Promise<TestQueryResult> {
    // Calculate the run time of the query
    const queryStartTime = Date.now();
    const results = await this.runQuery(sql);
    const queryEndTime = Date.now();
    const duration = queryEndTime - queryStartTime;
    return { results, duration };
  }

  private getIdentifiesCTE(
    objects: string[][],
    from: Date,
    to?: Date,
    forcedBaseIdType?: string,
    experimentId?: string
  ) {
    const { baseIdType, joinsRequired } = getBaseIdTypeAndJoins(
      objects,
      forcedBaseIdType
    );

    // Joins for when an object doesn't support the baseIdType
    const joins: string[] = [];
    const idJoinMap: Record<string, string> = {};

    // Generate table names and SQL for each of the required joins
    joinsRequired.forEach((idType, i) => {
      const table = `__identities${i}`;
      idJoinMap[idType] = table;
      joins.push(
        `${table} as (
        ${this.getIdentitiesQuery(
          this.settings,
          baseIdType,
          idType,
          from,
          to,
          experimentId
        )}
      ),`
      );
    });

    return {
      baseIdType,
      idJoinSQL: joins.join("\n"),
      idJoinMap,
    };
  }

  private getActivatedUsersCTE(
    baseIdType: string,
    metrics: MetricInterface[],
    isRegressionAdjusted: boolean = false,
    ignoreConversionEnd: boolean = false,
    tablePrefix: string = "__activationMetric",
    initialTable: string = "__experiment"
  ) {
    // Note: the aliases below are needed for clickhouse
    return `
      SELECT
        initial.${baseIdType},
        ${
          isRegressionAdjusted
            ? `
          initial.preexposure_start,
          initial.preexposure_end,`
            : ""
        }
        t${metrics.length - 1}.conversion_start as conversion_start
        ${
          ignoreConversionEnd
            ? ""
            : `, t${metrics.length - 1}.conversion_end as conversion_end`
        }
      FROM
        ${initialTable} initial
        ${metrics
          .map((m, i) => {
            const prevAlias = i ? `t${i - 1}` : "initial";
            const alias = `t${i}`;
            return `JOIN ${tablePrefix}${i} ${alias} ON (
            ${alias}.${baseIdType} = ${prevAlias}.${baseIdType}
          )`;
          })
          .join("\n")}
      WHERE
        ${metrics
          .map((m, i) => {
            const prevAlias = i ? `t${i - 1}` : "initial";
            const alias = `t${i}`;
            return `
              ${alias}.timestamp >= ${prevAlias}.conversion_start
              ${
                ignoreConversionEnd
                  ? ""
                  : `AND ${alias}.timestamp <= ${prevAlias}.conversion_end`
              }`;
          })
          .join("\n AND ")}`;
  }

  private getDimensionColumn(baseIdType: string, dimension: Dimension | null) {
    const missingDimString = "__NULL_DIMENSION";
    if (
      !dimension ||
      dimension.type === "datecumulative" ||
      dimension.type === "datedaily"
    ) {
      return this.castToString("'All'");
    } else if (dimension.type === "activation") {
      return `MAX(${this.ifElse(
        `a.${baseIdType} IS NULL`,
        "'Not Activated'",
        "'Activated'"
      )})`;
    } else if (dimension.type === "user") {
      return `COALESCE(MAX(${this.castToString(
        "d.value"
      )}),'${missingDimString}')`;
    } else if (dimension.type === "date") {
      return `MIN(${this.formatDate(this.dateTrunc("e.timestamp"))})`;
    } else if (dimension.type === "experiment") {
      return `SUBSTRING(
        MIN(
          CONCAT(SUBSTRING(${this.formatDateTimeString("e.timestamp")}, 1, 19), 
            coalesce(${this.castToString("e.dimension")}, ${this.castToString(
        `'${missingDimString}'`
      )})
          )
        ),
        20, 
        99999
      )`;
    }

    throw new Error("Unknown dimension type: " + (dimension as Dimension).type);
  }

  private getMetricConversionBase(
    col: string,
    denominatorMetrics: boolean,
    activationMetrics: boolean
  ): string {
    if (denominatorMetrics) {
      return `du.${col}`;
    }
    if (activationMetrics) {
      return `a.${col}`;
    }
    return `e.${col}`;
  }

  private getMetricMinDelay(metrics: MetricInterface[]) {
    let runningDelay = 0;
    let minDelay = 0;
    metrics.forEach((m) => {
      if (m.conversionDelayHours) {
        const delay = runningDelay + m.conversionDelayHours;
        if (delay < minDelay) minDelay = delay;
        runningDelay = delay;
      }
    });
    return minDelay;
  }

  private getMetricStart(
    initial: Date,
    minDelay: number,
    regressionAdjustmentHours: number
  ) {
    const metricStart = new Date(initial);
    if (minDelay < 0) {
      metricStart.setHours(metricStart.getHours() + minDelay);
    }
    if (regressionAdjustmentHours > 0) {
      metricStart.setHours(metricStart.getHours() - regressionAdjustmentHours);
    }
    return metricStart;
  }

  private getMetricEnd(
    metrics: MetricInterface[],
    initial?: Date,
    ignoreConversionEnd?: boolean
  ): Date | null {
    if (!initial) return null;
    if (ignoreConversionEnd) return initial;

    const metricEnd = new Date(initial);
    let runningHours = 0;
    let maxHours = 0;
    metrics.forEach((m) => {
      const hours =
        runningHours +
        (m.conversionWindowHours || DEFAULT_CONVERSION_WINDOW_HOURS) +
        (m.conversionDelayHours || 0);
      if (hours > maxHours) maxHours = hours;
      runningHours = hours;
    });

    if (maxHours > 0) {
      metricEnd.setHours(metricEnd.getHours() + maxHours);
    }

    return metricEnd;
  }

  private getStatisticType(
    isRatio: boolean,
    isRegressionAdjusted: boolean
  ): "mean" | "ratio" | "mean_ra" {
    if (isRatio) {
      return "ratio";
    }
    if (isRegressionAdjusted) {
      return "mean_ra";
    }
    return "mean";
  }

  getExperimentMetricQuery(params: ExperimentMetricQueryParams): string {
    const {
      metric: metricDoc,
      activationMetrics: activationMetricsDocs,
      denominatorMetrics: denominatorMetricsDocs,
      settings,
      segment,
    } = params;

    // clone the metrics before we mutate them
    const metric = cloneDeep<MetricInterface>(metricDoc);
    const activationMetrics = cloneDeep<MetricInterface[]>(
      activationMetricsDocs
    );
    const denominatorMetrics = cloneDeep<MetricInterface[]>(
      denominatorMetricsDocs
    );

    this.applyMetricOverrides(metric, settings);
    activationMetrics.forEach((m) => this.applyMetricOverrides(m, settings));
    denominatorMetrics.forEach((m) => this.applyMetricOverrides(m, settings));

    let dimension = params.dimension;
    if (dimension?.type === "activation" && !activationMetrics.length) {
      dimension = null;
    }
    // Replace any placeholders in the user defined dimension SQL
    if (dimension?.type === "user") {
      dimension.dimension.sql = replaceSQLVars(dimension.dimension.sql, {
        startDate: settings.startDate,
        endDate: settings.endDate,
        experimentId: settings.experimentId,
      });
    }
    // Replace any placeholders in the segment SQL
    if (segment?.sql) {
      segment.sql = replaceSQLVars(segment.sql, {
        startDate: settings.startDate,
        endDate: settings.endDate,
        experimentId: settings.experimentId,
      });
    }

    const exposureQuery = this.getExposureQuery(settings.exposureQueryId || "");

    const denominator = denominatorMetrics[denominatorMetrics.length - 1];
    // If the denominator is a binomial, it's just acting as a filter
    // e.g. "Purchase/Signup" is filtering to users who signed up and then counting purchases
    // When the denominator is a count, it's a real ratio, dividing two quantities
    // e.g. "Pages/Session" is dividing number of page views by number of sessions
    const isRatio = denominator?.type === "count";
    // However, even if we use a count as denominator, GB 1.9 and earlier would
    // filter out users who had 0 values for the denominator. However, we may want
    // to enable more generic ratio metrics where we just sum numerator and denominator
    // across all users. The following flag determines whether to filter out users
    // that have no denominator values
    const ratioIsFunnel = true; // @todo: allow this to be configured
    const cumulativeDate =
      dimension?.type === "datecumulative" || dimension?.type === "datedaily";

    // redundant checks to make sure configuration makes sense and we only build expensive queries for the cases
    // where RA is actually possible
    const isRegressionAdjusted =
      settings.regressionAdjustmentEnabled &&
      (metric.regressionAdjustmentDays ?? 0) > 0 &&
      !!metric.regressionAdjustmentEnabled &&
      !isRatio &&
      !metric.aggregation;

    const regressionAdjustmentHours = isRegressionAdjusted
      ? (metric.regressionAdjustmentDays ?? 0) * 24
      : 0;

    const ignoreConversionEnd =
      settings.attributionModel === "experimentDuration";

    // Get rough date filter for metrics to improve performance
    const orderedMetrics = activationMetrics
      .concat(denominatorMetrics)
      .concat([metric]);
    const minMetricDelay = this.getMetricMinDelay(orderedMetrics);
    const metricStart = this.getMetricStart(
      settings.startDate,
      minMetricDelay,
      regressionAdjustmentHours
    );
    const metricEnd = this.getMetricEnd(
      orderedMetrics,
      settings.endDate,
      ignoreConversionEnd
    );

    // Get any required identity join queries
    const { baseIdType, idJoinMap, idJoinSQL } = this.getIdentifiesCTE(
      [
        [exposureQuery.userIdType],
        dimension?.type === "user"
          ? [dimension.dimension.userIdType || "user_id"]
          : [],
        segment ? [segment.userIdType || "user_id"] : [],
        metric.userIdTypes || [],
        ...activationMetrics.map((m) => m.userIdTypes || []),
        ...denominatorMetrics.map((m) => m.userIdTypes || []),
      ],
      settings.startDate,
      settings.endDate,
      exposureQuery.userIdType,
      settings.experimentId
    );

    const dimensionCol = this.getDimensionColumn(baseIdType, dimension);

    const intialMetric =
      activationMetrics.length > 0
        ? activationMetrics[0]
        : denominatorMetrics.length > 0
        ? denominatorMetrics[0]
        : metric;

    // Get date range for experiment and analysis
    const initialConversionWindowHours =
      intialMetric.conversionWindowHours || DEFAULT_CONVERSION_WINDOW_HOURS;
    const initialConversionDelayHours = intialMetric.conversionDelayHours || 0;

    const startDate: Date = phase.dateStarted;
    const endDate: Date | null = this.getExperimentEndDate(
      experiment,
      phase,
      initialConversionWindowHours + initialConversionDelayHours
    );

    return format(
      `-- ${metric.name} (${metric.type})
    WITH
      ${idJoinSQL}
      __rawExperiment as (
        ${replaceSQLVars(exposureQuery.query, {
          startDate: settings.startDate,
          endDate: settings.endDate,
          experimentId: settings.experimentId,
        })}
      ),
      __experiment as (${this.getExperimentCTE({
<<<<<<< HEAD
        experiment,
=======
        settings,
>>>>>>> 40fbfec3
        baseIdType,
        startDate,
        endDate,
        conversionWindowHours: initialConversionWindowHours,
        conversionDelayHours: initialConversionDelayHours,
        experimentDimension:
          dimension?.type === "experiment" ? dimension.id : null,
        isRegressionAdjusted: isRegressionAdjusted,
        regressionAdjustmentHours: regressionAdjustmentHours,
        minMetricDelay: minMetricDelay,
        ignoreConversionEnd,
      })})
      , __metric as (${this.getMetricCTE({
        metric,
        baseIdType,
        idJoinMap,
        ignoreConversionEnd: ignoreConversionEnd,
        startDate: metricStart,
        endDate: metricEnd,
        experimentId: settings.experimentId,
      })})
      ${
        segment
          ? `, __segment as (${this.getSegmentCTE(
              segment,
              baseIdType,
              idJoinMap
            )})`
          : ""
      }
      ${
        dimension?.type === "user"
          ? `, __dimension as (${this.getDimensionCTE(
              dimension.dimension,
              baseIdType,
              idJoinMap
            )})`
          : ""
      }
      ${activationMetrics
        .map((m, i) => {
          const nextMetric =
            activationMetrics[i + 1] || denominatorMetrics[0] || metric;
          return `, __activationMetric${i} as (${this.getMetricCTE({
            metric: m,
            conversionWindowHours:
              nextMetric.conversionWindowHours ||
              DEFAULT_CONVERSION_WINDOW_HOURS,
            conversionDelayHours: nextMetric.conversionDelayHours,
            ignoreConversionEnd: ignoreConversionEnd,
            baseIdType,
            idJoinMap,
            startDate: metricStart,
            endDate: metricEnd,
            experimentId: settings.experimentId,
          })})`;
        })
        .join("\n")}
      ${
        activationMetrics.length > 0
          ? `, __activatedUsers as (${this.getActivatedUsersCTE(
              baseIdType,
              activationMetrics,
              isRegressionAdjusted,
              ignoreConversionEnd
            )})`
          : ""
      }
      ${denominatorMetrics
        .map((m, i) => {
          const nextMetric = denominatorMetrics[i + 1] || metric;
          return `, __denominator${i} as (${this.getMetricCTE({
            metric: m,
            conversionWindowHours:
              nextMetric.conversionWindowHours ||
              DEFAULT_CONVERSION_WINDOW_HOURS,
            conversionDelayHours: nextMetric.conversionDelayHours,
            ignoreConversionEnd: ignoreConversionEnd,
            baseIdType,
            idJoinMap,
            startDate: metricStart,
            endDate: metricEnd,
            experimentId: settings.experimentId,
          })})`;
        })
        .join("\n")}
      ${
        denominatorMetrics.length > 0 && ratioIsFunnel
          ? `, __denominatorUsers as (${this.getActivatedUsersCTE(
              baseIdType,
              denominatorMetrics,
              false, // no regression adjustment for denominators
              ignoreConversionEnd,
              "__denominator",
              dimension?.type !== "activation" && activationMetrics.length > 0
                ? "__activatedUsers"
                : "__experiment"
            )})`
          : ""
      }
      , __distinctUsers as (
        -- One row per user
        SELECT
          e.${baseIdType} as ${baseIdType},
          ${dimensionCol} as dimension,
          ${
            isRegressionAdjusted
              ? `MIN(e.preexposure_start) AS preexposure_start,
                 MIN(e.preexposure_end) AS preexposure_end,`
              : ""
          }
          ${
            cumulativeDate
              ? `MIN(${this.dateTrunc("e.timestamp")}) AS first_exposure_date,`
              : ""
          }
          ${this.ifElse(
            "count(distinct e.variation) > 1",
            "'__multiple__'",
            "max(e.variation)"
          )} as variation,
          MIN(${this.getMetricConversionBase(
            "conversion_start",
            denominatorMetrics.length > 0,
            activationMetrics.length > 0 && dimension?.type !== "activation"
          )}) as conversion_start
          ${
            ignoreConversionEnd
              ? ""
              : `, MIN(${this.getMetricConversionBase(
                  "conversion_end",
                  denominatorMetrics.length > 0,
                  activationMetrics.length > 0 &&
                    dimension?.type !== "activation"
                )}) as conversion_end`
          }
        FROM
          __experiment e
          ${
            segment
              ? `JOIN __segment s ON (s.${baseIdType} = e.${baseIdType})`
              : ""
          }
          ${
            dimension?.type === "user"
              ? `LEFT JOIN __dimension d ON (d.${baseIdType} = e.${baseIdType})`
              : ""
          }
          ${
            activationMetrics.length > 0
              ? `
          ${
            dimension?.type === "activation" ? "LEFT " : ""
          }JOIN __activatedUsers a ON (
            a.${baseIdType} = e.${baseIdType}
          )`
              : ""
          }
          ${
            denominatorMetrics.length > 0 && ratioIsFunnel
              ? `JOIN __denominatorUsers du ON (du.${baseIdType} = e.${baseIdType})`
              : ""
          }
        ${segment ? `WHERE s.date <= e.timestamp` : ""}
        GROUP BY
          e.${baseIdType}
      )
      ${
        cumulativeDate
          ? `, __dateRange AS (
        ${this.getDateTable(startDate, endDate)}
      )`
          : ""
      }
      , __userMetricJoin as (
        SELECT
          d.variation AS variation,
          d.dimension AS dimension,
          ${cumulativeDate ? `${this.dateTrunc("dr.day")} AS day,` : ""}
          d.${baseIdType} AS ${baseIdType},
          ${this.addCaseWhenTimeFilter(
            "m.value",
            ignoreConversionEnd,
            cumulativeDate
          )} as value
        FROM
          __distinctUsers d
        LEFT JOIN __metric m ON (
          m.${baseIdType} = d.${baseIdType}
        )
        ${
          cumulativeDate
            ? `
            CROSS JOIN __dateRange dr
            WHERE d.first_exposure_date <= dr.day
          `
            : ""
        }
      )
      , __userMetricAgg as (
        -- Add in the aggregate metric value for each user
        SELECT
          variation,
          dimension,
          ${cumulativeDate ? "day," : ""}
          ${baseIdType},
          ${this.getAggregateMetricColumn(metric)} as value
        FROM
          __userMetricJoin
        GROUP BY
          variation,
          dimension,
          ${cumulativeDate ? "day," : ""}
          ${baseIdType}
      )
      ${
        isRatio
          ? `, __userDenominatorAgg AS (
              SELECT
                d.variation AS variation,
                d.dimension AS dimension,
                ${cumulativeDate ? `${this.dateTrunc("dr.day")} AS day,` : ""}
                d.${baseIdType} AS ${baseIdType},
                ${this.getAggregateMetricColumn(denominator)} as value
              FROM
                __distinctUsers d
                JOIN __denominator${denominatorMetrics.length - 1} m ON (
                  m.${baseIdType} = d.${baseIdType}
                )
                ${cumulativeDate ? "CROSS JOIN __dateRange dr" : ""}
              WHERE
                m.timestamp >= d.conversion_start
                ${
                  ignoreConversionEnd
                    ? ""
                    : "AND m.timestamp <= d.conversion_end"
                }
                ${
                  cumulativeDate
                    ? `AND ${this.castToDate(
                        "m.timestamp"
                      )} <= dr.day AND d.first_exposure_date <= dr.day`
                    : ""
                }
              GROUP BY
                d.variation,
                d.dimension,
                ${cumulativeDate ? `${this.dateTrunc("dr.day")},` : ""}
                d.${baseIdType}
            )`
          : ""
      }
      ${
        isRegressionAdjusted
          ? `
        , __userCovariateMetric as (
          SELECT
            d.variation AS variation,
            d.dimension AS dimension,
            d.${baseIdType} AS ${baseIdType},
            ${this.getAggregateMetricColumn(metric)} as value
          FROM
            __distinctUsers d
          JOIN __metric m ON (
            m.${baseIdType} = d.${baseIdType}
          )
          WHERE 
            m.timestamp >= d.preexposure_start
            AND m.timestamp < d.preexposure_end
          GROUP BY
            d.variation,
            d.dimension,
            d.${baseIdType}
        )
        `
          : ""
      }
      -- One row per variation/dimension with aggregations
      SELECT
        m.variation,
        m.dimension,
        ${cumulativeDate ? `${this.formatDate("m.day")} AS day,` : ""}
        COUNT(*) AS users,
        SUM(COALESCE(m.value, 0)) AS main_sum,
        SUM(POWER(COALESCE(m.value, 0), 2)) AS main_sum_squares
        ${
          isRatio
            ? `,
          SUM(COALESCE(d.value, 0)) AS denominator_sum,
          SUM(POWER(COALESCE(d.value, 0), 2)) AS denominator_sum_squares,
          SUM(COALESCE(d.value, 0) * COALESCE(m.value, 0)) AS main_denominator_sum_product
        `
            : ""
        }
        ${
          isRegressionAdjusted
            ? `,
          SUM(COALESCE(c.value, 0)) AS covariate_sum,
          SUM(POWER(COALESCE(c.value, 0), 2)) AS covariate_sum_squares,
          SUM(COALESCE(m.value, 0) * COALESCE(c.value, 0)) AS main_covariate_sum_product
          `
            : ""
        }
      FROM
        __userMetricAgg m
      ${
        isRatio
          ? `LEFT JOIN __userDenominatorAgg d ON (
              d.${baseIdType} = m.${baseIdType}
              ${cumulativeDate ? "AND d.day = m.day" : ""}
            )`
          : ""
      }
      ${
        isRegressionAdjusted
          ? `
          LEFT JOIN __userCovariateMetric c
          ON (c.user_id = m.user_id)
          `
          : ""
      }
      ${!isRatio && metric.ignoreNulls ? `WHERE m.value != 0` : ""}
      ${isRatio ? `WHERE d.value != 0` : ""}
      GROUP BY
        m.variation,
        ${cumulativeDate ? "m.day," : ""}
        m.dimension
    `,
      this.getFormatDialect()
    );
  }
  getExperimentResultsQuery(): string {
    throw new Error("Not implemented");
  }
  async getExperimentResults(): Promise<ExperimentQueryResponses> {
    throw new Error("Not implemented");
  }
  getInformationSchemaFromClause(): string {
    return "information_schema.columns";
  }
  getInformationSchemaWhereClause(): string {
    return "table_schema NOT IN ('information_schema')";
  }
  getInformationSchemaTableFromClause(
    // eslint-disable-next-line
    databaseName: string,
    // eslint-disable-next-line
    tableSchema: string
  ): string {
    return "information_schema.columns";
  }
  async getInformationSchema(): Promise<InformationSchema[]> {
    const sql = `
  SELECT 
    table_name as table_name,
    table_catalog as table_catalog,
    table_schema as table_schema,
    count(column_name) as column_count 
  FROM
    ${this.getInformationSchemaFromClause()}
    WHERE ${this.getInformationSchemaWhereClause()}
    GROUP BY table_name, table_schema, table_catalog`;

    const results = await this.runQuery(format(sql, this.getFormatDialect()));

    if (!results.length) {
      throw new Error(`No tables found.`);
    }

    return formatInformationSchema(
      results as RawInformationSchema[],
      this.type
    );
  }
  async getTableData(
    databaseName: string,
    tableSchema: string,
    tableName: string
  ): Promise<{ tableData: null | unknown[] }> {
    const sql = `
  SELECT 
    data_type as data_type,
    column_name as column_name 
  FROM
    ${this.getInformationSchemaTableFromClause(databaseName, tableSchema)}
  WHERE 
    table_name = '${tableName}'
    AND table_schema = '${tableSchema}'
    AND table_catalog = '${databaseName}'`;

    const tableData = await this.runQuery(format(sql, this.getFormatDialect()));

    return { tableData };
  }

  private getMetricQueryFormat(metric: MetricInterface) {
    return metric.queryFormat || (metric.sql ? "sql" : "builder");
  }

  getDateTable(startDate: Date, endDate: Date | null): string {
    return `
      SELECT ${this.castToDate("t.day")} AS day
      FROM
        (
          SELECT 
            GENERATE_SERIES(
              ${this.castToDate(this.toTimestamp(startDate))},
              ${
                endDate
                  ? this.castToDate(this.toTimestamp(endDate))
                  : this.currentDate()
              },
              ${this.addTime("", "day", "", 1)}
            ) AS day
        ) t
     `;
  }

  private getMetricCTE({
    metric,
    conversionWindowHours = 0,
    conversionDelayHours = 0,
    ignoreConversionEnd = false,
    baseIdType,
    idJoinMap,
    startDate,
    endDate,
    experimentId,
  }: {
    metric: MetricInterface;
    conversionWindowHours?: number;
    conversionDelayHours?: number;
    ignoreConversionEnd?: boolean;
    baseIdType: string;
    idJoinMap: Record<string, string>;
    startDate: Date;
    endDate: Date | null;
    experimentId?: string;
  }) {
    const queryFormat = this.getMetricQueryFormat(metric);

    const cols = this.getMetricColumns(metric, "m");

    // Determine the identifier column to select from
    let userIdCol = cols.userIds[baseIdType] || "user_id";
    let join = "";
    if (metric.userIdTypes?.includes(baseIdType)) {
      userIdCol = baseIdType;
    } else if (metric.userIdTypes) {
      for (let i = 0; i < metric.userIdTypes.length; i++) {
        const userIdType: string = metric.userIdTypes[i];
        if (userIdType in idJoinMap) {
          userIdCol = `i.${baseIdType}`;
          join = `JOIN ${idJoinMap[userIdType]} i ON (i.${userIdType} = m.${userIdType})`;
          break;
        }
      }
    }

    const timestampCol = this.castUserDateCol(cols.timestamp);

    const schema = this.getSchema();

    const where: string[] = [];

    // From old, deprecated query builder UI
    if (queryFormat === "builder" && metric.conditions?.length) {
      metric.conditions.forEach((c) => {
        where.push(`m.${c.column} ${c.operator} '${c.value}'`);
      });
    }
    // Add a rough date filter to improve query performance
    if (startDate) {
      where.push(`${timestampCol} >= ${this.toTimestamp(startDate)}`);
    }
    // endDate is now meaningful if ignoreConversionEnd
    if (endDate) {
      where.push(`${timestampCol} <= ${this.toTimestamp(endDate)}`);
    }

    return `-- Metric (${metric.name})
      SELECT
        ${userIdCol} as ${baseIdType},
        ${cols.value} as value,
        ${timestampCol} as timestamp,
        ${this.addHours(timestampCol, conversionDelayHours)} as conversion_start
        ${
          ignoreConversionEnd
            ? ""
            : `, ${this.addHours(
                timestampCol,
                conversionDelayHours + conversionWindowHours
              )} as conversion_end`
        }
      FROM
        ${
          queryFormat === "sql"
            ? `(
              ${replaceSQLVars(metric.sql || "", {
                startDate,
                endDate: endDate || undefined,
                experimentId,
              })}
              )`
            : (schema && !metric.table?.match(/\./) ? schema + "." : "") +
              (metric.table || "")
        } m
        ${join}
        ${where.length ? `WHERE ${where.join(" AND ")}` : ""}
    `;
  }

  // Only include users who entered the experiment before this timestamp
  private getExperimentEndDate(
    settings: ExperimentSnapshotSettings,
    conversionWindowHours: number
  ): Date | null {
    // If we need to wait until users have had a chance to fully convert
    if (settings.skipPartialData) {
      // The last date allowed to give enough time for users to convert
      const conversionWindowEndDate = new Date();
      conversionWindowEndDate.setHours(
        conversionWindowEndDate.getHours() - conversionWindowHours
      );

      // Use the earliest of either the conversion end date or the phase end date
      return new Date(
        Math.min(settings.endDate.getTime(), conversionWindowEndDate.getTime())
      );
    }

    // Otherwise, use the actual end date
    return settings.endDate;
  }

  private getExperimentCTE({
    settings,
    baseIdType,
<<<<<<< HEAD
    startDate,
    endDate,
=======
>>>>>>> 40fbfec3
    conversionWindowHours = 0,
    conversionDelayHours = 0,
    experimentDimension = null,
    isRegressionAdjusted = false,
    regressionAdjustmentHours = 0,
    minMetricDelay = 0,
    ignoreConversionEnd = false,
  }: {
    settings: ExperimentSnapshotSettings;
    baseIdType: string;
<<<<<<< HEAD
    startDate: Date;
    endDate: Date | null;
=======
>>>>>>> 40fbfec3
    conversionWindowHours: number;
    conversionDelayHours: number;
    experimentDimension: string | null;
    isRegressionAdjusted: boolean;
    regressionAdjustmentHours: number;
    minMetricDelay: number;
    ignoreConversionEnd: boolean;
  }) {
<<<<<<< HEAD
=======
    conversionWindowHours =
      conversionWindowHours || DEFAULT_CONVERSION_WINDOW_HOURS;

    const endDate = this.getExperimentEndDate(
      settings,
      conversionWindowHours + conversionDelayHours
    );

>>>>>>> 40fbfec3
    const timestampColumn = this.castUserDateCol("e.timestamp");

    return `-- Viewed Experiment
    SELECT
      e.${baseIdType} as ${baseIdType},
      ${this.castToString("e.variation_id")} as variation,
      ${timestampColumn} as timestamp,
      ${
        isRegressionAdjusted
          ? `${this.addHours(
              timestampColumn,
              minMetricDelay
            )} AS preexposure_end,
            ${this.addHours(
              timestampColumn,
              minMetricDelay - regressionAdjustmentHours
            )} AS preexposure_start,`
          : ""
      }
      ${this.addHours(
        timestampColumn,
        conversionDelayHours
      )} as conversion_start
      ${experimentDimension ? `, e.${experimentDimension} as dimension` : ""}
      ${
        ignoreConversionEnd
          ? ""
          : `, ${this.addHours(
              timestampColumn,
              conversionDelayHours + conversionWindowHours
            )} as conversion_end`
      }    
    FROM
        __rawExperiment e
    WHERE
<<<<<<< HEAD
        e.experiment_id = '${experiment.trackingKey}'
        AND ${timestampColumn} >= ${this.toTimestamp(startDate)}
=======
        e.experiment_id = '${settings.experimentId}'
        AND ${timestampColumn} >= ${this.toTimestamp(settings.startDate)}
>>>>>>> 40fbfec3
        ${
          endDate
            ? `AND ${timestampColumn} <= ${this.toTimestamp(endDate)}`
            : ""
        }
        ${settings.queryFilter ? `AND (\n${settings.queryFilter}\n)` : ""}
    `;
  }
  private getSegmentCTE(
    segment: SegmentInterface,
    baseIdType: string,
    idJoinMap: Record<string, string>
  ) {
    const dateCol = this.castUserDateCol("s.date");

    const userIdType = segment.userIdType || "user_id";

    // Need to use an identity join table
    if (userIdType !== baseIdType) {
      return `-- Segment (${segment.name})
      SELECT
        i.${baseIdType},
        ${dateCol} as date
      FROM
        (
          ${segment.sql}
        ) s
        JOIN ${idJoinMap[userIdType]} i ON ( i.${userIdType} = s.${userIdType} )
      `;
    }

    if (dateCol !== "s.date") {
      return `-- Segment (${segment.name})
      SELECT
        s.${userIdType},
        ${dateCol} as date
      FROM
        (
          ${segment.sql}
        ) s`;
    }

    return `-- Segment (${segment.name})
    ${segment.sql}
    `;
  }

  private getDimensionCTE(
    dimension: DimensionInterface,
    baseIdType: string,
    idJoinMap: Record<string, string>
  ) {
    const userIdType = dimension.userIdType || "user_id";

    // Need to use an identity join table
    if (userIdType !== baseIdType) {
      return `-- Dimension (${dimension.name})
      SELECT
        i.${baseIdType},
        d.value
      FROM
        (
          ${dimension.sql}
        ) d
        JOIN ${idJoinMap[userIdType]} i ON ( i.${userIdType} = d.${userIdType} )
      `;
    }

    return `-- Dimension (${dimension.name})
    ${dimension.sql}
    `;
  }

  private capValue(cap: number | undefined, value: string) {
    if (!cap) {
      return value;
    }

    return `LEAST(${cap}, ${value})`;
  }

  private addCaseWhenTimeFilter(
    col: string,
    ignoreConversionEnd: boolean,
    cumulativeDate: boolean
  ): string {
    return `${this.ifElse(
      `
        m.timestamp >= d.conversion_start
        ${ignoreConversionEnd ? "" : `AND m.timestamp <= d.conversion_end`}
        ${
          cumulativeDate ? `AND ${this.dateTrunc("m.timestamp")} <= dr.day` : ""
        }
      `,
      // The coalesce treats conversions that exist but have a NULL `value` as 0,
      // reserving NULL for users with no matching metric rows in conversion window
      `COALESCE(${col}, 0)`,
      `NULL`
    )}`;
  }

  private getAggregateMetricColumn(metric: MetricInterface) {
    // Binomial metrics don't have a value, so use hard-coded "1" as the value
    if (metric.type === "binomial") {
      return `MAX(COALESCE(value, 0))`;
    }

    // SQL editor
    if (this.getMetricQueryFormat(metric) === "sql") {
      // Custom aggregation that's a hardcoded number (e.g. "1")
      if (metric.aggregation && Number(metric.aggregation)) {
        return `GREATEST(${metric.aggregation}, COALESCE(value, -999999))`;
      }
      // Other custom aggregation
      else if (metric.aggregation) {
        // prePostTimeFilter (and regression adjustment) not implemented for
        // custom aggregate metrics
        return this.capValue(
          metric.cap,
          replaceCountStar(metric.aggregation, `value`)
        );
      }
      // Standard aggregation (SUM)
      else {
        return this.capValue(metric.cap, `SUM(COALESCE(value, 0))`);
      }
    }
    // Query builder
    else {
      // Count metrics that specify a distinct column to count
      if (metric.type === "count" && metric.column) {
        return this.capValue(metric.cap, `COUNT(DISTINCT (value))`);
      }
      // Count metrics just do a simple count of rows by default
      else if (metric.type === "count") {
        return this.capValue(metric.cap, `COUNT(value)`);
      }
      // Revenue and duration metrics use MAX by default
      else {
        return this.capValue(metric.cap, `MAX(COALESCE(value, 0))`);
      }
    }
  }

  private getMetricColumns(metric: MetricInterface, alias = "m") {
    const queryFormat = this.getMetricQueryFormat(metric);

    // Directly inputting SQL (preferred)
    if (queryFormat === "sql") {
      const userIds: Record<string, string> = {};
      metric.userIdTypes?.forEach((userIdType) => {
        userIds[userIdType] = `${alias}.${userIdType}`;
      });
      return {
        userIds: userIds,
        timestamp: `${alias}.timestamp`,
        value: metric.type === "binomial" ? "1" : `${alias}.value`,
      };
    }

    // Using the query builder (legacy)
    let valueCol = metric.column || "value";
    if (metric.type === "duration" && valueCol.match(/\{alias\}/)) {
      valueCol = valueCol.replace(/\{alias\}/g, alias);
    } else {
      valueCol = alias + "." + valueCol;
    }
    const value = metric.type !== "binomial" && metric.column ? valueCol : "1";

    const userIds: Record<string, string> = {};
    metric.userIdTypes?.forEach((userIdType) => {
      userIds[userIdType] = `${alias}.${
        metric.userIdColumns?.[userIdType] || userIdType
      }`;
    });

    return {
      userIds,
      timestamp: `${alias}.${metric.timestampColumn || "received_at"}`,
      value,
    };
  }

  private getIdentitiesQuery(
    settings: DataSourceSettings,
    id1: string,
    id2: string,
    from: Date,
    to: Date | undefined,
    experimentId?: string
  ) {
    if (settings?.queries?.identityJoins) {
      for (let i = 0; i < settings.queries.identityJoins.length; i++) {
        const join = settings?.queries?.identityJoins[i];
        if (
          join.query.length > 6 &&
          join.ids.includes(id1) &&
          join.ids.includes(id2)
        ) {
          return `
          SELECT
            ${id1},
            ${id2}
          FROM
            (
              ${replaceSQLVars(join.query, {
                startDate: from,
                endDate: to,
                experimentId,
              })}
            ) i
          GROUP BY
            ${id1}, ${id2}
          `;
        }
      }
    }
    if (settings?.queries?.pageviewsQuery) {
      const timestampColumn = this.castUserDateCol("i.timestamp");

      if (
        ["user_id", "anonymous_id"].includes(id1) &&
        ["user_id", "anonymous_id"].includes(id2)
      ) {
        return `
        SELECT
          user_id,
          anonymous_id
        FROM
          (${replaceSQLVars(settings.queries.pageviewsQuery, {
            startDate: from,
            endDate: to,
            experimentId,
          })}) i
        WHERE
          ${timestampColumn} >= ${this.toTimestamp(from)}
          ${to ? `AND ${timestampColumn} <= ${this.toTimestamp(to)}` : ""}
        GROUP BY
          user_id, anonymous_id
        `;
      }
    }

    throw new Error(`Missing identifier join table for '${id1}' and '${id2}'.`);
  }
}<|MERGE_RESOLUTION|>--- conflicted
+++ resolved
@@ -872,10 +872,9 @@
       intialMetric.conversionWindowHours || DEFAULT_CONVERSION_WINDOW_HOURS;
     const initialConversionDelayHours = intialMetric.conversionDelayHours || 0;
 
-    const startDate: Date = phase.dateStarted;
+    const startDate: Date = settings.startDate;
     const endDate: Date | null = this.getExperimentEndDate(
-      experiment,
-      phase,
+      settings,
       initialConversionWindowHours + initialConversionDelayHours
     );
 
@@ -891,11 +890,7 @@
         })}
       ),
       __experiment as (${this.getExperimentCTE({
-<<<<<<< HEAD
-        experiment,
-=======
         settings,
->>>>>>> 40fbfec3
         baseIdType,
         startDate,
         endDate,
@@ -1434,11 +1429,8 @@
   private getExperimentCTE({
     settings,
     baseIdType,
-<<<<<<< HEAD
     startDate,
     endDate,
-=======
->>>>>>> 40fbfec3
     conversionWindowHours = 0,
     conversionDelayHours = 0,
     experimentDimension = null,
@@ -1449,11 +1441,8 @@
   }: {
     settings: ExperimentSnapshotSettings;
     baseIdType: string;
-<<<<<<< HEAD
     startDate: Date;
     endDate: Date | null;
-=======
->>>>>>> 40fbfec3
     conversionWindowHours: number;
     conversionDelayHours: number;
     experimentDimension: string | null;
@@ -1462,17 +1451,6 @@
     minMetricDelay: number;
     ignoreConversionEnd: boolean;
   }) {
-<<<<<<< HEAD
-=======
-    conversionWindowHours =
-      conversionWindowHours || DEFAULT_CONVERSION_WINDOW_HOURS;
-
-    const endDate = this.getExperimentEndDate(
-      settings,
-      conversionWindowHours + conversionDelayHours
-    );
-
->>>>>>> 40fbfec3
     const timestampColumn = this.castUserDateCol("e.timestamp");
 
     return `-- Viewed Experiment
@@ -1508,13 +1486,8 @@
     FROM
         __rawExperiment e
     WHERE
-<<<<<<< HEAD
-        e.experiment_id = '${experiment.trackingKey}'
+        e.experiment_id = '${settings.experimentId}'
         AND ${timestampColumn} >= ${this.toTimestamp(startDate)}
-=======
-        e.experiment_id = '${settings.experimentId}'
-        AND ${timestampColumn} >= ${this.toTimestamp(settings.startDate)}
->>>>>>> 40fbfec3
         ${
           endDate
             ? `AND ${timestampColumn} <= ${this.toTimestamp(endDate)}`
