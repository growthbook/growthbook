--- conflicted
+++ resolved
@@ -2977,24 +2977,12 @@
           : `
       -- One row per variation/dimension with aggregations
       SELECT
-<<<<<<< HEAD
-        m.variation AS variation
+        m.variation AS variation,
         , ${dimensionCols.map((c) => `m.${c} AS ${c}`).join(", ")}
-        , COUNT(*) AS users
-        ${metricData
-          .map((data) => {
-            return `
-           , '${data.id}' as ${data.alias}_id
-=======
-        m.variation AS variation,
-        ${
-          cumulativeDate ? `${this.formatDate("m.day")}` : "m.dimension"
-        } AS dimension,
         COUNT(*) AS users,
         ${metricData.map((data) => {
           return `
            ${this.castToString(`'${data.id}'`)} as ${data.alias}_id,
->>>>>>> e4d81ce2
             ${
               data.isPercentileCapped
                 ? `, MAX(COALESCE(cap.${data.alias}_value_cap, 0)) as ${data.alias}_main_cap_value`
