--- conflicted
+++ resolved
@@ -3057,53 +3057,6 @@
             : ""
         }
       )
-<<<<<<< HEAD
-      , __factTable as (${this.getFactMetricCTE({
-        baseIdType,
-        idJoinMap,
-        metrics,
-        endDate: metricEnd,
-        startDate: metricStart,
-        factTableMap,
-        experimentId: settings.experimentId,
-        phase: settings.phase,
-        customFields: settings.customFields,
-        addFiltersToWhere: true,
-      })})
-      , __userMetricJoin as (
-        SELECT
-          d.variation AS variation
-          ${dimensionCols.map((c) => `, d.${c.alias} AS ${c.alias}`).join("")}
-          ${banditDates?.length ? `, d.bandit_period AS bandit_period` : ""}
-          , d.${baseIdType} AS ${baseIdType}
-          ${metricData
-            .map(
-              (data) =>
-                `, ${this.addCaseWhenTimeFilter(
-                  `m.${data.alias}_value`,
-                  data.metric,
-                  data.overrideConversionWindows,
-                  settings.endDate,
-                  data.quantileMetric ? data.metricQuantileSettings : undefined,
-                )} as ${data.alias}_value
-                ${
-                  data.ratioMetric
-                    ? `, ${this.addCaseWhenTimeFilter(
-                        `m.${data.alias}_denominator`,
-                        data.metric,
-                        data.overrideConversionWindows,
-                        settings.endDate,
-                      )} as ${data.alias}_denominator`
-                    : ""
-                }
-                `,
-            )
-            .join("\n")}
-        FROM
-          __distinctUsers d
-        LEFT JOIN __factTable m ON (
-          m.${baseIdType} = d.${baseIdType}
-=======
       ${factTablesWithIndices
         .map(
           (f) =>
@@ -3117,6 +3070,8 @@
             startDate: metricStart,
             experimentId: settings.experimentId,
             addFiltersToWhere: true,
+            phase: settings.phase,
+            customFields: settings.customFields,
           })}
         )
         , __userMetricJoin${f.index === 0 ? "" : f.index} as (
@@ -3159,7 +3114,6 @@
           LEFT JOIN __factTable${f.index === 0 ? "" : f.index} m ON (
             m.${baseIdType} = d.${baseIdType}
           )
->>>>>>> 6732dccd
         )
       ${
         eventQuantileData.length
@@ -5493,17 +5447,9 @@
         startDate,
         endDate: endDate || undefined,
         experimentId,
-<<<<<<< HEAD
+        templateVariables: getFactTableTemplateVariables(factTable),
         phase,
         customFields,
-        templateVariables: getMetricTemplateVariables(
-          metrics[0],
-          factTableMap,
-          false,
-        ),
-=======
-        templateVariables: getFactTableTemplateVariables(factTable),
->>>>>>> 6732dccd
       },
     );
   }
@@ -5579,10 +5525,10 @@
     startDate,
     endDate,
     experimentId,
+    factTableMap,
+    useDenominator,
     phase,
     customFields,
-    factTableMap,
-    useDenominator,
   }: {
     metric: ExperimentMetricInterface;
     baseIdType: string;
@@ -5590,10 +5536,10 @@
     startDate: Date;
     endDate: Date | null;
     experimentId?: string;
+    factTableMap: FactTableMap;
+    useDenominator?: boolean;
     phase?: PhaseSQLVar;
     customFields?: Record<string, unknown>;
-    factTableMap: FactTableMap;
-    useDenominator?: boolean;
   }) {
     const cols = this.getMetricColumns(
       metric,
