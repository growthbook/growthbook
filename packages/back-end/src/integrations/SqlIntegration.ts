import cloneDeep from "lodash/cloneDeep";
import { MetricInterface } from "../../types/metric";
import {
  DataSourceSettings,
  DataSourceProperties,
  ExposureQuery,
} from "../../types/datasource";
import {
  MetricValueParams,
  SourceIntegrationInterface,
  ExperimentMetricQueryParams,
  PastExperimentParams,
  PastExperimentResponse,
  ExperimentMetricQueryResponse,
  MetricValueQueryResponse,
  MetricValueQueryResponseRow,
  ExperimentQueryResponses,
  Dimension,
  TestQueryResult,
} from "../types/Integration";
import { ExperimentPhase, ExperimentInterface } from "../../types/experiment";
import { DimensionInterface } from "../../types/dimension";
import {
  DEFAULT_CONVERSION_WINDOW_HOURS,
  IMPORT_LIMIT_DAYS,
} from "../util/secrets";
import { getValidDate } from "../util/dates";
import { SegmentInterface } from "../../types/segment";
import {
  getBaseIdTypeAndJoins,
  replaceSQLVars,
  format,
  FormatDialect,
} from "../util/sql";

export default abstract class SqlIntegration
  implements SourceIntegrationInterface {
  settings: DataSourceSettings;
  // eslint-disable-next-line @typescript-eslint/ban-ts-comment
  // @ts-ignore
  datasource: string;
  // eslint-disable-next-line @typescript-eslint/ban-ts-comment
  // @ts-ignore
  organization: string;
  // eslint-disable-next-line @typescript-eslint/ban-ts-comment
  // @ts-ignore
  decryptionError: boolean;
  // eslint-disable-next-line
  params: any;
  abstract setParams(encryptedParams: string): void;
  // eslint-disable-next-line
  abstract runQuery(sql: string): Promise<any[]>;
  abstract getSensitiveParamKeys(): string[];

  constructor(encryptedParams: string, settings: DataSourceSettings) {
    try {
      this.setParams(encryptedParams);
    } catch (e) {
      this.params = {};
      this.decryptionError = true;
    }
    this.settings = {
      ...settings,
    };
  }
  getSourceProperties(): DataSourceProperties {
    return {
      queryLanguage: "sql",
      metricCaps: true,
      segments: true,
      dimensions: true,
      exposureQueries: true,
      separateExperimentResultQueries: true,
      hasSettings: true,
      userIds: true,
      experimentSegments: true,
      activationDimension: true,
      pastExperiments: true,
    };
  }

  async testConnection(): Promise<boolean> {
    await this.runQuery("select 1");
    return true;
  }

  getSchema(): string {
    return "";
  }
  getFormatDialect(): FormatDialect {
    return "";
  }
  toTimestamp(date: Date) {
    return `'${date.toISOString().substr(0, 19).replace("T", " ")}'`;
  }
  addHours(col: string, hours: number) {
    if (!hours) return col;
    let unit: "hour" | "minute" = "hour";
    const sign = hours > 0 ? "+" : "-";
    hours = Math.abs(hours);

    const roundedHours = Math.round(hours);
    const roundedMinutes = Math.round(hours * 60);

    let amount = roundedHours;

    // If not within a few minutes of an even hour, go with minutes as the unit instead
    if (Math.round(roundedMinutes / 15) % 4 > 0) {
      unit = "minute";
      amount = roundedMinutes;
    }

    if (amount === 0) {
      return col;
    }

    return this.addTime(col, unit, sign, amount);
  }
  addTime(
    col: string,
    unit: "hour" | "minute",
    sign: "+" | "-",
    amount: number
  ): string {
    return `${col} ${sign} INTERVAL '${amount} ${unit}s'`;
  }
  dateTrunc(col: string) {
    return `date_trunc('day', ${col})`;
  }
  dateDiff(startCol: string, endCol: string) {
    return `datediff(day, ${startCol}, ${endCol})`;
  }
  // eslint-disable-next-line
  convertDate(fromDB: any): Date {
    return getValidDate(fromDB);
  }
  stddev(col: string) {
    return `STDDEV(${col})`;
  }
  avg(col: string) {
    return `AVG(${this.ensureFloat(col)})`;
  }
  formatDate(col: string): string {
    return col;
  }
  ifElse(condition: string, ifTrue: string, ifFalse: string) {
    return `(CASE WHEN ${condition} THEN ${ifTrue} ELSE ${ifFalse} END)`;
  }
  castToString(col: string): string {
    return `cast(${col} as varchar)`;
  }
  ensureFloat(col: string): string {
    return col;
  }
  castUserDateCol(column: string): string {
    return column;
  }
  useAliasInGroupBy(): boolean {
    return true;
  }

  applyMetricOverrides(
    metric: MetricInterface,
    experiment: ExperimentInterface
  ) {
    if (!metric) return;
    const metricOverride = experiment?.metricOverrides?.find(
      (mo) => mo.id === metric.id
    );
    if (metricOverride) {
      if ("conversionDelayHours" in metricOverride) {
        metric.conversionDelayHours = metricOverride.conversionDelayHours;
      }
      if ("conversionWindowHours" in metricOverride) {
        metric.conversionWindowHours = metricOverride.conversionWindowHours;
      }
      if ("winRisk" in metricOverride) {
        metric.winRisk = metricOverride.winRisk;
      }
      if ("loseRisk" in metricOverride) {
        metric.loseRisk = metricOverride.loseRisk;
      }
    }
    return;
  }

  private getExposureQuery(
    exposureQueryId: string,
    userIdType?: "anonymous" | "user"
  ): ExposureQuery {
    if (!exposureQueryId) {
      exposureQueryId = userIdType === "user" ? "user_id" : "anonymous_id";
    }

    const queries = this.settings?.queries?.exposure || [];

    const match = queries.find((q) => q.id === exposureQueryId);

    if (!match) {
      throw new Error(
        "Unknown experiment assignment table - " + exposureQueryId
      );
    }

    return match;
  }

  getPastExperimentQuery(params: PastExperimentParams) {
    // TODO: for past experiments, UNION all exposure queries together
    const experimentQueries = (
      this.settings.queries?.exposure || []
    ).map(({ id }) => this.getExposureQuery(id));

    return format(
      `-- Past Experiments
    WITH
      ${experimentQueries
        .map((q, i) => {
          const hasNameCol = q.hasNameCol || false;
          return `
        __exposures${i} as (
          SELECT 
            ${this.castToString(`'${q.id}'`)} as exposure_query,
            experiment_id,
            ${
              hasNameCol ? "MIN(experiment_name)" : "experiment_id"
            } as experiment_name,
            ${this.castToString("variation_id")} as variation_id,
            ${
              hasNameCol
                ? "MIN(variation_name)"
                : this.castToString("variation_id")
            } as variation_name,
            ${this.dateTrunc(this.castUserDateCol("timestamp"))} as date,
            count(distinct ${q.userIdType}) as users
          FROM
            (
              ${replaceSQLVars(q.query, { startDate: params.from })}
            ) e${i}
          WHERE
            ${this.castUserDateCol("timestamp")} > ${this.toTimestamp(
            params.from
          )}
          GROUP BY
            experiment_id,
            variation_id,
            ${this.dateTrunc(this.castUserDateCol("timestamp"))}
        ),`;
        })
        .join("\n")}
      __experiments as (
        ${experimentQueries
          .map((q, i) => `SELECT * FROM __exposures${i}`)
          .join("\nUNION ALL\n")}
      ),
      __userThresholds as (
        SELECT
          exposure_query,
          experiment_id,
          MIN(experiment_name) as experiment_name,
          variation_id,
          MIN(variation_name) as variation_name,
          -- It's common for a small number of tracking events to continue coming in
          -- long after an experiment ends, so limit to days with enough traffic
          max(users)*0.05 as threshold
        FROM
          __experiments
        WHERE
          -- Skip days where a variation got 5 or fewer visitors since it's probably not real traffic
          users > 5
        GROUP BY
        exposure_query, experiment_id, variation_id
      ),
      __variations as (
        SELECT
          d.exposure_query,
          d.experiment_id,
          MIN(d.experiment_name) as experiment_name,
          d.variation_id,
          MIN(d.variation_name) as variation_name,
          MIN(d.date) as start_date,
          MAX(d.date) as end_date,
          SUM(d.users) as users
        FROM
          __experiments d
          JOIN __userThresholds u ON (
            d.exposure_query = u.exposure_query
            AND d.experiment_id = u.experiment_id
            AND d.variation_id = u.variation_id
          )
        WHERE
          d.users > u.threshold
        GROUP BY
          d.exposure_query, d.experiment_id, d.variation_id
      )
    SELECT
      *
    FROM
      __variations
    WHERE
      -- Skip experiments at start of date range since it's likely missing data
      ${this.dateDiff(this.toTimestamp(params.from), "start_date")} > 2
    ORDER BY
      experiment_id ASC, variation_id ASC`,
      this.getFormatDialect()
    );
  }
  async runPastExperimentQuery(query: string): Promise<PastExperimentResponse> {
    const rows = await this.runQuery(query);

    return rows.map((row) => {
      return {
        exposure_query: row.exposure_query,
        experiment_id: row.experiment_id,
        experiment_name: row.experiment_name,
        variation_id: row.variation_id ?? "",
        variation_name: row.variation_name,
        users: parseInt(row.users) || 0,
        end_date: this.convertDate(row.end_date).toISOString(),
        start_date: this.convertDate(row.start_date).toISOString(),
      };
    });
  }

  getMetricValueQuery(params: MetricValueParams): string {
    const { baseIdType, idJoinMap, idJoinSQL } = this.getIdentifiesCTE(
      [
        params.metric.userIdTypes || [],
        params.segment ? [params.segment.userIdType || "user_id"] : [],
      ],
      params.from,
      params.to
    );

    // Get rough date filter for metrics to improve performance
    const metricStart = this.getMetricStart([params.metric], params.from);
    const metricEnd = this.getMetricEnd([params.metric], params.to);

    const aggregate = this.getAggregateMetricColumn(params.metric, "m");

    return format(
      `-- ${params.name} - ${params.metric.name} Metric
      WITH
        ${idJoinSQL}
        ${
          params.segment
            ? `segment as (${this.getSegmentCTE(
                params.segment,
                baseIdType,
                idJoinMap
              )}),`
            : ""
        }
        __metric as (${this.getMetricCTE({
          metric: params.metric,
          baseIdType,
          idJoinMap,
          startDate: metricStart,
          endDate: metricEnd,
        })})
        , __userMetric as (
          -- Add in the aggregate metric value for each user
          SELECT
            ${aggregate} as value
          FROM
            __metric m
            ${
              params.segment
                ? `JOIN segment s ON (s.${baseIdType} = m.${baseIdType}) WHERE s.date <= m.timestamp`
                : ""
            }
          GROUP BY
            m.${baseIdType}
        )
        , __overall as (
          SELECT
            COUNT(*) as count,
            COALESCE(SUM(value), 0) as main_sum,
            COALESCE(SUM(POWER(value, 2)), 0) as main_sum_squares
          from
            __userMetric
        )
        ${
          params.includeByDate
            ? `
          , __userMetricDates as (
            -- Add in the aggregate metric value for each user
            SELECT
              ${this.dateTrunc("m.timestamp")} as date,
              ${aggregate} as value
            FROM
              __metric m
              ${
                params.segment
                  ? `JOIN segment s ON (s.${baseIdType} = m.${baseIdType}) WHERE s.date <= m.timestamp`
                  : ""
              }
            GROUP BY
              ${this.dateTrunc("m.timestamp")},
              m.${baseIdType}
          )
          , __byDateOverall as (
            SELECT
              date,
              COUNT(*) as count,
              COALESCE(SUM(value), 0) as main_sum,
              COALESCE(SUM(POWER(value, 2)), 0) as main_sum_squares
            FROM
              __userMetricDates d
            GROUP BY
              date
          )`
            : ""
        }
      ${
        params.includeByDate
          ? `
        , __union as (
          SELECT 
            null as date,
            o.*
          FROM
            __overall o
          UNION ALL
          SELECT
            d.*
          FROM
            __byDateOverall d
        )
        SELECT
          *
        FROM
          __union
        ORDER BY
          date ASC
      `
          : `
        SELECT
          o.*
        FROM
          __overall o
      `
      }
      
      `,
      this.getFormatDialect()
    );
  }

  async runExperimentMetricQuery(
    query: string
  ): Promise<ExperimentMetricQueryResponse> {
    const rows = await this.runQuery(query);
    return rows.map((row) => {
      return {
        variation: row.variation ?? "",
        dimension: row.dimension || "",
        users: parseInt(row.users) || 0,
        count: parseInt(row.count) || 0,
        statistic_type: row.statistic_type ?? "",
        main_metric_type: row.main_metric_type ?? "",
        main_sum: parseFloat(row.main_sum) || 0,
        main_sum_squares: parseFloat(row.main_sum_squares) || 0,
        ...(row.denominator_metric_type && {
          denominator_metric_type: row.denominator_metric_type ?? "",
          denominator_sum: parseFloat(row.denominator_sum) || 0,
          denominator_sum_squares: parseFloat(row.denominator_sum_squares) || 0,
          main_denominator_sum_product:
            parseFloat(row.main_denominator_sum_product) || 0,
        }),
      };
    });
  }

  async runMetricValueQuery(query: string): Promise<MetricValueQueryResponse> {
    const rows = await this.runQuery(query);

    return rows.map((row) => {
      const { date, count, main_sum, main_sum_squares } = row;

      const ret: MetricValueQueryResponseRow = {
        date: date ? this.convertDate(date).toISOString() : "",
        count: parseFloat(count) || 0,
        main_sum: parseFloat(main_sum) || 0,
        main_sum_squares: parseFloat(main_sum_squares) || 0,
      };

      return ret;
    });
  }

  getTestQuery(query: string): string {
    const startDate = new Date();
    startDate.setDate(startDate.getDate() - IMPORT_LIMIT_DAYS);
    const limitedQuery = replaceSQLVars(
      `WITH __table as (
        ${query}
      )
      SELECT * FROM __table LIMIT 1`,
      {
        startDate,
      }
    );
    return format(limitedQuery, this.getFormatDialect());
  }

  async runTestQuery(sql: string): Promise<TestQueryResult> {
    // Calculate the run time of the query
    const queryStartTime = Date.now();
    const results = await this.runQuery(sql);
    const queryEndTime = Date.now();
    const duration = queryEndTime - queryStartTime;
    return { results, duration };
  }

  private getIdentifiesCTE(
    objects: string[][],
    from: Date,
    to?: Date,
    forcedBaseIdType?: string,
    experimentId?: string
  ) {
    const { baseIdType, joinsRequired } = getBaseIdTypeAndJoins(
      objects,
      forcedBaseIdType
    );

    // Joins for when an object doesn't support the baseIdType
    const joins: string[] = [];
    const idJoinMap: Record<string, string> = {};

    // Generate table names and SQL for each of the required joins
    joinsRequired.forEach((idType, i) => {
      const table = `__identities${i}`;
      idJoinMap[idType] = table;
      joins.push(
        `${table} as (
        ${this.getIdentitiesQuery(
          this.settings,
          baseIdType,
          idType,
          from,
          to,
          experimentId
        )}
      ),`
      );
    });

    return {
      baseIdType,
      idJoinSQL: joins.join("\n"),
      idJoinMap,
    };
  }

  private getActivatedUsersCTE(
    baseIdType: string,
    metrics: MetricInterface[],
    tablePrefix: string = "__activationMetric",
    initialTable: string = "__experiment"
  ) {
    // Note: the aliases below are needed for clickhouse
    return `
      SELECT
        initial.${baseIdType},
        t${metrics.length - 1}.conversion_start as conversion_start,
        t${metrics.length - 1}.conversion_end as conversion_end
      FROM
        ${initialTable} initial
        ${metrics
          .map((m, i) => {
            const prevAlias = i ? `t${i - 1}` : "initial";
            const alias = `t${i}`;
            return `JOIN ${tablePrefix}${i} ${alias} ON (
            ${alias}.${baseIdType} = ${prevAlias}.${baseIdType}
          )`;
          })
          .join("\n")}
      WHERE
        ${metrics
          .map((m, i) => {
            const prevAlias = i ? `t${i - 1}` : "initial";
            const alias = `t${i}`;
            return `
              ${alias}.timestamp >= ${prevAlias}.conversion_start
              AND ${alias}.timestamp <= ${prevAlias}.conversion_end`;
          })
          .join("\n AND ")}`;
  }

  private getDimensionColumn(baseIdType: string, dimension: Dimension | null) {
    if (!dimension) {
      return this.castToString("'All'");
    } else if (dimension.type === "activation") {
      return this.ifElse(
        `a.${baseIdType} IS NULL`,
        "'Not Activated'",
        "'Activated'"
      );
    } else if (dimension.type === "user") {
      return `coalesce(${this.castToString("d.value")},'')`;
    } else if (dimension.type === "date") {
      return this.formatDate(this.dateTrunc("e.timestamp"));
    } else if (dimension.type === "experiment") {
      return `coalesce(${this.castToString("e.dimension")},'')`;
    }

    throw new Error("Unknown dimension type: " + (dimension as Dimension).type);
  }

  private getMetricConversionBase(
    col: string,
    denominatorMetrics: boolean,
    activationMetrics: boolean
  ): string {
    if (denominatorMetrics) {
      return `du.${col}`;
    }
    if (activationMetrics) {
      return `a.${col}`;
    }
    return `e.${col}`;
  }

  private getMetricStart(metrics: MetricInterface[], initial: Date) {
    const metricStart = new Date(initial);
    let runningDelay = 0;
    let minDelay = 0;
    metrics.forEach((m) => {
      if (m.conversionDelayHours) {
        const delay = runningDelay + m.conversionDelayHours;
        if (delay < minDelay) minDelay = delay;
        runningDelay = delay;
      }
    });
    if (minDelay < 0) {
      metricStart.setHours(metricStart.getHours() + minDelay);
    }
    return metricStart;
  }

  private getMetricEnd(metrics: MetricInterface[], initial?: Date) {
    if (!initial) return null;

    const metricEnd = new Date(initial);
    let runningHours = 0;
    let maxHours = 0;
    metrics.forEach((m) => {
      const hours =
        runningHours +
        (m.conversionWindowHours || DEFAULT_CONVERSION_WINDOW_HOURS) +
        (m.conversionDelayHours || 0);
      if (hours > maxHours) maxHours = hours;
      runningHours = hours;
    });

    if (maxHours > 0) {
      metricEnd.setHours(metricEnd.getHours() + maxHours);
    }

    return metricEnd;
  }

  getExperimentMetricQuery(params: ExperimentMetricQueryParams): string {
    const {
      metric: metricDoc,
      activationMetrics: activationMetricsDocs,
      denominatorMetrics: denominatorMetricsDocs,
      experiment,
      phase,
      segment,
    } = params;

    // clone the metrics before we mutate them
    const metric = cloneDeep<MetricInterface>(metricDoc);
    const activationMetrics = cloneDeep<MetricInterface[]>(
      activationMetricsDocs
    );
    const denominatorMetrics = cloneDeep<MetricInterface[]>(
      denominatorMetricsDocs
    );

    this.applyMetricOverrides(metric, experiment);
    activationMetrics.forEach((m) => this.applyMetricOverrides(m, experiment));
    denominatorMetrics.forEach((m) => this.applyMetricOverrides(m, experiment));

    let dimension = params.dimension;
    if (dimension?.type === "activation" && !activationMetrics.length) {
      dimension = null;
    }
    // Replace any placeholders in the user defined dimension SQL
    if (dimension?.type === "user") {
      dimension.dimension.sql = replaceSQLVars(dimension.dimension.sql, {
        startDate: phase.dateStarted,
        endDate: phase.dateEnded,
        experimentId: experiment.trackingKey,
      });
    }
    // Replace any placeholders in the segment SQL
    if (segment?.sql) {
      segment.sql = replaceSQLVars(segment.sql, {
        startDate: phase.dateStarted,
        endDate: phase.dateEnded,
        experimentId: experiment.trackingKey,
      });
    }

    const exposureQuery = this.getExposureQuery(
      experiment.exposureQueryId || "",
      experiment.userIdType
    );

    // Get rough date filter for metrics to improve performance
    const orderedMetrics = activationMetrics
      .concat(denominatorMetrics)
      .concat([metric]);
    const metricStart = this.getMetricStart(orderedMetrics, phase.dateStarted);
    const metricEnd = this.getMetricEnd(orderedMetrics, phase.dateEnded);

    // Get any required identity join queries
    const { baseIdType, idJoinMap, idJoinSQL } = this.getIdentifiesCTE(
      [
        [exposureQuery.userIdType],
        dimension?.type === "user"
          ? [dimension.dimension.userIdType || "user_id"]
          : [],
        segment ? [segment.userIdType || "user_id"] : [],
        metric.userIdTypes || [],
        ...activationMetrics.map((m) => m.userIdTypes || []),
        ...denominatorMetrics.map((m) => m.userIdTypes || []),
      ],
      phase.dateStarted,
      phase.dateEnded,
      exposureQuery.userIdType,
      experiment.trackingKey
    );

    const removeMultipleExposures = !!experiment.removeMultipleExposures;
    const useAllExposures = experiment.attributionModel === "allExposures";

    const aggregate = this.getAggregateMetricColumn(metric, "m");

    const dimensionCol = this.getDimensionColumn(baseIdType, dimension);
    const dimensionGroupBy = this.useAliasInGroupBy()
      ? "dimension"
      : dimensionCol;

    const intialMetric =
      activationMetrics.length > 0
        ? activationMetrics[0]
        : denominatorMetrics.length > 0
        ? denominatorMetrics[0]
        : metric;

    const denominator = denominatorMetrics[denominatorMetrics.length - 1];
    // If the denominator is a binomial, it's just acting as a filter
    // e.g. "Purchase/Signup" is filtering to users who signed up and then counting purchases
    // When the denominator is a count, it's a real ratio, dividing two quantities
    // e.g. "Pages/Session" is dividing number of page views by number of sessions
    const isRatio = denominator?.type === "count";

    return format(
      `-- ${metric.name} (${metric.type})
    WITH
      ${idJoinSQL}
      __rawExperiment as (
        ${replaceSQLVars(exposureQuery.query, {
          startDate: phase.dateStarted,
          endDate: phase.dateEnded,
          experimentId: experiment.trackingKey,
        })}
      ),
      __experiment as (${this.getExperimentCTE({
        experiment,
        phase,
        baseIdType,
        conversionWindowHours: intialMetric.conversionWindowHours || 0,
        conversionDelayHours: intialMetric.conversionDelayHours || 0,
        experimentDimension:
          dimension?.type === "experiment" ? dimension.id : null,
      })})
      , __metric as (${this.getMetricCTE({
        metric,
        baseIdType,
        idJoinMap,
        startDate: metricStart,
        endDate: metricEnd,
        experimentId: experiment.trackingKey,
      })})
      ${
        segment
          ? `, __segment as (${this.getSegmentCTE(
              segment,
              baseIdType,
              idJoinMap
            )})`
          : ""
      }
      ${
        dimension?.type === "user"
          ? `, __dimension as (${this.getDimensionCTE(
              dimension.dimension,
              baseIdType,
              idJoinMap
            )})`
          : ""
      }
      ${activationMetrics
        .map((m, i) => {
          const nextMetric =
            activationMetrics[i + 1] || denominatorMetrics[0] || metric;
          return `, __activationMetric${i} as (${this.getMetricCTE({
            metric: m,
            conversionWindowHours:
              nextMetric.conversionWindowHours ||
              DEFAULT_CONVERSION_WINDOW_HOURS,
            conversionDelayHours: nextMetric.conversionDelayHours,
            baseIdType,
            idJoinMap,
            startDate: metricStart,
            endDate: metricEnd,
            experimentId: experiment.trackingKey,
          })})`;
        })
        .join("\n")}
      ${
        activationMetrics.length > 0
          ? `, __activatedUsers as (${this.getActivatedUsersCTE(
              baseIdType,
              activationMetrics
            )})`
          : ""
      }
      ${denominatorMetrics
        .map((m, i) => {
          const nextMetric = denominatorMetrics[i + 1] || metric;
          return `, __denominator${i} as (${this.getMetricCTE({
            metric: m,
            conversionWindowHours:
              nextMetric.conversionWindowHours ||
              DEFAULT_CONVERSION_WINDOW_HOURS,
            conversionDelayHours: nextMetric.conversionDelayHours,
            baseIdType,
            idJoinMap,
            startDate: metricStart,
            endDate: metricEnd,
            experimentId: experiment.trackingKey,
          })})`;
        })
        .join("\n")}
      ${
        denominatorMetrics.length > 0
          ? `, __denominatorUsers as (${this.getActivatedUsersCTE(
              baseIdType,
              denominatorMetrics,
              "__denominator",
              dimension?.type !== "activation" && activationMetrics.length > 0
                ? "__activatedUsers"
                : "__experiment"
            )})`
          : ""
      }
      ${
        useAllExposures
          ? `, __distinctConversions as (
        -- One row per included metric conversion
        SELECT
          m.${baseIdType},  
          m.timestamp as ts,
          m.value
        FROM
          __metric m
          JOIN ${
            denominatorMetrics.length > 0
              ? "__denominatorUsers"
              : dimension?.type !== "activation" && activationMetrics.length > 0
              ? "__activatedUsers"
              : "__experiment"
          } u ON (u.${baseIdType} = m.${baseIdType})
        WHERE
          m.timestamp >= u.conversion_start
          AND m.timestamp <= u.conversion_end
        GROUP BY
          m.${baseIdType}, m.timestamp, m.value
      )`
          : ""
      }
      ${
        useAllExposures && isRatio
          ? `, __distinctDenominator as (
        -- One row per included denominator conversion
        SELECT
          m.${baseIdType},
          m.timestamp as ts,
          m.value
        FROM
          __denominator${denominatorMetrics.length - 1} m
          JOIN __denominatorUsers u ON (u.${baseIdType} = m.${baseIdType})
        WHERE
          m.timestamp >= u.conversion_start
          AND m.timestamp <= u.conversion_end
        GROUP BY
          m.${baseIdType}, m.timestamp, m.value
      )`
          : ""
      }
      , __distinctUsers as (
        -- One row per user/dimension${
          removeMultipleExposures ? "" : "/variation"
        }
        SELECT
          e.${baseIdType},
          ${dimensionCol} as dimension,
          ${
            removeMultipleExposures
              ? this.ifElse(
                  "count(distinct e.variation) > 1",
                  "'__multiple__'",
                  "max(e.variation)"
                )
              : "e.variation"
          } as variation,
          MIN(${this.getMetricConversionBase(
            "conversion_start",
            denominatorMetrics.length > 0,
            activationMetrics.length > 0 && dimension?.type !== "activation"
          )}) as conversion_start,
          MIN(${this.getMetricConversionBase(
            "conversion_end",
            denominatorMetrics.length > 0,
            activationMetrics.length > 0 && dimension?.type !== "activation"
          )}) as conversion_end
        FROM
          __experiment e
          ${
            segment
              ? `JOIN __segment s ON (s.${baseIdType} = e.${baseIdType})`
              : ""
          }
          ${
            dimension?.type === "user"
              ? `JOIN __dimension d ON (d.${baseIdType} = e.${baseIdType})`
              : ""
          }
          ${
            activationMetrics.length > 0
              ? `
          ${
            dimension?.type === "activation" ? "LEFT " : ""
          }JOIN __activatedUsers a ON (
            a.${baseIdType} = e.${baseIdType}
          )`
              : ""
          }
          ${
            denominatorMetrics.length > 0
              ? `JOIN __denominatorUsers du ON (du.${baseIdType} = e.${baseIdType})`
              : ""
          }
        ${segment ? `WHERE s.date <= e.timestamp` : ""}
        GROUP BY
        ${dimension ? dimensionGroupBy + ", " : ""}e.${baseIdType}${
        removeMultipleExposures ? "" : ", e.variation"
      }
      )
      ${
        isRatio
          ? `
      , __userDenominator as (
        -- Add in the aggregate denominator value for each user
        SELECT
          d.variation,
          d.dimension,
          d.${baseIdType},
          ${this.getAggregateMetricColumn(denominator, "m")} as value
        FROM
          __distinctUsers d
          JOIN ${
            useAllExposures
              ? "__distinctDenominator"
              : `__denominator${denominatorMetrics.length - 1}`
          } m ON (
            m.${baseIdType} = d.${baseIdType}
          )
        ${
          useAllExposures
            ? ""
            : `WHERE
          m.timestamp >= d.conversion_start
          AND m.timestamp <= d.conversion_end`
        }
        GROUP BY
          variation, dimension, d.${baseIdType}
      )`
          : ""
      }
      , __userMetric as (
        -- Add in the aggregate metric value for each user
        SELECT
          d.variation,
          d.dimension,
          d.${baseIdType},
          ${aggregate} as value
        FROM
          __distinctUsers d
          JOIN ${useAllExposures ? "__distinctConversions" : "__metric"} m ON (
            m.${baseIdType} = d.${baseIdType}
          )
        ${
          useAllExposures
            ? ""
            : `WHERE
          m.timestamp >= d.conversion_start
          AND m.timestamp <= d.conversion_end`
        }
        GROUP BY
          variation, dimension, d.${baseIdType}
      )
      , __overallUsers as (
        -- Number of users in each variation
        SELECT
          variation,
          dimension,
          COUNT(*) as users
        FROM
          __distinctUsers
        GROUP BY
          variation,
          dimension
      )
      , __stats as (
        -- One row per variation/dimension with aggregations
        SELECT
          ${isRatio ? `d` : `m`}.variation,
          ${isRatio ? `d` : `m`}.dimension,
          COUNT(*) AS count,
          SUM(COALESCE(m.value, 0)) AS main_sum,
          SUM(POWER(COALESCE(m.value, 0), 2)) AS main_sum_squares
          ${
            isRatio
              ? `,
            SUM(COALESCE(d.value, 0)) AS denominator_sum,
            SUM(POWER(COALESCE(d.value, 0), 2)) AS denominator_sum_squares,
            SUM(COALESCE(d.value, 0) * COALESCE(m.value, 0)) AS main_denominator_sum_product
          `
              : ""
          }
        FROM
          ${
            isRatio
              ? `__userDenominator d
          LEFT JOIN __userMetric m ON (
            d.${baseIdType} = m.${baseIdType}
            AND d.dimension = m.dimension
            AND d.variation = m.variation
          )`
              : `__userMetric m`
          }
        GROUP BY
          ${isRatio ? `d` : `m`}.variation,
          ${isRatio ? `d` : `m`}.dimension
      )
      SELECT
        u.variation,
        u.dimension,
        ${this.getVariationUsers(metric)} as users,
        ${this.getVariationUsers(metric)} as count,
        '${isRatio ? `ratio` : `mean`}' as statistic_type,
        '${metric.type}' as main_metric_type,
        COALESCE(s.main_sum, 0) AS main_sum,
        COALESCE(s.main_sum_squares, 0) AS main_sum_squares
        ${
          isRatio
            ? `,
          '${denominator?.type}' as denominator_metric_type,
          COALESCE(s.denominator_sum, 0) AS denominator_sum,
          COALESCE(s.denominator_sum_squares, 0) AS denominator_sum_squares,
          COALESCE(s.main_denominator_sum_product, 0) AS main_denominator_sum_product
          `
            : ""
        }
      FROM
        __overallUsers u
        LEFT JOIN __stats s ON (
          s.variation = u.variation
          AND s.dimension = u.dimension
        )
    `,
      this.getFormatDialect()
    );
  }
  getExperimentResultsQuery(): string {
    throw new Error("Not implemented");
  }
  async getExperimentResults(): Promise<ExperimentQueryResponses> {
    throw new Error("Not implemented");
  }

  private getMetricQueryFormat(metric: MetricInterface) {
    return metric.queryFormat || (metric.sql ? "sql" : "builder");
  }

  private getVariationUsers(metric: MetricInterface) {
    if (metric.ignoreNulls) {
      return `coalesce(s.count,0)`;
    }
    return `u.users`;
  }

  private getMetricCTE({
    metric,
    conversionWindowHours = 0,
    conversionDelayHours = 0,
    baseIdType,
    idJoinMap,
    startDate,
    endDate,
    experimentId,
  }: {
    metric: MetricInterface;
    conversionWindowHours?: number;
    conversionDelayHours?: number;
    baseIdType: string;
    idJoinMap: Record<string, string>;
    startDate: Date;
    endDate: Date | null;
    experimentId?: string;
  }) {
    const queryFormat = this.getMetricQueryFormat(metric);

    const cols = this.getMetricColumns(metric, "m");

    // Determine the identifier column to select from
    let userIdCol = cols.userIds[baseIdType] || "user_id";
    let join = "";
    if (metric.userIdTypes?.includes(baseIdType)) {
      userIdCol = baseIdType;
    } else if (metric.userIdTypes) {
      for (let i = 0; i < metric.userIdTypes.length; i++) {
        const userIdType: string = metric.userIdTypes[i];
        if (userIdType in idJoinMap) {
          userIdCol = `i.${baseIdType}`;
          join = `JOIN ${idJoinMap[userIdType]} i ON (i.${userIdType} = m.${userIdType})`;
          break;
        }
      }
    }

    const timestampCol = this.castUserDateCol(cols.timestamp);

    const schema = this.getSchema();

    const where: string[] = [];

    // From old, deprecated query builder UI
    if (queryFormat === "builder" && metric.conditions?.length) {
      metric.conditions.forEach((c) => {
        where.push(`m.${c.column} ${c.operator} '${c.value}'`);
      });
    }
    // Add a rough date filter to improve query performance
    if (startDate) {
      where.push(`${timestampCol} >= ${this.toTimestamp(startDate)}`);
    }
    if (endDate) {
      where.push(`${timestampCol} <= ${this.toTimestamp(endDate)}`);
    }

    return `-- Metric (${metric.name})
      SELECT
        ${userIdCol} as ${baseIdType},
        ${cols.value} as value,
        ${timestampCol} as timestamp,
        ${this.addHours(
          timestampCol,
          conversionDelayHours
        )} as conversion_start,
        ${this.addHours(
          timestampCol,
          conversionDelayHours + conversionWindowHours
        )} as conversion_end
      FROM
        ${
          queryFormat === "sql"
            ? `(
              ${replaceSQLVars(metric.sql || "", {
                startDate,
                endDate: endDate || undefined,
                experimentId,
              })}
              )`
            : (schema && !metric.table?.match(/\./) ? schema + "." : "") +
              (metric.table || "")
        } m
        ${join}
        ${where.length ? `WHERE ${where.join(" AND ")}` : ""}
    `;
  }

  // Only include users who entered the experiment before this timestamp
  private getExperimentEndDate(
    experiment: ExperimentInterface,
    phase: ExperimentPhase,
    conversionWindowHours: number
  ): Date | null {
    // If we need to wait until users have had a chance to full convert
    if (experiment.skipPartialData) {
      // The last date allowed to give enough time for users to convert
      const conversionWindowEndDate = new Date();
      conversionWindowEndDate.setHours(
        conversionWindowEndDate.getHours() - conversionWindowHours
      );

      // Use the earliest of either the conversion end date or the phase end date
      return new Date(
        Math.min(
          phase?.dateEnded?.getTime() ?? Date.now(),
          conversionWindowEndDate.getTime()
        )
      );
    }
    // If the phase is ended, use that as the end date
    else if (phase.dateEnded) {
      return phase.dateEnded;
    }

    // Otherwise, there is no end date for analysis
    return null;
  }

  private getExperimentCTE({
    experiment,
    baseIdType,
    phase,
    conversionWindowHours = 0,
    conversionDelayHours = 0,
    experimentDimension = null,
  }: {
    experiment: ExperimentInterface;
    baseIdType: string;
    phase: ExperimentPhase;
    conversionWindowHours: number;
    conversionDelayHours: number;
    experimentDimension: string | null;
  }) {
    conversionWindowHours =
      conversionWindowHours || DEFAULT_CONVERSION_WINDOW_HOURS;

    const endDate = this.getExperimentEndDate(
      experiment,
      phase,
      conversionWindowHours + conversionDelayHours
    );

    const timestampColumn = this.castUserDateCol("e.timestamp");

    return `-- Viewed Experiment
    SELECT
      e.${baseIdType} as ${baseIdType},
      ${this.castToString("e.variation_id")} as variation,
      ${timestampColumn} as timestamp,
      ${this.addHours(
        timestampColumn,
        conversionDelayHours
      )} as conversion_start,
      ${experimentDimension ? `e.${experimentDimension} as dimension,` : ""}
      ${this.addHours(
        timestampColumn,
        conversionDelayHours + conversionWindowHours
      )} as conversion_end
    FROM
        __rawExperiment e
    WHERE
        e.experiment_id = '${experiment.trackingKey}'
        AND ${timestampColumn} >= ${this.toTimestamp(phase.dateStarted)}
        ${
          endDate
            ? `AND ${timestampColumn} <= ${this.toTimestamp(endDate)}`
            : ""
        }
        ${experiment.queryFilter ? `AND (\n${experiment.queryFilter}\n)` : ""}
    `;
  }
  private getSegmentCTE(
    segment: SegmentInterface,
    baseIdType: string,
    idJoinMap: Record<string, string>
  ) {
    const dateCol = this.castUserDateCol("s.date");

    const userIdType = segment.userIdType || "user_id";

    // Need to use an identity join table
    if (userIdType !== baseIdType) {
      return `-- Segment (${segment.name})
      SELECT
        i.${baseIdType},
        ${dateCol} as date
      FROM
        (
          ${segment.sql}
        ) s
        JOIN ${idJoinMap[userIdType]} i ON ( i.${userIdType} = s.${userIdType} )
      `;
    }

    if (dateCol !== "s.date") {
      return `-- Segment (${segment.name})
      SELECT
        s.${userIdType},
        ${dateCol} as date
      FROM
        (
          ${segment.sql}
        ) s`;
    }

    return `-- Segment (${segment.name})
    ${segment.sql}
    `;
  }

  private getDimensionCTE(
    dimension: DimensionInterface,
    baseIdType: string,
    idJoinMap: Record<string, string>
  ) {
    const userIdType = dimension.userIdType || "user_id";

    // Need to use an identity join table
    if (userIdType !== baseIdType) {
      return `-- Dimension (${dimension.name})
      SELECT
        i.${baseIdType},
        d.value
      FROM
        (
          ${dimension.sql}
        ) d
        JOIN ${idJoinMap[userIdType]} i ON ( i.${userIdType} = d.${userIdType} )
      `;
    }

    return `-- Dimension (${dimension.name})
    ${dimension.sql}
    `;
  }

  private capValue(cap: number | undefined, value: string) {
    if (!cap) {
      return value;
    }

    return `LEAST(${cap}, ${value})`;
  }

  private getAggregateMetricColumn(metric: MetricInterface, alias = "m") {
    if (metric.type === "binomial") {
      return "1";
    }

    const queryFormat = this.getMetricQueryFormat(metric);
    if (queryFormat === "sql") {
      return this.capValue(
        metric.cap,
        metric.aggregation || `SUM(${alias}.value)`
      );
    }

    return this.capValue(
      metric.cap,
      metric.type === "count"
        ? `COUNT(${metric.column ? `DISTINCT ${alias}.value` : "*"})`
        : `MAX(${alias}.value)`
    );
  }

  private getMetricColumns(metric: MetricInterface, alias = "m") {
    const queryFormat = this.getMetricQueryFormat(metric);

    // Directly inputting SQL (preferred)
    if (queryFormat === "sql") {
      const userIds: Record<string, string> = {};
      metric.userIdTypes?.forEach((userIdType) => {
        userIds[userIdType] = `${alias}.${userIdType}`;
      });
      return {
        userIds: userIds,
        timestamp: `${alias}.timestamp`,
        value: metric.type === "binomial" ? "1" : `${alias}.value`,
      };
    }

    // Using the query builder (legacy)
    let valueCol = metric.column || "value";
    if (metric.type === "duration" && valueCol.match(/\{alias\}/)) {
      valueCol = valueCol.replace(/\{alias\}/g, alias);
    } else {
      valueCol = alias + "." + valueCol;
    }
    const value = metric.type !== "binomial" && metric.column ? valueCol : "1";

    const userIds: Record<string, string> = {};
    metric.userIdTypes?.forEach((userIdType) => {
      userIds[userIdType] = `${alias}.${
        metric.userIdColumns?.[userIdType] || userIdType
      }`;
    });

    return {
      userIds,
      timestamp: `${alias}.${metric.timestampColumn || "received_at"}`,
      value,
    };
  }

  private getIdentitiesQuery(
    settings: DataSourceSettings,
    id1: string,
    id2: string,
    from: Date,
    to: Date | undefined,
    experimentId?: string
  ) {
    if (settings?.queries?.identityJoins) {
      for (let i = 0; i < settings.queries.identityJoins.length; i++) {
        const join = settings?.queries?.identityJoins[i];
        if (
          join.query.length > 6 &&
          join.ids.includes(id1) &&
          join.ids.includes(id2)
        ) {
          return `
          SELECT
            ${id1},
            ${id2}
          FROM
            (
              ${replaceSQLVars(join.query, {
                startDate: from,
                endDate: to,
                experimentId,
              })}
            ) i
          GROUP BY
            ${id1}, ${id2}
          `;
        }
      }
    }

    if (settings?.queries?.pageviewsQuery) {
      const timestampColumn = this.castUserDateCol("i.timestamp");

      if (
        ["user_id", "anonymous_id"].includes(id1) &&
        ["user_id", "anonymous_id"].includes(id2)
      ) {
        return `
        SELECT
          user_id,
          anonymous_id
        FROM
          (${replaceSQLVars(settings.queries.pageviewsQuery, {
            startDate: from,
            endDate: to,
            experimentId,
          })}) i
        WHERE
          ${timestampColumn} >= ${this.toTimestamp(from)}
          ${to ? `AND ${timestampColumn} <= ${this.toTimestamp(to)}` : ""}
        GROUP BY
          user_id, anonymous_id
        `;
      }
    }

    throw new Error(`Missing identifier join table for '${id1}' and '${id2}'.`);
  }
<<<<<<< HEAD

  abstract getInformationSchema(): Promise<InformationSchema[] | null>;

  abstract getTableData(
    databaseName: string,
    schemaName: string,
    tableName: string
  ): Promise<null | unknown[]>;
=======
>>>>>>> fd7beaa2
}<|MERGE_RESOLUTION|>--- conflicted
+++ resolved
@@ -1478,15 +1478,10 @@
 
     throw new Error(`Missing identifier join table for '${id1}' and '${id2}'.`);
   }
-<<<<<<< HEAD
-
-  abstract getInformationSchema(): Promise<InformationSchema[] | null>;
 
   abstract getTableData(
     databaseName: string,
     schemaName: string,
     tableName: string
   ): Promise<null | unknown[]>;
-=======
->>>>>>> fd7beaa2
 }