import cloneDeep from "lodash/cloneDeep";
import { getValidDate } from "shared/dates";
import normal from "@stdlib/stats/base/dists/normal";
import { format as formatDate, subDays } from "date-fns";
import {
  getConversionWindowHours,
  getUserIdTypes,
  isFactMetric,
  isFunnelMetric,
  isRatioMetric,
  isRegressionAdjusted,
  ExperimentMetricInterface,
  getMetricTemplateVariables,
  quantileMetricType,
  getColumnRefWhereClause,
  getAggregateFilters,
  isBinomialMetric,
  getDelayWindowHours,
  getColumnExpression,
  isCappableMetricType,
  getFactTableTemplateVariables,
  parseSliceMetricId,
} from "shared/experiments";
import {
  AUTOMATIC_DIMENSION_OTHER_NAME,
  DEFAULT_TEST_QUERY_DAYS,
  DEFAULT_METRIC_HISTOGRAM_BINS,
  BANDIT_SRM_DIMENSION_NAME,
  SAFE_ROLLOUT_TRACKING_KEY_PREFIX,
} from "shared/constants";
import { ensureLimit, format, SQL_ROW_LIMIT } from "shared/sql";
import { FormatDialect } from "shared/src/types";
import { MetricAnalysisSettings } from "back-end/types/metric-analysis";
import { UNITS_TABLE_PREFIX } from "back-end/src/queryRunners/ExperimentResultsQueryRunner";
import { ReqContext } from "back-end/types/organization";
import { MetricInterface, MetricType } from "back-end/types/metric";
import {
  DataSourceSettings,
  DataSourceProperties,
  ExposureQuery,
  SchemaFormatConfig,
  DataSourceInterface,
  AutoFactTableSchemas,
  SchemaFormat,
} from "back-end/types/datasource";
import {
  MetricValueParams,
  SourceIntegrationInterface,
  ExperimentMetricQueryParams,
  PastExperimentParams,
  PastExperimentQueryResponse,
  ExperimentMetricQueryResponse,
  MetricValueQueryResponse,
  MetricValueQueryResponseRow,
  ExperimentQueryResponses,
  Dimension,
  TestQueryResult,
  InformationSchema,
  RawInformationSchema,
  MissingDatasourceParamsError,
  ExperimentUnitsQueryParams,
  QueryResponse,
  TrackedEventResponseRow,
  ExperimentUnitsQueryResponse,
  ProcessedDimensions,
  ExperimentAggregateUnitsQueryResponse,
  ExperimentAggregateUnitsQueryParams,
  UserDimension,
  ExperimentDimension,
  ExternalIdCallback,
  DimensionSlicesQueryResponse,
  DimensionSlicesQueryParams,
  ExperimentFactMetricsQueryParams,
  ExperimentFactMetricsQueryResponse,
  FactMetricData,
  BanditMetricData,
  MetricAnalysisParams,
  MetricAnalysisQueryResponse,
  MetricAnalysisQueryResponseRow,
  TrackedEventData,
  AutoMetricTrackedEvent,
  AutoMetricToCreate,
  DropTableQueryResponse,
  DropTableQueryParams,
  TestQueryParams,
  ColumnTopValuesParams,
  ColumnTopValuesResponse,
  PopulationMetricQueryParams,
  PopulationFactMetricsQueryParams,
  VariationPeriodWeight,
  DimensionColumnData,
  DataType,
  UserExperimentExposuresQueryParams,
  UserExperimentExposuresQueryResponse,
} from "back-end/src/types/Integration";
import { DimensionInterface } from "back-end/types/dimension";
import { SegmentInterface } from "back-end/types/segment";
import {
  getBaseIdTypeAndJoins,
  compileSqlTemplate,
  replaceCountStar,
} from "back-end/src/util/sql";
import { formatInformationSchema } from "back-end/src/util/informationSchemas";
import {
  ExperimentSnapshotSettings,
  SnapshotBanditSettings,
  SnapshotSettingsVariation,
} from "back-end/types/experiment-snapshot";
import { SQLVars, TemplateVariables } from "back-end/types/sql";
import { FactTableMap } from "back-end/src/models/FactTableModel";
import { logger } from "back-end/src/util/logger";
import {
  ColumnRef,
  FactMetricInterface,
  FactTableInterface,
  MetricQuantileSettings,
} from "back-end/types/fact-table";
import { applyMetricOverrides } from "back-end/src/util/integration";
import { ReqContextClass } from "back-end/src/services/context";
import { PopulationDataQuerySettings } from "back-end/src/queryRunners/PopulationDataQueryRunner";

export const MAX_ROWS_UNIT_AGGREGATE_QUERY = 3000;
export const MAX_ROWS_PAST_EXPERIMENTS_QUERY = 3000;
export const TEST_QUERY_SQL = "SELECT 1";

const N_STAR_VALUES = [
  100, 200, 400, 800, 1600, 3200, 6400, 12800, 25600, 51200, 102400, 204800,
  409600, 819200, 1638400, 3276800, 6553600, 13107200, 26214400, 52428800,
];

const supportedEventTrackers: Record<AutoFactTableSchemas, true> = {
  segment: true,
  rudderstack: true,
  amplitude: true,
};

export default abstract class SqlIntegration
  implements SourceIntegrationInterface
{
  datasource: DataSourceInterface;
  context: ReqContext;
  decryptionError: boolean;
  // eslint-disable-next-line
  params: any;
  abstract setParams(encryptedParams: string): void;
  abstract runQuery(
    sql: string,
    setExternalId?: ExternalIdCallback,
  ): Promise<QueryResponse>;
  async cancelQuery(externalId: string): Promise<void> {
    logger.debug(`Cancel query: ${externalId} - not implemented`);
  }
  abstract getSensitiveParamKeys(): string[];

  constructor(context: ReqContextClass, datasource: DataSourceInterface) {
    this.datasource = datasource;
    this.context = context;
    this.decryptionError = false;
    try {
      this.setParams(datasource.params);
    } catch (e) {
      this.params = {};
      this.decryptionError = true;
    }
  }
  getSourceProperties(): DataSourceProperties {
    return {
      queryLanguage: "sql",
      metricCaps: true,
      segments: true,
      dimensions: true,
      exposureQueries: true,
      separateExperimentResultQueries: true,
      hasSettings: true,
      userIds: true,
      experimentSegments: true,
      activationDimension: true,
      pastExperiments: true,
      supportsInformationSchema: true,
      supportsAutoGeneratedMetrics: this.isAutoGeneratingMetricsSupported(),
      supportsWritingTables: this.isWritingTablesSupported(),
      dropUnitsTable: this.dropUnitsTable(),
      hasQuantileTesting: this.hasQuantileTesting(),
      hasEfficientPercentiles: this.hasEfficientPercentile(),
      hasCountDistinctHLL: this.hasCountDistinctHLL(),
    };
  }

  async testConnection(): Promise<boolean> {
    await this.runQuery(TEST_QUERY_SQL);
    return true;
  }

  isAutoGeneratingFactTablesSupported(): boolean {
    if (
      this.datasource.settings.schemaFormat &&
      supportedEventTrackers[
        this.datasource.settings.schemaFormat as AutoFactTableSchemas
      ]
    ) {
      return true;
    }
    return false;
  }

  // Currently, if auto generating fact tables is supported, so is generating auto metrics
  isAutoGeneratingMetricsSupported(): boolean {
    return this.isAutoGeneratingFactTablesSupported();
  }

  schemaFormatisAutoFactTablesSchemas(
    schemaFormat: SchemaFormat,
  ): schemaFormat is AutoFactTableSchemas {
    return (
      supportedEventTrackers[schemaFormat as AutoFactTableSchemas] || false
    );
  }

  isWritingTablesSupported(): boolean {
    return false;
  }

  dropUnitsTable(): boolean {
    return false;
  }

  requiresDatabase = true;
  requiresSchema = true;
  requiresEscapingPath = false;

  getSchema(): string {
    return "";
  }
  getFormatDialect(): FormatDialect {
    return "";
  }
  toTimestamp(date: Date) {
    return `'${date.toISOString().substr(0, 19).replace("T", " ")}'`;
  }
  addHours(col: string, hours: number) {
    if (!hours) return col;
    let unit: "hour" | "minute" = "hour";
    const sign = hours > 0 ? "+" : "-";
    hours = Math.abs(hours);

    const roundedHours = Math.round(hours);
    const roundedMinutes = Math.round(hours * 60);

    let amount = roundedHours;

    // If minutes are needed, use them
    if (roundedMinutes % 60 > 0) {
      unit = "minute";
      amount = roundedMinutes;
    }

    if (amount === 0) {
      return col;
    }

    return this.addTime(col, unit, sign, amount);
  }
  addTime(
    col: string,
    unit: "hour" | "minute",
    sign: "+" | "-",
    amount: number,
  ): string {
    return `${col} ${sign} INTERVAL '${amount} ${unit}s'`;
  }
  dateTrunc(col: string) {
    return `date_trunc('day', ${col})`;
  }
  dateDiff(startCol: string, endCol: string) {
    return `datediff(day, ${startCol}, ${endCol})`;
  }
  formatDate(col: string): string {
    return col;
  }
  ifElse(condition: string, ifTrue: string, ifFalse: string) {
    return `(CASE WHEN ${condition} THEN ${ifTrue} ELSE ${ifFalse} END)`;
  }
  castToString(col: string): string {
    return `cast(${col} as varchar)`;
  }
  castToDate(col: string): string {
    return `CAST(${col} AS DATE)`;
  }
  ensureFloat(col: string): string {
    return col;
  }
  escapeStringLiteral(value: string): string {
    return value.replace(/'/g, `''`);
  }
  castUserDateCol(column: string): string {
    return column;
  }
  formatDateTimeString(col: string): string {
    return this.castToString(col);
  }
  selectStarLimit(table: string, limit: number): string {
    return `SELECT * FROM ${table} LIMIT ${limit}`;
  }

  ensureMaxLimit(sql: string, limit: number): string {
    return ensureLimit(sql, limit);
  }

  hasQuantileTesting(): boolean {
    return true;
  }
  hasEfficientPercentile(): boolean {
    return true;
  }
  hasCountDistinctHLL(): boolean {
    return false;
  }
  // eslint-disable-next-line
  hllAggregate(col: string): string {
    throw new Error(
      "COUNT DISTINCT is not supported for fact metrics in this data source.",
    );
  }
  // eslint-disable-next-line
  hllReaggregate(col: string): string {
    throw new Error(
      "COUNT DISTINCT is not supported for fact metrics in this data source.",
    );
  }
  // eslint-disable-next-line
  hllCardinality(col: string): string {
    throw new Error(
      "COUNT DISTINCT is not supported for fact metrics in this data source.",
    );
  }

  extractJSONField(jsonCol: string, path: string, isNumeric: boolean): string {
    const raw = `json_extract_scalar(${jsonCol}, '$.${path}')`;
    return isNumeric ? this.ensureFloat(raw) : raw;
  }

  evalBoolean(col: string, value: boolean): string {
    return `${col} IS ${value ? "TRUE" : "FALSE"}`;
  }

  private getExposureQuery(
    exposureQueryId: string,
    userIdType?: "anonymous" | "user",
  ): ExposureQuery {
    if (!exposureQueryId) {
      exposureQueryId = userIdType === "user" ? "user_id" : "anonymous_id";
    }

    const queries = this.datasource.settings?.queries?.exposure || [];

    const match = queries.find((q) => q.id === exposureQueryId);

    if (!match) {
      throw new Error(
        "Unknown experiment assignment table - " + exposureQueryId,
      );
    }

    return match;
  }

  getPastExperimentQuery(params: PastExperimentParams): string {
    // TODO: for past experiments, UNION all exposure queries together
    const experimentQueries = (
      this.datasource.settings.queries?.exposure || []
    ).map(({ id }) => this.getExposureQuery(id));

    const end = new Date();

    return format(
      `-- Past Experiments
    WITH
      ${experimentQueries
        .map((q, i) => {
          const hasNameCol = q.hasNameCol || false;
          const userCountColumn = this.hasCountDistinctHLL()
            ? this.hllCardinality(this.hllAggregate(q.userIdType))
            : `COUNT(distinct ${q.userIdType})`;
          return `
        __exposures${i} as (
          SELECT 
            ${this.castToString(`'${q.id}'`)} as exposure_query,
            experiment_id,
            ${
              hasNameCol ? "MIN(experiment_name)" : "experiment_id"
            } as experiment_name,
            ${this.castToString("variation_id")} as variation_id,
            ${
              hasNameCol
                ? "MIN(variation_name)"
                : this.castToString("variation_id")
            } as variation_name,
            ${this.dateTrunc(this.castUserDateCol("timestamp"))} as date,
            ${userCountColumn} as users,
            MAX(${this.castUserDateCol("timestamp")}) as latest_data
          FROM
            (
              ${compileSqlTemplate(q.query, { startDate: params.from })}
            ) e${i}
          WHERE
            timestamp > ${this.toTimestamp(params.from)}
            AND timestamp <= ${this.toTimestamp(end)}
            AND SUBSTRING(experiment_id, 1, ${
              SAFE_ROLLOUT_TRACKING_KEY_PREFIX.length
            }) != '${SAFE_ROLLOUT_TRACKING_KEY_PREFIX}'
            AND experiment_id IS NOT NULL
            AND variation_id IS NOT NULL
          GROUP BY
            experiment_id,
            variation_id,
            ${this.dateTrunc(this.castUserDateCol("timestamp"))}
        ),`;
        })
        .join("\n")}
      __experiments as (
        ${experimentQueries
          .map((q, i) => `SELECT * FROM __exposures${i}`)
          .join("\nUNION ALL\n")}
      ),
      __userThresholds as (
        SELECT
          exposure_query,
          experiment_id,
          MIN(experiment_name) as experiment_name,
          variation_id,
          MIN(variation_name) as variation_name,
          -- It's common for a small number of tracking events to continue coming in
          -- long after an experiment ends, so limit to days with enough traffic
          max(users)*0.05 as threshold
        FROM
          __experiments
        WHERE
          -- Skip days where a variation got 5 or fewer visitors since it's probably not real traffic
          users > 5
        GROUP BY
        exposure_query, experiment_id, variation_id
      ),
      __variations as (
        SELECT
          d.exposure_query,
          d.experiment_id,
          MIN(d.experiment_name) as experiment_name,
          d.variation_id,
          MIN(d.variation_name) as variation_name,
          MIN(d.date) as start_date,
          MAX(d.date) as end_date,
          SUM(d.users) as users,
          MAX(latest_data) as latest_data
        FROM
          __experiments d
          JOIN __userThresholds u ON (
            d.exposure_query = u.exposure_query
            AND d.experiment_id = u.experiment_id
            AND d.variation_id = u.variation_id
          )
        WHERE
          d.users > u.threshold
        GROUP BY
          d.exposure_query, d.experiment_id, d.variation_id
      )
    ${this.selectStarLimit(
      `
      __variations
    ORDER BY
      start_date DESC, experiment_id ASC, variation_id ASC
      `,
      MAX_ROWS_PAST_EXPERIMENTS_QUERY,
    )}`,
      this.getFormatDialect(),
    );
  }
  async runPastExperimentQuery(
    query: string,
    setExternalId: ExternalIdCallback,
  ): Promise<PastExperimentQueryResponse> {
    const { rows, statistics } = await this.runQuery(query, setExternalId);

    return {
      rows: rows.map((row) => {
        return {
          exposure_query: row.exposure_query,
          experiment_id: row.experiment_id,
          experiment_name: row.experiment_name,
          variation_id: row.variation_id ?? "",
          variation_name: row.variation_name,
          users: parseInt(row.users) || 0,
          end_date: getValidDate(row.end_date).toISOString(),
          start_date: getValidDate(row.start_date).toISOString(),
          latest_data: getValidDate(row.latest_data).toISOString(),
        };
      }),
      statistics: statistics,
    };
  }

  getMetricValueQuery(params: MetricValueParams): string {
    const { baseIdType, idJoinMap, idJoinSQL } = this.getIdentitiesCTE({
      objects: [
        params.metric.userIdTypes || [],
        params.segment ? [params.segment.userIdType || "user_id"] : [],
      ],
      from: params.from,
      to: params.to,
    });

    // Get rough date filter for metrics to improve performance
    const metricStart = this.getMetricStart(
      params.from,
      this.getMetricMinDelay([params.metric]),
      0,
    );
    const metricEnd = this.getMetricEnd([params.metric], params.to);

    const aggregate = this.getAggregateMetricColumn({
      metric: params.metric,
    });

    // TODO query is broken if segment has template variables
    return format(
      `-- ${params.name} - ${params.metric.name} Metric
      WITH
        ${idJoinSQL}
        ${
          params.segment
            ? `segment as (${this.getSegmentCTE(
                params.segment,
                baseIdType,
                idJoinMap,
                params.factTableMap,
              )}),`
            : ""
        }
        __metric as (${this.getMetricCTE({
          metric: params.metric,
          baseIdType,
          idJoinMap,
          startDate: metricStart,
          endDate: metricEnd,
          // Facts tables are not supported for this query yet
          factTableMap: new Map(),
        })})
        , __userMetric as (
          -- Add in the aggregate metric value for each user
          SELECT
            ${aggregate} as value
          FROM
            __metric m
            ${
              params.segment
                ? `JOIN segment s ON (s.${baseIdType} = m.${baseIdType}) WHERE s.date <= m.timestamp`
                : ""
            }
          GROUP BY
            m.${baseIdType}
        )
        , __overall as (
          SELECT
            COUNT(*) as count,
            COALESCE(SUM(value), 0) as main_sum,
            COALESCE(SUM(POWER(value, 2)), 0) as main_sum_squares
          from
            __userMetric
        )
        ${
          params.includeByDate
            ? `
          , __userMetricDates as (
            -- Add in the aggregate metric value for each user
            SELECT
              ${this.dateTrunc("m.timestamp")} as date,
              ${aggregate} as value
            FROM
              __metric m
              ${
                params.segment
                  ? `JOIN segment s ON (s.${baseIdType} = m.${baseIdType}) WHERE s.date <= m.timestamp`
                  : ""
              }
            GROUP BY
              ${this.dateTrunc("m.timestamp")},
              m.${baseIdType}
          )
          , __byDateOverall as (
            SELECT
              date,
              COUNT(*) as count,
              COALESCE(SUM(value), 0) as main_sum,
              COALESCE(SUM(POWER(value, 2)), 0) as main_sum_squares
            FROM
              __userMetricDates d
            GROUP BY
              date
          )`
            : ""
        }
      ${
        params.includeByDate
          ? `
        , __union as (
          SELECT 
            null as date,
            o.*
          FROM
            __overall o
          UNION ALL
          SELECT
            d.*
          FROM
            __byDateOverall d
        )
        SELECT
          *
        FROM
          __union
        ORDER BY
          date ASC
      `
          : `
        SELECT
          o.*
        FROM
          __overall o
      `
      }
      
      `,
      this.getFormatDialect(),
    );
  }

  getPowerPopulationSourceCTE({
    settings,
    factTableMap,
    segment,
  }: {
    settings: PopulationDataQuerySettings;
    factTableMap: FactTableMap;
    segment: SegmentInterface | null;
  }) {
    switch (settings.sourceType) {
      case "segment": {
        if (segment) {
          const factTable = segment.factTableId
            ? factTableMap.get(segment.factTableId)
            : undefined;
          return `
          __source AS (${this.getSegmentCTE(
            segment,
            settings.userIdType,
            {}, // no id join map needed as id type is segment id type
            factTableMap,
            {
              startDate: settings.startDate,
              endDate: settings.endDate ?? undefined,
              templateVariables: { eventName: factTable?.eventName },
            },
          )})`;
        } else {
          throw new Error("Segment not found");
        }
      }
      case "factTable": {
        const factTable = factTableMap.get(settings.sourceId);
        if (factTable) {
          const sql = factTable.sql;
          return compileSqlTemplate(
            `
          __source AS (
            SELECT
              ${settings.userIdType}
              , timestamp
            FROM (
              ${sql}
            ) ft
          )`,
            {
              startDate: settings.startDate,
              endDate: settings.endDate ?? undefined,
              templateVariables: { eventName: factTable.eventName },
            },
          );
        } else {
          throw new Error("Fact Table not found");
        }
      }
    }
  }

  getPowerPopulationCTEs({
    settings,
    factTableMap,
    segment,
  }: {
    settings: PopulationDataQuerySettings;
    factTableMap: FactTableMap;
    segment: SegmentInterface | null;
  }): string {
    const timestampColumn =
      settings.sourceType === "segment" ? "date" : "timestamp";
    // BQ datetime cast for SELECT statements (do not use for where)
    const timestampDateTimeColumn = this.castUserDateCol(timestampColumn);

    const firstQuery = this.getPowerPopulationSourceCTE({
      settings,
      factTableMap,
      segment,
    });

    return `
      ${firstQuery}
      , __experimentUnits AS (
        SELECT
          ${settings.userIdType}
          , MIN(${timestampDateTimeColumn}) AS first_exposure_timestamp
          , ${this.castToString("''")} as variation
        FROM
          __source
        WHERE
            ${timestampColumn} >= ${this.toTimestamp(settings.startDate)}
            AND ${timestampColumn} <= ${this.toTimestamp(settings.endDate)}
        GROUP BY ${settings.userIdType}
      ),`;
  }

  getMetricAnalysisPopulationCTEs({
    settings,
    idJoinMap,
    factTableMap,
    segment,
  }: {
    settings: MetricAnalysisSettings;
    idJoinMap: Record<string, string>;
    factTableMap: FactTableMap;
    segment: SegmentInterface | null;
  }): string {
    // get population query
    if (settings.populationType === "exposureQuery") {
      const exposureQuery = this.getExposureQuery(settings.populationId || "");

      return `
      __rawExperiment AS (
        ${compileSqlTemplate(exposureQuery.query, {
          startDate: settings.startDate,
          endDate: settings.endDate ?? undefined,
        })}
      ),
      __population AS (
        -- All recent users
        SELECT DISTINCT
          ${settings.userIdType}
        FROM
            __rawExperiment
        WHERE
            timestamp >= ${this.toTimestamp(settings.startDate)}
            ${
              settings.endDate
                ? `AND timestamp <= ${this.toTimestamp(settings.endDate)}`
                : ""
            }
        ),`;
    }

    if (settings.populationType === "segment" && segment) {
      // TODO segment missing
      return `
      __segment as (${this.getSegmentCTE(
        segment,
        settings.userIdType,
        idJoinMap,
        factTableMap,
        {
          startDate: settings.startDate,
          endDate: settings.endDate ?? undefined,
        },
      )}),
      __population AS (
        SELECT DISTINCT
          ${settings.userIdType}
        FROM
          __segment e
        WHERE
            date >= ${this.toTimestamp(settings.startDate)}
            ${
              settings.endDate
                ? `AND date <= ${this.toTimestamp(settings.endDate)}`
                : ""
            }
      ),`;
    }

    return "";
  }

  getMetricAnalysisStatisticClauses(
    finalValueColumn: string,
    finalDenominatorColumn: string,
    ratioMetric: boolean,
  ): string {
    return `, COUNT(*) as units
            , SUM(${finalValueColumn}) as main_sum
            , SUM(POWER(${finalValueColumn}, 2)) as main_sum_squares
            ${
              ratioMetric
                ? `
            , SUM(${finalDenominatorColumn}) as denominator_sum
            , SUM(POWER(${finalDenominatorColumn}, 2)) as denominator_sum_squares
            , SUM(${finalDenominatorColumn} * ${finalValueColumn}) as main_denominator_sum_product
            `
                : ""
            }`;
  }

  getMetricAnalysisQuery(params: MetricAnalysisParams): string {
    const { metric, settings } = params;

    // Get any required identity join queries; only use same id type for now,
    // so not needed
    const idTypeObjects = [
      getUserIdTypes(metric, params.factTableMap),
      //...unitDimensions.map((d) => [d.dimension.userIdType || "user_id"]),
      //settings.segment ? [settings.segment.userIdType || "user_id"] : [],
    ];
    const { baseIdType, idJoinMap, idJoinSQL } = this.getIdentitiesCTE({
      objects: idTypeObjects,
      from: settings.startDate,
      to: settings.endDate ?? undefined,
      forcedBaseIdType: settings.userIdType,
    });

    const factTable = params.factTableMap.get(
      metric.numerator?.factTableId || "",
    );
    if (!factTable) {
      throw new Error("Unknown fact table");
    }

    const metricData = this.getMetricData(
      metric,
      {
        attributionModel: "experimentDuration",
        regressionAdjustmentEnabled: false,
        startDate: settings.startDate,
        endDate: settings.endDate ?? undefined,
      },
      null,
      [{ factTable, index: 0 }],
      "m0",
    );

    // TODO(sql): Support analyses for cross-table ratio metrics
    if (
      isRatioMetric(metric) &&
      metric.denominator &&
      metric.denominator.factTableId !== factTable.id
    ) {
      throw new Error(
        "Metric analyses for cross-table ratio metrics are not supported yet",
      );
    }

    const createHistogram = metric.metricType === "mean";

    const finalDailyValueColumn = this.capCoalesceValue({
      valueCol: this.getValueFromAggregateColumns("value", metric.numerator),
      metric,
      capTablePrefix: "cap",
      capValueCol: "value_capped",
      columnRef: metric.numerator,
    });
    const finalDailyDenominatorColumn = this.capCoalesceValue({
      valueCol: this.getValueFromAggregateColumns(
        "denominator",
        metric.denominator,
      ),
      metric,
      capTablePrefix: "cap",
      capValueCol: "denominator_capped",
      columnRef: metric.denominator,
    });

    const finalOverallValueColumn = this.capCoalesceValue({
      valueCol: "value",
      metric,
      capTablePrefix: "cap",
      capValueCol: "value_capped",
      columnRef: metric.numerator,
    });
    const finalOverallDenominatorColumn = this.capCoalesceValue({
      valueCol: "denominator",
      metric,
      capTablePrefix: "cap",
      capValueCol: "denominator_capped",
      columnRef: metric.denominator,
    });

    const populationSQL = this.getMetricAnalysisPopulationCTEs({
      settings,
      idJoinMap,
      factTableMap: params.factTableMap,
      segment: params.segment,
    });

    // TODO check if query broken if segment has template variables
    // TODO return cap numbers
    return format(
      `-- ${metric.name} Metric Analysis
      WITH
        ${idJoinSQL}
        ${populationSQL}
      __factTable AS (${this.getFactMetricCTE({
        baseIdType,
        idJoinMap,
        metricsWithIndices: [{ metric: metric, index: 0 }],
        factTable,
        endDate: metricData.metricEnd,
        startDate: metricData.metricStart,
        addFiltersToWhere: settings.populationType == "metric",
      })})
        , __userMetricDaily AS (
          -- Get aggregated metric per user by day
          SELECT
          ${populationSQL ? "p" : "f"}.${baseIdType} AS ${baseIdType}
            , ${this.dateTrunc("timestamp")} AS date
            , ${this.getAggregateMetricColumn({
              metric: metricData.metric,
              useDenominator: false,
              valueColumn: `f.${metricData.alias}_value`,
              willReaggregate: true,
            })} AS value
                  ${
                    metricData.ratioMetric
                      ? `, ${this.getAggregateMetricColumn({
                          metric: metricData.metric,
                          useDenominator: true,
                          valueColumn: `f.${metricData.alias}_denominator`,
                          willReaggregate: true,
                        })} AS denominator`
                      : ""
                  }
          
          ${
            populationSQL
              ? `
            FROM __population p 
            LEFT JOIN __factTable f ON (f.${baseIdType} = p.${baseIdType})`
              : `
            FROM __factTable f`
          } 
          GROUP BY
            ${this.dateTrunc("f.timestamp")}
            , ${populationSQL ? "p" : "f"}.${baseIdType}
        )
        , __userMetricOverall AS (
          SELECT
            ${baseIdType}
            , ${this.getReaggregateMetricColumn(
              metric,
              false,
              "value",
            )} AS value
             ${
               metricData.ratioMetric
                 ? `, ${this.getReaggregateMetricColumn(
                     metric,
                     true,
                     "denominator",
                   )} AS denominator`
                 : ""
             }
          FROM
            __userMetricDaily
          GROUP BY
            ${baseIdType}
        )
        ${
          metricData.isPercentileCapped
            ? `
        , __capValue AS (
            ${this.percentileCapSelectClause(
              [
                {
                  valueCol: "value",
                  outputCol: "value_capped",
                  percentile: metricData.metric.cappingSettings.value ?? 1,
                  ignoreZeros:
                    metricData.metric.cappingSettings.ignoreZeros ?? false,
                  sourceIndex: metricData.numeratorSourceIndex,
                },
                ...(metricData.ratioMetric
                  ? [
                      {
                        valueCol: "denominator",
                        outputCol: "denominator_capped",
                        percentile:
                          metricData.metric.cappingSettings.value ?? 1,
                        ignoreZeros:
                          metricData.metric.cappingSettings.ignoreZeros ??
                          false,
                        sourceIndex: metricData.denominatorSourceIndex,
                      },
                    ]
                  : []),
              ],
              "__userMetricOverall",
            )}
        )
        `
            : ""
        }
        , __statisticsDaily AS (
          SELECT
            date
            , MAX(${this.castToString("'date'")}) AS data_type
            , ${this.castToString(
              `'${metric.cappingSettings.type ? "capped" : "uncapped"}'`,
            )} AS capped
            ${this.getMetricAnalysisStatisticClauses(
              finalDailyValueColumn,
              finalDailyDenominatorColumn,
              metricData.ratioMetric,
            )}
            ${
              createHistogram
                ? `
            , MIN(${finalDailyValueColumn}) as value_min
            , MAX(${finalDailyValueColumn}) as value_max
            , ${this.ensureFloat("NULL")} AS bin_width
            ${[...Array(DEFAULT_METRIC_HISTOGRAM_BINS).keys()]
              .map((i) => `, ${this.ensureFloat("NULL")} AS units_bin_${i}`)
              .join("\n")}`
                : ""
            }
          FROM __userMetricDaily
          ${metricData.isPercentileCapped ? "CROSS JOIN __capValue cap" : ""}
          GROUP BY date
        )
        , __statisticsOverall AS (
          SELECT
            ${this.castToDate("NULL")} AS date
            , MAX(${this.castToString("'overall'")}) AS data_type
            , ${this.castToString(
              `'${metric.cappingSettings.type ? "capped" : "uncapped"}'`,
            )} AS capped
            ${this.getMetricAnalysisStatisticClauses(
              finalOverallValueColumn,
              finalOverallDenominatorColumn,
              metricData.ratioMetric,
            )}
            ${
              createHistogram
                ? `
            , MIN(${finalOverallValueColumn}) as value_min
            , MAX(${finalOverallValueColumn}) as value_max
            , (MAX(${finalOverallValueColumn}) - MIN(${finalOverallValueColumn})) / ${DEFAULT_METRIC_HISTOGRAM_BINS}.0 as bin_width
            `
                : ""
            }
          FROM __userMetricOverall
        ${metricData.isPercentileCapped ? "CROSS JOIN __capValue cap" : ""}
        )
        ${
          createHistogram
            ? `
        , __histogram AS (
          SELECT
            SUM(${this.ifElse(
              "m.value < (s.value_min + s.bin_width)",
              "1",
              "0",
            )}) as units_bin_0
            ${[...Array(DEFAULT_METRIC_HISTOGRAM_BINS - 2).keys()]
              .map(
                (i) =>
                  `, SUM(${this.ifElse(
                    `m.value >= (s.value_min + s.bin_width*${
                      i + 1
                    }.0) AND m.value < (s.value_min + s.bin_width*${i + 2}.0)`,
                    "1",
                    "0",
                  )}) as units_bin_${i + 1}`,
              )
              .join("\n")}
            , SUM(${this.ifElse(
              `m.value >= (s.value_min + s.bin_width*${
                DEFAULT_METRIC_HISTOGRAM_BINS - 1
              }.0)`,
              "1",
              "0",
            )}) as units_bin_${DEFAULT_METRIC_HISTOGRAM_BINS - 1}
          FROM
            __userMetricOverall m
          CROSS JOIN
            __statisticsOverall s
        ) `
            : ""
        }
        SELECT
            *
        FROM __statisticsOverall
        ${createHistogram ? `CROSS JOIN __histogram` : ""}
        UNION ALL
        SELECT
            *
        FROM __statisticsDaily
      `,
      this.getFormatDialect(),
    );
  }

  async runMetricAnalysisQuery(
    query: string,
    setExternalId: ExternalIdCallback,
  ): Promise<MetricAnalysisQueryResponse> {
    const { rows, statistics } = await this.runQuery(query, setExternalId);

    function parseUnitsBinData(
      // eslint-disable-next-line
      row: Record<string, any>,
    ): Partial<MetricAnalysisQueryResponseRow> {
      const data: Record<string, number> = {};

      for (let i = 0; i < DEFAULT_METRIC_HISTOGRAM_BINS; i++) {
        const key = `units_bin_${i}`;
        const parsed = parseFloat(row[key]);
        if (parsed) {
          data[key] = parsed;
        }
      }

      return data as Partial<MetricAnalysisQueryResponseRow>;
    }

    return {
      rows: rows.map((row) => {
        const {
          date,
          data_type,
          units,
          capped,
          main_sum,
          main_sum_squares,
          denominator_sum,
          denominator_sum_squares,
          main_denominator_sum_product,
          value_min,
          value_max,
        } = row;

        const ret: MetricAnalysisQueryResponseRow = {
          date: date ? getValidDate(date).toISOString() : "",
          data_type: data_type ?? "",
          capped: (capped ?? "uncapped") == "capped",
          units: parseFloat(units) || 0,
          main_sum: parseFloat(main_sum) || 0,
          main_sum_squares: parseFloat(main_sum_squares) || 0,
          denominator_sum: parseFloat(denominator_sum) || 0,
          denominator_sum_squares: parseFloat(denominator_sum_squares) || 0,
          main_denominator_sum_product:
            parseFloat(main_denominator_sum_product) || 0,

          value_min: parseFloat(value_min) || 0,
          value_max: parseFloat(value_max) || 0,
          ...(parseFloat(row.bin_width) && {
            bin_width: parseFloat(row.bin_width),
          }),
          ...parseUnitsBinData(row),
        };
        return ret;
      }),
      statistics: statistics,
    };
  }

  getQuantileBoundsFromQueryResponse(
    // eslint-disable-next-line
    row: Record<string, any>,
    prefix: string,
  ) {
    // Finds the lower and upper bounds that correspond to the largest
    // nstar that is smaller than the actual quantile n
    const quantileData: {
      [key: string]: number;
    } = {};
    if (row[`${prefix}quantile`] !== undefined) {
      quantileData[`${prefix}quantile_n`] =
        parseFloat(row[`${prefix}quantile_n`]) || 0;

      const smallestNStar = Math.min(...N_STAR_VALUES);

      // process grid for quantile data
      N_STAR_VALUES.forEach((n) => {
        const lowerColumn = `${prefix}quantile_lower_${n}`;
        const upperColumn = `${prefix}quantile_upper_${n}`;
        if (row[lowerColumn] === undefined || row[upperColumn] === undefined)
          return;

        if (
          // if nstar is smaller, or if it's the smallest nstar, proceed
          (n < quantileData[`${prefix}quantile_n`] || n == smallestNStar) &&
          // if N_STAR_VALUES isn't ascending need to make sure
          // this n is the largest n we've seen so far
          n > (Number(quantileData[`${prefix}quantile_nstar`]) || 0)
        ) {
          quantileData[`${prefix}quantile_lower`] =
            parseFloat(row[lowerColumn]) || 0;
          quantileData[`${prefix}quantile_upper`] =
            parseFloat(row[upperColumn]) || 0;
          quantileData[`${prefix}quantile_nstar`] = n;
        }
      });
    }
    return quantileData;
  }

  async runPopulationFactMetricsQuery(
    query: string,
    setExternalId: ExternalIdCallback,
  ): Promise<ExperimentFactMetricsQueryResponse> {
    return this.runExperimentFactMetricsQuery(query, setExternalId);
  }
  async runExperimentFactMetricsQuery(
    query: string,
    setExternalId: ExternalIdCallback,
  ): Promise<ExperimentFactMetricsQueryResponse> {
    const { rows, statistics } = await this.runQuery(query, setExternalId);

    const floatCols = [
      "main_sum",
      "main_sum_squares",
      "main_cap_value",
      "denominator_sum",
      "denominator_sum_squares",
      "main_denominator_sum_product",
      "denominator_cap_value",
      "covariate_sum",
      "covariate_sum_squares",
      "denominator_pre_sum",
      "denominator_pre_sum_squares",
      "main_covariate_sum_product",
      "quantile",
      "theta",
      "main_post_denominator_pre_sum_product",
      "main_pre_denominator_post_sum_product",
      "main_pre_denominator_pre_sum_product",
      "denominator_post_denominator_pre_sum_product",
    ];

    return {
      rows: rows.map((row) => {
        let metricData: {
          [key: string]: number | string;
        } = {};
        for (let i = 0; i < 100; i++) {
          const prefix = `m${i}_`;
          // Reached the end
          if (!row[prefix + "id"]) break;

          metricData[prefix + "id"] = row[prefix + "id"];
          floatCols.forEach((col) => {
            if (row[prefix + col] !== undefined) {
              metricData[prefix + col] = parseFloat(row[prefix + col]) || 0;
            }
          });

          metricData = {
            ...metricData,
            ...this.getQuantileBoundsFromQueryResponse(row, prefix),
          };
        }

        const dimensionData: Record<string, string> = {};
        Object.entries(row)
          .filter(([key, _]) => key.startsWith("dim_") || key === "dimension")
          .forEach(([key, value]) => {
            dimensionData[key] = value;
          });

        return {
          variation: row.variation ?? "",
          ...dimensionData,
          users: parseInt(row.users) || 0,
          count: parseInt(row.users) || 0,
          ...metricData,
        };
      }),
      statistics: statistics,
    };
  }
  async runPopulationMetricQuery(
    query: string,
    setExternalId: ExternalIdCallback,
  ): Promise<ExperimentMetricQueryResponse> {
    return this.runExperimentMetricQuery(query, setExternalId);
  }

  async runExperimentMetricQuery(
    query: string,
    setExternalId: ExternalIdCallback,
  ): Promise<ExperimentMetricQueryResponse> {
    const { rows, statistics } = await this.runQuery(query, setExternalId);
    return {
      rows: rows.map((row) => {
        const dimensionData: Record<string, string> = {};
        Object.entries(row)
          .filter(([key, _]) => key.startsWith("dim_") || key === "dimension")
          .forEach(([key, value]) => {
            dimensionData[key] = value;
          });
        return {
          variation: row.variation ?? "",
          ...dimensionData,
          users: parseInt(row.users) || 0,
          count: parseInt(row.users) || 0,
          main_sum: parseFloat(row.main_sum) || 0,
          main_sum_squares: parseFloat(row.main_sum_squares) || 0,
          ...(row.quantile !== undefined && {
            quantile: parseFloat(row.quantile) || 0,
            ...this.getQuantileBoundsFromQueryResponse(row, ""),
          }),
          ...(row.denominator_sum !== undefined && {
            denominator_sum: parseFloat(row.denominator_sum) || 0,
            denominator_sum_squares:
              parseFloat(row.denominator_sum_squares) || 0,
          }),
          ...(row.main_denominator_sum_product !== undefined && {
            main_denominator_sum_product:
              parseFloat(row.main_denominator_sum_product) || 0,
          }),
          ...(row.covariate_sum !== undefined && {
            covariate_sum: parseFloat(row.covariate_sum) || 0,
            covariate_sum_squares: parseFloat(row.covariate_sum_squares) || 0,
          }),
          ...(row.denominator_pre_sum !== undefined && {
            denominator_pre_sum: parseFloat(row.denominator_pre_sum) || 0,
            denominator_pre_sum_squares:
              parseFloat(row.denominator_pre_sum_squares) || 0,
          }),
          ...(row.main_covariate_sum_product !== undefined && {
            main_covariate_sum_product:
              parseFloat(row.main_covariate_sum_product) || 0,
          }),
          ...(row.main_cap_value !== undefined && {
            main_cap_value: row.main_cap_value,
          }),
          ...(row.denominator_cap_value !== undefined && {
            denominator_cap_value: row.denominator_cap_value,
          }),
          ...(row.theta !== undefined && {
            theta: parseFloat(row.theta) || 0,
          }),
          ...(row.main_covariate_sum_product !== undefined && {
            main_covariate_sum_product:
              parseFloat(row.main_covariate_sum_product) || 0,
          }),
          ...(row.main_post_denominator_pre_sum_product !== undefined && {
            main_post_denominator_pre_sum_product:
              parseFloat(row.main_post_denominator_pre_sum_product) || 0,
          }),
          ...(row.main_pre_denominator_post_sum_product !== undefined && {
            main_pre_denominator_post_sum_product:
              parseFloat(row.main_pre_denominator_post_sum_product) || 0,
          }),
          ...(row.main_pre_denominator_pre_sum_product !== undefined && {
            main_pre_denominator_pre_sum_product:
              parseFloat(row.main_pre_denominator_pre_sum_product) || 0,
          }),
          ...(row.denominator_post_denominator_pre_sum_product !==
            undefined && {
            denominator_post_denominator_pre_sum_product:
              parseFloat(row.denominator_post_denominator_pre_sum_product) || 0,
          }),
          ...(row.main_post_denominator_pre_sum_product !== undefined && {
            main_post_denominator_pre_sum_product:
              parseFloat(row.main_post_denominator_pre_sum_product) || 0,
          }),
        };
      }),
      statistics: statistics,
    };
  }

  async runExperimentAggregateUnitsQuery(
    query: string,
    setExternalId: ExternalIdCallback,
  ): Promise<ExperimentAggregateUnitsQueryResponse> {
    const { rows, statistics } = await this.runQuery(query, setExternalId);
    return {
      rows: rows.map((row) => {
        return {
          variation: row.variation ?? "",
          units: parseFloat(row.units) || 0,
          dimension_value: row.dimension_value ?? "",
          dimension_name: row.dimension_name ?? "",
        };
      }),
      statistics: statistics,
    };
  }

  async runExperimentUnitsQuery(
    query: string,
    setExternalId: ExternalIdCallback,
  ): Promise<ExperimentUnitsQueryResponse> {
    return await this.runQuery(query, setExternalId);
  }

  async runMetricValueQuery(
    query: string,
    setExternalId: ExternalIdCallback,
  ): Promise<MetricValueQueryResponse> {
    const { rows, statistics } = await this.runQuery(query, setExternalId);

    return {
      rows: rows.map((row) => {
        const { date, count, main_sum, main_sum_squares } = row;

        const ret: MetricValueQueryResponseRow = {
          date: date ? getValidDate(date).toISOString() : "",
          count: parseFloat(count) || 0,
          main_sum: parseFloat(main_sum) || 0,
          main_sum_squares: parseFloat(main_sum_squares) || 0,
        };

        return ret;
      }),
      statistics: statistics,
    };
  }

  //Test the validity of a query as cheaply as possible
  getTestValidityQuery(
    query: string,
    testDays?: number,
    templateVariables?: TemplateVariables,
  ): string {
    return this.getTestQuery({
      query,
      templateVariables,
      testDays: testDays ?? DEFAULT_TEST_QUERY_DAYS,
      limit: 1,
    });
  }

  getFreeFormQuery(sql: string, limit?: number): string {
    const limitedQuery = this.ensureMaxLimit(sql, limit ?? SQL_ROW_LIMIT);
    return format(limitedQuery, this.getFormatDialect());
  }

  getTestQuery(params: TestQueryParams): string {
    const { query, templateVariables } = params;
    const limit = params.limit ?? 5;
    const testDays = params.testDays ?? DEFAULT_TEST_QUERY_DAYS;
    const startDate = new Date();
    startDate.setDate(startDate.getDate() - testDays);
    const limitedQuery = compileSqlTemplate(
      `WITH __table as (
        ${query}
      )
      ${this.selectStarLimit("__table", limit)}`,
      {
        startDate,
        templateVariables,
      },
    );
    return format(limitedQuery, this.getFormatDialect());
  }

  async runTestQuery(
    sql: string,
    timestampCols?: string[],
  ): Promise<TestQueryResult> {
    // Calculate the run time of the query
    const queryStartTime = Date.now();
    const results = await this.runQuery(sql);
    const queryEndTime = Date.now();
    const duration = queryEndTime - queryStartTime;

    if (timestampCols) {
      results.rows.forEach((row) => {
        timestampCols.forEach((col) => {
          if (row[col]) {
            row[col] = getValidDate(row[col]);
          }
        });
      });
    }

    return { results: results.rows, columns: results.columns, duration };
  }

  getDropUnitsTableQuery(params: DropTableQueryParams): string {
    // valdidate units table query follows expected name to help
    // prevent dropping other tables
    if (!params.fullTablePath.includes(UNITS_TABLE_PREFIX)) {
      throw new Error(
        "Unable to drop table that is not temporary units table.",
      );
    }
    return `DROP TABLE IF EXISTS ${params.fullTablePath}`;
  }
  async runDropTableQuery(
    sql: string,
    setExternalId: ExternalIdCallback,
  ): Promise<DropTableQueryResponse> {
    const results = await this.runQuery(sql, setExternalId);
    return results;
  }

  private getIdentitiesCTE({
    objects,
    from,
    to,
    forcedBaseIdType,
    experimentId,
  }: {
    objects: string[][];
    from: Date;
    to?: Date;
    forcedBaseIdType?: string;
    experimentId?: string;
  }) {
    const { baseIdType, joinsRequired } = getBaseIdTypeAndJoins(
      objects,
      forcedBaseIdType,
    );

    // Joins for when an object doesn't support the baseIdType
    const joins: string[] = [];
    const idJoinMap: Record<string, string> = {};

    // Generate table names and SQL for each of the required joins
    joinsRequired.forEach((idType) => {
      const table = `__identities_${idType.replace(/[^a-zA-Z0-9_]/g, "")}`;
      idJoinMap[idType] = table;
      joins.push(
        `${table} as (
        ${this.getIdentitiesQuery(
          this.datasource.settings,
          baseIdType,
          idType,
          from,
          to,
          experimentId,
        )}
      ),`,
      );
    });

    return {
      baseIdType,
      idJoinSQL: joins.join("\n"),
      idJoinMap,
    };
  }

  private getFunnelUsersCTE(
    baseIdType: string,
    metrics: ExperimentMetricInterface[],
    endDate: Date,
    dimensionCols: DimensionColumnData[],
    regressionAdjusted: boolean = false,
    overrideConversionWindows: boolean = false,
    banditDates: Date[] | undefined = undefined,
    tablePrefix: string = "__denominator",
    initialTable: string = "__experiment",
  ) {
    // Note: the aliases below are needed for clickhouse
    return `
      -- one row per user
      SELECT
        initial.${baseIdType} AS ${baseIdType}
        ${dimensionCols
          .map((c) => `, MIN(initial.${c.alias}) AS ${c.alias}`)
          .join("")}
        , MIN(initial.variation) AS variation
        , MIN(initial.first_exposure_date) AS first_exposure_date
        ${
          banditDates?.length
            ? `, MIN(initial.bandit_period) AS bandit_period`
            : ""
        }
        ${
          regressionAdjusted
            ? `
            , MIN(initial.preexposure_start) AS preexposure_start
            , MIN(initial.preexposure_end) AS preexposure_end`
            : ""
        }
        , MIN(t${metrics.length - 1}.timestamp) AS timestamp
      FROM
        ${initialTable} initial
        ${metrics
          .map((m, i) => {
            const prevAlias = i ? `t${i - 1}` : "initial";
            const alias = `t${i}`;
            return `JOIN ${tablePrefix}${i} ${alias} ON (
            ${alias}.${baseIdType} = ${prevAlias}.${baseIdType}
          )`;
          })
          .join("\n")}
      WHERE
        ${metrics
          .map((m, i) => {
            const prevAlias = i ? `t${i - 1}` : "initial";
            const alias = `t${i}`;
            return this.getConversionWindowClause(
              `${prevAlias}.timestamp`,
              `${alias}.timestamp`,
              m,
              endDate,
              overrideConversionWindows,
            );
          })
          .join("\n AND ")}
      GROUP BY
        initial.${baseIdType}`;
  }

  private getDimensionColumn(
    baseIdType: string,
    dimension: UserDimension | ExperimentDimension | null,
  ) {
    const missingDimString = "__NULL_DIMENSION";
    if (!dimension) {
      return this.castToString("''");
    } else if (dimension.type === "user") {
      return `COALESCE(MAX(${this.castToString(
        `__dim_unit_${dimension.dimension.id}.value`,
      )}),'${missingDimString}')`;
    } else if (dimension.type === "experiment") {
      return `SUBSTRING(
        MIN(
          CONCAT(SUBSTRING(${this.formatDateTimeString("e.timestamp")}, 1, 19), 
            coalesce(${this.castToString(
              `e.dim_${dimension.id}`,
            )}, ${this.castToString(`'${missingDimString}'`)})
          )
        ),
        20, 
        99999
      )`;
    }

    throw new Error("Unknown dimension type: " + (dimension as Dimension).type);
  }

  private getConversionWindowClause(
    baseCol: string,
    metricCol: string,
    metric: ExperimentMetricInterface,
    endDate: Date,
    overrideConversionWindows: boolean,
  ): string {
    let windowHours = getConversionWindowHours(metric.windowSettings);
    const delayHours = getDelayWindowHours(metric.windowSettings);

    // all metrics have to be after the base timestamp +- delay hours
    let metricWindow = `${metricCol} >= ${this.addHours(baseCol, delayHours)}`;

    if (
      metric.windowSettings.type === "conversion" &&
      !overrideConversionWindows
    ) {
      // if conversion window, then count metrics before window ends
      // which can extend beyond experiment end date
      metricWindow = `${metricWindow}
        AND ${metricCol} <= ${this.addHours(
          baseCol,
          delayHours + windowHours,
        )}`;
    } else {
      // otherwise, it must be before the experiment end date
      metricWindow = `${metricWindow}
      AND ${metricCol} <= ${this.toTimestamp(endDate)}`;
    }

    if (metric.windowSettings.type === "lookback") {
      // ensure windowHours is positive
      windowHours = windowHours < 0 ? windowHours * -1 : windowHours;
      // also ensure for lookback windows that metric happened in last
      // X hours of the experiment
      metricWindow = `${metricWindow}
      AND ${this.addHours(metricCol, windowHours)} >= ${this.toTimestamp(
        endDate,
      )}`;
    }

    return metricWindow;
  }

  private getMetricMinDelay(metrics: ExperimentMetricInterface[]) {
    let runningDelay = 0;
    let minDelay = 0;
    metrics.forEach((m) => {
      if (getDelayWindowHours(m.windowSettings)) {
        const delay = runningDelay + getDelayWindowHours(m.windowSettings);
        if (delay < minDelay) minDelay = delay;
        runningDelay = delay;
      }
    });
    return minDelay;
  }

  private getMetricStart(
    initial: Date,
    minDelay: number,
    regressionAdjustmentHours: number,
  ) {
    const metricStart = new Date(initial);
    if (minDelay < 0) {
      metricStart.setHours(metricStart.getHours() + minDelay);
    }
    if (regressionAdjustmentHours > 0) {
      metricStart.setHours(metricStart.getHours() - regressionAdjustmentHours);
    }
    return metricStart;
  }

  private getMetricEnd(
    metrics: ExperimentMetricInterface[],
    initial?: Date,
    overrideConversionWindows?: boolean,
  ): Date | null {
    if (!initial) return null;
    if (overrideConversionWindows) return initial;

    const metricEnd = new Date(initial);
    let runningHours = 0;
    let maxHours = 0;
    metrics.forEach((m) => {
      if (m.windowSettings.type === "conversion") {
        const hours =
          runningHours +
          getConversionWindowHours(m.windowSettings) +
          getDelayWindowHours(m.windowSettings);
        if (hours > maxHours) maxHours = hours;
        runningHours = hours;
      }
    });

    if (maxHours > 0) {
      metricEnd.setHours(metricEnd.getHours() + maxHours);
    }

    return metricEnd;
  }

  private getMaxHoursToConvert(
    funnelMetric: boolean,
    metricAndDenominatorMetrics: ExperimentMetricInterface[],
    activationMetric: ExperimentMetricInterface | null,
  ): number {
    // Used to set an experiment end date to filter out users
    // who have not had enough time to convert (if experimenter
    // has selected `skipPartialData`)
    let neededHoursForConversion = 0;
    metricAndDenominatorMetrics.forEach((m) => {
      if (m.windowSettings.type === "conversion") {
        const metricHours =
          getDelayWindowHours(m.windowSettings) +
          getConversionWindowHours(m.windowSettings);
        if (funnelMetric) {
          // funnel metric windows can cascade, so sum each metric hours to get max
          neededHoursForConversion += metricHours;
        } else if (metricHours > neededHoursForConversion) {
          neededHoursForConversion = metricHours;
        }
      }
    });
    // activation metrics windows always cascade
    if (
      activationMetric &&
      activationMetric.windowSettings.type == "conversion"
    ) {
      neededHoursForConversion +=
        getDelayWindowHours(activationMetric.windowSettings) +
        getConversionWindowHours(activationMetric.windowSettings);
    }
    return neededHoursForConversion;
  }

  processDimensions(
    dimensions: Dimension[],
    settings: ExperimentSnapshotSettings,
    activationMetric: ExperimentMetricInterface | null,
  ): ProcessedDimensions {
    const processedDimensions: ProcessedDimensions = {
      unitDimensions: [],
      experimentDimensions: [],
      activationDimension: null,
    };
    dimensions.forEach((dimension) => {
      if (dimension?.type === "activation") {
        if (activationMetric) {
          processedDimensions.activationDimension = { type: "activation" };
        }
      } else if (dimension?.type === "user") {
        // Replace any placeholders in the user defined dimension SQL
        const clonedDimension = cloneDeep<UserDimension>(dimension);
        clonedDimension.dimension.sql = compileSqlTemplate(
          dimension.dimension.sql,
          {
            startDate: settings.startDate,
            endDate: settings.endDate,
            experimentId: settings.experimentId,
          },
        );
        processedDimensions.unitDimensions.push(clonedDimension);
      } else if (dimension?.type === "experiment") {
        processedDimensions.experimentDimensions.push(dimension);
      }
    });
    return processedDimensions;
  }

  createUnitsTableOptions() {
    return "";
  }

  getExperimentUnitsTableQueryFromCte(
    unitsTableFullName: string,
    cteSql: string,
  ): string {
    return format(
      `
    CREATE OR REPLACE TABLE ${unitsTableFullName}
    ${this.createUnitsTableOptions()}
    AS (
      WITH
        ${cteSql}
      SELECT * FROM __experimentUnits
    );
    `,
      this.getFormatDialect(),
    );
  }

  getExperimentUnitsTableQuery(params: ExperimentUnitsQueryParams): string {
    const cteSql = this.getExperimentUnitsQuery(params);

    return this.getExperimentUnitsTableQueryFromCte(
      params.unitsTableFullName || "",
      cteSql,
    );
  }

  processActivationMetric(
    activationMetricDoc: null | ExperimentMetricInterface,
    settings: ExperimentSnapshotSettings,
  ): null | ExperimentMetricInterface {
    let activationMetric: null | ExperimentMetricInterface = null;
    if (activationMetricDoc) {
      activationMetric =
        cloneDeep<ExperimentMetricInterface>(activationMetricDoc);
      applyMetricOverrides(activationMetric, settings);
    }
    return activationMetric;
  }

  getDimensionInStatement(dimension: string, values: string[]): string {
    return this.ifElse(
      `${this.castToString(dimension)} IN (${values
        .map((v) => `'` + this.escapeStringLiteral(v) + `'`)
        .join(",")})`,
      this.castToString(dimension),
      this.castToString(`'${AUTOMATIC_DIMENSION_OTHER_NAME}'`),
    );
  }

  getPopulationMetricQuery(params: PopulationMetricQueryParams): string {
    const { factTableMap, segment, populationSettings } = params;
    // dimension date?
    const populationSQL = this.getPowerPopulationCTEs({
      settings: populationSettings,
      factTableMap,
      segment,
    });

    return this.getExperimentMetricQuery({
      ...params,
      unitsSource: "otherQuery",
      unitsSql: populationSQL,
      forcedUserIdType: params.populationSettings.userIdType,
    });
  }

  getPopulationFactMetricsQuery(
    params: PopulationFactMetricsQueryParams,
  ): string {
    const { factTableMap, segment, populationSettings } = params;

    const populationSQL = this.getPowerPopulationCTEs({
      settings: populationSettings,
      factTableMap,
      segment,
    });
    return this.getExperimentFactMetricsQuery({
      ...params,
      unitsSource: "otherQuery",
      unitsSql: populationSQL,
      forcedUserIdType: params.populationSettings.userIdType,
    });
  }

  getExperimentUnitsQuery(params: ExperimentUnitsQueryParams): string {
    const {
      settings,
      segment,
      activationMetric: activationMetricDoc,
      factTableMap,
    } = params;

    const activationMetric = this.processActivationMetric(
      activationMetricDoc,
      settings,
    );

    const { experimentDimensions, unitDimensions } = this.processDimensions(
      params.dimensions,
      settings,
      activationMetric,
    );

    const exposureQuery = this.getExposureQuery(settings.exposureQueryId || "");

    // Get any required identity join queries
    const { baseIdType, idJoinMap, idJoinSQL } = this.getIdentitiesCTE({
      objects: [
        [exposureQuery.userIdType],
        activationMetric ? getUserIdTypes(activationMetric, factTableMap) : [],
        ...unitDimensions.map((d) => [d.dimension.userIdType || "user_id"]),
        segment ? [segment.userIdType || "user_id"] : [],
      ],
      from: settings.startDate,
      to: settings.endDate,
      forcedBaseIdType: exposureQuery.userIdType,
      experimentId: settings.experimentId,
    });

    // Get date range for experiment
    const startDate: Date = settings.startDate;
    const endDate: Date = this.getExperimentEndDate(settings, 0);

    const timestampColumn = "e.timestamp";
    // BQ datetime cast for SELECT statements (do not use for where)
    const timestampDateTimeColumn = this.castUserDateCol(timestampColumn);
    const overrideConversionWindows =
      settings.attributionModel === "experimentDuration";

    return `
    ${params.includeIdJoins ? idJoinSQL : ""}
    __rawExperiment AS (
      ${compileSqlTemplate(exposureQuery.query, {
        startDate: settings.startDate,
        endDate: settings.endDate,
        experimentId: settings.experimentId,
      })}
    ),
    __experimentExposures AS (
      -- Viewed Experiment
      SELECT
        e.${baseIdType} as ${baseIdType}
        , ${this.castToString("e.variation_id")} as variation
        , ${timestampDateTimeColumn} as timestamp
        ${experimentDimensions
          .map((d) => {
            if (d.specifiedSlices?.length) {
              return `, ${this.getDimensionInStatement(
                d.id,
                d.specifiedSlices,
              )} AS dim_${d.id}`;
            }
            return `, e.${d.id} AS dim_${d.id}`;
          })
          .join("\n")}
      FROM
          __rawExperiment e
      WHERE
          e.experiment_id = '${settings.experimentId}'
          AND ${timestampColumn} >= ${this.toTimestamp(startDate)}
          ${
            endDate
              ? `AND ${timestampColumn} <= ${this.toTimestamp(endDate)}`
              : ""
          }
          ${settings.queryFilter ? `AND (\n${settings.queryFilter}\n)` : ""}
    )
    ${
      activationMetric
        ? `, __activationMetric as (${this.getMetricCTE({
            metric: activationMetric,
            baseIdType,
            idJoinMap,
            startDate: this.getMetricStart(
              settings.startDate,
              getDelayWindowHours(activationMetric.windowSettings),
              0,
            ),
            endDate: this.getMetricEnd(
              [activationMetric],
              settings.endDate,
              overrideConversionWindows,
            ),
            experimentId: settings.experimentId,
            factTableMap,
          })})
        `
        : ""
    }
    ${
      segment
        ? `, __segment as (${this.getSegmentCTE(
            segment,
            baseIdType,
            idJoinMap,
            factTableMap,
            {
              startDate: settings.startDate,
              endDate: settings.endDate,
              experimentId: settings.experimentId,
            },
          )})`
        : ""
    }
    ${unitDimensions
      .map(
        (d) =>
          `, __dim_unit_${d.dimension.id} as (${this.getDimensionCTE(
            d.dimension,
            baseIdType,
            idJoinMap,
          )})`,
      )
      .join("\n")}
    , __experimentUnits AS (
      -- One row per user
      SELECT
        e.${baseIdType} AS ${baseIdType}
        , ${this.ifElse(
          "count(distinct e.variation) > 1",
          "'__multiple__'",
          "max(e.variation)",
        )} AS variation
        , MIN(${timestampColumn}) AS first_exposure_timestamp
        ${unitDimensions
          .map(
            (d) => `
          , ${this.getDimensionColumn(baseIdType, d)} AS dim_unit_${
            d.dimension.id
          }`,
          )
          .join("\n")}
        ${experimentDimensions
          .map(
            (d) => `
          , ${this.getDimensionColumn(baseIdType, d)} AS dim_exp_${d.id}`,
          )
          .join("\n")}
        ${
          activationMetric
            ? `, MIN(${this.ifElse(
                this.getConversionWindowClause(
                  "e.timestamp",
                  "a.timestamp",
                  activationMetric,
                  settings.endDate,
                  overrideConversionWindows,
                ),
                "a.timestamp",
                "NULL",
              )}) AS first_activation_timestamp
            `
            : ""
        }
      FROM
        __experimentExposures e
        ${
          segment
            ? `JOIN __segment s ON (s.${baseIdType} = e.${baseIdType})`
            : ""
        }
        ${unitDimensions
          .map(
            (d) => `
            LEFT JOIN __dim_unit_${d.dimension.id} __dim_unit_${d.dimension.id} ON (
              __dim_unit_${d.dimension.id}.${baseIdType} = e.${baseIdType}
            )
          `,
          )
          .join("\n")}
        ${
          activationMetric
            ? `LEFT JOIN __activationMetric a ON (a.${baseIdType} = e.${baseIdType})`
            : ""
        }
      ${segment ? `WHERE s.date <= e.timestamp` : ""}
      GROUP BY
        e.${baseIdType}
    )`;
  }

  getBanditVariationPeriodWeights(
    banditSettings: SnapshotBanditSettings,
    variations: SnapshotSettingsVariation[],
  ): VariationPeriodWeight[] | undefined {
    let anyMissingValues = false;
    const variationPeriodWeights = banditSettings.historicalWeights
      .map((w) => {
        return w.weights.map((weight, index) => {
          const variationId = variations?.[index]?.id;
          if (!variationId) {
            anyMissingValues = true;
          }
          return { weight, variationId: variationId, date: w.date };
        });
      })
      .flat();

    if (anyMissingValues) {
      return undefined;
    }

    return variationPeriodWeights;
  }

  getExperimentAggregateUnitsQuery(
    params: ExperimentAggregateUnitsQueryParams,
  ): string {
    const { activationMetric, segment, settings, factTableMap, useUnitsTable } =
      params;

    // unitDimensions not supported yet
    const { experimentDimensions } = this.processDimensions(
      params.dimensions,
      settings,
      activationMetric,
    );

    const exposureQuery = this.getExposureQuery(settings.exposureQueryId || "");

    // get bandit data for SRM calculation
    const banditDates = settings.banditSettings?.historicalWeights.map(
      (w) => w.date,
    );
    const variationPeriodWeights = settings.banditSettings
      ? this.getBanditVariationPeriodWeights(
          settings.banditSettings,
          settings.variations,
        )
      : undefined;

    const computeBanditSrm = !!banditDates && !!variationPeriodWeights;

    // Get any required identity join queries
    const { baseIdType, idJoinSQL } = this.getIdentitiesCTE({
      // add idTypes usually handled in units query here in the case where
      // we don't have a separate table for the units query
      // then for this query we just need the activation metric for activation
      // dimensions
      objects: [
        [exposureQuery.userIdType],
        !useUnitsTable && activationMetric
          ? getUserIdTypes(activationMetric, factTableMap)
          : [],
        !useUnitsTable && segment ? [segment.userIdType || "user_id"] : [],
      ],
      from: settings.startDate,
      to: settings.endDate,
      forcedBaseIdType: exposureQuery.userIdType,
      experimentId: settings.experimentId,
    });

    return format(
      `-- Traffic Query for Health Tab
    WITH
      ${idJoinSQL}
      ${
        !useUnitsTable
          ? `${this.getExperimentUnitsQuery({
              ...params,
              includeIdJoins: false,
            })},`
          : ""
      }
      __distinctUnits AS (
        SELECT
          ${baseIdType}
          , variation
          , ${this.formatDate(
            this.dateTrunc("first_exposure_timestamp"),
          )} AS dim_exposure_date
          ${banditDates ? `${this.getBanditCaseWhen(banditDates)}` : ""}
          ${experimentDimensions.map((d) => `, dim_exp_${d.id}`).join("\n")}
          ${
            activationMetric
              ? `, ${this.ifElse(
                  `first_activation_timestamp IS NULL`,
                  "'Not Activated'",
                  "'Activated'",
                )} AS dim_activated`
              : ""
          }
        FROM ${
          useUnitsTable ? `${params.unitsTableFullName}` : "__experimentUnits"
        }
      )
      , __unitsByDimension AS (
        -- One row per variation per dimension slice
        ${[
          "dim_exposure_date",
          ...experimentDimensions.map((d) => `dim_exp_${d.id}`),
          ...(activationMetric ? ["dim_activated"] : []),
        ]
          .map((d) =>
            this.getUnitCountCTE(
              d,
              activationMetric && d !== "dim_activated"
                ? "WHERE dim_activated = 'Activated'"
                : "",
              // cast to float to union with bandit test statistic which is float
              computeBanditSrm,
            ),
          )
          .join("\nUNION ALL\n")}
      )
      ${
        computeBanditSrm
          ? `
        , variationBanditPeriodWeights AS (
          ${variationPeriodWeights
            .map(
              (w) => `
            SELECT
              ${this.castToString(`'${w.variationId}'`)} AS variation
              , ${this.toTimestamp(w.date)} AS bandit_period
              , ${w.weight} AS weight
          `,
            )
            .join("\nUNION ALL\n")}
        )
        , __unitsByVariationBanditPeriod AS (
          SELECT
            v.variation AS variation
            , v.bandit_period AS bandit_period
            , v.weight AS weight
            , COALESCE(COUNT(d.bandit_period), 0) AS units
          FROM variationBanditPeriodWeights v
          LEFT JOIN __distinctUnits d
            ON (d.variation = v.variation AND d.bandit_period = v.bandit_period)
          GROUP BY
            v.variation
            , v.bandit_period
            , v.weight
        )
        , __totalUnitsByBanditPeriod AS (
          SELECT
            bandit_period
            , SUM(units) AS total_units
          FROM __unitsByVariationBanditPeriod
          GROUP BY
            bandit_period
        )
        , __expectedUnitsByVariationBanditPeriod AS (
          SELECT
            u.variation AS variation
            , MAX(${this.castToString("''")}) AS constant
            , SUM(u.units) AS units
            , SUM(t.total_units * u.weight) AS expected_units
          FROM __unitsByVariationBanditPeriod u
          LEFT JOIN __totalUnitsByBanditPeriod t
            ON (t.bandit_period = u.bandit_period)
          WHERE
            COALESCE(t.total_units, 0) > 0
          GROUP BY
            u.variation
        )
        , __banditSrm AS (
          SELECT
            MAX(${this.castToString("''")}) AS variation
            , MAX(${this.castToString("''")}) AS dimension_value
            , MAX(${this.castToString(
              `'${BANDIT_SRM_DIMENSION_NAME}'`,
            )}) AS dimension_name
            , SUM(POW(expected_units - units, 2) / expected_units) AS units
          FROM __expectedUnitsByVariationBanditPeriod
          GROUP BY
            constant
        ),
        __unitsByDimensionWithBanditSrm AS (
          SELECT
            *
          FROM __unitsByDimension
          UNION ALL
          SELECT
            *
          FROM __banditSrm
        )
      `
          : ""
      }

      ${this.selectStarLimit(
        computeBanditSrm
          ? "__unitsByDimensionWithBanditSrm"
          : "__unitsByDimension",
        MAX_ROWS_UNIT_AGGREGATE_QUERY,
      )}
    `,
      this.getFormatDialect(),
    );
  }

  getUnitCountCTE(
    dimensionColumn: string,
    whereClause?: string,
    ensureFloat?: boolean,
  ): string {
    return ` -- ${dimensionColumn}
    SELECT
      variation AS variation
      , ${dimensionColumn} AS dimension_value
      , MAX(${this.castToString(`'${dimensionColumn}'`)}) AS dimension_name
      , ${ensureFloat ? this.ensureFloat("COUNT(*)") : "COUNT(*)"} AS units
    FROM
      __distinctUnits
    ${whereClause ?? ""}
    GROUP BY
      variation
      , ${dimensionColumn}`;
  }

  getDimensionSlicesQuery(params: DimensionSlicesQueryParams): string {
    const exposureQuery = this.getExposureQuery(params.exposureQueryId || "");

    const { baseIdType } = getBaseIdTypeAndJoins([[exposureQuery.userIdType]]);

    const startDate = subDays(new Date(), params.lookbackDays);
    const timestampColumn = "e.timestamp";
    return format(
      `-- Dimension Traffic Query
    WITH
      __rawExperiment AS (
        ${compileSqlTemplate(exposureQuery.query, {
          startDate: startDate,
        })}
      ),
      __experimentExposures AS (
        -- Viewed Experiment
        SELECT
          e.${baseIdType} as ${baseIdType}
          , e.timestamp
          ${params.dimensions
            .map((d) => `, e.${d.id} AS dim_${d.id}`)
            .join("\n")}
        FROM
          __rawExperiment e
        WHERE
          ${timestampColumn} >= ${this.toTimestamp(startDate)}
      ),
      __distinctUnits AS (
        SELECT
          ${baseIdType}
          ${params.dimensions
            .map(
              (d) => `
            , ${this.getDimensionColumn(baseIdType, d)} AS dim_exp_${d.id}`,
            )
            .join("\n")}
          , 1 AS variation
        FROM
          __experimentExposures e
        GROUP BY
          e.${baseIdType}
      ),
      -- One row per dimension slice
      dim_values AS (
        SELECT
          1 AS variation
          , ${this.castToString("''")} AS dimension_value
          , ${this.castToString("''")} AS dimension_name
          , COUNT(*) AS units
        FROM
          __distinctUnits
        UNION ALL
        ${params.dimensions
          .map((d) => this.getUnitCountCTE(`dim_exp_${d.id}`))
          .join("\nUNION ALL\n")}
      ),
      total_n AS (
        SELECT
          SUM(units) AS N
        FROM dim_values
        WHERE dimension_name = ''
      ),
      dim_values_sorted AS (
        SELECT
          dimension_name
          , dimension_value
          , units
          , ROW_NUMBER() OVER (PARTITION BY dimension_name ORDER BY units DESC) as rn
        FROM
          dim_values
        WHERE
          dimension_name != ''
      )
      SELECT
        dim_values_sorted.dimension_name AS dimension_name,
        dim_values_sorted.dimension_value AS dimension_value,
        dim_values_sorted.units AS units,
        n.N AS total_units
      FROM
        dim_values_sorted
      CROSS JOIN total_n n
      WHERE 
        rn <= 20
    `,
      this.getFormatDialect(),
    );
  }

  async runDimensionSlicesQuery(
    query: string,
    setExternalId: ExternalIdCallback,
  ): Promise<DimensionSlicesQueryResponse> {
    const { rows, statistics } = await this.runQuery(query, setExternalId);
    return {
      rows: rows.map((row) => {
        return {
          dimension_value: row.dimension_value ?? "",
          dimension_name: row.dimension_name ?? "",
          units: parseInt(row.units) || 0,
          total_units: parseInt(row.total_units) || 0,
        };
      }),
      statistics: statistics,
    };
  }

  getUserExperimentExposuresQuery(
    params: UserExperimentExposuresQueryParams,
  ): string {
    const { userIdType } = params;
    // Get all exposure queries that match the specified userIdType
    const allExposureQueries = (
      this.datasource.settings.queries?.exposure || []
    )
      .map(({ id }) => this.getExposureQuery(id))
      .filter((query) => query.userIdType === userIdType); // Filter by userIdType

    // Collect all unique dimension names across all exposure queries
    const allDimensionNames = Array.from(
      new Set(allExposureQueries.flatMap((query) => query.dimensions || [])),
    );
    const startDate = subDays(new Date(), params.lookbackDays);

    return format(
      `-- User Exposures Query
      WITH __userExposures AS (
        ${allExposureQueries
          .map((exposureQuery, i) => {
            // Get all available dimensions for this exposure query
            const availableDimensions = exposureQuery.dimensions || [];
            const tableAlias = `t${i}`;

            // Create dimension columns for ALL possible dimensions
            const dimensionSelects = allDimensionNames.map((dim) => {
              if (availableDimensions.includes(dim)) {
                return `${this.castToString(`${tableAlias}.${dim}`)} AS ${dim}`;
              } else {
                return `${this.castToString("null")} AS ${dim}`;
              }
            });

            const dimensionSelectString = dimensionSelects.join(", ");

            return `
              SELECT timestamp, experiment_id, variation_id, ${dimensionSelectString} FROM (
                ${compileSqlTemplate(exposureQuery.query, {
                  startDate: startDate,
                })}
              ) ${tableAlias}
              WHERE ${this.castToString(exposureQuery.userIdType)} = '${params.unitId}' AND timestamp >= ${this.toTimestamp(startDate)}
            `;
          })
          .join("\nUNION ALL\n")}
      )
      SELECT * FROM __userExposures 
      ORDER BY timestamp DESC 
      LIMIT ${SQL_ROW_LIMIT}
      `,
      this.getFormatDialect(),
    );
  }

  public async runUserExperimentExposuresQuery(
    query: string,
  ): Promise<UserExperimentExposuresQueryResponse> {
    const { rows, statistics } = await this.runQuery(query);

    // Check if SQL_ROW_LIMIT was reached
    const truncated = rows.length === SQL_ROW_LIMIT;

    return {
      rows: rows.map((row) => {
        return {
          timestamp: row.timestamp,
          experiment_id: row.experiment_id,
          variation_id: row.variation_id,
          ...row,
        };
      }),
      statistics,
      truncated,
    };
  }

  private getMetricData(
    metric: FactMetricInterface,
    settings: Pick<
      ExperimentSnapshotSettings,
      "attributionModel" | "regressionAdjustmentEnabled" | "startDate"
    > & { endDate?: Date },
    activationMetric: ExperimentMetricInterface | null,
    factTablesWithIndices: { factTable: FactTableInterface; index: number }[],
    alias: string,
  ): FactMetricData {
    const ratioMetric = isRatioMetric(metric);
    const funnelMetric = isFunnelMetric(metric);
    const quantileMetric = quantileMetricType(metric);
    const metricQuantileSettings: MetricQuantileSettings = (isFactMetric(
      metric,
    ) && !!quantileMetric
      ? metric.quantileSettings
      : undefined) ?? { type: "unit", quantile: 0, ignoreZeros: false };

    // redundant checks to make sure configuration makes sense and we only build expensive queries for the cases
    // where RA is actually possible
    const regressionAdjusted =
      settings.regressionAdjustmentEnabled && isRegressionAdjusted(metric);
    const regressionAdjustmentHours = regressionAdjusted
      ? (metric.regressionAdjustmentDays ?? 0) * 24
      : 0;

    const overrideConversionWindows =
      settings.attributionModel === "experimentDuration";

    // Get capping settings and final coalesce statement
    const isPercentileCapped =
      metric.cappingSettings.type === "percentile" &&
      !!metric.cappingSettings.value &&
      metric.cappingSettings.value < 1 &&
      isCappableMetricType(metric);

    const numeratorSourceIndex =
      factTablesWithIndices.find(
        (f) => f.factTable.id === metric.numerator?.factTableId,
      )?.index ?? 0;
    const denominatorSourceIndex =
      factTablesWithIndices.find(
        (f) => f.factTable.id === metric.denominator?.factTableId,
      )?.index ?? 0;
    const numeratorAlias = `${numeratorSourceIndex === 0 ? "" : numeratorSourceIndex}`;
    const denominatorAlias = `${denominatorSourceIndex === 0 ? "" : denominatorSourceIndex}`;
    const capCoalesceMetric = this.capCoalesceValue({
      valueCol: `m${numeratorAlias}.${alias}_value`,
      metric,
      capTablePrefix: `cap${numeratorAlias}`,
      capValueCol: `${alias}_value_cap`,
      columnRef: metric.numerator,
    });
    const capCoalesceDenominator = this.capCoalesceValue({
      valueCol: `m${denominatorAlias}.${alias}_denominator`,
      metric,
      capTablePrefix: `cap${denominatorAlias}`,
      capValueCol: `${alias}_denominator_cap`,
      columnRef: metric.denominator,
    });
    const capCoalesceCovariate = this.capCoalesceValue({
      valueCol: `c${numeratorAlias}.${alias}_value`,
      metric,
      capTablePrefix: `cap${numeratorAlias}`,
      capValueCol: `${alias}_value_cap`,
      columnRef: metric.numerator,
    });
    const capCoalesceDenominatorCovariate = this.capCoalesceValue({
      valueCol: `c${denominatorAlias}.${alias}_denominator`,
      metric,
      capTablePrefix: `cap${denominatorAlias}`,
      capValueCol: `${alias}_denominator_cap`,
      columnRef: metric.denominator,
    });
    // Get rough date filter for metrics to improve performance
    const orderedMetrics = (activationMetric ? [activationMetric] : []).concat([
      metric,
    ]);
    const minMetricDelay = this.getMetricMinDelay(orderedMetrics);
    const metricStart = this.getMetricStart(
      settings.startDate,
      minMetricDelay,
      regressionAdjustmentHours,
    );
    const metricEnd = this.getMetricEnd(
      orderedMetrics,
      settings.endDate,
      overrideConversionWindows,
    );

    const raMetricSettings = {
      hours: regressionAdjustmentHours,
      minDelay: minMetricDelay,
      alias,
    };

    const maxHoursToConvert = this.getMaxHoursToConvert(
      funnelMetric,
      [metric],
      activationMetric,
    );
    return {
      alias,
      id: metric.id,
      metric,
      ratioMetric,
      funnelMetric,
      quantileMetric,
      metricQuantileSettings,
      regressionAdjusted,
      regressionAdjustmentHours,
      overrideConversionWindows,
      isPercentileCapped,
      numeratorSourceIndex,
      denominatorSourceIndex,
      capCoalesceMetric,
      capCoalesceDenominator,
      capCoalesceCovariate,
      capCoalesceDenominatorCovariate,
      minMetricDelay,
      raMetricSettings,
      metricStart,
      metricEnd,
      maxHoursToConvert,
    };
  }

  getFactMetricQuantileData(
    metricData: FactMetricData[],
    quantileType: MetricQuantileSettings["type"],
  ) {
    const quantileData: {
      alias: string;
      valueCol: string;
      outputCol: string;
      metricQuantileSettings: MetricQuantileSettings;
    }[] = [];
    metricData
      .filter((m) => m.quantileMetric === quantileType)
      .forEach((m) => {
        quantileData.push({
          alias: m.alias,
          valueCol: `${m.alias}_value`,
          outputCol: `${m.alias}_value_quantile`,
          metricQuantileSettings: m.metricQuantileSettings,
        });
      });
    return quantileData;
  }

  getBanditCaseWhen(periods: Date[]) {
    return `
        , CASE
          ${periods
            .sort((a, b) => b.getTime() - a.getTime())
            .map((p) => {
              return `WHEN first_exposure_timestamp >= ${this.toTimestamp(
                p,
              )} THEN ${this.toTimestamp(p)}`;
            })
            .join("\n")}
        END AS bandit_period`;
  }

  getCovariateMetricCTE({
    dimensionCols,
    baseIdType,
    regressionAdjustedMetrics,
    sourceIndex,
  }: {
    dimensionCols: DimensionColumnData[];
    baseIdType: string;
    regressionAdjustedMetrics: FactMetricData[];
    sourceIndex: number;
  }): string {
    const suffix = `${sourceIndex === 0 ? "" : sourceIndex}`;
    return `
      SELECT 
        d.variation AS variation
        ${dimensionCols.map((c) => `, d.${c.alias} AS ${c.alias}`).join("")}
        , d.${baseIdType} AS ${baseIdType}
        ${regressionAdjustedMetrics
          .map(
            (metric) =>
              `${
                metric.numeratorSourceIndex === sourceIndex
                  ? `, ${this.getAggregateMetricColumn({
                      metric: metric.metric,
                      useDenominator: false,
                      valueColumn: this.ifElse(
                        `m.timestamp >= d.${metric.alias}_preexposure_start AND m.timestamp < d.${metric.alias}_preexposure_end`,
                        `${metric.alias}_value`,
                        "NULL",
                      ),
                    })} as ${metric.alias}_value`
                  : ""
              }
                ${
                  metric.ratioMetric &&
                  metric.denominatorSourceIndex === sourceIndex
                    ? `, ${this.getAggregateMetricColumn({
                        metric: metric.metric,
                        useDenominator: true,
                        valueColumn: this.ifElse(
                          `m.timestamp >= d.${metric.alias}_preexposure_start AND m.timestamp < d.${metric.alias}_preexposure_end`,
                          `${metric.alias}_denominator`,
                          "NULL",
                        ),
                      })} AS ${metric.alias}_denominator`
                    : ""
                }`,
          )
          .join("\n")}
      FROM
        __distinctUsers d
      JOIN __factTable${suffix} m ON (
        m.${baseIdType} = d.${baseIdType}
      )
      WHERE 
        m.timestamp >= d.min_preexposure_start
        AND m.timestamp < d.max_preexposure_end
      GROUP BY
        d.variation
        ${dimensionCols.map((c) => `, d.${c.alias}`).join("")}
        , d.${baseIdType}`;
  }

  getFactTablesForMetrics(
    metrics: FactMetricInterface[],
    factTableMap: FactTableMap,
  ): { factTable: FactTableInterface; index: number }[] {
    const factTables: Set<FactTableInterface> = new Set();

    metrics.forEach((m) => {
      const numeratorFactTable = factTableMap.get(
        m.numerator?.factTableId || "",
      );

      if (!numeratorFactTable) {
        throw new Error("Unknown fact table");
      }

      factTables.add(numeratorFactTable);

      if (
        isRatioMetric(m) &&
        m.denominator?.factTableId &&
        // only need to check if denominator is in a different table from the numerator
        m.denominator?.factTableId !== m.numerator?.factTableId
      ) {
        const denominatorFactTable = factTableMap.get(
          m.denominator?.factTableId || "",
        );
        if (!denominatorFactTable) {
          throw new Error("Unknown fact table");
        }

        factTables.add(denominatorFactTable);
      }
    });

    if (factTables.size === 0) {
      throw new Error("No fact tables found");
    }
    // TODO(sql): Consider supporting more than two fact tables
    // for cases where you have < 20 metrics that span 3+ fact tables
    // and sometimes cross between them.
    if (factTables.size > 2) {
      throw new Error(
        "Only two fact tables at a time are supported at the moment",
      );
    }

    return Array.from(factTables).map((f, i) => ({
      factTable: f,
      index: i,
    }));
  }

  getExperimentFactMetricsQuery(
    params: ExperimentFactMetricsQueryParams,
  ): string {
    const { settings, segment } = params;
    const metricsWithIndices = cloneDeep(params.metrics).map((m, i) => ({
      metric: m,
      index: i,
    }));
    const activationMetric = this.processActivationMetric(
      params.activationMetric,
      settings,
    );

    metricsWithIndices.forEach((m) => {
      applyMetricOverrides(m.metric, settings);
    });
    // Replace any placeholders in the user defined dimension SQL
    const { unitDimensions } = this.processDimensions(
      params.dimensions,
      settings,
      activationMetric,
    );

    const factTableMap = params.factTableMap;

    const factTablesWithIndices = this.getFactTablesForMetrics(
      metricsWithIndices.map((m) => m.metric),
      factTableMap,
    );

    const factTable = factTablesWithIndices[0]?.factTable;

    const queryName = `${
      factTablesWithIndices.length === 1
        ? `Fact Table`
        : `Cross-Fact Table Metrics`
    }: ${factTablesWithIndices.map((f) => f.factTable.name).join(" & ")}`;

    const userIdType =
      params.forcedUserIdType ??
      this.getExposureQuery(settings.exposureQueryId || "").userIdType;

    const metricData = metricsWithIndices.map((metric) =>
      this.getMetricData(
        metric.metric,
        settings,
        activationMetric,
        factTablesWithIndices,
        `m${metric.index}`,
      ),
    );

    // TODO(sql): Separate metric start by fact table
    const raMetricSettings = metricData
      .filter((m) => m.regressionAdjusted)
      .map((m) => m.raMetricSettings);
    const maxHoursToConvert = Math.max(
      ...metricData.map((m) => m.maxHoursToConvert),
    );
    const metricStart = metricData.reduce(
      (min, d) => (d.metricStart < min ? d.metricStart : min),
      settings.startDate,
    );
    const metricEnd = metricData.reduce(
      (max, d) => (d.metricEnd && d.metricEnd > max ? d.metricEnd : max),
      settings.endDate,
    );

    // Get any required identity join queries
    const idTypeObjects = [[userIdType], factTable.userIdTypes || []];
    // add idTypes usually handled in units query here in the case where
    // we don't have a separate table for the units query
    if (params.unitsSource === "exposureQuery") {
      idTypeObjects.push(
        ...unitDimensions.map((d) => [d.dimension.userIdType || "user_id"]),
        segment ? [segment.userIdType || "user_id"] : [],
        activationMetric ? getUserIdTypes(activationMetric, factTableMap) : [],
      );
    }
    const { baseIdType, idJoinMap, idJoinSQL } = this.getIdentitiesCTE({
      objects: idTypeObjects,
      from: settings.startDate,
      to: settings.endDate,
      forcedBaseIdType: userIdType,
      experimentId: settings.experimentId,
    });

    // Get date range for experiment and analysis
    const endDate: Date = this.getExperimentEndDate(
      settings,
      maxHoursToConvert,
    );

    const banditDates = settings.banditSettings?.historicalWeights.map(
      (w) => w.date,
    );

    const dimensionCols: DimensionColumnData[] = params.dimensions.map((d) =>
      this.getDimensionCol(d),
    );
    // if bandit and there is no dimension column, we need to create a dummy column to make some of the joins
    // work later on. `"dimension"` is a special column that gbstats can handle if there is no dimension
    // column specified. See `BANDIT_DIMENSION` in gbstats.py.
    if (banditDates?.length && dimensionCols.length === 0) {
      dimensionCols.push({
        alias: "dimension",
        value: this.castToString("'All'"),
      });
    }

    const computeOnActivatedUsersOnly =
      activationMetric !== null &&
      !params.dimensions.some((d) => d.type === "activation");
    const timestampColumn = computeOnActivatedUsersOnly
      ? "first_activation_timestamp"
      : "first_exposure_timestamp";

    const distinctUsersWhere: string[] = [];

    // If activation metric, drop non-activated users unless doing
    // splits by activation metric
    if (computeOnActivatedUsersOnly) {
      distinctUsersWhere.push("first_activation_timestamp IS NOT NULL");
    }
    if (settings.skipPartialData) {
      distinctUsersWhere.push(
        `${timestampColumn} <= ${this.toTimestamp(endDate)}`,
      );
    }

    // TODO(sql): refactor so this is a property of the source table itself
    const percentileTableIndices = new Set<number>();
    const percentileData: {
      valueCol: string;
      outputCol: string;
      percentile: number;
      ignoreZeros: boolean;
      sourceIndex: number;
    }[] = [];
    metricData
      .filter((m) => m.isPercentileCapped)
      .forEach((m) => {
        percentileData.push({
          valueCol: `${m.alias}_value`,
          outputCol: `${m.alias}_value_cap`,
          percentile: m.metric.cappingSettings.value ?? 1,
          ignoreZeros: m.metric.cappingSettings.ignoreZeros ?? false,
          sourceIndex: m.numeratorSourceIndex,
        });
        percentileTableIndices.add(m.numeratorSourceIndex);
        if (m.ratioMetric) {
          percentileData.push({
            valueCol: `${m.alias}_denominator`,
            outputCol: `${m.alias}_denominator_cap`,
            percentile: m.metric.cappingSettings.value ?? 1,
            ignoreZeros: m.metric.cappingSettings.ignoreZeros ?? false,
            sourceIndex: m.denominatorSourceIndex,
          });
          percentileTableIndices.add(m.denominatorSourceIndex);
        }
      });

    const eventQuantileData = this.getFactMetricQuantileData(
      metricData,
      "event",
    );
    // TODO(sql): error if event quantiles have two tables

    if (
      params.dimensions.length > 1 &&
      metricData.some((m) => !!m.quantileMetric)
    ) {
      throw new Error(
        "ImplementationError: quantile metrics are not supported with pre-computed dimension breakdowns",
      );
    }

    const regressionAdjustedMetrics = metricData.filter(
      (m) => m.regressionAdjusted,
    );
    // TODO(sql): refactor so this is a property of the source table itself
    const regressionAdjustedTableIndices = new Set<number>();
    regressionAdjustedMetrics.forEach((m) => {
      regressionAdjustedTableIndices.add(m.numeratorSourceIndex);
      if (
        m.ratioMetric &&
        m.denominatorSourceIndex !== m.numeratorSourceIndex
      ) {
        regressionAdjustedTableIndices.add(m.denominatorSourceIndex);
      }
    });

    return format(
      `-- ${queryName}
    WITH
      ${idJoinSQL}
      ${
        params.unitsSource === "exposureQuery"
          ? `${this.getExperimentUnitsQuery({
              ...params,
              includeIdJoins: false,
            })},`
          : params.unitsSource === "otherQuery"
            ? params.unitsSql
            : ""
      }
      __distinctUsers AS (
        SELECT
          ${baseIdType}
          ${dimensionCols.map((c) => `, ${c.value} AS ${c.alias}`).join("")}
          , variation
          , ${timestampColumn} AS timestamp
          , ${this.dateTrunc("first_exposure_timestamp")} AS first_exposure_date
          ${banditDates?.length ? this.getBanditCaseWhen(banditDates) : ""}
          ${
            raMetricSettings.length > 0
              ? `
              , ${this.addHours(
                "first_exposure_timestamp",
                Math.min(...raMetricSettings.map((s) => s.minDelay - s.hours)),
              )} as min_preexposure_start
              , ${this.addHours(
                "first_exposure_timestamp",
                Math.max(...raMetricSettings.map((s) => s.minDelay)),
              )} as max_preexposure_end
            `
              : ""
          }
      ${raMetricSettings
        .map(
          ({ alias, hours, minDelay }) => `
              , ${this.addHours(
                "first_exposure_timestamp",
                minDelay,
              )} AS ${alias}_preexposure_end
              , ${this.addHours(
                "first_exposure_timestamp",
                minDelay - hours,
              )} AS ${alias}_preexposure_start`,
        )
        .join("\n")}
        FROM ${
          params.unitsSource === "exposureTable"
            ? `${params.unitsTableFullName}`
            : "__experimentUnits"
        }
        ${
          distinctUsersWhere.length
            ? `WHERE ${distinctUsersWhere.join(" AND ")}`
            : ""
        }
      )
      ${factTablesWithIndices
        .map(
          (f) =>
            `, __factTable${f.index === 0 ? "" : f.index} as (
          ${this.getFactMetricCTE({
            baseIdType,
            idJoinMap,
            factTable: f.factTable,
            metricsWithIndices,
            endDate: metricEnd,
            startDate: metricStart,
            experimentId: settings.experimentId,
            addFiltersToWhere: true,
          })}
        )
        , __userMetricJoin${f.index === 0 ? "" : f.index} as (
          SELECT
            d.variation AS variation
            ${dimensionCols.map((c) => `, d.${c.alias} AS ${c.alias}`).join("")}
            ${banditDates?.length ? `, d.bandit_period AS bandit_period` : ""}
            , d.${baseIdType} AS ${baseIdType}
            ${metricData
              .map(
                (data) =>
                  `${
                    data.numeratorSourceIndex === f.index
                      ? `, ${this.addCaseWhenTimeFilter(
                          `m.${data.alias}_value`,
                          data.metric,
                          data.overrideConversionWindows,
                          settings.endDate,
                          data.quantileMetric
                            ? data.metricQuantileSettings
                            : undefined,
                        )} as ${data.alias}_value`
                      : ""
                  }
                  ${
                    data.ratioMetric && data.denominatorSourceIndex === f.index
                      ? `, ${this.addCaseWhenTimeFilter(
                          `m.${data.alias}_denominator`,
                          data.metric,
                          data.overrideConversionWindows,
                          settings.endDate,
                        )} as ${data.alias}_denominator`
                      : ""
                  }
                  `,
              )
              .join("\n")}
          FROM
            __distinctUsers d
          LEFT JOIN __factTable${f.index === 0 ? "" : f.index} m ON (
            m.${baseIdType} = d.${baseIdType}
          )
        )
      ${
        eventQuantileData.length
          ? `
        , __eventQuantileMetric${f.index === 0 ? "" : f.index} AS (
          SELECT
          m.variation AS variation
          ${dimensionCols.map((c) => `, m.${c.alias} AS ${c.alias}`).join("")}
          ${eventQuantileData
            .map((data) =>
              this.getQuantileGridColumns(
                data.metricQuantileSettings,
                `${data.alias}_`,
              ),
            )
            .join("\n")}
        FROM
          __userMetricJoin${f.index === 0 ? "" : f.index} m
        GROUP BY
          m.variation
          ${dimensionCols.map((c) => `, m.${c.alias}`).join("")}
        )`
          : ""
      }
      , __userMetricAgg${f.index === 0 ? "" : f.index} as (
        -- Add in the aggregate metric value for each user
        SELECT
          umj.variation
          ${dimensionCols.map((c) => `, umj.${c.alias} AS ${c.alias}`).join("")}
          ${banditDates?.length ? `, umj.bandit_period` : ""}
          , umj.${baseIdType}
          ${metricData
            .map(
              (data) =>
                `${
                  data.numeratorSourceIndex === f.index
                    ? `, ${this.getAggregateMetricColumn({
                        metric: data.metric,
                        useDenominator: false,
                        valueColumn: `umj.${data.alias}_value`,
                        quantileColumn: `qm.${data.alias}_quantile`,
                      })} AS ${data.alias}_value`
                    : ""
                }
                ${
                  data.ratioMetric && data.denominatorSourceIndex === f.index
                    ? `, ${this.getAggregateMetricColumn({
                        metric: data.metric,
                        useDenominator: true,
                        valueColumn: `umj.${data.alias}_denominator`,
                        quantileColumn: `qm.${data.alias}_quantile`,
                      })} AS ${data.alias}_denominator`
                    : ""
                }`,
            )
            .join("\n")}
          ${eventQuantileData
            .map(
              (data) =>
                `, COUNT(umj.${data.alias}_value) AS ${data.alias}_n_events`,
            )
            .join("\n")}
        FROM
          __userMetricJoin${f.index === 0 ? "" : f.index} umj
        ${
          eventQuantileData.length
            ? `
        LEFT JOIN __eventQuantileMetric${f.index === 0 ? "" : f.index} qm
        ON (qm.variation = umj.variation ${dimensionCols
          .map((c) => `AND qm.${c.alias} = umj.${c.alias}`)
          .join("\n")})`
            : ""
        }
        GROUP BY
          umj.variation
          ${dimensionCols.map((c) => `, umj.${c.alias}`).join("")}
          ${banditDates?.length ? `, umj.bandit_period` : ""}
          , umj.${baseIdType}
      )
      ${
        percentileTableIndices.has(f.index)
          ? `
        , __capValue${f.index === 0 ? "" : f.index} AS (
            ${this.percentileCapSelectClause(
              percentileData.filter((p) => p.sourceIndex === f.index),
              `__userMetricAgg${f.index === 0 ? "" : f.index}`,
            )}
        )
        `
          : ""
      }
      ${
        regressionAdjustedTableIndices.has(f.index)
          ? `
        , __userCovariateMetric${f.index === 0 ? "" : f.index} as (
          ${this.getCovariateMetricCTE({ dimensionCols, baseIdType, regressionAdjustedMetrics, sourceIndex: f.index })}
        )
        `
          : ""
      }`,
        )
        .join("\n")}    
      ${
        banditDates?.length
          ? this.getBanditStatisticsFactMetricCTE({
              baseIdType,
              metricData,
              dimensionCols,
              factTablesWithIndices,
              regressionAdjustedTableIndices,
              percentileTableIndices,
            })
          : `
      -- One row per variation/dimension with aggregations
      SELECT
        m.variation AS variation
        ${dimensionCols.map((c) => `, m.${c.alias} AS ${c.alias}`).join("")}
        , COUNT(*) AS users
        ${metricData
          .map((data) => {
            //TODO test numerator suffix capping
            const numeratorSuffix = `${data.numeratorSourceIndex === 0 ? "" : data.numeratorSourceIndex}`;
            return `
           , ${this.castToString(`'${data.id}'`)} as ${data.alias}_id
            ${
              data.isPercentileCapped
                ? `, MAX(COALESCE(cap${numeratorSuffix}.${data.alias}_value_cap, 0)) as ${data.alias}_main_cap_value`
                : ""
            }
            , SUM(${data.capCoalesceMetric}) AS ${data.alias}_main_sum
            , SUM(POWER(${data.capCoalesceMetric}, 2)) AS ${
              data.alias
            }_main_sum_squares
            ${
              data.quantileMetric === "event"
                ? `
              , SUM(COALESCE(m.${data.alias}_n_events, 0)) AS ${
                data.alias
              }_denominator_sum
              , SUM(POWER(COALESCE(m.${data.alias}_n_events, 0), 2)) AS ${
                data.alias
              }_denominator_sum_squares
              , SUM(COALESCE(m.${data.alias}_n_events, 0) * ${
                data.capCoalesceMetric
              }) AS ${data.alias}_main_denominator_sum_product
              , SUM(COALESCE(m.${data.alias}_n_events, 0)) AS ${
                data.alias
              }_quantile_n
              , MAX(qm.${data.alias}_quantile) AS ${data.alias}_quantile
                ${N_STAR_VALUES.map(
                  (
                    n,
                  ) => `, MAX(qm.${data.alias}_quantile_lower_${n}) AS ${data.alias}_quantile_lower_${n}
                        , MAX(qm.${data.alias}_quantile_upper_${n}) AS ${data.alias}_quantile_upper_${n}`,
                ).join("\n")}`
                : ""
            }
            ${
              data.quantileMetric === "unit"
                ? `${this.getQuantileGridColumns(
                    data.metricQuantileSettings,
                    `${data.alias}_`,
                  )}
                  , COUNT(m.${data.alias}_value) AS ${data.alias}_quantile_n`
                : ""
            }
            ${
              data.ratioMetric
                ? `
                ${
                  data.isPercentileCapped
                    ? `, MAX(COALESCE(cap${data.denominatorSourceIndex === 0 ? "" : data.denominatorSourceIndex}.${data.alias}_denominator_cap, 0)) as ${data.alias}_denominator_cap_value`
                    : ""
                }
                , SUM(${data.capCoalesceDenominator}) AS 
                  ${data.alias}_denominator_sum
                , SUM(POWER(${data.capCoalesceDenominator}, 2)) AS 
                  ${data.alias}_denominator_sum_squares
                ${
                  data.regressionAdjusted
                    ? `
                  , SUM(${data.capCoalesceCovariate}) AS ${data.alias}_covariate_sum
                  , SUM(POWER(${data.capCoalesceCovariate}, 2)) AS ${data.alias}_covariate_sum_squares
                  , SUM(${data.capCoalesceDenominatorCovariate}) AS ${data.alias}_denominator_pre_sum
                  , SUM(POWER(${data.capCoalesceDenominatorCovariate}, 2)) AS ${data.alias}_denominator_pre_sum_squares
                  , SUM(${data.capCoalesceMetric} * ${data.capCoalesceDenominator}) AS ${data.alias}_main_denominator_sum_product
                  , SUM(${data.capCoalesceMetric} * ${data.capCoalesceCovariate}) AS ${data.alias}_main_covariate_sum_product
                  , SUM(${data.capCoalesceMetric} * ${data.capCoalesceDenominatorCovariate}) AS ${data.alias}_main_post_denominator_pre_sum_product
                  , SUM(${data.capCoalesceCovariate} * ${data.capCoalesceDenominator}) AS ${data.alias}_main_pre_denominator_post_sum_product
                  , SUM(${data.capCoalesceCovariate} * ${data.capCoalesceDenominatorCovariate}) AS ${data.alias}_main_pre_denominator_pre_sum_product
                  , SUM(${data.capCoalesceDenominator} * ${data.capCoalesceDenominatorCovariate}) AS ${data.alias}_denominator_post_denominator_pre_sum_product
                  `
                    : `
                    , SUM(${data.capCoalesceDenominator} * ${data.capCoalesceMetric}) AS ${data.alias}_main_denominator_sum_product
                  `
                }` /*ends ifelse regressionAdjusted*/
                : ` 
              ${
                data.regressionAdjusted
                  ? `
                , SUM(${data.capCoalesceCovariate}) AS ${data.alias}_covariate_sum
                , SUM(POWER(${data.capCoalesceCovariate}, 2)) AS ${data.alias}_covariate_sum_squares
                , SUM(${data.capCoalesceMetric} * ${data.capCoalesceCovariate}) AS ${data.alias}_main_covariate_sum_product
                `
                  : ""
              }
            `
            }
          `; /*ends ifelse ratioMetric*/
          })
          .join("\n")}
      FROM
        __userMetricAgg m
        ${
          eventQuantileData.length // TODO(sql): error if event quantiles have two tables
            ? `LEFT JOIN __eventQuantileMetric qm ON (
          qm.variation = m.variation 
          ${dimensionCols
            .map((c) => `AND qm.${c.alias} = m.${c.alias}`)
            .join("\n")}
            )`
            : ""
        }
      ${factTablesWithIndices
        .map(({ factTable: _, index }) => {
          const suffix = `${index === 0 ? "" : index}`;
          return `
        ${
          index === 0
            ? ""
            : `LEFT JOIN __userMetricAgg${suffix} m${suffix} ON (
          m${suffix}.${baseIdType} = m.${baseIdType}
        )`
        }
        ${
          regressionAdjustedTableIndices.has(index)
            ? `
          LEFT JOIN __userCovariateMetric${suffix} c${suffix} ON (
            c${suffix}.${baseIdType} = m${suffix}.${baseIdType}
          )
        `
            : ""
        }
        ${
          percentileTableIndices.has(index)
            ? `
          CROSS JOIN __capValue${suffix} cap${suffix}
        `
            : ""
        }
        `;
        })
        .join("\n")}
      GROUP BY
        m.variation
        ${dimensionCols.map((c) => `, m.${c.alias}`).join("")}
    `
      }`,
      this.getFormatDialect(),
    );
  }

  getDimensionCol(dimension: Dimension): DimensionColumnData {
    switch (dimension.type) {
      case "experiment":
        return {
          value: `dim_exp_${dimension.id}`,
          alias: `dim_exp_${dimension.id}`,
        };
      case "user":
        return {
          value: `dim_unit_${dimension.dimension.id}`,
          alias: `dim_unit_${dimension.dimension.id}`,
        };
      case "date":
        return {
          value: `${this.formatDate(
            this.dateTrunc("first_exposure_timestamp"),
          )}`,
          alias: "dim_pre_date",
        };
      case "activation":
        return {
          value: this.ifElse(
            `first_activation_timestamp IS NULL`,
            "'Not Activated'",
            "'Activated'",
          ),
          alias: "dim_activation",
        };
    }
  }

  getExperimentMetricQuery(params: ExperimentMetricQueryParams): string {
    const {
      metric: metricDoc,
      denominatorMetrics: denominatorMetricsDocs,
      activationMetric: activationMetricDoc,
      settings,
      segment,
    } = params;

    const factTableMap = params.factTableMap;

    // clone the metrics before we mutate them
    const metric = cloneDeep<ExperimentMetricInterface>(metricDoc);
    let denominatorMetrics = cloneDeep<ExperimentMetricInterface[]>(
      denominatorMetricsDocs,
    );
    const activationMetric = this.processActivationMetric(
      activationMetricDoc,
      settings,
    );

    // Fact metrics are self-contained, so they don't need to reference other metrics for the denominator
    if (isFactMetric(metric)) {
      denominatorMetrics = [];
      if (isRatioMetric(metric)) {
        denominatorMetrics.push(metric);
      }
    }

    applyMetricOverrides(metric, settings);
    denominatorMetrics.forEach((m) => applyMetricOverrides(m, settings));

    // Replace any placeholders in the user defined dimension SQL
    const { unitDimensions } = this.processDimensions(
      params.dimensions,
      settings,
      activationMetric,
    );

    const userIdType =
      params.forcedUserIdType ??
      this.getExposureQuery(settings.exposureQueryId || "").userIdType;

    const denominator = denominatorMetrics[denominatorMetrics.length - 1];
    // If the denominator is a binomial, it's just acting as a filter
    // e.g. "Purchase/Signup" is filtering to users who signed up and then counting purchases
    // When the denominator is a count, it's a real ratio, dividing two quantities
    // e.g. "Pages/Session" is dividing number of page views by number of sessions
    const ratioMetric = isRatioMetric(metric, denominator);
    const funnelMetric = isFunnelMetric(metric, denominator);

    const quantileMetric = quantileMetricType(metric);
    if (quantileMetric && !this.hasQuantileTesting()) {
      throw new Error("Quantile metrics not supported by this warehouse type");
    }
    const metricQuantileSettings: MetricQuantileSettings = (isFactMetric(
      metric,
    ) && !!quantileMetric
      ? metric.quantileSettings
      : undefined) ?? {
      type: "unit",
      quantile: 0,
      ignoreZeros: false,
    };

    const banditDates = settings.banditSettings?.historicalWeights.map(
      (w) => w.date,
    );

    // redundant checks to make sure configuration makes sense and we only build expensive queries for the cases
    // where RA is actually possible
    const regressionAdjusted =
      settings.regressionAdjustmentEnabled &&
      isRegressionAdjusted(metric, denominator) &&
      // and block RA for experiment metric query only, only works for optimized queries
      !isRatioMetric(metric, denominator);

    const regressionAdjustmentHours = regressionAdjusted
      ? (metric.regressionAdjustmentDays ?? 0) * 24
      : 0;

    const overrideConversionWindows =
      settings.attributionModel === "experimentDuration";

    // Get capping settings and final coalesce statement
    const isPercentileCapped =
      metric.cappingSettings.type === "percentile" &&
      !!metric.cappingSettings.value &&
      metric.cappingSettings.value < 1 &&
      isCappableMetricType(metric);

    const denominatorIsPercentileCapped =
      denominator &&
      denominator.cappingSettings.type === "percentile" &&
      !!denominator.cappingSettings.value &&
      denominator.cappingSettings.value < 1 &&
      isCappableMetricType(denominator);
    const capCoalesceMetric = this.capCoalesceValue({
      valueCol: "m.value",
      metric,
      capTablePrefix: "cap",
      columnRef: isFactMetric(metric) ? metric.numerator : null,
    });
    const capCoalesceDenominator = this.capCoalesceValue({
      valueCol: "d.value",
      metric: denominator,
      capTablePrefix: "capd",
      columnRef: isFactMetric(metric) ? metric.denominator : null,
    });
    const capCoalesceCovariate = this.capCoalesceValue({
      valueCol: "c.value",
      metric: metric,
      capTablePrefix: "cap",
      columnRef: isFactMetric(metric) ? metric.numerator : null,
    });

    // Get rough date filter for metrics to improve performance
    const orderedMetrics = (activationMetric ? [activationMetric] : [])
      .concat(denominatorMetrics)
      .concat([metric]);
    const minMetricDelay = this.getMetricMinDelay(orderedMetrics);
    const metricStart = this.getMetricStart(
      settings.startDate,
      minMetricDelay,
      regressionAdjustmentHours,
    );
    const metricEnd = this.getMetricEnd(
      orderedMetrics,
      settings.endDate,
      overrideConversionWindows,
    );

    // Get any required identity join queries
    const idTypeObjects = [
      [userIdType],
      getUserIdTypes(metric, factTableMap),
      ...denominatorMetrics.map((m) => getUserIdTypes(m, factTableMap, true)),
    ];
    // add idTypes usually handled in units query here in the case where
    // we don't have a separate table for the units query
    if (params.unitsSource === "exposureQuery") {
      idTypeObjects.push(
        ...unitDimensions.map((d) => [d.dimension.userIdType || "user_id"]),
        segment ? [segment.userIdType || "user_id"] : [],
        activationMetric ? getUserIdTypes(activationMetric, factTableMap) : [],
      );
    }
    const { baseIdType, idJoinMap, idJoinSQL } = this.getIdentitiesCTE({
      objects: idTypeObjects,
      from: settings.startDate,
      to: settings.endDate,
      forcedBaseIdType: userIdType,
      experimentId: settings.experimentId,
    });

    // Get date range for experiment and analysis
    const endDate: Date = this.getExperimentEndDate(
      settings,
      this.getMaxHoursToConvert(
        funnelMetric,
        [metric].concat(denominatorMetrics),
        activationMetric,
      ),
    );

    const dimensionCols = params.dimensions.map((d) => this.getDimensionCol(d));
    // if bandit and there is no dimension column, we need to create a dummy column to make some of the joins
    // work later on. `"dimension"` is a special column that gbstats can handle if there is no dimension
    // column specified. See `BANDIT_DIMENSION` in gbstats.py.
    if (banditDates?.length && dimensionCols.length === 0) {
      dimensionCols.push({
        alias: "dimension",
        value: this.castToString("'All'"),
      });
    }

    const computeOnActivatedUsersOnly =
      activationMetric !== null &&
      !params.dimensions.some((d) => d.type === "activation");
    const timestampColumn = computeOnActivatedUsersOnly
      ? "first_activation_timestamp"
      : "first_exposure_timestamp";

    const distinctUsersWhere: string[] = [];

    if (computeOnActivatedUsersOnly) {
      distinctUsersWhere.push("first_activation_timestamp IS NOT NULL");
    }
    if (settings.skipPartialData) {
      distinctUsersWhere.push(
        `${timestampColumn} <= ${this.toTimestamp(endDate)}`,
      );
    }

    return format(
      `-- ${metric.name} (${
        isFactMetric(metric) ? metric.metricType : metric.type
      })
    WITH
      ${idJoinSQL}
      ${
        params.unitsSource === "exposureQuery"
          ? `${this.getExperimentUnitsQuery({
              ...params,
              includeIdJoins: false,
            })},`
          : params.unitsSource === "otherQuery"
            ? params.unitsSql
            : ""
      }
      __distinctUsers AS (
        SELECT
          ${baseIdType}
          ${dimensionCols.map((c) => `, ${c.value} AS ${c.alias}`).join("")}
          , variation
          , ${timestampColumn} AS timestamp
          , ${this.dateTrunc("first_exposure_timestamp")} AS first_exposure_date
          ${banditDates?.length ? this.getBanditCaseWhen(banditDates) : ""}
          ${
            regressionAdjusted
              ? `, ${this.addHours(
                  "first_exposure_timestamp",
                  minMetricDelay,
                )} AS preexposure_end
                , ${this.addHours(
                  "first_exposure_timestamp",
                  minMetricDelay - regressionAdjustmentHours,
                )} AS preexposure_start`
              : ""
          }
        FROM ${
          params.unitsSource === "exposureTable"
            ? `${params.unitsTableFullName}`
            : "__experimentUnits"
        }
        ${
          distinctUsersWhere.length
            ? `WHERE ${distinctUsersWhere.join(" AND ")}`
            : ""
        }
      )
      , __metric as (${this.getMetricCTE({
        metric,
        baseIdType,
        idJoinMap,
        startDate: metricStart,
        endDate: metricEnd,
        experimentId: settings.experimentId,
        factTableMap,
      })})
      ${denominatorMetrics
        .map((m, i) => {
          return `, __denominator${i} as (${this.getMetricCTE({
            metric: m,
            baseIdType,
            idJoinMap,
            startDate: metricStart,
            endDate: metricEnd,
            experimentId: settings.experimentId,
            factTableMap,
            useDenominator: true,
          })})`;
        })
        .join("\n")}
      ${
        funnelMetric
          ? `, __denominatorUsers as (${this.getFunnelUsersCTE(
              baseIdType,
              denominatorMetrics,
              settings.endDate,
              dimensionCols,
              regressionAdjusted,
              overrideConversionWindows,
              banditDates,
              "__denominator",
              "__distinctUsers",
            )})`
          : ""
      }
      , __userMetricJoin as (
        SELECT
          d.variation AS variation
          ${dimensionCols.map((c) => `, d.${c.alias} AS ${c.alias}`).join("")}
          ${banditDates?.length ? `, d.bandit_period AS bandit_period` : ""}
          , d.${baseIdType} AS ${baseIdType}
          , ${this.addCaseWhenTimeFilter(
            "m.value",
            metric,
            overrideConversionWindows,
            settings.endDate,
            quantileMetric ? metricQuantileSettings : undefined,
          )} as value
        FROM
          ${funnelMetric ? "__denominatorUsers" : "__distinctUsers"} d
        LEFT JOIN __metric m ON (
          m.${baseIdType} = d.${baseIdType}
        )
      )
      ${
        quantileMetric === "event" // TODO(sql): put quantiles in their own query
          ? `
          , __quantileMetric AS (
            SELECT
              m.variation
              ${dimensionCols
                .map((c) => `, m.${c.alias} AS ${c.alias}`)
                .join("")}
              ${this.getQuantileGridColumns(metricQuantileSettings, "")}
          FROM
            __userMetricJoin m
          GROUP BY
            m.variation
            ${dimensionCols.map((c) => `, m.${c.alias}`).join("")}
          )`
          : ""
      }
      , __userMetricAgg as (
        -- Add in the aggregate metric value for each user
        SELECT
          umj.variation AS variation
          ${dimensionCols.map((c) => `, umj.${c.alias} AS ${c.alias}`).join("")}
          ${banditDates?.length ? `, umj.bandit_period AS bandit_period` : ""}
          , umj.${baseIdType}
          , ${this.getAggregateMetricColumn({
            metric,
            valueColumn: "umj.value",
          })} as value
          ${quantileMetric === "event" ? `, COUNT(umj.value) AS n_events` : ""}
        FROM
          __userMetricJoin umj
        ${
          quantileMetric === "event"
            ? `
        LEFT JOIN __quantileMetric qm
        ON (qm.variation = umj.variation ${dimensionCols
          .map((c) => `AND qm.${c.alias} = umj.${c.alias}`)
          .join("\n")})`
            : ""
        }
        GROUP BY
          umj.variation
          ${dimensionCols.map((c) => `, umj.${c.alias}`).join("")}
          ${banditDates?.length ? `, umj.bandit_period` : ""}
          , umj.${baseIdType}
      )
      ${
        isPercentileCapped
          ? `
        , __capValue AS (
            ${this.percentileCapSelectClause(
              [
                {
                  valueCol: "value",
                  outputCol: "value_cap",
                  percentile: metric.cappingSettings.value ?? 1,
                  ignoreZeros: metric.cappingSettings.ignoreZeros ?? false,
                  sourceIndex: 0,
                },
              ],
              "__userMetricAgg",
              `WHERE value IS NOT NULL${
                metric.cappingSettings.ignoreZeros ? " AND value != 0" : ""
              }`,
            )}
        )
        `
          : ""
      }
      ${
        ratioMetric
          ? `, __userDenominatorAgg AS (
              SELECT
                d.variation AS variation
                ${dimensionCols
                  .map((c) => `, d.${c.alias} AS ${c.alias}`)
                  .join("")}
                ${
                  banditDates?.length
                    ? `, d.bandit_period AS bandit_period`
                    : ""
                }
                , d.${baseIdType} AS ${baseIdType}
                , ${this.getAggregateMetricColumn({
                  metric: denominator,
                  useDenominator: true,
                })} as value
              FROM
                __distinctUsers d
                JOIN __denominator${denominatorMetrics.length - 1} m ON (
                  m.${baseIdType} = d.${baseIdType}
                )
              WHERE
                ${this.getConversionWindowClause(
                  "d.timestamp",
                  "m.timestamp",
                  denominator,
                  settings.endDate,
                  overrideConversionWindows,
                )}
              GROUP BY
                d.variation
                ${dimensionCols.map((c) => `, d.${c.alias}`).join("")}
                ${banditDates?.length ? `, d.bandit_period` : ""}
                , d.${baseIdType}
            )
            ${
              denominatorIsPercentileCapped
                ? `
              , __capValueDenominator AS (
                ${this.percentileCapSelectClause(
                  [
                    {
                      valueCol: "value",
                      outputCol: "value_cap",
                      percentile: denominator.cappingSettings.value ?? 1,
                      ignoreZeros:
                        denominator.cappingSettings.ignoreZeros ?? false,
                      sourceIndex: 0,
                    },
                  ],
                  "__userDenominatorAgg",
                  `WHERE value IS NOT NULL${
                    denominator.cappingSettings.ignoreZeros
                      ? " AND value != 0"
                      : ""
                  }`,
                )}
              )
              `
                : ""
            }`
          : ""
      }
      ${
        regressionAdjusted
          ? `
        , __userCovariateMetric as (
          SELECT
            d.variation AS variation
            ${dimensionCols.map((c) => `, d.${c.alias} AS ${c.alias}`).join("")}
            , d.${baseIdType} AS ${baseIdType}
            , ${this.getAggregateMetricColumn({ metric })} as value
          FROM
            __distinctUsers d
          JOIN __metric m ON (
            m.${baseIdType} = d.${baseIdType}
          )
          WHERE 
            m.timestamp >= d.preexposure_start
            AND m.timestamp < d.preexposure_end
          GROUP BY
            d.variation
            ${dimensionCols.map((c) => `, d.${c.alias}`).join("")}
            , d.${baseIdType}
        )
        `
          : ""
      }
  ${
    banditDates?.length
      ? this.getBanditStatisticsCTE({
          baseIdType,
          metricData: [
            {
              alias: "",
              id: metric.id,
              ratioMetric,
              regressionAdjusted,
              isPercentileCapped,
              capCoalesceMetric,
              capCoalesceCovariate,
              capCoalesceDenominator,
              numeratorSourceIndex: 0,
              denominatorSourceIndex: 0,
            },
          ],
          dimensionCols,
          hasRegressionAdjustment: regressionAdjusted,
          hasCapping: isPercentileCapped || denominatorIsPercentileCapped,
          ignoreNulls: "ignoreNulls" in metric && metric.ignoreNulls,
          denominatorIsPercentileCapped,
        })
      : `
  -- One row per variation/dimension with aggregations
  SELECT
    m.variation AS variation
    ${dimensionCols.map((c) => `, m.${c.alias} AS ${c.alias}`).join("")}
    , COUNT(*) AS users
    ${
      isPercentileCapped
        ? ", MAX(COALESCE(cap.value_cap, 0)) as main_cap_value"
        : ""
    }
    , SUM(${capCoalesceMetric}) AS main_sum
    , SUM(POWER(${capCoalesceMetric}, 2)) AS main_sum_squares
    ${
      quantileMetric === "event"
        ? `, SUM(COALESCE(m.n_events, 0)) AS denominator_sum
      , SUM(POWER(COALESCE(m.n_events, 0), 2)) AS denominator_sum_squares
      , SUM(COALESCE(m.n_events, 0) * ${capCoalesceMetric}) AS main_denominator_sum_product
      , SUM(COALESCE(m.n_events, 0)) AS quantile_n
      , MAX(qm.quantile) AS quantile
        ${N_STAR_VALUES.map(
          (n) => `, MAX(qm.quantile_lower_${n}) AS quantile_lower_${n}
                , MAX(qm.quantile_upper_${n}) AS quantile_upper_${n}`,
        ).join("\n")}`
        : ""
    }
    ${
      quantileMetric === "unit"
        ? `${this.getQuantileGridColumns(metricQuantileSettings, "")}
        , COUNT(m.value) AS quantile_n`
        : ""
    }
    ${
      ratioMetric
        ? `
      ${
        denominatorIsPercentileCapped
          ? ", MAX(COALESCE(capd.value_cap, 0)) as denominator_cap_value"
          : ""
      }
      , SUM(${capCoalesceDenominator}) AS denominator_sum
      , SUM(POWER(${capCoalesceDenominator}, 2)) AS denominator_sum_squares
      , SUM(${capCoalesceDenominator} * ${capCoalesceMetric}) AS main_denominator_sum_product
    `
        : ""
    }
    ${
      regressionAdjusted
        ? `
      , SUM(${capCoalesceCovariate}) AS covariate_sum
      , SUM(POWER(${capCoalesceCovariate}, 2)) AS covariate_sum_squares
      , SUM(${capCoalesceMetric} * ${capCoalesceCovariate}) AS main_covariate_sum_product
      `
        : ""
    }
  FROM
    __userMetricAgg m
    ${
      quantileMetric === "event"
        ? `LEFT JOIN __quantileMetric qm ON (
      qm.variation = m.variation ${dimensionCols
        .map((c) => `AND qm.${c.alias} = m.${c.alias}`)
        .join("\n")}
        )`
        : ""
    }
  ${
    ratioMetric
      ? `LEFT JOIN __userDenominatorAgg d ON (
          d.${baseIdType} = m.${baseIdType}
        )
        ${
          denominatorIsPercentileCapped
            ? "CROSS JOIN __capValueDenominator capd"
            : ""
        }`
      : ""
  }
  ${
    regressionAdjusted
      ? `
      LEFT JOIN __userCovariateMetric c
      ON (c.${baseIdType} = m.${baseIdType})
      `
      : ""
  }
  ${isPercentileCapped ? `CROSS JOIN __capValue cap` : ""}
  ${"ignoreNulls" in metric && metric.ignoreNulls ? `WHERE m.value != 0` : ""}
  GROUP BY
    m.variation
    ${dimensionCols.map((c) => `, m.${c.alias}`).join("")}
  `
  }`,
      this.getFormatDialect(),
    );
  }

  // legacy metrics only
  getBanditStatisticsCTE({
    baseIdType,
    metricData,
    dimensionCols,
    hasRegressionAdjustment,
    hasCapping,
    ignoreNulls,
    denominatorIsPercentileCapped,
  }: {
    baseIdType: string;
    metricData: BanditMetricData[];
    dimensionCols: DimensionColumnData[];
    hasRegressionAdjustment: boolean;
    hasCapping: boolean;
    ignoreNulls?: boolean;
    denominatorIsPercentileCapped?: boolean;
  }): string {
    return `-- One row per variation/dimension with aggregations
  , __banditPeriodStatistics AS (
    SELECT
      m.variation AS variation
      ${dimensionCols.map((d) => `, m.${d.alias} AS ${d.alias}`).join("")}
      , m.bandit_period AS bandit_period
      , ${this.ensureFloat(`COUNT(*)`)} AS users
      ${metricData
        .map((data) => {
          const alias = data.alias;
          return `
        ${
          data.isPercentileCapped
            ? `, MAX(COALESCE(cap.${alias}value_cap, 0)) AS ${alias}main_cap_value`
            : ""
        }
        , ${this.ensureFloat(
          `SUM(${data.capCoalesceMetric})`,
        )} AS ${alias}main_sum
        , ${this.ensureFloat(
          `SUM(POWER(${data.capCoalesceMetric}, 2))`,
        )} AS ${alias}main_sum_squares
        ${
          data.ratioMetric
            ? `
          ${
            denominatorIsPercentileCapped
              ? `, MAX(COALESCE(capd.${alias}value_cap, 0)) as ${alias}denominator_cap_value`
              : ""
          }
          , ${this.ensureFloat(
            `SUM(${data.capCoalesceDenominator})`,
          )} AS ${alias}denominator_sum
          , ${this.ensureFloat(
            `SUM(POWER(${data.capCoalesceDenominator}, 2))`,
          )} AS ${alias}denominator_sum_squares
          , ${this.ensureFloat(
            `SUM(${data.capCoalesceDenominator} * ${data.capCoalesceMetric})`,
          )} AS ${alias}main_denominator_sum_product
        `
            : ""
        }
        ${
          data.regressionAdjusted
            ? `
          , ${this.ensureFloat(
            `SUM(${data.capCoalesceCovariate})`,
          )} AS ${alias}covariate_sum
          , ${this.ensureFloat(
            `SUM(POWER(${data.capCoalesceCovariate}, 2))`,
          )} AS ${alias}covariate_sum_squares
          , ${this.ensureFloat(
            `SUM(${data.capCoalesceMetric} * ${data.capCoalesceCovariate})`,
          )} AS ${alias}main_covariate_sum_product
          `
            : ""
        }`;
        })
        .join("\n")}
    FROM
      __userMetricAgg m
    ${
      metricData[0]?.ratioMetric
        ? `LEFT JOIN __userDenominatorAgg d ON (
            d.${baseIdType} = m.${baseIdType}
          )
          ${
            denominatorIsPercentileCapped
              ? "CROSS JOIN __capValueDenominator capd"
              : ""
          }`
        : ""
    }
    ${
      hasRegressionAdjustment
        ? `
        LEFT JOIN __userCovariateMetric c
        ON (c.${baseIdType} = m.${baseIdType})
        `
        : ""
    }
    ${hasCapping ? `CROSS JOIN __capValue cap` : ""}
    ${ignoreNulls ? `WHERE m.value != 0` : ""}
    GROUP BY
      m.variation
      , m.bandit_period
      ${dimensionCols.map((d) => `, m.${d.alias}`).join("")}
  ),
  __dimensionTotals AS (
    SELECT
      ${this.ensureFloat(`SUM(users)`)} AS total_users
      ${dimensionCols.map((d) => `, ${d.alias} AS ${d.alias}`).join("\n")}
    FROM 
      __banditPeriodStatistics
    GROUP BY
      ${dimensionCols.map((d) => `${d.alias}`).join(" AND ")}
  ),
  __banditPeriodWeights AS (
    SELECT
      bps.bandit_period AS bandit_period
      ${dimensionCols.map((d) => `, bps.${d.alias} AS ${d.alias}`).join("")}
      , SUM(bps.users) / MAX(dt.total_users) AS weight
      ${metricData
        .map((data) => {
          const alias = data.alias;
          return `
      ${
        data.regressionAdjusted
          ? `
          , ${this.ifElse(
            `(SUM(bps.users) - 1) <= 0`,
            "0",
            `(
              SUM(bps.${alias}covariate_sum_squares) - 
              POWER(SUM(bps.${alias}covariate_sum), 2) / SUM(bps.users)
            ) / (SUM(bps.users) - 1)`,
          )} AS ${alias}period_pre_variance
          , ${this.ifElse(
            `(SUM(bps.users) - 1) <= 0`,
            "0",
            `(
              SUM(bps.${alias}main_covariate_sum_product) - 
              SUM(bps.${alias}covariate_sum) * SUM(bps.${alias}main_sum) / SUM(bps.users)
            ) / (SUM(bps.users) - 1)`,
          )} AS ${alias}period_covariance
        `
          : ""
      }`;
        })
        .join("\n")}
    FROM 
      __banditPeriodStatistics bps
    LEFT JOIN __dimensionTotals dt ON
      (${dimensionCols
        .map((d) => `bps.${d.alias} = dt.${d.alias}`)
        .join(" AND ")})
    GROUP BY
      bps.bandit_period
      ${dimensionCols.map((d) => `, bps.${d.alias}`).join("\n")}
  )
  ${
    hasRegressionAdjustment
      ? `
      , __theta AS (
      SELECT
        ${dimensionCols.map((d) => `${d.alias} AS ${d.alias}`).join(", ")}
      ${metricData
        .map((data) => {
          const alias = data.alias;
          return `
      ${
        data.regressionAdjusted
          ? `

          , ${this.ifElse(
            `SUM(POWER(weight, 2) * ${alias}period_pre_variance) <= 0`,
            "0",
            `SUM(POWER(weight, 2) * ${alias}period_covariance) / 
          SUM(POWER(weight, 2) * ${alias}period_pre_variance)`,
          )} AS ${alias}theta
        `
          : ""
      }`;
        })
        .join("\n")}
      FROM
        __banditPeriodWeights
      GROUP BY
        ${dimensionCols.map((d) => `${d.alias}`).join(", ")}  
      )
    `
      : ""
  }
  SELECT
    bps.variation
    ${dimensionCols.map((d) => `, bps.${d.alias}`).join("")}
    , SUM(bps.users) AS users
    ${metricData
      .map((data) => {
        const alias = data.alias;
        return `
    , ${this.castToString(`'${data.id}'`)} as ${alias}id
    , SUM(bpw.weight * bps.${alias}main_sum / bps.users) * SUM(bps.users) AS ${alias}main_sum
    , SUM(bps.users) * (SUM(
      ${this.ifElse(
        "bps.users <= 1",
        "0",
        `POWER(bpw.weight, 2) * ((
        bps.${alias}main_sum_squares - POWER(bps.${alias}main_sum, 2) / bps.users
      ) / (bps.users - 1)) / bps.users
    `,
      )}) * (SUM(bps.users) - 1) + POWER(SUM(bpw.weight * bps.${alias}main_sum / bps.users), 2)) as ${alias}main_sum_squares
    ${
      data.ratioMetric
        ? `
      , SUM(bpw.weight * bps.${alias}denominator_sum / bps.users) * SUM(bps.users) AS ${alias}denominator_sum
      , SUM(bps.users) * (SUM(
      ${this.ifElse(
        "bps.users <= 1",
        "0",
        `POWER(bpw.weight, 2) * ((
          (bps.${alias}denominator_sum_squares - POWER(bps.${alias}denominator_sum, 2) / bps.users) / (bps.users - 1))
        ) / bps.users
      `,
      )}) * (SUM(bps.users) - 1) + POWER(
        SUM(bpw.weight * bps.${alias}denominator_sum / bps.users), 2)
      ) AS ${alias}denominator_sum_squares
      , SUM(bps.users) * (
          (SUM(bps.users) - 1) * SUM(
            ${this.ifElse(
              "bps.users <= 1",
              "0",
              `
            POWER(bpw.weight, 2) / (bps.users * (bps.users - 1)) * (
              bps.${alias}main_denominator_sum_product - bps.${alias}main_sum * bps.${alias}denominator_sum / bps.users
            )
          `,
            )}) +
          (
            SUM(bpw.weight * bps.${alias}main_sum / bps.users) * SUM(bpw.weight * bps.${alias}denominator_sum / bps.users)
          )
        ) AS ${alias}main_denominator_sum_product`
        : ""
    }
    ${
      data.regressionAdjusted
        ? `
      , SUM(bpw.weight * bps.${alias}covariate_sum / bps.users) * SUM(bps.users) AS ${alias}covariate_sum
      , SUM(bps.users) * (SUM(
      ${this.ifElse(
        "bps.users <= 1",
        "0",
        `POWER(bpw.weight, 2) * ((
          (bps.${alias}covariate_sum_squares - POWER(bps.${alias}covariate_sum, 2) / bps.users) / (bps.users - 1))
        ) / bps.users
      `,
      )}) * (SUM(bps.users) - 1) + POWER(SUM(bpw.weight * bps.${alias}covariate_sum / bps.users), 2)) AS ${alias}covariate_sum_squares
      , SUM(bps.users) * (
          (SUM(bps.users) - 1) * SUM(
            ${this.ifElse(
              "bps.users <= 1",
              "0",
              `
            POWER(bpw.weight, 2) / (bps.users * (bps.users - 1)) * (
              bps.${alias}main_covariate_sum_product - bps.${alias}main_sum * bps.${alias}covariate_sum / bps.users
            )
          `,
            )}) +
          (
            SUM(bpw.weight * bps.${alias}main_sum / bps.users) * SUM(bpw.weight * bps.${alias}covariate_sum / bps.users)
          )
        ) AS ${alias}main_covariate_sum_product
      , MAX(t.${alias}theta) AS ${alias}theta
        `
        : ""
    }`;
      })
      .join("\n")}
  FROM 
    __banditPeriodStatistics bps
  LEFT JOIN
    __banditPeriodWeights bpw
    ON (
      bps.bandit_period = bpw.bandit_period 
      ${dimensionCols
        .map((d) => `AND bps.${d.alias} = bpw.${d.alias}`)
        .join("\n")}
    )
  ${
    hasRegressionAdjustment
      ? `
    LEFT JOIN
      __theta t
      ON (${dimensionCols
        .map((d) => `bps.${d.alias} = t.${d.alias}`)
        .join(" AND ")})
    `
      : ""
  }
  GROUP BY
    bps.variation
    ${dimensionCols.map((d) => `, bps.${d.alias}`).join("")}
  `;
  }

  getBanditStatisticsFactMetricCTE({
    baseIdType,
    metricData,
    dimensionCols,
    factTablesWithIndices,
    regressionAdjustedTableIndices,
    percentileTableIndices,
  }: {
    baseIdType: string;
    metricData: BanditMetricData[];
    dimensionCols: DimensionColumnData[];
    factTablesWithIndices: { factTable: FactTableInterface; index: number }[];
    regressionAdjustedTableIndices: Set<number>;
    percentileTableIndices: Set<number>;
  }): string {
    return `
    -- One row per variation/dimension with aggregations
    , __banditPeriodStatistics AS (
      SELECT
        m.variation AS variation
        ${dimensionCols.map((d) => `, m.${d.alias} AS ${d.alias}`).join("")}
        , m.bandit_period AS bandit_period
        , ${this.ensureFloat(`COUNT(*)`)} AS users
        ${metricData
          .map((data) => {
            const alias = data.alias + "_";
            const numeratorSourceSuffix =
              data.numeratorSourceIndex === 0 ? "" : data.numeratorSourceIndex;
            const denominatorSourceSuffix =
              data.denominatorSourceIndex === 0
                ? ""
                : data.denominatorSourceIndex;
            return `
          ${
            data.isPercentileCapped
              ? `, MAX(COALESCE(cap${numeratorSourceSuffix}.${alias}value_cap, 0)) AS ${alias}main_cap_value`
              : ""
          }
          , ${this.ensureFloat(
            `SUM(${data.capCoalesceMetric})`,
          )} AS ${alias}main_sum
          , ${this.ensureFloat(
            `SUM(POWER(${data.capCoalesceMetric}, 2))`,
          )} AS ${alias}main_sum_squares
          ${
            data.ratioMetric
              ? `
            ${
              data.isPercentileCapped
                ? `, MAX(COALESCE(cap${denominatorSourceSuffix}.${alias}denominator_cap, 0)) as ${alias}denominator_cap_value`
                : ""
            }
            , ${this.ensureFloat(
              `SUM(${data.capCoalesceDenominator})`,
            )} AS ${alias}denominator_sum
            , ${this.ensureFloat(
              `SUM(POWER(${data.capCoalesceDenominator}, 2))`,
            )} AS ${alias}denominator_sum_squares
            , ${this.ensureFloat(
              `SUM(${data.capCoalesceDenominator} * ${data.capCoalesceMetric})`,
            )} AS ${alias}main_denominator_sum_product
          `
              : ""
          }
          ${
            data.regressionAdjusted
              ? `
            , ${this.ensureFloat(
              `SUM(${data.capCoalesceCovariate})`,
            )} AS ${alias}covariate_sum
            , ${this.ensureFloat(
              `SUM(POWER(${data.capCoalesceCovariate}, 2))`,
            )} AS ${alias}covariate_sum_squares
            , ${this.ensureFloat(
              `SUM(${data.capCoalesceMetric} * ${data.capCoalesceCovariate})`,
            )} AS ${alias}main_covariate_sum_product
            `
              : ""
          }`;
          })
          .join("\n")}
      FROM
        __userMetricAgg m
      ${factTablesWithIndices
        .map(({ factTable: _, index }) => {
          const suffix = `${index === 0 ? "" : index}`;
          return `
        ${
          index === 0
            ? ""
            : `LEFT JOIN __userMetricAgg${suffix} m${suffix} ON (
          m${suffix}.${baseIdType} = m.${baseIdType}
        )`
        }
        ${
          regressionAdjustedTableIndices.has(index)
            ? `
          LEFT JOIN __userCovariateMetric${suffix} c${suffix} ON (
            c${suffix}.${baseIdType} = m${suffix}.${baseIdType}
          )
        `
            : ""
        }
        ${
          percentileTableIndices.has(index)
            ? `
          CROSS JOIN __capValue${suffix} cap${suffix}
        `
            : ""
        }
      `;
        })
        .join("\n")}
      GROUP BY
        m.variation
        , m.bandit_period
        ${dimensionCols.map((d) => `, m.${d.alias}`).join("")}
    ),
    __dimensionTotals AS (
      SELECT
        ${this.ensureFloat(`SUM(users)`)} AS total_users
        ${dimensionCols.map((d) => `, ${d.alias} AS ${d.alias}`).join("\n")}
      FROM 
        __banditPeriodStatistics
      GROUP BY
        ${dimensionCols.map((d) => `${d.alias}`).join(" AND ")}
    ),
    __banditPeriodWeights AS (
      SELECT
        bps.bandit_period AS bandit_period
        ${dimensionCols.map((d) => `, bps.${d.alias} AS ${d.alias}`).join("")}
        , SUM(bps.users) / MAX(dt.total_users) AS weight
        ${metricData
          .map((data) => {
            const alias = data.alias + "_";
            return `
        ${
          data.regressionAdjusted
            ? `
            , ${this.ifElse(
              `(SUM(bps.users) - 1) <= 0`,
              "0",
              `(
                SUM(bps.${alias}covariate_sum_squares) - 
                POWER(SUM(bps.${alias}covariate_sum), 2) / SUM(bps.users)
              ) / (SUM(bps.users) - 1)`,
            )} AS ${alias}period_pre_variance
            , ${this.ifElse(
              `(SUM(bps.users) - 1) <= 0`,
              "0",
              `(
                SUM(bps.${alias}main_covariate_sum_product) - 
                SUM(bps.${alias}covariate_sum) * SUM(bps.${alias}main_sum) / SUM(bps.users)
              ) / (SUM(bps.users) - 1)`,
            )} AS ${alias}period_covariance
          `
            : ""
        }`;
          })
          .join("\n")}
      FROM 
        __banditPeriodStatistics bps
      LEFT JOIN __dimensionTotals dt ON
        (${dimensionCols
          .map((d) => `bps.${d.alias} = dt.${d.alias}`)
          .join(" AND ")})
      GROUP BY
        bps.bandit_period
        ${dimensionCols.map((d) => `, bps.${d.alias}`).join("\n")}
    )
    ${
      regressionAdjustedTableIndices.size > 0
        ? `
        , __theta AS (
        SELECT
          ${dimensionCols.map((d) => `${d.alias} AS ${d.alias}`).join(", ")}
        ${metricData
          .map((data) => {
            const alias = data.alias + "_";
            return `
        ${
          data.regressionAdjusted
            ? `

            , ${this.ifElse(
              `SUM(POWER(weight, 2) * ${alias}period_pre_variance) <= 0`,
              "0",
              `SUM(POWER(weight, 2) * ${alias}period_covariance) / 
            SUM(POWER(weight, 2) * ${alias}period_pre_variance)`,
            )} AS ${alias}theta
          `
            : ""
        }`;
          })
          .join("\n")}
        FROM
          __banditPeriodWeights
        GROUP BY
          ${dimensionCols.map((d) => `${d.alias}`).join(", ")}  
        )
      `
        : ""
    }
    SELECT
      bps.variation
      ${dimensionCols.map((d) => `, bps.${d.alias}`).join("")}
      , SUM(bps.users) AS users
      ${metricData
        .map((data) => {
          const alias = data.alias + "_";
          return `
      , ${this.castToString(`'${data.id}'`)} as ${alias}id
      , SUM(bpw.weight * bps.${alias}main_sum / bps.users) * SUM(bps.users) AS ${alias}main_sum
      , SUM(bps.users) * (SUM(
        ${this.ifElse(
          "bps.users <= 1",
          "0",
          `POWER(bpw.weight, 2) * ((
          bps.${alias}main_sum_squares - POWER(bps.${alias}main_sum, 2) / bps.users
        ) / (bps.users - 1)) / bps.users
      `,
        )}) * (SUM(bps.users) - 1) + POWER(SUM(bpw.weight * bps.${alias}main_sum / bps.users), 2)) as ${alias}main_sum_squares
      ${
        data.ratioMetric
          ? `
        , SUM(bpw.weight * bps.${alias}denominator_sum / bps.users) * SUM(bps.users) AS ${alias}denominator_sum
        , SUM(bps.users) * (SUM(
        ${this.ifElse(
          "bps.users <= 1",
          "0",
          `POWER(bpw.weight, 2) * ((
            (bps.${alias}denominator_sum_squares - POWER(bps.${alias}denominator_sum, 2) / bps.users) / (bps.users - 1))
          ) / bps.users
        `,
        )}) * (SUM(bps.users) - 1) + POWER(
          SUM(bpw.weight * bps.${alias}denominator_sum / bps.users), 2)
        ) AS ${alias}denominator_sum_squares
        , SUM(bps.users) * (
            (SUM(bps.users) - 1) * SUM(
              ${this.ifElse(
                "bps.users <= 1",
                "0",
                `
              POWER(bpw.weight, 2) / (bps.users * (bps.users - 1)) * (
                bps.${alias}main_denominator_sum_product - bps.${alias}main_sum * bps.${alias}denominator_sum / bps.users
              )
            `,
              )}) +
            (
              SUM(bpw.weight * bps.${alias}main_sum / bps.users) * SUM(bpw.weight * bps.${alias}denominator_sum / bps.users)
            )
          ) AS ${alias}main_denominator_sum_product`
          : ""
      }
      ${
        data.regressionAdjusted
          ? `
        , SUM(bpw.weight * bps.${alias}covariate_sum / bps.users) * SUM(bps.users) AS ${alias}covariate_sum
        , SUM(bps.users) * (SUM(
        ${this.ifElse(
          "bps.users <= 1",
          "0",
          `POWER(bpw.weight, 2) * ((
            (bps.${alias}covariate_sum_squares - POWER(bps.${alias}covariate_sum, 2) / bps.users) / (bps.users - 1))
          ) / bps.users
        `,
        )}) * (SUM(bps.users) - 1) + POWER(SUM(bpw.weight * bps.${alias}covariate_sum / bps.users), 2)) AS ${alias}covariate_sum_squares
        , SUM(bps.users) * (
            (SUM(bps.users) - 1) * SUM(
              ${this.ifElse(
                "bps.users <= 1",
                "0",
                `
              POWER(bpw.weight, 2) / (bps.users * (bps.users - 1)) * (
                bps.${alias}main_covariate_sum_product - bps.${alias}main_sum * bps.${alias}covariate_sum / bps.users
              )
            `,
              )}) +
            (
              SUM(bpw.weight * bps.${alias}main_sum / bps.users) * SUM(bpw.weight * bps.${alias}covariate_sum / bps.users)
            )
          ) AS ${alias}main_covariate_sum_product
        , MAX(t.${alias}theta) AS ${alias}theta
          `
          : ""
      }`;
        })
        .join("\n")}
    FROM 
      __banditPeriodStatistics bps
    LEFT JOIN
      __banditPeriodWeights bpw
      ON (
        bps.bandit_period = bpw.bandit_period 
        ${dimensionCols
          .map((d) => `AND bps.${d.alias} = bpw.${d.alias}`)
          .join("\n")}
      )
    ${
      regressionAdjustedTableIndices.size > 0
        ? `
      LEFT JOIN
        __theta t
        ON (${dimensionCols
          .map((d) => `bps.${d.alias} = t.${d.alias}`)
          .join(" AND ")})
      `
        : ""
    }
    GROUP BY
      bps.variation
      ${dimensionCols.map((d) => `, bps.${d.alias}`).join("")}
    `;
  }

  getQuantileBoundValues(
    quantile: number,
    alpha: number,
    nstar: number,
  ): { lower: number; upper: number } {
    const multiplier = normal.quantile(1 - alpha / 2, 0, 1);
    const binomialSE = Math.sqrt((quantile * (1 - quantile)) / nstar);
    return {
      lower: Math.max(quantile - multiplier * binomialSE, 0.00000001),
      upper: Math.min(quantile + multiplier * binomialSE, 0.99999999),
    };
  }

  approxQuantile(value: string, quantile: string | number): string {
    return `APPROX_PERCENTILE(${value}, ${quantile})`;
  }

  quantileColumn(
    valueCol: string,
    outputCol: string,
    quantile: string | number,
  ): string {
    // note: no need to ignore zeros in the next two methods
    // since we remove them for quantile metrics in userMetricJoin
    return `${this.approxQuantile(valueCol, quantile)} AS ${outputCol}`;
  }

  percentileCapSelectClause(
    values: {
      valueCol: string;
      outputCol: string;
      percentile: number;
      ignoreZeros: boolean;
      sourceIndex: number;
    }[],
    metricTable: string,
    where: string = "",
  ) {
    return `
      SELECT
        ${values
          .map(({ valueCol, outputCol, percentile, ignoreZeros }) => {
            const value = ignoreZeros
              ? this.ifElse(`${valueCol} = 0`, "NULL", valueCol)
              : valueCol;
            return this.quantileColumn(value, outputCol, percentile);
          })
          .join(",\n")}
      FROM ${metricTable}
      ${where}
      `;
  }

  private capCoalesceValue({
    valueCol,
    metric,
    capTablePrefix = "c",
    capValueCol = "value_cap",
    columnRef,
  }: {
    valueCol: string;
    metric: ExperimentMetricInterface;
    capTablePrefix?: string;
    capValueCol?: string;
    columnRef?: ColumnRef | null;
  }): string {
    // Assumes cappable metrics do not have aggregate filters
    // which is true for now
    if (
      metric?.cappingSettings.type === "absolute" &&
      metric.cappingSettings.value &&
      isCappableMetricType(metric)
    ) {
      return `LEAST(
        ${this.ensureFloat(`COALESCE(${valueCol}, 0)`)},
        ${metric.cappingSettings.value}
      )`;
    }
    if (
      metric?.cappingSettings.type === "percentile" &&
      metric.cappingSettings.value &&
      metric.cappingSettings.value < 1 &&
      isCappableMetricType(metric)
    ) {
      return `LEAST(
        ${this.ensureFloat(`COALESCE(${valueCol}, 0)`)},
        ${capTablePrefix}.${capValueCol}
      )`;
    }

    const filters = getAggregateFilters({
      columnRef: columnRef || null,
      column: valueCol,
      ignoreInvalid: true,
    });
    if (filters.length) {
      valueCol = `(CASE WHEN ${filters.join(" AND ")} THEN 1 ELSE NULL END)`;
    }

    return `COALESCE(${valueCol}, 0)`;
  }
  getExperimentResultsQuery(): string {
    throw new Error("Not implemented");
  }
  async getExperimentResults(): Promise<ExperimentQueryResponses> {
    throw new Error("Not implemented");
  }

  getDefaultDatabase() {
    return "";
  }

  generateTablePath(
    tableName: string,
    schema?: string,
    database?: string,
    queryRequiresSchema?: boolean,
  ) {
    let path = "";
    // Add database if required
    if (this.requiresDatabase) {
      database = database || this.getDefaultDatabase();
      if (!database) {
        throw new MissingDatasourceParamsError(
          "No database provided. Please edit the connection settings and try again.",
        );
      }
      path += database + ".";
    }

    // Add schema if required
    if (this.requiresSchema || queryRequiresSchema) {
      if (!schema) {
        throw new MissingDatasourceParamsError(
          "No schema provided. Please edit the connection settings and try again.",
        );
      }
      path += schema + ".";
    }

    // Add table name
    path += tableName;
    return this.requiresEscapingPath ? `\`${path}\`` : path;
  }

  getInformationSchemaTable(schema?: string, database?: string): string {
    return this.generateTablePath(
      "information_schema.columns",
      schema,
      database,
    );
  }

  getInformationSchemaWhereClause(): string {
    return "table_schema NOT IN ('information_schema')";
  }
  async getInformationSchema(): Promise<InformationSchema[]> {
    const sql = `
  SELECT 
    table_name as table_name,
    table_catalog as table_catalog,
    table_schema as table_schema,
    count(column_name) as column_count 
  FROM
    ${this.getInformationSchemaTable()}
    WHERE ${this.getInformationSchemaWhereClause()}
    GROUP BY table_name, table_schema, table_catalog`;

    const results = await this.runQuery(format(sql, this.getFormatDialect()));

    if (!results.rows.length) {
      throw new Error(`No tables found.`);
    }

    return formatInformationSchema(results.rows as RawInformationSchema[]);
  }
  async getTableData(
    databaseName: string,
    tableSchema: string,
    tableName: string,
  ): Promise<{ tableData: null | unknown[] }> {
    const sql = `
  SELECT 
    data_type as data_type,
    column_name as column_name 
  FROM
    ${this.getInformationSchemaTable(tableSchema, databaseName)}
  WHERE 
    table_name = '${tableName}'
    AND table_schema = '${tableSchema}'
    AND table_catalog = '${databaseName}'`;

    const results = await this.runQuery(format(sql, this.getFormatDialect()));

    return { tableData: results.rows };
  }
  getSchemaFormatConfig(
    schemaFormat: AutoFactTableSchemas,
  ): SchemaFormatConfig {
    switch (schemaFormat) {
      case "amplitude": {
        return {
          trackedEventTableName: `EVENTS_${
            this.datasource.settings.schemaOptions?.projectId || `*`
          }`,
          eventColumn: "event_type",
          timestampColumn: "event_time",
          userIdColumn: "user_id",
          filterColumns: [
            "device_family as device",
            "os_name as os",
            "country",
            "paying",
          ],
          anonymousIdColumn: "amplitude_id",
          getTrackedEventTablePath: ({ schema }) =>
            this.generateTablePath(
              `EVENTS_${
                this.datasource.settings.schemaOptions?.projectId || `*`
              }`,
              schema,
            ),
          // If dates are provided, format them, otherwise use Sql template variables
          getDateLimitClause: (dates?: { start: Date; end: Date }) => {
            const start = dates
              ? `${formatDate(dates.start, "yyyy-MM-dd")}`
              : `{{date startDateISO "yyyy-MM-dd"}}`;
            const end = dates
              ? `${formatDate(dates.end, "yyyy-MM-dd")}`
              : `{{date endDateISO "yyyy-MM-dd"}}`;

            return `event_time BETWEEN '${start}' AND '${end}'`;
          },
          getAdditionalEvents: () => [],
          getEventFilterWhereClause: (eventName: string) =>
            `event_name = '${eventName}'`,
        };
      }
      case "rudderstack":
      case "segment":
        return {
          trackedEventTableName: "tracks",
          eventColumn: "event",
          timestampColumn: "received_at",
          userIdColumn: "user_id",
          filterColumns: [
            "(CASE WHEN context_user_agent LIKE '%Mobile%' THEN 'Mobile' ELSE 'Tablet/Desktop' END) as device",
            "(CASE WHEN context_user_agent LIKE '% Firefox%' THEN 'Firefox' WHEN context_user_agent LIKE '% OPR%' THEN 'Opera' WHEN context_user_agent LIKE '% Edg%' THEN ' Edge' WHEN context_user_agent LIKE '% Chrome%' THEN 'Chrome' WHEN context_user_agent LIKE '% Safari%' THEN 'Safari' ELSE 'Other' END) as browser",
          ],
          anonymousIdColumn: "anonymous_id",
          displayNameColumn: "event_text",
          getTrackedEventTablePath: ({ eventName, schema }) =>
            this.generateTablePath(eventName, schema),
          getDateLimitClause: (dates?: { start: Date; end: Date }) => {
            // If dates are provided, format them, otherwise use Sql template variables
            const start = dates
              ? `${formatDate(dates.start, "yyyy-MM-dd")}`
              : `{{date startDateISO "yyyy-MM-dd"}}`;
            const end = dates
              ? `${formatDate(dates.end, "yyyy-MM-dd")}`
              : `{{date endDateISO "yyyy-MM-dd"}}`;
            return `received_at BETWEEN '${start}' AND '${end}'`;
          },
          getAdditionalEvents: () => [
            {
              eventName: "pages",
              displayName: "Page Viewed",
              groupBy: "event",
            },
            {
              eventName: "screens",
              displayName: "Screen Viewed",
              groupBy: "event",
            },
          ],
          getEventFilterWhereClause: () => "",
        };
    }
  }

  getAutoGeneratedMetricSqlQuery(
    eventName: string,
    hasUserId: boolean,
    schemaFormat: AutoFactTableSchemas,
    type: MetricType,
    schema?: string,
  ): string {
    const {
      timestampColumn,
      userIdColumn,
      anonymousIdColumn,
      getTrackedEventTablePath,
      getEventFilterWhereClause,
      getDateLimitClause,
    } = this.getSchemaFormatConfig(schemaFormat);

    const sqlQuery = `
      SELECT
        ${hasUserId ? `${userIdColumn} as user_id, ` : ""}
        ${anonymousIdColumn} as anonymous_id,
        ${timestampColumn} as timestamp
        ${type === "count" ? `, 1 as value` : ""}
        FROM ${getTrackedEventTablePath({ eventName, schema })}
        WHERE ${getDateLimitClause()} ${
          getEventFilterWhereClause(eventName).length
            ? ` AND ${getEventFilterWhereClause(eventName)}`
            : ""
        }
`;
    return format(sqlQuery, this.getFormatDialect());
  }

  doesMetricExist(
    existingMetrics: MetricInterface[],
    sqlQuery: string,
    type: MetricType,
  ): boolean {
    return existingMetrics.some(
      (metric) => metric.sql === sqlQuery && metric.type === type,
    );
  }

  getFilterColumnsClause(filterColumns: string[]): string {
    let filterClause = "";
    if (!filterColumns.length) return filterClause;

    filterColumns.forEach((column) => (filterClause += `, ${column}`));

    return filterClause;
  }
  getAutoGeneratedFactTableSqlQuery(
    eventName: string,
    hasUserId: boolean,
    schemaFormat: AutoFactTableSchemas,
    schema?: string,
  ): string {
    const {
      timestampColumn,
      userIdColumn,
      anonymousIdColumn,
      getTrackedEventTablePath,
      getEventFilterWhereClause,
      filterColumns,
      getDateLimitClause,
    } = this.getSchemaFormatConfig(schemaFormat);

    const sqlQuery = `
      SELECT
        ${hasUserId ? `${userIdColumn} as user_id, ` : ""}
        ${anonymousIdColumn} as anonymous_id,
        ${timestampColumn} as timestamp
        ${this.getFilterColumnsClause(filterColumns)}
        FROM ${getTrackedEventTablePath({ eventName, schema })}
        WHERE ${getDateLimitClause()} ${
          getEventFilterWhereClause(eventName).length
            ? ` AND ${getEventFilterWhereClause(eventName)}`
            : ""
        }
`;
    return format(sqlQuery, this.getFormatDialect());
  }
  getMetricsToCreate(
    result: TrackedEventData,
    schemaFormat: AutoFactTableSchemas,
    existingMetrics: MetricInterface[],
    schema?: string,
  ): AutoMetricToCreate[] {
    const metricsToCreate: AutoMetricToCreate[] = [];

    const userIdTypes: string[] = ["anonymous_id"];

    if (result.hasUserId) {
      userIdTypes.push("user_id");
    }

    const binomialSqlQuery = this.getAutoGeneratedMetricSqlQuery(
      result.eventName,
      result.hasUserId,
      schemaFormat,
      "binomial",
      schema,
    );

    const binomialExists = this.doesMetricExist(
      existingMetrics,
      binomialSqlQuery,
      "binomial",
    );

    //TODO Build some logic where based on the event, we determine what metrics to create (by default, we create binomial and count) for every event
    metricsToCreate.push({
      name: result.displayName,
      type: "binomial",
      alreadyExists: binomialExists,
      shouldCreate: !binomialExists,
      sql: binomialSqlQuery,
      userIdTypes,
    });

    const countSqlQuery = this.getAutoGeneratedMetricSqlQuery(
      result.eventName,
      result.hasUserId,
      schemaFormat,
      "count",
      schema,
    );

    const countExists = this.doesMetricExist(
      existingMetrics,
      binomialSqlQuery,
      "binomial",
    );

    metricsToCreate.push({
      name: `Count of ${result.displayName}`,
      type: "count",
      alreadyExists: countExists,
      shouldCreate: !countExists,
      sql: countSqlQuery,
      userIdTypes,
    });

    return metricsToCreate;
  }

  private getTrackedEventSql(
    eventColumn: string,
    displayNameColumn: string,
    userIdColumn: string,
    timestampColumn: string,
    trackedEventTableName: string,
    getDateLimitClause: (dates?: { start: Date; end: Date }) => string,
    schema: string,
    groupByColumn?: string,
  ) {
    const end = new Date();
    const start = subDays(new Date(), 7);

    return `
      SELECT
        ${eventColumn} as event,
        MAX(${displayNameColumn}) as display_name,
        (CASE WHEN COUNT(${userIdColumn}) > 0 THEN 1 ELSE 0 END) as has_user_id,
        COUNT (*) as count,
        MAX(${timestampColumn}) as last_tracked_at
      FROM
        ${this.generateTablePath(
          trackedEventTableName,
          schema,
          undefined,
          !!schema,
        )}
      WHERE ${getDateLimitClause({ start, end })}
      AND ${eventColumn} NOT IN ('experiment_viewed', 'experiment_started')
      GROUP BY ${groupByColumn || eventColumn}
    `;
  }

  async getAutoMetricsToCreate(
    existingMetrics: MetricInterface[],
    schema: string,
  ): Promise<AutoMetricTrackedEvent[]> {
    const schemaFormat = this.datasource.settings.schemaFormat;

    if (
      schemaFormat &&
      this.schemaFormatisAutoFactTablesSchemas(schemaFormat)
    ) {
      const trackedEvents = await this.getEventsTrackedByDatasource(
        schemaFormat,
        schema,
      );

      if (!trackedEvents.length) {
        throw new Error(
          "No events found. The query we run to identify tracked events only looks at events from the last 7 days.",
        );
      }

      return trackedEvents.map((event) => {
        return {
          ...event,
          metricsToCreate: this.getMetricsToCreate(
            event,
            schemaFormat,
            existingMetrics,
            schema,
          ),
        };
      });
    } else {
      throw new Error(
        "Data Source does not support automatic metric generation.",
      );
    }
  }

  async getEventsTrackedByDatasource(
    // schemaFormat: SchemaFormat,
    schemaFormat: AutoFactTableSchemas,
    schema?: string,
  ): Promise<TrackedEventData[]> {
    const {
      trackedEventTableName,
      userIdColumn,
      eventColumn,
      timestampColumn,
      displayNameColumn,
      getAdditionalEvents,
      getDateLimitClause,
    } = this.getSchemaFormatConfig(schemaFormat);

    const sql = this.getTrackedEventSql(
      eventColumn,
      displayNameColumn || eventColumn,
      userIdColumn,
      timestampColumn,
      trackedEventTableName,
      getDateLimitClause,
      schema || "",
    );

    const { rows: resultRows } = await this.runQuery(
      format(sql, this.getFormatDialect()),
    );

    const additionalEvents = getAdditionalEvents();

    for (const additionalEvent of additionalEvents) {
      const sql = this.getTrackedEventSql(
        `'${additionalEvent.eventName}'`,
        `'${additionalEvent.displayName}'`,
        userIdColumn,
        timestampColumn,
        additionalEvent.eventName,
        getDateLimitClause,
        schema || "",
        additionalEvent.groupBy,
      );

      try {
        const { rows: additionalEventResults } = await this.runQuery(
          format(sql, this.getFormatDialect()),
        );

        additionalEventResults.forEach((result) => {
          if (result.count > 0) {
            resultRows.push(result);
          }
        });
      } catch (e) {
        // This happens when the table doesn't exists - this is optional, so just ignoring
      }
    }

    if (!resultRows) {
      throw new Error(`No events found.`);
    }

    return resultRows.map((result) => {
      const row = result as TrackedEventResponseRow;
      const processedEventData: TrackedEventData = {
        eventName: row.event,
        displayName: row.display_name,
        hasUserId: row.has_user_id,
        count: row.count,
        lastTrackedAt: result.last_tracked_at.value
          ? new Date(result.last_tracked_at.value)
          : new Date(result.last_tracked_at),
      };
      return processedEventData;
    });
  }

  private getMetricQueryFormat(metric: MetricInterface) {
    return metric.queryFormat || (metric.sql ? "sql" : "builder");
  }

  getDateTable(dateArray: string[]): string {
    const dateString = dateArray
      .map((d) => `SELECT ${d} AS day`)
      .join("\nUNION ALL\n");
    return `
      SELECT ${this.dateTrunc(this.castToDate("t.day"))} AS day
      FROM
        (
          ${dateString}
        ) t
     `;
  }

  getQuantileGridColumns(
    metricQuantileSettings: MetricQuantileSettings,
    prefix: string,
  ) {
    return `, ${this.quantileColumn(
      `m.${prefix}value`,
      `${prefix}quantile`,
      metricQuantileSettings.quantile,
    )}
    ${N_STAR_VALUES.map((nstar) => {
      const { lower, upper } = this.getQuantileBoundValues(
        metricQuantileSettings.quantile,
        0.05,
        nstar,
      );
      return `, ${this.quantileColumn(
        `m.${prefix}value`,
        `${prefix}quantile_lower_${nstar}`,
        lower,
      )}
          , ${this.quantileColumn(
            `m.${prefix}value`,
            `${prefix}quantile_upper_${nstar}`,
            upper,
          )}`;
    }).join("\n")}`;
  }

  public getColumnTopValuesQuery({
    factTable,
    column,
    limit = 50,
    lookbackDays = 14,
  }: ColumnTopValuesParams) {
    if (column.datatype !== "string") {
      throw new Error(`Column ${column.column} is not a string column`);
    }

    const start = new Date();
    start.setDate(start.getDate() - lookbackDays);

    return format(
      `
WITH
  __factTable AS (
    ${compileSqlTemplate(factTable.sql, {
      startDate: start,
      templateVariables: {
        eventName: factTable.eventName,
      },
    })}
  ),
  __topValues AS (
    SELECT
      ${column.column} AS value,
      COUNT(*) AS count
    FROM __factTable
    WHERE timestamp >= ${this.toTimestamp(start)}
    GROUP BY ${column.column}
  )
${this.selectStarLimit("__topValues ORDER BY count DESC", limit)}
    `,
      this.getFormatDialect(),
    );
  }

  public async runColumnTopValuesQuery(
    sql: string,
  ): Promise<ColumnTopValuesResponse> {
    const { rows, statistics } = await this.runQuery(sql);

    return {
      statistics,
      rows: rows.map((r) => ({
        value: r.value + "",
        count: parseFloat(r.count),
      })),
    };
  }

  // Get a Fact Table CTE for multiple fact metrics that all share the same fact table
  private getFactMetricCTE({
    metricsWithIndices,
    factTable,
    baseIdType,
    idJoinMap,
    startDate,
    endDate,
    experimentId,
    addFiltersToWhere,
  }: {
    metricsWithIndices: { metric: FactMetricInterface; index: number }[];
    factTable: FactTableInterface;
    baseIdType: string;
    idJoinMap: Record<string, string>;
    startDate: Date;
    endDate: Date | null;
    experimentId?: string;
    addFiltersToWhere?: boolean;
  }) {
    // Determine if a join is required to match up id types
    let join = "";
    let userIdCol = "";
    const userIdTypes = factTable.userIdTypes;
    if (userIdTypes.includes(baseIdType)) {
      userIdCol = baseIdType;
    } else if (userIdTypes.length > 0) {
      for (let i = 0; i < userIdTypes.length; i++) {
        const userIdType: string = userIdTypes[i];
        if (userIdType in idJoinMap) {
          const metricUserIdCol = `m.${userIdType}`;
          join = `JOIN ${idJoinMap[userIdType]} i ON (i.${userIdType} = ${metricUserIdCol})`;
          userIdCol = `i.${baseIdType}`;
          break;
        }
      }
    }

    // BQ datetime cast for SELECT statements (do not use for where)
    const timestampDateTimeColumn = this.castUserDateCol("m.timestamp");

    const sql = factTable.sql;
    const where: string[] = [];

    // Add a rough date filter to improve query performance
    if (startDate) {
      where.push(`m.timestamp >= ${this.toTimestamp(startDate)}`);
    }
    if (endDate) {
      where.push(`m.timestamp <= ${this.toTimestamp(endDate)}`);
    }

    const metricCols: string[] = [];
    // optionally, you can add metric filters to the WHERE clause
    // to filter to rows that match a metric to improve query performance.
    // We AND together each metric filters, before OR together all of
    // the different metrics filters
    const filterWhere: Set<string> = new Set();

    // We only do this if all metrics have at least one filter
    let numberOfNumeratorsOrDenominatorsWithoutFilters = 0;

    metricsWithIndices.forEach((metricWithIndex) => {
      const m = metricWithIndex.metric;
      const index = metricWithIndex.index;
      // get numerator if it matches the fact table
      if (m.numerator?.factTableId === factTable.id) {
        const value = this.getFactMetricColumn(
          m,
          m.numerator,
          factTable,
          "m",
        ).value;

<<<<<<< HEAD
      // Numerator column
      const value = this.getMetricColumns(m, factTableMap, "m", false).value;
      const sliceInfo = parseSliceMetricId(m.id);
      const filters = getColumnRefWhereClause({
        factTable,
        columnRef: m.numerator,
        escapeStringLiteral: this.escapeStringLiteral.bind(this),
        jsonExtract: this.extractJSONField.bind(this),
        evalBoolean: this.evalBoolean.bind(this),
        sliceInfo,
      });
=======
        const sliceInfo = parseSliceMetricId(m.id);
        const filters = getColumnRefWhereClause(
          factTable,
          m.numerator,
          this.escapeStringLiteral.bind(this),
          this.extractJSONField.bind(this),
          false,
          sliceInfo,
        );
>>>>>>> 5423e142

        const column =
          filters.length > 0
            ? `CASE WHEN (${filters.join("\n AND ")}) THEN ${value} ELSE NULL END`
            : value;

        metricCols.push(`-- ${m.name}
        ${column} as m${index}_value`);

        if (!filters.length) {
          numberOfNumeratorsOrDenominatorsWithoutFilters++;
        }
        if (addFiltersToWhere && filters.length) {
          filterWhere.add(`(${filters.join("\n AND ")})`);
        }
      }

      // Add denominator column if there is one
      if (isRatioMetric(m) && m.denominator) {
        // only add denominators that match the fact table
        if (m.denominator.factTableId !== factTable.id) {
          return;
        }

        const value = this.getFactMetricColumn(
          m,
          m.denominator,
          factTable,
          "m",
        ).value;

        const sliceInfo = parseSliceMetricId(m.id);
        const filters = getColumnRefWhereClause({
          factTable,
          columnRef: m.denominator,
          escapeStringLiteral: this.escapeStringLiteral.bind(this),
          jsonExtract: this.extractJSONField.bind(this),
          evalBoolean: this.evalBoolean.bind(this),
          sliceInfo,
        });
        const column =
          filters.length > 0
            ? `CASE WHEN (${filters.join(" AND ")}) THEN ${value} ELSE NULL END`
            : value;
        metricCols.push(`-- ${m.name} (denominator)
        ${column} as m${index}_denominator`);

        if (!filters.length) {
          numberOfNumeratorsOrDenominatorsWithoutFilters++;
        }

        if (addFiltersToWhere && filters.length) {
          filterWhere.add(`(${filters.join(" AND ")})`);
        }
      }
    });

    // only add filters if all metrics have at least one filter
    if (
      filterWhere.size > 0 &&
      numberOfNumeratorsOrDenominatorsWithoutFilters === 0
    ) {
      where.push("(" + Array.from(filterWhere).join(" OR ") + ")");
    }

    return compileSqlTemplate(
      `-- Fact Table (${factTable.name})
      SELECT
        ${userIdCol} as ${baseIdType},
        ${timestampDateTimeColumn} as timestamp,
        ${metricCols.join(",\n")}
      FROM(
          ${sql}
        ) m
        ${join}
        ${where.length ? `WHERE ${where.join(" AND ")}` : ""}
    `,
      {
        startDate,
        endDate: endDate || undefined,
        experimentId,
        templateVariables: getFactTableTemplateVariables(factTable),
      },
    );
  }

  // Get a Fact Table CTE for segments based on fact tables
  private getFactSegmentCTE({
    factTable,
    baseIdType,
    idJoinMap,
    filters,
    sqlVars,
  }: {
    factTable: FactTableInterface;
    baseIdType: string;
    idJoinMap: Record<string, string>;
    filters?: string[];
    sqlVars?: SQLVars;
  }) {
    // Determine if a join is required to match up id types
    let join = "";
    let userIdCol = "";
    const userIdTypes = factTable.userIdTypes;
    if (userIdTypes.includes(baseIdType)) {
      userIdCol = baseIdType;
    } else if (userIdTypes.length > 0) {
      for (let i = 0; i < userIdTypes.length; i++) {
        const userIdType: string = userIdTypes[i];
        if (userIdType in idJoinMap) {
          const metricUserIdCol = `m.${userIdType}`;
          join = `JOIN ${idJoinMap[userIdType]} i ON (i.${userIdType} = ${metricUserIdCol})`;
          userIdCol = `i.${baseIdType}`;
          break;
        }
      }
    }

    // BQ datetime cast for SELECT statements (do not use for where)
    const timestampDateTimeColumn = this.castUserDateCol("m.timestamp");

    const sql = factTable.sql;

    const where: string[] = [];

    if (filters?.length) {
      filters.forEach((filter) => {
        const filterObj = factTable.filters.find(
          (factFilter) => factFilter.id === filter,
        );

        if (filterObj) {
          where.push(filterObj.value);
        }
      });
    }

    const baseSql = `-- Fact Table (${factTable.name})
    SELECT
      ${userIdCol} as ${baseIdType},
      ${timestampDateTimeColumn} as date
    FROM(
        ${sql}
      ) m
      ${join}
      ${where.length ? `WHERE ${where.join(" AND ")}` : ""}
  `;
    return sqlVars ? compileSqlTemplate(baseSql, sqlVars) : baseSql;
  }

  private getMetricCTE({
    metric,
    baseIdType,
    idJoinMap,
    startDate,
    endDate,
    experimentId,
    factTableMap,
    useDenominator,
  }: {
    metric: ExperimentMetricInterface;
    baseIdType: string;
    idJoinMap: Record<string, string>;
    startDate: Date;
    endDate: Date | null;
    experimentId?: string;
    factTableMap: FactTableMap;
    useDenominator?: boolean;
  }) {
    const cols = this.getMetricColumns(
      metric,
      factTableMap,
      "m",
      useDenominator,
    );

    // Determine the identifier column to select from
    let userIdCol = cols.userIds[baseIdType] || "user_id";
    let join = "";

    const userIdTypes = getUserIdTypes(metric, factTableMap, useDenominator);

    const isFact = isFactMetric(metric);
    const queryFormat = isFact ? "fact" : this.getMetricQueryFormat(metric);
    const columnRef = isFact
      ? useDenominator
        ? metric.denominator
        : metric.numerator
      : null;

    // For fact metrics with a WHERE clause
    const factTable = isFact
      ? factTableMap.get(columnRef?.factTableId || "")
      : undefined;

    if (isFact && !factTable) {
      throw new Error("Could not find fact table");
    }

    // query builder does not use a sub-query to get a the userId column to
    // equal the userIdType, so when using the query builder, continue to
    // use the actual input column name rather than the id type
    if (userIdTypes.includes(baseIdType)) {
      userIdCol = queryFormat === "builder" ? userIdCol : baseIdType;
    } else if (userIdTypes.length > 0) {
      for (let i = 0; i < userIdTypes.length; i++) {
        const userIdType: string = userIdTypes[i];
        if (userIdType in idJoinMap) {
          const metricUserIdCol =
            queryFormat === "builder"
              ? cols.userIds[userIdType]
              : `m.${userIdType}`;
          join = `JOIN ${idJoinMap[userIdType]} i ON (i.${userIdType} = ${metricUserIdCol})`;
          userIdCol = `i.${baseIdType}`;
          break;
        }
      }
    }

    // BQ datetime cast for SELECT statements (do not use for where)
    const timestampDateTimeColumn = this.castUserDateCol(cols.timestamp);

    const schema = this.getSchema();

    const where: string[] = [];
    let sql = "";

    // From old, deprecated query builder UI
    if (queryFormat === "builder" && !isFact && metric.conditions?.length) {
      metric.conditions.forEach((c) => {
        where.push(`m.${c.column} ${c.operator} '${c.value}'`);
      });
    }

    // Add filters from the Metric
    if (isFact && factTable && columnRef) {
      const sliceInfo = parseSliceMetricId(metric.id);
      getColumnRefWhereClause({
        factTable,
        columnRef,
        escapeStringLiteral: this.escapeStringLiteral.bind(this),
        jsonExtract: this.extractJSONField.bind(this),
        evalBoolean: this.evalBoolean.bind(this),
        sliceInfo,
      }).forEach((filterSQL) => {
        where.push(filterSQL);
      });

      sql = factTable.sql;
    }

    if (!isFact && queryFormat === "sql") {
      sql = metric.sql || "";
    }

    // Add date filter
    if (startDate) {
      where.push(`${cols.timestamp} >= ${this.toTimestamp(startDate)}`);
    }
    if (endDate) {
      where.push(`${cols.timestamp} <= ${this.toTimestamp(endDate)}`);
    }

    return compileSqlTemplate(
      `-- Metric (${metric.name})
      SELECT
        ${userIdCol} as ${baseIdType},
        ${cols.value} as value,
        ${timestampDateTimeColumn} as timestamp
      FROM
        ${
          queryFormat === "sql" || queryFormat === "fact"
            ? `(
              ${sql}
            )`
            : !isFact
              ? (schema && !metric.table?.match(/\./) ? schema + "." : "") +
                (metric.table || "")
              : ""
        } m
        ${join}
        ${where.length ? `WHERE ${where.join(" AND ")}` : ""}
    `,
      {
        startDate,
        endDate: endDate || undefined,
        experimentId,
        templateVariables: getMetricTemplateVariables(
          metric,
          factTableMap,
          useDenominator,
        ),
      },
    );
  }

  // Only include users who entered the experiment before this timestamp
  private getExperimentEndDate(
    settings: ExperimentSnapshotSettings,
    conversionWindowHours: number,
  ): Date {
    // If we need to wait until users have had a chance to fully convert
    if (settings.skipPartialData) {
      // The last date allowed to give enough time for users to convert
      const conversionWindowEndDate = new Date();
      conversionWindowEndDate.setHours(
        conversionWindowEndDate.getHours() - conversionWindowHours,
      );

      // Use the earliest of either the conversion end date or the phase end date
      return new Date(
        Math.min(settings.endDate.getTime(), conversionWindowEndDate.getTime()),
      );
    }

    // Otherwise, use the actual end date
    return settings.endDate;
  }

  private getSegmentCTE(
    segment: SegmentInterface,
    baseIdType: string,
    idJoinMap: Record<string, string>,
    factTableMap: FactTableMap,
    sqlVars?: SQLVars,
  ) {
    // replace template variables
    let segmentSql = "";

    if (segment.type === "SQL") {
      if (!segment.sql) {
        throw new Error(
          `Segment ${segment.name} is a SQL Segment but has no SQL value`,
        );
      }
      segmentSql = sqlVars
        ? compileSqlTemplate(segment.sql, sqlVars)
        : segment.sql;
    } else {
      if (!segment.factTableId) {
        throw new Error(
          `Segment ${segment.name} is a FACT Segment, but has no factTableId set`,
        );
      }
      const factTable = factTableMap.get(segment.factTableId);

      if (!factTable) {
        throw new Error(`Unknown fact table: ${segment.factTableId}`);
      }

      segmentSql = this.getFactSegmentCTE({
        baseIdType,
        idJoinMap,
        factTable,
        filters: segment.filters,
        sqlVars,
      });

      return `-- Segment (${segment.name})
        SELECT * FROM (\n${segmentSql}\n) s `;
    }

    const dateCol = this.castUserDateCol("s.date");

    const userIdType = segment.userIdType || "user_id";

    // Need to use an identity join table
    if (userIdType !== baseIdType) {
      return `-- Segment (${segment.name})
      SELECT
        i.${baseIdType},
        ${dateCol} as date
      FROM
        (
          ${segmentSql}
        ) s
        JOIN ${idJoinMap[userIdType]} i ON ( i.${userIdType} = s.${userIdType} )
      `;
    }

    if (dateCol !== "s.date") {
      return `-- Segment (${segment.name})
      SELECT
        s.${userIdType},
        ${dateCol} as date
      FROM
        (
          ${segmentSql}
        ) s`;
    }
    return `-- Segment (${segment.name})
    ${segmentSql}
    `;
  }

  private getDimensionCTE(
    dimension: DimensionInterface,
    baseIdType: string,
    idJoinMap: Record<string, string>,
  ) {
    const userIdType = dimension.userIdType || "user_id";

    // Need to use an identity join table
    if (userIdType !== baseIdType) {
      return `-- Dimension (${dimension.name})
      SELECT
        i.${baseIdType},
        d.value
      FROM
        (
          ${dimension.sql}
        ) d
        JOIN ${idJoinMap[userIdType]} i ON ( i.${userIdType} = d.${userIdType} )
      `;
    }

    return `-- Dimension (${dimension.name})
    ${dimension.sql}
    `;
  }

  private addCaseWhenTimeFilter(
    col: string,
    metric: ExperimentMetricInterface,
    overrideConversionWindows: boolean,
    endDate: Date,
    metricQuantileSettings?: MetricQuantileSettings,
  ): string {
    return `${this.ifElse(
      `${this.getConversionWindowClause(
        "d.timestamp",
        "m.timestamp",
        metric,
        endDate,
        overrideConversionWindows,
      )}
        ${metricQuantileSettings?.ignoreZeros && metricQuantileSettings?.type === "event" ? `AND ${col} != 0` : ""}
      `,
      `${col}`,
      `NULL`,
    )}`;
  }

  private getAggregateMetricColumn({
    metric,
    useDenominator,
    valueColumn = "value",
    quantileColumn = "qm.quantile",
    willReaggregate,
  }: {
    metric: ExperimentMetricInterface;
    useDenominator?: boolean;
    valueColumn?: string;
    quantileColumn?: string;
    willReaggregate?: boolean;
  }) {
    // Fact Metrics
    if (isFactMetric(metric)) {
      const columnRef = useDenominator ? metric.denominator : metric.numerator;

      const hasAggregateFilter =
        getAggregateFilters({
          columnRef: columnRef,
          column: columnRef?.column || "",
          ignoreInvalid: true,
        }).length > 0;

      const column = hasAggregateFilter
        ? columnRef?.aggregateFilterColumn
        : columnRef?.column;

      const nullIfZero =
        metric.quantileSettings?.ignoreZeros &&
        metric.quantileSettings?.type === "unit";

      if (
        !hasAggregateFilter &&
        (isBinomialMetric(metric) || column === "$$distinctUsers")
      ) {
        return `COALESCE(MAX(${valueColumn}), 0)`;
      } else if (column === "$$count") {
        const aggColumn = `COUNT(${valueColumn})`;
        return nullIfZero ? `NULLIF(${aggColumn}, 0)` : aggColumn;
      } else if (
        metric.metricType === "quantile" &&
        metric.quantileSettings?.type === "event"
      ) {
        return `SUM(${this.ifElse(
          `${valueColumn} <= ${quantileColumn}`,
          "1",
          "0",
        )})`;
      } else if (
        !columnRef?.column.startsWith("$$") &&
        columnRef?.aggregation === "count distinct"
      ) {
        if (willReaggregate) {
          return this.hllAggregate(valueColumn);
        }
        const aggColumn = this.hllCardinality(this.hllAggregate(valueColumn));
        return nullIfZero ? `NULLIF(${aggColumn}, 0)` : aggColumn;
      } else if (
        !columnRef?.column.startsWith("$$") &&
        columnRef?.aggregation === "max"
      ) {
        const aggColumn = `COALESCE(MAX(${valueColumn}), 0)`;
        return nullIfZero ? `NULLIF(${aggColumn}, 0)` : aggColumn;
      } else {
        const aggColumn = `SUM(COALESCE(${valueColumn}, 0))`;
        return nullIfZero ? `NULLIF(${aggColumn}, 0)` : aggColumn;
      }
    }

    // Non-fact Metrics

    // Binomial metrics don't have a value, so use hard-coded "1" as the value
    if (metric.type === "binomial") {
      return `MAX(COALESCE(value, 0))`;
    }

    // SQL editor
    if (this.getMetricQueryFormat(metric) === "sql") {
      // Custom aggregation that's a hardcoded number (e.g. "1")
      if (metric.aggregation && Number(metric.aggregation)) {
        // Note that if user has conversion row but value IS NULL, this will
        // return 0 for that user rather than `metric.aggregation`
        return this.ifElse("value IS NOT NULL", metric.aggregation, "0");
      }
      // Other custom aggregation
      else if (metric.aggregation) {
        return replaceCountStar(metric.aggregation, `value`);
      }
      // Standard aggregation (SUM)
      else {
        return `SUM(COALESCE(value, 0))`;
      }
    }
    // Query builder
    else {
      // Count metrics that specify a distinct column to count
      if (metric.type === "count" && metric.column) {
        return `COUNT(DISTINCT (value))`;
      }
      // Count metrics just do a simple count of rows by default
      else if (metric.type === "count") {
        return `COUNT(value)`;
      }
      // Revenue and duration metrics use MAX by default
      else {
        return `MAX(COALESCE(value, 0))`;
      }
    }
  }

  private getReaggregateMetricColumn(
    metric: ExperimentMetricInterface,
    useDenominator?: boolean,
    valueColumn: string = "value",
  ) {
    if (quantileMetricType(metric)) {
      throw new Error("Quantile metrics are not supported for reaggregation");
    }
    // Fact Metrics
    if (isFactMetric(metric)) {
      const columnRef = useDenominator ? metric.denominator : metric.numerator;

      const hasAggregateFilter =
        getAggregateFilters({
          columnRef: columnRef,
          column: columnRef?.column || "",
          ignoreInvalid: true,
        }).length > 0;

      const column = hasAggregateFilter
        ? columnRef?.aggregateFilterColumn
        : columnRef?.column;

      if (
        !hasAggregateFilter &&
        (isBinomialMetric(metric) || column === "$$distinctUsers")
      ) {
        return `MAX(COALESCE(${valueColumn}, 0))`;
      } else if (
        !columnRef?.column.startsWith("$$") &&
        columnRef?.aggregation === "count distinct"
      ) {
        return this.hllCardinality(this.hllReaggregate(valueColumn));
      } else if (
        !columnRef?.column.startsWith("$$") &&
        columnRef?.aggregation === "max"
      ) {
        return `MAX(COALESCE(${valueColumn}, 0))`;
      } else {
        return `SUM(COALESCE(${valueColumn}, 0))`;
      }
    }

    // Non-fact Metrics
    throw new Error("Non-fact metrics are not supported for reaggregation");
  }

  private getValueFromAggregateColumns(
    col: string,
    columnRef?: ColumnRef | null,
  ): string {
    if (
      !columnRef?.column.startsWith("$$") &&
      columnRef?.aggregation === "count distinct"
    ) {
      return this.hllCardinality(col);
    }

    return col;
  }

  private getFactMetricColumn(
    metric: FactMetricInterface,
    columnRef: ColumnRef,
    factTable: FactTableInterface,
    alias = "m",
  ): { timestamp: string; value: string } {
    const hasAggregateFilter =
      getAggregateFilters({
        columnRef: columnRef,
        column: columnRef?.column || "",
        ignoreInvalid: true,
      }).length > 0;

    const column = hasAggregateFilter
      ? columnRef?.aggregateFilterColumn
      : columnRef?.column;

    const value =
      (!hasAggregateFilter && isBinomialMetric(metric)) ||
      !columnRef ||
      column === "$$distinctUsers" ||
      column === "$$count"
        ? "1"
        : factTable && column
          ? getColumnExpression(
              column,
              factTable,
              this.extractJSONField.bind(this),
              alias,
            )
          : `${alias}.${column}`;

    return {
      timestamp: `${alias}.timestamp`,
      value,
    };
  }

  // TODO(sql): refactor to change metric type to legacy only
  private getMetricColumns(
    metric: ExperimentMetricInterface,
    factTableMap: FactTableMap,
    alias = "m",
    useDenominator?: boolean,
  ): { userIds: Record<string, string>; timestamp: string; value: string } {
    if (isFactMetric(metric)) {
      const userIds: Record<string, string> = {};
      getUserIdTypes(metric, factTableMap, useDenominator).forEach(
        (userIdType) => {
          userIds[userIdType] = `${alias}.${userIdType}`;
        },
      );

      const columnRef = useDenominator ? metric.denominator : metric.numerator;

      const factTable = factTableMap.get(columnRef?.factTableId || "");

      const hasAggregateFilter =
        getAggregateFilters({
          columnRef: columnRef,
          column: columnRef?.column || "",
          ignoreInvalid: true,
        }).length > 0;

      const column = hasAggregateFilter
        ? columnRef?.aggregateFilterColumn
        : columnRef?.column;

      const value =
        (!hasAggregateFilter && isBinomialMetric(metric)) ||
        !columnRef ||
        column === "$$distinctUsers" ||
        column === "$$count"
          ? "1"
          : factTable && column
            ? getColumnExpression(
                column,
                factTable,
                this.extractJSONField.bind(this),
                alias,
              )
            : `${alias}.${column}`;

      return {
        userIds,
        timestamp: `${alias}.timestamp`,
        value,
      };
    }

    const queryFormat = this.getMetricQueryFormat(metric);

    // Directly inputting SQL (preferred)
    if (queryFormat === "sql") {
      const userIds: Record<string, string> = {};
      metric.userIdTypes?.forEach((userIdType) => {
        userIds[userIdType] = `${alias}.${userIdType}`;
      });
      return {
        userIds: userIds,
        timestamp: `${alias}.timestamp`,
        value: metric.type === "binomial" ? "1" : `${alias}.value`,
      };
    }

    // Using the query builder (legacy)
    let valueCol = metric.column || "value";
    if (metric.type === "duration" && valueCol.match(/\{alias\}/)) {
      valueCol = valueCol.replace(/\{alias\}/g, alias);
    } else {
      valueCol = alias + "." + valueCol;
    }
    const value = metric.type !== "binomial" && metric.column ? valueCol : "1";

    const userIds: Record<string, string> = {};
    metric.userIdTypes?.forEach((userIdType) => {
      userIds[userIdType] = `${alias}.${
        metric.userIdColumns?.[userIdType] || userIdType
      }`;
    });

    return {
      userIds,
      timestamp: `${alias}.${metric.timestampColumn || "received_at"}`,
      value,
    };
  }

  private getIdentitiesQuery(
    settings: DataSourceSettings,
    id1: string,
    id2: string,
    from: Date,
    to: Date | undefined,
    experimentId?: string,
  ) {
    if (settings?.queries?.identityJoins) {
      for (let i = 0; i < settings.queries.identityJoins.length; i++) {
        const join = settings?.queries?.identityJoins[i];
        if (
          join.query.length > 6 &&
          join.ids.includes(id1) &&
          join.ids.includes(id2)
        ) {
          return `
          SELECT
            ${id1},
            ${id2}
          FROM
            (
              ${compileSqlTemplate(join.query, {
                startDate: from,
                endDate: to,
                experimentId,
              })}
            ) i
          GROUP BY
            ${id1}, ${id2}
          `;
        }
      }
    }
    if (settings?.queries?.pageviewsQuery) {
      const timestampColumn = "i.timestamp";

      if (
        ["user_id", "anonymous_id"].includes(id1) &&
        ["user_id", "anonymous_id"].includes(id2)
      ) {
        return `
        SELECT
          user_id,
          anonymous_id
        FROM
          (${compileSqlTemplate(settings.queries.pageviewsQuery, {
            startDate: from,
            endDate: to,
            experimentId,
          })}) i
        WHERE
          ${timestampColumn} >= ${this.toTimestamp(from)}
          ${to ? `AND ${timestampColumn} <= ${this.toTimestamp(to)}` : ""}
        GROUP BY
          user_id, anonymous_id
        `;
      }
    }

    throw new Error(`Missing identifier join table for '${id1}' and '${id2}'.`);
  }

  getDataType(dataType: DataType): string {
    switch (dataType) {
      case "string":
        return "VARCHAR";
      case "integer":
        return "INTEGER";
      case "float":
        return "FLOAT";
      case "boolean":
        return "BOOLEAN";
      case "date":
        return "DATE";
      case "timestamp":
        return "TIMESTAMP";
      default: {
        const _: never = dataType;
        throw new Error(`Unsupported data type: ${dataType}`);
      }
    }
  }
}<|MERGE_RESOLUTION|>--- conflicted
+++ resolved
@@ -5341,29 +5341,15 @@
           "m",
         ).value;
 
-<<<<<<< HEAD
-      // Numerator column
-      const value = this.getMetricColumns(m, factTableMap, "m", false).value;
-      const sliceInfo = parseSliceMetricId(m.id);
-      const filters = getColumnRefWhereClause({
-        factTable,
-        columnRef: m.numerator,
-        escapeStringLiteral: this.escapeStringLiteral.bind(this),
-        jsonExtract: this.extractJSONField.bind(this),
-        evalBoolean: this.evalBoolean.bind(this),
-        sliceInfo,
-      });
-=======
         const sliceInfo = parseSliceMetricId(m.id);
-        const filters = getColumnRefWhereClause(
+        const filters = getColumnRefWhereClause({
           factTable,
-          m.numerator,
-          this.escapeStringLiteral.bind(this),
-          this.extractJSONField.bind(this),
-          false,
+          columnRef: m.numerator,
+          escapeStringLiteral: this.escapeStringLiteral.bind(this),
+          jsonExtract: this.extractJSONField.bind(this),
+          evalBoolean: this.evalBoolean.bind(this),
           sliceInfo,
-        );
->>>>>>> 5423e142
+        });
 
         const column =
           filters.length > 0
