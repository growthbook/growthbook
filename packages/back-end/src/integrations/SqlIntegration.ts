--- conflicted
+++ resolved
@@ -88,7 +88,6 @@
   VariationPeriodWeight,
   DimensionColumnData,
   DataType,
-<<<<<<< HEAD
   IncrementalWithNoOutputQueryResponse,
   CreateExperimentIncrementalUnitsQueryParams,
   UpdateExperimentIncrementalUnitsQueryParams,
@@ -97,8 +96,6 @@
   MaxTimestampIncrementalUnitsQueryParams,
   DropTempIncrementalUnitsQueryParams,
   PartitionSettings,
-=======
->>>>>>> 88b3ddc2
 } from "back-end/src/types/Integration";
 import { DimensionInterface } from "back-end/types/dimension";
 import { SegmentInterface } from "back-end/types/segment";
@@ -5535,65 +5532,6 @@
     throw new Error(`Missing identifier join table for '${id1}' and '${id2}'.`);
   }
 
-<<<<<<< HEAD
-  // Incremental Refresh Queries
-
-  // Data Types used for table creation
-
-  // TODO: customize per engine, or break it into `getStringDataType` methods to override just one
-  // although I think the full mapping is file
-=======
->>>>>>> 88b3ddc2
-  getDataType(dataType: DataType): string {
-    switch (dataType) {
-      case "string":
-        return "VARCHAR";
-<<<<<<< HEAD
-      case "number":
-=======
-      case "integer":
-        return "INTEGER";
-      case "float":
->>>>>>> 88b3ddc2
-        return "FLOAT";
-      case "boolean":
-        return "BOOLEAN";
-      case "date":
-        return "DATE";
-      case "timestamp":
-        return "TIMESTAMP";
-<<<<<<< HEAD
-    }
-  }
-
-  // Pipeline validation queries (engine-aware)
-  getPipelineValidationCreateTableQuery({
-    tableFullName,
-  }: {
-    tableFullName: string;
-  }): string {
-    return `CREATE TABLE ${tableFullName} (test_col ${this.getDataType(
-      "string",
-    )}, created_at ${this.getDataType("timestamp")})`;
-  }
-
-  getPipelineValidationInsertQuery({
-    tableFullName,
-  }: {
-    tableFullName: string;
-  }): string {
-    return `INSERT INTO ${tableFullName} (test_col, created_at) VALUES ('growthbook', CURRENT_TIMESTAMP)`;
-  }
-
-  getPipelineValidationDropTableQuery({
-    tableFullName,
-  }: {
-    tableFullName: string;
-  }): string {
-    return `DROP TABLE IF EXISTS ${tableFullName}`;
-  }
-
-  // Incremental Units
   // Separate "if use old table" vs "not"
   // If restarting/no old table: getCreateExperimentIncrementalUnitsQuery
   // Then: getUpdateExperimentIncrementalUnitsQuery
@@ -5956,12 +5894,26 @@
   ): Promise<IncrementalWithNoOutputQueryResponse> {
     const results = await this.runQuery(sql, setExternalId);
     return results;
-=======
+  }
+
+  getDataType(dataType: DataType): string {
+    switch (dataType) {
+      case "string":
+        return "VARCHAR";
+      case "integer":
+        return "INTEGER";
+      case "float":
+        return "FLOAT";
+      case "boolean":
+        return "BOOLEAN";
+      case "date":
+        return "DATE";
+      case "timestamp":
+        return "TIMESTAMP";
       default: {
         const _: never = dataType;
         throw new Error(`Unsupported data type: ${dataType}`);
       }
     }
->>>>>>> 88b3ddc2
   }
 }