import cloneDeep from "lodash/cloneDeep";
import { MetricInterface } from "../../types/metric";
import {
  DataSourceSettings,
  DataSourceProperties,
  ExposureQuery,
} from "../../types/datasource";
import {
  MetricValueParams,
  SourceIntegrationInterface,
  ExperimentMetricQueryParams,
  PastExperimentParams,
  PastExperimentResponse,
  ExperimentMetricQueryResponse,
  MetricValueQueryResponse,
  MetricValueQueryResponseRow,
  ExperimentQueryResponses,
  Dimension,
  TestQueryResult,
  MetricAggregationType,
} from "../types/Integration";
import { ExperimentPhase, ExperimentInterface } from "../../types/experiment";
import { DimensionInterface } from "../../types/dimension";
import {
  DEFAULT_CONVERSION_WINDOW_HOURS,
  IMPORT_LIMIT_DAYS,
} from "../util/secrets";
import { getValidDate } from "../util/dates";
import { SegmentInterface } from "../../types/segment";
import {
  getBaseIdTypeAndJoins,
  replaceSQLVars,
  format,
  FormatDialect,
} from "../util/sql";

export default abstract class SqlIntegration
  implements SourceIntegrationInterface {
  settings: DataSourceSettings;
  // eslint-disable-next-line @typescript-eslint/ban-ts-comment
  // @ts-ignore
  datasource: string;
  // eslint-disable-next-line @typescript-eslint/ban-ts-comment
  // @ts-ignore
  organization: string;
  // eslint-disable-next-line @typescript-eslint/ban-ts-comment
  // @ts-ignore
  decryptionError: boolean;
  // eslint-disable-next-line
  params: any;
  abstract setParams(encryptedParams: string): void;
  // eslint-disable-next-line
  abstract runQuery(sql: string): Promise<any[]>;
  abstract getSensitiveParamKeys(): string[];

  constructor(encryptedParams: string, settings: DataSourceSettings) {
    try {
      this.setParams(encryptedParams);
    } catch (e) {
      this.params = {};
      this.decryptionError = true;
    }
    this.settings = {
      ...settings,
    };
  }
  getSourceProperties(): DataSourceProperties {
    return {
      queryLanguage: "sql",
      metricCaps: true,
      segments: true,
      dimensions: true,
      exposureQueries: true,
      separateExperimentResultQueries: true,
      hasSettings: true,
      userIds: true,
      experimentSegments: true,
      activationDimension: true,
      pastExperiments: true,
      supportsInformationSchema: false,
    };
  }

  async testConnection(): Promise<boolean> {
    await this.runQuery("select 1");
    return true;
  }

  getSchema(): string {
    return "";
  }
  getFormatDialect(): FormatDialect {
    return "";
  }
  toTimestamp(date: Date) {
    return `'${date.toISOString().substr(0, 19).replace("T", " ")}'`;
  }
  addHours(col: string, hours: number) {
    if (!hours) return col;
    let unit: "hour" | "minute" = "hour";
    const sign = hours > 0 ? "+" : "-";
    hours = Math.abs(hours);

    const roundedHours = Math.round(hours);
    const roundedMinutes = Math.round(hours * 60);

    let amount = roundedHours;

    // If not within a few minutes of an even hour, go with minutes as the unit instead
    if (Math.round(roundedMinutes / 15) % 4 > 0) {
      unit = "minute";
      amount = roundedMinutes;
    }

    if (amount === 0) {
      return col;
    }

    return this.addTime(col, unit, sign, amount);
  }
  addTime(
    col: string,
    unit: "hour" | "minute",
    sign: "+" | "-",
    amount: number
  ): string {
    return `${col} ${sign} INTERVAL '${amount} ${unit}s'`;
  }
  dateTrunc(col: string) {
    return `date_trunc('day', ${col})`;
  }
  dateDiff(startCol: string, endCol: string) {
    return `datediff(day, ${startCol}, ${endCol})`;
  }
  // eslint-disable-next-line
  convertDate(fromDB: any): Date {
    return getValidDate(fromDB);
  }
  stddev(col: string) {
    return `STDDEV(${col})`;
  }
  avg(col: string) {
    return `AVG(${this.ensureFloat(col)})`;
  }
  formatDate(col: string): string {
    return col;
  }
  ifElse(condition: string, ifTrue: string, ifFalse: string) {
    return `(CASE WHEN ${condition} THEN ${ifTrue} ELSE ${ifFalse} END)`;
  }
  castToString(col: string): string {
    return `cast(${col} as varchar)`;
  }
  ensureFloat(col: string): string {
    return col;
  }
  castUserDateCol(column: string): string {
    return column;
  }
  useAliasInGroupBy(): boolean {
    return true;
  }
  castDateToStandardString(col: string): string {
    return this.castToString(col);
  }
  replaceDateDimensionString(minDateDimString: string): string {
    return `REGEXP_REPLACE(${minDateDimString}, '.*____', '')`;
  }

  applyMetricOverrides(
    metric: MetricInterface,
    experiment: ExperimentInterface
  ) {
    if (!metric) return;
    const metricOverride = experiment?.metricOverrides?.find(
      (mo) => mo.id === metric.id
    );
    if (metricOverride) {
      if ("conversionDelayHours" in metricOverride) {
        metric.conversionDelayHours = metricOverride.conversionDelayHours;
      }
      if ("conversionWindowHours" in metricOverride) {
        metric.conversionWindowHours = metricOverride.conversionWindowHours;
      }
      if ("winRisk" in metricOverride) {
        metric.winRisk = metricOverride.winRisk;
      }
      if ("loseRisk" in metricOverride) {
        metric.loseRisk = metricOverride.loseRisk;
      }
    }
    return;
  }

  private getExposureQuery(
    exposureQueryId: string,
    userIdType?: "anonymous" | "user"
  ): ExposureQuery {
    if (!exposureQueryId) {
      exposureQueryId = userIdType === "user" ? "user_id" : "anonymous_id";
    }

    const queries = this.settings?.queries?.exposure || [];

    const match = queries.find((q) => q.id === exposureQueryId);

    if (!match) {
      throw new Error(
        "Unknown experiment assignment table - " + exposureQueryId
      );
    }

    return match;
  }

  getPastExperimentQuery(params: PastExperimentParams) {
    // TODO: for past experiments, UNION all exposure queries together
    const experimentQueries = (
      this.settings.queries?.exposure || []
    ).map(({ id }) => this.getExposureQuery(id));

    return format(
      `-- Past Experiments
    WITH
      ${experimentQueries
        .map((q, i) => {
          const hasNameCol = q.hasNameCol || false;
          return `
        __exposures${i} as (
          SELECT 
            ${this.castToString(`'${q.id}'`)} as exposure_query,
            experiment_id,
            ${
              hasNameCol ? "MIN(experiment_name)" : "experiment_id"
            } as experiment_name,
            ${this.castToString("variation_id")} as variation_id,
            ${
              hasNameCol
                ? "MIN(variation_name)"
                : this.castToString("variation_id")
            } as variation_name,
            ${this.dateTrunc(this.castUserDateCol("timestamp"))} as date,
            count(distinct ${q.userIdType}) as users
          FROM
            (
              ${replaceSQLVars(q.query, { startDate: params.from })}
            ) e${i}
          WHERE
            ${this.castUserDateCol("timestamp")} > ${this.toTimestamp(
            params.from
          )}
          GROUP BY
            experiment_id,
            variation_id,
            ${this.dateTrunc(this.castUserDateCol("timestamp"))}
        ),`;
        })
        .join("\n")}
      __experiments as (
        ${experimentQueries
          .map((q, i) => `SELECT * FROM __exposures${i}`)
          .join("\nUNION ALL\n")}
      ),
      __userThresholds as (
        SELECT
          exposure_query,
          experiment_id,
          MIN(experiment_name) as experiment_name,
          variation_id,
          MIN(variation_name) as variation_name,
          -- It's common for a small number of tracking events to continue coming in
          -- long after an experiment ends, so limit to days with enough traffic
          max(users)*0.05 as threshold
        FROM
          __experiments
        WHERE
          -- Skip days where a variation got 5 or fewer visitors since it's probably not real traffic
          users > 5
        GROUP BY
        exposure_query, experiment_id, variation_id
      ),
      __variations as (
        SELECT
          d.exposure_query,
          d.experiment_id,
          MIN(d.experiment_name) as experiment_name,
          d.variation_id,
          MIN(d.variation_name) as variation_name,
          MIN(d.date) as start_date,
          MAX(d.date) as end_date,
          SUM(d.users) as users
        FROM
          __experiments d
          JOIN __userThresholds u ON (
            d.exposure_query = u.exposure_query
            AND d.experiment_id = u.experiment_id
            AND d.variation_id = u.variation_id
          )
        WHERE
          d.users > u.threshold
        GROUP BY
          d.exposure_query, d.experiment_id, d.variation_id
      )
    SELECT
      *
    FROM
      __variations
    WHERE
      -- Skip experiments at start of date range since it's likely missing data
      ${this.dateDiff(this.toTimestamp(params.from), "start_date")} > 2
    ORDER BY
      experiment_id ASC, variation_id ASC`,
      this.getFormatDialect()
    );
  }
  async runPastExperimentQuery(query: string): Promise<PastExperimentResponse> {
    const rows = await this.runQuery(query);

    return rows.map((row) => {
      return {
        exposure_query: row.exposure_query,
        experiment_id: row.experiment_id,
        experiment_name: row.experiment_name,
        variation_id: row.variation_id ?? "",
        variation_name: row.variation_name,
        users: parseInt(row.users) || 0,
        end_date: this.convertDate(row.end_date).toISOString(),
        start_date: this.convertDate(row.start_date).toISOString(),
      };
    });
  }

  getMetricValueQuery(params: MetricValueParams): string {
    const { baseIdType, idJoinMap, idJoinSQL } = this.getIdentifiesCTE(
      [
        params.metric.userIdTypes || [],
        params.segment ? [params.segment.userIdType || "user_id"] : [],
      ],
      params.from,
      params.to
    );

    // Get rough date filter for metrics to improve performance
    const metricStart = this.getMetricStart(
      params.from,
      this.getMetricMinDelay([params.metric]),
      0
    );
    const metricEnd = this.getMetricEnd([params.metric], params.to);

    const aggregate = this.getAggregateMetricColumn(params.metric, "noWindow");

    return format(
      `-- ${params.name} - ${params.metric.name} Metric
      WITH
        ${idJoinSQL}
        ${
          params.segment
            ? `segment as (${this.getSegmentCTE(
                params.segment,
                baseIdType,
                idJoinMap
              )}),`
            : ""
        }
        __metric as (${this.getMetricCTE({
          metric: params.metric,
          baseIdType,
          idJoinMap,
          startDate: metricStart,
          endDate: metricEnd,
        })})
        , __userMetric as (
          -- Add in the aggregate metric value for each user
          SELECT
            ${aggregate} as value
          FROM
            __metric m
            ${
              params.segment
                ? `JOIN segment s ON (s.${baseIdType} = m.${baseIdType}) WHERE s.date <= m.timestamp`
                : ""
            }
          GROUP BY
            m.${baseIdType}
        )
        , __overall as (
          SELECT
            COUNT(*) as count,
            COALESCE(SUM(value), 0) as main_sum,
            COALESCE(SUM(POWER(value, 2)), 0) as main_sum_squares
          from
            __userMetric
        )
        ${
          params.includeByDate
            ? `
          , __userMetricDates as (
            -- Add in the aggregate metric value for each user
            SELECT
              ${this.dateTrunc("m.timestamp")} as date,
              ${aggregate} as value
            FROM
              __metric m
              ${
                params.segment
                  ? `JOIN segment s ON (s.${baseIdType} = m.${baseIdType}) WHERE s.date <= m.timestamp`
                  : ""
              }
            GROUP BY
              ${this.dateTrunc("m.timestamp")},
              m.${baseIdType}
          )
          , __byDateOverall as (
            SELECT
              date,
              COUNT(*) as count,
              COALESCE(SUM(value), 0) as main_sum,
              COALESCE(SUM(POWER(value, 2)), 0) as main_sum_squares
            FROM
              __userMetricDates d
            GROUP BY
              date
          )`
            : ""
        }
      ${
        params.includeByDate
          ? `
        , __union as (
          SELECT 
            null as date,
            o.*
          FROM
            __overall o
          UNION ALL
          SELECT
            d.*
          FROM
            __byDateOverall d
        )
        SELECT
          *
        FROM
          __union
        ORDER BY
          date ASC
      `
          : `
        SELECT
          o.*
        FROM
          __overall o
      `
      }
      
      `,
      this.getFormatDialect()
    );
  }

  async runExperimentMetricQuery(
    query: string
  ): Promise<ExperimentMetricQueryResponse> {
    const rows = await this.runQuery(query);
    return rows.map((row) => {
      return {
        variation: row.variation ?? "",
        dimension: row.dimension || "",
        users: parseInt(row.users) || 0,
        count: parseInt(row.users) || 0,
        statistic_type: row.statistic_type ?? "",
        main_metric_type: row.main_metric_type ?? "",
        main_sum: parseFloat(row.main_sum) || 0,
        main_sum_squares: parseFloat(row.main_sum_squares) || 0,
        ...(row.denominator_metric_type && {
          denominator_metric_type: row.denominator_metric_type ?? "",
          denominator_sum: parseFloat(row.denominator_sum) || 0,
          denominator_sum_squares: parseFloat(row.denominator_sum_squares) || 0,
          main_denominator_sum_product:
            parseFloat(row.main_denominator_sum_product) || 0,
        }),
        ...(row.covariate_metric_type && {
          covariate_metric_type: row.covariate_metric_type ?? "",
          covariate_sum: parseFloat(row.covariate_sum) || 0,
          covariate_sum_squares: parseFloat(row.covariate_sum_squares) || 0,
          main_covariate_sum_product:
            parseFloat(row.main_covariate_sum_product) || 0,
        }),
      };
    });
  }

  async runMetricValueQuery(query: string): Promise<MetricValueQueryResponse> {
    const rows = await this.runQuery(query);

    return rows.map((row) => {
      const { date, count, main_sum, main_sum_squares } = row;

      const ret: MetricValueQueryResponseRow = {
        date: date ? this.convertDate(date).toISOString() : "",
        count: parseFloat(count) || 0,
        main_sum: parseFloat(main_sum) || 0,
        main_sum_squares: parseFloat(main_sum_squares) || 0,
      };

      return ret;
    });
  }

  getTestQuery(query: string): string {
    const startDate = new Date();
    startDate.setDate(startDate.getDate() - IMPORT_LIMIT_DAYS);
    const limitedQuery = replaceSQLVars(
      `WITH __table as (
        ${query}
      )
      SELECT * FROM __table LIMIT 1`,
      {
        startDate,
      }
    );
    return format(limitedQuery, this.getFormatDialect());
  }

  async runTestQuery(sql: string): Promise<TestQueryResult> {
    // Calculate the run time of the query
    const queryStartTime = Date.now();
    const results = await this.runQuery(sql);
    const queryEndTime = Date.now();
    const duration = queryEndTime - queryStartTime;
    return { results, duration };
  }

  private getIdentifiesCTE(
    objects: string[][],
    from: Date,
    to?: Date,
    forcedBaseIdType?: string,
    experimentId?: string
  ) {
    const { baseIdType, joinsRequired } = getBaseIdTypeAndJoins(
      objects,
      forcedBaseIdType
    );

    // Joins for when an object doesn't support the baseIdType
    const joins: string[] = [];
    const idJoinMap: Record<string, string> = {};

    // Generate table names and SQL for each of the required joins
    joinsRequired.forEach((idType, i) => {
      const table = `__identities${i}`;
      idJoinMap[idType] = table;
      joins.push(
        `${table} as (
        ${this.getIdentitiesQuery(
          this.settings,
          baseIdType,
          idType,
          from,
          to,
          experimentId
        )}
      ),`
      );
    });

    return {
      baseIdType,
      idJoinSQL: joins.join("\n"),
      idJoinMap,
    };
  }

  private getActivatedUsersCTE(
    baseIdType: string,
    metrics: MetricInterface[],
    isRegressionAdjusted: boolean = false,
    ignoreConversionEnd: boolean = false,
    tablePrefix: string = "__activationMetric",
    initialTable: string = "__experiment"
  ) {
    // Note: the aliases below are needed for clickhouse
    return `
      SELECT
        initial.${baseIdType},
        ${
          isRegressionAdjusted
            ? `
          initial.preexposure_start,
          initial.preexposure_end,`
            : ""
        }
        t${metrics.length - 1}.conversion_start as conversion_start
        ${
          ignoreConversionEnd
            ? ""
            : `, t${metrics.length - 1}.conversion_end as conversion_end`
        }
      FROM
        ${initialTable} initial
        ${metrics
          .map((m, i) => {
            const prevAlias = i ? `t${i - 1}` : "initial";
            const alias = `t${i}`;
            return `JOIN ${tablePrefix}${i} ${alias} ON (
            ${alias}.${baseIdType} = ${prevAlias}.${baseIdType}
          )`;
          })
          .join("\n")}
      WHERE
        ${metrics
          .map((m, i) => {
            const prevAlias = i ? `t${i - 1}` : "initial";
            const alias = `t${i}`;
            return `
              ${alias}.timestamp >= ${prevAlias}.conversion_start
              ${
                ignoreConversionEnd
                  ? ""
                  : `AND ${alias}.timestamp <= ${prevAlias}.conversion_end`
              }`;
          })
          .join("\n AND ")}`;
  }

  private getDimensionColumn(baseIdType: string, dimension: Dimension | null) {
    const missingDimString = "__NULL_DIMENSION";
    if (!dimension) {
      return this.castToString("'All'");
    } else if (dimension.type === "activation") {
      return `MAX(${this.ifElse(
        `a.${baseIdType} IS NULL`,
        "'Not Activated'",
        "'Activated'"
      )})`;
    } else if (dimension.type === "user") {
      return `COALESCE(MAX(${this.castToString(
        "d.value"
      )}),'${missingDimString}')`;
    } else if (dimension.type === "date") {
      return `MIN(${this.formatDate(this.dateTrunc("e.timestamp"))})`;
    } else if (dimension.type === "experiment") {
      return this.replaceDateDimensionString(
        `MIN(CONCAT(${this.castDateToStandardString(
          "e.timestamp"
        )}, '____', coalesce(${this.castToString(
          "e.dimension"
        )},'${missingDimString}')))`
      );
    }

    throw new Error("Unknown dimension type: " + (dimension as Dimension).type);
  }

  private getMetricConversionBase(
    col: string,
    denominatorMetrics: boolean,
    activationMetrics: boolean
  ): string {
    if (denominatorMetrics) {
      return `du.${col}`;
    }
    if (activationMetrics) {
      return `a.${col}`;
    }
    return `e.${col}`;
  }

  private getMetricMinDelay(metrics: MetricInterface[]) {
    let runningDelay = 0;
    let minDelay = 0;
    metrics.forEach((m) => {
      if (m.conversionDelayHours) {
        const delay = runningDelay + m.conversionDelayHours;
        if (delay < minDelay) minDelay = delay;
        runningDelay = delay;
      }
    });
    return minDelay;
  }

  private getMetricStart(
    initial: Date,
    minDelay: number,
    regressionAdjustmentHours: number
  ) {
    const metricStart = new Date(initial);
    if (minDelay < 0) {
      metricStart.setHours(metricStart.getHours() + minDelay);
    }
    if (regressionAdjustmentHours > 0) {
      metricStart.setHours(metricStart.getHours() - regressionAdjustmentHours);
    }
    return metricStart;
  }

  private getMetricEnd(
    metrics: MetricInterface[],
    initial?: Date,
    ignoreConversionEnd?: boolean
  ): Date | null {
    if (!initial) return null;
    if (ignoreConversionEnd) return initial;

    const metricEnd = new Date(initial);
    let runningHours = 0;
    let maxHours = 0;
    metrics.forEach((m) => {
      const hours =
        runningHours +
        (m.conversionWindowHours || DEFAULT_CONVERSION_WINDOW_HOURS) +
        (m.conversionDelayHours || 0);
      if (hours > maxHours) maxHours = hours;
      runningHours = hours;
    });

    if (maxHours > 0) {
      metricEnd.setHours(metricEnd.getHours() + maxHours);
    }

    return metricEnd;
  }

  private getStatisticType(
    isRatio: boolean,
    isRegressionAdjusted: boolean
  ): "mean" | "ratio" | "mean_ra" {
    if (isRatio) {
      return "ratio";
    }
    if (isRegressionAdjusted) {
      return "mean_ra";
    }
    return "mean";
  }

  getExperimentMetricQuery(params: ExperimentMetricQueryParams): string {
    const {
      metric: metricDoc,
      activationMetrics: activationMetricsDocs,
      denominatorMetrics: denominatorMetricsDocs,
      experiment,
      phase,
      segment,
      regressionAdjustmentEnabled,
      metricRegressionAdjustmentStatus,
    } = params;

    // clone the metrics before we mutate them
    const metric = cloneDeep<MetricInterface>(metricDoc);
    const activationMetrics = cloneDeep<MetricInterface[]>(
      activationMetricsDocs
    );
    const denominatorMetrics = cloneDeep<MetricInterface[]>(
      denominatorMetricsDocs
    );

    this.applyMetricOverrides(metric, experiment);
    activationMetrics.forEach((m) => this.applyMetricOverrides(m, experiment));
    denominatorMetrics.forEach((m) => this.applyMetricOverrides(m, experiment));

    let dimension = params.dimension;
    if (dimension?.type === "activation" && !activationMetrics.length) {
      dimension = null;
    }
    // Replace any placeholders in the user defined dimension SQL
    if (dimension?.type === "user") {
      dimension.dimension.sql = replaceSQLVars(dimension.dimension.sql, {
        startDate: phase.dateStarted,
        endDate: phase.dateEnded,
        experimentId: experiment.trackingKey,
      });
    }
    // Replace any placeholders in the segment SQL
    if (segment?.sql) {
      segment.sql = replaceSQLVars(segment.sql, {
        startDate: phase.dateStarted,
        endDate: phase.dateEnded,
        experimentId: experiment.trackingKey,
      });
    }

    const exposureQuery = this.getExposureQuery(
      experiment.exposureQueryId || "",
      experiment.userIdType
    );

    const denominator = denominatorMetrics[denominatorMetrics.length - 1];
    // If the denominator is a binomial, it's just acting as a filter
    // e.g. "Purchase/Signup" is filtering to users who signed up and then counting purchases
    // When the denominator is a count, it's a real ratio, dividing two quantities
    // e.g. "Pages/Session" is dividing number of page views by number of sessions
    const isRatio = denominator?.type === "count";
    // However, even if we use a count as denominator, GB 1.9 and earlier would
    // filter out users who had 0 values for the denominator. However, we may want
    // to enable more generic ratio metrics where we just sum numerator and denominator
    // across all users. The following flag determines whether to filter out users
    // that have no denominator values
    const ratioIsFunnel = true; // @todo: allow this to be configured

    // Apply regression adjustments
    metric.regressionAdjustmentEnabled = regressionAdjustmentEnabled;
    if (metricRegressionAdjustmentStatus) {
      metric.regressionAdjustmentEnabled =
        regressionAdjustmentEnabled &&
        metricRegressionAdjustmentStatus.regressionAdjustmentEnabled;
      metric.regressionAdjustmentDays =
        metricRegressionAdjustmentStatus.regressionAdjustmentDays ?? 14;
    }

    const regressionAdjustmentHours = metric.regressionAdjustmentEnabled
      ? (metric.regressionAdjustmentDays ?? 0) * 24
      : 0;
    // redundant checks to make sure configuration makes sense and we only build expensive queries for the cases
    // where RA is actually possible
    const isRegressionAdjusted =
      regressionAdjustmentHours > 0 &&
      (metric.regressionAdjustmentEnabled ?? false) &&
      !isRatio &&
      !metric.aggregation;

    const ignoreConversionEnd =
      experiment.attributionModel === "experimentDuration";

    // Get rough date filter for metrics to improve performance
    const orderedMetrics = activationMetrics
      .concat(denominatorMetrics)
      .concat([metric]);
    const minMetricDelay = this.getMetricMinDelay(orderedMetrics);
    const metricStart = this.getMetricStart(
      phase.dateStarted,
      minMetricDelay,
      regressionAdjustmentHours || 0
    );
    const metricEnd = this.getMetricEnd(
      orderedMetrics,
      phase.dateEnded,
      ignoreConversionEnd
    );

    // Get any required identity join queries
    const { baseIdType, idJoinMap, idJoinSQL } = this.getIdentifiesCTE(
      [
        [exposureQuery.userIdType],
        dimension?.type === "user"
          ? [dimension.dimension.userIdType || "user_id"]
          : [],
        segment ? [segment.userIdType || "user_id"] : [],
        metric.userIdTypes || [],
        ...activationMetrics.map((m) => m.userIdTypes || []),
        ...denominatorMetrics.map((m) => m.userIdTypes || []),
      ],
      phase.dateStarted,
      phase.dateEnded,
      exposureQuery.userIdType,
      experiment.trackingKey
    );

<<<<<<< HEAD
=======
    const aggregate = this.getAggregateMetricColumn(metric, "noWindow");

>>>>>>> af512596
    const dimensionCol = this.getDimensionColumn(baseIdType, dimension);

    const intialMetric =
      activationMetrics.length > 0
        ? activationMetrics[0]
        : denominatorMetrics.length > 0
        ? denominatorMetrics[0]
        : metric;

    return format(
      `-- ${metric.name} (${metric.type})
    WITH
      ${idJoinSQL}
      __rawExperiment as (
        ${replaceSQLVars(exposureQuery.query, {
          startDate: phase.dateStarted,
          endDate: phase.dateEnded,
          experimentId: experiment.trackingKey,
        })}
      ),
      __experiment as (${this.getExperimentCTE({
        experiment,
        phase,
        baseIdType,
        conversionWindowHours: intialMetric.conversionWindowHours || 0,
        conversionDelayHours: intialMetric.conversionDelayHours || 0,
        experimentDimension:
          dimension?.type === "experiment" ? dimension.id : null,
        isRegressionAdjusted: isRegressionAdjusted,
        regressionAdjustmentHours: regressionAdjustmentHours,
        minMetricDelay: minMetricDelay,
        ignoreConversionEnd,
      })})
      , __metric as (${this.getMetricCTE({
        metric,
        baseIdType,
        idJoinMap,
        ignoreConversionEnd: ignoreConversionEnd,
        startDate: metricStart,
        endDate: metricEnd,
        experimentId: experiment.trackingKey,
      })})
      ${
        segment
          ? `, __segment as (${this.getSegmentCTE(
              segment,
              baseIdType,
              idJoinMap
            )})`
          : ""
      }
      ${
        dimension?.type === "user"
          ? `, __dimension as (${this.getDimensionCTE(
              dimension.dimension,
              baseIdType,
              idJoinMap
            )})`
          : ""
      }
      ${activationMetrics
        .map((m, i) => {
          const nextMetric =
            activationMetrics[i + 1] || denominatorMetrics[0] || metric;
          return `, __activationMetric${i} as (${this.getMetricCTE({
            metric: m,
            conversionWindowHours:
              nextMetric.conversionWindowHours ||
              DEFAULT_CONVERSION_WINDOW_HOURS,
            conversionDelayHours: nextMetric.conversionDelayHours,
            ignoreConversionEnd: ignoreConversionEnd,
            baseIdType,
            idJoinMap,
            startDate: metricStart,
            endDate: metricEnd,
            experimentId: experiment.trackingKey,
          })})`;
        })
        .join("\n")}
      ${
        activationMetrics.length > 0
          ? `, __activatedUsers as (${this.getActivatedUsersCTE(
              baseIdType,
              activationMetrics,
              isRegressionAdjusted,
              ignoreConversionEnd
            )})`
          : ""
      }
      ${denominatorMetrics
        .map((m, i) => {
          const nextMetric = denominatorMetrics[i + 1] || metric;
          return `, __denominator${i} as (${this.getMetricCTE({
            metric: m,
            conversionWindowHours:
              nextMetric.conversionWindowHours ||
              DEFAULT_CONVERSION_WINDOW_HOURS,
            conversionDelayHours: nextMetric.conversionDelayHours,
            ignoreConversionEnd: ignoreConversionEnd,
            baseIdType,
            idJoinMap,
            startDate: metricStart,
            endDate: metricEnd,
            experimentId: experiment.trackingKey,
          })})`;
        })
        .join("\n")}
      ${
        denominatorMetrics.length > 0 && ratioIsFunnel
          ? `, __denominatorUsers as (${this.getActivatedUsersCTE(
              baseIdType,
              denominatorMetrics,
              false, // no regression adjustment for denominators
              ignoreConversionEnd,
              "__denominator",
              dimension?.type !== "activation" && activationMetrics.length > 0
                ? "__activatedUsers"
                : "__experiment"
            )})`
          : ""
      }
      , __distinctUsers as (
        -- One row per user
        SELECT
          e.${baseIdType},
          ${dimensionCol} as dimension,
          ${
            isRegressionAdjusted
              ? `MIN(e.preexposure_start) AS preexposure_start,
                 MIN(e.preexposure_end) AS preexposure_end,`
              : ""
          }
          ${this.ifElse(
            "count(distinct e.variation) > 1",
            "'__multiple__'",
            "max(e.variation)"
          )} as variation,
          MIN(${this.getMetricConversionBase(
            "conversion_start",
            denominatorMetrics.length > 0,
            activationMetrics.length > 0 && dimension?.type !== "activation"
          )}) as conversion_start
          ${
            ignoreConversionEnd
              ? ""
              : `, MIN(${this.getMetricConversionBase(
                  "conversion_end",
                  denominatorMetrics.length > 0,
                  activationMetrics.length > 0 &&
                    dimension?.type !== "activation"
                )}) as conversion_end`
          }
        FROM
          __experiment e
          ${
            segment
              ? `JOIN __segment s ON (s.${baseIdType} = e.${baseIdType})`
              : ""
          }
          ${
            dimension?.type === "user"
              ? `LEFT JOIN __dimension d ON (d.${baseIdType} = e.${baseIdType})`
              : ""
          }
          ${
            activationMetrics.length > 0
              ? `
          ${
            dimension?.type === "activation" ? "LEFT " : ""
          }JOIN __activatedUsers a ON (
            a.${baseIdType} = e.${baseIdType}
          )`
              : ""
          }
          ${
            denominatorMetrics.length > 0 && ratioIsFunnel
              ? `JOIN __denominatorUsers du ON (du.${baseIdType} = e.${baseIdType})`
              : ""
          }
        ${segment ? `WHERE s.date <= e.timestamp` : ""}
        GROUP BY
          e.${baseIdType}
      )
      , __userMetric as (
        -- Add in the aggregate metric value for each user
        SELECT
          d.variation,
          d.dimension,
          d.${baseIdType},
          ${this.getAggregateMetricColumn(metric, "post")} as value
          ${
            isRegressionAdjusted
              ? `, ${this.getAggregateMetricColumn(
                  metric,
                  "pre"
                )} as covariate_value`
              : ""
          }
        FROM
          __distinctUsers d
<<<<<<< HEAD
          LEFT JOIN __metric m ON (
            m.${baseIdType} = d.${baseIdType}
            AND ${this.getMetricWindowWhereClause(
              isRegressionAdjusted,
              ignoreConversionEnd,
              "d"
            )}
          )
=======
        JOIN __metric m ON (
          m.${baseIdType} = d.${baseIdType}
        )
        WHERE
          m.timestamp >= d.conversion_start
          ${ignoreConversionEnd ? "" : "AND m.timestamp <= d.conversion_end"}
>>>>>>> af512596
        GROUP BY
          d.variation,
          d.dimension,
          d.${baseIdType}
      )
      ${
        isRatio
          ? `, __userDenominator as (
              -- Add in the aggregate denominator value for each user
              SELECT
                d.variation,
                d.dimension,
                d.${baseIdType},
                ${this.getAggregateMetricColumn(
                  denominator,
                  "noWindow"
                )} as value
              FROM
                __distinctUsers d
                JOIN __denominator${denominatorMetrics.length - 1} m ON (
                  m.${baseIdType} = d.${baseIdType}
                )
              WHERE
                m.timestamp >= d.conversion_start
                ${
                  ignoreConversionEnd
                    ? ""
                    : "AND m.timestamp <= d.conversion_end"
                }
              GROUP BY
                d.variation,
                d.dimension,
                d.${baseIdType}
            )`
          : ""
      }
      , __stats AS (
        -- One row per variation/dimension with aggregations
        SELECT
          ${isRatio ? `d` : `m`}.variation,
          ${isRatio ? `d` : `m`}.dimension,
          COUNT(*) AS count,
          SUM(COALESCE(m.value, 0)) AS main_sum,
          SUM(POWER(COALESCE(m.value, 0), 2)) AS main_sum_squares
          ${
            isRatio
              ? `,
            SUM(COALESCE(d.value, 0)) AS denominator_sum,
            SUM(POWER(COALESCE(d.value, 0), 2)) AS denominator_sum_squares,
            SUM(COALESCE(d.value, 0) * COALESCE(m.value, 0)) AS main_denominator_sum_product
          `
              : ""
          }
        FROM
        ${
          isRatio
            ? `__userDenominator d
              LEFT JOIN __userMetric m ON (
                d.${baseIdType} = m.${baseIdType}
              )`
            : `__userMetric m`
        }
        GROUP BY
          ${isRatio ? `d` : `m`}.variation,
          ${isRatio ? `d` : `m`}.dimension
      )
      , __overallUsers as (
        -- Number of users in each variation/dimension
        SELECT
          variation,
          dimension,
          COUNT(*) as users
        FROM
          __distinctUsers
        GROUP BY
          variation,
          dimension
      )
      SELECT
<<<<<<< HEAD
        m.variation,
        m.dimension,
        COUNT(*) AS users,
        '${this.getStatisticType(
          isRatio,
          isRegressionAdjusted
        )}' as statistic_type,
=======
        u.variation,
        u.dimension,
        ${metric.ignoreNulls ? "COALESCE(s.count, 0)" : "u.users"} AS users,
        '${isRatio ? `ratio` : `mean`}' as statistic_type,
>>>>>>> af512596
        '${metric.type}' as main_metric_type,
        COALESCE(s.main_sum, 0) AS main_sum,
        COALESCE(s.main_sum_squares, 0) AS main_sum_squares
        ${
          isRatio
            ? `,
            '${denominator?.type}' as denominator_metric_type,
            COALESCE(s.denominator_sum, 0) AS denominator_sum,
            COALESCE(s.denominator_sum_squares, 0) AS denominator_sum_squares,
            COALESCE(s.main_denominator_sum_product, 0) AS main_denominator_sum_product
        `
            : ""
        }
        ${
          isRegressionAdjusted
            ? `,
            '${metric.type}' as covariate_metric_type,
            SUM(COALESCE(m.covariate_value, 0)) AS covariate_sum,
            SUM(POWER(COALESCE(m.covariate_value, 0), 2)) AS covariate_sum_squares,
            SUM(COALESCE(m.value, 0) * COALESCE(m.covariate_value, 0)) AS main_covariate_sum_product
            `
            : ""
        }
      FROM
      __overallusers u
      LEFT JOIN
        __stats s ON (
          u.variation = s.variation
          AND u.dimension = s.dimension
        )
    `,
      this.getFormatDialect()
    );
  }
  getExperimentResultsQuery(): string {
    throw new Error("Not implemented");
  }
  async getExperimentResults(): Promise<ExperimentQueryResponses> {
    throw new Error("Not implemented");
  }

  private getMetricQueryFormat(metric: MetricInterface) {
    return metric.queryFormat || (metric.sql ? "sql" : "builder");
  }

  private getMetricCTE({
    metric,
    conversionWindowHours = 0,
    conversionDelayHours = 0,
    ignoreConversionEnd = false,
    baseIdType,
    idJoinMap,
    startDate,
    endDate,
    experimentId,
  }: {
    metric: MetricInterface;
    conversionWindowHours?: number;
    conversionDelayHours?: number;
    ignoreConversionEnd?: boolean;
    baseIdType: string;
    idJoinMap: Record<string, string>;
    startDate: Date;
    endDate: Date | null;
    experimentId?: string;
  }) {
    const queryFormat = this.getMetricQueryFormat(metric);

    const cols = this.getMetricColumns(metric, "m");

    // Determine the identifier column to select from
    let userIdCol = cols.userIds[baseIdType] || "user_id";
    let join = "";
    if (metric.userIdTypes?.includes(baseIdType)) {
      userIdCol = baseIdType;
    } else if (metric.userIdTypes) {
      for (let i = 0; i < metric.userIdTypes.length; i++) {
        const userIdType: string = metric.userIdTypes[i];
        if (userIdType in idJoinMap) {
          userIdCol = `i.${baseIdType}`;
          join = `JOIN ${idJoinMap[userIdType]} i ON (i.${userIdType} = m.${userIdType})`;
          break;
        }
      }
    }

    const timestampCol = this.castUserDateCol(cols.timestamp);

    const schema = this.getSchema();

    const where: string[] = [];

    // From old, deprecated query builder UI
    if (queryFormat === "builder" && metric.conditions?.length) {
      metric.conditions.forEach((c) => {
        where.push(`m.${c.column} ${c.operator} '${c.value}'`);
      });
    }
    // Add a rough date filter to improve query performance
    if (startDate) {
      where.push(`${timestampCol} >= ${this.toTimestamp(startDate)}`);
    }
    // endDate is now meaningful if ignoreConversionEnd
    if (endDate) {
      where.push(`${timestampCol} <= ${this.toTimestamp(endDate)}`);
    }

    return `-- Metric (${metric.name})
      SELECT
        ${userIdCol} as ${baseIdType},
        ${cols.value} as value,
        ${timestampCol} as timestamp,
        ${this.addHours(timestampCol, conversionDelayHours)} as conversion_start
        ${
          ignoreConversionEnd
            ? ""
            : `, ${this.addHours(
                timestampCol,
                conversionDelayHours + conversionWindowHours
              )} as conversion_end`
        }
      FROM
        ${
          queryFormat === "sql"
            ? `(
              ${replaceSQLVars(metric.sql || "", {
                startDate,
                endDate: endDate || undefined,
                experimentId,
              })}
              )`
            : (schema && !metric.table?.match(/\./) ? schema + "." : "") +
              (metric.table || "")
        } m
        ${join}
        ${where.length ? `WHERE ${where.join(" AND ")}` : ""}
    `;
  }

  // Only include users who entered the experiment before this timestamp
  private getExperimentEndDate(
    experiment: ExperimentInterface,
    phase: ExperimentPhase,
    conversionWindowHours: number
  ): Date | null {
    // If we need to wait until users have had a chance to full convert
    if (experiment.skipPartialData) {
      // The last date allowed to give enough time for users to convert
      const conversionWindowEndDate = new Date();
      conversionWindowEndDate.setHours(
        conversionWindowEndDate.getHours() - conversionWindowHours
      );

      // Use the earliest of either the conversion end date or the phase end date
      return new Date(
        Math.min(
          phase?.dateEnded?.getTime() ?? Date.now(),
          conversionWindowEndDate.getTime()
        )
      );
    }
    // If the phase is ended, use that as the end date
    else if (phase.dateEnded) {
      return phase.dateEnded;
    }

    // Otherwise, there is no end date for analysis
    return null;
  }

  private getMetricWindowWhereClause(
    isRegressionAdjusted: boolean,
    ignoreConversionEnd: boolean,
    userAlias: string
  ): string {
    const conversionWindowFilter = `
      m.timestamp >= ${userAlias}.conversion_start
      ${
        ignoreConversionEnd
          ? ""
          : `AND m.timestamp <= ${userAlias}.conversion_end`
      }`;
    if (isRegressionAdjusted) {
      return `(${conversionWindowFilter}) OR (m.timestamp >= ${userAlias}.preexposure_start AND m.timestamp < ${userAlias}.preexposure_end)`;
    }
    return conversionWindowFilter;
  }

  private getExperimentCTE({
    experiment,
    baseIdType,
    phase,
    conversionWindowHours = 0,
    conversionDelayHours = 0,
    experimentDimension = null,
    isRegressionAdjusted = false,
    regressionAdjustmentHours = 0,
    minMetricDelay = 0,
    ignoreConversionEnd = false,
  }: {
    experiment: ExperimentInterface;
    baseIdType: string;
    phase: ExperimentPhase;
    conversionWindowHours: number;
    conversionDelayHours: number;
    experimentDimension: string | null;
    isRegressionAdjusted: boolean;
    regressionAdjustmentHours: number;
    minMetricDelay: number;
    ignoreConversionEnd: boolean;
  }) {
    conversionWindowHours =
      conversionWindowHours || DEFAULT_CONVERSION_WINDOW_HOURS;

    const endDate = this.getExperimentEndDate(
      experiment,
      phase,
      conversionWindowHours + conversionDelayHours
    );

    const timestampColumn = this.castUserDateCol("e.timestamp");

    return `-- Viewed Experiment
    SELECT
      e.${baseIdType} as ${baseIdType},
      ${this.castToString("e.variation_id")} as variation,
      ${timestampColumn} as timestamp,
      ${
        isRegressionAdjusted
          ? `${this.addHours(
              timestampColumn,
              minMetricDelay
            )} AS preexposure_end,
            ${this.addHours(
              timestampColumn,
              minMetricDelay - regressionAdjustmentHours
            )} AS preexposure_start,`
          : ""
      }
      ${this.addHours(
        timestampColumn,
        conversionDelayHours
      )} as conversion_start
      ${experimentDimension ? `, e.${experimentDimension} as dimension` : ""}
      ${
        ignoreConversionEnd
          ? ""
          : `, ${this.addHours(
              timestampColumn,
              conversionDelayHours + conversionWindowHours
            )} as conversion_end`
      }    
    FROM
        __rawExperiment e
    WHERE
        e.experiment_id = '${experiment.trackingKey}'
        AND ${timestampColumn} >= ${this.toTimestamp(phase.dateStarted)}
        ${
          endDate
            ? `AND ${timestampColumn} <= ${this.toTimestamp(endDate)}`
            : ""
        }
        ${experiment.queryFilter ? `AND (\n${experiment.queryFilter}\n)` : ""}
    `;
  }
  private getSegmentCTE(
    segment: SegmentInterface,
    baseIdType: string,
    idJoinMap: Record<string, string>
  ) {
    const dateCol = this.castUserDateCol("s.date");

    const userIdType = segment.userIdType || "user_id";

    // Need to use an identity join table
    if (userIdType !== baseIdType) {
      return `-- Segment (${segment.name})
      SELECT
        i.${baseIdType},
        ${dateCol} as date
      FROM
        (
          ${segment.sql}
        ) s
        JOIN ${idJoinMap[userIdType]} i ON ( i.${userIdType} = s.${userIdType} )
      `;
    }

    if (dateCol !== "s.date") {
      return `-- Segment (${segment.name})
      SELECT
        s.${userIdType},
        ${dateCol} as date
      FROM
        (
          ${segment.sql}
        ) s`;
    }

    return `-- Segment (${segment.name})
    ${segment.sql}
    `;
  }

  private getDimensionCTE(
    dimension: DimensionInterface,
    baseIdType: string,
    idJoinMap: Record<string, string>
  ) {
    const userIdType = dimension.userIdType || "user_id";

    // Need to use an identity join table
    if (userIdType !== baseIdType) {
      return `-- Dimension (${dimension.name})
      SELECT
        i.${baseIdType},
        d.value
      FROM
        (
          ${dimension.sql}
        ) d
        JOIN ${idJoinMap[userIdType]} i ON ( i.${userIdType} = d.${userIdType} )
      `;
    }

    return `-- Dimension (${dimension.name})
    ${dimension.sql}
    `;
  }

  private capValue(cap: number | undefined, value: string) {
    if (!cap) {
      return value;
    }

    return `LEAST(${cap}, ${value})`;
  }

  private addPrePostTimeFilter(
    col: string,
    timePeriod: MetricAggregationType
  ): string {
    const mcol = `m.timestamp`;
    if (timePeriod === "pre") {
      return `${this.ifElse(`${mcol} < d.preexposure_end`, `${col}`, `NULL`)}`;
    }
    if (timePeriod === "post") {
      return `${this.ifElse(
        `${mcol} >= d.conversion_start`,
        `${col}`,
        `NULL`
      )}`;
    }
    return `${col}`;
  }

  private getAggregateMetricColumn(
    metric: MetricInterface,
    metricTimeWindow: MetricAggregationType = "post"
  ) {
    // Binomial metrics don't have a value, so use hard-coded "1" as the value
    if (metric.type === "binomial") {
      return `MAX(${this.addPrePostTimeFilter("1", metricTimeWindow)})`;
    }

    // SQL editor
    if (this.getMetricQueryFormat(metric) === "sql") {
      // Custom aggregation that's a hardcoded number (e.g. "1")
      if (metric.aggregation && Number(metric.aggregation)) {
        return `MAX(${this.addPrePostTimeFilter(
          metric.aggregation,
          metricTimeWindow
        )})`;
      }
      // Other custom aggregation
      else if (metric.aggregation) {
        // prePostTimeFilter (and regression adjustment) not implemented for
        // custom aggregate metrics
        return this.capValue(metric.cap, metric.aggregation);
      }
      // Standard aggregation (SUM)
      else {
        return this.capValue(
          metric.cap,
          `SUM(${this.addPrePostTimeFilter(`m.value`, metricTimeWindow)})`
        );
      }
    }
    // Query builder
    else {
      // Count metrics that specify a distinct column to count
      if (metric.type === "count" && metric.column) {
        return this.capValue(
          metric.cap,
          `COUNT(DISTINCT (${this.addPrePostTimeFilter(
            `m.value`,
            metricTimeWindow
          )}))`
        );
      }
      // Count metrics just do a simple count of rows by default
      else if (metric.type === "count") {
        return this.capValue(
          metric.cap,
          `SUM(${this.addPrePostTimeFilter("1", metricTimeWindow)})`
        );
      }
      // Revenue and duration metrics use MAX by default
      else {
        return this.capValue(
          metric.cap,
          `MAX(${this.addPrePostTimeFilter(`m.value`, metricTimeWindow)})`
        );
      }
    }
  }

  private getMetricColumns(metric: MetricInterface, alias = "m") {
    const queryFormat = this.getMetricQueryFormat(metric);

    // Directly inputting SQL (preferred)
    if (queryFormat === "sql") {
      const userIds: Record<string, string> = {};
      metric.userIdTypes?.forEach((userIdType) => {
        userIds[userIdType] = `${alias}.${userIdType}`;
      });
      return {
        userIds: userIds,
        timestamp: `${alias}.timestamp`,
        value: metric.type === "binomial" ? "1" : `${alias}.value`,
      };
    }

    // Using the query builder (legacy)
    let valueCol = metric.column || "value";
    if (metric.type === "duration" && valueCol.match(/\{alias\}/)) {
      valueCol = valueCol.replace(/\{alias\}/g, alias);
    } else {
      valueCol = alias + "." + valueCol;
    }
    const value = metric.type !== "binomial" && metric.column ? valueCol : "1";

    const userIds: Record<string, string> = {};
    metric.userIdTypes?.forEach((userIdType) => {
      userIds[userIdType] = `${alias}.${
        metric.userIdColumns?.[userIdType] || userIdType
      }`;
    });

    return {
      userIds,
      timestamp: `${alias}.${metric.timestampColumn || "received_at"}`,
      value,
    };
  }

  private getIdentitiesQuery(
    settings: DataSourceSettings,
    id1: string,
    id2: string,
    from: Date,
    to: Date | undefined,
    experimentId?: string
  ) {
    if (settings?.queries?.identityJoins) {
      for (let i = 0; i < settings.queries.identityJoins.length; i++) {
        const join = settings?.queries?.identityJoins[i];
        if (
          join.query.length > 6 &&
          join.ids.includes(id1) &&
          join.ids.includes(id2)
        ) {
          return `
          SELECT
            ${id1},
            ${id2}
          FROM
            (
              ${replaceSQLVars(join.query, {
                startDate: from,
                endDate: to,
                experimentId,
              })}
            ) i
          GROUP BY
            ${id1}, ${id2}
          `;
        }
      }
    }
    if (settings?.queries?.pageviewsQuery) {
      const timestampColumn = this.castUserDateCol("i.timestamp");

      if (
        ["user_id", "anonymous_id"].includes(id1) &&
        ["user_id", "anonymous_id"].includes(id2)
      ) {
        return `
        SELECT
          user_id,
          anonymous_id
        FROM
          (${replaceSQLVars(settings.queries.pageviewsQuery, {
            startDate: from,
            endDate: to,
            experimentId,
          })}) i
        WHERE
          ${timestampColumn} >= ${this.toTimestamp(from)}
          ${to ? `AND ${timestampColumn} <= ${this.toTimestamp(to)}` : ""}
        GROUP BY
          user_id, anonymous_id
        `;
      }
    }

    throw new Error(`Missing identifier join table for '${id1}' and '${id2}'.`);
  }
}<|MERGE_RESOLUTION|>--- conflicted
+++ resolved
@@ -858,11 +858,6 @@
       experiment.trackingKey
     );
 
-<<<<<<< HEAD
-=======
-    const aggregate = this.getAggregateMetricColumn(metric, "noWindow");
-
->>>>>>> af512596
     const dimensionCol = this.getDimensionColumn(baseIdType, dimension);
 
     const intialMetric =
@@ -1063,23 +1058,15 @@
           }
         FROM
           __distinctUsers d
-<<<<<<< HEAD
-          LEFT JOIN __metric m ON (
-            m.${baseIdType} = d.${baseIdType}
-            AND ${this.getMetricWindowWhereClause(
-              isRegressionAdjusted,
-              ignoreConversionEnd,
-              "d"
-            )}
-          )
-=======
         JOIN __metric m ON (
           m.${baseIdType} = d.${baseIdType}
         )
         WHERE
-          m.timestamp >= d.conversion_start
-          ${ignoreConversionEnd ? "" : "AND m.timestamp <= d.conversion_end"}
->>>>>>> af512596
+          ${this.getMetricWindowWhereClause(
+            isRegressionAdjusted,
+            ignoreConversionEnd,
+            "d"
+          )}
         GROUP BY
           d.variation,
           d.dimension,
@@ -1133,6 +1120,15 @@
           `
               : ""
           }
+          ${
+            isRegressionAdjusted
+              ? `,
+              SUM(COALESCE(m.covariate_value, 0)) AS covariate_sum,
+              SUM(POWER(COALESCE(m.covariate_value, 0), 2)) AS covariate_sum_squares,
+              SUM(COALESCE(m.value, 0) * COALESCE(m.covariate_value, 0)) AS main_covariate_sum_product
+              `
+              : ""
+          }
         FROM
         ${
           isRatio
@@ -1159,20 +1155,13 @@
           dimension
       )
       SELECT
-<<<<<<< HEAD
-        m.variation,
-        m.dimension,
-        COUNT(*) AS users,
+        u.variation,
+        u.dimension,
+        ${metric.ignoreNulls ? "COALESCE(s.count, 0)" : "u.users"} AS users,
         '${this.getStatisticType(
           isRatio,
           isRegressionAdjusted
         )}' as statistic_type,
-=======
-        u.variation,
-        u.dimension,
-        ${metric.ignoreNulls ? "COALESCE(s.count, 0)" : "u.users"} AS users,
-        '${isRatio ? `ratio` : `mean`}' as statistic_type,
->>>>>>> af512596
         '${metric.type}' as main_metric_type,
         COALESCE(s.main_sum, 0) AS main_sum,
         COALESCE(s.main_sum_squares, 0) AS main_sum_squares
@@ -1190,9 +1179,9 @@
           isRegressionAdjusted
             ? `,
             '${metric.type}' as covariate_metric_type,
-            SUM(COALESCE(m.covariate_value, 0)) AS covariate_sum,
-            SUM(POWER(COALESCE(m.covariate_value, 0), 2)) AS covariate_sum_squares,
-            SUM(COALESCE(m.value, 0) * COALESCE(m.covariate_value, 0)) AS main_covariate_sum_product
+            COALESCE(s.covariate_sum, 0) AS covariate_sum,
+            COALESCE(s.covariate_sum_squares, 0) AS covariate_sum_squares,
+            COALESCE(s.main_covariate_sum_product, 0) AS main_covariate_sum_product
             `
             : ""
         }
