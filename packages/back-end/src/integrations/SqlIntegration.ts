--- conflicted
+++ resolved
@@ -2979,19 +2979,9 @@
       );
     }
 
-<<<<<<< HEAD
-    const percentileData: FactMetricPercentileData[] = [];
-=======
     // TODO(sql): refactor so this is a property of the source table itself
     const percentileTableIndices = new Set<number>();
-    const percentileData: {
-      valueCol: string;
-      outputCol: string;
-      percentile: number;
-      ignoreZeros: boolean;
-      sourceIndex: number;
-    }[] = [];
->>>>>>> 643de0e7
+    const percentileData: FactMetricPercentileData[] = [];
     metricData
       .filter((m) => m.isPercentileCapped)
       .forEach((m) => {
@@ -3105,58 +3095,6 @@
             : ""
         }
       )
-<<<<<<< HEAD
-      , __factTable as (${this.getFactMetricCTE({
-        baseIdType,
-        idJoinMap,
-        metrics,
-        endDate: metricEnd,
-        startDate: metricStart,
-        factTableMap,
-        experimentId: settings.experimentId,
-        addFiltersToWhere: true,
-      })})
-      , __userMetricJoin as (
-        SELECT
-          d.variation AS variation
-          ${dimensionCols.map((c) => `, d.${c.alias} AS ${c.alias}`).join("")}
-          ${banditDates?.length ? `, d.bandit_period AS bandit_period` : ""}
-          , d.${baseIdType} AS ${baseIdType}
-          ${metricData
-            .map(
-              (data) =>
-                `, ${this.addCaseWhenTimeFilter({
-                  col: `m.${data.alias}_value`,
-                  metric: data.metric,
-                  overrideConversionWindows: data.overrideConversionWindows,
-                  endDate: settings.endDate,
-                  metricQuantileSettings: data.quantileMetric
-                    ? data.metricQuantileSettings
-                    : undefined,
-                  metricTimestampCol: "m.timestamp",
-                  exposureTimestampCol: "d.timestamp",
-                })} as ${data.alias}_value
-                ${
-                  data.ratioMetric
-                    ? `, ${this.addCaseWhenTimeFilter({
-                        col: `m.${data.alias}_denominator`,
-                        metric: data.metric,
-                        overrideConversionWindows:
-                          data.overrideConversionWindows,
-                        endDate: settings.endDate,
-                        metricTimestampCol: "m.timestamp",
-                        exposureTimestampCol: "d.timestamp",
-                      })} as ${data.alias}_denominator`
-                    : ""
-                }
-                `,
-            )
-            .join("\n")}
-        FROM
-          __distinctUsers d
-        LEFT JOIN __factTable m ON (
-          m.${baseIdType} = d.${baseIdType}
-=======
       ${factTablesWithIndices
         .map(
           (f) =>
@@ -3185,25 +3123,31 @@
                 (data) =>
                   `${
                     data.numeratorSourceIndex === f.index
-                      ? `, ${this.addCaseWhenTimeFilter(
-                          `m.${data.alias}_value`,
-                          data.metric,
-                          data.overrideConversionWindows,
-                          settings.endDate,
-                          data.quantileMetric
+                      ? `, ${this.addCaseWhenTimeFilter({
+                          col: `m.${data.alias}_value`,
+                          metric: data.metric,
+                          overrideConversionWindows:
+                            data.overrideConversionWindows,
+                          endDate: settings.endDate,
+                          metricQuantileSettings: data.quantileMetric
                             ? data.metricQuantileSettings
                             : undefined,
-                        )} as ${data.alias}_value`
+                          metricTimestampCol: "m.timestamp",
+                          exposureTimestampCol: "d.timestamp",
+                        })} as ${data.alias}_value`
                       : ""
                   }
                   ${
                     data.ratioMetric && data.denominatorSourceIndex === f.index
-                      ? `, ${this.addCaseWhenTimeFilter(
-                          `m.${data.alias}_denominator`,
-                          data.metric,
-                          data.overrideConversionWindows,
-                          settings.endDate,
-                        )} as ${data.alias}_denominator`
+                      ? `, ${this.addCaseWhenTimeFilter({
+                          col: `m.${data.alias}_denominator`,
+                          metric: data.metric,
+                          overrideConversionWindows:
+                            data.overrideConversionWindows,
+                          endDate: settings.endDate,
+                          metricTimestampCol: "m.timestamp",
+                          exposureTimestampCol: "d.timestamp",
+                        })} as ${data.alias}_denominator`
                       : ""
                   }
                   `,
@@ -3214,7 +3158,6 @@
           LEFT JOIN __factTable${f.index === 0 ? "" : f.index} m ON (
             m.${baseIdType} = d.${baseIdType}
           )
->>>>>>> 643de0e7
         )
       ${
         eventQuantileData.length
@@ -3470,13 +3413,8 @@
       FROM
         ${joinedMetricTableName} m
         ${
-<<<<<<< HEAD
-          eventQuantileData.length
+          eventQuantileData.length // TODO(sql): error if event quantiles have two tables
             ? `LEFT JOIN ${eventQuantileTableName} qm ON (
-=======
-          eventQuantileData.length // TODO(sql): error if event quantiles have two tables
-            ? `LEFT JOIN __eventQuantileMetric qm ON (
->>>>>>> 643de0e7
           qm.variation = m.variation 
           ${dimensionCols
             .map((c) => `AND qm.${c.alias} = m.${c.alias}`)
@@ -3484,48 +3422,6 @@
             )`
             : ""
         }
-<<<<<<< HEAD
-      ${
-        regressionAdjustedMetrics.length > 0
-          ? `
-          LEFT JOIN ${cupedMetricTableName} c
-          ON (c.${baseIdType} = m.${baseIdType})
-          `
-          : ""
-      }
-      ${percentileData.length > 0 ? `CROSS JOIN ${capValueTableName} cap` : ""}
-=======
-      ${factTablesWithIndices
-        .map(({ factTable: _, index }) => {
-          const suffix = `${index === 0 ? "" : index}`;
-          return `
-        ${
-          index === 0
-            ? ""
-            : `LEFT JOIN __userMetricAgg${suffix} m${suffix} ON (
-          m${suffix}.${baseIdType} = m.${baseIdType}
-        )`
-        }
-        ${
-          regressionAdjustedTableIndices.has(index)
-            ? `
-          LEFT JOIN __userCovariateMetric${suffix} c${suffix} ON (
-            c${suffix}.${baseIdType} = m${suffix}.${baseIdType}
-          )
-        `
-            : ""
-        }
-        ${
-          percentileTableIndices.has(index)
-            ? `
-          CROSS JOIN __capValue${suffix} cap${suffix}
-        `
-            : ""
-        }
-        `;
-        })
-        .join("\n")}
->>>>>>> 643de0e7
       GROUP BY
         m.variation
         ${dimensionCols.map((c) => `, m.${c.alias}`).join("")}
@@ -5449,13 +5345,10 @@
     endDate,
     experimentId,
     addFiltersToWhere,
-<<<<<<< HEAD
     exclusiveStartDateFilter,
     additionalPartitionFilters,
-=======
     phase,
     customFields,
->>>>>>> 643de0e7
   }: {
     metricsWithIndices: { metric: FactMetricInterface; index: number }[];
     factTable: FactTableInterface;
@@ -5465,7 +5358,8 @@
     endDate: Date | null;
     experimentId?: string;
     addFiltersToWhere?: boolean;
-<<<<<<< HEAD
+    phase?: PhaseSQLVar;
+    customFields?: Record<string, unknown>;
     // Additional filter to ensure we only get
     // new data from AFTER the last seen max timestamp
     exclusiveStartDateFilter?: boolean;
@@ -5474,10 +5368,6 @@
     // and on or before end date, if end date exists
     additionalPartitionFilters?: string;
     castIdToString?: boolean;
-=======
-    phase?: PhaseSQLVar;
-    customFields?: Record<string, unknown>;
->>>>>>> 643de0e7
   }) {
     // Determine if a join is required to match up id types
     let join = "";
@@ -6567,18 +6457,8 @@
     forcedUserIdType?: string;
   }): {
     metricData: FactMetricData[];
-    percentileData: {
-      valueCol: string;
-      outputCol: string;
-      percentile: number;
-      ignoreZeros: boolean;
-    }[];
-    eventQuantileData: {
-      alias: string;
-      valueCol: string;
-      outputCol: string;
-      metricQuantileSettings: MetricQuantileSettings;
-    }[];
+    percentileData: FactMetricPercentileData[];
+    eventQuantileData: FactMetricQuantileData[];
     regressionAdjustedMetrics: FactMetricData[];
     metricStart: Date;
     metricEnd: Date;
@@ -6607,7 +6487,13 @@
       throw new Error("Could not find fact table");
     }
     const metricData = metrics.map((metric, i) =>
-      this.getMetricData(metric, settings, activationMetric, `m${i}`),
+      this.getMetricData(
+        metric,
+        settings,
+        activationMetric,
+        [{ factTable, index: 0 }],
+        `m${i}`,
+      ),
     );
 
     const raMetricSettings = metricData
@@ -6627,12 +6513,7 @@
       settings.endDate,
     );
 
-    const percentileData: {
-      valueCol: string;
-      outputCol: string;
-      percentile: number;
-      ignoreZeros: boolean;
-    }[] = [];
+    const percentileData: FactMetricPercentileData[] = [];
     metricData
       .filter((m) => m.isPercentileCapped)
       .forEach((m) => {
@@ -6641,6 +6522,7 @@
           outputCol: `${m.alias}_value_cap`,
           percentile: m.metric.cappingSettings.value ?? 1,
           ignoreZeros: m.metric.cappingSettings.ignoreZeros ?? false,
+          sourceIndex: m.numeratorSourceIndex,
         });
         if (m.ratioMetric) {
           percentileData.push({
@@ -6648,6 +6530,7 @@
             outputCol: `${m.alias}_denominator_cap`,
             percentile: m.metric.cappingSettings.value ?? 1,
             ignoreZeros: m.metric.cappingSettings.ignoreZeros ?? false,
+            sourceIndex: m.denominatorSourceIndex,
           });
         }
       });
@@ -7096,6 +6979,10 @@
     const factTable = factTableMap.get(
       params.metrics[0].numerator?.factTableId,
     );
+    if (!factTable) {
+      throw new Error("Could not find fact table");
+    }
+
     const { baseIdType, idJoinMap, idJoinSQL } = this.getIdentitiesCTE({
       objects: [[exposureQuery.userIdType], factTable?.userIdTypes || []],
       // TODO(incremental-refresh): this gets all identities from history
@@ -7160,7 +7047,10 @@
         __factTable AS (${this.getFactMetricCTE({
           baseIdType,
           idJoinMap,
-          metrics: sortedMetrics,
+          metricsWithIndices: sortedMetrics.map((m, i) => ({
+            metric: m,
+            index: i,
+          })),
           // Here we always want to go as far out as the data wants us to.
           // Even if the experiment is over, sometimes we go beyond it with
           // a conversion window.
@@ -7168,7 +7058,7 @@
           // Only get metric data that goes back to the earliest `metricStart`
           // or the last max timestamp, whichever is later
           startDate: startDate,
-          factTableMap: params.factTableMap,
+          factTable: factTable!,
           addFiltersToWhere: true,
           additionalPartitionFilters,
           // if last max timestamp is later than metric start and thus the start
