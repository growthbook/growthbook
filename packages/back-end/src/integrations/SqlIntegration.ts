import cloneDeep from "lodash/cloneDeep";
import { getValidDate } from "shared/dates";
import normal from "@stdlib/stats/base/dists/normal";
import { format as formatDate, subDays } from "date-fns";
import {
  getConversionWindowHours,
  getUserIdTypes,
  isFactMetric,
  isFunnelMetric,
  isRatioMetric,
  isRegressionAdjusted,
  ExperimentMetricInterface,
  getMetricTemplateVariables,
  quantileMetricType,
  getColumnRefWhereClause,
  getAggregateFilters,
  isBinomialMetric,
  getDelayWindowHours,
  getColumnExpression,
} from "shared/experiments";
import {
  AUTOMATIC_DIMENSION_OTHER_NAME,
  DEFAULT_TEST_QUERY_DAYS,
  DEFAULT_METRIC_HISTOGRAM_BINS,
  BANDIT_SRM_DIMENSION_NAME,
  SAFE_ROLLOUT_TRACKING_KEY_PREFIX,
} from "shared/constants";
import { ensureLimit, format, SQL_ROW_LIMIT } from "shared/sql";
import { FormatDialect } from "shared/src/types";
import { MetricAnalysisSettings } from "back-end/types/metric-analysis";
import { UNITS_TABLE_PREFIX } from "back-end/src/queryRunners/ExperimentResultsQueryRunner";
import { ReqContext } from "back-end/types/organization";
import { MetricInterface, MetricType } from "back-end/types/metric";
import {
  DataSourceSettings,
  DataSourceProperties,
  ExposureQuery,
  SchemaFormatConfig,
  DataSourceInterface,
  AutoFactTableSchemas,
  SchemaFormat,
} from "back-end/types/datasource";
import {
  MetricValueParams,
  SourceIntegrationInterface,
  ExperimentMetricQueryParams,
  PastExperimentParams,
  PastExperimentQueryResponse,
  ExperimentMetricQueryResponse,
  MetricValueQueryResponse,
  MetricValueQueryResponseRow,
  ExperimentQueryResponses,
  Dimension,
  TestQueryResult,
  InformationSchema,
  RawInformationSchema,
  MissingDatasourceParamsError,
  ExperimentUnitsQueryParams,
  QueryResponse,
  TrackedEventResponseRow,
  ExperimentUnitsQueryResponse,
  ProcessedDimensions,
  ExperimentAggregateUnitsQueryResponse,
  ExperimentAggregateUnitsQueryParams,
  UserDimension,
  ExperimentDimension,
  ExternalIdCallback,
  DimensionSlicesQueryResponse,
  DimensionSlicesQueryParams,
  ExperimentFactMetricsQueryParams,
  ExperimentFactMetricsQueryResponse,
  FactMetricData,
  BanditMetricData,
  MetricAnalysisParams,
  MetricAnalysisQueryResponse,
  MetricAnalysisQueryResponseRow,
  TrackedEventData,
  AutoMetricTrackedEvent,
  AutoMetricToCreate,
  DropTableQueryResponse,
  DropTableQueryParams,
  TestQueryParams,
  ColumnTopValuesParams,
  ColumnTopValuesResponse,
  PopulationMetricQueryParams,
  PopulationFactMetricsQueryParams,
  VariationPeriodWeight,
  DimensionColumnData,
} from "back-end/src/types/Integration";
import { DimensionInterface } from "back-end/types/dimension";
import { SegmentInterface } from "back-end/types/segment";
import {
  getBaseIdTypeAndJoins,
  compileSqlTemplate,
  replaceCountStar,
} from "back-end/src/util/sql";
import { formatInformationSchema } from "back-end/src/util/informationSchemas";
import {
  ExperimentSnapshotSettings,
  SnapshotBanditSettings,
  SnapshotSettingsVariation,
} from "back-end/types/experiment-snapshot";
import { SQLVars, TemplateVariables } from "back-end/types/sql";
import { FactTableMap } from "back-end/src/models/FactTableModel";
import { logger } from "back-end/src/util/logger";
import {
  ColumnRef,
  FactMetricInterface,
  FactTableInterface,
  MetricQuantileSettings,
} from "back-end/types/fact-table";
import { applyMetricOverrides } from "back-end/src/util/integration";
import { ReqContextClass } from "back-end/src/services/context";
import { PopulationDataQuerySettings } from "back-end/src/queryRunners/PopulationDataQueryRunner";

export const MAX_ROWS_UNIT_AGGREGATE_QUERY = 3000;
export const MAX_ROWS_PAST_EXPERIMENTS_QUERY = 3000;
export const TEST_QUERY_SQL = "SELECT 1";

const N_STAR_VALUES = [
  100,
  200,
  400,
  800,
  1600,
  3200,
  6400,
  12800,
  25600,
  51200,
  102400,
  204800,
  409600,
  819200,
  1638400,
  3276800,
  6553600,
  13107200,
  26214400,
  52428800,
];

const supportedEventTrackers: Record<AutoFactTableSchemas, true> = {
  segment: true,
  rudderstack: true,
  amplitude: true,
};

export default abstract class SqlIntegration
  implements SourceIntegrationInterface {
  datasource: DataSourceInterface;
  context: ReqContext;
  decryptionError: boolean;
  // eslint-disable-next-line
  params: any;
  abstract setParams(encryptedParams: string): void;
  abstract runQuery(
    sql: string,
    setExternalId?: ExternalIdCallback
  ): Promise<QueryResponse>;
  async cancelQuery(externalId: string): Promise<void> {
    logger.debug(`Cancel query: ${externalId} - not implemented`);
  }
  abstract getSensitiveParamKeys(): string[];

  constructor(context: ReqContextClass, datasource: DataSourceInterface) {
    this.datasource = datasource;
    this.context = context;
    this.decryptionError = false;
    try {
      this.setParams(datasource.params);
    } catch (e) {
      this.params = {};
      this.decryptionError = true;
    }
  }
  getSourceProperties(): DataSourceProperties {
    return {
      queryLanguage: "sql",
      metricCaps: true,
      segments: true,
      dimensions: true,
      exposureQueries: true,
      separateExperimentResultQueries: true,
      hasSettings: true,
      userIds: true,
      experimentSegments: true,
      activationDimension: true,
      pastExperiments: true,
      supportsInformationSchema: true,
      supportsAutoGeneratedMetrics: this.isAutoGeneratingMetricsSupported(),
      supportsWritingTables: this.isWritingTablesSupported(),
      dropUnitsTable: this.dropUnitsTable(),
      hasQuantileTesting: this.hasQuantileTesting(),
      hasEfficientPercentiles: this.hasEfficientPercentile(),
      hasCountDistinctHLL: this.hasCountDistinctHLL(),
    };
  }

  async testConnection(): Promise<boolean> {
    await this.runQuery(TEST_QUERY_SQL);
    return true;
  }

  isAutoGeneratingFactTablesSupported(): boolean {
    if (
      this.datasource.settings.schemaFormat &&
      supportedEventTrackers[
        this.datasource.settings.schemaFormat as AutoFactTableSchemas
      ]
    ) {
      return true;
    }
    return false;
  }

  // Currently, if auto generating fact tables is supported, so is generating auto metrics
  isAutoGeneratingMetricsSupported(): boolean {
    return this.isAutoGeneratingFactTablesSupported();
  }

  schemaFormatisAutoFactTablesSchemas(
    schemaFormat: SchemaFormat
  ): schemaFormat is AutoFactTableSchemas {
    return (
      supportedEventTrackers[schemaFormat as AutoFactTableSchemas] || false
    );
  }

  isWritingTablesSupported(): boolean {
    return false;
  }

  dropUnitsTable(): boolean {
    return false;
  }

  requiresDatabase = true;
  requiresSchema = true;
  requiresEscapingPath = false;

  getSchema(): string {
    return "";
  }
  getFormatDialect(): FormatDialect {
    return "";
  }
  toTimestamp(date: Date) {
    return `'${date.toISOString().substr(0, 19).replace("T", " ")}'`;
  }
  addHours(col: string, hours: number) {
    if (!hours) return col;
    let unit: "hour" | "minute" = "hour";
    const sign = hours > 0 ? "+" : "-";
    hours = Math.abs(hours);

    const roundedHours = Math.round(hours);
    const roundedMinutes = Math.round(hours * 60);

    let amount = roundedHours;

    // If minutes are needed, use them
    if (roundedMinutes % 60 > 0) {
      unit = "minute";
      amount = roundedMinutes;
    }

    if (amount === 0) {
      return col;
    }

    return this.addTime(col, unit, sign, amount);
  }
  addTime(
    col: string,
    unit: "hour" | "minute",
    sign: "+" | "-",
    amount: number
  ): string {
    return `${col} ${sign} INTERVAL '${amount} ${unit}s'`;
  }
  dateTrunc(col: string) {
    return `date_trunc('day', ${col})`;
  }
  dateDiff(startCol: string, endCol: string) {
    return `datediff(day, ${startCol}, ${endCol})`;
  }
  formatDate(col: string): string {
    return col;
  }
  ifElse(condition: string, ifTrue: string, ifFalse: string) {
    return `(CASE WHEN ${condition} THEN ${ifTrue} ELSE ${ifFalse} END)`;
  }
  castToString(col: string): string {
    return `cast(${col} as varchar)`;
  }
  castToDate(col: string): string {
    return `CAST(${col} AS DATE)`;
  }
  ensureFloat(col: string): string {
    return col;
  }
  escapeStringLiteral(value: string): string {
    return value.replace(/'/g, `''`);
  }
  castUserDateCol(column: string): string {
    return column;
  }
  formatDateTimeString(col: string): string {
    return this.castToString(col);
  }
  selectStarLimit(table: string, limit: number): string {
    return `SELECT * FROM ${table} LIMIT ${limit}`;
  }

  ensureMaxLimit(sql: string, limit: number): string {
    return ensureLimit(sql, limit);
  }

  hasQuantileTesting(): boolean {
    return true;
  }
  hasEfficientPercentile(): boolean {
    return true;
  }
  hasCountDistinctHLL(): boolean {
    return false;
  }
  // eslint-disable-next-line
  hllAggregate(col: string): string {
    throw new Error(
      "COUNT DISTINCT is not supported for fact metrics in this data source."
    );
  }
  // eslint-disable-next-line
  hllReaggregate(col: string): string {
    throw new Error(
      "COUNT DISTINCT is not supported for fact metrics in this data source."
    );
  }
  // eslint-disable-next-line
  hllCardinality(col: string): string {
    throw new Error(
      "COUNT DISTINCT is not supported for fact metrics in this data source."
    );
  }

  extractJSONField(jsonCol: string, path: string, isNumeric: boolean): string {
    const raw = `json_extract_scalar(${jsonCol}, '$.${path}')`;
    return isNumeric ? this.ensureFloat(raw) : raw;
  }

  private getExposureQuery(
    exposureQueryId: string,
    userIdType?: "anonymous" | "user"
  ): ExposureQuery {
    if (!exposureQueryId) {
      exposureQueryId = userIdType === "user" ? "user_id" : "anonymous_id";
    }

    const queries = this.datasource.settings?.queries?.exposure || [];

    const match = queries.find((q) => q.id === exposureQueryId);

    if (!match) {
      throw new Error(
        "Unknown experiment assignment table - " + exposureQueryId
      );
    }

    return match;
  }

  getPastExperimentQuery(params: PastExperimentParams): string {
    // TODO: for past experiments, UNION all exposure queries together
    const experimentQueries = (
      this.datasource.settings.queries?.exposure || []
    ).map(({ id }) => this.getExposureQuery(id));

    const end = new Date();

    return format(
      `-- Past Experiments
    WITH
      ${experimentQueries
        .map((q, i) => {
          const hasNameCol = q.hasNameCol || false;
          return `
        __exposures${i} as (
          SELECT 
            ${this.castToString(`'${q.id}'`)} as exposure_query,
            experiment_id,
            ${
              hasNameCol ? "MIN(experiment_name)" : "experiment_id"
            } as experiment_name,
            ${this.castToString("variation_id")} as variation_id,
            ${
              hasNameCol
                ? "MIN(variation_name)"
                : this.castToString("variation_id")
            } as variation_name,
            ${this.dateTrunc(this.castUserDateCol("timestamp"))} as date,
            count(distinct ${q.userIdType}) as users,
            MAX(${this.castUserDateCol("timestamp")}) as latest_data
          FROM
            (
              ${compileSqlTemplate(q.query, { startDate: params.from })}
            ) e${i}
          WHERE
            timestamp > ${this.toTimestamp(params.from)}
            AND timestamp <= ${this.toTimestamp(end)}
            AND SUBSTRING(experiment_id, 1, ${
              SAFE_ROLLOUT_TRACKING_KEY_PREFIX.length
            }) != '${SAFE_ROLLOUT_TRACKING_KEY_PREFIX}'
          GROUP BY
            experiment_id,
            variation_id,
            ${this.dateTrunc(this.castUserDateCol("timestamp"))}
        ),`;
        })
        .join("\n")}
      __experiments as (
        ${experimentQueries
          .map((q, i) => `SELECT * FROM __exposures${i}`)
          .join("\nUNION ALL\n")}
      ),
      __userThresholds as (
        SELECT
          exposure_query,
          experiment_id,
          MIN(experiment_name) as experiment_name,
          variation_id,
          MIN(variation_name) as variation_name,
          -- It's common for a small number of tracking events to continue coming in
          -- long after an experiment ends, so limit to days with enough traffic
          max(users)*0.05 as threshold
        FROM
          __experiments
        WHERE
          -- Skip days where a variation got 5 or fewer visitors since it's probably not real traffic
          users > 5
        GROUP BY
        exposure_query, experiment_id, variation_id
      ),
      __variations as (
        SELECT
          d.exposure_query,
          d.experiment_id,
          MIN(d.experiment_name) as experiment_name,
          d.variation_id,
          MIN(d.variation_name) as variation_name,
          MIN(d.date) as start_date,
          MAX(d.date) as end_date,
          SUM(d.users) as users,
          MAX(latest_data) as latest_data
        FROM
          __experiments d
          JOIN __userThresholds u ON (
            d.exposure_query = u.exposure_query
            AND d.experiment_id = u.experiment_id
            AND d.variation_id = u.variation_id
          )
        WHERE
          d.users > u.threshold
        GROUP BY
          d.exposure_query, d.experiment_id, d.variation_id
      )
    ${this.selectStarLimit(
      `
      __variations
    ORDER BY
      start_date DESC, experiment_id ASC, variation_id ASC
      `,
      MAX_ROWS_PAST_EXPERIMENTS_QUERY
    )}`,
      this.getFormatDialect()
    );
  }
  async runPastExperimentQuery(
    query: string,
    setExternalId: ExternalIdCallback
  ): Promise<PastExperimentQueryResponse> {
    const { rows, statistics } = await this.runQuery(query, setExternalId);

    return {
      rows: rows.map((row) => {
        return {
          exposure_query: row.exposure_query,
          experiment_id: row.experiment_id,
          experiment_name: row.experiment_name,
          variation_id: row.variation_id ?? "",
          variation_name: row.variation_name,
          users: parseInt(row.users) || 0,
          end_date: getValidDate(row.end_date).toISOString(),
          start_date: getValidDate(row.start_date).toISOString(),
          latest_data: getValidDate(row.latest_data).toISOString(),
        };
      }),
      statistics: statistics,
    };
  }

  getMetricValueQuery(params: MetricValueParams): string {
    const { baseIdType, idJoinMap, idJoinSQL } = this.getIdentitiesCTE({
      objects: [
        params.metric.userIdTypes || [],
        params.segment ? [params.segment.userIdType || "user_id"] : [],
      ],
      from: params.from,
      to: params.to,
    });

    // Get rough date filter for metrics to improve performance
    const metricStart = this.getMetricStart(
      params.from,
      this.getMetricMinDelay([params.metric]),
      0
    );
    const metricEnd = this.getMetricEnd([params.metric], params.to);

    const aggregate = this.getAggregateMetricColumn({
      metric: params.metric,
    });

    // TODO query is broken if segment has template variables
    return format(
      `-- ${params.name} - ${params.metric.name} Metric
      WITH
        ${idJoinSQL}
        ${
          params.segment
            ? `segment as (${this.getSegmentCTE(
                params.segment,
                baseIdType,
                idJoinMap,
                params.factTableMap
              )}),`
            : ""
        }
        __metric as (${this.getMetricCTE({
          metric: params.metric,
          baseIdType,
          idJoinMap,
          startDate: metricStart,
          endDate: metricEnd,
          // Facts tables are not supported for this query yet
          factTableMap: new Map(),
        })})
        , __userMetric as (
          -- Add in the aggregate metric value for each user
          SELECT
            ${aggregate} as value
          FROM
            __metric m
            ${
              params.segment
                ? `JOIN segment s ON (s.${baseIdType} = m.${baseIdType}) WHERE s.date <= m.timestamp`
                : ""
            }
          GROUP BY
            m.${baseIdType}
        )
        , __overall as (
          SELECT
            COUNT(*) as count,
            COALESCE(SUM(value), 0) as main_sum,
            COALESCE(SUM(POWER(value, 2)), 0) as main_sum_squares
          from
            __userMetric
        )
        ${
          params.includeByDate
            ? `
          , __userMetricDates as (
            -- Add in the aggregate metric value for each user
            SELECT
              ${this.dateTrunc("m.timestamp")} as date,
              ${aggregate} as value
            FROM
              __metric m
              ${
                params.segment
                  ? `JOIN segment s ON (s.${baseIdType} = m.${baseIdType}) WHERE s.date <= m.timestamp`
                  : ""
              }
            GROUP BY
              ${this.dateTrunc("m.timestamp")},
              m.${baseIdType}
          )
          , __byDateOverall as (
            SELECT
              date,
              COUNT(*) as count,
              COALESCE(SUM(value), 0) as main_sum,
              COALESCE(SUM(POWER(value, 2)), 0) as main_sum_squares
            FROM
              __userMetricDates d
            GROUP BY
              date
          )`
            : ""
        }
      ${
        params.includeByDate
          ? `
        , __union as (
          SELECT 
            null as date,
            o.*
          FROM
            __overall o
          UNION ALL
          SELECT
            d.*
          FROM
            __byDateOverall d
        )
        SELECT
          *
        FROM
          __union
        ORDER BY
          date ASC
      `
          : `
        SELECT
          o.*
        FROM
          __overall o
      `
      }
      
      `,
      this.getFormatDialect()
    );
  }

  getPowerPopulationSourceCTE({
    settings,
    factTableMap,
    segment,
  }: {
    settings: PopulationDataQuerySettings;
    factTableMap: FactTableMap;
    segment: SegmentInterface | null;
  }) {
    switch (settings.sourceType) {
      case "segment": {
        if (segment) {
          const factTable = segment.factTableId
            ? factTableMap.get(segment.factTableId)
            : undefined;
          return `
          __source AS (${this.getSegmentCTE(
            segment,
            settings.userIdType,
            {}, // no id join map needed as id type is segment id type
            factTableMap,
            {
              startDate: settings.startDate,
              endDate: settings.endDate ?? undefined,
              templateVariables: { eventName: factTable?.eventName },
            }
          )})`;
        } else {
          throw new Error("Segment not found");
        }
      }
      case "factTable": {
        const factTable = factTableMap.get(settings.sourceId);
        if (factTable) {
          const sql = factTable.sql;
          return compileSqlTemplate(
            `
          __source AS (
            SELECT
              ${settings.userIdType}
              , timestamp
            FROM (
              ${sql}
            ) ft
          )`,
            {
              startDate: settings.startDate,
              endDate: settings.endDate ?? undefined,
              templateVariables: { eventName: factTable.eventName },
            }
          );
        } else {
          throw new Error("Fact Table not found");
        }
      }
    }
  }

  getPowerPopulationCTEs({
    settings,
    factTableMap,
    segment,
  }: {
    settings: PopulationDataQuerySettings;
    factTableMap: FactTableMap;
    segment: SegmentInterface | null;
  }): string {
    const timestampColumn =
      settings.sourceType === "segment" ? "date" : "timestamp";
    // BQ datetime cast for SELECT statements (do not use for where)
    const timestampDateTimeColumn = this.castUserDateCol(timestampColumn);

    const firstQuery = this.getPowerPopulationSourceCTE({
      settings,
      factTableMap,
      segment,
    });

    return `
      ${firstQuery}
      , __experimentUnits AS (
        SELECT
          ${settings.userIdType}
          , MIN(${timestampDateTimeColumn}) AS first_exposure_timestamp
          , ${this.castToString("''")} as variation
        FROM
          __source
        WHERE
            ${timestampColumn} >= ${this.toTimestamp(settings.startDate)}
            AND ${timestampColumn} <= ${this.toTimestamp(settings.endDate)}
        GROUP BY ${settings.userIdType}
      ),`;
  }

  getMetricAnalysisPopulationCTEs({
    settings,
    idJoinMap,
    factTableMap,
    segment,
  }: {
    settings: MetricAnalysisSettings;
    idJoinMap: Record<string, string>;
    factTableMap: FactTableMap;
    segment: SegmentInterface | null;
  }): string {
    // get population query
    if (settings.populationType === "exposureQuery") {
      const exposureQuery = this.getExposureQuery(settings.populationId || "");

      return `
      __rawExperiment AS (
        ${compileSqlTemplate(exposureQuery.query, {
          startDate: settings.startDate,
          endDate: settings.endDate ?? undefined,
        })}
      ),
      __population AS (
        -- All recent users
        SELECT DISTINCT
          ${settings.userIdType}
        FROM
            __rawExperiment
        WHERE
            timestamp >= ${this.toTimestamp(settings.startDate)}
            ${
              settings.endDate
                ? `AND timestamp <= ${this.toTimestamp(settings.endDate)}`
                : ""
            }
        ),`;
    }

    if (settings.populationType === "segment" && segment) {
      // TODO segment missing
      return `
      __segment as (${this.getSegmentCTE(
        segment,
        settings.userIdType,
        idJoinMap,
        factTableMap,
        {
          startDate: settings.startDate,
          endDate: settings.endDate ?? undefined,
        }
      )}),
      __population AS (
        SELECT DISTINCT
          ${settings.userIdType}
        FROM
          __segment e
        WHERE
            date >= ${this.toTimestamp(settings.startDate)}
            ${
              settings.endDate
                ? `AND date <= ${this.toTimestamp(settings.endDate)}`
                : ""
            }
      ),`;
    }

    return "";
  }

  getMetricAnalysisStatisticClauses(
    finalValueColumn: string,
    finalDenominatorColumn: string,
    ratioMetric: boolean
  ): string {
    return `, COUNT(*) as units
            , SUM(${finalValueColumn}) as main_sum
            , SUM(POWER(${finalValueColumn}, 2)) as main_sum_squares
            ${
              ratioMetric
                ? `
            , SUM(${finalDenominatorColumn}) as denominator_sum
            , SUM(POWER(${finalDenominatorColumn}, 2)) as denominator_sum_squares
            , SUM(${finalDenominatorColumn} * ${finalValueColumn}) as main_denominator_sum_product
            `
                : ""
            }`;
  }

  getMetricAnalysisQuery(params: MetricAnalysisParams): string {
    const { metric, settings } = params;

    // Get any required identity join queries; only use same id type for now,
    // so not needed
    const idTypeObjects = [
      getUserIdTypes(metric, params.factTableMap),
      //...unitDimensions.map((d) => [d.dimension.userIdType || "user_id"]),
      //settings.segment ? [settings.segment.userIdType || "user_id"] : [],
    ];
    const { baseIdType, idJoinMap, idJoinSQL } = this.getIdentitiesCTE({
      objects: idTypeObjects,
      from: settings.startDate,
      to: settings.endDate ?? undefined,
      forcedBaseIdType: settings.userIdType,
    });
    const metricData = this.getMetricData(
      metric,
      {
        attributionModel: "experimentDuration",
        regressionAdjustmentEnabled: false,
        startDate: settings.startDate,
        endDate: settings.endDate ?? undefined,
      },
      null,
      "m0"
    );

    const createHistogram = metric.metricType === "mean";

    const finalDailyValueColumn = this.capCoalesceValue({
      valueCol: this.getValueFromAggregateColumns("value", metric.numerator),
      metric,
      capTablePrefix: "cap",
      capValueCol: "value_capped",
      columnRef: metric.numerator,
    });
    const finalDailyDenominatorColumn = this.capCoalesceValue({
      valueCol: this.getValueFromAggregateColumns(
        "denominator",
        metric.denominator
      ),
      metric,
      capTablePrefix: "cap",
      capValueCol: "denominator_capped",
      columnRef: metric.denominator,
    });

    const finalOverallValueColumn = this.capCoalesceValue({
      valueCol: "value",
      metric,
      capTablePrefix: "cap",
      capValueCol: "value_capped",
      columnRef: metric.numerator,
    });
    const finalOverallDenominatorColumn = this.capCoalesceValue({
      valueCol: "denominator",
      metric,
      capTablePrefix: "cap",
      capValueCol: "denominator_capped",
      columnRef: metric.denominator,
    });

    const populationSQL = this.getMetricAnalysisPopulationCTEs({
      settings,
      idJoinMap,
      factTableMap: params.factTableMap,
      segment: params.segment,
    });

    // TODO check if query broken if segment has template variables
    // TODO return cap numbers
    return format(
      `-- ${metric.name} Metric Analysis
      WITH
        ${idJoinSQL}
        ${populationSQL}
      __factTable AS (${this.getFactMetricCTE({
        baseIdType,
        idJoinMap,
        metrics: [metric],
        endDate: metricData.metricEnd,
        startDate: metricData.metricStart,
        factTableMap: params.factTableMap,
        addFiltersToWhere: settings.populationType == "metric",
      })})
        , __userMetricDaily AS (
          -- Get aggregated metric per user by day
          SELECT
          ${populationSQL ? "p" : "f"}.${baseIdType} AS ${baseIdType}
            , ${this.dateTrunc("timestamp")} AS date
            , ${this.getAggregateMetricColumn({
              metric: metricData.metric,
              useDenominator: false,
              valueColumn: `f.${metricData.alias}_value`,
              willReaggregate: true,
            })} AS value
                  ${
                    metricData.ratioMetric
                      ? `, ${this.getAggregateMetricColumn({
                          metric: metricData.metric,
                          useDenominator: true,
                          valueColumn: `f.${metricData.alias}_denominator`,
                          willReaggregate: true,
                        })} AS denominator`
                      : ""
                  }
          
          ${
            populationSQL
              ? `
            FROM __population p 
            LEFT JOIN __factTable f ON (f.${baseIdType} = p.${baseIdType})`
              : `
            FROM __factTable f`
          } 
          GROUP BY
            ${this.dateTrunc("f.timestamp")}
            , ${populationSQL ? "p" : "f"}.${baseIdType}
        )
        , __userMetricOverall AS (
          SELECT
            ${baseIdType}
            , ${this.getReaggregateMetricColumn(
              metric,
              false,
              "value"
            )} AS value
             ${
               metricData.ratioMetric
                 ? `, ${this.getReaggregateMetricColumn(
                     metric,
                     true,
                     "denominator"
                   )} AS denominator`
                 : ""
             }
          FROM
            __userMetricDaily
          GROUP BY
            ${baseIdType}
        )
        ${
          metricData.isPercentileCapped
            ? `
        , __capValue AS (
            ${this.percentileCapSelectClause(
              [
                {
                  valueCol: "value",
                  outputCol: "value_capped",
                  percentile: metricData.metric.cappingSettings.value ?? 1,
                  ignoreZeros:
                    metricData.metric.cappingSettings.ignoreZeros ?? false,
                },
                ...(metricData.ratioMetric
                  ? [
                      {
                        valueCol: "denominator",
                        outputCol: "denominator_capped",
                        percentile:
                          metricData.metric.cappingSettings.value ?? 1,
                        ignoreZeros:
                          metricData.metric.cappingSettings.ignoreZeros ??
                          false,
                      },
                    ]
                  : []),
              ],
              "__userMetricOverall"
            )}
        )
        `
            : ""
        }
        , __statisticsDaily AS (
          SELECT
            date
            , MAX(${this.castToString("'date'")}) AS data_type
            , ${this.castToString(
              `'${metric.cappingSettings.type ? "capped" : "uncapped"}'`
            )} AS capped
            ${this.getMetricAnalysisStatisticClauses(
              finalDailyValueColumn,
              finalDailyDenominatorColumn,
              metricData.ratioMetric
            )}
            ${
              createHistogram
                ? `
            , MIN(${finalDailyValueColumn}) as value_min
            , MAX(${finalDailyValueColumn}) as value_max
            , ${this.ensureFloat("NULL")} AS bin_width
            ${[...Array(DEFAULT_METRIC_HISTOGRAM_BINS).keys()]
              .map((i) => `, ${this.ensureFloat("NULL")} AS units_bin_${i}`)
              .join("\n")}`
                : ""
            }
          FROM __userMetricDaily
          ${metricData.isPercentileCapped ? "CROSS JOIN __capValue cap" : ""}
          GROUP BY date
        )
        , __statisticsOverall AS (
          SELECT
            ${this.castToDate("NULL")} AS date
            , MAX(${this.castToString("'overall'")}) AS data_type
            , ${this.castToString(
              `'${metric.cappingSettings.type ? "capped" : "uncapped"}'`
            )} AS capped
            ${this.getMetricAnalysisStatisticClauses(
              finalOverallValueColumn,
              finalOverallDenominatorColumn,
              metricData.ratioMetric
            )}
            ${
              createHistogram
                ? `
            , MIN(${finalOverallValueColumn}) as value_min
            , MAX(${finalOverallValueColumn}) as value_max
            , (MAX(${finalOverallValueColumn}) - MIN(${finalOverallValueColumn})) / ${DEFAULT_METRIC_HISTOGRAM_BINS}.0 as bin_width
            `
                : ""
            }
          FROM __userMetricOverall
        ${metricData.isPercentileCapped ? "CROSS JOIN __capValue cap" : ""}
        )
        ${
          createHistogram
            ? `
        , __histogram AS (
          SELECT
            SUM(${this.ifElse(
              "m.value < (s.value_min + s.bin_width)",
              "1",
              "0"
            )}) as units_bin_0
            ${[...Array(DEFAULT_METRIC_HISTOGRAM_BINS - 2).keys()]
              .map(
                (i) =>
                  `, SUM(${this.ifElse(
                    `m.value >= (s.value_min + s.bin_width*${
                      i + 1
                    }.0) AND m.value < (s.value_min + s.bin_width*${i + 2}.0)`,
                    "1",
                    "0"
                  )}) as units_bin_${i + 1}`
              )
              .join("\n")}
            , SUM(${this.ifElse(
              `m.value >= (s.value_min + s.bin_width*${
                DEFAULT_METRIC_HISTOGRAM_BINS - 1
              }.0)`,
              "1",
              "0"
            )}) as units_bin_${DEFAULT_METRIC_HISTOGRAM_BINS - 1}
          FROM
            __userMetricOverall m
          CROSS JOIN
            __statisticsOverall s
        ) `
            : ""
        }
        SELECT
            *
        FROM __statisticsOverall
        ${createHistogram ? `CROSS JOIN __histogram` : ""}
        UNION ALL
        SELECT
            *
        FROM __statisticsDaily
      `,
      this.getFormatDialect()
    );
  }

  async runMetricAnalysisQuery(
    query: string,
    setExternalId: ExternalIdCallback
  ): Promise<MetricAnalysisQueryResponse> {
    const { rows, statistics } = await this.runQuery(query, setExternalId);

    function parseUnitsBinData(
      // eslint-disable-next-line
      row: Record<string, any>
    ): Partial<MetricAnalysisQueryResponseRow> {
      const data: Record<string, number> = {};

      for (let i = 0; i < DEFAULT_METRIC_HISTOGRAM_BINS; i++) {
        const key = `units_bin_${i}`;
        const parsed = parseFloat(row[key]);
        if (parsed) {
          data[key] = parsed;
        }
      }

      return data as Partial<MetricAnalysisQueryResponseRow>;
    }

    return {
      rows: rows.map((row) => {
        const {
          date,
          data_type,
          units,
          capped,
          main_sum,
          main_sum_squares,
          denominator_sum,
          denominator_sum_squares,
          main_denominator_sum_product,
          value_min,
          value_max,
        } = row;

        const ret: MetricAnalysisQueryResponseRow = {
          date: date ? getValidDate(date).toISOString() : "",
          data_type: data_type ?? "",
          capped: (capped ?? "uncapped") == "capped",
          units: parseFloat(units) || 0,
          main_sum: parseFloat(main_sum) || 0,
          main_sum_squares: parseFloat(main_sum_squares) || 0,
          denominator_sum: parseFloat(denominator_sum) || 0,
          denominator_sum_squares: parseFloat(denominator_sum_squares) || 0,
          main_denominator_sum_product:
            parseFloat(main_denominator_sum_product) || 0,

          value_min: parseFloat(value_min) || 0,
          value_max: parseFloat(value_max) || 0,
          ...(parseFloat(row.bin_width) && {
            bin_width: parseFloat(row.bin_width),
          }),
          ...parseUnitsBinData(row),
        };
        return ret;
      }),
      statistics: statistics,
    };
  }

  getQuantileBoundsFromQueryResponse(
    // eslint-disable-next-line
    row: Record<string, any>,
    prefix: string
  ) {
    // Finds the lower and upper bounds that correspond to the largest
    // nstar that is smaller than the actual quantile n
    const quantileData: {
      [key: string]: number;
    } = {};
    if (row[`${prefix}quantile`] !== undefined) {
      quantileData[`${prefix}quantile_n`] =
        parseFloat(row[`${prefix}quantile_n`]) || 0;

      const smallestNStar = Math.min(...N_STAR_VALUES);

      // process grid for quantile data
      N_STAR_VALUES.forEach((n) => {
        const lowerColumn = `${prefix}quantile_lower_${n}`;
        const upperColumn = `${prefix}quantile_upper_${n}`;
        if (row[lowerColumn] === undefined || row[upperColumn] === undefined)
          return;

        if (
          // if nstar is smaller, or if it's the smallest nstar, proceed
          (n < quantileData[`${prefix}quantile_n`] || n == smallestNStar) &&
          // if N_STAR_VALUES isn't ascending need to make sure
          // this n is the largest n we've seen so far
          n > (Number(quantileData[`${prefix}quantile_nstar`]) || 0)
        ) {
          quantileData[`${prefix}quantile_lower`] =
            parseFloat(row[lowerColumn]) || 0;
          quantileData[`${prefix}quantile_upper`] =
            parseFloat(row[upperColumn]) || 0;
          quantileData[`${prefix}quantile_nstar`] = n;
        }
      });
    }
    return quantileData;
  }

  async runPopulationFactMetricsQuery(
    query: string,
    setExternalId: ExternalIdCallback
  ): Promise<ExperimentFactMetricsQueryResponse> {
    return this.runExperimentFactMetricsQuery(query, setExternalId);
  }
  async runExperimentFactMetricsQuery(
    query: string,
    setExternalId: ExternalIdCallback
  ): Promise<ExperimentFactMetricsQueryResponse> {
    const { rows, statistics } = await this.runQuery(query, setExternalId);

    const floatCols = [
      "main_sum",
      "main_sum_squares",
      "main_cap_value",
      "denominator_sum",
      "denominator_sum_squares",
      "main_denominator_sum_product",
      "denominator_cap_value",
      "covariate_sum",
      "covariate_sum_squares",
      "denominator_pre_sum",
      "denominator_pre_sum_squares",
      "main_covariate_sum_product",
      "quantile",
      "theta",
      "main_post_denominator_pre_sum_product",
      "main_pre_denominator_post_sum_product",
      "main_pre_denominator_pre_sum_product",
      "denominator_post_denominator_pre_sum_product",
    ];

    return {
      rows: rows.map((row) => {
        let metricData: {
          [key: string]: number | string;
        } = {};
        for (let i = 0; i < 100; i++) {
          const prefix = `m${i}_`;
          // Reached the end
          if (!row[prefix + "id"]) break;

          metricData[prefix + "id"] = row[prefix + "id"];
          floatCols.forEach((col) => {
            if (row[prefix + col] !== undefined) {
              metricData[prefix + col] = parseFloat(row[prefix + col]) || 0;
            }
          });

          metricData = {
            ...metricData,
            ...this.getQuantileBoundsFromQueryResponse(row, prefix),
          };
        }

        const dimensionData: Record<string, string> = {};
        Object.entries(row)
<<<<<<< HEAD
          .filter(([key, _]) => key.startsWith("dim_"))
          .map(([key, value]) => {
=======
          .filter(([key, _]) => key.startsWith("dim_") || key === "dimension")
          .forEach(([key, value]) => {
>>>>>>> 8752e62c
            dimensionData[key] = value;
          });

        return {
          variation: row.variation ?? "",
          ...dimensionData,
          users: parseInt(row.users) || 0,
          count: parseInt(row.users) || 0,
          ...metricData,
        };
      }),
      statistics: statistics,
    };
  }
  async runPopulationMetricQuery(
    query: string,
    setExternalId: ExternalIdCallback
  ): Promise<ExperimentMetricQueryResponse> {
    return this.runExperimentMetricQuery(query, setExternalId);
  }

  async runExperimentMetricQuery(
    query: string,
    setExternalId: ExternalIdCallback
  ): Promise<ExperimentMetricQueryResponse> {
    const { rows, statistics } = await this.runQuery(query, setExternalId);
    return {
      rows: rows.map((row) => {
        const dimensionData: Record<string, string> = {};
        Object.entries(row)
<<<<<<< HEAD
          .filter(([key, _]) => key.startsWith("dim"))
          .map(([key, value]) => {
=======
          .filter(([key, _]) => key.startsWith("dim_") || key === "dimension")
          .forEach(([key, value]) => {
>>>>>>> 8752e62c
            dimensionData[key] = value;
          });
        return {
          variation: row.variation ?? "",
          ...dimensionData,
          users: parseInt(row.users) || 0,
          count: parseInt(row.users) || 0,
          main_sum: parseFloat(row.main_sum) || 0,
          main_sum_squares: parseFloat(row.main_sum_squares) || 0,
          ...(row.quantile !== undefined && {
            quantile: parseFloat(row.quantile) || 0,
            ...this.getQuantileBoundsFromQueryResponse(row, ""),
          }),
          ...(row.denominator_sum !== undefined && {
            denominator_sum: parseFloat(row.denominator_sum) || 0,
            denominator_sum_squares:
              parseFloat(row.denominator_sum_squares) || 0,
          }),
          ...(row.main_denominator_sum_product !== undefined && {
            main_denominator_sum_product:
              parseFloat(row.main_denominator_sum_product) || 0,
          }),
          ...(row.covariate_sum !== undefined && {
            covariate_sum: parseFloat(row.covariate_sum) || 0,
            covariate_sum_squares: parseFloat(row.covariate_sum_squares) || 0,
          }),
          ...(row.denominator_pre_sum !== undefined && {
            denominator_pre_sum: parseFloat(row.denominator_pre_sum) || 0,
            denominator_pre_sum_squares:
              parseFloat(row.denominator_pre_sum_squares) || 0,
          }),
          ...(row.main_covariate_sum_product !== undefined && {
            main_covariate_sum_product:
              parseFloat(row.main_covariate_sum_product) || 0,
          }),
          ...(row.main_cap_value !== undefined && {
            main_cap_value: row.main_cap_value,
          }),
          ...(row.denominator_cap_value !== undefined && {
            denominator_cap_value: row.denominator_cap_value,
          }),
          ...(row.theta !== undefined && {
            theta: parseFloat(row.theta) || 0,
          }),
          ...(row.main_covariate_sum_product !== undefined && {
            main_covariate_sum_product:
              parseFloat(row.main_covariate_sum_product) || 0,
          }),
          ...(row.main_post_denominator_pre_sum_product !== undefined && {
            main_post_denominator_pre_sum_product:
              parseFloat(row.main_post_denominator_pre_sum_product) || 0,
          }),
          ...(row.main_pre_denominator_post_sum_product !== undefined && {
            main_pre_denominator_post_sum_product:
              parseFloat(row.main_pre_denominator_post_sum_product) || 0,
          }),
          ...(row.main_pre_denominator_pre_sum_product !== undefined && {
            main_pre_denominator_pre_sum_product:
              parseFloat(row.main_pre_denominator_pre_sum_product) || 0,
          }),
          ...(row.denominator_post_denominator_pre_sum_product !==
            undefined && {
            denominator_post_denominator_pre_sum_product:
              parseFloat(row.denominator_post_denominator_pre_sum_product) || 0,
          }),
          ...(row.main_post_denominator_pre_sum_product !== undefined && {
            main_post_denominator_pre_sum_product:
              parseFloat(row.main_post_denominator_pre_sum_product) || 0,
          }),
        };
      }),
      statistics: statistics,
    };
  }

  async runExperimentAggregateUnitsQuery(
    query: string,
    setExternalId: ExternalIdCallback
  ): Promise<ExperimentAggregateUnitsQueryResponse> {
    const { rows, statistics } = await this.runQuery(query, setExternalId);
    return {
      rows: rows.map((row) => {
        return {
          variation: row.variation ?? "",
          units: parseFloat(row.units) || 0,
          dimension_value: row.dimension_value ?? "",
          dimension_name: row.dimension_name ?? "",
        };
      }),
      statistics: statistics,
    };
  }

  async runExperimentUnitsQuery(
    query: string,
    setExternalId: ExternalIdCallback
  ): Promise<ExperimentUnitsQueryResponse> {
    return await this.runQuery(query, setExternalId);
  }

  async runMetricValueQuery(
    query: string,
    setExternalId: ExternalIdCallback
  ): Promise<MetricValueQueryResponse> {
    const { rows, statistics } = await this.runQuery(query, setExternalId);

    return {
      rows: rows.map((row) => {
        const { date, count, main_sum, main_sum_squares } = row;

        const ret: MetricValueQueryResponseRow = {
          date: date ? getValidDate(date).toISOString() : "",
          count: parseFloat(count) || 0,
          main_sum: parseFloat(main_sum) || 0,
          main_sum_squares: parseFloat(main_sum_squares) || 0,
        };

        return ret;
      }),
      statistics: statistics,
    };
  }

  //Test the validity of a query as cheaply as possible
  getTestValidityQuery(
    query: string,
    testDays?: number,
    templateVariables?: TemplateVariables
  ): string {
    return this.getTestQuery({
      query,
      templateVariables,
      testDays: testDays ?? DEFAULT_TEST_QUERY_DAYS,
      limit: 1,
    });
  }

  getFreeFormQuery(sql: string, limit?: number): string {
    const limitedQuery = this.ensureMaxLimit(sql, limit ?? SQL_ROW_LIMIT);
    return format(limitedQuery, this.getFormatDialect());
  }

  getTestQuery(params: TestQueryParams): string {
    const { query, templateVariables } = params;
    const limit = params.limit ?? 5;
    const testDays = params.testDays ?? DEFAULT_TEST_QUERY_DAYS;
    const startDate = new Date();
    startDate.setDate(startDate.getDate() - testDays);
    const limitedQuery = compileSqlTemplate(
      `WITH __table as (
        ${query}
      )
      ${this.selectStarLimit("__table", limit)}`,
      {
        startDate,
        templateVariables,
      }
    );
    return format(limitedQuery, this.getFormatDialect());
  }

  async runTestQuery(
    sql: string,
    timestampCols?: string[]
  ): Promise<TestQueryResult> {
    // Calculate the run time of the query
    const queryStartTime = Date.now();
    const results = await this.runQuery(sql);
    const queryEndTime = Date.now();
    const duration = queryEndTime - queryStartTime;

    if (timestampCols) {
      results.rows.forEach((row) => {
        timestampCols.forEach((col) => {
          if (row[col]) {
            row[col] = getValidDate(row[col]);
          }
        });
      });
    }

    return { results: results.rows, duration };
  }

  getDropUnitsTableQuery(params: DropTableQueryParams): string {
    // valdidate units table query follows expected name to help
    // prevent dropping other tables
    if (!params.fullTablePath.includes(UNITS_TABLE_PREFIX)) {
      throw new Error(
        "Unable to drop table that is not temporary units table."
      );
    }
    return `DROP TABLE IF EXISTS ${params.fullTablePath}`;
  }
  async runDropTableQuery(
    sql: string,
    setExternalId: ExternalIdCallback
  ): Promise<DropTableQueryResponse> {
    const results = await this.runQuery(sql, setExternalId);
    return results;
  }

  private getIdentitiesCTE({
    objects,
    from,
    to,
    forcedBaseIdType,
    experimentId,
  }: {
    objects: string[][];
    from: Date;
    to?: Date;
    forcedBaseIdType?: string;
    experimentId?: string;
  }) {
    const { baseIdType, joinsRequired } = getBaseIdTypeAndJoins(
      objects,
      forcedBaseIdType
    );

    // Joins for when an object doesn't support the baseIdType
    const joins: string[] = [];
    const idJoinMap: Record<string, string> = {};

    // Generate table names and SQL for each of the required joins
    joinsRequired.forEach((idType) => {
      const table = `__identities_${idType.replace(/[^a-zA-Z0-9_]/g, "")}`;
      idJoinMap[idType] = table;
      joins.push(
        `${table} as (
        ${this.getIdentitiesQuery(
          this.datasource.settings,
          baseIdType,
          idType,
          from,
          to,
          experimentId
        )}
      ),`
      );
    });

    return {
      baseIdType,
      idJoinSQL: joins.join("\n"),
      idJoinMap,
    };
  }

  private getFunnelUsersCTE(
    baseIdType: string,
    metrics: ExperimentMetricInterface[],
    endDate: Date,
<<<<<<< HEAD
    dimensionCols: { value: string; alias: string }[],
=======
    dimensionCols: DimensionColumnData[],
>>>>>>> 8752e62c
    regressionAdjusted: boolean = false,
    overrideConversionWindows: boolean = false,
    banditDates: Date[] | undefined = undefined,
    tablePrefix: string = "__denominator",
    initialTable: string = "__experiment"
  ) {
    // Note: the aliases below are needed for clickhouse
    return `
      -- one row per user
      SELECT
        initial.${baseIdType} AS ${baseIdType}
        ${dimensionCols
          .map((c) => `, MIN(initial.${c.alias}) AS ${c.alias}`)
          .join("")}
        , MIN(initial.variation) AS variation
        , MIN(initial.first_exposure_date) AS first_exposure_date
        ${
          banditDates?.length
            ? `, MIN(initial.bandit_period) AS bandit_period`
            : ""
        }
        ${
          regressionAdjusted
            ? `
            , MIN(initial.preexposure_start) AS preexposure_start
            , MIN(initial.preexposure_end) AS preexposure_end`
            : ""
        }
        , MIN(t${metrics.length - 1}.timestamp) AS timestamp
      FROM
        ${initialTable} initial
        ${metrics
          .map((m, i) => {
            const prevAlias = i ? `t${i - 1}` : "initial";
            const alias = `t${i}`;
            return `JOIN ${tablePrefix}${i} ${alias} ON (
            ${alias}.${baseIdType} = ${prevAlias}.${baseIdType}
          )`;
          })
          .join("\n")}
      WHERE
        ${metrics
          .map((m, i) => {
            const prevAlias = i ? `t${i - 1}` : "initial";
            const alias = `t${i}`;
            return this.getConversionWindowClause(
              `${prevAlias}.timestamp`,
              `${alias}.timestamp`,
              m,
              endDate,
              overrideConversionWindows
            );
          })
          .join("\n AND ")}
      GROUP BY
        initial.${baseIdType}`;
  }

  private getDimensionColumn(
    baseIdType: string,
    dimension: UserDimension | ExperimentDimension | null
  ) {
    const missingDimString = "__NULL_DIMENSION";
    if (!dimension) {
      return this.castToString("''");
    } else if (dimension.type === "user") {
      return `COALESCE(MAX(${this.castToString(
        `__dim_unit_${dimension.dimension.id}.value`
      )}),'${missingDimString}')`;
    } else if (dimension.type === "experiment") {
      return `SUBSTRING(
        MIN(
          CONCAT(SUBSTRING(${this.formatDateTimeString("e.timestamp")}, 1, 19), 
            coalesce(${this.castToString(
              `e.dim_${dimension.id}`
            )}, ${this.castToString(`'${missingDimString}'`)})
          )
        ),
        20, 
        99999
      )`;
    }

    throw new Error("Unknown dimension type: " + (dimension as Dimension).type);
  }

  private getConversionWindowClause(
    baseCol: string,
    metricCol: string,
    metric: ExperimentMetricInterface,
    endDate: Date,
    overrideConversionWindows: boolean
  ): string {
    let windowHours = getConversionWindowHours(metric.windowSettings);
    const delayHours = getDelayWindowHours(metric.windowSettings);

    // all metrics have to be after the base timestamp +- delay hours
    let metricWindow = `${metricCol} >= ${this.addHours(baseCol, delayHours)}`;

    if (
      metric.windowSettings.type === "conversion" &&
      !overrideConversionWindows
    ) {
      // if conversion window, then count metrics before window ends
      // which can extend beyond experiment end date
      metricWindow = `${metricWindow}
        AND ${metricCol} <= ${this.addHours(
        baseCol,
        delayHours + windowHours
      )}`;
    } else {
      // otherwise, it must be before the experiment end date
      metricWindow = `${metricWindow}
      AND ${metricCol} <= ${this.toTimestamp(endDate)}`;
    }

    if (metric.windowSettings.type === "lookback") {
      // ensure windowHours is positive
      windowHours = windowHours < 0 ? windowHours * -1 : windowHours;
      // also ensure for lookback windows that metric happened in last
      // X hours of the experiment
      metricWindow = `${metricWindow}
      AND ${this.addHours(metricCol, windowHours)} >= ${this.toTimestamp(
        endDate
      )}`;
    }

    return metricWindow;
  }

  private getMetricMinDelay(metrics: ExperimentMetricInterface[]) {
    let runningDelay = 0;
    let minDelay = 0;
    metrics.forEach((m) => {
      if (getDelayWindowHours(m.windowSettings)) {
        const delay = runningDelay + getDelayWindowHours(m.windowSettings);
        if (delay < minDelay) minDelay = delay;
        runningDelay = delay;
      }
    });
    return minDelay;
  }

  private getMetricStart(
    initial: Date,
    minDelay: number,
    regressionAdjustmentHours: number
  ) {
    const metricStart = new Date(initial);
    if (minDelay < 0) {
      metricStart.setHours(metricStart.getHours() + minDelay);
    }
    if (regressionAdjustmentHours > 0) {
      metricStart.setHours(metricStart.getHours() - regressionAdjustmentHours);
    }
    return metricStart;
  }

  private getMetricEnd(
    metrics: ExperimentMetricInterface[],
    initial?: Date,
    overrideConversionWindows?: boolean
  ): Date | null {
    if (!initial) return null;
    if (overrideConversionWindows) return initial;

    const metricEnd = new Date(initial);
    let runningHours = 0;
    let maxHours = 0;
    metrics.forEach((m) => {
      if (m.windowSettings.type === "conversion") {
        const hours =
          runningHours +
          getConversionWindowHours(m.windowSettings) +
          getDelayWindowHours(m.windowSettings);
        if (hours > maxHours) maxHours = hours;
        runningHours = hours;
      }
    });

    if (maxHours > 0) {
      metricEnd.setHours(metricEnd.getHours() + maxHours);
    }

    return metricEnd;
  }

  private getMaxHoursToConvert(
    funnelMetric: boolean,
    metricAndDenominatorMetrics: ExperimentMetricInterface[],
    activationMetric: ExperimentMetricInterface | null
  ): number {
    // Used to set an experiment end date to filter out users
    // who have not had enough time to convert (if experimenter
    // has selected `skipPartialData`)
    let neededHoursForConversion = 0;
    metricAndDenominatorMetrics.forEach((m) => {
      if (m.windowSettings.type === "conversion") {
        const metricHours =
          getDelayWindowHours(m.windowSettings) +
          getConversionWindowHours(m.windowSettings);
        if (funnelMetric) {
          // funnel metric windows can cascade, so sum each metric hours to get max
          neededHoursForConversion += metricHours;
        } else if (metricHours > neededHoursForConversion) {
          neededHoursForConversion = metricHours;
        }
      }
    });
    // activation metrics windows always cascade
    if (
      activationMetric &&
      activationMetric.windowSettings.type == "conversion"
    ) {
      neededHoursForConversion +=
        getDelayWindowHours(activationMetric.windowSettings) +
        getConversionWindowHours(activationMetric.windowSettings);
    }
    return neededHoursForConversion;
  }

  processDimensions(
    dimensions: Dimension[],
    settings: ExperimentSnapshotSettings,
    activationMetric: ExperimentMetricInterface | null
  ): ProcessedDimensions {
    const processedDimensions: ProcessedDimensions = {
      unitDimensions: [],
      experimentDimensions: [],
      activationDimension: null,
    };
    dimensions.forEach((dimension) => {
      if (dimension?.type === "activation") {
        if (activationMetric) {
          processedDimensions.activationDimension = { type: "activation" };
        }
      } else if (dimension?.type === "user") {
        // Replace any placeholders in the user defined dimension SQL
        const clonedDimension = cloneDeep<UserDimension>(dimension);
        clonedDimension.dimension.sql = compileSqlTemplate(
          dimension.dimension.sql,
          {
            startDate: settings.startDate,
            endDate: settings.endDate,
            experimentId: settings.experimentId,
          }
        );
        processedDimensions.unitDimensions.push(clonedDimension);
      } else if (dimension?.type === "experiment") {
        processedDimensions.experimentDimensions.push(dimension);
      }
    });
    return processedDimensions;
  }

  createUnitsTableOptions() {
    return "";
  }

  getExperimentUnitsTableQuery(params: ExperimentUnitsQueryParams): string {
    return format(
      `
    CREATE OR REPLACE TABLE ${params.unitsTableFullName}
    ${this.createUnitsTableOptions()}
    AS (
      WITH
        ${this.getExperimentUnitsQuery(params)}
      SELECT * FROM __experimentUnits
    );
    `,
      this.getFormatDialect()
    );
  }

  processActivationMetric(
    activationMetricDoc: null | ExperimentMetricInterface,
    settings: ExperimentSnapshotSettings
  ): null | ExperimentMetricInterface {
    let activationMetric: null | ExperimentMetricInterface = null;
    if (activationMetricDoc) {
      activationMetric = cloneDeep<ExperimentMetricInterface>(
        activationMetricDoc
      );
      applyMetricOverrides(activationMetric, settings);
    }
    return activationMetric;
  }

  getDimensionInStatement(dimension: string, values: string[]): string {
    return this.ifElse(
      `${this.castToString(dimension)} IN (${values
        .map((v) => `'` + this.escapeStringLiteral(v) + `'`)
        .join(",")})`,
      this.castToString(dimension),
      this.castToString(`'${AUTOMATIC_DIMENSION_OTHER_NAME}'`)
    );
  }

  getPopulationMetricQuery(params: PopulationMetricQueryParams): string {
    const { factTableMap, segment, populationSettings } = params;
    // dimension date?
    const populationSQL = this.getPowerPopulationCTEs({
      settings: populationSettings,
      factTableMap,
      segment,
    });

    return this.getExperimentMetricQuery({
      ...params,
      unitsSource: "otherQuery",
      unitsSql: populationSQL,
      forcedUserIdType: params.populationSettings.userIdType,
    });
  }

  getPopulationFactMetricsQuery(
    params: PopulationFactMetricsQueryParams
  ): string {
    const { factTableMap, segment, populationSettings } = params;

    const populationSQL = this.getPowerPopulationCTEs({
      settings: populationSettings,
      factTableMap,
      segment,
    });
    return this.getExperimentFactMetricsQuery({
      ...params,
      unitsSource: "otherQuery",
      unitsSql: populationSQL,
      forcedUserIdType: params.populationSettings.userIdType,
    });
  }

  getExperimentUnitsQuery(params: ExperimentUnitsQueryParams): string {
    const {
      settings,
      segment,
      activationMetric: activationMetricDoc,
      factTableMap,
    } = params;

    const activationMetric = this.processActivationMetric(
      activationMetricDoc,
      settings
    );

    const { experimentDimensions, unitDimensions } = this.processDimensions(
      params.dimensions,
      settings,
      activationMetric
    );

    const exposureQuery = this.getExposureQuery(settings.exposureQueryId || "");

    // Get any required identity join queries
    const { baseIdType, idJoinMap, idJoinSQL } = this.getIdentitiesCTE({
      objects: [
        [exposureQuery.userIdType],
        activationMetric ? getUserIdTypes(activationMetric, factTableMap) : [],
        ...unitDimensions.map((d) => [d.dimension.userIdType || "user_id"]),
        segment ? [segment.userIdType || "user_id"] : [],
      ],
      from: settings.startDate,
      to: settings.endDate,
      forcedBaseIdType: exposureQuery.userIdType,
      experimentId: settings.experimentId,
    });

    // Get date range for experiment
    const startDate: Date = settings.startDate;
    const endDate: Date = this.getExperimentEndDate(settings, 0);

    const timestampColumn = "e.timestamp";
    // BQ datetime cast for SELECT statements (do not use for where)
    const timestampDateTimeColumn = this.castUserDateCol(timestampColumn);
    const overrideConversionWindows =
      settings.attributionModel === "experimentDuration";

    return `
    ${params.includeIdJoins ? idJoinSQL : ""}
    __rawExperiment AS (
      ${compileSqlTemplate(exposureQuery.query, {
        startDate: settings.startDate,
        endDate: settings.endDate,
        experimentId: settings.experimentId,
      })}
    ),
    __experimentExposures AS (
      -- Viewed Experiment
      SELECT
        e.${baseIdType} as ${baseIdType}
        , ${this.castToString("e.variation_id")} as variation
        , ${timestampDateTimeColumn} as timestamp
        ${experimentDimensions
          .map((d) => {
            if (d.specifiedSlices?.length) {
              return `, ${this.getDimensionInStatement(
                d.id,
                d.specifiedSlices
              )} AS dim_${d.id}`;
            }
            return `, e.${d.id} AS dim_${d.id}`;
          })
          .join("\n")}
      FROM
          __rawExperiment e
      WHERE
          e.experiment_id = '${settings.experimentId}'
          AND ${timestampColumn} >= ${this.toTimestamp(startDate)}
          ${
            endDate
              ? `AND ${timestampColumn} <= ${this.toTimestamp(endDate)}`
              : ""
          }
          ${settings.queryFilter ? `AND (\n${settings.queryFilter}\n)` : ""}
    )
    ${
      activationMetric
        ? `, __activationMetric as (${this.getMetricCTE({
            metric: activationMetric,
            baseIdType,
            idJoinMap,
            startDate: this.getMetricStart(
              settings.startDate,
              getDelayWindowHours(activationMetric.windowSettings),
              0
            ),
            endDate: this.getMetricEnd(
              [activationMetric],
              settings.endDate,
              overrideConversionWindows
            ),
            experimentId: settings.experimentId,
            factTableMap,
          })})
        `
        : ""
    }
    ${
      segment
        ? `, __segment as (${this.getSegmentCTE(
            segment,
            baseIdType,
            idJoinMap,
            factTableMap,
            {
              startDate: settings.startDate,
              endDate: settings.endDate,
              experimentId: settings.experimentId,
            }
          )})`
        : ""
    }
    ${unitDimensions
      .map(
        (d) =>
          `, __dim_unit_${d.dimension.id} as (${this.getDimensionCTE(
            d.dimension,
            baseIdType,
            idJoinMap
          )})`
      )
      .join("\n")}
    , __experimentUnits AS (
      -- One row per user
      SELECT
        e.${baseIdType} AS ${baseIdType}
        , ${this.ifElse(
          "count(distinct e.variation) > 1",
          "'__multiple__'",
          "max(e.variation)"
        )} AS variation
        , MIN(${timestampColumn}) AS first_exposure_timestamp
        ${unitDimensions
          .map(
            (d) => `
          , ${this.getDimensionColumn(baseIdType, d)} AS dim_unit_${
              d.dimension.id
            }`
          )
          .join("\n")}
        ${experimentDimensions
          .map(
            (d) => `
          , ${this.getDimensionColumn(baseIdType, d)} AS dim_exp_${d.id}`
          )
          .join("\n")}
        ${
          activationMetric
            ? `, MIN(${this.ifElse(
                this.getConversionWindowClause(
                  "e.timestamp",
                  "a.timestamp",
                  activationMetric,
                  settings.endDate,
                  overrideConversionWindows
                ),
                "a.timestamp",
                "NULL"
              )}) AS first_activation_timestamp
            `
            : ""
        }
      FROM
        __experimentExposures e
        ${
          segment
            ? `JOIN __segment s ON (s.${baseIdType} = e.${baseIdType})`
            : ""
        }
        ${unitDimensions
          .map(
            (d) => `
            LEFT JOIN __dim_unit_${d.dimension.id} __dim_unit_${d.dimension.id} ON (
              __dim_unit_${d.dimension.id}.${baseIdType} = e.${baseIdType}
            )
          `
          )
          .join("\n")}
        ${
          activationMetric
            ? `LEFT JOIN __activationMetric a ON (a.${baseIdType} = e.${baseIdType})`
            : ""
        }
      ${segment ? `WHERE s.date <= e.timestamp` : ""}
      GROUP BY
        e.${baseIdType}
    )`;
  }

  getBanditVariationPeriodWeights(
    banditSettings: SnapshotBanditSettings,
    variations: SnapshotSettingsVariation[]
  ): VariationPeriodWeight[] | undefined {
    let anyMissingValues = false;
    const variationPeriodWeights = banditSettings.historicalWeights
      .map((w) => {
        return w.weights.map((weight, index) => {
          const variationId = variations?.[index]?.id;
          if (!variationId) {
            anyMissingValues = true;
          }
          return { weight, variationId: variationId, date: w.date };
        });
      })
      .flat();

    if (anyMissingValues) {
      return undefined;
    }

    return variationPeriodWeights;
  }

  getExperimentAggregateUnitsQuery(
    params: ExperimentAggregateUnitsQueryParams
  ): string {
    const {
      activationMetric,
      segment,
      settings,
      factTableMap,
      useUnitsTable,
    } = params;

    // unitDimensions not supported yet
    const { experimentDimensions } = this.processDimensions(
      params.dimensions,
      settings,
      activationMetric
    );

    const exposureQuery = this.getExposureQuery(settings.exposureQueryId || "");

    // get bandit data for SRM calculation
    const banditDates = settings.banditSettings?.historicalWeights.map(
      (w) => w.date
    );
    const variationPeriodWeights = settings.banditSettings
      ? this.getBanditVariationPeriodWeights(
          settings.banditSettings,
          settings.variations
        )
      : undefined;

    const computeBanditSrm = !!banditDates && !!variationPeriodWeights;

    // Get any required identity join queries
    const { baseIdType, idJoinSQL } = this.getIdentitiesCTE({
      // add idTypes usually handled in units query here in the case where
      // we don't have a separate table for the units query
      // then for this query we just need the activation metric for activation
      // dimensions
      objects: [
        [exposureQuery.userIdType],
        !useUnitsTable && activationMetric
          ? getUserIdTypes(activationMetric, factTableMap)
          : [],
        !useUnitsTable && segment ? [segment.userIdType || "user_id"] : [],
      ],
      from: settings.startDate,
      to: settings.endDate,
      forcedBaseIdType: exposureQuery.userIdType,
      experimentId: settings.experimentId,
    });

    return format(
      `-- Traffic Query for Health Tab
    WITH
      ${idJoinSQL}
      ${
        !useUnitsTable
          ? `${this.getExperimentUnitsQuery({
              ...params,
              includeIdJoins: false,
            })},`
          : ""
      }
      __distinctUnits AS (
        SELECT
          ${baseIdType}
          , variation
          , ${this.formatDate(
            this.dateTrunc("first_exposure_timestamp")
          )} AS dim_exposure_date
          ${banditDates ? `${this.getBanditCaseWhen(banditDates)}` : ""}
          ${experimentDimensions.map((d) => `, dim_exp_${d.id}`).join("\n")}
          ${
            activationMetric
              ? `, ${this.ifElse(
                  `first_activation_timestamp IS NULL`,
                  "'Not Activated'",
                  "'Activated'"
                )} AS dim_activated`
              : ""
          }
        FROM ${
          useUnitsTable ? `${params.unitsTableFullName}` : "__experimentUnits"
        }
      )
      , __unitsByDimension AS (
        -- One row per variation per dimension slice
        ${[
          "dim_exposure_date",
          ...experimentDimensions.map((d) => `dim_exp_${d.id}`),
          ...(activationMetric ? ["dim_activated"] : []),
        ]
          .map((d) =>
            this.getUnitCountCTE(
              d,
              activationMetric && d !== "dim_activated"
                ? "WHERE dim_activated = 'Activated'"
                : "",
              // cast to float to union with bandit test statistic which is float
              computeBanditSrm
            )
          )
          .join("\nUNION ALL\n")}
      )
      ${
        computeBanditSrm
          ? `
        , variationBanditPeriodWeights AS (
          ${variationPeriodWeights
            .map(
              (w) => `
            SELECT
              ${this.castToString(`'${w.variationId}'`)} AS variation
              , ${this.toTimestamp(w.date)} AS bandit_period
              , ${w.weight} AS weight
          `
            )
            .join("\nUNION ALL\n")}
        )
        , __unitsByVariationBanditPeriod AS (
          SELECT
            v.variation AS variation
            , v.bandit_period AS bandit_period
            , v.weight AS weight
            , COALESCE(COUNT(d.bandit_period), 0) AS units
          FROM variationBanditPeriodWeights v
          LEFT JOIN __distinctUnits d
            ON (d.variation = v.variation AND d.bandit_period = v.bandit_period)
          GROUP BY
            v.variation
            , v.bandit_period
            , v.weight
        )
        , __totalUnitsByBanditPeriod AS (
          SELECT
            bandit_period
            , SUM(units) AS total_units
          FROM __unitsByVariationBanditPeriod
          GROUP BY
            bandit_period
        )
        , __expectedUnitsByVariationBanditPeriod AS (
          SELECT
            u.variation AS variation
            , MAX(${this.castToString("''")}) AS constant
            , SUM(u.units) AS units
            , SUM(t.total_units * u.weight) AS expected_units
          FROM __unitsByVariationBanditPeriod u
          LEFT JOIN __totalUnitsByBanditPeriod t
            ON (t.bandit_period = u.bandit_period)
          WHERE
            COALESCE(t.total_units, 0) > 0
          GROUP BY
            u.variation
        )
        , __banditSrm AS (
          SELECT
            MAX(${this.castToString("''")}) AS variation
            , MAX(${this.castToString("''")}) AS dimension_value
            , MAX(${this.castToString(
              `'${BANDIT_SRM_DIMENSION_NAME}'`
            )}) AS dimension_name
            , SUM(POW(expected_units - units, 2) / expected_units) AS units
          FROM __expectedUnitsByVariationBanditPeriod
          GROUP BY
            constant
        ),
        __unitsByDimensionWithBanditSrm AS (
          SELECT
            *
          FROM __unitsByDimension
          UNION ALL
          SELECT
            *
          FROM __banditSrm
        )
      `
          : ""
      }

      ${this.selectStarLimit(
        computeBanditSrm
          ? "__unitsByDimensionWithBanditSrm"
          : "__unitsByDimension",
        MAX_ROWS_UNIT_AGGREGATE_QUERY
      )}
    `,
      this.getFormatDialect()
    );
  }

  getUnitCountCTE(
    dimensionColumn: string,
    whereClause?: string,
    ensureFloat?: boolean
  ): string {
    return ` -- ${dimensionColumn}
    SELECT
      variation AS variation
      , ${dimensionColumn} AS dimension_value
      , MAX(${this.castToString(`'${dimensionColumn}'`)}) AS dimension_name
      , ${ensureFloat ? this.ensureFloat("COUNT(*)") : "COUNT(*)"} AS units
    FROM
      __distinctUnits
    ${whereClause ?? ""}
    GROUP BY
      variation
      , ${dimensionColumn}`;
  }

  getDimensionSlicesQuery(params: DimensionSlicesQueryParams): string {
    const exposureQuery = this.getExposureQuery(params.exposureQueryId || "");

    const { baseIdType } = getBaseIdTypeAndJoins([[exposureQuery.userIdType]]);

    const startDate = subDays(new Date(), params.lookbackDays);
    const timestampColumn = "e.timestamp";
    return format(
      `-- Dimension Traffic Query
    WITH
      __rawExperiment AS (
        ${compileSqlTemplate(exposureQuery.query, {
          startDate: startDate,
        })}
      ),
      __experimentExposures AS (
        -- Viewed Experiment
        SELECT
          e.${baseIdType} as ${baseIdType}
          , e.timestamp
          ${params.dimensions
            .map((d) => `, e.${d.id} AS dim_${d.id}`)
            .join("\n")}
        FROM
          __rawExperiment e
        WHERE
          ${timestampColumn} >= ${this.toTimestamp(startDate)}
      ),
      __distinctUnits AS (
        SELECT
          ${baseIdType}
          ${params.dimensions
            .map(
              (d) => `
            , ${this.getDimensionColumn(baseIdType, d)} AS dim_exp_${d.id}`
            )
            .join("\n")}
          , 1 AS variation
        FROM
          __experimentExposures e
        GROUP BY
          e.${baseIdType}
      ),
      -- One row per dimension slice
      dim_values AS (
        SELECT
          1 AS variation
          , ${this.castToString("''")} AS dimension_value
          , ${this.castToString("''")} AS dimension_name
          , COUNT(*) AS units
        FROM
          __distinctUnits
        UNION ALL
        ${params.dimensions
          .map((d) => this.getUnitCountCTE(`dim_exp_${d.id}`))
          .join("\nUNION ALL\n")}
      ),
      total_n AS (
        SELECT
          SUM(units) AS N
        FROM dim_values
        WHERE dimension_name = ''
      ),
      dim_values_sorted AS (
        SELECT
          dimension_name
          , dimension_value
          , units
          , ROW_NUMBER() OVER (PARTITION BY dimension_name ORDER BY units DESC) as rn
        FROM
          dim_values
        WHERE
          dimension_name != ''
      )
      SELECT
        dim_values_sorted.dimension_name AS dimension_name,
        dim_values_sorted.dimension_value AS dimension_value,
        dim_values_sorted.units AS units,
        n.N AS total_units
      FROM
        dim_values_sorted
      CROSS JOIN total_n n
      WHERE 
        rn <= 20
    `,
      this.getFormatDialect()
    );
  }

  async runDimensionSlicesQuery(
    query: string,
    setExternalId: ExternalIdCallback
  ): Promise<DimensionSlicesQueryResponse> {
    const { rows, statistics } = await this.runQuery(query, setExternalId);
    return {
      rows: rows.map((row) => {
        return {
          dimension_value: row.dimension_value ?? "",
          dimension_name: row.dimension_name ?? "",
          units: parseInt(row.units) || 0,
          total_units: parseInt(row.total_units) || 0,
        };
      }),
      statistics: statistics,
    };
  }

  private getMetricData(
    metric: ExperimentMetricInterface,
    settings: Pick<
      ExperimentSnapshotSettings,
      "attributionModel" | "regressionAdjustmentEnabled" | "startDate"
    > & { endDate?: Date },
    activationMetric: ExperimentMetricInterface | null,
    alias: string
  ): FactMetricData {
    const ratioMetric = isRatioMetric(metric);
    const funnelMetric = isFunnelMetric(metric);
    const quantileMetric = quantileMetricType(metric);
    const metricQuantileSettings: MetricQuantileSettings = (isFactMetric(
      metric
    ) && !!quantileMetric
      ? metric.quantileSettings
      : undefined) ?? { type: "unit", quantile: 0, ignoreZeros: false };

    // redundant checks to make sure configuration makes sense and we only build expensive queries for the cases
    // where RA is actually possible
    const regressionAdjusted =
      settings.regressionAdjustmentEnabled && isRegressionAdjusted(metric);
    const regressionAdjustmentHours = regressionAdjusted
      ? (metric.regressionAdjustmentDays ?? 0) * 24
      : 0;

    const overrideConversionWindows =
      settings.attributionModel === "experimentDuration";

    // Get capping settings and final coalesce statement
    const isPercentileCapped =
      metric.cappingSettings.type === "percentile" &&
      !!metric.cappingSettings.value &&
      metric.cappingSettings.value < 1 &&
      !quantileMetric;
    const capCoalesceMetric = this.capCoalesceValue({
      valueCol: `m.${alias}_value`,
      metric,
      capTablePrefix: "cap",
      capValueCol: `${alias}_value_cap`,
      columnRef: isFactMetric(metric) ? metric.numerator : null,
    });
    const capCoalesceDenominator = this.capCoalesceValue({
      valueCol: `m.${alias}_denominator`,
      metric,
      capTablePrefix: "cap",
      capValueCol: `${alias}_denominator_cap`,
      columnRef: isFactMetric(metric) ? metric.denominator : null,
    });
    const capCoalesceCovariate = this.capCoalesceValue({
      valueCol: `c.${alias}_value`,
      metric,
      capTablePrefix: "cap",
      capValueCol: `${alias}_value_cap`,
      columnRef: isFactMetric(metric) ? metric.numerator : null,
    });
    const capCoalesceDenominatorCovariate = this.capCoalesceValue({
      valueCol: `c.${alias}_denominator`,
      metric,
      capTablePrefix: "cap",
      capValueCol: `${alias}_denominator_cap`,
      columnRef: isFactMetric(metric) ? metric.denominator : null,
    });
    // Get rough date filter for metrics to improve performance
    const orderedMetrics = (activationMetric ? [activationMetric] : []).concat([
      metric,
    ]);
    const minMetricDelay = this.getMetricMinDelay(orderedMetrics);
    const metricStart = this.getMetricStart(
      settings.startDate,
      minMetricDelay,
      regressionAdjustmentHours
    );
    const metricEnd = this.getMetricEnd(
      orderedMetrics,
      settings.endDate,
      overrideConversionWindows
    );

    const raMetricSettings = {
      hours: regressionAdjustmentHours,
      minDelay: minMetricDelay,
      alias,
    };

    const maxHoursToConvert = this.getMaxHoursToConvert(
      funnelMetric,
      [metric],
      activationMetric
    );
    return {
      alias,
      id: metric.id,
      metric,
      ratioMetric,
      funnelMetric,
      quantileMetric,
      metricQuantileSettings,
      regressionAdjusted,
      regressionAdjustmentHours,
      overrideConversionWindows,
      isPercentileCapped,
      capCoalesceMetric,
      capCoalesceDenominator,
      capCoalesceCovariate,
      capCoalesceDenominatorCovariate,
      minMetricDelay,
      raMetricSettings,
      metricStart,
      metricEnd,
      maxHoursToConvert,
    };
  }

  getFactMetricQuantileData(
    metricData: FactMetricData[],
    quantileType: MetricQuantileSettings["type"]
  ) {
    const quantileData: {
      alias: string;
      valueCol: string;
      outputCol: string;
      metricQuantileSettings: MetricQuantileSettings;
    }[] = [];
    metricData
      .filter((m) => m.quantileMetric === quantileType)
      .forEach((m) => {
        quantileData.push({
          alias: m.alias,
          valueCol: `${m.alias}_value`,
          outputCol: `${m.alias}_value_quantile`,
          metricQuantileSettings: m.metricQuantileSettings,
        });
      });
    return quantileData;
  }

  getBanditCaseWhen(periods: Date[]) {
    return `
        , CASE
          ${periods
            .sort((a, b) => b.getTime() - a.getTime())
            .map((p) => {
              return `WHEN first_exposure_timestamp >= ${this.toTimestamp(
                p
              )} THEN ${this.toTimestamp(p)}`;
            })
            .join("\n")}
        END AS bandit_period`;
  }

  getExperimentFactMetricsQuery(
    params: ExperimentFactMetricsQueryParams
  ): string {
    const { settings, segment } = params;
    const metrics = cloneDeep(params.metrics);
    const activationMetric = this.processActivationMetric(
      params.activationMetric,
      settings
    );

    metrics.forEach((m) => {
      applyMetricOverrides(m, settings);
    });
    // Replace any placeholders in the user defined dimension SQL
    const { unitDimensions } = this.processDimensions(
      params.dimensions,
      settings,
      activationMetric
    );

    const factTableMap = params.factTableMap;
    const factTable = factTableMap.get(metrics[0].numerator?.factTableId);
    if (!factTable) {
      throw new Error("Could not find fact table");
    }
    const userIdType =
      params.forcedUserIdType ??
      this.getExposureQuery(settings.exposureQueryId || "").userIdType;
    const metricData = metrics.map((metric, i) =>
      this.getMetricData(metric, settings, activationMetric, `m${i}`)
    );
    const raMetricSettings = metricData
      .filter((m) => m.regressionAdjusted)
      .map((m) => m.raMetricSettings);
    const maxHoursToConvert = Math.max(
      ...metricData.map((m) => m.maxHoursToConvert)
    );
    const metricStart = metricData.reduce(
      (min, d) => (d.metricStart < min ? d.metricStart : min),
      settings.startDate
    );
    const metricEnd = metricData.reduce(
      (max, d) => (d.metricEnd && d.metricEnd > max ? d.metricEnd : max),
      settings.endDate
    );

    // Get any required identity join queries
    const idTypeObjects = [[userIdType], factTable.userIdTypes || []];
    // add idTypes usually handled in units query here in the case where
    // we don't have a separate table for the units query
    if (params.unitsSource === "exposureQuery") {
      idTypeObjects.push(
        ...unitDimensions.map((d) => [d.dimension.userIdType || "user_id"]),
        segment ? [segment.userIdType || "user_id"] : [],
        activationMetric ? getUserIdTypes(activationMetric, factTableMap) : []
      );
    }
    const { baseIdType, idJoinMap, idJoinSQL } = this.getIdentitiesCTE({
      objects: idTypeObjects,
      from: settings.startDate,
      to: settings.endDate,
      forcedBaseIdType: userIdType,
      experimentId: settings.experimentId,
    });

    // Get date range for experiment and analysis
    const endDate: Date = this.getExperimentEndDate(
      settings,
      maxHoursToConvert
    );

<<<<<<< HEAD
    const dimensionCols: DimensionColumnData[] = params.dimensions.map((d) =>
      this.getDimensionCol(d)
    );

    const computeOnActivatedUsersOnly =
      activationMetric &&
      !params.dimensions.find((d) => d.type === "activation");
=======
    const banditDates = settings.banditSettings?.historicalWeights.map(
      (w) => w.date
    );

    const dimensionCols: DimensionColumnData[] = params.dimensions.map((d) =>
      this.getDimensionCol(d)
    );
    // if bandit and there is no dimension column, we need to create a dummy column to make some of the joins
    // work later on. `"dimension"` is a special column that gbstats can handle if there is no dimension
    // column specified. See `BANDIT_DIMENSION` in gbstats.py.
    if (banditDates?.length && dimensionCols.length === 0) {
      dimensionCols.push({
        alias: "dimension",
        value: this.castToString("'All'"),
      });
    }

    const computeOnActivatedUsersOnly =
      activationMetric !== null &&
      !params.dimensions.some((d) => d.type === "activation");
>>>>>>> 8752e62c
    const timestampColumn = computeOnActivatedUsersOnly
      ? "first_activation_timestamp"
      : "first_exposure_timestamp";

    const distinctUsersWhere: string[] = [];

    // If activation metric, drop non-activated users unless doing
    // splits by activation metric
    if (computeOnActivatedUsersOnly) {
      distinctUsersWhere.push("first_activation_timestamp IS NOT NULL");
    }
    if (settings.skipPartialData) {
      distinctUsersWhere.push(
        `${timestampColumn} <= ${this.toTimestamp(endDate)}`
      );
    }

<<<<<<< HEAD
    const banditDates = settings.banditSettings?.historicalWeights.map(
      (w) => w.date
    );
=======
    const cumulativeDate = false; // TODO enable flag for time series
>>>>>>> 8752e62c

    const percentileData: {
      valueCol: string;
      outputCol: string;
      percentile: number;
      ignoreZeros: boolean;
    }[] = [];
    metricData
      .filter((m) => m.isPercentileCapped)
      .forEach((m) => {
        percentileData.push({
          valueCol: `${m.alias}_value`,
          outputCol: `${m.alias}_value_cap`,
          percentile: m.metric.cappingSettings.value ?? 1,
          ignoreZeros: m.metric.cappingSettings.ignoreZeros ?? false,
        });
        if (m.ratioMetric) {
          percentileData.push({
            valueCol: `${m.alias}_denominator`,
            outputCol: `${m.alias}_denominator_cap`,
            percentile: m.metric.cappingSettings.value ?? 1,
            ignoreZeros: m.metric.cappingSettings.ignoreZeros ?? false,
          });
        }
      });

    const eventQuantileData = this.getFactMetricQuantileData(
      metricData,
      "event"
    );

    if (
      params.dimensions.length > 1 &&
      metricData.some((m) => !!m.quantileMetric)
    ) {
      throw new Error(
        "ImplementationError: quantile metrics are not supported with pre-computed dimension breakdowns"
      );
    }

    const regressionAdjustedMetrics = metricData.filter(
      (m) => m.regressionAdjusted
    );

    return format(
      `-- Fact Table: ${factTable.name}
    WITH
      ${idJoinSQL}
      ${
        params.unitsSource === "exposureQuery"
          ? `${this.getExperimentUnitsQuery({
              ...params,
              includeIdJoins: false,
            })},`
          : params.unitsSource === "otherQuery"
          ? params.unitsSql
          : ""
      }
      __distinctUsers AS (
        SELECT
          ${baseIdType}
          ${dimensionCols.map((c) => `, ${c.value} AS ${c.alias}`).join("")}
          , variation
          , ${timestampColumn} AS timestamp
          , ${this.dateTrunc("first_exposure_timestamp")} AS first_exposure_date
          ${banditDates?.length ? this.getBanditCaseWhen(banditDates) : ""}
          ${
            raMetricSettings.length > 0
              ? `
              , ${this.addHours(
                "first_exposure_timestamp",
                Math.min(...raMetricSettings.map((s) => s.minDelay - s.hours))
              )} as min_preexposure_start
              , ${this.addHours(
                "first_exposure_timestamp",
                Math.max(...raMetricSettings.map((s) => s.minDelay))
              )} as max_preexposure_end
            `
              : ""
          }
      ${raMetricSettings
        .map(
          ({ alias, hours, minDelay }) => `
              , ${this.addHours(
                "first_exposure_timestamp",
                minDelay
              )} AS ${alias}_preexposure_end
              , ${this.addHours(
                "first_exposure_timestamp",
                minDelay - hours
              )} AS ${alias}_preexposure_start`
        )
        .join("\n")}
        FROM ${
          params.unitsSource === "exposureTable"
            ? `${params.unitsTableFullName}`
            : "__experimentUnits"
        }
        ${
          distinctUsersWhere.length
            ? `WHERE ${distinctUsersWhere.join(" AND ")}`
            : ""
        }
      )
      , __factTable as (${this.getFactMetricCTE({
        baseIdType,
        idJoinMap,
        metrics,
        endDate: metricEnd,
        startDate: metricStart,
        factTableMap,
        experimentId: settings.experimentId,
      })})
      , __userMetricJoin as (
        SELECT
          d.variation AS variation
          ${dimensionCols.map((c) => `, d.${c.alias} AS ${c.alias}`).join("")}
          ${banditDates?.length ? `, d.bandit_period AS bandit_period` : ""}
<<<<<<< HEAD
=======
          ${cumulativeDate ? `, dr.day AS day` : ""}
>>>>>>> 8752e62c
          , d.${baseIdType} AS ${baseIdType}
          ${metricData
            .map(
              (data) =>
                `, ${this.addCaseWhenTimeFilter(
                  `m.${data.alias}_value`,
                  data.metric,
                  data.overrideConversionWindows,
                  settings.endDate,
                  data.quantileMetric ? data.metricQuantileSettings : undefined
                )} as ${data.alias}_value
                ${
                  data.ratioMetric
                    ? `, ${this.addCaseWhenTimeFilter(
                        `m.${data.alias}_denominator`,
                        data.metric,
                        data.overrideConversionWindows,
                        settings.endDate
                      )} as ${data.alias}_denominator`
                    : ""
                }
                `
            )
            .join("\n")}
        FROM
          __distinctUsers d
        LEFT JOIN __factTable m ON (
          m.${baseIdType} = d.${baseIdType}
        )
      )
      ${
        eventQuantileData.length
          ? `
        , __eventQuantileMetric AS (
          SELECT
          m.variation AS variation
          ${dimensionCols.map((c) => `, m.${c.alias} AS ${c.alias}`).join("")}
          ${eventQuantileData
            .map((data) =>
              this.getQuantileGridColumns(
                data.metricQuantileSettings,
                `${data.alias}_`
              )
            )
            .join("\n")}
        FROM
          __userMetricJoin m
        GROUP BY
          m.variation
          ${dimensionCols.map((c) => `, m.${c.alias}`).join("")}
        )`
          : ""
      }
      , __userMetricAgg as (
        -- Add in the aggregate metric value for each user
        SELECT
          umj.variation
          ${dimensionCols.map((c) => `, umj.${c.alias} AS ${c.alias}`).join("")}
          ${banditDates?.length ? `, umj.bandit_period` : ""}
<<<<<<< HEAD
=======
          ${cumulativeDate ? `, umj.day` : ""}
>>>>>>> 8752e62c
          , umj.${baseIdType}
          ${metricData
            .map(
              (data) =>
                `, ${this.getAggregateMetricColumn({
                  metric: data.metric,
                  useDenominator: false,
                  valueColumn: `umj.${data.alias}_value`,
                  quantileColumn: `qm.${data.alias}_quantile`,
                })} AS ${data.alias}_value
                ${
                  data.ratioMetric
                    ? `, ${this.getAggregateMetricColumn({
                        metric: data.metric,
                        useDenominator: true,
                        valueColumn: `umj.${data.alias}_denominator`,
                        quantileColumn: `qm.${data.alias}_quantile`,
                      })} AS ${data.alias}_denominator`
                    : ""
                }`
            )
            .join("\n")}
          ${eventQuantileData
            .map(
              (data) =>
                `, COUNT(umj.${data.alias}_value) AS ${data.alias}_n_events`
            )
            .join("\n")}
        FROM
          __userMetricJoin umj
        ${
          eventQuantileData.length
            ? `
        LEFT JOIN __eventQuantileMetric qm
        ON (qm.variation = umj.variation ${dimensionCols
          .map((c) => `AND qm.${c.alias} = umj.${c.alias}`)
<<<<<<< HEAD
          .join("")})`
=======
          .join("\n")})`
>>>>>>> 8752e62c
            : ""
        }
        GROUP BY
          umj.variation
          ${dimensionCols.map((c) => `, umj.${c.alias}`).join("")}
<<<<<<< HEAD
=======
          ${cumulativeDate ? `, umj.day` : ""}
>>>>>>> 8752e62c
          ${banditDates?.length ? `, umj.bandit_period` : ""}
          , umj.${baseIdType}
      )
      ${
        percentileData.length > 0
          ? `
        , __capValue AS (
            ${this.percentileCapSelectClause(percentileData, "__userMetricAgg")}
        )
        `
          : ""
      }
      ${
        regressionAdjustedMetrics.length > 0
          ? `
        , __userCovariateMetric as (
          SELECT 
            d.variation AS variation
            ${dimensionCols.map((c) => `, d.${c.alias} AS ${c.alias}`).join("")}
            , d.${baseIdType} AS ${baseIdType}
            , ${regressionAdjustedMetrics
              .map(
                (metric) =>
                  `${this.getAggregateMetricColumn({
                    metric: metric.metric,
                    useDenominator: false,
                    valueColumn: this.ifElse(
                      `m.timestamp >= d.${metric.alias}_preexposure_start AND m.timestamp < d.${metric.alias}_preexposure_end`,
                      `${metric.alias}_value`,
                      "NULL"
                    ),
                  })} as ${metric.alias}_value
                    ${
                      metric.ratioMetric
                        ? `, ${this.getAggregateMetricColumn({
                            metric: metric.metric,
                            useDenominator: true,
                            valueColumn: this.ifElse(
                              `m.timestamp >= d.${metric.alias}_preexposure_start AND m.timestamp < d.${metric.alias}_preexposure_end`,
                              `${metric.alias}_denominator`,
                              "NULL"
                            ),
                          })} AS ${metric.alias}_denominator`
                        : ""
                    }`
              )
              .join(",\n")}
          FROM
            __distinctUsers d
          JOIN __factTable m ON (
            m.${baseIdType} = d.${baseIdType}
          )
          WHERE 
            m.timestamp >= d.min_preexposure_start
            AND m.timestamp < d.max_preexposure_end
          GROUP BY
            d.variation
            ${dimensionCols.map((c) => `, d.${c.alias}`).join("")}
            , d.${baseIdType}
        )
        `
          : ""
      }
      ${
        banditDates?.length
          ? this.getBanditStatisticsCTE({
              baseIdType,
              factMetrics: true,
              metricData,
              dimensionCols,
              hasRegressionAdjustment: regressionAdjustedMetrics.length > 0,
              hasCapping: percentileData.length > 0,
            })
          : `
      -- One row per variation/dimension with aggregations
      SELECT
        m.variation AS variation
        ${dimensionCols.map((c) => `, m.${c.alias} AS ${c.alias}`).join("")}
        , COUNT(*) AS users
        ${metricData
          .map((data) => {
            return `
           , ${this.castToString(`'${data.id}'`)} as ${data.alias}_id
            ${
              data.isPercentileCapped
                ? `, MAX(COALESCE(cap.${data.alias}_value_cap, 0)) as ${data.alias}_main_cap_value`
                : ""
            }
            , SUM(${data.capCoalesceMetric}) AS ${data.alias}_main_sum
            , SUM(POWER(${data.capCoalesceMetric}, 2)) AS ${
              data.alias
            }_main_sum_squares
            ${
              data.quantileMetric === "event"
                ? `
              , SUM(COALESCE(m.${data.alias}_n_events, 0)) AS ${
                    data.alias
                  }_denominator_sum
              , SUM(POWER(COALESCE(m.${data.alias}_n_events, 0), 2)) AS ${
                    data.alias
                  }_denominator_sum_squares
              , SUM(COALESCE(m.${data.alias}_n_events, 0) * ${
                    data.capCoalesceMetric
                  }) AS ${data.alias}_main_denominator_sum_product
              , SUM(COALESCE(m.${data.alias}_n_events, 0)) AS ${
                    data.alias
                  }_quantile_n
              , MAX(qm.${data.alias}_quantile) AS ${data.alias}_quantile
                ${N_STAR_VALUES.map(
                  (
                    n
                  ) => `, MAX(qm.${data.alias}_quantile_lower_${n}) AS ${data.alias}_quantile_lower_${n}
                        , MAX(qm.${data.alias}_quantile_upper_${n}) AS ${data.alias}_quantile_upper_${n}`
                ).join("\n")}`
                : ""
            }
            ${
              data.quantileMetric === "unit"
                ? `${this.getQuantileGridColumns(
                    data.metricQuantileSettings,
                    `${data.alias}_`
                  )}
                  , COUNT(m.${data.alias}_value) AS ${data.alias}_quantile_n`
                : ""
            }
            ${
              data.ratioMetric
                ? `
                ${
                  data.isPercentileCapped
                    ? `, MAX(COALESCE(cap.${data.alias}_denominator_cap, 0)) as ${data.alias}_denominator_cap_value`
                    : ""
                }
                , SUM(${data.capCoalesceDenominator}) AS 
                  ${data.alias}_denominator_sum
                , SUM(POWER(${data.capCoalesceDenominator}, 2)) AS 
                  ${data.alias}_denominator_sum_squares
                ${
                  data.regressionAdjusted
                    ? `
                  , SUM(${data.capCoalesceCovariate}) AS ${data.alias}_covariate_sum
                  , SUM(POWER(${data.capCoalesceCovariate}, 2)) AS ${data.alias}_covariate_sum_squares
                  , SUM(${data.capCoalesceDenominatorCovariate}) AS ${data.alias}_denominator_pre_sum
                  , SUM(POWER(${data.capCoalesceDenominatorCovariate}, 2)) AS ${data.alias}_denominator_pre_sum_squares
                  , SUM(${data.capCoalesceMetric} * ${data.capCoalesceDenominator}) AS ${data.alias}_main_denominator_sum_product
                  , SUM(${data.capCoalesceMetric} * ${data.capCoalesceCovariate}) AS ${data.alias}_main_covariate_sum_product
                  , SUM(${data.capCoalesceMetric} * ${data.capCoalesceDenominatorCovariate}) AS ${data.alias}_main_post_denominator_pre_sum_product
                  , SUM(${data.capCoalesceCovariate} * ${data.capCoalesceDenominator}) AS ${data.alias}_main_pre_denominator_post_sum_product
                  , SUM(${data.capCoalesceCovariate} * ${data.capCoalesceDenominatorCovariate}) AS ${data.alias}_main_pre_denominator_pre_sum_product
                  , SUM(${data.capCoalesceDenominator} * ${data.capCoalesceDenominatorCovariate}) AS ${data.alias}_denominator_post_denominator_pre_sum_product
                  `
                    : `
                    , SUM(${data.capCoalesceDenominator} * ${data.capCoalesceMetric}) AS ${data.alias}_main_denominator_sum_product
                  `
                }` /*ends ifelse regressionAdjusted*/
                : ` 
              ${
                data.regressionAdjusted
                  ? `
                , SUM(${data.capCoalesceCovariate}) AS ${data.alias}_covariate_sum
                , SUM(POWER(${data.capCoalesceCovariate}, 2)) AS ${data.alias}_covariate_sum_squares
                , SUM(${data.capCoalesceMetric} * ${data.capCoalesceCovariate}) AS ${data.alias}_main_covariate_sum_product
                `
                  : ""
              }
            `
            }
          `; /*ends ifelse ratioMetric*/
          })
          .join("\n")}
      FROM
        __userMetricAgg m
        ${
          eventQuantileData.length
            ? `LEFT JOIN __eventQuantileMetric qm ON (
          qm.variation = m.variation 
          ${dimensionCols
            .map((c) => `AND qm.${c.alias} = m.${c.alias}`)
<<<<<<< HEAD
            .join("")}
=======
            .join("\n")}
>>>>>>> 8752e62c
            )`
            : ""
        }
      ${
        regressionAdjustedMetrics.length > 0
          ? `
          LEFT JOIN __userCovariateMetric c
          ON (c.${baseIdType} = m.${baseIdType})
          `
          : ""
      }
      ${percentileData.length > 0 ? `CROSS JOIN __capValue cap` : ""}
      GROUP BY
        m.variation
        ${dimensionCols.map((c) => `, m.${c.alias}`).join("")}
    `
      }`,
      this.getFormatDialect()
    );
  }

  getDimensionCol(dimension: Dimension): DimensionColumnData {
    switch (dimension.type) {
      case "experiment":
        return {
          value: `dim_exp_${dimension.id}`,
          alias: `dim_exp_${dimension.id}`,
        };
      case "user":
        return {
          value: `dim_unit_${dimension.dimension.id}`,
          alias: `dim_unit_${dimension.dimension.id}`,
        };
      case "date":
        return {
          value: `${this.formatDate(
            this.dateTrunc("first_exposure_timestamp")
          )}`,
          alias: "dim_pre_date",
        };
      case "activation":
        return {
          value: this.ifElse(
            `first_activation_timestamp IS NULL`,
            "'Not Activated'",
            "'Activated'"
          ),
          alias: "dim_activation",
        };
    }
  }

  getExperimentMetricQuery(params: ExperimentMetricQueryParams): string {
    const {
      metric: metricDoc,
      denominatorMetrics: denominatorMetricsDocs,
      activationMetric: activationMetricDoc,
      settings,
      segment,
    } = params;

    const factTableMap = params.factTableMap;

    // clone the metrics before we mutate them
    const metric = cloneDeep<ExperimentMetricInterface>(metricDoc);
    let denominatorMetrics = cloneDeep<ExperimentMetricInterface[]>(
      denominatorMetricsDocs
    );
    const activationMetric = this.processActivationMetric(
      activationMetricDoc,
      settings
    );

    // Fact metrics are self-contained, so they don't need to reference other metrics for the denominator
    if (isFactMetric(metric)) {
      denominatorMetrics = [];
      if (isRatioMetric(metric)) {
        denominatorMetrics.push(metric);
      }
    }

    applyMetricOverrides(metric, settings);
    denominatorMetrics.forEach((m) => applyMetricOverrides(m, settings));

    // Replace any placeholders in the user defined dimension SQL
    const { unitDimensions } = this.processDimensions(
      params.dimensions,
      settings,
      activationMetric
    );

    const userIdType =
      params.forcedUserIdType ??
      this.getExposureQuery(settings.exposureQueryId || "").userIdType;

    const denominator = denominatorMetrics[denominatorMetrics.length - 1];
    // If the denominator is a binomial, it's just acting as a filter
    // e.g. "Purchase/Signup" is filtering to users who signed up and then counting purchases
    // When the denominator is a count, it's a real ratio, dividing two quantities
    // e.g. "Pages/Session" is dividing number of page views by number of sessions
    const ratioMetric = isRatioMetric(metric, denominator);
    const funnelMetric = isFunnelMetric(metric, denominator);

    const quantileMetric = quantileMetricType(metric);
    if (quantileMetric && !this.hasQuantileTesting()) {
      throw new Error("Quantile metrics not supported by this warehouse type");
    }
    const metricQuantileSettings: MetricQuantileSettings = (isFactMetric(
      metric
    ) && !!quantileMetric
      ? metric.quantileSettings
      : undefined) ?? {
      type: "unit",
      quantile: 0,
      ignoreZeros: false,
    };

    const banditDates = settings.banditSettings?.historicalWeights.map(
      (w) => w.date
    );

    // redundant checks to make sure configuration makes sense and we only build expensive queries for the cases
    // where RA is actually possible
    const regressionAdjusted =
      settings.regressionAdjustmentEnabled &&
      isRegressionAdjusted(metric, denominator) &&
      // and block RA for experiment metric query only, only works for optimized queries
      !isRatioMetric(metric, denominator);

    const regressionAdjustmentHours = regressionAdjusted
      ? (metric.regressionAdjustmentDays ?? 0) * 24
      : 0;

    const overrideConversionWindows =
      settings.attributionModel === "experimentDuration";

    // Get capping settings and final coalesce statement
    const isPercentileCapped =
      metric.cappingSettings.type === "percentile" &&
      !!metric.cappingSettings.value &&
      metric.cappingSettings.value < 1 &&
      !quantileMetric;

    const denominatorIsPercentileCapped =
      denominator &&
      denominator.cappingSettings.type === "percentile" &&
      !!denominator.cappingSettings.value &&
      denominator.cappingSettings.value < 1 &&
      !quantileMetric;
    const capCoalesceMetric = this.capCoalesceValue({
      valueCol: "m.value",
      metric,
      capTablePrefix: "cap",
      columnRef: isFactMetric(metric) ? metric.numerator : null,
    });
    const capCoalesceDenominator = this.capCoalesceValue({
      valueCol: "d.value",
      metric: denominator,
      capTablePrefix: "capd",
      columnRef: isFactMetric(metric) ? metric.denominator : null,
    });
    const capCoalesceCovariate = this.capCoalesceValue({
      valueCol: "c.value",
      metric: metric,
      capTablePrefix: "cap",
      columnRef: isFactMetric(metric) ? metric.numerator : null,
    });

    // Get rough date filter for metrics to improve performance
    const orderedMetrics = (activationMetric ? [activationMetric] : [])
      .concat(denominatorMetrics)
      .concat([metric]);
    const minMetricDelay = this.getMetricMinDelay(orderedMetrics);
    const metricStart = this.getMetricStart(
      settings.startDate,
      minMetricDelay,
      regressionAdjustmentHours
    );
    const metricEnd = this.getMetricEnd(
      orderedMetrics,
      settings.endDate,
      overrideConversionWindows
    );

    // Get any required identity join queries
    const idTypeObjects = [
      [userIdType],
      getUserIdTypes(metric, factTableMap),
      ...denominatorMetrics.map((m) => getUserIdTypes(m, factTableMap, true)),
    ];
    // add idTypes usually handled in units query here in the case where
    // we don't have a separate table for the units query
    if (params.unitsSource === "exposureQuery") {
      idTypeObjects.push(
        ...unitDimensions.map((d) => [d.dimension.userIdType || "user_id"]),
        segment ? [segment.userIdType || "user_id"] : [],
        activationMetric ? getUserIdTypes(activationMetric, factTableMap) : []
      );
    }
    const { baseIdType, idJoinMap, idJoinSQL } = this.getIdentitiesCTE({
      objects: idTypeObjects,
      from: settings.startDate,
      to: settings.endDate,
      forcedBaseIdType: userIdType,
      experimentId: settings.experimentId,
    });

    // Get date range for experiment and analysis
    const endDate: Date = this.getExperimentEndDate(
      settings,
      this.getMaxHoursToConvert(
        funnelMetric,
        [metric].concat(denominatorMetrics),
        activationMetric
      )
    );

    const dimensionCols = params.dimensions.map((d) => this.getDimensionCol(d));
    // if bandit and there is no dimension column, we need to create a dummy column to make some of the joins
    // work later on. `"dimension"` is a special column that gbstats can handle if there is no dimension
    // column specified. See `BANDIT_DIMENSION` in gbstats.py.
    if (banditDates?.length && dimensionCols.length === 0) {
      dimensionCols.push({
        alias: "dimension",
        value: this.castToString("'All'"),
      });
    }

    const computeOnActivatedUsersOnly =
<<<<<<< HEAD
      activationMetric &&
      !params.dimensions.find((d) => d.type === "activation");
=======
      activationMetric !== null &&
      !params.dimensions.some((d) => d.type === "activation");
>>>>>>> 8752e62c
    const timestampColumn = computeOnActivatedUsersOnly
      ? "first_activation_timestamp"
      : "first_exposure_timestamp";

    const distinctUsersWhere: string[] = [];

    if (computeOnActivatedUsersOnly) {
      distinctUsersWhere.push("first_activation_timestamp IS NOT NULL");
    }
    if (settings.skipPartialData) {
      distinctUsersWhere.push(
        `${timestampColumn} <= ${this.toTimestamp(endDate)}`
      );
    }

    return format(
      `-- ${metric.name} (${
        isFactMetric(metric) ? metric.metricType : metric.type
      })
    WITH
      ${idJoinSQL}
      ${
        params.unitsSource === "exposureQuery"
          ? `${this.getExperimentUnitsQuery({
              ...params,
              includeIdJoins: false,
            })},`
          : params.unitsSource === "otherQuery"
          ? params.unitsSql
          : ""
      }
      __distinctUsers AS (
        SELECT
          ${baseIdType}
          ${dimensionCols.map((c) => `, ${c.value} AS ${c.alias}`).join("")}
          , variation
          , ${timestampColumn} AS timestamp
          , ${this.dateTrunc("first_exposure_timestamp")} AS first_exposure_date
          ${banditDates?.length ? this.getBanditCaseWhen(banditDates) : ""}
          ${
            regressionAdjusted
              ? `, ${this.addHours(
                  "first_exposure_timestamp",
                  minMetricDelay
                )} AS preexposure_end
                , ${this.addHours(
                  "first_exposure_timestamp",
                  minMetricDelay - regressionAdjustmentHours
                )} AS preexposure_start`
              : ""
          }
        FROM ${
          params.unitsSource === "exposureTable"
            ? `${params.unitsTableFullName}`
            : "__experimentUnits"
        }
        ${
          distinctUsersWhere.length
            ? `WHERE ${distinctUsersWhere.join(" AND ")}`
            : ""
        }
      )
      , __metric as (${this.getMetricCTE({
        metric,
        baseIdType,
        idJoinMap,
        startDate: metricStart,
        endDate: metricEnd,
        experimentId: settings.experimentId,
        factTableMap,
      })})
      ${denominatorMetrics
        .map((m, i) => {
          return `, __denominator${i} as (${this.getMetricCTE({
            metric: m,
            baseIdType,
            idJoinMap,
            startDate: metricStart,
            endDate: metricEnd,
            experimentId: settings.experimentId,
            factTableMap,
            useDenominator: true,
          })})`;
        })
        .join("\n")}
      ${
        funnelMetric
          ? `, __denominatorUsers as (${this.getFunnelUsersCTE(
              baseIdType,
              denominatorMetrics,
              settings.endDate,
              dimensionCols,
              regressionAdjusted,
              overrideConversionWindows,
              banditDates,
              "__denominator",
              "__distinctUsers"
            )})`
          : ""
      }
      , __userMetricJoin as (
        SELECT
          d.variation AS variation
          ${dimensionCols.map((c) => `, d.${c.alias} AS ${c.alias}`).join("")}
          ${banditDates?.length ? `, d.bandit_period AS bandit_period` : ""}
<<<<<<< HEAD
=======
          ${cumulativeDate ? `, dr.day AS day` : ""}
>>>>>>> 8752e62c
          , d.${baseIdType} AS ${baseIdType}
          , ${this.addCaseWhenTimeFilter(
            "m.value",
            metric,
            overrideConversionWindows,
            settings.endDate,
            quantileMetric ? metricQuantileSettings : undefined
          )} as value
        FROM
          ${funnelMetric ? "__denominatorUsers" : "__distinctUsers"} d
        LEFT JOIN __metric m ON (
          m.${baseIdType} = d.${baseIdType}
        )
      )
      ${
        quantileMetric === "event" // TODO(sql): put quantiles in their own query
          ? `
          , __quantileMetric AS (
            SELECT
              m.variation
              ${dimensionCols
                .map((c) => `, m.${c.alias} AS ${c.alias}`)
                .join("")}
              ${this.getQuantileGridColumns(metricQuantileSettings, "")}
          FROM
            __userMetricJoin m
          GROUP BY
            m.variation
            ${dimensionCols.map((c) => `, m.${c.alias}`).join("")}
          )`
          : ""
      }
      , __userMetricAgg as (
        -- Add in the aggregate metric value for each user
        SELECT
          umj.variation AS variation
          ${dimensionCols.map((c) => `, umj.${c.alias} AS ${c.alias}`).join("")}
          ${banditDates?.length ? `, umj.bandit_period AS bandit_period` : ""}
<<<<<<< HEAD
=======
          ${cumulativeDate ? `, umj.day AS day` : ""}
>>>>>>> 8752e62c
          , umj.${baseIdType}
          , ${this.getAggregateMetricColumn({
            metric,
            valueColumn: "umj.value",
          })} as value
          ${quantileMetric === "event" ? `, COUNT(umj.value) AS n_events` : ""}
        FROM
          __userMetricJoin umj
        ${
          quantileMetric === "event"
            ? `
        LEFT JOIN __quantileMetric qm
        ON (qm.variation = umj.variation ${dimensionCols
          .map((c) => `AND qm.${c.alias} = umj.${c.alias}`)
<<<<<<< HEAD
          .join("")})`
=======
          .join("\n")})`
>>>>>>> 8752e62c
            : ""
        }
        GROUP BY
          umj.variation
          ${dimensionCols.map((c) => `, umj.${c.alias}`).join("")}
<<<<<<< HEAD
=======
          ${cumulativeDate ? ", umj.day" : ""}
>>>>>>> 8752e62c
          ${banditDates?.length ? `, umj.bandit_period` : ""}
          , umj.${baseIdType}
      )
      ${
        isPercentileCapped
          ? `
        , __capValue AS (
            ${this.percentileCapSelectClause(
              [
                {
                  valueCol: "value",
                  outputCol: "value_cap",
                  percentile: metric.cappingSettings.value ?? 1,
                  ignoreZeros: metric.cappingSettings.ignoreZeros ?? false,
                },
              ],
              "__userMetricAgg",
              `WHERE value IS NOT NULL${
                metric.cappingSettings.ignoreZeros ? " AND value != 0" : ""
              }`
            )}
        )
        `
          : ""
      }
      ${
        ratioMetric
          ? `, __userDenominatorAgg AS (
              SELECT
                d.variation AS variation
                ${dimensionCols
                  .map((c) => `, d.${c.alias} AS ${c.alias}`)
                  .join("")}
                ${
                  banditDates?.length
                    ? `, d.bandit_period AS bandit_period`
                    : ""
                }
<<<<<<< HEAD
=======
                ${cumulativeDate ? `, dr.day AS day` : ""}
>>>>>>> 8752e62c
                , d.${baseIdType} AS ${baseIdType}
                , ${this.getAggregateMetricColumn({
                  metric: denominator,
                  useDenominator: true,
                })} as value
              FROM
                __distinctUsers d
                JOIN __denominator${denominatorMetrics.length - 1} m ON (
                  m.${baseIdType} = d.${baseIdType}
                )
              WHERE
                ${this.getConversionWindowClause(
                  "d.timestamp",
                  "m.timestamp",
                  denominator,
                  settings.endDate,
                  overrideConversionWindows
                )}
              GROUP BY
                d.variation
                ${dimensionCols.map((c) => `, d.${c.alias}`).join("")}
                ${banditDates?.length ? `, d.bandit_period` : ""}
<<<<<<< HEAD
=======
                ${cumulativeDate ? `, dr.day` : ""}
>>>>>>> 8752e62c
                , d.${baseIdType}
            )
            ${
              denominatorIsPercentileCapped
                ? `
              , __capValueDenominator AS (
                ${this.percentileCapSelectClause(
                  [
                    {
                      valueCol: "value",
                      outputCol: "value_cap",
                      percentile: denominator.cappingSettings.value ?? 1,
                      ignoreZeros:
                        denominator.cappingSettings.ignoreZeros ?? false,
                    },
                  ],
                  "__userDenominatorAgg",
                  `WHERE value IS NOT NULL${
                    denominator.cappingSettings.ignoreZeros
                      ? " AND value != 0"
                      : ""
                  }`
                )}
              )
              `
                : ""
            }`
          : ""
      }
      ${
        regressionAdjusted
          ? `
        , __userCovariateMetric as (
          SELECT
            d.variation AS variation
            ${dimensionCols.map((c) => `, d.${c.alias} AS ${c.alias}`).join("")}
            , d.${baseIdType} AS ${baseIdType}
            , ${this.getAggregateMetricColumn({ metric })} as value
          FROM
            __distinctUsers d
          JOIN __metric m ON (
            m.${baseIdType} = d.${baseIdType}
          )
          WHERE 
            m.timestamp >= d.preexposure_start
            AND m.timestamp < d.preexposure_end
          GROUP BY
            d.variation
            ${dimensionCols.map((c) => `, d.${c.alias}`).join("")}
            , d.${baseIdType}
        )
        `
          : ""
      }
  ${
    banditDates?.length
      ? this.getBanditStatisticsCTE({
          baseIdType,
          factMetrics: false,
          metricData: [
            {
              alias: "",
              id: metric.id,
              ratioMetric,
              regressionAdjusted,
              isPercentileCapped,
              capCoalesceMetric,
              capCoalesceCovariate,
              capCoalesceDenominator,
            },
          ],
          dimensionCols,
          hasRegressionAdjustment: regressionAdjusted,
          hasCapping: isPercentileCapped || denominatorIsPercentileCapped,
          ignoreNulls: "ignoreNulls" in metric && metric.ignoreNulls,
          denominatorIsPercentileCapped,
        })
      : `
  -- One row per variation/dimension with aggregations
  SELECT
    m.variation AS variation
    ${dimensionCols.map((c) => `, m.${c.alias} AS ${c.alias}`).join("")}
    , COUNT(*) AS users
    ${
      isPercentileCapped
        ? ", MAX(COALESCE(cap.value_cap, 0)) as main_cap_value"
        : ""
    }
    , SUM(${capCoalesceMetric}) AS main_sum
    , SUM(POWER(${capCoalesceMetric}, 2)) AS main_sum_squares
    ${
      quantileMetric === "event"
        ? `, SUM(COALESCE(m.n_events, 0)) AS denominator_sum
      , SUM(POWER(COALESCE(m.n_events, 0), 2)) AS denominator_sum_squares
      , SUM(COALESCE(m.n_events, 0) * ${capCoalesceMetric}) AS main_denominator_sum_product
      , SUM(COALESCE(m.n_events, 0)) AS quantile_n
      , MAX(qm.quantile) AS quantile
        ${N_STAR_VALUES.map(
          (n) => `, MAX(qm.quantile_lower_${n}) AS quantile_lower_${n}
                , MAX(qm.quantile_upper_${n}) AS quantile_upper_${n}`
        ).join("\n")}`
        : ""
    }
    ${
      quantileMetric === "unit"
        ? `${this.getQuantileGridColumns(metricQuantileSettings, "")}
        , COUNT(m.value) AS quantile_n`
        : ""
    }
    ${
      ratioMetric
        ? `
      ${
        denominatorIsPercentileCapped
          ? ", MAX(COALESCE(capd.value_cap, 0)) as denominator_cap_value"
          : ""
      }
      , SUM(${capCoalesceDenominator}) AS denominator_sum
      , SUM(POWER(${capCoalesceDenominator}, 2)) AS denominator_sum_squares
      , SUM(${capCoalesceDenominator} * ${capCoalesceMetric}) AS main_denominator_sum_product
    `
        : ""
    }
    ${
      regressionAdjusted
        ? `
      , SUM(${capCoalesceCovariate}) AS covariate_sum
      , SUM(POWER(${capCoalesceCovariate}, 2)) AS covariate_sum_squares
      , SUM(${capCoalesceMetric} * ${capCoalesceCovariate}) AS main_covariate_sum_product
      `
        : ""
    }
  FROM
    __userMetricAgg m
    ${
      quantileMetric === "event"
        ? `LEFT JOIN __quantileMetric qm ON (
      qm.variation = m.variation ${dimensionCols
        .map((c) => `AND qm.${c.alias} = m.${c.alias}`)
<<<<<<< HEAD
        .join("")}
=======
        .join("\n")}
>>>>>>> 8752e62c
        )`
        : ""
    }
  ${
    ratioMetric
      ? `LEFT JOIN __userDenominatorAgg d ON (
          d.${baseIdType} = m.${baseIdType}
        )
        ${
          denominatorIsPercentileCapped
            ? "CROSS JOIN __capValueDenominator capd"
            : ""
        }`
      : ""
  }
  ${
    regressionAdjusted
      ? `
      LEFT JOIN __userCovariateMetric c
      ON (c.${baseIdType} = m.${baseIdType})
      `
      : ""
  }
  ${isPercentileCapped ? `CROSS JOIN __capValue cap` : ""}
  ${"ignoreNulls" in metric && metric.ignoreNulls ? `WHERE m.value != 0` : ""}
  GROUP BY
    m.variation
    ${dimensionCols.map((c) => `, m.${c.alias}`).join("")}
  `
  }`,
      this.getFormatDialect()
    );
  }

  getBanditStatisticsCTE({
    baseIdType,
    factMetrics,
    metricData,
    dimensionCols,
    hasRegressionAdjustment,
    hasCapping,
    ignoreNulls,
    denominatorIsPercentileCapped,
  }: {
    baseIdType: string;
    factMetrics: boolean;
    metricData: BanditMetricData[];
    dimensionCols: DimensionColumnData[];
    hasRegressionAdjustment: boolean;
    hasCapping: boolean;
    // legacy metric settings
    ignoreNulls?: boolean;
    denominatorIsPercentileCapped?: boolean;
  }): string {
    return `-- One row per variation/dimension with aggregations
  , __banditPeriodStatistics AS (
    SELECT
      m.variation AS variation
      ${dimensionCols.map((d) => `, m.${d.alias} AS ${d.alias}`).join("")}
      , m.bandit_period AS bandit_period
      , ${this.ensureFloat(`COUNT(*)`)} AS users
      ${metricData
        .map((data) => {
          const alias = data.alias + (factMetrics ? "_" : "");
          return `
        ${
          data.isPercentileCapped
            ? `, MAX(COALESCE(cap.${alias}value_cap, 0)) AS ${alias}main_cap_value`
            : ""
        }
        , ${this.ensureFloat(
          `SUM(${data.capCoalesceMetric})`
        )} AS ${alias}main_sum
        , ${this.ensureFloat(
          `SUM(POWER(${data.capCoalesceMetric}, 2))`
        )} AS ${alias}main_sum_squares
        ${
          data.ratioMetric
            ? `
          ${
            (factMetrics && data.isPercentileCapped) ||
            denominatorIsPercentileCapped
              ? `, MAX(COALESCE(capd.${alias}value_cap, 0)) as ${alias}denominator_cap_value`
              : ""
          }
          , ${this.ensureFloat(
            `SUM(${data.capCoalesceDenominator})`
          )} AS ${alias}denominator_sum
          , ${this.ensureFloat(
            `SUM(POWER(${data.capCoalesceDenominator}, 2))`
          )} AS ${alias}denominator_sum_squares
          , ${this.ensureFloat(
            `SUM(${data.capCoalesceDenominator} * ${data.capCoalesceMetric})`
          )} AS ${alias}main_denominator_sum_product
        `
            : ""
        }
        ${
          data.regressionAdjusted
            ? `
          , ${this.ensureFloat(
            `SUM(${data.capCoalesceCovariate})`
          )} AS ${alias}covariate_sum
          , ${this.ensureFloat(
            `SUM(POWER(${data.capCoalesceCovariate}, 2))`
          )} AS ${alias}covariate_sum_squares
          , ${this.ensureFloat(
            `SUM(${data.capCoalesceMetric} * ${data.capCoalesceCovariate})`
          )} AS ${alias}main_covariate_sum_product
          `
            : ""
        }`;
        })
        .join("\n")}
    FROM
      __userMetricAgg m
    ${
      !factMetrics && metricData[0]?.ratioMetric
        ? `LEFT JOIN __userDenominatorAgg d ON (
            d.${baseIdType} = m.${baseIdType}
          )
          ${
            denominatorIsPercentileCapped
              ? "CROSS JOIN __capValueDenominator capd"
              : ""
          }`
        : ""
    }
    ${
      hasRegressionAdjustment
        ? `
        LEFT JOIN __userCovariateMetric c
        ON (c.${baseIdType} = m.${baseIdType})
        `
        : ""
    }
    ${hasCapping ? `CROSS JOIN __capValue cap` : ""}
    ${!factMetrics && ignoreNulls ? `WHERE m.value != 0` : ""}
    GROUP BY
      m.variation
      , m.bandit_period
      ${dimensionCols.map((d) => `, m.${d.alias}`).join("")}
  ),
  __dimensionTotals AS (
    SELECT
      ${this.ensureFloat(`SUM(users)`)} AS total_users
<<<<<<< HEAD
      ${dimensionCols.map((d) => `, ${d.alias} AS ${d.alias}`).join(", ")}
    FROM 
      __banditPeriodStatistics
    GROUP BY
      ${dimensionCols.map((d) => `${d.alias}`).join(", ")}
=======
      ${dimensionCols.map((d) => `, ${d.alias} AS ${d.alias}`).join("\n")}
    FROM 
      __banditPeriodStatistics
    GROUP BY
      ${dimensionCols.map((d) => `${d.alias}`).join(" AND ")}
>>>>>>> 8752e62c
  ),
  __banditPeriodWeights AS (
    SELECT
      bps.bandit_period AS bandit_period
      ${dimensionCols.map((d) => `, bps.${d.alias} AS ${d.alias}`).join("")}
      , SUM(bps.users) / MAX(dt.total_users) AS weight
      ${metricData
        .map((data) => {
          const alias = data.alias + (factMetrics ? "_" : "");
          return `
      ${
        data.regressionAdjusted
          ? `
          , ${this.ifElse(
            `(SUM(bps.users) - 1) <= 0`,
            "0",
            `(
              SUM(bps.${alias}covariate_sum_squares) - 
              POWER(SUM(bps.${alias}covariate_sum), 2) / SUM(bps.users)
            ) / (SUM(bps.users) - 1)`
          )} AS ${alias}period_pre_variance
          , ${this.ifElse(
            `(SUM(bps.users) - 1) <= 0`,
            "0",
            `(
              SUM(bps.${alias}main_covariate_sum_product) - 
              SUM(bps.${alias}covariate_sum) * SUM(bps.${alias}main_sum) / SUM(bps.users)
            ) / (SUM(bps.users) - 1)`
          )} AS ${alias}period_covariance
        `
          : ""
      }`;
        })
        .join("\n")}
    FROM 
      __banditPeriodStatistics bps
<<<<<<< HEAD
    LEFT JOIN
      __dimensionTotals dt 
      ON (${dimensionCols
=======
    LEFT JOIN __dimensionTotals dt ON
      (${dimensionCols
>>>>>>> 8752e62c
        .map((d) => `bps.${d.alias} = dt.${d.alias}`)
        .join(" AND ")})
    GROUP BY
      bps.bandit_period
<<<<<<< HEAD
      ${dimensionCols.map((d) => `, bps.${d.alias}`).join("")}
=======
      ${dimensionCols.map((d) => `, bps.${d.alias}`).join("\n")}
>>>>>>> 8752e62c
  )
  ${
    hasRegressionAdjustment
      ? `
      , __theta AS (
      SELECT
        ${dimensionCols.map((d) => `${d.alias} AS ${d.alias}`).join(", ")}
      ${metricData
        .map((data) => {
          const alias = data.alias + (factMetrics ? "_" : "");
          return `
      ${
        data.regressionAdjusted
          ? `

          , ${this.ifElse(
            `SUM(POWER(weight, 2) * ${alias}period_pre_variance) <= 0`,
            "0",
            `SUM(POWER(weight, 2) * ${alias}period_covariance) / 
          SUM(POWER(weight, 2) * ${alias}period_pre_variance)`
          )} AS ${alias}theta
        `
          : ""
      }`;
        })
        .join("\n")}
      FROM
        __banditPeriodWeights
      GROUP BY
        ${dimensionCols.map((d) => `${d.alias}`).join(", ")}  
      )
    `
      : ""
  }
  SELECT
    bps.variation
    ${dimensionCols.map((d) => `, bps.${d.alias}`).join("")}
    , SUM(bps.users) AS users
    ${metricData
      .map((data) => {
        const alias = data.alias + (factMetrics ? "_" : "");
        return `
    , ${this.castToString(`'${data.id}'`)} as ${alias}id
    , SUM(bpw.weight * bps.${alias}main_sum / bps.users) * SUM(bps.users) AS ${alias}main_sum
    , SUM(bps.users) * (SUM(
      ${this.ifElse(
        "bps.users <= 1",
        "0",
        `POWER(bpw.weight, 2) * ((
        bps.${alias}main_sum_squares - POWER(bps.${alias}main_sum, 2) / bps.users
      ) / (bps.users - 1)) / bps.users
    `
      )}) * (SUM(bps.users) - 1) + POWER(SUM(bpw.weight * bps.${alias}main_sum / bps.users), 2)) as ${alias}main_sum_squares
    ${
      data.ratioMetric
        ? `
      , SUM(bpw.weight * bps.${alias}denominator_sum / bps.users) * SUM(bps.users) AS ${alias}denominator_sum
      , SUM(bps.users) * (SUM(
      ${this.ifElse(
        "bps.users <= 1",
        "0",
        `POWER(bpw.weight, 2) * ((
          (bps.${alias}denominator_sum_squares - POWER(bps.${alias}denominator_sum, 2) / bps.users) / (bps.users - 1))
        ) / bps.users
      `
      )}) * (SUM(bps.users) - 1) + POWER(
        SUM(bpw.weight * bps.${alias}denominator_sum / bps.users), 2)
      ) AS ${alias}denominator_sum_squares
      , SUM(bps.users) * (
          (SUM(bps.users) - 1) * SUM(
            ${this.ifElse(
              "bps.users <= 1",
              "0",
              `
            POWER(bpw.weight, 2) / (bps.users * (bps.users - 1)) * (
              bps.${alias}main_denominator_sum_product - bps.${alias}main_sum * bps.${alias}denominator_sum / bps.users
            )
          `
            )}) +
          (
            SUM(bpw.weight * bps.${alias}main_sum / bps.users) * SUM(bpw.weight * bps.${alias}denominator_sum / bps.users)
          )
        ) AS ${alias}main_denominator_sum_product`
        : ""
    }
    ${
      data.regressionAdjusted
        ? `
      , SUM(bpw.weight * bps.${alias}covariate_sum / bps.users) * SUM(bps.users) AS ${alias}covariate_sum
      , SUM(bps.users) * (SUM(
      ${this.ifElse(
        "bps.users <= 1",
        "0",
        `POWER(bpw.weight, 2) * ((
          (bps.${alias}covariate_sum_squares - POWER(bps.${alias}covariate_sum, 2) / bps.users) / (bps.users - 1))
        ) / bps.users
      `
      )}) * (SUM(bps.users) - 1) + POWER(SUM(bpw.weight * bps.${alias}covariate_sum / bps.users), 2)) AS ${alias}covariate_sum_squares
      , SUM(bps.users) * (
          (SUM(bps.users) - 1) * SUM(
            ${this.ifElse(
              "bps.users <= 1",
              "0",
              `
            POWER(bpw.weight, 2) / (bps.users * (bps.users - 1)) * (
              bps.${alias}main_covariate_sum_product - bps.${alias}main_sum * bps.${alias}covariate_sum / bps.users
            )
          `
            )}) +
          (
            SUM(bpw.weight * bps.${alias}main_sum / bps.users) * SUM(bpw.weight * bps.${alias}covariate_sum / bps.users)
          )
        ) AS ${alias}main_covariate_sum_product
      , MAX(t.${alias}theta) AS ${alias}theta
        `
        : ""
    }`;
      })
      .join("\n")}
  FROM 
    __banditPeriodStatistics bps
  LEFT JOIN
    __banditPeriodWeights bpw
    ON (
      bps.bandit_period = bpw.bandit_period 
      ${dimensionCols
        .map((d) => `AND bps.${d.alias} = bpw.${d.alias}`)
<<<<<<< HEAD
        .join(" AND ")}
=======
        .join("\n")}
>>>>>>> 8752e62c
    )
  ${
    hasRegressionAdjustment
      ? `
    LEFT JOIN
      __theta t
      ON (${dimensionCols
        .map((d) => `bps.${d.alias} = t.${d.alias}`)
        .join(" AND ")})
    `
      : ""
  }
  GROUP BY
    bps.variation
    ${dimensionCols.map((d) => `, bps.${d.alias}`).join("")}
  `;
  }

  getQuantileBoundValues(
    quantile: number,
    alpha: number,
    nstar: number
  ): { lower: number; upper: number } {
    const multiplier = normal.quantile(1 - alpha / 2, 0, 1);
    const binomialSE = Math.sqrt((quantile * (1 - quantile)) / nstar);
    return {
      lower: Math.max(quantile - multiplier * binomialSE, 0.00000001),
      upper: Math.min(quantile + multiplier * binomialSE, 0.99999999),
    };
  }

  approxQuantile(value: string, quantile: string | number): string {
    return `APPROX_PERCENTILE(${value}, ${quantile})`;
  }

  quantileColumn(
    valueCol: string,
    outputCol: string,
    quantile: string | number
  ): string {
    // note: no need to ignore zeros in the next two methods
    // since we remove them for quantile metrics in userMetricJoin
    return `${this.approxQuantile(valueCol, quantile)} AS ${outputCol}`;
  }

  percentileCapSelectClause(
    values: {
      valueCol: string;
      outputCol: string;
      percentile: number;
      ignoreZeros: boolean;
    }[],
    metricTable: string,
    where: string = ""
  ) {
    return `
      SELECT
        ${values
          .map(({ valueCol, outputCol, percentile, ignoreZeros }) => {
            const value = ignoreZeros
              ? this.ifElse(`${valueCol} = 0`, "NULL", valueCol)
              : valueCol;
            return this.quantileColumn(value, outputCol, percentile);
          })
          .join(",\n")}
      FROM ${metricTable}
      ${where}
      `;
  }

  private capCoalesceValue({
    valueCol,
    metric,
    capTablePrefix = "c",
    capValueCol = "value_cap",
    columnRef,
  }: {
    valueCol: string;
    metric: ExperimentMetricInterface;
    capTablePrefix?: string;
    capValueCol?: string;
    columnRef?: ColumnRef | null;
  }): string {
    if (
      metric?.cappingSettings.type === "absolute" &&
      metric.cappingSettings.value &&
      !quantileMetricType(metric)
    ) {
      return `LEAST(
        ${this.ensureFloat(`COALESCE(${valueCol}, 0)`)},
        ${metric.cappingSettings.value}
      )`;
    }
    if (
      metric?.cappingSettings.type === "percentile" &&
      metric.cappingSettings.value &&
      metric.cappingSettings.value < 1 &&
      !quantileMetricType(metric)
    ) {
      return `LEAST(
        ${this.ensureFloat(`COALESCE(${valueCol}, 0)`)},
        ${capTablePrefix}.${capValueCol}
      )`;
    }

    const filters = getAggregateFilters({
      columnRef: columnRef || null,
      column: valueCol,
      ignoreInvalid: true,
    });
    if (filters.length) {
      valueCol = `(CASE WHEN ${filters.join(" AND ")} THEN 1 ELSE NULL END)`;
    }

    return `COALESCE(${valueCol}, 0)`;
  }
  getExperimentResultsQuery(): string {
    throw new Error("Not implemented");
  }
  async getExperimentResults(): Promise<ExperimentQueryResponses> {
    throw new Error("Not implemented");
  }

  getDefaultDatabase() {
    return "";
  }

  generateTablePath(
    tableName: string,
    schema?: string,
    database?: string,
    queryRequiresSchema?: boolean
  ) {
    let path = "";
    // Add database if required
    if (this.requiresDatabase) {
      database = database || this.getDefaultDatabase();
      if (!database) {
        throw new MissingDatasourceParamsError(
          "No database provided. Please edit the connection settings and try again."
        );
      }
      path += database + ".";
    }

    // Add schema if required
    if (this.requiresSchema || queryRequiresSchema) {
      if (!schema) {
        throw new MissingDatasourceParamsError(
          "No schema provided. Please edit the connection settings and try again."
        );
      }
      path += schema + ".";
    }

    // Add table name
    path += tableName;
    return this.requiresEscapingPath ? `\`${path}\`` : path;
  }

  getInformationSchemaTable(schema?: string, database?: string): string {
    return this.generateTablePath(
      "information_schema.columns",
      schema,
      database
    );
  }

  getInformationSchemaWhereClause(): string {
    return "table_schema NOT IN ('information_schema')";
  }
  async getInformationSchema(): Promise<InformationSchema[]> {
    const sql = `
  SELECT 
    table_name as table_name,
    table_catalog as table_catalog,
    table_schema as table_schema,
    count(column_name) as column_count 
  FROM
    ${this.getInformationSchemaTable()}
    WHERE ${this.getInformationSchemaWhereClause()}
    GROUP BY table_name, table_schema, table_catalog`;

    const results = await this.runQuery(format(sql, this.getFormatDialect()));

    if (!results.rows.length) {
      throw new Error(`No tables found.`);
    }

    return formatInformationSchema(results.rows as RawInformationSchema[]);
  }
  async getTableData(
    databaseName: string,
    tableSchema: string,
    tableName: string
  ): Promise<{ tableData: null | unknown[] }> {
    const sql = `
  SELECT 
    data_type as data_type,
    column_name as column_name 
  FROM
    ${this.getInformationSchemaTable(tableSchema, databaseName)}
  WHERE 
    table_name = '${tableName}'
    AND table_schema = '${tableSchema}'
    AND table_catalog = '${databaseName}'`;

    const results = await this.runQuery(format(sql, this.getFormatDialect()));

    return { tableData: results.rows };
  }
  getSchemaFormatConfig(
    schemaFormat: AutoFactTableSchemas
  ): SchemaFormatConfig {
    switch (schemaFormat) {
      case "amplitude": {
        return {
          trackedEventTableName: `EVENTS_${
            this.datasource.settings.schemaOptions?.projectId || `*`
          }`,
          eventColumn: "event_type",
          timestampColumn: "event_time",
          userIdColumn: "user_id",
          filterColumns: [
            "device_family as device",
            "os_name as os",
            "country",
            "paying",
          ],
          anonymousIdColumn: "amplitude_id",
          getTrackedEventTablePath: ({ schema }) =>
            this.generateTablePath(
              `EVENTS_${
                this.datasource.settings.schemaOptions?.projectId || `*`
              }`,
              schema
            ),
          // If dates are provided, format them, otherwise use Sql template variables
          getDateLimitClause: (dates?: { start: Date; end: Date }) => {
            const start = dates
              ? `${formatDate(dates.start, "yyyy-MM-dd")}`
              : `{{date startDateISO "yyyy-MM-dd"}}`;
            const end = dates
              ? `${formatDate(dates.end, "yyyy-MM-dd")}`
              : `{{date endDateISO "yyyy-MM-dd"}}`;

            return `event_time BETWEEN '${start}' AND '${end}'`;
          },
          getAdditionalEvents: () => [],
          getEventFilterWhereClause: (eventName: string) =>
            `event_name = '${eventName}'`,
        };
      }
      case "rudderstack":
      case "segment":
        return {
          trackedEventTableName: "tracks",
          eventColumn: "event",
          timestampColumn: "received_at",
          userIdColumn: "user_id",
          filterColumns: [
            "(CASE WHEN context_user_agent LIKE '%Mobile%' THEN 'Mobile' ELSE 'Tablet/Desktop' END) as device",
            "(CASE WHEN context_user_agent LIKE '% Firefox%' THEN 'Firefox' WHEN context_user_agent LIKE '% OPR%' THEN 'Opera' WHEN context_user_agent LIKE '% Edg%' THEN ' Edge' WHEN context_user_agent LIKE '% Chrome%' THEN 'Chrome' WHEN context_user_agent LIKE '% Safari%' THEN 'Safari' ELSE 'Other' END) as browser",
          ],
          anonymousIdColumn: "anonymous_id",
          displayNameColumn: "event_text",
          getTrackedEventTablePath: ({ eventName, schema }) =>
            this.generateTablePath(eventName, schema),
          getDateLimitClause: (dates?: { start: Date; end: Date }) => {
            // If dates are provided, format them, otherwise use Sql template variables
            const start = dates
              ? `${formatDate(dates.start, "yyyy-MM-dd")}`
              : `{{date startDateISO "yyyy-MM-dd"}}`;
            const end = dates
              ? `${formatDate(dates.end, "yyyy-MM-dd")}`
              : `{{date endDateISO "yyyy-MM-dd"}}`;
            return `received_at BETWEEN '${start}' AND '${end}'`;
          },
          getAdditionalEvents: () => [
            {
              eventName: "pages",
              displayName: "Page Viewed",
              groupBy: "event",
            },
            {
              eventName: "screens",
              displayName: "Screen Viewed",
              groupBy: "event",
            },
          ],
          getEventFilterWhereClause: () => "",
        };
    }
  }

  getAutoGeneratedMetricSqlQuery(
    eventName: string,
    hasUserId: boolean,
    schemaFormat: AutoFactTableSchemas,
    type: MetricType,
    schema?: string
  ): string {
    const {
      timestampColumn,
      userIdColumn,
      anonymousIdColumn,
      getTrackedEventTablePath,
      getEventFilterWhereClause,
      getDateLimitClause,
    } = this.getSchemaFormatConfig(schemaFormat);

    const sqlQuery = `
      SELECT
        ${hasUserId ? `${userIdColumn} as user_id, ` : ""}
        ${anonymousIdColumn} as anonymous_id,
        ${timestampColumn} as timestamp
        ${type === "count" ? `, 1 as value` : ""}
        FROM ${getTrackedEventTablePath({ eventName, schema })}
        WHERE ${getDateLimitClause()} ${
      getEventFilterWhereClause(eventName).length
        ? ` AND ${getEventFilterWhereClause(eventName)}`
        : ""
    }
`;
    return format(sqlQuery, this.getFormatDialect());
  }

  doesMetricExist(
    existingMetrics: MetricInterface[],
    sqlQuery: string,
    type: MetricType
  ): boolean {
    return existingMetrics.some(
      (metric) => metric.sql === sqlQuery && metric.type === type
    );
  }

  getFilterColumnsClause(filterColumns: string[]): string {
    let filterClause = "";
    if (!filterColumns.length) return filterClause;

    filterColumns.forEach((column) => (filterClause += `, ${column}`));

    return filterClause;
  }
  getAutoGeneratedFactTableSqlQuery(
    eventName: string,
    hasUserId: boolean,
    schemaFormat: AutoFactTableSchemas,
    schema?: string
  ): string {
    const {
      timestampColumn,
      userIdColumn,
      anonymousIdColumn,
      getTrackedEventTablePath,
      getEventFilterWhereClause,
      filterColumns,
      getDateLimitClause,
    } = this.getSchemaFormatConfig(schemaFormat);

    const sqlQuery = `
      SELECT
        ${hasUserId ? `${userIdColumn} as user_id, ` : ""}
        ${anonymousIdColumn} as anonymous_id,
        ${timestampColumn} as timestamp
        ${this.getFilterColumnsClause(filterColumns)}
        FROM ${getTrackedEventTablePath({ eventName, schema })}
        WHERE ${getDateLimitClause()} ${
      getEventFilterWhereClause(eventName).length
        ? ` AND ${getEventFilterWhereClause(eventName)}`
        : ""
    }
`;
    return format(sqlQuery, this.getFormatDialect());
  }
  getMetricsToCreate(
    result: TrackedEventData,
    schemaFormat: AutoFactTableSchemas,
    existingMetrics: MetricInterface[],
    schema?: string
  ): AutoMetricToCreate[] {
    const metricsToCreate: AutoMetricToCreate[] = [];

    const userIdTypes: string[] = ["anonymous_id"];

    if (result.hasUserId) {
      userIdTypes.push("user_id");
    }

    const binomialSqlQuery = this.getAutoGeneratedMetricSqlQuery(
      result.eventName,
      result.hasUserId,
      schemaFormat,
      "binomial",
      schema
    );

    const binomialExists = this.doesMetricExist(
      existingMetrics,
      binomialSqlQuery,
      "binomial"
    );

    //TODO Build some logic where based on the event, we determine what metrics to create (by default, we create binomial and count) for every event
    metricsToCreate.push({
      name: result.displayName,
      type: "binomial",
      alreadyExists: binomialExists,
      shouldCreate: !binomialExists,
      sql: binomialSqlQuery,
      userIdTypes,
    });

    const countSqlQuery = this.getAutoGeneratedMetricSqlQuery(
      result.eventName,
      result.hasUserId,
      schemaFormat,
      "count",
      schema
    );

    const countExists = this.doesMetricExist(
      existingMetrics,
      binomialSqlQuery,
      "binomial"
    );

    metricsToCreate.push({
      name: `Count of ${result.displayName}`,
      type: "count",
      alreadyExists: countExists,
      shouldCreate: !countExists,
      sql: countSqlQuery,
      userIdTypes,
    });

    return metricsToCreate;
  }

  private getTrackedEventSql(
    eventColumn: string,
    displayNameColumn: string,
    userIdColumn: string,
    timestampColumn: string,
    trackedEventTableName: string,
    getDateLimitClause: (dates?: { start: Date; end: Date }) => string,
    schema: string,
    groupByColumn?: string
  ) {
    const end = new Date();
    const start = subDays(new Date(), 7);

    return `
      SELECT
        ${eventColumn} as event,
        MAX(${displayNameColumn}) as display_name,
        (CASE WHEN COUNT(${userIdColumn}) > 0 THEN 1 ELSE 0 END) as has_user_id,
        COUNT (*) as count,
        MAX(${timestampColumn}) as last_tracked_at
      FROM
        ${this.generateTablePath(
          trackedEventTableName,
          schema,
          undefined,
          !!schema
        )}
      WHERE ${getDateLimitClause({ start, end })}
      AND ${eventColumn} NOT IN ('experiment_viewed', 'experiment_started')
      GROUP BY ${groupByColumn || eventColumn}
    `;
  }

  async getAutoMetricsToCreate(
    existingMetrics: MetricInterface[],
    schema: string
  ): Promise<AutoMetricTrackedEvent[]> {
    const schemaFormat = this.datasource.settings.schemaFormat;

    if (
      schemaFormat &&
      this.schemaFormatisAutoFactTablesSchemas(schemaFormat)
    ) {
      const trackedEvents = await this.getEventsTrackedByDatasource(
        schemaFormat,
        schema
      );

      if (!trackedEvents.length) {
        throw new Error(
          "No events found. The query we run to identify tracked events only looks at events from the last 7 days."
        );
      }

      return trackedEvents.map((event) => {
        return {
          ...event,
          metricsToCreate: this.getMetricsToCreate(
            event,
            schemaFormat,
            existingMetrics,
            schema
          ),
        };
      });
    } else {
      throw new Error(
        "Data Source does not support automatic metric generation."
      );
    }
  }

  async getEventsTrackedByDatasource(
    // schemaFormat: SchemaFormat,
    schemaFormat: AutoFactTableSchemas,
    schema?: string
  ): Promise<TrackedEventData[]> {
    const {
      trackedEventTableName,
      userIdColumn,
      eventColumn,
      timestampColumn,
      displayNameColumn,
      getAdditionalEvents,
      getDateLimitClause,
    } = this.getSchemaFormatConfig(schemaFormat);

    const sql = this.getTrackedEventSql(
      eventColumn,
      displayNameColumn || eventColumn,
      userIdColumn,
      timestampColumn,
      trackedEventTableName,
      getDateLimitClause,
      schema || ""
    );

    const { rows: resultRows } = await this.runQuery(
      format(sql, this.getFormatDialect())
    );

    const additionalEvents = getAdditionalEvents();

    for (const additionalEvent of additionalEvents) {
      const sql = this.getTrackedEventSql(
        `'${additionalEvent.eventName}'`,
        `'${additionalEvent.displayName}'`,
        userIdColumn,
        timestampColumn,
        additionalEvent.eventName,
        getDateLimitClause,
        schema || "",
        additionalEvent.groupBy
      );

      try {
        const { rows: additionalEventResults } = await this.runQuery(
          format(sql, this.getFormatDialect())
        );

        additionalEventResults.forEach((result) => {
          if (result.count > 0) {
            resultRows.push(result);
          }
        });
      } catch (e) {
        // This happens when the table doesn't exists - this is optional, so just ignoring
      }
    }

    if (!resultRows) {
      throw new Error(`No events found.`);
    }

    return resultRows.map((result) => {
      const row = result as TrackedEventResponseRow;
      const processedEventData: TrackedEventData = {
        eventName: row.event,
        displayName: row.display_name,
        hasUserId: row.has_user_id,
        count: row.count,
        lastTrackedAt: result.last_tracked_at.value
          ? new Date(result.last_tracked_at.value)
          : new Date(result.last_tracked_at),
      };
      return processedEventData;
    });
  }

  private getMetricQueryFormat(metric: MetricInterface) {
    return metric.queryFormat || (metric.sql ? "sql" : "builder");
  }

  getDateTable(dateArray: string[]): string {
    const dateString = dateArray
      .map((d) => `SELECT ${d} AS day`)
      .join("\nUNION ALL\n");
    return `
      SELECT ${this.dateTrunc(this.castToDate("t.day"))} AS day
      FROM
        (
          ${dateString}
        ) t
     `;
  }

  getQuantileGridColumns(
    metricQuantileSettings: MetricQuantileSettings,
    prefix: string
  ) {
    return `, ${this.quantileColumn(
      `m.${prefix}value`,
      `${prefix}quantile`,
      metricQuantileSettings.quantile
    )}
    ${N_STAR_VALUES.map((nstar) => {
      const { lower, upper } = this.getQuantileBoundValues(
        metricQuantileSettings.quantile,
        0.05,
        nstar
      );
      return `, ${this.quantileColumn(
        `m.${prefix}value`,
        `${prefix}quantile_lower_${nstar}`,
        lower
      )}
          , ${this.quantileColumn(
            `m.${prefix}value`,
            `${prefix}quantile_upper_${nstar}`,
            upper
          )}`;
    }).join("\n")}`;
  }

  public getColumnTopValuesQuery({
    factTable,
    column,
    limit = 50,
  }: ColumnTopValuesParams) {
    if (column.datatype !== "string") {
      throw new Error(`Column ${column.column} is not a string column`);
    }

    const start = new Date();
    start.setDate(start.getDate() - 7);

    return format(
      `
WITH
  __factTable AS (
    ${compileSqlTemplate(factTable.sql, {
      startDate: start,
      templateVariables: {
        eventName: factTable.eventName,
      },
    })}
  ),
  __topValues AS (
    SELECT
      ${column.column} AS value,
      COUNT(*) AS count
    FROM __factTable
    WHERE timestamp >= ${this.toTimestamp(start)}
    GROUP BY ${column.column}
  )
${this.selectStarLimit("__topValues ORDER BY count DESC", limit)}
    `,
      this.getFormatDialect()
    );
  }

  public async runColumnTopValuesQuery(
    sql: string
  ): Promise<ColumnTopValuesResponse> {
    const { rows, statistics } = await this.runQuery(sql);

    return {
      statistics,
      rows: rows.map((r) => ({
        value: r.value + "",
        count: parseFloat(r.count),
      })),
    };
  }

  // Get a Fact Table CTE for multiple fact metrics that all share the same fact table
  private getFactMetricCTE({
    metrics,
    factTableMap,
    baseIdType,
    idJoinMap,
    startDate,
    endDate,
    experimentId,
    addFiltersToWhere,
  }: {
    metrics: FactMetricInterface[];
    factTableMap: FactTableMap;
    baseIdType: string;
    idJoinMap: Record<string, string>;
    startDate: Date;
    endDate: Date | null;
    experimentId?: string;
    addFiltersToWhere?: boolean;
  }) {
    const factTable = factTableMap.get(
      metrics[0]?.numerator?.factTableId || ""
    );
    if (!factTable) {
      throw new Error("Unknown fact table");
    }

    // Determine if a join is required to match up id types
    let join = "";
    let userIdCol = "";
    const userIdTypes = factTable.userIdTypes;
    if (userIdTypes.includes(baseIdType)) {
      userIdCol = baseIdType;
    } else if (userIdTypes.length > 0) {
      for (let i = 0; i < userIdTypes.length; i++) {
        const userIdType: string = userIdTypes[i];
        if (userIdType in idJoinMap) {
          const metricUserIdCol = `m.${userIdType}`;
          join = `JOIN ${idJoinMap[userIdType]} i ON (i.${userIdType} = ${metricUserIdCol})`;
          userIdCol = `i.${baseIdType}`;
          break;
        }
      }
    }

    // BQ datetime cast for SELECT statements (do not use for where)
    const timestampDateTimeColumn = this.castUserDateCol("m.timestamp");

    const sql = factTable.sql;
    const where: string[] = [];

    // Add a rough date filter to improve query performance
    if (startDate) {
      where.push(`m.timestamp >= ${this.toTimestamp(startDate)}`);
    }
    if (endDate) {
      where.push(`m.timestamp <= ${this.toTimestamp(endDate)}`);
    }

    const metricCols: string[] = [];
    // optionally, you can add metric filters to the WHERE clause
    // to filter to rows that match a metric. We AND together each metric
    // filters, before OR together all of the different metrics filters
    const filterWhere: string[] = [];
    metrics.forEach((m, i) => {
      if (m.numerator.factTableId !== factTable.id) {
        throw new Error(
          "Can only combine metrics that are in the same fact table"
        );
      }

      // Numerator column
      const value = this.getMetricColumns(m, factTableMap, "m", false).value;
      const filters = getColumnRefWhereClause(
        factTable,
        m.numerator,
        this.escapeStringLiteral.bind(this),
        this.extractJSONField.bind(this)
      );

      const column =
        filters.length > 0
          ? `CASE WHEN (${filters.join("\n AND ")}) THEN ${value} ELSE NULL END`
          : value;

      metricCols.push(`-- ${m.name}
      ${column} as m${i}_value`);

      if (addFiltersToWhere && filters.length) {
        filterWhere.push(`(${filters.join("\n AND ")})`);
      }

      // Add denominator column if there is one
      if (isRatioMetric(m) && m.denominator) {
        if (m.denominator.factTableId !== factTable.id) {
          throw new Error(
            `Only supports ratio metrics where the denominator is in the same fact table as the numerator: ${m.denominator.factTableId} <> ${factTable.id}`
          );
        }

        const value = this.getMetricColumns(m, factTableMap, "m", true).value;
        const filters = getColumnRefWhereClause(
          factTable,
          m.denominator,
          this.escapeStringLiteral.bind(this),
          this.extractJSONField.bind(this)
        );
        const column =
          filters.length > 0
            ? `CASE WHEN (${filters.join(" AND ")}) THEN ${value} ELSE NULL END`
            : value;
        metricCols.push(`-- ${m.name} (denominator)
        ${column} as m${i}_denominator`);

        if (addFiltersToWhere && filters.length) {
          filterWhere.push(`(${filters.join(" AND ")})`);
        }
      }
    });

    if (filterWhere.length) {
      where.push("(" + filterWhere.join(" OR ") + ")");
    }

    return compileSqlTemplate(
      `-- Fact Table (${factTable.name})
      SELECT
        ${userIdCol} as ${baseIdType},
        ${timestampDateTimeColumn} as timestamp,
        ${metricCols.join(",\n")}
      FROM(
          ${sql}
        ) m
        ${join}
        ${where.length ? `WHERE ${where.join(" AND ")}` : ""}
    `,
      {
        startDate,
        endDate: endDate || undefined,
        experimentId,
        templateVariables: getMetricTemplateVariables(
          metrics[0],
          factTableMap,
          false
        ),
      }
    );
  }

  // Get a Fact Table CTE for segments based on fact tables
  private getFactSegmentCTE({
    factTable,
    baseIdType,
    idJoinMap,
    filters,
    sqlVars,
  }: {
    factTable: FactTableInterface;
    baseIdType: string;
    idJoinMap: Record<string, string>;
    filters?: string[];
    sqlVars?: SQLVars;
  }) {
    // Determine if a join is required to match up id types
    let join = "";
    let userIdCol = "";
    const userIdTypes = factTable.userIdTypes;
    if (userIdTypes.includes(baseIdType)) {
      userIdCol = baseIdType;
    } else if (userIdTypes.length > 0) {
      for (let i = 0; i < userIdTypes.length; i++) {
        const userIdType: string = userIdTypes[i];
        if (userIdType in idJoinMap) {
          const metricUserIdCol = `m.${userIdType}`;
          join = `JOIN ${idJoinMap[userIdType]} i ON (i.${userIdType} = ${metricUserIdCol})`;
          userIdCol = `i.${baseIdType}`;
          break;
        }
      }
    }

    // BQ datetime cast for SELECT statements (do not use for where)
    const timestampDateTimeColumn = this.castUserDateCol("m.timestamp");

    const sql = factTable.sql;

    const where: string[] = [];

    if (filters?.length) {
      filters.forEach((filter) => {
        const filterObj = factTable.filters.find(
          (factFilter) => factFilter.id === filter
        );

        if (filterObj) {
          where.push(filterObj.value);
        }
      });
    }

    const baseSql = `-- Fact Table (${factTable.name})
    SELECT
      ${userIdCol} as ${baseIdType},
      ${timestampDateTimeColumn} as date
    FROM(
        ${sql}
      ) m
      ${join}
      ${where.length ? `WHERE ${where.join(" AND ")}` : ""}
  `;
    return sqlVars ? compileSqlTemplate(baseSql, sqlVars) : baseSql;
  }

  private getMetricCTE({
    metric,
    baseIdType,
    idJoinMap,
    startDate,
    endDate,
    experimentId,
    factTableMap,
    useDenominator,
  }: {
    metric: ExperimentMetricInterface;
    baseIdType: string;
    idJoinMap: Record<string, string>;
    startDate: Date;
    endDate: Date | null;
    experimentId?: string;
    factTableMap: FactTableMap;
    useDenominator?: boolean;
  }) {
    const cols = this.getMetricColumns(
      metric,
      factTableMap,
      "m",
      useDenominator
    );

    // Determine the identifier column to select from
    let userIdCol = cols.userIds[baseIdType] || "user_id";
    let join = "";

    const userIdTypes = getUserIdTypes(metric, factTableMap, useDenominator);

    const isFact = isFactMetric(metric);
    const queryFormat = isFact ? "fact" : this.getMetricQueryFormat(metric);
    const columnRef = isFact
      ? useDenominator
        ? metric.denominator
        : metric.numerator
      : null;

    // For fact metrics with a WHERE clause
    const factTable = isFact
      ? factTableMap.get(columnRef?.factTableId || "")
      : undefined;

    if (isFact && !factTable) {
      throw new Error("Could not find fact table");
    }

    // query builder does not use a sub-query to get a the userId column to
    // equal the userIdType, so when using the query builder, continue to
    // use the actual input column name rather than the id type
    if (userIdTypes.includes(baseIdType)) {
      userIdCol = queryFormat === "builder" ? userIdCol : baseIdType;
    } else if (userIdTypes.length > 0) {
      for (let i = 0; i < userIdTypes.length; i++) {
        const userIdType: string = userIdTypes[i];
        if (userIdType in idJoinMap) {
          const metricUserIdCol =
            queryFormat === "builder"
              ? cols.userIds[userIdType]
              : `m.${userIdType}`;
          join = `JOIN ${idJoinMap[userIdType]} i ON (i.${userIdType} = ${metricUserIdCol})`;
          userIdCol = `i.${baseIdType}`;
          break;
        }
      }
    }

    // BQ datetime cast for SELECT statements (do not use for where)
    const timestampDateTimeColumn = this.castUserDateCol(cols.timestamp);

    const schema = this.getSchema();

    const where: string[] = [];
    let sql = "";

    // From old, deprecated query builder UI
    if (queryFormat === "builder" && !isFact && metric.conditions?.length) {
      metric.conditions.forEach((c) => {
        where.push(`m.${c.column} ${c.operator} '${c.value}'`);
      });
    }

    // Add filters from the Metric
    if (isFact && factTable && columnRef) {
      getColumnRefWhereClause(
        factTable,
        columnRef,
        this.escapeStringLiteral.bind(this),
        this.extractJSONField.bind(this)
      ).forEach((filterSQL) => {
        where.push(filterSQL);
      });

      sql = factTable.sql;
    }

    if (!isFact && queryFormat === "sql") {
      sql = metric.sql || "";
    }

    // Add date filter
    if (startDate) {
      where.push(`${cols.timestamp} >= ${this.toTimestamp(startDate)}`);
    }
    if (endDate) {
      where.push(`${cols.timestamp} <= ${this.toTimestamp(endDate)}`);
    }

    return compileSqlTemplate(
      `-- Metric (${metric.name})
      SELECT
        ${userIdCol} as ${baseIdType},
        ${cols.value} as value,
        ${timestampDateTimeColumn} as timestamp
      FROM
        ${
          queryFormat === "sql" || queryFormat === "fact"
            ? `(
              ${sql}
            )`
            : !isFact
            ? (schema && !metric.table?.match(/\./) ? schema + "." : "") +
              (metric.table || "")
            : ""
        } m
        ${join}
        ${where.length ? `WHERE ${where.join(" AND ")}` : ""}
    `,
      {
        startDate,
        endDate: endDate || undefined,
        experimentId,
        templateVariables: getMetricTemplateVariables(
          metric,
          factTableMap,
          useDenominator
        ),
      }
    );
  }

  // Only include users who entered the experiment before this timestamp
  private getExperimentEndDate(
    settings: ExperimentSnapshotSettings,
    conversionWindowHours: number
  ): Date {
    // If we need to wait until users have had a chance to fully convert
    if (settings.skipPartialData) {
      // The last date allowed to give enough time for users to convert
      const conversionWindowEndDate = new Date();
      conversionWindowEndDate.setHours(
        conversionWindowEndDate.getHours() - conversionWindowHours
      );

      // Use the earliest of either the conversion end date or the phase end date
      return new Date(
        Math.min(settings.endDate.getTime(), conversionWindowEndDate.getTime())
      );
    }

    // Otherwise, use the actual end date
    return settings.endDate;
  }

  private getSegmentCTE(
    segment: SegmentInterface,
    baseIdType: string,
    idJoinMap: Record<string, string>,
    factTableMap: FactTableMap,
    sqlVars?: SQLVars
  ) {
    // replace template variables
    let segmentSql = "";

    if (segment.type === "SQL") {
      if (!segment.sql) {
        throw new Error(
          `Segment ${segment.name} is a SQL Segment but has no SQL value`
        );
      }
      segmentSql = sqlVars
        ? compileSqlTemplate(segment.sql, sqlVars)
        : segment.sql;
    } else {
      if (!segment.factTableId) {
        throw new Error(
          `Segment ${segment.name} is a FACT Segment, but has no factTableId set`
        );
      }
      const factTable = factTableMap.get(segment.factTableId);

      if (!factTable) {
        throw new Error(`Unknown fact table: ${segment.factTableId}`);
      }

      segmentSql = this.getFactSegmentCTE({
        baseIdType,
        idJoinMap,
        factTable,
        filters: segment.filters,
        sqlVars,
      });

      return `-- Segment (${segment.name})
        SELECT * FROM (\n${segmentSql}\n) s `;
    }

    const dateCol = this.castUserDateCol("s.date");

    const userIdType = segment.userIdType || "user_id";

    // Need to use an identity join table
    if (userIdType !== baseIdType) {
      return `-- Segment (${segment.name})
      SELECT
        i.${baseIdType},
        ${dateCol} as date
      FROM
        (
          ${segmentSql}
        ) s
        JOIN ${idJoinMap[userIdType]} i ON ( i.${userIdType} = s.${userIdType} )
      `;
    }

    if (dateCol !== "s.date") {
      return `-- Segment (${segment.name})
      SELECT
        s.${userIdType},
        ${dateCol} as date
      FROM
        (
          ${segmentSql}
        ) s`;
    }
    return `-- Segment (${segment.name})
    ${segmentSql}
    `;
  }

  private getDimensionCTE(
    dimension: DimensionInterface,
    baseIdType: string,
    idJoinMap: Record<string, string>
  ) {
    const userIdType = dimension.userIdType || "user_id";

    // Need to use an identity join table
    if (userIdType !== baseIdType) {
      return `-- Dimension (${dimension.name})
      SELECT
        i.${baseIdType},
        d.value
      FROM
        (
          ${dimension.sql}
        ) d
        JOIN ${idJoinMap[userIdType]} i ON ( i.${userIdType} = d.${userIdType} )
      `;
    }

    return `-- Dimension (${dimension.name})
    ${dimension.sql}
    `;
  }

  private addCaseWhenTimeFilter(
    col: string,
    metric: ExperimentMetricInterface,
    overrideConversionWindows: boolean,
    endDate: Date,
    metricQuantileSettings?: MetricQuantileSettings
  ): string {
    return `${this.ifElse(
      `${this.getConversionWindowClause(
        "d.timestamp",
        "m.timestamp",
        metric,
        endDate,
        overrideConversionWindows
      )}
        ${metricQuantileSettings?.ignoreZeros ? `AND ${col} != 0` : ""}
      `,
      `${col}`,
      `NULL`
    )}`;
  }

  private getAggregateMetricColumn({
    metric,
    useDenominator,
    valueColumn = "value",
    quantileColumn = "qm.quantile",
    willReaggregate,
  }: {
    metric: ExperimentMetricInterface;
    useDenominator?: boolean;
    valueColumn?: string;
    quantileColumn?: string;
    willReaggregate?: boolean;
  }) {
    // Fact Metrics
    if (isFactMetric(metric)) {
      const columnRef = useDenominator ? metric.denominator : metric.numerator;

      const hasAggregateFilter =
        getAggregateFilters({
          columnRef: columnRef,
          column: columnRef?.column || "",
          ignoreInvalid: true,
        }).length > 0;

      const column = hasAggregateFilter
        ? columnRef?.aggregateFilterColumn
        : columnRef?.column;

      if (
        !hasAggregateFilter &&
        (isBinomialMetric(metric) || column === "$$distinctUsers")
      ) {
        return `COALESCE(MAX(${valueColumn}), 0)`;
      } else if (column === "$$count") {
        return `COUNT(${valueColumn})`;
      } else if (
        metric.metricType === "quantile" &&
        metric.quantileSettings?.type === "event"
      ) {
        return `SUM(${this.ifElse(
          `${valueColumn} <= ${quantileColumn}`,
          "1",
          "0"
        )})`;
      } else if (
        metric.metricType === "quantile" &&
        metric.quantileSettings?.type === "unit" &&
        metric.quantileSettings?.ignoreZeros
      ) {
        return `SUM(${valueColumn})`;
      } else if (
        !columnRef?.column.startsWith("$$") &&
        columnRef?.aggregation === "count distinct"
      ) {
        if (willReaggregate) {
          return this.hllAggregate(valueColumn);
        }
        return this.hllCardinality(this.hllAggregate(valueColumn));
      } else if (
        !columnRef?.column.startsWith("$$") &&
        columnRef?.aggregation === "max"
      ) {
        return `COALESCE(MAX(${valueColumn}), 0)`;
      } else {
        return `SUM(COALESCE(${valueColumn}, 0))`;
      }
    }

    // Non-fact Metrics

    // Binomial metrics don't have a value, so use hard-coded "1" as the value
    if (metric.type === "binomial") {
      return `MAX(COALESCE(value, 0))`;
    }

    // SQL editor
    if (this.getMetricQueryFormat(metric) === "sql") {
      // Custom aggregation that's a hardcoded number (e.g. "1")
      if (metric.aggregation && Number(metric.aggregation)) {
        // Note that if user has conversion row but value IS NULL, this will
        // return 0 for that user rather than `metric.aggregation`
        return this.ifElse("value IS NOT NULL", metric.aggregation, "0");
      }
      // Other custom aggregation
      else if (metric.aggregation) {
        return replaceCountStar(metric.aggregation, `value`);
      }
      // Standard aggregation (SUM)
      else {
        return `SUM(COALESCE(value, 0))`;
      }
    }
    // Query builder
    else {
      // Count metrics that specify a distinct column to count
      if (metric.type === "count" && metric.column) {
        return `COUNT(DISTINCT (value))`;
      }
      // Count metrics just do a simple count of rows by default
      else if (metric.type === "count") {
        return `COUNT(value)`;
      }
      // Revenue and duration metrics use MAX by default
      else {
        return `MAX(COALESCE(value, 0))`;
      }
    }
  }

  private getReaggregateMetricColumn(
    metric: ExperimentMetricInterface,
    useDenominator?: boolean,
    valueColumn: string = "value"
  ) {
    if (quantileMetricType(metric)) {
      throw new Error("Quantile metrics are not supported for reaggregation");
    }
    // Fact Metrics
    if (isFactMetric(metric)) {
      const columnRef = useDenominator ? metric.denominator : metric.numerator;

      const hasAggregateFilter =
        getAggregateFilters({
          columnRef: columnRef,
          column: columnRef?.column || "",
          ignoreInvalid: true,
        }).length > 0;

      const column = hasAggregateFilter
        ? columnRef?.aggregateFilterColumn
        : columnRef?.column;

      if (
        !hasAggregateFilter &&
        (isBinomialMetric(metric) || column === "$$distinctUsers")
      ) {
        return `MAX(COALESCE(${valueColumn}, 0))`;
      } else if (
        !columnRef?.column.startsWith("$$") &&
        columnRef?.aggregation === "count distinct"
      ) {
        return this.hllCardinality(this.hllReaggregate(valueColumn));
      } else if (
        !columnRef?.column.startsWith("$$") &&
        columnRef?.aggregation === "max"
      ) {
        return `MAX(COALESCE(${valueColumn}, 0))`;
      } else {
        return `SUM(COALESCE(${valueColumn}, 0))`;
      }
    }

    // Non-fact Metrics
    throw new Error("Non-fact metrics are not supported for reaggregation");
  }

  private getValueFromAggregateColumns(
    col: string,
    columnRef?: ColumnRef | null
  ): string {
    if (
      !columnRef?.column.startsWith("$$") &&
      columnRef?.aggregation === "count distinct"
    ) {
      return this.hllCardinality(col);
    }

    return col;
  }

  private getMetricColumns(
    metric: ExperimentMetricInterface,
    factTableMap: FactTableMap,
    alias = "m",
    useDenominator?: boolean
  ): { userIds: Record<string, string>; timestamp: string; value: string } {
    if (isFactMetric(metric)) {
      const userIds: Record<string, string> = {};
      getUserIdTypes(metric, factTableMap, useDenominator).forEach(
        (userIdType) => {
          userIds[userIdType] = `${alias}.${userIdType}`;
        }
      );

      const columnRef = useDenominator ? metric.denominator : metric.numerator;

      const factTable = factTableMap.get(columnRef?.factTableId || "");

      const hasAggregateFilter =
        getAggregateFilters({
          columnRef: columnRef,
          column: columnRef?.column || "",
          ignoreInvalid: true,
        }).length > 0;

      const column = hasAggregateFilter
        ? columnRef?.aggregateFilterColumn
        : columnRef?.column;

      const value =
        (!hasAggregateFilter && isBinomialMetric(metric)) ||
        !columnRef ||
        column === "$$distinctUsers" ||
        column === "$$count"
          ? "1"
          : factTable && column
          ? getColumnExpression(
              column,
              factTable,
              this.extractJSONField.bind(this),
              alias
            )
          : `${alias}.${column}`;

      return {
        userIds,
        timestamp: `${alias}.timestamp`,
        value,
      };
    }

    const queryFormat = this.getMetricQueryFormat(metric);

    // Directly inputting SQL (preferred)
    if (queryFormat === "sql") {
      const userIds: Record<string, string> = {};
      metric.userIdTypes?.forEach((userIdType) => {
        userIds[userIdType] = `${alias}.${userIdType}`;
      });
      return {
        userIds: userIds,
        timestamp: `${alias}.timestamp`,
        value: metric.type === "binomial" ? "1" : `${alias}.value`,
      };
    }

    // Using the query builder (legacy)
    let valueCol = metric.column || "value";
    if (metric.type === "duration" && valueCol.match(/\{alias\}/)) {
      valueCol = valueCol.replace(/\{alias\}/g, alias);
    } else {
      valueCol = alias + "." + valueCol;
    }
    const value = metric.type !== "binomial" && metric.column ? valueCol : "1";

    const userIds: Record<string, string> = {};
    metric.userIdTypes?.forEach((userIdType) => {
      userIds[userIdType] = `${alias}.${
        metric.userIdColumns?.[userIdType] || userIdType
      }`;
    });

    return {
      userIds,
      timestamp: `${alias}.${metric.timestampColumn || "received_at"}`,
      value,
    };
  }

  private getIdentitiesQuery(
    settings: DataSourceSettings,
    id1: string,
    id2: string,
    from: Date,
    to: Date | undefined,
    experimentId?: string
  ) {
    if (settings?.queries?.identityJoins) {
      for (let i = 0; i < settings.queries.identityJoins.length; i++) {
        const join = settings?.queries?.identityJoins[i];
        if (
          join.query.length > 6 &&
          join.ids.includes(id1) &&
          join.ids.includes(id2)
        ) {
          return `
          SELECT
            ${id1},
            ${id2}
          FROM
            (
              ${compileSqlTemplate(join.query, {
                startDate: from,
                endDate: to,
                experimentId,
              })}
            ) i
          GROUP BY
            ${id1}, ${id2}
          `;
        }
      }
    }
    if (settings?.queries?.pageviewsQuery) {
      const timestampColumn = "i.timestamp";

      if (
        ["user_id", "anonymous_id"].includes(id1) &&
        ["user_id", "anonymous_id"].includes(id2)
      ) {
        return `
        SELECT
          user_id,
          anonymous_id
        FROM
          (${compileSqlTemplate(settings.queries.pageviewsQuery, {
            startDate: from,
            endDate: to,
            experimentId,
          })}) i
        WHERE
          ${timestampColumn} >= ${this.toTimestamp(from)}
          ${to ? `AND ${timestampColumn} <= ${this.toTimestamp(to)}` : ""}
        GROUP BY
          user_id, anonymous_id
        `;
      }
    }

    throw new Error(`Missing identifier join table for '${id1}' and '${id2}'.`);
  }
}<|MERGE_RESOLUTION|>--- conflicted
+++ resolved
@@ -1255,13 +1255,8 @@
 
         const dimensionData: Record<string, string> = {};
         Object.entries(row)
-<<<<<<< HEAD
-          .filter(([key, _]) => key.startsWith("dim_"))
-          .map(([key, value]) => {
-=======
           .filter(([key, _]) => key.startsWith("dim_") || key === "dimension")
           .forEach(([key, value]) => {
->>>>>>> 8752e62c
             dimensionData[key] = value;
           });
 
@@ -1292,13 +1287,8 @@
       rows: rows.map((row) => {
         const dimensionData: Record<string, string> = {};
         Object.entries(row)
-<<<<<<< HEAD
-          .filter(([key, _]) => key.startsWith("dim"))
-          .map(([key, value]) => {
-=======
           .filter(([key, _]) => key.startsWith("dim_") || key === "dimension")
           .forEach(([key, value]) => {
->>>>>>> 8752e62c
             dimensionData[key] = value;
           });
         return {
@@ -1552,11 +1542,7 @@
     baseIdType: string,
     metrics: ExperimentMetricInterface[],
     endDate: Date,
-<<<<<<< HEAD
-    dimensionCols: { value: string; alias: string }[],
-=======
     dimensionCols: DimensionColumnData[],
->>>>>>> 8752e62c
     regressionAdjusted: boolean = false,
     overrideConversionWindows: boolean = false,
     banditDates: Date[] | undefined = undefined,
@@ -2651,15 +2637,6 @@
       maxHoursToConvert
     );
 
-<<<<<<< HEAD
-    const dimensionCols: DimensionColumnData[] = params.dimensions.map((d) =>
-      this.getDimensionCol(d)
-    );
-
-    const computeOnActivatedUsersOnly =
-      activationMetric &&
-      !params.dimensions.find((d) => d.type === "activation");
-=======
     const banditDates = settings.banditSettings?.historicalWeights.map(
       (w) => w.date
     );
@@ -2680,7 +2657,6 @@
     const computeOnActivatedUsersOnly =
       activationMetric !== null &&
       !params.dimensions.some((d) => d.type === "activation");
->>>>>>> 8752e62c
     const timestampColumn = computeOnActivatedUsersOnly
       ? "first_activation_timestamp"
       : "first_exposure_timestamp";
@@ -2697,14 +2673,6 @@
         `${timestampColumn} <= ${this.toTimestamp(endDate)}`
       );
     }
-
-<<<<<<< HEAD
-    const banditDates = settings.banditSettings?.historicalWeights.map(
-      (w) => w.date
-    );
-=======
-    const cumulativeDate = false; // TODO enable flag for time series
->>>>>>> 8752e62c
 
     const percentileData: {
       valueCol: string;
@@ -2823,10 +2791,6 @@
           d.variation AS variation
           ${dimensionCols.map((c) => `, d.${c.alias} AS ${c.alias}`).join("")}
           ${banditDates?.length ? `, d.bandit_period AS bandit_period` : ""}
-<<<<<<< HEAD
-=======
-          ${cumulativeDate ? `, dr.day AS day` : ""}
->>>>>>> 8752e62c
           , d.${baseIdType} AS ${baseIdType}
           ${metricData
             .map(
@@ -2886,10 +2850,6 @@
           umj.variation
           ${dimensionCols.map((c) => `, umj.${c.alias} AS ${c.alias}`).join("")}
           ${banditDates?.length ? `, umj.bandit_period` : ""}
-<<<<<<< HEAD
-=======
-          ${cumulativeDate ? `, umj.day` : ""}
->>>>>>> 8752e62c
           , umj.${baseIdType}
           ${metricData
             .map(
@@ -2926,20 +2886,12 @@
         LEFT JOIN __eventQuantileMetric qm
         ON (qm.variation = umj.variation ${dimensionCols
           .map((c) => `AND qm.${c.alias} = umj.${c.alias}`)
-<<<<<<< HEAD
-          .join("")})`
-=======
           .join("\n")})`
->>>>>>> 8752e62c
             : ""
         }
         GROUP BY
           umj.variation
           ${dimensionCols.map((c) => `, umj.${c.alias}`).join("")}
-<<<<<<< HEAD
-=======
-          ${cumulativeDate ? `, umj.day` : ""}
->>>>>>> 8752e62c
           ${banditDates?.length ? `, umj.bandit_period` : ""}
           , umj.${baseIdType}
       )
@@ -3118,11 +3070,7 @@
           qm.variation = m.variation 
           ${dimensionCols
             .map((c) => `AND qm.${c.alias} = m.${c.alias}`)
-<<<<<<< HEAD
-            .join("")}
-=======
             .join("\n")}
->>>>>>> 8752e62c
             )`
             : ""
         }
@@ -3352,13 +3300,8 @@
     }
 
     const computeOnActivatedUsersOnly =
-<<<<<<< HEAD
-      activationMetric &&
-      !params.dimensions.find((d) => d.type === "activation");
-=======
       activationMetric !== null &&
       !params.dimensions.some((d) => d.type === "activation");
->>>>>>> 8752e62c
     const timestampColumn = computeOnActivatedUsersOnly
       ? "first_activation_timestamp"
       : "first_exposure_timestamp";
@@ -3464,10 +3407,6 @@
           d.variation AS variation
           ${dimensionCols.map((c) => `, d.${c.alias} AS ${c.alias}`).join("")}
           ${banditDates?.length ? `, d.bandit_period AS bandit_period` : ""}
-<<<<<<< HEAD
-=======
-          ${cumulativeDate ? `, dr.day AS day` : ""}
->>>>>>> 8752e62c
           , d.${baseIdType} AS ${baseIdType}
           , ${this.addCaseWhenTimeFilter(
             "m.value",
@@ -3506,10 +3445,6 @@
           umj.variation AS variation
           ${dimensionCols.map((c) => `, umj.${c.alias} AS ${c.alias}`).join("")}
           ${banditDates?.length ? `, umj.bandit_period AS bandit_period` : ""}
-<<<<<<< HEAD
-=======
-          ${cumulativeDate ? `, umj.day AS day` : ""}
->>>>>>> 8752e62c
           , umj.${baseIdType}
           , ${this.getAggregateMetricColumn({
             metric,
@@ -3524,20 +3459,12 @@
         LEFT JOIN __quantileMetric qm
         ON (qm.variation = umj.variation ${dimensionCols
           .map((c) => `AND qm.${c.alias} = umj.${c.alias}`)
-<<<<<<< HEAD
-          .join("")})`
-=======
           .join("\n")})`
->>>>>>> 8752e62c
             : ""
         }
         GROUP BY
           umj.variation
           ${dimensionCols.map((c) => `, umj.${c.alias}`).join("")}
-<<<<<<< HEAD
-=======
-          ${cumulativeDate ? ", umj.day" : ""}
->>>>>>> 8752e62c
           ${banditDates?.length ? `, umj.bandit_period` : ""}
           , umj.${baseIdType}
       )
@@ -3576,10 +3503,6 @@
                     ? `, d.bandit_period AS bandit_period`
                     : ""
                 }
-<<<<<<< HEAD
-=======
-                ${cumulativeDate ? `, dr.day AS day` : ""}
->>>>>>> 8752e62c
                 , d.${baseIdType} AS ${baseIdType}
                 , ${this.getAggregateMetricColumn({
                   metric: denominator,
@@ -3602,10 +3525,6 @@
                 d.variation
                 ${dimensionCols.map((c) => `, d.${c.alias}`).join("")}
                 ${banditDates?.length ? `, d.bandit_period` : ""}
-<<<<<<< HEAD
-=======
-                ${cumulativeDate ? `, dr.day` : ""}
->>>>>>> 8752e62c
                 , d.${baseIdType}
             )
             ${
@@ -3745,11 +3664,7 @@
         ? `LEFT JOIN __quantileMetric qm ON (
       qm.variation = m.variation ${dimensionCols
         .map((c) => `AND qm.${c.alias} = m.${c.alias}`)
-<<<<<<< HEAD
-        .join("")}
-=======
         .join("\n")}
->>>>>>> 8752e62c
         )`
         : ""
     }
@@ -3896,19 +3811,11 @@
   __dimensionTotals AS (
     SELECT
       ${this.ensureFloat(`SUM(users)`)} AS total_users
-<<<<<<< HEAD
-      ${dimensionCols.map((d) => `, ${d.alias} AS ${d.alias}`).join(", ")}
-    FROM 
-      __banditPeriodStatistics
-    GROUP BY
-      ${dimensionCols.map((d) => `${d.alias}`).join(", ")}
-=======
       ${dimensionCols.map((d) => `, ${d.alias} AS ${d.alias}`).join("\n")}
     FROM 
       __banditPeriodStatistics
     GROUP BY
       ${dimensionCols.map((d) => `${d.alias}`).join(" AND ")}
->>>>>>> 8752e62c
   ),
   __banditPeriodWeights AS (
     SELECT
@@ -3945,23 +3852,13 @@
         .join("\n")}
     FROM 
       __banditPeriodStatistics bps
-<<<<<<< HEAD
-    LEFT JOIN
-      __dimensionTotals dt 
-      ON (${dimensionCols
-=======
     LEFT JOIN __dimensionTotals dt ON
       (${dimensionCols
->>>>>>> 8752e62c
         .map((d) => `bps.${d.alias} = dt.${d.alias}`)
         .join(" AND ")})
     GROUP BY
       bps.bandit_period
-<<<<<<< HEAD
-      ${dimensionCols.map((d) => `, bps.${d.alias}`).join("")}
-=======
       ${dimensionCols.map((d) => `, bps.${d.alias}`).join("\n")}
->>>>>>> 8752e62c
   )
   ${
     hasRegressionAdjustment
@@ -4089,11 +3986,7 @@
       bps.bandit_period = bpw.bandit_period 
       ${dimensionCols
         .map((d) => `AND bps.${d.alias} = bpw.${d.alias}`)
-<<<<<<< HEAD
-        .join(" AND ")}
-=======
         .join("\n")}
->>>>>>> 8752e62c
     )
   ${
     hasRegressionAdjustment
