--- conflicted
+++ resolved
@@ -772,7 +772,6 @@
       experiment.userIdType
     );
 
-<<<<<<< HEAD
     const denominator = denominatorMetrics[denominatorMetrics.length - 1];
     // If the denominator is a binomial, it's just acting as a filter
     // e.g. "Purchase/Signup" is filtering to users who signed up and then counting purchases
@@ -785,6 +784,7 @@
     // across all users. The following flag determines whether to filter out users
     // that have no denominator values
     const ratioIsFunnel = true; // @todo: allow this to be configured
+
     const regressionAdjustmentEnabled =
       metric.regressionAdjustmentEnabled ?? false;
     const regressionAdjustmentHours = regressionAdjustmentEnabled
@@ -797,11 +797,8 @@
       !isRatio &&
       !metric.aggregation;
 
-    const ignoreConversionEnd = experiment.attributionModel === "allExposures";
-=======
     const ignoreConversionEnd =
       experiment.attributionModel === "experimentDuration";
->>>>>>> f41153c1
 
     // Get rough date filter for metrics to improve performance
     const orderedMetrics = activationMetrics
