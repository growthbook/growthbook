import { DatabricksConnectionParams } from "../../types/integrations/databricks";
import { runDatabricksQuery } from "../services/databricks";
import { decryptDataSourceParams } from "../services/datasource";
import { FormatDialect } from "../util/sql";
import SqlIntegration from "./SqlIntegration";

export default class Databricks extends SqlIntegration {
  params!: DatabricksConnectionParams;
  setParams(encryptedParams: string) {
    this.params = decryptDataSourceParams<DatabricksConnectionParams>(
      encryptedParams
    );
  }
  getFormatDialect(): FormatDialect {
    // sql-formatter doesn't support databricks explicitly yet, so using their generic formatter instead
    return "sql";
  }
  getSensitiveParamKeys(): string[] {
    const sensitiveKeys: (keyof DatabricksConnectionParams)[] = ["token"];
    return sensitiveKeys;
  }
  runQuery(sql: string) {
    return runDatabricksQuery(this.params, sql);
  }
  toTimestamp(date: Date) {
    return `TIMESTAMP'${date.toISOString()}'`;
  }
  addTime(
    col: string,
    unit: "hour" | "minute",
    sign: "+" | "-",
    amount: number
  ): string {
    return `timestampadd(${unit},${sign === "-" ? "-" : ""}${amount},${col})`;
  }
  formatDate(col: string) {
    return `date_format(${col}, 'y-MM-dd')`;
  }
  castToString(col: string): string {
    return `cast(${col} as string)`;
  }
  ensureFloat(col: string): string {
    return `cast(${col} as double)`;
  }
<<<<<<< HEAD
  async getInformationSchema(): Promise<null> {
    // This functionality is not yet supported with this datasource.
    return null;
  }
  async getTableData(
    /* eslint-disable */
    databaseName: string,
    schemaName: string,
    tableName: string
    /* eslint-enable */
  ): Promise<null | unknown[]> {
    // This functionality is not yet supported with this datasource.
    return null;
  }
=======
>>>>>>> fd7beaa2
}<|MERGE_RESOLUTION|>--- conflicted
+++ resolved
@@ -42,11 +42,6 @@
   ensureFloat(col: string): string {
     return `cast(${col} as double)`;
   }
-<<<<<<< HEAD
-  async getInformationSchema(): Promise<null> {
-    // This functionality is not yet supported with this datasource.
-    return null;
-  }
   async getTableData(
     /* eslint-disable */
     databaseName: string,
@@ -57,6 +52,4 @@
     // This functionality is not yet supported with this datasource.
     return null;
   }
-=======
->>>>>>> fd7beaa2
 }