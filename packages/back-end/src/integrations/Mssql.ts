import mssql from "mssql";
import { MssqlConnectionParams } from "../../types/integrations/mssql";
import { decryptDataSourceParams } from "../services/datasource";
import { FormatDialect } from "../util/sql";
import SqlIntegration from "./SqlIntegration";

export default class Mssql extends SqlIntegration {
  // eslint-disable-next-line @typescript-eslint/ban-ts-comment
  // @ts-ignore
  params: MssqlConnectionParams;
  setParams(encryptedParams: string) {
    this.params = decryptDataSourceParams<MssqlConnectionParams>(
      encryptedParams
    );
  }
  getFormatDialect(): FormatDialect {
    return "tsql";
  }
  getSensitiveParamKeys(): string[] {
    return ["password"];
  }
  async runQuery(sqlStr: string) {
    const conn = await mssql.connect({
      server: this.params.server,
      port: parseInt(this.params.port + "", 10),
      user: this.params.user,
      password: this.params.password,
      database: this.params.database,
      options: this.params.options,
    });

    const results = await conn.request().query(sqlStr);
    return results.recordset;
  }

  addTime(
    col: string,
    unit: "hour" | "minute",
    sign: "+" | "-",
    amount: number
  ): string {
    return `DATEADD(${unit}, ${sign === "-" ? "-" : ""}${amount}, ${col})`;
  }
  dateTrunc(col: string) {
    //return `DATETRUNC(day, ${col})`; <- this is only supported in SQL Server 2022 preview.
    return `cast(${col} as DATE)`;
  }
  stddev(col: string) {
    return `STDEV(${col})`;
  }
  ensureFloat(col: string): string {
    return `CAST(${col} as FLOAT)`;
  }
  formatDate(col: string): string {
    return `FORMAT(${col}, "yyyy-MM-dd")`;
  }
  castToString(col: string): string {
    return `cast(${col} as varchar(256))`;
  }
<<<<<<< HEAD
  async getInformationSchema(): Promise<null> {
    // This functionality is not yet supported with this datasource.
    return null;
  }
  async getTableData(
    /* eslint-disable */
    databaseName: string,
    schemaName: string,
    tableName: string
    /* eslint-enable */
  ): Promise<null | unknown[]> {
    // This functionality is not yet supported with this datasource.
    return null;
  }
=======
>>>>>>> fd7beaa2
}<|MERGE_RESOLUTION|>--- conflicted
+++ resolved
@@ -57,11 +57,6 @@
   castToString(col: string): string {
     return `cast(${col} as varchar(256))`;
   }
-<<<<<<< HEAD
-  async getInformationSchema(): Promise<null> {
-    // This functionality is not yet supported with this datasource.
-    return null;
-  }
   async getTableData(
     /* eslint-disable */
     databaseName: string,
@@ -72,6 +67,4 @@
     // This functionality is not yet supported with this datasource.
     return null;
   }
-=======
->>>>>>> fd7beaa2
 }