import mssql from "mssql";
import { DataSourceProperties } from "../../types/datasource";
import { MssqlConnectionParams } from "../../types/integrations/mssql";
import { decryptDataSourceParams } from "../services/datasource";
import {
  InformationSchema,
  MissingDatasourceParamsError,
} from "../types/Integration";
import { formatInformationSchema } from "../util/informationSchemas";
import { FormatDialect } from "../util/sql";
import SqlIntegration from "./SqlIntegration";

export default class Mssql extends SqlIntegration {
  // eslint-disable-next-line @typescript-eslint/ban-ts-comment
  // @ts-ignore
  params: MssqlConnectionParams;
  setParams(encryptedParams: string) {
    this.params = decryptDataSourceParams<MssqlConnectionParams>(
      encryptedParams
    );
  }
  getSourceProperties(): DataSourceProperties {
    return {
      ...super.getSourceProperties(),
      supportsInformationSchema: true,
    };
  }
  getFormatDialect(): FormatDialect {
    return "tsql";
  }
  getSensitiveParamKeys(): string[] {
    return ["password"];
  }
  async runQuery(sqlStr: string) {
    const conn = await mssql.connect({
      server: this.params.server,
      port: parseInt(this.params.port + "", 10),
      user: this.params.user,
      password: this.params.password,
      database: this.params.database,
      options: this.params.options,
    });

    const results = await conn.request().query(sqlStr);
    return results.recordset;
  }

  addTime(
    col: string,
    unit: "hour" | "minute",
    sign: "+" | "-",
    amount: number
  ): string {
    return `DATEADD(${unit}, ${sign === "-" ? "-" : ""}${amount}, ${col})`;
  }
  dateTrunc(col: string) {
    //return `DATETRUNC(day, ${col})`; <- this is only supported in SQL Server 2022 preview.
    return `cast(${col} as DATE)`;
  }
  stddev(col: string) {
    return `STDEV(${col})`;
  }
  ensureFloat(col: string): string {
    return `CAST(${col} as FLOAT)`;
  }
  formatDate(col: string): string {
    return `FORMAT(${col}, "yyyy-MM-dd")`;
  }
  castToString(col: string): string {
    return `cast(${col} as varchar(256))`;
  }
  formatDateTimeString(col: string): string {
    return `CONVERT(VARCHAR(25), ${col}, 121)`;
  }
<<<<<<< HEAD
  replaceDateDimensionString(minDateDimString: string): string {
    return `SUBSTRING(${minDateDimString}, 29, 99999)`;
  }
  async getInformationSchema(): Promise<InformationSchema[]> {
    const databaseName = this.params.database;

    if (!databaseName)
      throw new MissingDatasourceParamsError(
        "To view the information schema for a MS Sql dataset, you must define a default database. Please add a default database by editing the datasource's connection settings."
      );

    const queryString = `SELECT
    table_name,
    table_catalog,
    table_schema,
    COUNT(column_name) as column_count
  FROM
    ${databaseName}.INFORMATION_SCHEMA.COLUMNS
    GROUP BY table_name, table_schema, table_catalog`;

    const results = await this.runQuery(queryString);

    if (!results.length) {
      throw new Error(`No tables found for database "${databaseName}".`);
    }

    return formatInformationSchema(results, "mssql");
  }

  async getTableData(
    databaseName: string,
    tableSchema: string,
    tableName: string
  ): Promise<{ tableData: null | unknown[]; refreshMS: number }> {
    const sql = `SELECT
          data_type,
          column_name
        FROM
          ${databaseName}.INFORMATION_SCHEMA.COLUMNS
        WHERE
          table_name
        IN ('${tableName}')
        AND
          table_schema
        IN ('${tableSchema}')`;

    const queryStartTime = Date.now();
    const tableData = await this.runQuery(sql);
    const queryEndTime = Date.now();

    return { tableData, refreshMS: queryEndTime - queryStartTime };
  }
=======
>>>>>>> 264e42dc
}<|MERGE_RESOLUTION|>--- conflicted
+++ resolved
@@ -72,7 +72,6 @@
   formatDateTimeString(col: string): string {
     return `CONVERT(VARCHAR(25), ${col}, 121)`;
   }
-<<<<<<< HEAD
   replaceDateDimensionString(minDateDimString: string): string {
     return `SUBSTRING(${minDateDimString}, 29, 99999)`;
   }
@@ -125,6 +124,4 @@
 
     return { tableData, refreshMS: queryEndTime - queryStartTime };
   }
-=======
->>>>>>> 264e42dc
 }