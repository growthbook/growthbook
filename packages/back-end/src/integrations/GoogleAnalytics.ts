--- conflicted
+++ resolved
@@ -12,11 +12,8 @@
   ExperimentUnitsQueryResponse,
   ExperimentAggregateUnitsQueryResponse,
   DimensionSlicesQueryResponse,
-<<<<<<< HEAD
   MetricAnalysisQueryResponse,
-=======
   DropTableQueryResponse,
->>>>>>> 2871fb95
 } from "../types/Integration";
 import { GoogleAnalyticsParams } from "../../types/integrations/googleanalytics";
 import { decryptDataSourceParams } from "../services/datasource";
@@ -78,17 +75,16 @@
       this.decryptionError = true;
     }
   }
-<<<<<<< HEAD
   getMetricAnalysisQuery(): string {
     throw new Error("Method not implemented.");
   }
   runMetricAnalysisQuery(): Promise<MetricAnalysisQueryResponse> {
-=======
+    throw new Error("Method not implemented.");
+  }
   getDropUnitsTableQuery(): string {
     throw new Error("Method not implemented.");
   }
   runDropTableQuery(): Promise<DropTableQueryResponse> {
->>>>>>> 2871fb95
     throw new Error("Method not implemented.");
   }
   getExperimentMetricQuery(): string {
