import uniqid from "uniqid";
import cronParser from "cron-parser";
import { z } from "zod";
import { isEqual } from "lodash";
import cloneDeep from "lodash/cloneDeep";
import {
  DEFAULT_METRIC_CAPPING,
  DEFAULT_METRIC_CAPPING_VALUE,
  DEFAULT_METRIC_WINDOW,
  DEFAULT_METRIC_WINDOW_DELAY_HOURS,
  DEFAULT_P_VALUE_THRESHOLD,
  DEFAULT_PROPER_PRIOR_STDDEV,
  DEFAULT_REGRESSION_ADJUSTMENT_ENABLED,
  DEFAULT_SEQUENTIAL_TESTING_TUNING_PARAMETER,
  DEFAULT_STATS_ENGINE,
} from "shared/constants";
import { getScopedSettings, ScopedSettings } from "shared/settings";
import {
  DRAFT_REVISION_STATUSES,
  generateVariationId,
  getMatchingRules,
  getSnapshotAnalysis,
  isAnalysisAllowed,
  isDefined,
  MatchingRule,
  validateCondition,
} from "shared/util";
import { getSRMValue } from "shared/health";
import {
  expandMetricGroups,
  ExperimentMetricInterface,
  getAllMetricIdsFromExperiment,
  getEqualWeights,
  getMetricResultStatus,
  getMetricSnapshotSettings,
  getPredefinedDimensionSlicesByExperiment,
  isFactMetric,
  isFactMetricId,
  isMetricJoinable,
  setAdjustedCIs,
  setAdjustedPValuesOnResults,
} from "shared/experiments";
import { hoursBetween } from "shared/dates";
import { v4 as uuidv4 } from "uuid";
import { orgHasPremiumFeature } from "back-end/src/enterprise";
import { MetricPriorSettings } from "back-end/types/fact-table";
import {
  ExperimentAnalysisSummaryVariationStatus,
  BanditResult,
  ExperimentAnalysisSummary,
  ExperimentAnalysisSummaryResultsStatus,
  GoalMetricResult,
} from "back-end/src/validators/experiments";
import { updateExperiment } from "back-end/src/models/ExperimentModel";
import { promiseAllChunks } from "back-end/src/util/promise";
import { Context } from "back-end/src/models/BaseModel";
import {
  ExperimentAnalysisParamsContextData,
  ExperimentSnapshotAnalysis,
  ExperimentSnapshotAnalysisSettings,
  ExperimentSnapshotInterface,
  ExperimentSnapshotSettings,
  SnapshotTriggeredBy,
  SnapshotType,
  SnapshotVariation,
  SnapshotBanditSettings,
  DimensionForSnapshot,
} from "back-end/types/experiment-snapshot";
import {
  getMetricById,
  getMetricMap,
  getMetricsByIds,
  insertMetric,
} from "back-end/src/models/MetricModel";
import { checkSrm, sumSquaresFromStats } from "back-end/src/util/stats";
import { addTags } from "back-end/src/models/TagModel";
import {
  addOrUpdateSnapshotAnalysis,
  createExperimentSnapshotModel,
  getLatestSnapshotMultipleExperiments,
  updateSnapshotAnalysis,
} from "back-end/src/models/ExperimentSnapshotModel";
import { Dimension } from "back-end/src/types/Integration";
import {
  Condition,
  MetricInterface,
  MetricStats,
  Operator,
} from "back-end/types/metric";
import { SegmentInterface } from "back-end/types/segment";
import {
  Changeset,
  ExperimentInterface,
  ExperimentPhase,
  LinkedFeatureEnvState,
  LinkedFeatureInfo,
  LinkedFeatureState,
} from "back-end/types/experiment";
import { findDimensionById } from "back-end/src/models/DimensionModel";
import {
  APP_ORIGIN,
  DEFAULT_CONVERSION_WINDOW_HOURS,
  EXPERIMENT_REFRESH_FREQUENCY,
} from "back-end/src/util/secrets";
import {
  ExperimentUpdateSchedule,
  OrganizationInterface,
  ReqContext,
} from "back-end/types/organization";
import { logger } from "back-end/src/util/logger";
import { DataSourceInterface, ExposureQuery } from "back-end/types/datasource";
import {
  ApiExperiment,
  ApiExperimentMetric,
  ApiExperimentResults,
  ApiMetric,
} from "back-end/types/openapi";
import {
  ExperimentReportAnalysisSettings,
  MetricSnapshotSettings,
} from "back-end/types/report";
import {
  postExperimentValidator,
  postMetricValidator,
  putMetricValidator,
  updateExperimentValidator,
} from "back-end/src/validators/openapi";
import { VisualChangesetInterface } from "back-end/types/visual-changeset";
import { LegacyMetricAnalysisQueryRunner } from "back-end/src/queryRunners/LegacyMetricAnalysisQueryRunner";
import { ExperimentResultsQueryRunner } from "back-end/src/queryRunners/ExperimentResultsQueryRunner";
import { QueryMap, getQueryMap } from "back-end/src/queryRunners/QueryRunner";
import {
  FactTableMap,
  getFactTableMap,
} from "back-end/src/models/FactTableModel";
import { StatsEngine } from "back-end/types/stats";
import { getFeaturesByIds } from "back-end/src/models/FeatureModel";
import { getFeatureRevisionsByFeatureIds } from "back-end/src/models/FeatureRevisionModel";
import { ExperimentRefRule, FeatureRule } from "back-end/types/feature";
import { ApiReqContext } from "back-end/types/api";
import { ProjectInterface } from "back-end/types/project";
import { MetricGroupInterface } from "back-end/types/metric-groups";
import { getDataSourceById } from "back-end/src/models/DataSourceModel";
import { SafeRolloutInterface } from "back-end/src/validators/safe-rollout";
import { SafeRolloutSnapshotAnalysis } from "back-end/src/validators/safe-rollout-snapshot";
import { getReportVariations, getMetricForSnapshot } from "./reports";
import {
  getIntegrationFromDatasourceId,
  getSourceIntegrationObject,
} from "./datasource";
import {
  analyzeExperimentResults,
  getMetricsAndQueryDataForStatsEngine,
  getMetricSettingsForStatsEngine,
  MetricSettingsForStatsEngine,
  QueryResultsForStatsEngine,
  runSnapshotAnalyses,
  runSnapshotAnalysis,
  writeSnapshotAnalyses,
} from "./stats";
import {
  getConfidenceLevelsForOrg,
  getEnvironmentIdsFromOrg,
  getMetricDefaultsForOrg,
  getPValueCorrectionForOrg,
  getPValueThresholdForOrg,
} from "./organizations";

export const DEFAULT_METRIC_ANALYSIS_DAYS = 90;

export async function createMetric(data: Partial<MetricInterface>) {
  const metric = insertMetric({
    id: uniqid("met_"),
    ...data,
    dateCreated: new Date(),
    dateUpdated: new Date(),
  });

  if (data.tags && data.organization) {
    await addTags(data.organization, data.tags);
  }

  return metric;
}

export async function getExperimentMetricById(
  context: Context,
  metricId: string
): Promise<ExperimentMetricInterface | null> {
  if (isFactMetricId(metricId)) {
    return context.models.factMetrics.getById(metricId);
  }
  return getMetricById(context, metricId);
}

export async function getExperimentMetricsByIds(
  context: Context,
  metricIds: string[]
): Promise<ExperimentMetricInterface[]> {
  const factMetricIds: string[] = [];
  const nonFactMetricIds: string[] = [];
  metricIds.forEach((id) => {
    if (isFactMetricId(id)) {
      factMetricIds.push(id);
    } else {
      nonFactMetricIds.push(id);
    }
  });
  const factMetrics = await context.models.factMetrics.getByIds(factMetricIds);
  const metrics = await getMetricsByIds(context, nonFactMetricIds);
  return [...factMetrics, ...metrics];
}

export async function refreshMetric(
  context: Context,
  metric: MetricInterface,
  metricAnalysisDays: number = DEFAULT_METRIC_ANALYSIS_DAYS
) {
  if (metric.datasource) {
    const integration = await getIntegrationFromDatasourceId(
      context,
      metric.datasource,
      true
    );

    let segment: SegmentInterface | undefined = undefined;
    if (metric.segment) {
      segment =
        (await context.models.segments.getById(metric.segment)) || undefined;
      if (!segment || segment.datasource !== metric.datasource) {
        throw new Error("Invalid user segment chosen");
      }
    }

    const factTableMap = await getFactTableMap(context);

    let days = metricAnalysisDays;
    if (days < 1) {
      days = DEFAULT_METRIC_ANALYSIS_DAYS;
    }

    const from = new Date();
    from.setDate(from.getDate() - days);
    const to = new Date();
    to.setDate(to.getDate() + 1);

    const queryRunner = new LegacyMetricAnalysisQueryRunner(
      context,
      metric,
      integration
    );
    await queryRunner.startAnalysis({
      from,
      to,
      name: `Last ${days} days`,
      includeByDate: true,
      segment,
      metric,
      factTableMap,
    });
  } else {
    throw new Error("Cannot analyze manual metrics");
  }
}

export async function getManualSnapshotData(
  experiment: ExperimentInterface,
  snapshotSettings: ExperimentSnapshotSettings,
  analysisSettings: ExperimentSnapshotAnalysisSettings,
  phaseIndex: number,
  users: number[],
  metrics: {
    [key: string]: MetricStats[];
  },
  metricMap: Map<string, ExperimentMetricInterface>
) {
  const phase = experiment.phases[phaseIndex];

  // Default variation values, override from SQL results if available
  const variations: SnapshotVariation[] = experiment.variations.map((v, i) => ({
    users: users[i],
    metrics: {},
  }));

  const metricSettings: Record<string, MetricSettingsForStatsEngine> = {};
  const queryResults: QueryResultsForStatsEngine[] = [];
  Object.keys(metrics).forEach((m) => {
    const stats = metrics[m];
    const metric = metricMap.get(m);
    if (!metric) return null;
    metricSettings[m] = {
      ...getMetricSettingsForStatsEngine(metric, metricMap, snapshotSettings),
      // no ratio or regression adjustment for manual snapshots
      statistic_type: "mean",
    };
    queryResults.push({
      rows: stats.map((s, i) => {
        return {
          dimension: "All",
          variation: experiment.variations[i].key || i + "",
          users: s.count,
          count: s.count,
          main_sum: s.mean * s.count,
          main_sum_squares: sumSquaresFromStats(
            s.mean * s.count,
            Math.pow(s.stddev, 2),
            s.count
          ),
        };
      }),
      metrics: [m],
    });
  });

  const { results } = await runSnapshotAnalysis({
    id: experiment.id,
    variations: getReportVariations(experiment, phase),
    phaseLengthHours: Math.max(
      hoursBetween(phase.dateStarted, phase.dateEnded ?? new Date()),
      1
    ),
    coverage: experiment.phases?.[phaseIndex]?.coverage ?? 1,
    analyses: [{ ...analysisSettings, regressionAdjusted: false }], // no RA for manual snapshots
    metrics: metricSettings,
    queryResults: queryResults,
  });

  results.forEach(({ metric, analyses }) => {
    const res = analyses[0];
    const data = res.dimensions[0];
    if (!data) return;

    // If the value inside the ci is null from gbstats
    // it actually means Infinity, so handle that case
    data.variations.map((v, i) => {
      const ci: [number, number] | undefined = v.ci
        ? [v.ci[0] ?? -Infinity, v.ci[1] ?? Infinity]
        : undefined;
      variations[i].metrics[metric] = {
        ...v,
        ci,
      };
    });
  });

  const srm = checkSrm(users, phase.variationWeights);

  return {
    srm,
    variations,
  };
}

export function getDefaultExperimentAnalysisSettings(
  statsEngine: StatsEngine,
  experiment: ExperimentInterface | ExperimentReportAnalysisSettings,
  organization: OrganizationInterface,
  regressionAdjustmentEnabled?: boolean,
  dimension?: string
): ExperimentSnapshotAnalysisSettings {
  const hasRegressionAdjustmentFeature = organization
    ? orgHasPremiumFeature(organization, "regression-adjustment")
    : false;
  const hasSequentialTestingFeature = organization
    ? orgHasPremiumFeature(organization, "sequential-testing")
    : false;
  return {
    statsEngine,
    dimensions: dimension ? [dimension] : [],
    regressionAdjusted:
      hasRegressionAdjustmentFeature &&
      (regressionAdjustmentEnabled !== undefined
        ? regressionAdjustmentEnabled
        : organization.settings?.regressionAdjustmentEnabled ?? false),
    sequentialTesting:
      hasSequentialTestingFeature &&
      statsEngine === "frequentist" &&
      (experiment?.sequentialTestingEnabled ??
        !!organization.settings?.sequentialTestingEnabled),
    sequentialTestingTuningParameter:
      experiment?.sequentialTestingTuningParameter ??
      organization.settings?.sequentialTestingTuningParameter ??
      DEFAULT_SEQUENTIAL_TESTING_TUNING_PARAMETER,
    baselineVariationIndex: 0,
    differenceType: "relative",
    pValueThreshold:
      organization.settings?.pValueThreshold ?? DEFAULT_P_VALUE_THRESHOLD,
    numGoalMetrics: experiment.goalMetrics.length,
  };
}

export function getAdditionalExperimentAnalysisSettings(
  defaultAnalysisSettings: ExperimentSnapshotAnalysisSettings
): ExperimentSnapshotAnalysisSettings[] {
  const additionalAnalyses: ExperimentSnapshotAnalysisSettings[] = [];

  // for default baseline, get difference types
  additionalAnalyses.push({
    ...defaultAnalysisSettings,
    differenceType: "absolute",
  });
  additionalAnalyses.push({
    ...defaultAnalysisSettings,
    differenceType: "scaled",
  });

  return additionalAnalyses;
}

export function isJoinableMetric({
  metricId,
  metricMap,
  factTableMap,
  exposureQuery,
  datasource,
}: {
  metricId: string;
  metricMap: Map<string, ExperimentMetricInterface>;
  factTableMap: FactTableMap;
  exposureQuery?: ExposureQuery;
  datasource?: DataSourceInterface;
}): boolean {
  if (!exposureQuery || !datasource) {
    // be lenient and allow metrics through
    return true;
  }
  const experimentIdType = exposureQuery.userIdType;
  const metric = metricMap.get(metricId);

  if (!metric) {
    // be lenient and allow metrics through
    return true;
  }

  const metricIdTypes =
    (isFactMetric(metric)
      ? factTableMap.get(metric.numerator.factTableId)?.userIdTypes
      : metric.userIdTypes) ?? [];

  return isMetricJoinable(metricIdTypes, experimentIdType, datasource.settings);
}

export function getSnapshotSettings({
  experiment,
  phaseIndex,
  snapshotType,
  dimension,
  regressionAdjustmentEnabled,
  orgPriorSettings,
  orgDisabledPrecomputedDimensions,
  settingsForSnapshotMetrics,
  metricMap,
  factTableMap,
  metricGroups,
  reweight,
  datasource,
}: {
  experiment: ExperimentInterface;
  phaseIndex: number;
  snapshotType: SnapshotType;
  dimension: string | null;
  regressionAdjustmentEnabled: boolean;
  orgPriorSettings: MetricPriorSettings | undefined;
  orgDisabledPrecomputedDimensions: boolean;
  settingsForSnapshotMetrics: MetricSnapshotSettings[];
  metricMap: Map<string, ExperimentMetricInterface>;
  factTableMap: FactTableMap;
  metricGroups: MetricGroupInterface[];
  autoComputeDimensions?: boolean;
  reweight?: boolean;
  datasource?: DataSourceInterface;
}): ExperimentSnapshotSettings {
  const phase = experiment.phases[phaseIndex];
  if (!phase) {
    throw new Error("Invalid snapshot phase");
  }

  const defaultPriorSettings = orgPriorSettings ?? {
    override: false,
    proper: false,
    mean: 0,
    stddev: DEFAULT_PROPER_PRIOR_STDDEV,
  };

  const queries = datasource?.settings?.queries?.exposure || [];
  const exposureQuery = queries.find(
    (q) => q.id === experiment.exposureQueryId
  );

  // get dimensions for standard analysis
  // TODO(dimensions): customize which dimensions to use at experiment level

  const precomputeDimensions =
    snapshotType === "standard" &&
    experiment.type !== "multi-armed-bandit" &&
    !dimension &&
    !!datasource &&
    !!exposureQuery &&
    !!exposureQuery.dimensionMetadata &&
    !orgDisabledPrecomputedDimensions;

  let dimensions: DimensionForSnapshot[] = dimension ? [{ id: dimension }] : [];
  if (precomputeDimensions) {
    // if standard snapshot with no dimension set, we should pre-compute dimensions
    const predefinedDimensions = getPredefinedDimensionSlicesByExperiment(
<<<<<<< HEAD
      exposureQuery?.dimensionMetadata ?? [],
      experiment.variations.length || 2
=======
      exposureQuery.dimensionMetadata ?? [],
      experiment.variations.length
>>>>>>> 8752e62c
    );
    dimensions =
      predefinedDimensions.map((d) => ({
        id: "precomputed:" + d.dimension,
        slices: d.specifiedSlices,
      })) ?? [];
  }

  // expand metric groups and scrub unjoinable metrics
  const goalMetrics = expandMetricGroups(
    experiment.goalMetrics,
    metricGroups
  ).filter((m) =>
    isJoinableMetric({
      metricId: m,
      metricMap,
      factTableMap,
      exposureQuery,
      datasource,
    })
  );
  const secondaryMetrics = expandMetricGroups(
    experiment.secondaryMetrics,
    metricGroups
  ).filter((m) =>
    isJoinableMetric({
      metricId: m,
      metricMap,
      factTableMap,
      exposureQuery,
      datasource,
    })
  );
  const guardrailMetrics = expandMetricGroups(
    experiment.guardrailMetrics,
    metricGroups
  ).filter((m) =>
    isJoinableMetric({
      metricId: m,
      metricMap,
      factTableMap,
      exposureQuery,
      datasource,
    })
  );

  const metricSettings = expandMetricGroups(
    getAllMetricIdsFromExperiment(experiment),
    metricGroups
  )
    .map((m) =>
      getMetricForSnapshot({
        id: m,
        metricMap,
        settingsForSnapshotMetrics,
        metricOverrides: experiment.metricOverrides,
        decisionFrameworkSettings: experiment.decisionFrameworkSettings,
      })
    )
    .filter(isDefined);

  const banditSettings: SnapshotBanditSettings | undefined =
    experiment.type === "multi-armed-bandit"
      ? {
          reweight: !!reweight,
          decisionMetric: experiment.goalMetrics?.[0],
          seed: Math.floor(Math.random() * 100000),
          currentWeights:
            phase?.banditEvents?.[phase.banditEvents.length - 1]?.banditResult
              ?.updatedWeights ??
            phase?.variationWeights ??
            [],
          historicalWeights:
            phase?.banditEvents
              ?.filter(
                // only keep first sign post or reweight event for
                // srm or SQL
                (event, i) => i === 0 || event.banditResult?.reweight
              )
              .map((event) => ({
                date: event.date,
                weights: event.banditResult.updatedWeights,
                totalUsers:
                  event.banditResult?.singleVariationResults?.reduce(
                    (sum, cur) => sum + (cur.users ?? 0),
                    0
                  ) ?? 0,
              })) ?? [],
        }
      : undefined;

  return {
    manual: !experiment.datasource,
    activationMetric: experiment.activationMetric || null,
    attributionModel: experiment.attributionModel || "firstExposure",
    skipPartialData: !!experiment.skipPartialData,
    segment: experiment.segment || "",
    queryFilter: experiment.queryFilter || "",
    datasourceId: experiment.datasource || "",
    dimensions: dimensions,
    startDate: phase.dateStarted,
    endDate: phase.dateEnded || new Date(),
    experimentId: experiment.trackingKey || experiment.id,
    goalMetrics,
    secondaryMetrics,
    guardrailMetrics,
    regressionAdjustmentEnabled,
    defaultMetricPriorSettings: defaultPriorSettings,
    exposureQueryId: experiment.exposureQueryId,
    metricSettings,
    variations: experiment.variations.map((v, i) => ({
      id: v.key || i + "",
      weight: phase.variationWeights[i] || 0,
    })),
    coverage: phase.coverage ?? 1,
    banditSettings,
  };
}

export async function createManualSnapshot({
  experiment,
  phaseIndex,
  users,
  metrics,
  orgPriorSettings,
  analysisSettings,
  metricMap,
}: {
  experiment: ExperimentInterface;
  phaseIndex: number;
  users: number[];
  metrics: {
    [key: string]: MetricStats[];
  };
  orgPriorSettings: MetricPriorSettings | undefined;
  analysisSettings: ExperimentSnapshotAnalysisSettings;
  metricMap: Map<string, ExperimentMetricInterface>;
}) {
  const snapshotSettings = getSnapshotSettings({
    experiment,
    phaseIndex,
    orgPriorSettings: orgPriorSettings,
    orgDisabledPrecomputedDimensions: false,
    snapshotType: "standard",
    dimension: null,
    regressionAdjustmentEnabled: false,
    settingsForSnapshotMetrics: [],
    metricMap,
    factTableMap: new Map(), // todo
    metricGroups: [], // todo?
  });

  const { srm, variations } = await getManualSnapshotData(
    experiment,
    snapshotSettings,
    analysisSettings,
    phaseIndex,
    users,
    metrics,
    metricMap
  );

  const data: ExperimentSnapshotInterface = {
    id: uniqid("snp_"),
    organization: experiment.organization,
    experiment: experiment.id,
    dimension: null,
    phase: phaseIndex,
    queries: [],
    runStarted: new Date(),
    dateCreated: new Date(),
    status: "success",
    settings: snapshotSettings,
    unknownVariations: [],
    multipleExposures: 0,
    analyses: [
      {
        dateCreated: new Date(),
        status: "success",
        settings: analysisSettings,
        results: [
          {
            name: "All",
            srm,
            variations,
          },
        ],
      },
    ],
    triggeredBy: "manual",
  };

  return await createExperimentSnapshotModel({ data });
}

export async function parseDimension(
  dimension: string | null | undefined,
  slices: string[] | undefined,
  organization: string
): Promise<Dimension | null> {
  if (dimension) {
    if (dimension.match(/^exp:/)) {
      return {
        type: "experiment",
        id: dimension.substr(4),
        specifiedSlices: slices,
      };
    } else if (dimension.match(/^precomputed:/)) {
      return {
        type: "experiment",
        id: dimension.substr(12),
        specifiedSlices: slices,
      };
    } else if (dimension.substr(0, 4) === "pre:") {
      return {
        // eslint-disable-next-line
        type: dimension.substr(4) as any,
      };
    } else {
      const obj = await findDimensionById(dimension, organization);
      if (obj) {
        return {
          type: "user",
          dimension: obj,
        };
      }
    }
  }
  return null;
}

export function determineNextDate(schedule: ExperimentUpdateSchedule | null) {
  // Default to every X hours if no organization-specific schedule is set
  let hours = EXPERIMENT_REFRESH_FREQUENCY;

  if (schedule?.type === "never") {
    return null;
  }
  if (schedule?.type === "cron") {
    try {
      const interval = cronParser.parseExpression(schedule?.cron || "");
      const next = interval.next();

      hours = (next.getTime() - Date.now()) / 1000 / 60 / 60;
    } catch (e) {
      logger.warn(e, "Failed to parse cron expression");
    }
  }
  if (schedule?.type === "stale") {
    hours = schedule?.hours || 0;
  }

  // Sanity check to make sure the next update is somewhere between 1 hour and 7 days
  if (!hours) hours = EXPERIMENT_REFRESH_FREQUENCY;
  if (hours < 1) hours = 1;
  if (hours > 168) hours = 168;
  return new Date(Date.now() + hours * 60 * 60 * 1000);
}

export function determineNextBanditSchedule(exp: ExperimentInterface): Date {
  const start = (
    exp?.banditStageDateStarted ??
    exp.phases?.[exp.phases.length - 1]?.dateStarted ??
    new Date()
  ).getTime();

  if (exp.banditBurnInValue === undefined) {
    throw new Error(
      "Cannot schedule next experiment update. banditBurnInValue is unset."
    );
  }
  if (exp.banditBurnInUnit === undefined) {
    throw new Error(
      "Cannot schedule next experiment update. banditBurnInUnit is unset."
    );
  }
  if (exp.banditScheduleValue === undefined) {
    throw new Error(
      "Cannot schedule next experiment update. banditScheduleValue is unset."
    );
  }
  if (exp.banditScheduleUnit === undefined) {
    throw new Error(
      "Cannot schedule next experiment update. banditScheduleUnit is unset."
    );
  }

  const standardHoursMultiple = exp.banditScheduleUnit === "days" ? 24 : 1;
  const standardInterval =
    exp.banditScheduleValue * standardHoursMultiple * 60 * 60 * 1000;
  const elapsedTime = Date.now() - start;
  const intervalsPassed = Math.floor(elapsedTime / standardInterval);
  const nextStandardRunDate = new Date(
    start + (intervalsPassed + 1) * standardInterval
  );

  if (exp.banditStage === "explore") {
    const burnInHoursMultiple = exp.banditBurnInUnit === "days" ? 24 : 1;
    const burnInRunDate = new Date(
      start + exp.banditBurnInValue * burnInHoursMultiple * 60 * 60 * 1000
    );
    if (burnInRunDate < nextStandardRunDate) {
      return burnInRunDate;
    }
  }

  return nextStandardRunDate;
}

export function resetExperimentBanditSettings({
  experiment,
  metricMap,
  changes,
  settings,
  preserveExistingBanditEvents,
}: {
  experiment: ExperimentInterface | Omit<ExperimentInterface, "id">;
  metricMap?: Map<string, ExperimentMetricInterface>;
  changes?: Changeset;
  settings: ScopedSettings;
  preserveExistingBanditEvents?: boolean;
}): Changeset {
  if (!changes) changes = {};
  if (!changes.phases) changes.phases = [...experiment.phases];
  const phase = changes.phases.length - 1;

  // 1 goal metric
  let goalMetric: string | undefined =
    changes.goalMetrics?.[0] || experiment.goalMetrics?.[0];
  changes.goalMetrics = goalMetric ? [goalMetric] : [];

  // No empty datasource allowed. If empty, remove the metric to block starting.
  const dataSource = changes.datasource || experiment.datasource;
  if (!dataSource) {
    goalMetric = undefined;
    changes.goalMetrics = [];
  }

  // No quantile metrics allowed (only need to check for endpoints that change metrics)
  if (goalMetric && metricMap) {
    const metric = metricMap.get(goalMetric);
    if (metric && metric?.cappingSettings?.type === "percentile") {
      changes.goalMetrics = [];
    }
  }

  // Scrub invalid settings:
  // stats engine
  changes.statsEngine = "bayesian";
  // activation metric
  changes.activationMetric = undefined;
  // segments
  changes.segment = undefined;
  // conversion windows
  changes.attributionModel = "firstExposure";
  // custom SQL filter
  changes.queryFilter = undefined;
  // metric overrides
  changes.metricOverrides = undefined;
  // don't disable sticky bucketing
  changes.disableStickyBucketing = false;

  // Reset bandit stage
  if (!preserveExistingBanditEvents) {
    changes.banditStage = "explore";
    changes.banditStageDateStarted = new Date();

    // Set equal weights
    const weights = getEqualWeights(experiment.variations.length ?? 0);
    changes.phases[phase].variationWeights = weights;

    // Log first weight change event
    changes.phases[phase].banditEvents = [
      {
        date: new Date(),
        banditResult: {
          currentWeights: weights,
          updatedWeights: weights,
          bestArmProbabilities: weights,
        },
      },
    ];
  }

  // Scheduling
  // ensure bandit scheduling exists
  changes.banditScheduleValue =
    changes.banditScheduleValue ??
    experiment.banditScheduleValue ??
    settings.banditScheduleValue.value;
  changes.banditScheduleUnit =
    changes.banditScheduleUnit ??
    experiment.banditScheduleUnit ??
    settings.banditScheduleUnit.value;
  changes.banditBurnInValue =
    changes.banditBurnInValue ??
    experiment.banditBurnInValue ??
    settings.banditBurnInValue.value;
  changes.banditBurnInUnit =
    changes.banditBurnInUnit ??
    experiment.banditBurnInUnit ??
    settings.banditBurnInUnit.value;
  // schedule
  changes.nextSnapshotAttempt = determineNextBanditSchedule({
    ...experiment,
    ...changes,
  } as ExperimentInterface);

  return changes;
}

export function updateExperimentBanditSettings({
  experiment,
  changes,
  snapshot,
  reweight = false,
  isScheduled = false,
}: {
  experiment: ExperimentInterface;
  changes?: Changeset;
  snapshot?: ExperimentSnapshotInterface;
  reweight?: boolean;
  isScheduled?: boolean;
}): Changeset {
  if (!changes) changes = {};
  if (!changes.phases) {
    changes.phases = cloneDeep<ExperimentPhase[]>(experiment.phases);
  }
  const phase = changes.phases.length - 1;

  const banditResult: BanditResult | undefined = snapshot?.banditResult;
  const snapshotDateCreated =
    snapshot?.analyses?.[0]?.dateCreated ?? new Date();

  // Check if we need to move from explore to exploit phase:
  let startNextbanditStage = false;
  if (experiment.banditStage === "explore") {
    if (!isScheduled && reweight) {
      // manual reweights during explore immediately start the exploit phase
      startNextbanditStage = true;
    } else {
      // if we are past the explore period, start the exploit phase
      const banditStageStartDate =
        experiment?.banditStageDateStarted ??
        experiment.phases[phase]?.dateStarted ??
        new Date();
      const hoursMultiple = experiment.banditBurnInUnit === "days" ? 24 : 1;
      const exploitInterval =
        (experiment.banditBurnInValue ?? 0) * hoursMultiple * 60 * 60 * 1000;

      if (
        snapshotDateCreated.getTime() >
        banditStageStartDate.getTime() + exploitInterval
      ) {
        if (isScheduled) reweight = true;
        startNextbanditStage = true;
      }
    }
  }

  if (startNextbanditStage) {
    changes.banditStage = "exploit";
    changes.banditStageDateStarted = new Date();
  }

  // Apply the bandit results:
  if (banditResult) {
    if (reweight) {
      // apply the latest weights (SDK level)
      changes.phases[phase].variationWeights = banditResult.updatedWeights;
      // re-randomize to reduce bias (in cases of multiple exposures / failed sticky bucketing)
      changes.phases[phase].seed = uuidv4();
    } else {
      // ignore (revert) the weight changes
      banditResult.updatedWeights = changes.phases[phase].variationWeights;
    }

    // log weight change event
    if (!changes.phases[phase].banditEvents) {
      changes.phases[phase].banditEvents = [];
    }
    changes.phases[phase].banditEvents?.push({
      date: snapshotDateCreated,
      banditResult: { ...banditResult, reweight },
      snapshotId: snapshot?.id,
    });
  } else {
    logger.error(
      {
        eid: experiment.id,
        snapshot,
      },
      "No bandit results present, skipping bandit event log"
    );
  }

  // scheduling
  if (
    changes.banditStage === "exploit" ||
    experiment.banditStage === "exploit"
  ) {
    changes.nextSnapshotAttempt = determineNextBanditSchedule({
      ...experiment,
      ...changes,
    } as ExperimentInterface);
  }

  return changes;
}

export async function createSnapshot({
  experiment,
  context,
  type,
  triggeredBy,
  phaseIndex,
  useCache = false,
  defaultAnalysisSettings,
  additionalAnalysisSettings,
  settingsForSnapshotMetrics,
  metricMap,
  factTableMap,
  reweight,
}: {
  experiment: ExperimentInterface;
  context: ReqContext | ApiReqContext;
  type: SnapshotType;
  triggeredBy: SnapshotTriggeredBy;
  phaseIndex: number;
  useCache?: boolean;
  defaultAnalysisSettings: ExperimentSnapshotAnalysisSettings;
  additionalAnalysisSettings: ExperimentSnapshotAnalysisSettings[];
  settingsForSnapshotMetrics: MetricSnapshotSettings[];
  metricMap: Map<string, ExperimentMetricInterface>;
  factTableMap: FactTableMap;
  reweight?: boolean;
}): Promise<ExperimentResultsQueryRunner> {
  const { org: organization } = context;
  const dimension = defaultAnalysisSettings.dimensions[0] || null;
  const metricGroups = await context.models.metricGroups.getAll();

  const datasource = await getDataSourceById(context, experiment.datasource);
  if (!datasource) {
    throw new Error("Could not load data source");
  }

  const snapshotSettings = getSnapshotSettings({
    experiment,
    phaseIndex,
    orgPriorSettings: organization.settings?.metricDefaults?.priorSettings,
    orgDisabledPrecomputedDimensions:
      organization.settings?.disablePrecomputedDimensions ?? true,
    snapshotType: type,
    dimension,
    regressionAdjustmentEnabled: !!defaultAnalysisSettings.regressionAdjusted,
    settingsForSnapshotMetrics,
    metricMap,
    factTableMap,
    metricGroups,
    reweight,
    datasource,
  });

  const data: ExperimentSnapshotInterface = {
    id: uniqid("snp_"),
    organization: experiment.organization,
    experiment: experiment.id,
    runStarted: new Date(),
    error: "",
    dateCreated: new Date(),
    phase: phaseIndex,
    queries: [],
    dimension: dimension || null,
    settings: snapshotSettings,
    type,
    triggeredBy,
    unknownVariations: [],
    multipleExposures: 0,
    analyses: [
      {
        dateCreated: new Date(),
        results: [],
        settings: defaultAnalysisSettings,
        status: "running",
      },
      ...additionalAnalysisSettings
        .filter((a) => isAnalysisAllowed(snapshotSettings, a))
        .map((a) => {
          const analysis: ExperimentSnapshotAnalysis = {
            dateCreated: new Date(),
            results: [],
            settings: a,
            status: "running",
          };
          return analysis;
        }),
    ],
    status: "running",
  };

  let scheduleNextSnapshot = true;
  if (experiment.type === "multi-armed-bandit" && type !== "standard") {
    // explore tab actions should never trigger the next schedule for bandits
    scheduleNextSnapshot = false;
  }

  if (scheduleNextSnapshot) {
    const nextUpdate =
      experiment.type !== "multi-armed-bandit"
        ? determineNextDate(organization.settings?.updateSchedule || null)
        : determineNextBanditSchedule(experiment);

    await updateExperiment({
      context,
      experiment,
      changes: {
        lastSnapshotAttempt: new Date(),
        ...(nextUpdate ? { nextSnapshotAttempt: nextUpdate } : {}),
        autoSnapshots: nextUpdate !== null,
      },
    });
  }

  const snapshot = await createExperimentSnapshotModel({ data });

  const integration = getSourceIntegrationObject(context, datasource, true);

  const queryRunner = new ExperimentResultsQueryRunner(
    context,
    snapshot,
    integration,
    useCache
  );
  await queryRunner.startAnalysis({
<<<<<<< HEAD
    snapshotType: snapshot.type ?? "standard",
=======
    snapshotType: type,
>>>>>>> 8752e62c
    snapshotSettings: data.settings,
    variationNames: experiment.variations.map((v) => v.name),
    metricMap,
    queryParentId: snapshot.id,
    factTableMap,
  });

  return queryRunner;
}

export type SnapshotAnalysisParams = {
  experiment: ExperimentInterface;
  organization: OrganizationInterface;
  analysisSettings: ExperimentSnapshotAnalysisSettings;
  metricMap: Map<string, ExperimentMetricInterface>;
  snapshot: ExperimentSnapshotInterface;
};

export async function _getSnapshots(
  context: ReqContext | ApiReqContext,
  experimentObjs: ExperimentInterface[],
  dimension?: string,
  withResults: boolean = true
): Promise<ExperimentSnapshotInterface[]> {
  const experimentPhaseMap: Map<string, number> = new Map();
  experimentObjs.forEach((e) => {
    if (e.organization !== context.org.id) {
      throw new Error("You do not have access to view this experiment");
    }
    // get the latest phase
    experimentPhaseMap.set(e.id, e.phases.length - 1);
  });
  return await getLatestSnapshotMultipleExperiments(
    experimentPhaseMap,
    dimension,
    withResults
  );
}

async function getSnapshotAnalyses(
  params: SnapshotAnalysisParams[],
  context: ReqContext
) {
  const analysisParamsMap = new Map<
    string,
    ExperimentAnalysisParamsContextData
  >();

  // get queryMap for all snapshots
  const queryMap = await getQueryMap(
    context.org.id,
    params.map((p) => p.snapshot.queries).flat()
  );

  const createAnalysisPromises: (() => Promise<void>)[] = [];
  params.forEach(
    (
      { experiment, organization, analysisSettings, metricMap, snapshot },
      i
    ) => {
      // check if analysis is possible
      if (!isAnalysisAllowed(snapshot.settings, analysisSettings)) {
        logger.error(`Analysis not allowed with this snapshot: ${snapshot.id}`);
        return;
      }

      const totalQueries = snapshot.queries.length;
      const failedQueries = snapshot.queries.filter(
        (q) => q.status === "failed"
      );
      const runningQueries = snapshot.queries.filter(
        (q) => q.status === "running"
      );

      if (
        runningQueries.length > 0 ||
        failedQueries.length >= totalQueries / 2
      ) {
        logger.error(
          `Snapshot queries not available for analysis: ${snapshot.id}`
        );
        return;
      }
      const analysis: ExperimentSnapshotAnalysis = {
        results: [],
        status: "running",
        settings: analysisSettings,
        dateCreated: new Date(),
      };

      // promise to add analysis to mongo record if it does not exist, overwrite if it does
      createAnalysisPromises.push(() =>
        addOrUpdateSnapshotAnalysis({
          organization: organization.id,
          id: snapshot.id,
          analysis,
        })
      );

      const mdat = getMetricsAndQueryDataForStatsEngine(
        queryMap,
        metricMap,
        snapshot.settings
      );
      const id = `${i}_${experiment.id}_${snapshot.id}`;
      const variationNames = experiment.variations.map((v) => v.name);
      const { queryResults, metricSettings, unknownVariations } = mdat;

      analysisParamsMap.set(id, {
        params: {
          id,
          coverage: snapshot.settings.coverage ?? 1,
          phaseLengthHours: Math.max(
            hoursBetween(
              snapshot.settings.startDate,
              snapshot.settings.endDate
            ),
            1
          ),
          variations: snapshot.settings.variations.map((v, i) => ({
            ...v,
            name: variationNames[i] || v.id,
          })),
          analyses: [analysisSettings],
          queryResults: queryResults,
          metrics: metricSettings,
        },
        context: {
          // extra settings for multiple experiment approach
          snapshotSettings: snapshot.settings,
          organization: organization.id,
          snapshot: snapshot.id,
        },
        data: {
          unknownVariations: unknownVariations,
          analysisObj: analysis,
        },
      });
    }
  );

  // write running snapshots to db
  if (createAnalysisPromises.length > 0) {
    await promiseAllChunks(createAnalysisPromises, 10);
  }

  return analysisParamsMap;
}

export async function createSnapshotAnalyses(
  params: SnapshotAnalysisParams[],
  context: ReqContext
): Promise<void> {
  // creates snapshot analyses in mongo and gets analysis parameters
  const analysisParamsMap = await getSnapshotAnalyses(params, context);

  // calls stats engine to run analyses
  const results = await runSnapshotAnalyses(
    Array.from(analysisParamsMap.values()).map((v) => v.params)
  );

  // parses results and writes to mongo
  await writeSnapshotAnalyses(results, analysisParamsMap);
}

export async function createSnapshotAnalysis(
  params: SnapshotAnalysisParams
): Promise<void> {
  const {
    snapshot,
    analysisSettings,
    organization,
    experiment,
    metricMap,
  } = params;
  // check if analysis is possible
  if (!isAnalysisAllowed(snapshot.settings, analysisSettings)) {
    throw new Error("Analysis not allowed with this snapshot");
  }

  const totalQueries = snapshot.queries.length;
  const failedQueries = snapshot.queries.filter((q) => q.status === "failed");
  const runningQueries = snapshot.queries.filter((q) => q.status === "running");

  if (runningQueries.length > 0 || failedQueries.length >= totalQueries / 2) {
    throw new Error("Snapshot queries not available for analysis");
  }
  const analysis: ExperimentSnapshotAnalysis = {
    results: [],
    status: "running",
    settings: analysisSettings,
    dateCreated: new Date(),
  };
  // and analysis to mongo record if it does not exist, overwrite if it does
  addOrUpdateSnapshotAnalysis({
    organization: organization.id,
    id: snapshot.id,
    analysis,
  });

  // Format data correctly
  const queryMap: QueryMap = await getQueryMap(
    organization.id,
    snapshot.queries
  );

  // Run the analysis
  const { results } = await analyzeExperimentResults({
    queryData: queryMap,
    snapshotSettings: snapshot.settings,
    analysisSettings: [analysisSettings],
    variationNames: experiment.variations.map((v) => v.name),
    metricMap: metricMap,
  });
  analysis.results = results[0]?.dimensions || [];
  analysis.status = "success";
  analysis.error = undefined;

  updateSnapshotAnalysis({
    organization: organization.id,
    id: snapshot.id,
    analysis,
  });
}

function getExperimentMetric(
  experiment: ExperimentInterface,
  id: string
): ApiExperimentMetric {
  const overrides = experiment.metricOverrides?.find((o) => o.id === id);
  const ret: ApiExperimentMetric = {
    metricId: id,
    overrides: {},
  };

  if (overrides?.delayHours) {
    ret.overrides.delayHours = overrides.delayHours;
  }
  if (overrides?.windowHours) {
    ret.overrides.windowHours = overrides.windowHours;
  }
  if (overrides?.winRisk) {
    ret.overrides.winRiskThreshold = overrides.winRisk;
  }
  if (overrides?.loseRisk) {
    ret.overrides.loseRiskThreshold = overrides.loseRisk;
  }

  return ret;
}

export async function toExperimentApiInterface(
  context: ReqContext | ApiReqContext,
  experiment: ExperimentInterface
): Promise<ApiExperiment> {
  const appOrigin = (APP_ORIGIN ?? "").replace(/\/$/, "");

  let project: ProjectInterface | null = null;
  const organization = context.org;
  if (experiment.project) {
    project = await context.models.projects.getById(experiment.project);
  }
  const { settings: scopedSettings } = getScopedSettings({
    organization,
    project: project ?? undefined,
    // todo: experiment settings
  });
  const experimentType = experiment.type || "standard";

  const activationMetric = experiment.activationMetric;
  return {
    id: experiment.id,
    trackingKey: experiment.trackingKey,
    name: experiment.name || "",
    type: experimentType,
    project: experiment.project || "",
    hypothesis: experiment.hypothesis || "",
    description: experiment.description || "",
    tags: experiment.tags || [],
    owner: experiment.owner || "",
    dateCreated: experiment.dateCreated.toISOString(),
    dateUpdated: experiment.dateUpdated.toISOString(),
    archived: !!experiment.archived,
    status: experiment.status,
    autoRefresh: !!experiment.autoSnapshots,
    hashAttribute: experiment.hashAttribute || "id",
    fallbackAttribute: experiment.fallbackAttribute,
    hashVersion: experiment.hashVersion || 2,
    disableStickyBucketing: experiment.disableStickyBucketing,
    bucketVersion: experiment.bucketVersion,
    minBucketVersion: experiment.minBucketVersion,
    variations: experiment.variations.map((v) => ({
      variationId: v.id,
      key: v.key,
      name: v.name || "",
      description: v.description || "",
      screenshots: v.screenshots.map((s) => s.path),
    })),
    phases: experiment.phases.map((p) => ({
      name: p.name,
      dateStarted: p.dateStarted.toISOString(),
      dateEnded: p.dateEnded ? p.dateEnded.toISOString() : "",
      reasonForStopping: p.reason || "",
      seed: p.seed || experiment.trackingKey,
      coverage: p.coverage,
      trafficSplit: experiment.variations.map((v, i) => ({
        variationId: v.id,
        weight: p.variationWeights[i] || 0,
      })),
      targetingCondition: p.condition || "",
      prerequisites: p.prerequisites || [],
      savedGroupTargeting: (p.savedGroups || []).map((s) => ({
        matchType: s.match,
        savedGroups: s.ids,
      })),
      namespace: p.namespace?.enabled
        ? {
            namespaceId: p.namespace.name,
            range: p.namespace.range,
          }
        : undefined,
    })),
    settings: {
      datasourceId: experiment.datasource || "",
      assignmentQueryId: experiment.exposureQueryId || "",
      experimentId: experiment.trackingKey,
      segmentId: experiment.segment || "",
      queryFilter: experiment.queryFilter || "",
      inProgressConversions: experiment.skipPartialData ? "exclude" : "include",
      attributionModel: experiment.attributionModel || "firstExposure",
      statsEngine: scopedSettings.statsEngine.value || DEFAULT_STATS_ENGINE,
      goals: experiment.goalMetrics.map((m) =>
        getExperimentMetric(experiment, m)
      ),
      secondaryMetrics: experiment.secondaryMetrics.map((m) =>
        getExperimentMetric(experiment, m)
      ),
      guardrails: experiment.guardrailMetrics.map((m) =>
        getExperimentMetric(experiment, m)
      ),
      regressionAdjustmentEnabled:
        experiment.regressionAdjustmentEnabled ??
        scopedSettings.regressionAdjustmentEnabled.value,
      sequentialTestingEnabled:
        experiment.sequentialTestingEnabled ??
        scopedSettings.sequentialTestingEnabled.value,
      sequentialTestingTuningParameter:
        experiment.sequentialTestingTuningParameter ??
        scopedSettings.sequentialTestingTuningParameter.value ??
        DEFAULT_SEQUENTIAL_TESTING_TUNING_PARAMETER,
      ...(activationMetric
        ? {
            activationMetric: getExperimentMetric(experiment, activationMetric),
          }
        : null),
    },
    ...(experiment.status === "stopped" && experiment.results
      ? {
          resultSummary: {
            status: experiment.results,
            winner: experiment.variations[experiment.winner ?? 0]?.id || "",
            conclusions: experiment.analysis || "",
            releasedVariationId: experiment.releasedVariationId || "",
            excludeFromPayload: !!experiment.excludeFromPayload,
          },
        }
      : null),
    shareLevel: experiment.shareLevel || "organization",
    ...(experiment.shareLevel === "public" && experiment.uid
      ? {
          publicUrl: `${appOrigin}/public/e/${experiment.uid}`,
        }
      : null),
    ...(experimentType === "multi-armed-bandit"
      ? {
          banditScheduleValue: experiment.banditScheduleValue ?? 1,
          banditScheduleUnit: experiment.banditScheduleUnit ?? "days",
          banditBurnInValue: experiment.banditBurnInValue ?? 1,
          banditBurnInUnit: experiment.banditBurnInUnit ?? "days",
        }
      : null),
    linkedFeatures: experiment.linkedFeatures || [],
    hasVisualChangesets: experiment.hasVisualChangesets || false,
    hasURLRedirects: experiment.hasURLRedirects || false,
    customFields: experiment.customFields ?? {},
  };
}

export function toSnapshotApiInterface(
  experiment: ExperimentInterface,
  snapshot: ExperimentSnapshotInterface
): ApiExperimentResults {
  const dimension = !snapshot.dimension
    ? {
        type: "none",
      }
    : snapshot.dimension.match(/^exp:/)
    ? {
        type: "experiment",
        id: snapshot.dimension.substring(4),
      }
    : snapshot.dimension.match(/^pre:/)
    ? {
        type: snapshot.dimension.substring(4),
      }
    : {
        type: "user",
        id: snapshot.dimension,
      };

  const phase = experiment.phases[snapshot.phase];

  const activationMetric =
    snapshot.settings.activationMetric || experiment.activationMetric;

  const metricIds = getAllMetricIdsFromExperiment(experiment);

  const variationIds = experiment.variations.map((v) => v.id);

  // Get the default analysis
  const analysis = getSnapshotAnalysis(snapshot);

  return {
    id: snapshot.id,
    dateUpdated: snapshot.dateCreated.toISOString(),
    experimentId: snapshot.experiment,
    phase: snapshot.phase + "",
    dimension: dimension,
    dateStart: phase?.dateStarted?.toISOString() || "",
    dateEnd:
      phase?.dateEnded?.toISOString() ||
      snapshot.runStarted?.toISOString() ||
      "",
    settings: {
      datasourceId: experiment.datasource || "",
      assignmentQueryId: experiment.exposureQueryId || "",
      experimentId: experiment.trackingKey,
      segmentId: snapshot.settings.segment,
      queryFilter: snapshot.settings.queryFilter,
      inProgressConversions: snapshot.settings.skipPartialData
        ? "exclude"
        : "include",
      attributionModel: experiment.attributionModel || "firstExposure",
      statsEngine: analysis?.settings?.statsEngine || DEFAULT_STATS_ENGINE,
      goals: experiment.goalMetrics.map((m) =>
        getExperimentMetric(experiment, m)
      ),
      secondaryMetrics: experiment.secondaryMetrics.map((m) =>
        getExperimentMetric(experiment, m)
      ),
      guardrails: experiment.guardrailMetrics.map((m) =>
        getExperimentMetric(experiment, m)
      ),
      ...(activationMetric
        ? {
            activationMetric: getExperimentMetric(experiment, activationMetric),
          }
        : null),
    },
    queryIds: snapshot.queries.map((q) => q.query),
    results: (analysis?.results || []).map((s) => {
      return {
        dimension: s.name,
        totalUsers: s.variations.reduce((sum, v) => sum + v.users, 0),
        checks: {
          srm: s.srm,
        },
        metrics: Array.from(metricIds).map((m) => ({
          metricId: m,
          variations: s.variations.map((v, i) => {
            const data = v.metrics[m];
            return {
              variationId: variationIds[i],
              users: v.users,
              analyses: [
                {
                  engine:
                    analysis?.settings?.statsEngine || DEFAULT_STATS_ENGINE,
                  numerator: data?.value || 0,
                  denominator: data?.denominator || data?.users || 0,
                  mean: data?.stats?.mean || 0,
                  stddev: data?.stats?.stddev || 0,
                  percentChange: data?.expected || 0,
                  ciLow: data?.ci?.[0] ?? 0,
                  ciHigh: data?.ci?.[1] ?? 0,
                  pValue: data?.pValue || 0,
                  risk: data?.risk?.[1] || 0,
                  chanceToBeatControl: data?.chanceToWin || 0,
                },
              ],
            };
          }),
        })),
      };
    }),
  };
}

/**
 * While the `postMetricValidator` can detect the presence of values, it cannot figure out the correctness.
 * @param payload
 * @param datasource
 */
export function postMetricApiPayloadIsValid(
  payload: z.infer<typeof postMetricValidator.bodySchema>,
  datasource: Pick<DataSourceInterface, "type">
): { valid: true } | { valid: false; error: string } {
  const { type, sql, sqlBuilder, mixpanel, behavior } = payload;

  // Validate query format: sql, sqlBuilder, mixpanel
  let queryFormatCount = 0;
  if (sqlBuilder) {
    queryFormatCount++;
  }
  if (sql) {
    queryFormatCount++;
  }
  if (mixpanel) {
    queryFormatCount++;
  }
  if (queryFormatCount !== 1) {
    return {
      valid: false,
      error: "Can only specify one of: sql, sqlBuilder, mixpanel",
    };
  }

  // Validate behavior
  if (behavior) {
    const { riskThresholdDanger, riskThresholdSuccess } = behavior;

    // Enforce that both and riskThresholdSuccess exist, or neither
    const riskDangerExists = typeof riskThresholdDanger !== "undefined";
    const riskSuccessExists = typeof riskThresholdSuccess !== "undefined";
    if (riskDangerExists !== riskSuccessExists)
      return {
        valid: false,
        error:
          "Must provide both riskThresholdDanger and riskThresholdSuccess or neither.",
      };

    // We have both. Make sure they're valid
    if (riskDangerExists && riskSuccessExists) {
      // Enforce riskThresholdDanger must be higher than riskThresholdSuccess
      if (riskThresholdDanger < riskThresholdSuccess)
        return {
          valid: false,
          error: "riskThresholdDanger must be higher than riskThresholdSuccess",
        };
    }

    // Validate conversion window
    const { conversionWindowEnd, conversionWindowStart } = behavior;
    const conversionWindowEndExists =
      typeof conversionWindowEnd !== "undefined";
    const conversionWindowStartExists =
      typeof conversionWindowStart !== "undefined";
    if (conversionWindowEndExists !== conversionWindowStartExists) {
      return {
        valid: false,
        error:
          "Must specify both `behavior.conversionWindowStart` and `behavior.conversionWindowEnd` or neither",
      };
    }

    if (conversionWindowEndExists && conversionWindowStartExists) {
      // Enforce conversion window end is greater than start
      if (conversionWindowEnd <= conversionWindowStart)
        return {
          valid: false,
          error:
            "`behavior.conversionWindowEnd` must be greater than `behavior.conversionWindowStart`",
        };
    }

    // Min/max percentage change
    const { maxPercentChange, minPercentChange } = behavior;
    const maxPercentExists = typeof maxPercentChange !== "undefined";
    const minPercentExists = typeof minPercentChange !== "undefined";
    // Enforce both max/min percent or neither
    if (maxPercentExists !== minPercentExists)
      return {
        valid: false,
        error:
          "Must specify both `behavior.maxPercentChange` and `behavior.minPercentChange` or neither",
      };

    if (maxPercentExists && minPercentExists) {
      // Enforce max is greater than min
      if (maxPercentChange <= minPercentChange)
        return {
          valid: false,
          error:
            "`behavior.maxPercentChange` must be greater than `behavior.minPercentChange`",
        };
    }

    // Check capping args + capping values
    const { cappingSettings } = behavior;

    const cappingExists =
      typeof cappingSettings !== "undefined" && !!cappingSettings.type;
    const capValueExists = typeof cappingSettings?.value !== "undefined";
    if (cappingExists !== capValueExists) {
      return {
        valid: false,
        error:
          "Must specify both `behavior.cappingSettings.type` (as non-null) and `behavior.cappingSettings.value` or neither.",
      };
    }
    if (
      cappingSettings?.type === "percentile" &&
      (cappingSettings?.value || 0) > 1
    ) {
      return {
        valid: false,
        error:
          "When using percentile capping, `behavior.capValue` must be between 0 and 1.",
      };
    }
  }

  // Validate for payload.sql
  if (sql) {
    // Validate binomial metrics
    if (type === "binomial" && typeof sql.userAggregationSQL !== "undefined")
      return {
        valid: false,
        error: "Binomial metrics cannot have userAggregationSQL",
      };
  }

  // Validate payload.mixpanel
  if (mixpanel) {
    // Validate binomial metrics
    if (type === "binomial" && typeof mixpanel.eventValue !== "undefined")
      return {
        valid: false,
        error: "Binomial metrics cannot have an eventValue",
      };

    if (datasource.type !== "mixpanel")
      return {
        valid: false,
        error: "Mixpanel datasources must provide `mixpanel`",
      };
  }

  // Validate payload.sqlBuilder
  if (sqlBuilder) {
    // Validate binomial metrics
    if (
      type === "binomial" &&
      typeof sqlBuilder.valueColumnName !== "undefined"
    )
      return {
        valid: false,
        error: "Binomial metrics cannot have a valueColumnName",
      };
  }

  return {
    valid: true,
  };
}

export function putMetricApiPayloadIsValid(
  payload: z.infer<typeof putMetricValidator.bodySchema>
): { valid: true } | { valid: false; error: string } {
  const { type, sql, sqlBuilder, mixpanel, behavior } = payload;

  // Validate query format: sql, sqlBuilder, mixpanel
  let queryFormatCount = 0;
  if (sqlBuilder) {
    queryFormatCount++;
  }
  if (sql) {
    queryFormatCount++;
  }
  if (mixpanel) {
    queryFormatCount++;
  }
  if (queryFormatCount > 1) {
    return {
      valid: false,
      error: "Can only specify one of: sql, sqlBuilder, mixpanel",
    };
  }

  // Validate behavior
  if (behavior) {
    const { riskThresholdDanger, riskThresholdSuccess } = behavior;

    // Enforce that both and riskThresholdSuccess exist, or neither
    const riskDangerExists = typeof riskThresholdDanger !== "undefined";
    const riskSuccessExists = typeof riskThresholdSuccess !== "undefined";
    if (riskDangerExists !== riskSuccessExists)
      return {
        valid: false,
        error:
          "Must provide both riskThresholdDanger and riskThresholdSuccess or neither.",
      };

    // We have both. Make sure they're valid
    if (riskDangerExists && riskSuccessExists) {
      // Enforce riskThresholdDanger must be higher than riskThresholdSuccess
      if (riskThresholdDanger < riskThresholdSuccess)
        return {
          valid: false,
          error: "riskThresholdDanger must be higher than riskThresholdSuccess",
        };
    }

    // Validate conversion window
    const { conversionWindowEnd, conversionWindowStart } = behavior;
    const conversionWindowEndExists =
      typeof conversionWindowEnd !== "undefined";
    const conversionWindowStartExists =
      typeof conversionWindowStart !== "undefined";
    if (conversionWindowEndExists !== conversionWindowStartExists) {
      return {
        valid: false,
        error:
          "Must specify both `behavior.conversionWindowStart` and `behavior.conversionWindowEnd` or neither",
      };
    }

    if (conversionWindowEndExists && conversionWindowStartExists) {
      // Enforce conversion window end is greater than start
      if (conversionWindowEnd <= conversionWindowStart)
        return {
          valid: false,
          error:
            "`behavior.conversionWindowEnd` must be greater than `behavior.conversionWindowStart`",
        };
    }

    // Min/max percentage change
    const { maxPercentChange, minPercentChange } = behavior;
    const maxPercentExists = typeof maxPercentChange !== "undefined";
    const minPercentExists = typeof minPercentChange !== "undefined";
    // Enforce both max/min percent or neither
    if (maxPercentExists !== minPercentExists)
      return {
        valid: false,
        error:
          "Must specify both `behavior.maxPercentChange` and `behavior.minPercentChange` or neither",
      };

    if (maxPercentExists && minPercentExists) {
      // Enforce max is greater than min
      if (maxPercentChange <= minPercentChange)
        return {
          valid: false,
          error:
            "`behavior.maxPercentChange` must be greater than `behavior.minPercentChange`",
        };
    }

    // Check capping args + capping values
    const { capping, capValue } = behavior;

    const cappingExists = typeof capping !== "undefined" && capping !== null;
    const capValueExists = typeof capValue !== "undefined";
    if (cappingExists !== capValueExists) {
      return {
        valid: false,
        error:
          "Must specify `behavior.capping` (as non-null) and `behavior.capValue` or neither.",
      };
    }
    if (capping === "percentile" && (capValue || 0) > 1) {
      return {
        valid: false,
        error:
          "When using percentile capping, `behavior.capValue` must be between 0 and 1.",
      };
    }
  }

  // Validate for payload.sql
  if (sql) {
    // Validate binomial metrics
    if (type === "binomial" && typeof sql.userAggregationSQL !== "undefined")
      return {
        valid: false,
        error: "Binomial metrics cannot have userAggregationSQL",
      };
  }

  // Validate payload.mixpanel
  if (mixpanel) {
    // Validate binomial metrics
    if (type === "binomial" && typeof mixpanel.eventValue !== "undefined")
      return {
        valid: false,
        error: "Binomial metrics cannot have an eventValue",
      };
  }

  // Validate payload.sqlBuilder
  if (sqlBuilder) {
    // Validate binomial metrics
    if (
      type === "binomial" &&
      typeof sqlBuilder.valueColumnName !== "undefined"
    )
      return {
        valid: false,
        error: "Binomial metrics cannot have a valueColumnName",
      };
  }

  return {
    valid: true,
  };
}

/**
 * Converts the OpenAPI POST /metric payload to a {@link MetricInterface}
 * @param payload
 * @param organization
 * @param datasource
 */
export function postMetricApiPayloadToMetricInterface(
  payload: z.infer<typeof postMetricValidator.bodySchema>,
  organization: OrganizationInterface,
  datasource: Pick<DataSourceInterface, "type">
): Omit<MetricInterface, "dateCreated" | "dateUpdated" | "id"> {
  const {
    datasourceId,
    name,
    description = "",
    type,
    behavior,
    owner = "",
    sql,
    sqlBuilder,
    mixpanel,
    tags = [],
    projects = [],
    managedBy = "",
  } = payload;

  const metric: Omit<MetricInterface, "dateCreated" | "dateUpdated" | "id"> = {
    datasource: datasourceId,
    description,
    managedBy,
    name,
    organization: organization.id,
    owner,
    tags,
    projects,
    inverse: behavior?.goal === "decrease",
    ignoreNulls: false,
    queries: [],
    runStarted: null,
    cappingSettings: {
      type: DEFAULT_METRIC_CAPPING,
      value: DEFAULT_METRIC_CAPPING_VALUE,
    },
    windowSettings: {
      type: DEFAULT_METRIC_WINDOW,
      delayValue: DEFAULT_METRIC_WINDOW_DELAY_HOURS,
      delayUnit: "hours",
      windowValue: DEFAULT_CONVERSION_WINDOW_HOURS,
      windowUnit: "hours",
    },
    priorSettings: {
      override: false,
      proper: false,
      mean: 0,
      stddev: DEFAULT_PROPER_PRIOR_STDDEV,
    },
    type,
    userIdColumns: (sqlBuilder?.identifierTypeColumns || []).reduce<
      Record<string, string>
    >((acc, { columnName, identifierType }) => {
      acc[columnName] = identifierType;
      return acc;
    }, {}),
  };

  // Assign all undefined behavior fields to the metric
  if (behavior) {
    if (typeof behavior.cappingSettings !== "undefined") {
      metric.cappingSettings = {
        type:
          behavior.cappingSettings.type === "none"
            ? ""
            : behavior.cappingSettings.type ?? "",
        value: behavior.cappingSettings.value ?? DEFAULT_METRIC_CAPPING_VALUE,
        ignoreZeros: behavior.cappingSettings.ignoreZeros,
      };
      // handle old post requests
    } else if (typeof behavior.capping !== "undefined") {
      metric.cappingSettings.type = behavior.capping ?? "";
      metric.cappingSettings.value =
        behavior.capValue ?? DEFAULT_METRIC_CAPPING_VALUE;
    } else if (typeof behavior.cap !== "undefined" && behavior.cap) {
      metric.cappingSettings.type = "absolute";
      metric.cappingSettings.value = behavior.cap;
    }

    if (typeof behavior.windowSettings !== "undefined") {
      metric.windowSettings = {
        type:
          behavior.windowSettings.type === "none"
            ? ""
            : behavior?.windowSettings?.type ?? DEFAULT_METRIC_WINDOW,
        delayUnit: behavior.windowSettings.delayUnit ?? "hours",
        delayValue:
          behavior.windowSettings.delayValue ??
          behavior.windowSettings.delayHours ??
          DEFAULT_METRIC_WINDOW_DELAY_HOURS,
        windowUnit: behavior.windowSettings.windowUnit ?? "hours",
        windowValue:
          behavior.windowSettings.windowValue ??
          DEFAULT_CONVERSION_WINDOW_HOURS,
      };
    } else if (typeof behavior.conversionWindowStart !== "undefined") {
      // The start of a Conversion Window relative to the exposure date, in hours. This is equivalent to the Conversion Delay
      metric.windowSettings.delayValue = behavior.conversionWindowStart;
      metric.windowSettings.delayUnit = "hours";

      // The end of a Conversion Window relative to the exposure date, in hours.
      // This is equivalent to the Conversion Delay + Conversion Window Hours settings in the UI. In other words,
      // if you want a 48 hour window starting after 24 hours, you would set conversionWindowStart to 24 and
      // conversionWindowEnd to 72 (24+48).
      if (typeof behavior.conversionWindowEnd !== "undefined") {
        metric.windowSettings.windowValue =
          behavior.conversionWindowEnd - behavior.conversionWindowStart;
      }
    }

    if (typeof behavior.maxPercentChange !== "undefined") {
      metric.maxPercentChange = behavior.maxPercentChange;
    }

    if (typeof behavior.minPercentChange !== "undefined") {
      metric.minPercentChange = behavior.minPercentChange;
    }

    if (typeof behavior.minSampleSize !== "undefined") {
      metric.minSampleSize = behavior.minSampleSize;
    }

    if (typeof behavior.riskThresholdDanger !== "undefined") {
      metric.loseRisk = behavior.riskThresholdDanger;
    }

    if (typeof behavior.riskThresholdSuccess !== "undefined") {
      metric.winRisk = behavior.riskThresholdSuccess;
    }
  }

  let queryFormat: undefined | "builder" | "sql" = undefined;
  if (sqlBuilder) {
    queryFormat = "builder";
  } else if (sql) {
    queryFormat = "sql";
  }
  metric.queryFormat = queryFormat;

  // Conditions
  metric.conditions =
    datasource.type == "mixpanel"
      ? (mixpanel?.conditions || []).map(({ operator, property, value }) => ({
          column: property,
          operator: operator as Operator,
          value: value,
        }))
      : ((sqlBuilder?.conditions || []) as Condition[]);

  if (sqlBuilder) {
    // conditions are handled above in the Conditions section
    metric.table = sqlBuilder.tableName;
    metric.timestampColumn = sqlBuilder.timestampColumnName;
    metric.column = sqlBuilder.valueColumnName;
  }

  if (sql) {
    metric.aggregation = sql.userAggregationSQL;
    metric.denominator = sql.denominatorMetricId;
    metric.userIdTypes = sql.identifierTypes;
    metric.sql = sql.conversionSQL;
  }

  if (mixpanel) {
    metric.aggregation = mixpanel.userAggregation;
    metric.table = mixpanel.eventName;
    metric.column = mixpanel.eventValue;
  }

  return metric;
}

/**
 * Converts the OpenAPI PUT /metric payload to a {@link MetricInterface}
 * @param payload
 * @param organization
 * @param datasource
 */
export function putMetricApiPayloadToMetricInterface(
  payload: z.infer<typeof putMetricValidator.bodySchema>
): Partial<MetricInterface> {
  const {
    behavior,
    sql,
    sqlBuilder,
    mixpanel,
    description,
    name,
    owner,
    tags,
    projects,
    type,
    managedBy,
    archived,
  } = payload;

  const metric: Partial<MetricInterface> = {
    ...(typeof description !== "undefined" ? { description } : {}),
    ...(typeof name !== "undefined" ? { name } : {}),
    ...(typeof owner !== "undefined" ? { owner } : {}),
    ...(typeof tags !== "undefined" ? { tags } : {}),
    ...(typeof projects !== "undefined" ? { projects } : {}),
    ...(typeof type !== "undefined" ? { type } : {}),
    ...(typeof archived !== "undefined"
      ? { status: archived ? "archived" : "active" }
      : {}),
  };

  // Assign all undefined behavior fields to the metric
  if (behavior) {
    if (typeof behavior.goal !== "undefined") {
      metric.inverse = behavior.goal === "decrease";
    }

    if (typeof behavior.cappingSettings !== "undefined") {
      metric.cappingSettings = {
        ...behavior.cappingSettings,
        type:
          behavior.cappingSettings.type === "none"
            ? ""
            : behavior.cappingSettings.type ?? "",
        value: behavior.cappingSettings.value ?? DEFAULT_METRIC_CAPPING_VALUE,
        ignoreZeros: behavior.cappingSettings.ignoreZeros,
      };
    } else if (typeof behavior.capping !== "undefined") {
      metric.cappingSettings = {
        type: behavior.capping ?? DEFAULT_METRIC_CAPPING,
        value: behavior.capValue ?? DEFAULT_METRIC_CAPPING_VALUE,
      };
    }

    if (typeof behavior.windowSettings !== "undefined") {
      metric.windowSettings = {
        type:
          behavior.windowSettings?.type == "none"
            ? ""
            : behavior.windowSettings?.type ?? DEFAULT_METRIC_WINDOW,
        delayValue:
          behavior.windowSettings?.delayValue ??
          behavior.windowSettings?.delayHours ??
          DEFAULT_METRIC_WINDOW_DELAY_HOURS,
        delayUnit: behavior.windowSettings?.delayUnit ?? "hours",
        windowValue:
          behavior.windowSettings?.windowValue ??
          DEFAULT_CONVERSION_WINDOW_HOURS,
        windowUnit: behavior.windowSettings?.windowUnit ?? "hours",
      };
    } else if (typeof behavior.conversionWindowStart !== "undefined") {
      // The start of a Conversion Window relative to the exposure date, in hours. This is equivalent to the Conversion Delay
      metric.windowSettings = {
        type: DEFAULT_METRIC_WINDOW,
        delayValue: behavior.conversionWindowStart,
        delayUnit: "hours",
        windowValue: DEFAULT_CONVERSION_WINDOW_HOURS,
        windowUnit: "hours",
      };

      // The end of a Conversion Window relative to the exposure date, in hours.
      // This is equivalent to the Conversion Delay + Conversion Window Hours settings in the UI. In other words,
      // if you want a 48 hour window starting after 24 hours, you would set conversionWindowStart to 24 and
      // conversionWindowEnd to 72 (24+48).
      if (typeof behavior.conversionWindowEnd !== "undefined") {
        metric.windowSettings.windowValue =
          behavior.conversionWindowEnd - behavior.conversionWindowStart;
      }
    }

    if (typeof behavior.maxPercentChange !== "undefined") {
      metric.maxPercentChange = behavior.maxPercentChange;
    }

    if (typeof behavior.minPercentChange !== "undefined") {
      metric.minPercentChange = behavior.minPercentChange;
    }

    if (typeof behavior.minSampleSize !== "undefined") {
      metric.minSampleSize = behavior.minSampleSize;
    }

    if (typeof behavior.riskThresholdDanger !== "undefined") {
      metric.loseRisk = behavior.riskThresholdDanger;
    }

    if (typeof behavior.riskThresholdSuccess !== "undefined") {
      metric.winRisk = behavior.riskThresholdSuccess;
    }
  }

  if (sqlBuilder) {
    metric.queryFormat = "builder";
  } else if (sql) {
    metric.queryFormat = "sql";
  }

  // Conditions
  if (mixpanel?.conditions) {
    metric.conditions = mixpanel.conditions.map(
      ({ operator, property, value }) => ({
        column: property,
        operator: operator as Operator,
        value: value,
      })
    );
  } else if (sqlBuilder?.conditions) {
    metric.conditions = sqlBuilder.conditions as Condition[];
  }

  if (sqlBuilder) {
    if (typeof sqlBuilder.tableName !== "undefined") {
      metric.table = sqlBuilder.tableName;
    }
    if (typeof sqlBuilder.timestampColumnName !== "undefined") {
      metric.timestampColumn = sqlBuilder.timestampColumnName;
    }
    if (typeof sqlBuilder.valueColumnName !== "undefined") {
      metric.column = sqlBuilder.valueColumnName;
    }
    if (typeof sqlBuilder.identifierTypeColumns !== "undefined") {
      metric.userIdColumns = (sqlBuilder?.identifierTypeColumns || []).reduce<
        Record<string, string>
      >((acc, { columnName, identifierType }) => {
        acc[columnName] = identifierType;
        return acc;
      }, {});
    }
  }

  if (sql) {
    if (typeof sql.userAggregationSQL !== "undefined") {
      metric.aggregation = sql.userAggregationSQL;
    }
    if (typeof sql.denominatorMetricId !== "undefined") {
      metric.denominator = sql.denominatorMetricId;
    }
    if (typeof sql.identifierTypes !== "undefined") {
      metric.userIdTypes = sql.identifierTypes;
    }
    if (typeof sql.conversionSQL !== "undefined") {
      metric.sql = sql.conversionSQL;
    }
  }

  if (mixpanel) {
    if (typeof mixpanel.userAggregation !== "undefined") {
      metric.aggregation = mixpanel.userAggregation;
    }
    if (typeof mixpanel.eventName !== "undefined") {
      metric.table = mixpanel.eventName;
    }
    if (typeof mixpanel.eventValue !== "undefined") {
      metric.column = mixpanel.eventValue;
    }
  }

  if (managedBy !== undefined) {
    metric.managedBy = managedBy;
  }

  return metric;
}

export function toMetricApiInterface(
  organization: OrganizationInterface,
  metric: MetricInterface,
  datasource: DataSourceInterface | null
): ApiMetric {
  const metricDefaults = organization.settings?.metricDefaults;

  const obj: ApiMetric = {
    id: metric.id,
    managedBy: metric.managedBy || "",
    name: metric.name,
    description: metric.description || "",
    dateCreated: metric.dateCreated?.toISOString() || "",
    dateUpdated: metric.dateUpdated?.toISOString() || "",
    archived: metric.status === "archived",
    datasourceId: datasource?.id || "",
    owner: metric.owner || "",
    projects: metric.projects || [],
    tags: metric.tags || [],
    type: metric.type,
    behavior: {
      goal: metric.inverse ? "decrease" : "increase",
      cappingSettings: metric.cappingSettings
        ? {
            ...metric.cappingSettings,
            type: metric.cappingSettings.type || "none",
          }
        : {
            type: DEFAULT_METRIC_CAPPING || "none",
            value: DEFAULT_METRIC_CAPPING_VALUE,
          },
      minPercentChange:
        metric.minPercentChange ?? metricDefaults?.minPercentageChange ?? 0.005,
      maxPercentChange:
        metric.maxPercentChange ?? metricDefaults?.maxPercentageChange ?? 0.5,
      minSampleSize:
        metric.minSampleSize ?? metricDefaults?.minimumSampleSize ?? 150,
      targetMDE: metric.targetMDE ?? metricDefaults?.targetMDE ?? 0.1,
      riskThresholdDanger: metric.loseRisk ?? 0.0125,
      riskThresholdSuccess: metric.winRisk ?? 0.0025,
      windowSettings: metric.windowSettings
        ? {
            ...metric.windowSettings,
            type: metric.windowSettings.type || "none",
          }
        : metricDefaults?.windowSettings
        ? {
            ...metricDefaults.windowSettings,
            type: metricDefaults.windowSettings.type || "none",
          }
        : {
            type: DEFAULT_METRIC_WINDOW || "none",
            delayValue: metric.earlyStart
              ? -0.5
              : DEFAULT_METRIC_WINDOW_DELAY_HOURS,
            delayUnit: "hours",
            windowValue: DEFAULT_CONVERSION_WINDOW_HOURS,
            windowUnit: "hours",
          },
    },
  };

  if (datasource) {
    if (datasource.type === "mixpanel") {
      obj.mixpanel = {
        eventName: metric.table || "",
        eventValue: metric.column || "",
        userAggregation: metric.aggregation || "sum(values)",
        conditions: (metric.conditions || []).map((c) => ({
          property: c.column,
          operator: c.operator,
          value: c.value,
        })),
      };
    } else if (datasource.type !== "google_analytics") {
      const identifierTypes = metric.userIdTypes ?? ["user_id"];
      obj.sql = {
        identifierTypes,
        // TODO: if builder mode is selected, use that to generate the SQL here
        conversionSQL: metric.sql || "",
        userAggregationSQL: metric.aggregation || "SUM(value)",
        denominatorMetricId: metric.denominator || "",
      };

      if (metric.queryFormat === "builder") {
        obj.sqlBuilder = {
          identifierTypeColumns: identifierTypes.map((t) => ({
            identifierType: t,
            columnName: metric.userIdColumns?.[t] || t,
          })),
          tableName: metric.table || "",
          valueColumnName: metric.column || "",
          timestampColumnName: metric.timestampColumn || "timestamp",
          conditions: metric.conditions || [],
        };
      }
    }
  }

  return obj;
}

export const toNamespaceRange = (
  raw: number[] | undefined
): [number, number] => [raw?.[0] ?? 0, raw?.[1] ?? 1];
/**
 * Converts the OpenAPI POST /experiment payload to a {@link ExperimentInterface}
 * @param payload
 * @param organization
 * @param datasource
 * @param userId
 */
export function postExperimentApiPayloadToInterface(
  payload: z.infer<typeof postExperimentValidator.bodySchema>,
  organization: OrganizationInterface,
  datasource: DataSourceInterface | null
): Omit<ExperimentInterface, "dateCreated" | "dateUpdated" | "id"> {
  const phases: ExperimentPhase[] = payload.phases?.map((p) => {
    const conditionRes = validateCondition(p.condition);
    if (!conditionRes.success) {
      throw new Error(`Invalid targeting condition: ${conditionRes.error}`);
    }
    p.prerequisites?.forEach((prerequisite) => {
      const conditionRes = validateCondition(prerequisite.condition);
      if (!conditionRes.success) {
        throw new Error(
          `Invalid prerequisite condition: ${conditionRes.error}`
        );
      }
    });

    return {
      ...p,
      dateStarted: new Date(p.dateStarted),
      dateEnded: p.dateEnded ? new Date(p.dateEnded) : undefined,
      reason: p.reason || "",
      coverage: p.coverage != null ? p.coverage : 1,
      condition: p.condition || "{}",
      prerequisites: p.prerequisites || [],
      savedGroups: (p.savedGroupTargeting || []).map((s) => ({
        match: s.matchType,
        ids: s.savedGroups,
      })),
      namespace: {
        name: p.namespace?.namespaceId || "",
        range: toNamespaceRange(p.namespace?.range),
        enabled: p.namespace?.enabled != null ? p.namespace.enabled : false,
      },
      variationWeights:
        p.variationWeights ||
        payload.variations.map(() => 1 / payload.variations.length),
    };
  }) || [
    {
      coverage: 1,
      dateStarted: new Date(),
      name: "Main",
      reason: "",
      variationWeights: payload.variations.map(
        () => 1 / payload.variations.length
      ),
      condition: "",
      savedGroups: [],
      namespace: {
        enabled: false,
        name: "",
        range: [0, 1],
      },
    },
  ];

  const obj: Omit<ExperimentInterface, "dateCreated" | "dateUpdated" | "id"> = {
    organization: organization.id,
    datasource: datasource?.id ?? "",
    archived: payload.archived ?? false,
    hashAttribute: payload.hashAttribute ?? "",
    fallbackAttribute: payload.fallbackAttribute || "",
    hashVersion: payload.hashVersion ?? 2,
    disableStickyBucketing: payload.disableStickyBucketing ?? false,
    ...(payload.bucketVersion !== undefined
      ? { bucketVersion: payload.bucketVersion }
      : {}),
    ...(payload.minBucketVersion !== undefined
      ? { minBucketVersion: payload.minBucketVersion }
      : {}),
    autoSnapshots: true,
    project: payload.project,
    owner: payload.owner || "",
    trackingKey: payload.trackingKey || "",
    exposureQueryId:
      payload.assignmentQueryId ||
      datasource?.settings.queries?.exposure?.[0]?.id ||
      "",
    name: payload.name || "",
    type: payload.type || "standard",
    phases,
    tags: payload.tags || [],
    description: payload.description || "",
    hypothesis: payload.hypothesis || "",
    goalMetrics: payload.metrics || [],
    secondaryMetrics: payload.secondaryMetrics || [],
    guardrailMetrics: payload.guardrailMetrics || [],
    activationMetric: payload.activationMetric || "",
    metricOverrides: [],
    decisionFrameworkSettings: {},
    segment: payload.segmentId || "",
    queryFilter: payload.queryFilter || "",
    skipPartialData: payload.inProgressConversions === "strict",
    attributionModel: payload.attributionModel || "firstExposure",
    ...(payload.statsEngine ? { statsEngine: payload.statsEngine } : {}),
    variations:
      payload.variations.map((v) => ({
        ...v,
        id: generateVariationId(),
        screenshots: v.screenshots || [],
      })) || [],
    // Legacy field, no longer used when creating experiments
    implementation: "code",
    status: payload.status || "draft",
    analysis: "",
    releasedVariationId: payload.releasedVariationId || "",
    excludeFromPayload: !!payload.excludeFromPayload,
    autoAssign: false,
    previewURL: "",
    targetURLRegex: "",
    ideaSource: "",
    sequentialTestingEnabled:
      payload.sequentialTestingEnabled ??
      !!organization?.settings?.sequentialTestingEnabled,
    sequentialTestingTuningParameter:
      payload.sequentialTestingTuningParameter ??
      organization?.settings?.sequentialTestingTuningParameter ??
      DEFAULT_SEQUENTIAL_TESTING_TUNING_PARAMETER,
    regressionAdjustmentEnabled:
      payload.regressionAdjustmentEnabled ??
      !!organization?.settings?.regressionAdjustmentEnabled,
    shareLevel: payload.shareLevel,
  };

  const { settings } = getScopedSettings({
    organization,
  });

  if (payload.type === "multi-armed-bandit") {
    Object.assign(
      obj,
      resetExperimentBanditSettings({
        experiment: (obj as unknown) as ExperimentInterface,
        settings,
      })
    );
  }

  return obj;
}

/**
 * Converts the OpenAPI POST /experiment/:id payload to a {@link ExperimentInterface}
 * @param payload
 * @param organization
 * @param datasource
 * @param userId
 */
export function updateExperimentApiPayloadToInterface(
  payload: z.infer<typeof updateExperimentValidator.bodySchema>,
  experiment: ExperimentInterface,
  metricMap: Map<string, ExperimentMetricInterface>,
  organization: OrganizationInterface
): Partial<ExperimentInterface> {
  const {
    trackingKey,
    project,
    owner,
    datasourceId,
    assignmentQueryId,
    hashAttribute,
    hashVersion,
    disableStickyBucketing,
    bucketVersion,
    minBucketVersion,
    name,
    type,
    tags,
    description,
    hypothesis,
    metrics,
    guardrailMetrics,
    activationMetric,
    segmentId,
    queryFilter,
    archived,
    status,
    phases,
    variations,
    releasedVariationId,
    excludeFromPayload,
    inProgressConversions,
    attributionModel,
    statsEngine,
    regressionAdjustmentEnabled,
    sequentialTestingEnabled,
    sequentialTestingTuningParameter,
    secondaryMetrics,
    shareLevel,
  } = payload;
  let changes: ExperimentInterface = {
    ...(trackingKey ? { trackingKey } : {}),
    ...(project !== undefined ? { project } : {}),
    ...(owner !== undefined ? { owner } : {}),
    ...(datasourceId ? { datasource: datasourceId } : {}),
    ...(assignmentQueryId ? { assignmentQueryId } : {}),
    ...(hashAttribute ? { hashAttribute } : {}),
    ...(hashVersion ? { hashVersion } : {}),
    ...(disableStickyBucketing !== undefined ? { disableStickyBucketing } : {}),
    ...(bucketVersion !== undefined ? { bucketVersion } : {}),
    ...(minBucketVersion !== undefined ? { minBucketVersion } : {}),
    ...(name ? { name } : {}),
    ...(type ? { type } : {}),
    ...(tags ? { tags } : {}),
    ...(description !== undefined ? { description } : {}),
    ...(hypothesis !== undefined ? { hypothesis } : {}),
    ...(metrics ? { goalMetrics: metrics } : {}),
    ...(guardrailMetrics ? { guardrailMetrics } : {}),
    ...(secondaryMetrics ? { secondaryMetrics } : {}),
    ...(activationMetric ? { activationMetric } : {}),
    ...(segmentId ? { segment: segmentId } : {}),
    ...(queryFilter !== undefined ? { queryFilter } : {}),
    ...(archived !== undefined ? { archived } : {}),
    ...(status ? { status } : {}),
    ...(releasedVariationId !== undefined ? { releasedVariationId } : {}),
    ...(excludeFromPayload !== undefined ? { excludeFromPayload } : {}),
    ...(inProgressConversions !== undefined
      ? { skipPartialData: inProgressConversions === "strict" }
      : {}),
    ...(attributionModel !== undefined ? { attributionModel } : {}),
    ...(statsEngine !== undefined ? { statsEngine } : {}),
    ...(regressionAdjustmentEnabled !== undefined
      ? { regressionAdjustmentEnabled }
      : {}),
    ...(sequentialTestingEnabled !== undefined
      ? { sequentialTestingEnabled }
      : {}),
    ...(sequentialTestingTuningParameter !== undefined
      ? { sequentialTestingTuningParameter }
      : {}),
    ...(variations
      ? {
          variations: variations?.map((v) => ({
            id: generateVariationId(),
            screenshots: [],
            ...v,
          })),
        }
      : {}),
    ...(phases
      ? {
          phases: phases.map((p) => {
            const conditionRes = validateCondition(p.condition);
            if (!conditionRes.success) {
              throw new Error(
                `Invalid targeting condition: ${conditionRes.error}`
              );
            }
            p.prerequisites?.forEach((prerequisite) => {
              const conditionRes = validateCondition(prerequisite.condition);
              if (!conditionRes.success) {
                throw new Error(
                  `Invalid prerequisite condition: ${conditionRes.error}`
                );
              }
            });

            return {
              ...p,
              dateStarted: new Date(p.dateStarted),
              dateEnded: p.dateEnded ? new Date(p.dateEnded) : undefined,
              reason: p.reason || "",
              coverage: p.coverage != null ? p.coverage : 1,
              condition: p.condition || "{}",
              prerequisites: p.prerequisites || [],
              savedGroups: (p.savedGroupTargeting || []).map((s) => ({
                match: s.matchType,
                ids: s.savedGroups,
              })),
              namespace: {
                name: p.namespace?.namespaceId || "",
                range: toNamespaceRange(p.namespace?.range),
                enabled:
                  p.namespace?.enabled != null ? p.namespace.enabled : false,
              },
              variationWeights:
                p.variationWeights ||
                (payload.variations || experiment.variations)?.map(
                  (_v, _i, arr) => 1 / arr.length
                ),
            };
          }),
        }
      : {}),
    ...(shareLevel !== undefined ? { shareLevel } : {}),
    dateUpdated: new Date(),
  } as ExperimentInterface;

  const { settings } = getScopedSettings({
    organization,
  });

  // Clean up some vars for bandits, but only if safe to do so...
  // If it's a draft, hasn't been run as a bandit before, and is/will be a MAB:
  if (
    experiment.status === "draft" &&
    experiment.banditStage === undefined &&
    ((changes.type === undefined && experiment.type === "multi-armed-bandit") ||
      changes.type === "multi-armed-bandit")
  ) {
    changes = resetExperimentBanditSettings({
      experiment,
      metricMap,
      changes,
      settings,
    }) as ExperimentInterface;
  }
  // If it's already a bandit and..
  if (experiment.type === "multi-armed-bandit") {
    // ...the schedule has changed, recompute next run
    if (
      changes.banditScheduleUnit !== undefined ||
      changes.banditScheduleValue !== undefined ||
      changes.banditBurnInUnit !== undefined ||
      changes.banditBurnInValue !== undefined
    ) {
      changes.nextSnapshotAttempt = determineNextBanditSchedule({
        ...experiment,
        ...changes,
      } as ExperimentInterface);
    }
  }

  return changes;
}

export async function getSettingsForSnapshotMetrics(
  context: ReqContext | ApiReqContext,
  experiment: ExperimentInterface
): Promise<{
  regressionAdjustmentEnabled: boolean;
  settingsForSnapshotMetrics: MetricSnapshotSettings[];
}> {
  let regressionAdjustmentEnabled = false;
  const settingsForSnapshotMetrics: MetricSnapshotSettings[] = [];

  const metricMap = await getMetricMap(context);

  const allExperimentMetricIds = getAllMetricIdsFromExperiment(
    experiment,
    false
  );
  const allExperimentMetrics = allExperimentMetricIds
    .map((id) => metricMap.get(id))
    .filter(isDefined);

  const denominatorMetrics = allExperimentMetrics
    .filter((m) => m && !isFactMetric(m) && m.denominator)
    .map((m: ExperimentMetricInterface) =>
      metricMap.get(m.denominator as string)
    )
    .filter(Boolean) as MetricInterface[];

  for (const metric of allExperimentMetrics) {
    if (!metric) continue;
    const { metricSnapshotSettings } = getMetricSnapshotSettings({
      metric: metric,
      denominatorMetrics: denominatorMetrics,
      experimentRegressionAdjustmentEnabled:
        experiment.regressionAdjustmentEnabled ??
        DEFAULT_REGRESSION_ADJUSTMENT_ENABLED,
      organizationSettings: context.org.settings,
      metricOverrides: experiment.metricOverrides,
    });
    if (metricSnapshotSettings.regressionAdjustmentEnabled) {
      regressionAdjustmentEnabled = true;
    }
    settingsForSnapshotMetrics.push(metricSnapshotSettings);
  }
  if (!experiment.regressionAdjustmentEnabled) {
    regressionAdjustmentEnabled = false;
  }
  return { regressionAdjustmentEnabled, settingsForSnapshotMetrics };
}

export function visualChangesetsHaveChanges({
  oldVisualChangeset,
  newVisualChangeset,
}: {
  oldVisualChangeset: VisualChangesetInterface;
  newVisualChangeset: VisualChangesetInterface;
}): boolean {
  // If there are visual change differences
  const oldVisualChanges = oldVisualChangeset.visualChanges.map(
    ({ css, js, domMutations }) => ({ css, js, domMutations })
  );
  const newVisualChanges = newVisualChangeset.visualChanges.map(
    ({ css, js, domMutations }) => ({ css, js, domMutations })
  );
  if (!isEqual(oldVisualChanges, newVisualChanges)) {
    return true;
  }

  // If there are URL targeting differences
  if (
    !isEqual(oldVisualChangeset.urlPatterns, newVisualChangeset.urlPatterns)
  ) {
    return true;
  }

  // Otherwise, there are no meaningful changes
  return false;
}

export async function getLinkedFeatureInfo(
  context: ReqContext,
  experiment: ExperimentInterface
) {
  const linkedFeatures = experiment.linkedFeatures || [];
  if (!linkedFeatures.length) return [];

  const features = await getFeaturesByIds(context, linkedFeatures);

  const revisionsByFeatureId = await getFeatureRevisionsByFeatureIds(
    context,
    context.org.id,
    linkedFeatures
  );

  const environments = getEnvironmentIdsFromOrg(context.org);

  const filter = (rule: FeatureRule) =>
    rule.type === "experiment-ref" && rule.experimentId === experiment.id;

  const linkedFeatureInfo = features.map((feature) => {
    const revisions = revisionsByFeatureId[feature.id] || [];

    // Get all published revisions from most recent to oldest
    const liveMatches = getMatchingRules(feature, filter, environments);

    const draftMatches =
      revisions
        .filter((r) => DRAFT_REVISION_STATUSES.includes(r.status))
        .map((r) => getMatchingRules(feature, filter, environments, r))
        .filter((matches) => matches.length > 0)[0] || [];

    const lockedMatches =
      revisions
        .filter(
          (r) => r.status === "published" && r.version !== feature.version
        )
        .sort((a, b) => b.version - a.version)
        .map((r) => getMatchingRules(feature, filter, environments, r))
        .filter((matches) => matches.length > 0)[0] || [];

    let state: LinkedFeatureState = "discarded";
    let matches: MatchingRule[] = [];
    if (liveMatches.length > 0) {
      state = "live";
      matches = liveMatches;
    } else if (draftMatches.length > 0) {
      state = "draft";
      matches = draftMatches;
    } else if (lockedMatches.length > 0) {
      state = "locked";
      matches = lockedMatches;
    }

    const uniqueValues: Set<string> = new Set(
      matches.map((m) =>
        JSON.stringify(
          (m.rule as ExperimentRefRule).variations.sort((a, b) =>
            b.variationId.localeCompare(a.variationId)
          )
        )
      )
    );

    const environmentStates: Record<string, LinkedFeatureEnvState> = {};
    environments.forEach((env) => (environmentStates[env] = "missing"));
    matches.forEach((match) => {
      if (!match.environmentEnabled) {
        environmentStates[match.environmentId] = "disabled-env";
      } else if (
        match.rule.enabled === false &&
        environmentStates[match.environmentId] !== "active"
      ) {
        environmentStates[match.environmentId] = "disabled-rule";
      } else if (match.rule.enabled !== false) {
        environmentStates[match.environmentId] = "active";
      }
    });

    const info: LinkedFeatureInfo = {
      feature,
      state,
      environmentStates,
      values: (matches[0]?.rule as ExperimentRefRule)?.variations || [],
      valuesFrom: matches[0]?.environmentId || "",
      rulesAbove: matches.some((m) => m.i > 0),
      inconsistentValues: uniqueValues.size > 1,
    };

    return info;
  });

  return linkedFeatureInfo;
}

export async function getChangesToStartExperiment(
  context: ReqContext,
  experiment: ExperimentInterface
) {
  const phases = [...experiment.phases];
  const lastIndex = phases.length - 1;

  const changes: Changeset = {};

  // If the experiment doesn't have any results yet, reset the phase start date to now
  if (!experiment.analysisSummary?.snapshotId) {
    phases[lastIndex] = {
      ...phases[lastIndex],
      dateStarted: new Date(),
    };
    changes.phases = phases;
  }

  // Bandit-specific changes
  if (experiment.type === "multi-armed-bandit") {
    const { settings } = getScopedSettings({
      organization: context.org,
      experiment,
    });

    // Multiple events (not just the seed 0th event) means this bandit phase was already running somehow.
    // If multiple events, don't flush.
    const preserveExistingBanditEvents =
      (phases[lastIndex]?.banditEvents?.length ?? 0) > 1;
    Object.assign(
      changes,
      resetExperimentBanditSettings({
        experiment,
        changes,
        settings,
        preserveExistingBanditEvents,
      })
    );

    // validate datasources
    let datasource: DataSourceInterface | null = null;
    if (!experiment.datasource) {
      throw new Error("Missing datasource");
    }
    datasource = await getDataSourceById(context, experiment.datasource);
    if (!datasource) {
      throw new Error("Invalid datasource: " + experiment.datasource);
    }

    // validate goal metric
    if (!experiment?.goalMetrics?.[0]) {
      throw new Error("Missing goal metric");
    }

    const metric = await getExperimentMetricById(
      context,
      experiment.goalMetrics[0]
    );
    if (!metric) {
      throw new Error("Invalid metric: " + experiment.goalMetrics[0]);
    }
    if (metric.cappingSettings.type === "percentile") {
      throw new Error("Goal metric must not use percentile capping");
    }
  }

  changes.status = "running";

  return changes;
}

export async function getExperimentAnalysisSummary({
  context,
  experiment,
  experimentSnapshot,
}: {
  context: ReqContext;
  experiment: ExperimentInterface;
  experimentSnapshot: ExperimentSnapshotInterface;
}): Promise<ExperimentAnalysisSummary> {
  const analysisSummary: ExperimentAnalysisSummary = {
    snapshotId: experimentSnapshot.id,
    precomputedDimensions: experimentSnapshot.settings.dimensions.map(
      (d) => d.id
    ),
  };

  const overallTraffic = experimentSnapshot.health?.traffic?.overall;
  const snapshotHealthPower = experimentSnapshot.health?.power;

  const standardSnapshot =
    experimentSnapshot.type === "standard" &&
    experimentSnapshot.analyses?.[0]?.results?.length === 1;
  const totalUsers =
    (overallTraffic?.variationUnits.length
      ? overallTraffic.variationUnits.reduce((acc, a) => acc + a, 0)
      : standardSnapshot
      ? // fall back to first result for standard snapshots if overall traffic
        // is missing
        experimentSnapshot?.analyses?.[0]?.results?.[0]?.variations?.reduce(
          (acc, a) => acc + a.users,
          0
        )
      : null) ?? null;

  const srm = getSRMValue(experiment.type ?? "standard", experimentSnapshot);

  if (srm !== undefined) {
    analysisSummary.health = {
      srm,
      multipleExposures: experimentSnapshot.multipleExposures,
      totalUsers,
    };

    if (snapshotHealthPower?.type === "error") {
      const errorMessage = snapshotHealthPower.metricVariationPowerResults.find(
        (r) => r.errorMessage !== undefined
      )?.errorMessage;

      analysisSummary.health.power = {
        type: "error",
        errorMessage:
          errorMessage ?? "An error occurred while calculating power",
      };
    } else if (snapshotHealthPower?.type === "success") {
      analysisSummary.health.power = {
        type: "success",
        isLowPowered: snapshotHealthPower.isLowPowered,
        additionalDaysNeeded: snapshotHealthPower.additionalDaysNeeded,
      };
    }
  }

  const relativeAnalysis = experimentSnapshot.analyses.find(
    (v) => v.settings.differenceType === "relative"
  );

  // by default, we compute experiment results status on relative analysis
  if (relativeAnalysis) {
    const overallResults = relativeAnalysis.results?.[0];
    // redundant check for dimension
    if (overallResults && overallResults.name === "") {
      const resultsStatus = await computeResultsStatus({
        context,
        analysis: relativeAnalysis,
        experiment,
      });

      if (resultsStatus) {
        analysisSummary.resultsStatus = resultsStatus;
      }
    }
  }

  return analysisSummary;
}

export async function updateExperimentAnalysisSummary({
  context,
  experiment,
  experimentSnapshot,
}: {
  context: ReqContext;
  experiment: ExperimentInterface;
  experimentSnapshot: ExperimentSnapshotInterface;
}): Promise<ExperimentInterface> {
  const analysisSummary = await getExperimentAnalysisSummary({
    context,
    experiment,
    experimentSnapshot,
  });

  return updateExperiment({
    context,
    experiment,
    changes: {
      analysisSummary,
    },
  });
}

function getVariationId(
  experiment: ExperimentInterface | SafeRolloutInterface,
  i: number
): string {
  if ("variations" in experiment) {
    return experiment.variations?.[i]?.id;
  }
  return i + "";
}

export async function computeResultsStatus({
  context,
  analysis,
  experiment,
}: {
  context: ReqContext;
  analysis: ExperimentSnapshotAnalysis | SafeRolloutSnapshotAnalysis;
  experiment: ExperimentInterface | SafeRolloutInterface;
}): Promise<ExperimentAnalysisSummaryResultsStatus | undefined> {
  const statsEngine = analysis.settings.statsEngine;
  const pValueCorrection = getPValueCorrectionForOrg(context);
  const { ciUpper, ciLower } = getConfidenceLevelsForOrg(context);
  const metricDefaults = getMetricDefaultsForOrg(context);
  const pValueThreshold = getPValueThresholdForOrg(context);
  const metricMap = await getMetricMap(context);
  const metricGroups = await context.models.metricGroups.getAll();

  const expandedGoalMetrics =
    "goalMetrics" in experiment
      ? expandMetricGroups(experiment.goalMetrics, metricGroups)
      : [];
  const expandedGuardrailMetrics =
    "guardrailMetrics" in experiment
      ? expandMetricGroups(experiment.guardrailMetrics, metricGroups)
      : expandMetricGroups(experiment.guardrailMetricIds, metricGroups);

  const results = cloneDeep(analysis.results);

  // modifies results in place
  setAdjustedPValuesOnResults(results, expandedGoalMetrics, pValueCorrection);
  setAdjustedCIs(results, pValueThreshold);

  const variations = results[0]?.variations;
  if (!variations || !variations.length) {
    return;
  }

  const variationStatuses: ExperimentAnalysisSummaryVariationStatus[] = [];
  const baselineVariation = variations[0];

  for (let i = 1; i < variations.length; i++) {
    // try to get id from experiment object
    const variationId = getVariationId(experiment, i);
    const currentVariation = variations[i];
    const variationStatus: ExperimentAnalysisSummaryVariationStatus = {
      variationId,
      goalMetrics: {},
      guardrailMetrics: {},
    };
    for (const m in currentVariation.metrics) {
      const goalMetric = expandedGoalMetrics.includes(m);
      const guardrailMetric = expandedGuardrailMetrics.includes(m);
      if (goalMetric || guardrailMetric) {
        const baselineMetric = baselineVariation.metrics?.[m];
        const currentMetric = currentVariation.metrics?.[m];
        if (!currentMetric || !baselineMetric) continue;
        const metric = metricMap.get(m);
        if (!metric) continue;
        const resultsStatus = getMetricResultStatus({
          metric,
          metricDefaults,
          baseline: baselineMetric,
          stats: currentMetric,
          ciLower,
          ciUpper,
          pValueThreshold,
          statsEngine: statsEngine,
          differenceType:
            "differenceType" in analysis.settings
              ? analysis.settings.differenceType
              : "relative",
        });

        if (goalMetric) {
          const metricStatus: GoalMetricResult = {
            status: "neutral",
            superStatSigStatus: "neutral",
          };
          if (resultsStatus.resultsStatus === "won") {
            metricStatus.status = "won";
          } else if (resultsStatus.resultsStatus === "lost") {
            metricStatus.status = "lost";
          }

          if (resultsStatus.clearSignalResultsStatus === "won") {
            metricStatus.superStatSigStatus = "won";
          } else if (resultsStatus.resultsStatus === "lost") {
            metricStatus.superStatSigStatus = "lost";
          }
          if (!variationStatus.goalMetrics) {
            variationStatus.goalMetrics = {};
          }
          variationStatus.goalMetrics[metric.id] = metricStatus;
        }

        if (guardrailMetric) {
          if (!variationStatus.guardrailMetrics) {
            variationStatus.guardrailMetrics = {};
          }
          if (resultsStatus.guardrailSafeStatus) {
            variationStatus.guardrailMetrics[metric.id] = {
              status: "safe",
            };
          } else {
            variationStatus.guardrailMetrics[metric.id] = {
              status:
                resultsStatus.resultsStatus === "lost" ? "lost" : "neutral",
            };
          }
        }
      }
    }
    variationStatuses.push(variationStatus);
  }

  return {
    variations: variationStatuses,
    settings: {
      sequentialTesting: analysis.settings.sequentialTesting ?? false,
    },
  };
}<|MERGE_RESOLUTION|>--- conflicted
+++ resolved
@@ -503,13 +503,8 @@
   if (precomputeDimensions) {
     // if standard snapshot with no dimension set, we should pre-compute dimensions
     const predefinedDimensions = getPredefinedDimensionSlicesByExperiment(
-<<<<<<< HEAD
-      exposureQuery?.dimensionMetadata ?? [],
-      experiment.variations.length || 2
-=======
       exposureQuery.dimensionMetadata ?? [],
       experiment.variations.length
->>>>>>> 8752e62c
     );
     dimensions =
       predefinedDimensions.map((d) => ({
@@ -1144,11 +1139,7 @@
     useCache
   );
   await queryRunner.startAnalysis({
-<<<<<<< HEAD
-    snapshotType: snapshot.type ?? "standard",
-=======
     snapshotType: type,
->>>>>>> 8752e62c
     snapshotSettings: data.settings,
     variationNames: experiment.variations.map((v) => v.name),
     metricMap,
