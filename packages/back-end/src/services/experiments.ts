import uniqid from "uniqid";
import cronParser from "cron-parser";
import uniq from "lodash/uniq";
import cloneDeep from "lodash/cloneDeep";
import { z } from "zod";
import { isEqual } from "lodash";
import {
  DEFAULT_REGRESSION_ADJUSTMENT_DAYS,
  DEFAULT_STATS_ENGINE,
  DEFAULT_REGRESSION_ADJUSTMENT_ENABLED,
} from "shared/constants";
import { getScopedSettings } from "shared/settings";
import { getSnapshotAnalysis } from "shared/util";
import { updateExperiment } from "../models/ExperimentModel";
import {
  ExperimentSnapshotAnalysisSettings,
  ExperimentSnapshotInterface,
  ExperimentSnapshotSettings,
  MetricForSnapshot,
  SnapshotVariation,
} from "../../types/experiment-snapshot";
import { getMetricsByIds, insertMetric } from "../models/MetricModel";
import { checkSrm, sumSquaresFromStats } from "../util/stats";
import { addTags } from "../models/TagModel";
import { WatchModel } from "../models/WatchModel";
import { Dimension, ExperimentMetricQueryResponse } from "../types/Integration";
import { createExperimentSnapshotModel } from "../models/ExperimentSnapshotModel";
import {
  Condition,
  MetricInterface,
  MetricStats,
  Operator,
} from "../../types/metric";
import { SegmentInterface } from "../../types/segment";
import { ExperimentInterface, MetricOverride } from "../../types/experiment";
import { promiseAllChunks } from "../util/promise";
import { findDimensionById } from "../models/DimensionModel";
import { findSegmentById } from "../models/SegmentModel";
import {
  DEFAULT_CONVERSION_WINDOW_HOURS,
  EXPERIMENT_REFRESH_FREQUENCY,
} from "../util/secrets";
import {
  ExperimentUpdateSchedule,
  OrganizationInterface,
  OrganizationSettings,
} from "../../types/organization";
import { logger } from "../util/logger";
import { DataSourceInterface } from "../../types/datasource";
import {
  ApiExperiment,
  ApiExperimentMetric,
  ApiExperimentResults,
  ApiMetric,
} from "../../types/openapi";
import { MetricRegressionAdjustmentStatus } from "../../types/report";
import { postMetricValidator, putMetricValidator } from "../validators/openapi";
import { EventAuditUser } from "../events/event-types";
import { VisualChangesetInterface } from "../../types/visual-changeset";
import { findProjectById } from "../models/ProjectModel";
<<<<<<< HEAD
import { MetricAnalysisQueryRunner } from "../queryRunners/MetricAnalysisQueryRunner";
import { ExperimentResultsQueryRunner } from "../queryRunners/ExperimentResultsQueryRunner";
import { getMetricForSnapsot, getReportVariations } from "./reports";
import { getIntegrationFromDatasourceId } from "./datasource";
=======
import {
  getMetricForSnapshot,
  getReportVariations,
  startExperimentAnalysis,
} from "./reports";
import { getMetricValue, QueryMap, startRun } from "./queries";
import { getSourceIntegrationObject } from "./datasource";
>>>>>>> 4cd936a9
import { analyzeExperimentMetric } from "./stats";

export const DEFAULT_METRIC_ANALYSIS_DAYS = 90;

export async function createMetric(data: Partial<MetricInterface>) {
  const metric = insertMetric({
    id: uniqid("met_"),
    ...data,
    dateCreated: new Date(),
    dateUpdated: new Date(),
  });

  if (data.tags && data.organization) {
    await addTags(data.organization, data.tags);
  }

  return metric;
}

export async function refreshMetric(
  metric: MetricInterface,
  orgId: string,
  metricAnalysisDays: number = DEFAULT_METRIC_ANALYSIS_DAYS
) {
  if (metric.datasource) {
    const integration = await getIntegrationFromDatasourceId(
      metric.organization,
      metric.datasource
    );

    let segment: SegmentInterface | undefined = undefined;
    if (metric.segment) {
      segment = (await findSegmentById(metric.segment, orgId)) || undefined;
      if (!segment || segment.datasource !== metric.datasource) {
        throw new Error("Invalid user segment chosen");
      }
    }

    let days = metricAnalysisDays;
    if (days < 1) {
      days = DEFAULT_METRIC_ANALYSIS_DAYS;
    }

    const from = new Date();
    from.setDate(from.getDate() - days);
    const to = new Date();
    to.setDate(to.getDate() + 1);

    const queryRunner = new MetricAnalysisQueryRunner(metric, integration);
    await queryRunner.startAnalysis({
      from,
      to,
      name: `Last ${days} days`,
      includeByDate: true,
      segment,
      metric,
    });
  } else {
    throw new Error("Cannot analyze manual metrics");
  }
}

export function generateTrackingKey(name: string, n: number): string {
  let key = ("-" + name)
    .toLowerCase()
    // Replace whitespace with hyphen
    .replace(/\s+/g, "-")
    // Get rid of all non alpha-numeric characters
    .replace(/[^a-z0-9\-_]*/g, "")
    // Remove stopwords
    .replace(
      /-((a|about|above|after|again|all|am|an|and|any|are|arent|as|at|be|because|been|before|below|between|both|but|by|cant|could|did|do|does|dont|down|during|each|few|for|from|had|has|have|having|here|how|if|in|into|is|isnt|it|its|itself|more|most|no|nor|not|of|on|once|only|or|other|our|out|over|own|same|should|shouldnt|so|some|such|that|than|then|the|there|theres|these|this|those|through|to|too|under|until|up|very|was|wasnt|we|weve|were|what|whats|when|where|which|while|who|whos|whom|why|with|wont|would)-)+/g,
      "-"
    )
    // Collapse duplicate hyphens
    .replace(/-{2,}/g, "-")
    // Remove leading and trailing hyphens
    .replace(/(^-|-$)/g, "");

  // Add number if this is not the first attempt
  if (n > 1) {
    key += "-" + n;
  }

  return key;
}

export async function getManualSnapshotData(
  experiment: ExperimentInterface,
  phaseIndex: number,
  users: number[],
  metrics: {
    [key: string]: MetricStats[];
  },
  metricMap: Map<string, MetricInterface>
) {
  const phase = experiment.phases[phaseIndex];

  // Default variation values, override from SQL results if available
  const variations: SnapshotVariation[] = experiment.variations.map((v, i) => ({
    users: users[i],
    metrics: {},
  }));

  await promiseAllChunks(
    Object.keys(metrics).map((m) => {
      const stats = metrics[m];
      const metric = metricMap.get(m);
      return async () => {
        if (!metric) return;
        const rows: ExperimentMetricQueryResponse = stats.map((s, i) => {
          return {
            dimension: "All",
            variation: experiment.variations[i].key || i + "",
            users: s.count,
            count: s.count,
            statistic_type: "mean", // ratio not supported for now
            main_metric_type: metric.type,
            main_sum: s.mean * s.count,
            main_sum_squares: sumSquaresFromStats(
              s.mean * s.count,
              Math.pow(s.stddev, 2),
              s.count
            ),
          };
        });

        const res = await analyzeExperimentMetric(
          getReportVariations(experiment, phase),
          metric,
          rows
        );
        const data = res.dimensions[0];
        if (!data) return;
        data.variations.map((v, i) => {
          variations[i].metrics[m] = v;
        });
      };
    }),
    3
  );

  const srm = checkSrm(users, phase.variationWeights);

  return {
    srm,
    variations,
  };
}

export function getSnapshotSettings({
  experiment,
  phaseIndex,
  settings,
  metricRegressionAdjustmentStatuses,
  metricMap,
}: {
  experiment: ExperimentInterface;
  phaseIndex: number;
  settings: ExperimentSnapshotAnalysisSettings;
  metricRegressionAdjustmentStatuses: MetricRegressionAdjustmentStatus[];
  metricMap: Map<string, MetricInterface>;
}): ExperimentSnapshotSettings {
  const phase = experiment.phases[phaseIndex];
  if (!phase) {
    throw new Error("Invalid snapshot phase");
  }

  const metricSettings = [
    // Combine goals, guardrails, and activation metric and de-dupe the list
    ...new Set([
      ...experiment.metrics,
      ...(experiment.guardrails || []),
      ...(experiment.activationMetric ? [experiment.activationMetric] : []),
    ]),
  ]
    .map((m) =>
      getMetricForSnapshot(
        m,
        metricMap,
        metricRegressionAdjustmentStatuses,
        experiment.metricOverrides
      )
    )
    .filter(Boolean) as MetricForSnapshot[];

  return {
    manual: !experiment.datasource,
    activationMetric: experiment.activationMetric || null,
    attributionModel: experiment.attributionModel || "firstExposure",
    skipPartialData: !!experiment.skipPartialData,
    segment: experiment.segment || "",
    queryFilter: experiment.queryFilter || "",
    datasourceId: experiment.datasource || "",
    dimensions: settings.dimensions.map((id) => ({ id })),
    startDate: phase.dateStarted,
    endDate: phase.dateEnded || new Date(),
    experimentId: experiment.trackingKey || experiment.id,
    goalMetrics: experiment.metrics,
    guardrailMetrics: experiment.guardrails || [],
    regressionAdjustmentEnabled:
      settings.statsEngine === "frequentist" && !!settings.regressionAdjusted,
    exposureQueryId: experiment.exposureQueryId,
    metricSettings: metricSettings,
    variations: experiment.variations.map((v, i) => ({
      id: v.key || i + "",
      weight: phase.variationWeights[i] || 0,
    })),
  };
}

export async function createManualSnapshot(
  experiment: ExperimentInterface,
  phaseIndex: number,
  users: number[],
  metrics: {
    [key: string]: MetricStats[];
  },
  settings: ExperimentSnapshotAnalysisSettings,
  metricMap: Map<string, MetricInterface>
) {
  const { srm, variations } = await getManualSnapshotData(
    experiment,
    phaseIndex,
    users,
    metrics,
    metricMap
  );

  const data: ExperimentSnapshotInterface = {
    id: uniqid("snp_"),
    organization: experiment.organization,
    experiment: experiment.id,
    dimension: null,
    phase: phaseIndex,
    queries: [],
    runStarted: new Date(),
    dateCreated: new Date(),
    status: "success",
    settings: getSnapshotSettings({
      experiment,
      phaseIndex,
      settings,
      metricRegressionAdjustmentStatuses: [],
      metricMap,
    }),
    unknownVariations: [],
    multipleExposures: 0,
    analyses: [
      {
        dateCreated: new Date(),
        status: "success",
        settings: settings,
        results: [
          {
            name: "All",
            srm,
            variations,
          },
        ],
      },
    ],
  };

  const snapshot = await createExperimentSnapshotModel(data);

  return snapshot;
}

export async function parseDimensionId(
  dimension: string | null | undefined,
  organization: string
): Promise<Dimension | null> {
  if (dimension) {
    if (dimension.match(/^exp:/)) {
      return {
        type: "experiment",
        id: dimension.substr(4),
      };
    } else if (dimension.substr(0, 4) === "pre:") {
      return {
        // eslint-disable-next-line
        type: dimension.substr(4) as any,
      };
    } else {
      const obj = await findDimensionById(dimension, organization);
      if (obj) {
        return {
          type: "user",
          dimension: obj,
        };
      }
    }
  }
  return null;
}

export function determineNextDate(schedule: ExperimentUpdateSchedule | null) {
  // Default to every X hours if no organization-specific schedule is set
  let hours = EXPERIMENT_REFRESH_FREQUENCY;

  if (schedule?.type === "never") {
    return null;
  }
  if (schedule?.type === "cron") {
    try {
      const interval = cronParser.parseExpression(schedule?.cron || "");
      const next = interval.next();

      hours = (next.getTime() - Date.now()) / 1000 / 60 / 60;
    } catch (e) {
      logger.warn(e, "Failed to parse cron expression");
    }
  }
  if (schedule?.type === "stale") {
    hours = schedule?.hours || 0;
  }

  // Sanity check to make sure the next update is somewhere between 1 hour and 7 days
  if (!hours) hours = EXPERIMENT_REFRESH_FREQUENCY;
  if (hours < 1) hours = 1;
  if (hours > 168) hours = 168;
  return new Date(Date.now() + hours * 60 * 60 * 1000);
}

export async function createSnapshot({
  experiment,
  organization,
  user = null,
  phaseIndex,
  useCache = false,
  analysisSettings,
  metricRegressionAdjustmentStatuses,
  metricMap,
}: {
  experiment: ExperimentInterface;
  organization: OrganizationInterface;
  user?: EventAuditUser;
  phaseIndex: number;
  useCache?: boolean;
  analysisSettings: ExperimentSnapshotAnalysisSettings;
  metricRegressionAdjustmentStatuses: MetricRegressionAdjustmentStatus[];
  metricMap: Map<string, MetricInterface>;
}): Promise<ExperimentResultsQueryRunner> {
  const dimension = analysisSettings.dimensions[0] || null;

  const data: ExperimentSnapshotInterface = {
    id: uniqid("snp_"),
    organization: experiment.organization,
    experiment: experiment.id,
    runStarted: new Date(),
    error: "",
    dateCreated: new Date(),
    phase: phaseIndex,
    queries: [],
    dimension: dimension || null,
    settings: getSnapshotSettings({
      experiment,
      phaseIndex,
      settings: analysisSettings,
      metricRegressionAdjustmentStatuses,
      metricMap,
    }),
    unknownVariations: [],
    multipleExposures: 0,
    analyses: [],
    status: "running",
  };

  const nextUpdate =
    determineNextDate(organization.settings?.updateSchedule || null) ||
    undefined;

  await updateExperiment({
    organization,
    experiment,
    user,
    changes: {
      lastSnapshotAttempt: new Date(),
      nextSnapshotAttempt: nextUpdate,
      autoSnapshots: nextUpdate !== null,
    },
  });

  const snapshot = await createExperimentSnapshotModel(data);

  const integration = await getIntegrationFromDatasourceId(
    experiment.organization,
    experiment.datasource
  );

  const queryRunner = new ExperimentResultsQueryRunner(snapshot, integration);
  await queryRunner.startAnalysis({
    useCache,
    analysisSettings,
    snapshotSettings: data.settings,
    variationNames: experiment.variations.map((v) => v.name),
    metricMap,
  });

  return queryRunner;
}

export async function ensureWatching(
  userId: string,
  orgId: string,
  item: string,
  type: "experiments" | "features"
) {
  await WatchModel.updateOne(
    {
      userId,
      organization: orgId,
    },
    {
      $addToSet: {
        [type]: item,
      },
    },
    {
      upsert: true,
    }
  );
}

export async function getExperimentWatchers(
  experimentId: string,
  orgId: string
) {
  const watchers = await WatchModel.find({
    experiments: experimentId,
    organization: orgId,
  });
  return watchers;
}

function getExperimentMetric(
  experiment: ExperimentInterface,
  id: string
): ApiExperimentMetric {
  const overrides = experiment.metricOverrides?.find((o) => o.id === id);
  const ret: ApiExperimentMetric = {
    metricId: id,
    overrides: {},
  };

  if (overrides?.conversionDelayHours) {
    ret.overrides.conversionWindowStart = overrides.conversionDelayHours;
  }
  if (overrides?.conversionWindowHours) {
    ret.overrides.conversionWindowEnd =
      overrides.conversionWindowHours + (overrides?.conversionDelayHours || 0);
  }
  if (overrides?.winRisk) {
    ret.overrides.winRiskThreshold = overrides.winRisk;
  }
  if (overrides?.loseRisk) {
    ret.overrides.loseRiskThreshold = overrides.loseRisk;
  }

  return ret;
}

export async function toExperimentApiInterface(
  organization: OrganizationInterface,
  experiment: ExperimentInterface
): Promise<ApiExperiment> {
  let project = null;
  if (experiment.project) {
    project = await findProjectById(experiment.project, organization.id);
  }
  const { settings: scopedSettings } = getScopedSettings({
    organization,
    project: project ?? undefined,
    // todo: experiment settings
  });

  const activationMetric = experiment.activationMetric;
  return {
    id: experiment.id,
    name: experiment.name || "",
    project: experiment.project || "",
    hypothesis: experiment.hypothesis || "",
    description: experiment.description || "",
    tags: experiment.tags || [],
    owner: experiment.owner || "",
    dateCreated: experiment.dateCreated.toISOString(),
    dateUpdated: experiment.dateUpdated.toISOString(),
    archived: !!experiment.archived,
    status: experiment.status,
    autoRefresh: !!experiment.autoSnapshots,
    hashAttribute: experiment.hashAttribute || "id",
    variations: experiment.variations.map((v) => ({
      variationId: v.id,
      key: v.key,
      name: v.name || "",
      description: v.description || "",
      screenshots: v.screenshots.map((s) => s.path),
    })),
    phases: experiment.phases.map((p) => ({
      name: p.name,
      dateStarted: p.dateStarted.toISOString(),
      dateEnded: p.dateEnded ? p.dateEnded.toISOString() : "",
      reasonForStopping: p.reason || "",
      seed: p.seed || experiment.trackingKey,
      coverage: p.coverage,
      trafficSplit: experiment.variations.map((v, i) => ({
        variationId: v.id,
        weight: p.variationWeights[i] || 0,
      })),
      targetingCondition: p.condition || "",
      namespace: p.namespace?.enabled
        ? {
            namespaceId: p.namespace.name,
            range: p.namespace.range,
          }
        : undefined,
    })),
    settings: {
      datasourceId: experiment.datasource || "",
      assignmentQueryId: experiment.exposureQueryId || "",
      experimentId: experiment.trackingKey,
      segmentId: experiment.segment || "",
      queryFilter: experiment.queryFilter || "",
      inProgressConversions: experiment.skipPartialData ? "exclude" : "include",
      attributionModel: experiment.attributionModel || "firstExposure",
      statsEngine: scopedSettings.statsEngine.value || DEFAULT_STATS_ENGINE,
      goals: experiment.metrics.map((m) => getExperimentMetric(experiment, m)),
      guardrails: (experiment.guardrails || []).map((m) =>
        getExperimentMetric(experiment, m)
      ),
      ...(activationMetric
        ? {
            activationMetric: getExperimentMetric(experiment, activationMetric),
          }
        : null),
    },
    ...(experiment.status === "stopped" && experiment.results
      ? {
          resultSummary: {
            status: experiment.results,
            winner: experiment.variations[experiment.winner ?? 0]?.id || "",
            conclusions: experiment.analysis || "",
            releasedVariationId: experiment.releasedVariationId || "",
          },
        }
      : null),
  };
}

export function toSnapshotApiInterface(
  experiment: ExperimentInterface,
  snapshot: ExperimentSnapshotInterface
): ApiExperimentResults {
  const dimension = !snapshot.dimension
    ? {
        type: "none",
      }
    : snapshot.dimension.match(/^exp:/)
    ? {
        type: "experiment",
        id: snapshot.dimension.substring(4),
      }
    : snapshot.dimension.match(/^pre:/)
    ? {
        type: snapshot.dimension.substring(4),
      }
    : {
        type: "user",
        id: snapshot.dimension,
      };

  const phase = experiment.phases[snapshot.phase];

  const activationMetric =
    snapshot.settings.activationMetric || experiment.activationMetric;

  const metricIds = new Set([
    ...experiment.metrics,
    ...(experiment.guardrails || []),
  ]);
  if (activationMetric) {
    metricIds.add(activationMetric);
  }

  const variationIds = experiment.variations.map((v) => v.id);

  // Get the default analysis
  const analysis = getSnapshotAnalysis(snapshot);

  return {
    id: snapshot.id,
    dateUpdated: snapshot.dateCreated.toISOString(),
    experimentId: snapshot.experiment,
    phase: snapshot.phase + "",
    dimension: dimension,
    dateStart: phase?.dateStarted?.toISOString() || "",
    dateEnd:
      phase?.dateEnded?.toISOString() ||
      snapshot.runStarted?.toISOString() ||
      "",
    settings: {
      datasourceId: experiment.datasource || "",
      assignmentQueryId: experiment.exposureQueryId || "",
      experimentId: experiment.trackingKey,
      segmentId: snapshot.settings.segment,
      queryFilter: snapshot.settings.queryFilter,
      inProgressConversions: snapshot.settings.skipPartialData
        ? "exclude"
        : "include",
      attributionModel: experiment.attributionModel || "firstExposure",
      statsEngine: analysis?.settings?.statsEngine || DEFAULT_STATS_ENGINE,
      goals: experiment.metrics.map((m) => getExperimentMetric(experiment, m)),
      guardrails: (experiment.guardrails || []).map((m) =>
        getExperimentMetric(experiment, m)
      ),
      ...(activationMetric
        ? {
            activationMetric: getExperimentMetric(experiment, activationMetric),
          }
        : null),
    },
    queryIds: snapshot.queries.map((q) => q.query),
    results: (analysis?.results || []).map((s) => {
      return {
        dimension: s.name,
        totalUsers: s.variations.reduce((sum, v) => sum + v.users, 0),
        checks: {
          srm: s.srm,
        },
        metrics: Array.from(metricIds).map((m) => ({
          metricId: m,
          variations: s.variations.map((v, i) => {
            const data = v.metrics[m];
            return {
              variationId: variationIds[i],
              analyses: [
                {
                  engine:
                    analysis?.settings?.statsEngine || DEFAULT_STATS_ENGINE,
                  numerator: data?.value || 0,
                  denominator: data?.denominator || data?.users || 0,
                  mean: data?.stats?.mean || 0,
                  stddev: data?.stats?.stddev || 0,
                  percentChange: data?.expected || 0,
                  ciLow: data?.ci?.[0] ?? 0,
                  ciHigh: data?.ci?.[1] ?? 0,
                  pValue: data?.pValue || 0,
                  risk: data?.risk?.[1] || 0,
                  chanceToBeatControl: data?.chanceToWin || 0,
                },
              ],
            };
          }),
        })),
      };
    }),
  };
}

/**
 * While the `postMetricValidator` can detect the presence of values, it cannot figure out the correctness.
 * @param payload
 * @param datasource
 */
export function postMetricApiPayloadIsValid(
  payload: z.infer<typeof postMetricValidator.bodySchema>,
  datasource: Pick<DataSourceInterface, "type">
): { valid: true } | { valid: false; error: string } {
  const { type, sql, sqlBuilder, mixpanel, behavior } = payload;

  // Validate query format: sql, sqlBuilder, mixpanel
  let queryFormatCount = 0;
  if (sqlBuilder) {
    queryFormatCount++;
  }
  if (sql) {
    queryFormatCount++;
  }
  if (mixpanel) {
    queryFormatCount++;
  }
  if (queryFormatCount !== 1) {
    return {
      valid: false,
      error: "Can only specify one of: sql, sqlBuilder, mixpanel",
    };
  }

  // Validate behavior
  if (behavior) {
    const { riskThresholdDanger, riskThresholdSuccess } = behavior;

    // Enforce that both and riskThresholdSuccess exist, or neither
    const riskDangerExists = typeof riskThresholdDanger !== "undefined";
    const riskSuccessExists = typeof riskThresholdSuccess !== "undefined";
    if (riskDangerExists !== riskSuccessExists)
      return {
        valid: false,
        error:
          "Must provide both riskThresholdDanger and riskThresholdSuccess or neither.",
      };

    // We have both. Make sure they're valid
    if (riskDangerExists && riskSuccessExists) {
      // Enforce riskThresholdDanger must be higher than riskThresholdSuccess
      if (riskThresholdDanger < riskThresholdSuccess)
        return {
          valid: false,
          error: "riskThresholdDanger must be higher than riskThresholdSuccess",
        };
    }

    // Validate conversion window
    const { conversionWindowEnd, conversionWindowStart } = behavior;
    const conversionWindowEndExists =
      typeof conversionWindowEnd !== "undefined";
    const conversionWindowStartExists =
      typeof conversionWindowStart !== "undefined";
    if (conversionWindowEndExists !== conversionWindowStartExists) {
      return {
        valid: false,
        error:
          "Must specify both `behavior.conversionWindowStart` and `behavior.conversionWindowEnd` or neither",
      };
    }

    if (conversionWindowEndExists && conversionWindowStartExists) {
      // Enforce conversion window end is greater than start
      if (conversionWindowEnd <= conversionWindowStart)
        return {
          valid: false,
          error:
            "`behavior.conversionWindowEnd` must be greater than `behavior.conversionWindowStart`",
        };
    }

    // Min/max percentage change
    const { maxPercentChange, minPercentChange } = behavior;
    const maxPercentExists = typeof maxPercentChange !== "undefined";
    const minPercentExists = typeof minPercentChange !== "undefined";
    // Enforce both max/min percent or neither
    if (maxPercentExists !== minPercentExists)
      return {
        valid: false,
        error:
          "Must specify both `behavior.maxPercentChange` and `behavior.minPercentChange` or neither",
      };

    if (maxPercentExists && minPercentExists) {
      // Enforce max is greater than min
      if (maxPercentChange <= minPercentChange)
        return {
          valid: false,
          error:
            "`behavior.maxPercentChange` must be greater than `behavior.minPercentChange`",
        };
    }

    // Check capping args + capping values
    const { capping, capValue } = behavior;

    const cappingExists = typeof capping !== "undefined" && capping !== null;
    const capValueExists = typeof capValue !== "undefined";
    if (cappingExists !== capValueExists) {
      return {
        valid: false,
        error:
          "Must specify both `behavior.capping` (as non-null) and `behavior.capValue` or neither.",
      };
    }
    if (capping === "percentile" && (capValue || 0) > 1) {
      return {
        valid: false,
        error:
          "When using percentile capping, `behavior.capValue` must be between 0 and 1.",
      };
    }
  }

  // Validate for payload.sql
  if (sql) {
    // Validate binomial metrics
    if (type === "binomial" && typeof sql.userAggregationSQL !== "undefined")
      return {
        valid: false,
        error: "Binomial metrics cannot have userAggregationSQL",
      };
  }

  // Validate payload.mixpanel
  if (mixpanel) {
    // Validate binomial metrics
    if (type === "binomial" && typeof mixpanel.eventValue !== "undefined")
      return {
        valid: false,
        error: "Binomial metrics cannot have an eventValue",
      };

    if (datasource.type !== "mixpanel")
      return {
        valid: false,
        error: "Mixpanel datasources must provide `mixpanel`",
      };
  }

  // Validate payload.sqlBuilder
  if (sqlBuilder) {
    // Validate binomial metrics
    if (
      type === "binomial" &&
      typeof sqlBuilder.valueColumnName !== "undefined"
    )
      return {
        valid: false,
        error: "Binomial metrics cannot have a valueColumnName",
      };
  }

  return {
    valid: true,
  };
}

export function putMetricApiPayloadIsValid(
  payload: z.infer<typeof putMetricValidator.bodySchema>
): { valid: true } | { valid: false; error: string } {
  const { type, sql, sqlBuilder, mixpanel, behavior } = payload;

  // Validate query format: sql, sqlBuilder, mixpanel
  let queryFormatCount = 0;
  if (sqlBuilder) {
    queryFormatCount++;
  }
  if (sql) {
    queryFormatCount++;
  }
  if (mixpanel) {
    queryFormatCount++;
  }
  if (queryFormatCount > 1) {
    return {
      valid: false,
      error: "Can only specify one of: sql, sqlBuilder, mixpanel",
    };
  }

  // Validate behavior
  if (behavior) {
    const { riskThresholdDanger, riskThresholdSuccess } = behavior;

    // Enforce that both and riskThresholdSuccess exist, or neither
    const riskDangerExists = typeof riskThresholdDanger !== "undefined";
    const riskSuccessExists = typeof riskThresholdSuccess !== "undefined";
    if (riskDangerExists !== riskSuccessExists)
      return {
        valid: false,
        error:
          "Must provide both riskThresholdDanger and riskThresholdSuccess or neither.",
      };

    // We have both. Make sure they're valid
    if (riskDangerExists && riskSuccessExists) {
      // Enforce riskThresholdDanger must be higher than riskThresholdSuccess
      if (riskThresholdDanger < riskThresholdSuccess)
        return {
          valid: false,
          error: "riskThresholdDanger must be higher than riskThresholdSuccess",
        };
    }

    // Validate conversion window
    const { conversionWindowEnd, conversionWindowStart } = behavior;
    const conversionWindowEndExists =
      typeof conversionWindowEnd !== "undefined";
    const conversionWindowStartExists =
      typeof conversionWindowStart !== "undefined";
    if (conversionWindowEndExists !== conversionWindowStartExists) {
      return {
        valid: false,
        error:
          "Must specify both `behavior.conversionWindowStart` and `behavior.conversionWindowEnd` or neither",
      };
    }

    if (conversionWindowEndExists && conversionWindowStartExists) {
      // Enforce conversion window end is greater than start
      if (conversionWindowEnd <= conversionWindowStart)
        return {
          valid: false,
          error:
            "`behavior.conversionWindowEnd` must be greater than `behavior.conversionWindowStart`",
        };
    }

    // Min/max percentage change
    const { maxPercentChange, minPercentChange } = behavior;
    const maxPercentExists = typeof maxPercentChange !== "undefined";
    const minPercentExists = typeof minPercentChange !== "undefined";
    // Enforce both max/min percent or neither
    if (maxPercentExists !== minPercentExists)
      return {
        valid: false,
        error:
          "Must specify both `behavior.maxPercentChange` and `behavior.minPercentChange` or neither",
      };

    if (maxPercentExists && minPercentExists) {
      // Enforce max is greater than min
      if (maxPercentChange <= minPercentChange)
        return {
          valid: false,
          error:
            "`behavior.maxPercentChange` must be greater than `behavior.minPercentChange`",
        };
    }

    // Check capping args + capping values
    const { capping, capValue } = behavior;

    const cappingExists = typeof capping !== "undefined" && capping !== null;
    const capValueExists = typeof capValue !== "undefined";
    if (cappingExists !== capValueExists) {
      return {
        valid: false,
        error:
          "Must specify `behavior.capping` (as non-null) and `behavior.capValue` or neither.",
      };
    }
    if (capping === "percentile" && (capValue || 0) > 1) {
      return {
        valid: false,
        error:
          "When using percentile capping, `behavior.capValue` must be between 0 and 1.",
      };
    }
  }

  // Validate for payload.sql
  if (sql) {
    // Validate binomial metrics
    if (type === "binomial" && typeof sql.userAggregationSQL !== "undefined")
      return {
        valid: false,
        error: "Binomial metrics cannot have userAggregationSQL",
      };
  }

  // Validate payload.mixpanel
  if (mixpanel) {
    // Validate binomial metrics
    if (type === "binomial" && typeof mixpanel.eventValue !== "undefined")
      return {
        valid: false,
        error: "Binomial metrics cannot have an eventValue",
      };
  }

  // Validate payload.sqlBuilder
  if (sqlBuilder) {
    // Validate binomial metrics
    if (
      type === "binomial" &&
      typeof sqlBuilder.valueColumnName !== "undefined"
    )
      return {
        valid: false,
        error: "Binomial metrics cannot have a valueColumnName",
      };
  }

  return {
    valid: true,
  };
}

/**
 * Converts the OpenAPI POST /metric payload to a {@link MetricInterface}
 * @param payload
 * @param organization
 * @param datasource
 */
export function postMetricApiPayloadToMetricInterface(
  payload: z.infer<typeof postMetricValidator.bodySchema>,
  organization: OrganizationInterface,
  datasource: Pick<DataSourceInterface, "type">
): Omit<MetricInterface, "dateCreated" | "dateUpdated" | "id"> {
  const {
    datasourceId,
    name,
    description = "",
    type,
    behavior,
    owner = "",
    sql,
    sqlBuilder,
    mixpanel,
    tags = [],
    projects = [],
  } = payload;

  const metric: Omit<MetricInterface, "dateCreated" | "dateUpdated" | "id"> = {
    datasource: datasourceId,
    description,
    name,
    organization: organization.id,
    owner,
    tags,
    projects,
    inverse: behavior?.goal === "decrease",
    ignoreNulls: false,
    queries: [],
    runStarted: null,
    type,
    userIdColumns: (sqlBuilder?.identifierTypeColumns || []).reduce<
      Record<string, string>
    >((acc, { columnName, identifierType }) => {
      acc[columnName] = identifierType;
      return acc;
    }, {}),
  };

  // Assign all undefined behavior fields to the metric
  if (behavior) {
    if (typeof behavior.capping !== "undefined") {
      metric.capping = behavior.capping;
      metric.capValue = behavior.capValue;
    }
    // handle old post requests
    else if (typeof behavior.cap !== "undefined" && behavior.cap) {
      metric.capping = "absolute";
      metric.capValue = behavior.cap;
    }

    if (typeof behavior.conversionWindowStart !== "undefined") {
      // The start of a Conversion Window relative to the exposure date, in hours. This is equivalent to the Conversion Delay
      metric.conversionDelayHours = behavior.conversionWindowStart;
    }

    if (
      typeof behavior.conversionWindowEnd !== "undefined" &&
      typeof behavior.conversionWindowStart !== "undefined"
    ) {
      // The end of a Conversion Window relative to the exposure date, in hours.
      // This is equivalent to the Conversion Delay + Conversion Window Hours settings in the UI. In other words,
      // if you want a 48 hour window starting after 24 hours, you would set conversionWindowStart to 24 and
      // conversionWindowEnd to 72 (24+48).
      metric.conversionWindowHours =
        behavior.conversionWindowEnd - behavior.conversionWindowStart;
    }

    if (typeof behavior.maxPercentChange !== "undefined") {
      metric.maxPercentChange = behavior.maxPercentChange;
    }

    if (typeof behavior.minPercentChange !== "undefined") {
      metric.minPercentChange = behavior.minPercentChange;
    }

    if (typeof behavior.minSampleSize !== "undefined") {
      metric.minSampleSize = behavior.minSampleSize;
    }

    if (typeof behavior.riskThresholdDanger !== "undefined") {
      metric.loseRisk = behavior.riskThresholdDanger;
    }

    if (typeof behavior.riskThresholdSuccess !== "undefined") {
      metric.winRisk = behavior.riskThresholdSuccess;
    }
  }

  let queryFormat: undefined | "builder" | "sql" = undefined;
  if (sqlBuilder) {
    queryFormat = "builder";
  } else if (sql) {
    queryFormat = "sql";
  }
  metric.queryFormat = queryFormat;

  // Conditions
  metric.conditions =
    datasource.type == "mixpanel"
      ? (mixpanel?.conditions || []).map(({ operator, property, value }) => ({
          column: property,
          operator: operator as Operator,
          value: value,
        }))
      : ((sqlBuilder?.conditions || []) as Condition[]);

  if (sqlBuilder) {
    // conditions are handled above in the Conditions section
    metric.table = sqlBuilder.tableName;
    metric.timestampColumn = sqlBuilder.timestampColumnName;
    metric.column = sqlBuilder.valueColumnName;
  }

  if (sql) {
    metric.aggregation = sql.userAggregationSQL;
    metric.denominator = sql.denominatorMetricId;
    metric.userIdTypes = sql.identifierTypes;
    metric.sql = sql.conversionSQL;
  }

  if (mixpanel) {
    metric.aggregation = mixpanel.userAggregation;
    metric.table = mixpanel.eventName;
    metric.column = mixpanel.eventValue;
  }

  return metric;
}

/**
 * Converts the OpenAPI PUT /metric payload to a {@link MetricInterface}
 * @param payload
 * @param organization
 * @param datasource
 */
export function putMetricApiPayloadToMetricInterface(
  payload: z.infer<typeof putMetricValidator.bodySchema>
): Partial<MetricInterface> {
  const {
    behavior,
    sql,
    sqlBuilder,
    mixpanel,
    description,
    name,
    owner,
    tags,
    projects,
    type,
  } = payload;

  const metric: Partial<MetricInterface> = {
    ...(typeof description !== "undefined" ? { description } : {}),
    ...(typeof name !== "undefined" ? { name } : {}),
    ...(typeof owner !== "undefined" ? { owner } : {}),
    ...(typeof tags !== "undefined" ? { tags } : {}),
    ...(typeof projects !== "undefined" ? { projects } : {}),
    ...(typeof type !== "undefined" ? { type } : {}),
  };

  // Assign all undefined behavior fields to the metric
  if (behavior) {
    if (typeof behavior.goal !== "undefined") {
      metric.inverse = behavior.goal === "decrease";
    }

    if (typeof behavior.capping !== "undefined") {
      metric.capping = behavior.capping;
      if (behavior.capping !== null) {
        metric.capValue = behavior.capValue;
      }
    }

    if (typeof behavior.conversionWindowStart !== "undefined") {
      // The start of a Conversion Window relative to the exposure date, in hours. This is equivalent to the Conversion Delay
      metric.conversionDelayHours = behavior.conversionWindowStart;
    }

    if (
      typeof behavior.conversionWindowEnd !== "undefined" &&
      typeof behavior.conversionWindowStart !== "undefined"
    ) {
      // The end of a Conversion Window relative to the exposure date, in hours.
      // This is equivalent to the Conversion Delay + Conversion Window Hours settings in the UI. In other words,
      // if you want a 48 hour window starting after 24 hours, you would set conversionWindowStart to 24 and
      // conversionWindowEnd to 72 (24+48).
      metric.conversionWindowHours =
        behavior.conversionWindowEnd - behavior.conversionWindowStart;
    }

    if (typeof behavior.maxPercentChange !== "undefined") {
      metric.maxPercentChange = behavior.maxPercentChange;
    }

    if (typeof behavior.minPercentChange !== "undefined") {
      metric.minPercentChange = behavior.minPercentChange;
    }

    if (typeof behavior.minSampleSize !== "undefined") {
      metric.minSampleSize = behavior.minSampleSize;
    }

    if (typeof behavior.riskThresholdDanger !== "undefined") {
      metric.loseRisk = behavior.riskThresholdDanger;
    }

    if (typeof behavior.riskThresholdSuccess !== "undefined") {
      metric.winRisk = behavior.riskThresholdSuccess;
    }
  }

  if (sqlBuilder) {
    metric.queryFormat = "builder";
  } else if (sql) {
    metric.queryFormat = "sql";
  }

  // Conditions
  if (mixpanel?.conditions) {
    metric.conditions = mixpanel.conditions.map(
      ({ operator, property, value }) => ({
        column: property,
        operator: operator as Operator,
        value: value,
      })
    );
  } else if (sqlBuilder?.conditions) {
    metric.conditions = sqlBuilder.conditions as Condition[];
  }

  if (sqlBuilder) {
    if (typeof sqlBuilder.tableName !== "undefined") {
      metric.table = sqlBuilder.tableName;
    }
    if (typeof sqlBuilder.timestampColumnName !== "undefined") {
      metric.timestampColumn = sqlBuilder.timestampColumnName;
    }
    if (typeof sqlBuilder.valueColumnName !== "undefined") {
      metric.column = sqlBuilder.valueColumnName;
    }
    if (typeof sqlBuilder.identifierTypeColumns !== "undefined") {
      metric.userIdColumns = (sqlBuilder?.identifierTypeColumns || []).reduce<
        Record<string, string>
      >((acc, { columnName, identifierType }) => {
        acc[columnName] = identifierType;
        return acc;
      }, {});
    }
  }

  if (sql) {
    if (typeof sql.userAggregationSQL !== "undefined") {
      metric.aggregation = sql.userAggregationSQL;
    }
    if (typeof sql.denominatorMetricId !== "undefined") {
      metric.denominator = sql.denominatorMetricId;
    }
    if (typeof sql.identifierTypes !== "undefined") {
      metric.userIdTypes = sql.identifierTypes;
    }
    if (typeof sql.conversionSQL !== "undefined") {
      metric.sql = sql.conversionSQL;
    }
  }

  if (mixpanel) {
    if (typeof mixpanel.userAggregation !== "undefined") {
      metric.aggregation = mixpanel.userAggregation;
    }
    if (typeof mixpanel.eventName !== "undefined") {
      metric.table = mixpanel.eventName;
    }
    if (typeof mixpanel.eventValue !== "undefined") {
      metric.column = mixpanel.eventValue;
    }
  }

  return metric;
}

export function toMetricApiInterface(
  organization: OrganizationInterface,
  metric: MetricInterface,
  datasource: DataSourceInterface | null
): ApiMetric {
  const metricDefaults = organization.settings?.metricDefaults;

  let conversionStart = metric.conversionDelayHours || 0;
  const conversionEnd =
    conversionStart +
    (metric.conversionWindowHours || DEFAULT_CONVERSION_WINDOW_HOURS);
  if (!conversionStart && metric.earlyStart) {
    conversionStart = -0.5;
  }

  const obj: ApiMetric = {
    id: metric.id,
    name: metric.name,
    description: metric.description || "",
    dateCreated: metric.dateCreated?.toISOString() || "",
    dateUpdated: metric.dateUpdated?.toISOString() || "",
    archived: metric.status === "archived",
    datasourceId: datasource?.id || "",
    owner: metric.owner || "",
    projects: metric.projects || [],
    tags: metric.tags || [],
    type: metric.type,
    behavior: {
      goal: metric.inverse ? "decrease" : "increase",
      capping: metric.capping,
      capValue: metric.capValue || 0,
      minPercentChange:
        metric.minPercentChange ?? metricDefaults?.minPercentageChange ?? 0.005,
      maxPercentChange:
        metric.maxPercentChange ?? metricDefaults?.maxPercentageChange ?? 0.5,
      minSampleSize:
        metric.minSampleSize ?? metricDefaults?.minimumSampleSize ?? 150,
      riskThresholdDanger: metric.loseRisk ?? 0.0125,
      riskThresholdSuccess: metric.winRisk ?? 0.0025,
      conversionWindowStart: conversionStart,
      conversionWindowEnd: conversionEnd,
    },
  };

  if (datasource) {
    if (datasource.type === "mixpanel") {
      obj.mixpanel = {
        eventName: metric.table || "",
        eventValue: metric.column || "",
        userAggregation: metric.aggregation || "sum(values)",
        conditions: (metric.conditions || []).map((c) => ({
          property: c.column,
          operator: c.operator,
          value: c.value,
        })),
      };
    } else if (datasource.type !== "google_analytics") {
      const identifierTypes = metric.userIdTypes ?? ["user_id"];
      obj.sql = {
        identifierTypes,
        // TODO: if builder mode is selected, use that to generate the SQL here
        conversionSQL: metric.sql || "",
        userAggregationSQL: metric.aggregation || "SUM(value)",
        denominatorMetricId: metric.denominator || "",
      };

      if (metric.queryFormat === "builder") {
        obj.sqlBuilder = {
          identifierTypeColumns: identifierTypes.map((t) => ({
            identifierType: t,
            columnName: metric.userIdColumns?.[t] || t,
          })),
          tableName: metric.table || "",
          valueColumnName: metric.column || "",
          timestampColumnName: metric.timestampColumn || "timestamp",
          conditions: metric.conditions || [],
        };
      }
    }
  }

  return obj;
}

export async function getRegressionAdjustmentInfo(
  experiment: ExperimentInterface,
  organization: OrganizationInterface
): Promise<{
  regressionAdjustmentEnabled: boolean;
  metricRegressionAdjustmentStatuses: MetricRegressionAdjustmentStatus[];
}> {
  let regressionAdjustmentEnabled = false;
  const metricRegressionAdjustmentStatuses: MetricRegressionAdjustmentStatus[] = [];

  if (!experiment.regressionAdjustmentEnabled) {
    return { regressionAdjustmentEnabled, metricRegressionAdjustmentStatuses };
  }

  const allExperimentMetricIds = uniq([
    ...experiment.metrics,
    ...(experiment.guardrails ?? []),
  ]);
  const allExperimentMetrics = await getMetricsByIds(
    allExperimentMetricIds,
    organization.id
  );
  const denominatorMetricIds = uniq(
    allExperimentMetrics.map((m) => m.denominator).filter((m) => m)
  ) as string[];
  const denominatorMetrics = await getMetricsByIds(
    denominatorMetricIds,
    organization.id
  );

  for (const metric of allExperimentMetrics) {
    if (!metric) continue;
    const {
      metricRegressionAdjustmentStatus,
    } = getRegressionAdjustmentsForMetric({
      metric: metric as MetricInterface,
      denominatorMetrics: denominatorMetrics as MetricInterface[],
      experimentRegressionAdjustmentEnabled:
        experiment.regressionAdjustmentEnabled ??
        DEFAULT_REGRESSION_ADJUSTMENT_ENABLED,
      organizationSettings: organization.settings,
      metricOverrides: experiment.metricOverrides,
    });
    if (metricRegressionAdjustmentStatus.regressionAdjustmentEnabled) {
      regressionAdjustmentEnabled = true;
    }
    metricRegressionAdjustmentStatuses.push(metricRegressionAdjustmentStatus);
  }
  if (!experiment.regressionAdjustmentEnabled) {
    regressionAdjustmentEnabled = false;
  }
  return { regressionAdjustmentEnabled, metricRegressionAdjustmentStatuses };
}

export function getRegressionAdjustmentsForMetric({
  metric,
  denominatorMetrics,
  experimentRegressionAdjustmentEnabled,
  organizationSettings,
  metricOverrides,
}: {
  metric: MetricInterface;
  denominatorMetrics: MetricInterface[];
  experimentRegressionAdjustmentEnabled: boolean;
  organizationSettings?: Partial<OrganizationSettings>; // can be RA fields from a snapshot of org settings
  metricOverrides?: MetricOverride[];
}): {
  newMetric: MetricInterface;
  metricRegressionAdjustmentStatus: MetricRegressionAdjustmentStatus;
} {
  const newMetric = cloneDeep<MetricInterface>(metric);

  // start with default RA settings
  let regressionAdjustmentEnabled = true;
  let regressionAdjustmentDays = DEFAULT_REGRESSION_ADJUSTMENT_DAYS;
  let reason = "";

  // get RA settings from organization
  if (organizationSettings?.regressionAdjustmentEnabled) {
    regressionAdjustmentEnabled = true;
    regressionAdjustmentDays =
      organizationSettings?.regressionAdjustmentDays ??
      regressionAdjustmentDays;
  }
  if (experimentRegressionAdjustmentEnabled) {
    regressionAdjustmentEnabled = true;
  }

  // get RA settings from metric
  if (metric?.regressionAdjustmentOverride) {
    regressionAdjustmentEnabled = !!metric?.regressionAdjustmentEnabled;
    regressionAdjustmentDays =
      metric?.regressionAdjustmentDays ?? DEFAULT_REGRESSION_ADJUSTMENT_DAYS;
    if (!regressionAdjustmentEnabled) {
      reason = "disabled in metric settings";
    }
  }

  // get RA settings from metric override
  if (metricOverrides) {
    const metricOverride = metricOverrides.find((mo) => mo.id === metric.id);
    if (metricOverride?.regressionAdjustmentOverride) {
      regressionAdjustmentEnabled = !!metricOverride?.regressionAdjustmentEnabled;
      regressionAdjustmentDays =
        metricOverride?.regressionAdjustmentDays ?? regressionAdjustmentDays;
      if (!regressionAdjustmentEnabled) {
        reason = "disabled by metric override";
      } else {
        reason = "";
      }
    }
  }

  // final gatekeeping
  if (regressionAdjustmentEnabled) {
    if (metric?.denominator) {
      const denominator = denominatorMetrics.find(
        (m) => m.id === metric?.denominator
      );
      if (denominator?.type === "count") {
        regressionAdjustmentEnabled = false;
        reason = "denominator is count";
      }
    }
  }
  if (metric?.type === "binomial" && metric?.aggregation) {
    regressionAdjustmentEnabled = false;
    reason = "custom aggregation";
  }

  if (!regressionAdjustmentEnabled) {
    regressionAdjustmentDays = 0;
  }

  newMetric.regressionAdjustmentEnabled = regressionAdjustmentEnabled;
  newMetric.regressionAdjustmentDays = regressionAdjustmentDays;

  return {
    newMetric,
    metricRegressionAdjustmentStatus: {
      metric: newMetric.id,
      regressionAdjustmentEnabled,
      regressionAdjustmentDays,
      reason,
    },
  };
}

export function visualChangesetsHaveChanges({
  oldVisualChangeset,
  newVisualChangeset,
}: {
  oldVisualChangeset: VisualChangesetInterface;
  newVisualChangeset: VisualChangesetInterface;
}): boolean {
  // If there are visual change differences
  const oldVisualChanges = oldVisualChangeset.visualChanges.map(
    ({ css, domMutations }) => ({ css, domMutations })
  );
  const newVisualChanges = newVisualChangeset.visualChanges.map(
    ({ css, domMutations }) => ({ css, domMutations })
  );
  if (!isEqual(oldVisualChanges, newVisualChanges)) {
    return true;
  }

  // If there are URL targeting differences
  if (
    !isEqual(oldVisualChangeset.urlPatterns, newVisualChangeset.urlPatterns)
  ) {
    return true;
  }

  // Otherwise, there are no meaningful changes
  return false;
}<|MERGE_RESOLUTION|>--- conflicted
+++ resolved
@@ -58,20 +58,10 @@
 import { EventAuditUser } from "../events/event-types";
 import { VisualChangesetInterface } from "../../types/visual-changeset";
 import { findProjectById } from "../models/ProjectModel";
-<<<<<<< HEAD
 import { MetricAnalysisQueryRunner } from "../queryRunners/MetricAnalysisQueryRunner";
 import { ExperimentResultsQueryRunner } from "../queryRunners/ExperimentResultsQueryRunner";
-import { getMetricForSnapsot, getReportVariations } from "./reports";
+import { getReportVariations, getMetricForSnapshot } from "./reports";
 import { getIntegrationFromDatasourceId } from "./datasource";
-=======
-import {
-  getMetricForSnapshot,
-  getReportVariations,
-  startExperimentAnalysis,
-} from "./reports";
-import { getMetricValue, QueryMap, startRun } from "./queries";
-import { getSourceIntegrationObject } from "./datasource";
->>>>>>> 4cd936a9
 import { analyzeExperimentMetric } from "./stats";
 
 export const DEFAULT_METRIC_ANALYSIS_DAYS = 90;
