--- conflicted
+++ resolved
@@ -14,11 +14,8 @@
   ABTestStats,
   abtest,
   getValueCR,
-<<<<<<< HEAD
-  getAdjustedStats,
-=======
   mergeMetricStats,
->>>>>>> 04212c69
+  addNonconvertingUsersToStats,
 } from "./stats";
 import { getSourceIntegrationObject } from "./datasource";
 import { addTags } from "./tag";
@@ -39,12 +36,9 @@
   MetricValueParams,
   MetricValueResult,
   PastExperimentResult,
-<<<<<<< HEAD
+  Dimension,
   UsersQueryParams,
   UsersResult,
-=======
-  Dimension,
->>>>>>> 04212c69
 } from "../types/Integration";
 import {
   ExperimentSnapshotDocument,
@@ -60,18 +54,14 @@
 import { PastExperiment } from "../../types/past-experiments";
 import { QueryDocument } from "../models/QueryModel";
 import { FilterQuery } from "mongoose";
-<<<<<<< HEAD
+import { getValidDate } from "../util/dates";
 import { getDataSourceById } from "../models/DataSourceModel";
-import { SegmentModel } from "../models/SegmentModel";
-
-const DEFAULT_METRIC_ANALYSIS_DAYS = 90;
-=======
 import { promiseAllChunks } from "../util/promise";
 import { SegmentModel } from "../models/SegmentModel";
 import { SegmentInterface } from "../../types/segment";
 
+export const DEFAULT_METRIC_ANALYSIS_DAYS = 90;
 const MAX_DIMENSIONS = 20;
->>>>>>> 04212c69
 
 export function getExperimentsByOrganization(
   organization: string,
@@ -165,6 +155,9 @@
       metric.datasource,
       metric.organization
     );
+    if (!datasource) {
+      throw new Error("Could not load metric datasource");
+    }
     const integration = getSourceIntegrationObject(datasource);
 
     let segmentQuery = "";
@@ -197,7 +190,7 @@
       includeByDate: true,
       segmentName,
       segmentQuery,
-      userIdType: metric.userIdType,
+      userIdType: metric.userIdType || "either",
     };
 
     const updates: Partial<MetricInterface> = {};
@@ -232,7 +225,12 @@
   metric: MetricInterface,
   queryData: QueryMap
 ): Promise<MetricAnalysis> {
-  const metricData: MetricValueResult = queryData.get("metric")?.result || {};
+  const metricData: MetricValueResult = (queryData.get("metric")
+    ?.result as MetricValueResult) || {
+    count: 0,
+    mean: 0,
+    stddev: 0,
+  };
   const usersData: UsersResult = (queryData.get("users")
     ?.result as UsersResult) || { users: 0 };
 
@@ -254,7 +252,10 @@
     metricData.dates.forEach((d) => {
       const { mean, stddev } = metric.ignoreNulls
         ? { mean: d.mean, stddev: d.stddev }
-        : getAdjustedStats(d as MetricStats, userDateMap.get(d.date + "") || 0);
+        : addNonconvertingUsersToStats(
+            d as MetricStats,
+            userDateMap.get(d.date + "") || 0
+          );
 
       const averageBase =
         (metric.ignoreNulls ? d.count : userDateMap.get(d.date + "")) || 0;
@@ -262,7 +263,7 @@
       total += dateTotal;
       count += d.count || 0;
       dates.push({
-        d: new Date(d.date),
+        d: getValidDate(d.date),
         v: mean,
         u: averageBase,
         s: stddev,
@@ -284,7 +285,7 @@
       ? Object.keys(metricData.percentiles).map((k) => {
           return {
             p: parseInt(k) / 100,
-            v: metricData.percentiles[k],
+            v: metricData.percentiles?.[k] || 0,
           };
         })
       : [],
