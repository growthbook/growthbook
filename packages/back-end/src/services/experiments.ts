--- conflicted
+++ resolved
@@ -2,12 +2,8 @@
 import cronParser from "cron-parser";
 import uniq from "lodash/uniq";
 import cloneDeep from "lodash/cloneDeep";
-<<<<<<< HEAD
 import { z } from "zod";
-import { updateExperimentById } from "../models/ExperimentModel";
-=======
 import { updateExperiment } from "../models/ExperimentModel";
->>>>>>> ec20e856
 import {
   ExperimentSnapshotInterface,
   SnapshotVariation,
@@ -63,11 +59,8 @@
   ApiMetric,
 } from "../../types/openapi";
 import { MetricRegressionAdjustmentStatus } from "../../types/report";
-<<<<<<< HEAD
 import { postMetricValidator } from "../validators/openapi";
-=======
 import { EventAuditUser } from "../events/event-types";
->>>>>>> ec20e856
 import {
   getReportVariations,
   reportArgsFromSnapshot,
