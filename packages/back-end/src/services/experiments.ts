import uniqid from "uniqid";
import cronParser from "cron-parser";
import { z } from "zod";
import { isEqual } from "lodash";
import cloneDeep from "lodash/cloneDeep";
import {
  DEFAULT_METRIC_CAPPING,
  DEFAULT_METRIC_CAPPING_VALUE,
  DEFAULT_METRIC_WINDOW,
  DEFAULT_METRIC_WINDOW_DELAY_HOURS,
  DEFAULT_P_VALUE_THRESHOLD,
  DEFAULT_PROPER_PRIOR_STDDEV,
  DEFAULT_REGRESSION_ADJUSTMENT_ENABLED,
  DEFAULT_SEQUENTIAL_TESTING_TUNING_PARAMETER,
  DEFAULT_STATS_ENGINE,
} from "shared/constants";
import { getScopedSettings, ScopedSettings } from "shared/settings";
import {
  DRAFT_REVISION_STATUSES,
  generateVariationId,
  getMatchingRules,
  getSnapshotAnalysis,
  isAnalysisAllowed,
  isDefined,
  MatchingRule,
  validateCondition,
} from "shared/util";
import { getSRMValue } from "shared/health";
import {
  expandMetricGroups,
  ExperimentMetricInterface,
  getAllMetricIdsFromExperiment,
  getAllExpandedMetricIdsFromExperiment,
  expandAllSliceMetricsInMap,
  getEqualWeights,
  getMetricResultStatus,
  getMetricSnapshotSettings,
  isFactMetric,
  isFactMetricId,
  isMetricJoinable,
  parseSliceMetricId,
  setAdjustedCIs,
  setAdjustedPValuesOnResults,
} from "shared/experiments";
import { hoursBetween } from "shared/dates";
import { v4 as uuidv4 } from "uuid";
import { differenceInHours } from "date-fns";
import { VisualChangesetInterface } from "shared/types/visual-changeset";
import { SegmentInterface } from "shared/types/segment";
import {
  ExperimentAnalysisSummaryVariationStatus,
  BanditResult,
  ExperimentAnalysisSummary,
  ExperimentAnalysisSummaryResultsStatus,
  GoalMetricResult,
  ExperimentInterfaceExcludingHoldouts,
  SafeRolloutInterface,
<<<<<<< HEAD
  postExperimentValidator,
  postMetricValidator,
  putMetricValidator,
  updateExperimentValidator,
  SafeRolloutSnapshotAnalysis,
=======
  IncrementalRefreshInterface,
>>>>>>> 1d024e95
} from "shared/validators";
import { Dimension } from "shared/types/integrations";
import {
  ApiExperiment,
  ApiExperimentMetric,
  ApiExperimentResults,
  ApiMetric,
} from "shared/types/openapi";
import { MetricPriorSettings } from "shared/types/fact-table";
import {
  ExperimentAnalysisParamsContextData,
  ExperimentSnapshotAnalysis,
  ExperimentSnapshotAnalysisSettings,
  ExperimentSnapshotInterface,
  ExperimentSnapshotSettings,
  SnapshotTriggeredBy,
  SnapshotType,
  SnapshotVariation,
  SnapshotBanditSettings,
  DimensionForSnapshot,
} from "shared/types/experiment-snapshot";
import {
  Condition,
  MetricInterface,
  MetricStats,
  Operator,
} from "shared/types/metric";
import {
  Changeset,
  ExperimentInterface,
  ExperimentInterfaceStringDates,
  ExperimentPhase,
  LinkedFeatureEnvState,
  LinkedFeatureInfo,
  LinkedFeatureState,
} from "shared/types/experiment";
import {
  ExperimentUpdateSchedule,
  OrganizationInterface,
} from "shared/types/organization";
import { DataSourceInterface, ExposureQuery } from "shared/types/datasource";
import {
  ExperimentReportAnalysisSettings,
  MetricSnapshotSettings,
} from "shared/types/report";
import {
  StatsEngine,
  MetricSettingsForStatsEngine,
  QueryResultsForStatsEngine,
} from "shared/types/stats";
import { ExperimentRefRule, FeatureRule } from "shared/types/feature";
import { ProjectInterface } from "shared/types/project";
import { MetricGroupInterface } from "shared/types/metric-groups";
import { ExperimentQueryMetadata } from "shared/types/query";
import { orgHasPremiumFeature } from "back-end/src/enterprise";
import { updateExperiment } from "back-end/src/models/ExperimentModel";
import { promiseAllChunks } from "back-end/src/util/promise";
import { Context } from "back-end/src/models/BaseModel";
import {
  getMetricById,
  getMetricMap,
  getMetricsByIds,
  insertMetric,
} from "back-end/src/models/MetricModel";
import { checkSrm, sumSquaresFromStats } from "back-end/src/util/stats";
import { addTags } from "back-end/src/models/TagModel";
import {
  addOrUpdateSnapshotAnalysis,
  createExperimentSnapshotModel,
  getLatestSnapshotMultipleExperiments,
  updateSnapshotAnalysis,
} from "back-end/src/models/ExperimentSnapshotModel";
import { findDimensionById } from "back-end/src/models/DimensionModel";
import {
  APP_ORIGIN,
  DEFAULT_CONVERSION_WINDOW_HOURS,
  EXPERIMENT_REFRESH_FREQUENCY,
} from "back-end/src/util/secrets";
import { ReqContext } from "back-end/types/request";
import { logger } from "back-end/src/util/logger";
import { LegacyMetricAnalysisQueryRunner } from "back-end/src/queryRunners/LegacyMetricAnalysisQueryRunner";
import { ExperimentResultsQueryRunner } from "back-end/src/queryRunners/ExperimentResultsQueryRunner";
import { QueryMap, getQueryMap } from "back-end/src/queryRunners/QueryRunner";
import {
  FactTableMap,
  getFactTableMap,
} from "back-end/src/models/FactTableModel";
import { getFeaturesByIds } from "back-end/src/models/FeatureModel";
import { getFeatureRevisionsByFeatureIds } from "back-end/src/models/FeatureRevisionModel";
import { ApiReqContext } from "back-end/types/api";
import { getDataSourceById } from "back-end/src/models/DataSourceModel";
import { ExperimentIncrementalRefreshQueryRunner } from "back-end/src/queryRunners/ExperimentIncrementalRefreshQueryRunner";
import { getSignedImageUrl } from "back-end/src/services/files";
import { updateExperimentDashboards } from "back-end/src/enterprise/services/dashboards";
import { ExperimentIncrementalRefreshExploratoryQueryRunner } from "back-end/src/queryRunners/ExperimentIncrementalRefreshExploratoryQueryRunner";
import { getExposureQueryEligibleDimensions } from "back-end/src/services/dimensions";
import { getReportVariations, getMetricForSnapshot } from "./reports";
import { validateIncrementalPipeline } from "./dataPipeline";
import {
  getIntegrationFromDatasourceId,
  getSourceIntegrationObject,
} from "./datasource";
import {
  analyzeExperimentResults,
  getMetricsAndQueryDataForStatsEngine,
  getMetricSettingsForStatsEngine,
  runSnapshotAnalyses,
  runSnapshotAnalysis,
  writeSnapshotAnalyses,
} from "./stats";
import {
  getConfidenceLevelsForOrg,
  getEnvironmentIdsFromOrg,
  getMetricDefaultsForOrg,
  getPValueCorrectionForOrg,
  getPValueThresholdForOrg,
} from "./organizations";

export const DEFAULT_METRIC_ANALYSIS_DAYS = 90;

export async function createMetric(
  context: Context,
  data: Partial<MetricInterface>,
) {
  const metric = insertMetric(context, {
    id: uniqid("met_"),
    ...data,
    dateCreated: new Date(),
    dateUpdated: new Date(),
  });

  if (data.tags && data.organization) {
    await addTags(data.organization, data.tags);
  }

  return metric;
}

export async function getExperimentMetricById(
  context: Context,
  metricId: string,
): Promise<ExperimentMetricInterface | null> {
  // Handle slice metric IDs by extracting the base metric ID
  const sliceInfo = parseSliceMetricId(metricId);
  const actualMetricId = sliceInfo.isSliceMetric
    ? sliceInfo.baseMetricId
    : metricId;

  if (isFactMetricId(actualMetricId)) {
    return context.models.factMetrics.getById(actualMetricId);
  }
  return getMetricById(context, actualMetricId);
}

export async function getExperimentMetricsByIds(
  context: Context,
  metricIds: string[],
): Promise<ExperimentMetricInterface[]> {
  const factMetricIds: string[] = [];
  const nonFactMetricIds: string[] = [];
  metricIds.forEach((id) => {
    if (isFactMetricId(id)) {
      factMetricIds.push(id);
    } else {
      nonFactMetricIds.push(id);
    }
  });
  const factMetrics = await context.models.factMetrics.getByIds(factMetricIds);
  const metrics = await getMetricsByIds(context, nonFactMetricIds);
  return [...factMetrics, ...metrics];
}

export async function refreshMetric(
  context: Context,
  metric: MetricInterface,
  metricAnalysisDays: number = DEFAULT_METRIC_ANALYSIS_DAYS,
) {
  if (metric.datasource) {
    const integration = await getIntegrationFromDatasourceId(
      context,
      metric.datasource,
      true,
    );

    let segment: SegmentInterface | undefined = undefined;
    if (metric.segment) {
      segment =
        (await context.models.segments.getById(metric.segment)) || undefined;
      if (!segment || segment.datasource !== metric.datasource) {
        throw new Error("Invalid user segment chosen");
      }
    }

    const factTableMap = await getFactTableMap(context);

    let days = metricAnalysisDays;
    if (days < 1) {
      days = DEFAULT_METRIC_ANALYSIS_DAYS;
    }

    const from = new Date();
    from.setDate(from.getDate() - days);
    const to = new Date();
    to.setDate(to.getDate() + 1);

    const queryRunner = new LegacyMetricAnalysisQueryRunner(
      context,
      metric,
      integration,
    );
    await queryRunner.startAnalysis({
      from,
      to,
      name: `Last ${days} days`,
      includeByDate: true,
      segment,
      metric,
      factTableMap,
    });
  } else {
    throw new Error("Cannot analyze manual metrics");
  }
}

export async function getManualSnapshotData(
  experiment: ExperimentInterface,
  snapshotSettings: ExperimentSnapshotSettings,
  analysisSettings: ExperimentSnapshotAnalysisSettings,
  phaseIndex: number,
  users: number[],
  metrics: {
    [key: string]: MetricStats[];
  },
  metricMap: Map<string, ExperimentMetricInterface>,
) {
  const phase = experiment.phases[phaseIndex];

  // Default variation values, override from SQL results if available
  const variations: SnapshotVariation[] = experiment.variations.map((v, i) => ({
    users: users[i],
    metrics: {},
  }));

  const metricSettings: Record<string, MetricSettingsForStatsEngine> = {};
  const queryResults: QueryResultsForStatsEngine[] = [];
  Object.keys(metrics).forEach((m) => {
    const stats = metrics[m];
    const metric = metricMap.get(m);
    if (!metric) return null;
    metricSettings[m] = {
      ...getMetricSettingsForStatsEngine(metric, metricMap, snapshotSettings),
      // no ratio or regression adjustment for manual snapshots
      statistic_type: "mean",
    };
    queryResults.push({
      rows: stats.map((s, i) => {
        return {
          dimension: "All",
          variation: experiment.variations[i].key || i + "",
          users: s.count,
          count: s.count,
          main_sum: s.mean * s.count,
          main_sum_squares: sumSquaresFromStats(
            s.mean * s.count,
            Math.pow(s.stddev, 2),
            s.count,
          ),
        };
      }),
      metrics: [m],
    });
  });

  const { results } = await runSnapshotAnalysis({
    id: experiment.id,
    variations: getReportVariations(experiment, phase),
    phaseLengthHours: Math.max(
      hoursBetween(phase.dateStarted, phase.dateEnded ?? new Date()),
      1,
    ),
    coverage: experiment.phases?.[phaseIndex]?.coverage ?? 1,
    analyses: [{ ...analysisSettings, regressionAdjusted: false }], // no RA for manual snapshots
    metrics: metricSettings,
    queryResults: queryResults,
  });

  results.forEach(({ metric, analyses }) => {
    const res = analyses[0];
    const data = res.dimensions[0];
    if (!data) return;

    // If the value inside the ci is null from gbstats
    // it actually means Infinity, so handle that case
    data.variations.map((v, i) => {
      const ci: [number, number] | undefined = v.ci
        ? [v.ci[0] ?? -Infinity, v.ci[1] ?? Infinity]
        : undefined;
      variations[i].metrics[metric] = {
        ...v,
        ci,
      };
    });
  });

  const srm = checkSrm(users, phase.variationWeights);

  return {
    srm,
    variations,
  };
}

export function getDefaultExperimentAnalysisSettings(
  statsEngine: StatsEngine,
  experiment: ExperimentInterface | ExperimentReportAnalysisSettings,
  organization: OrganizationInterface,
  regressionAdjustmentEnabled?: boolean,
  dimension?: string,
): ExperimentSnapshotAnalysisSettings {
  const hasRegressionAdjustmentFeature = organization
    ? orgHasPremiumFeature(organization, "regression-adjustment")
    : false;
  // const hasPostStratificationFeature = organization
  //   ? orgHasPremiumFeature(organization, "post-stratification")
  //   : false;
  const hasSequentialTestingFeature = organization
    ? orgHasPremiumFeature(organization, "sequential-testing")
    : false;
  return {
    statsEngine,
    dimensions: dimension ? [dimension] : [],
    regressionAdjusted:
      hasRegressionAdjustmentFeature &&
      (regressionAdjustmentEnabled !== undefined
        ? regressionAdjustmentEnabled
        : (organization.settings?.regressionAdjustmentEnabled ?? false)),
    postStratificationEnabled: false,
    // hasPostStratificationFeature &&
    // !(organization.settings?.postStratificationDisabled ?? false),
    sequentialTesting:
      hasSequentialTestingFeature &&
      statsEngine === "frequentist" &&
      (experiment?.sequentialTestingEnabled ??
        !!organization.settings?.sequentialTestingEnabled),
    sequentialTestingTuningParameter:
      experiment?.sequentialTestingTuningParameter ??
      organization.settings?.sequentialTestingTuningParameter ??
      DEFAULT_SEQUENTIAL_TESTING_TUNING_PARAMETER,
    baselineVariationIndex: 0,
    differenceType: "relative",
    pValueThreshold:
      organization.settings?.pValueThreshold ?? DEFAULT_P_VALUE_THRESHOLD,
    numGoalMetrics: experiment.goalMetrics.length,
  };
}

export function getAdditionalExperimentAnalysisSettings(
  defaultAnalysisSettings: ExperimentSnapshotAnalysisSettings,
): ExperimentSnapshotAnalysisSettings[] {
  const additionalAnalyses: ExperimentSnapshotAnalysisSettings[] = [];

  // for default baseline, get difference types
  additionalAnalyses.push({
    ...defaultAnalysisSettings,
    differenceType: "absolute",
  });
  additionalAnalyses.push({
    ...defaultAnalysisSettings,
    differenceType: "scaled",
  });

  return additionalAnalyses;
}

export function isJoinableMetric({
  metricId,
  metricMap,
  factTableMap,
  exposureQuery,
  datasource,
}: {
  metricId: string;
  metricMap: Map<string, ExperimentMetricInterface>;
  factTableMap: FactTableMap;
  exposureQuery?: ExposureQuery;
  datasource?: DataSourceInterface;
}): boolean {
  if (!exposureQuery || !datasource) {
    // be lenient and allow metrics through
    return true;
  }
  const experimentIdType = exposureQuery.userIdType;
  const metric = metricMap.get(metricId);

  if (!metric) {
    // be lenient and allow metrics through
    return true;
  }

  const metricIdTypes =
    (isFactMetric(metric)
      ? factTableMap.get(metric.numerator.factTableId)?.userIdTypes
      : metric.userIdTypes) ?? [];

  return isMetricJoinable(metricIdTypes, experimentIdType, datasource.settings);
}

export function getSnapshotSettings({
  experiment,
  phaseIndex,
  snapshotType,
  dimension,
  regressionAdjustmentEnabled,
  orgPriorSettings,
  orgDisabledPrecomputedDimensions,
  settingsForSnapshotMetrics,
  metricMap,
  factTableMap,
  metricGroups,
  incrementalRefreshModel,
  reweight,
  datasource,
}: {
  experiment: ExperimentInterface;
  phaseIndex: number;
  snapshotType: SnapshotType;
  dimension: string | null;
  regressionAdjustmentEnabled: boolean;
  orgPriorSettings: MetricPriorSettings | undefined;
  orgDisabledPrecomputedDimensions: boolean;
  settingsForSnapshotMetrics: MetricSnapshotSettings[];
  metricMap: Map<string, ExperimentMetricInterface>;
  factTableMap: FactTableMap;
  metricGroups: MetricGroupInterface[];
  // Should be null if full refresh
  incrementalRefreshModel: IncrementalRefreshInterface | null;
  reweight?: boolean;
  datasource?: DataSourceInterface;
}): ExperimentSnapshotSettings {
  const phase = experiment.phases[phaseIndex];
  if (!phase) {
    throw new Error("Invalid snapshot phase");
  }

  const defaultPriorSettings = orgPriorSettings ?? {
    override: false,
    proper: false,
    mean: 0,
    stddev: DEFAULT_PROPER_PRIOR_STDDEV,
  };

  const queries = datasource?.settings?.queries?.exposure || [];
  const exposureQuery = queries.find(
    (q) => q.id === experiment.exposureQueryId,
  );

  // get dimensions for standard analysis
  // TODO(dimensions): customize which dimensions to use at experiment level

  // if standard snapshot with no dimension set, we should pre-compute dimensions
  const precomputeDimensions =
    snapshotType === "standard" &&
    experiment.type !== "multi-armed-bandit" &&
    !dimension &&
    !!datasource &&
    !!exposureQuery &&
    !!exposureQuery.dimensionMetadata &&
    !orgDisabledPrecomputedDimensions;

  let dimensions: DimensionForSnapshot[] = dimension ? [{ id: dimension }] : [];
  if (precomputeDimensions) {
    const { eligibleDimensionsWithSlicesUnderMaxCells } =
      getExposureQueryEligibleDimensions({
        exposureQuery,
        incrementalRefreshModel,
        nVariations: experiment.variations.length,
      });
    dimensions =
      eligibleDimensionsWithSlicesUnderMaxCells.map((d) => ({
        id: "precomputed:" + d.id,
        slices: d.specifiedSlices,
      })) ?? [];
  }

  // expand metric groups and scrub unjoinable metrics
  let goalMetrics = expandMetricGroups(
    experiment.goalMetrics,
    metricGroups,
  ).filter((m) =>
    isJoinableMetric({
      metricId: m,
      metricMap,
      factTableMap,
      exposureQuery,
      datasource,
    }),
  );
  let secondaryMetrics = expandMetricGroups(
    experiment.secondaryMetrics,
    metricGroups,
  ).filter((m) =>
    isJoinableMetric({
      metricId: m,
      metricMap,
      factTableMap,
      exposureQuery,
      datasource,
    }),
  );
  let guardrailMetrics = expandMetricGroups(
    experiment.guardrailMetrics,
    metricGroups,
  ).filter((m) =>
    isJoinableMetric({
      metricId: m,
      metricMap,
      factTableMap,
      exposureQuery,
      datasource,
    }),
  );

  // filter invalid metrics (holdouts)
  if (experiment.type === "holdout") {
    goalMetrics = goalMetrics.filter((m) => {
      const metric = metricMap.get(m);
      return metric?.windowSettings?.type !== "conversion";
    });
    secondaryMetrics = secondaryMetrics.filter((m) => {
      const metric = metricMap.get(m);
      return metric?.windowSettings?.type !== "conversion";
    });
    guardrailMetrics = [];
  }

  // Set currentDate in a const to use the same date for all metric settings
  const currentDate = new Date();

  // Expand all slice metrics (auto and custom) and add them to the metricMap
  // Skip slice expansion for dimension snapshots
  if (!dimension) {
    expandAllSliceMetricsInMap({
      metricMap,
      factTableMap,
      experiment,
      metricGroups,
    });
  }

  const metricSettings = getAllExpandedMetricIdsFromExperiment({
    exp: {
      goalMetrics,
      secondaryMetrics,
      guardrailMetrics,
      activationMetric: experiment.activationMetric,
    },
    expandedMetricMap: metricMap,
    includeActivationMetric: true,
    metricGroups,
  })
    .map((m) =>
      getMetricForSnapshot({
        id: m,
        metricMap,
        settingsForSnapshotMetrics,
        metricOverrides: experiment.metricOverrides,
        decisionFrameworkSettings: experiment.decisionFrameworkSettings,
        phaseLookbackWindow:
          experiment.type === "holdout" &&
          phase.lookbackStartDate &&
          phase.lookbackStartDate < currentDate
            ? {
                value: differenceInHours(currentDate, phase.lookbackStartDate, {
                  roundingMethod: "ceil",
                }),
                unit: "hours",
              }
            : undefined,
      }),
    )
    .filter(isDefined);

  // JIT initialize banditEvents in memory if missing
  if (
    experiment.type === "multi-armed-bandit" &&
    phase &&
    (!phase.banditEvents || phase.banditEvents.length === 0)
  ) {
    logger.warn(
      "JIT initializing banditEvents in memory (getSnapshotSettings)",
    );
    const weights =
      phase.variationWeights || getEqualWeights(experiment.variations.length);
    const initialBanditEvent = {
      date: phase.dateStarted || new Date(),
      banditResult: {
        currentWeights: weights,
        updatedWeights: weights,
        bestArmProbabilities: weights,
      },
    };
    phase.banditEvents = [initialBanditEvent];
  }

  const banditSettings: SnapshotBanditSettings | undefined =
    experiment.type === "multi-armed-bandit"
      ? {
          reweight: !!reweight,
          decisionMetric: experiment.goalMetrics?.[0],
          seed: Math.floor(Math.random() * 100000),
          currentWeights:
            phase?.banditEvents?.[phase.banditEvents.length - 1]?.banditResult
              ?.updatedWeights ??
            phase?.variationWeights ??
            [],
          historicalWeights:
            phase?.banditEvents
              ?.filter(
                // only keep first sign post or reweight event for
                // srm or SQL
                (event, i) => i === 0 || event.banditResult?.reweight,
              )
              .map((event) => ({
                date: event.date,
                weights: event.banditResult.updatedWeights,
                totalUsers:
                  event.banditResult?.singleVariationResults?.reduce(
                    (sum, cur) => sum + (cur.users ?? 0),
                    0,
                  ) ?? 0,
              })) ?? [],
        }
      : undefined;

  return {
    manual: !experiment.datasource,
    activationMetric: experiment.activationMetric || null,
    attributionModel: experiment.attributionModel || "firstExposure",
    skipPartialData: !!experiment.skipPartialData,
    segment: experiment.segment || "",
    queryFilter: experiment.queryFilter || "",
    datasourceId: experiment.datasource || "",
    dimensions: dimensions,
    startDate: phase.dateStarted,
    endDate: phase.dateEnded || new Date(),
    experimentId: experiment.trackingKey || experiment.id,
    phase: {
      index: phaseIndex + "",
    },
    customFields: experiment.customFields,
    goalMetrics,
    secondaryMetrics,
    guardrailMetrics,
    regressionAdjustmentEnabled,
    defaultMetricPriorSettings: defaultPriorSettings,
    exposureQueryId: experiment.exposureQueryId,
    metricSettings,
    variations: experiment.variations.map((v, i) => ({
      id: v.key || i + "",
      weight: phase.variationWeights[i] || 0,
    })),
    coverage: phase.coverage ?? 1,
    banditSettings,
  };
}

/**
 * @deprecated Manual (e.g. manually inputting data) snapshots are no longer supported
 */
export async function createManualSnapshot({
  experiment,
  phaseIndex,
  users,
  metrics,
  orgPriorSettings,
  analysisSettings,
  metricMap,
}: {
  experiment: ExperimentInterface;
  phaseIndex: number;
  users: number[];
  metrics: {
    [key: string]: MetricStats[];
  };
  orgPriorSettings: MetricPriorSettings | undefined;
  analysisSettings: ExperimentSnapshotAnalysisSettings;
  metricMap: Map<string, ExperimentMetricInterface>;
}) {
  const snapshotSettings = getSnapshotSettings({
    experiment,
    phaseIndex,
    orgPriorSettings: orgPriorSettings,
    orgDisabledPrecomputedDimensions: false,
    snapshotType: "standard",
    dimension: null,
    regressionAdjustmentEnabled: false,
    settingsForSnapshotMetrics: [],
    metricMap,
    factTableMap: new Map(),
    metricGroups: [],
    incrementalRefreshModel: null,
  });

  const { srm, variations } = await getManualSnapshotData(
    experiment,
    snapshotSettings,
    analysisSettings,
    phaseIndex,
    users,
    metrics,
    metricMap,
  );

  const data: ExperimentSnapshotInterface = {
    id: uniqid("snp_"),
    organization: experiment.organization,
    experiment: experiment.id,
    dimension: null,
    phase: phaseIndex,
    queries: [],
    runStarted: new Date(),
    dateCreated: new Date(),
    status: "success",
    settings: snapshotSettings,
    unknownVariations: [],
    multipleExposures: 0,
    analyses: [
      {
        dateCreated: new Date(),
        status: "success",
        settings: analysisSettings,
        results: [
          {
            name: "All",
            srm,
            variations,
          },
        ],
      },
    ],
    triggeredBy: "manual",
  };

  return await createExperimentSnapshotModel({ data });
}

export async function parseDimension(
  dimension: string | null | undefined,
  slices: string[] | undefined,
  organization: string,
): Promise<Dimension | null> {
  if (dimension) {
    if (dimension.match(/^exp:/)) {
      return {
        type: "experiment",
        id: dimension.substr(4),
        specifiedSlices: slices,
      };
    } else if (dimension.match(/^precomputed:/)) {
      return {
        type: "experiment",
        id: dimension.substr(12),
        specifiedSlices: slices,
      };
    } else if (dimension.substr(0, 4) === "pre:") {
      return {
        // eslint-disable-next-line
        type: dimension.substr(4) as any,
      };
    } else {
      const obj = await findDimensionById(dimension, organization);
      if (obj) {
        return {
          type: "user",
          dimension: obj,
        };
      }
    }
  }
  return null;
}

export function determineNextDate(schedule: ExperimentUpdateSchedule | null) {
  // Default to every X hours if no organization-specific schedule is set
  let hours = EXPERIMENT_REFRESH_FREQUENCY;

  if (schedule?.type === "never") {
    return null;
  }
  if (schedule?.type === "cron") {
    try {
      const interval = cronParser.parseExpression(schedule?.cron || "");
      const next = interval.next();

      hours = (next.getTime() - Date.now()) / 1000 / 60 / 60;
    } catch (e) {
      logger.warn(e, "Failed to parse cron expression");
    }
  }
  if (schedule?.type === "stale") {
    hours = schedule?.hours || 0;
  }

  // Sanity check to make sure the next update is somewhere between 1 hour and 7 days
  if (!hours) hours = EXPERIMENT_REFRESH_FREQUENCY;
  if (hours < 1) hours = 1;
  if (hours > 168) hours = 168;
  return new Date(Date.now() + hours * 60 * 60 * 1000);
}

export function determineNextBanditSchedule(exp: ExperimentInterface): Date {
  const start = (
    exp?.banditStageDateStarted ??
    exp.phases?.[exp.phases.length - 1]?.dateStarted ??
    new Date()
  ).getTime();

  if (exp.banditBurnInValue === undefined) {
    throw new Error(
      "Cannot schedule next experiment update. banditBurnInValue is unset.",
    );
  }
  if (exp.banditBurnInUnit === undefined) {
    throw new Error(
      "Cannot schedule next experiment update. banditBurnInUnit is unset.",
    );
  }
  if (exp.banditScheduleValue === undefined) {
    throw new Error(
      "Cannot schedule next experiment update. banditScheduleValue is unset.",
    );
  }
  if (exp.banditScheduleUnit === undefined) {
    throw new Error(
      "Cannot schedule next experiment update. banditScheduleUnit is unset.",
    );
  }

  const standardHoursMultiple = exp.banditScheduleUnit === "days" ? 24 : 1;
  const standardInterval =
    exp.banditScheduleValue * standardHoursMultiple * 60 * 60 * 1000;
  const elapsedTime = Date.now() - start;
  const intervalsPassed = Math.floor(elapsedTime / standardInterval);
  const nextStandardRunDate = new Date(
    start + (intervalsPassed + 1) * standardInterval,
  );

  if (exp.banditStage === "explore") {
    const burnInHoursMultiple = exp.banditBurnInUnit === "days" ? 24 : 1;
    const burnInRunDate = new Date(
      start + exp.banditBurnInValue * burnInHoursMultiple * 60 * 60 * 1000,
    );
    if (burnInRunDate < nextStandardRunDate) {
      return burnInRunDate;
    }
  }

  return nextStandardRunDate;
}

export function resetExperimentBanditSettings({
  experiment,
  metricMap,
  changes,
  settings,
  preserveExistingBanditEvents,
}: {
  experiment: ExperimentInterface | Omit<ExperimentInterface, "id">;
  metricMap?: Map<string, ExperimentMetricInterface>;
  changes?: Changeset;
  settings: ScopedSettings;
  preserveExistingBanditEvents?: boolean;
}): Changeset {
  if (!changes) changes = {};
  if (!changes.phases) changes.phases = [...experiment.phases];
  const phase = changes.phases.length - 1;

  // 1 goal metric
  let goalMetric: string | undefined =
    changes.goalMetrics?.[0] || experiment.goalMetrics?.[0];
  changes.goalMetrics = goalMetric ? [goalMetric] : [];

  // No empty datasource allowed. If empty, remove the metric to block starting.
  const dataSource = changes.datasource || experiment.datasource;
  if (!dataSource) {
    goalMetric = undefined;
    changes.goalMetrics = [];
  }

  // No quantile metrics allowed (only need to check for endpoints that change metrics)
  if (goalMetric && metricMap) {
    const metric = metricMap.get(goalMetric);
    if (metric && metric?.cappingSettings?.type === "percentile") {
      changes.goalMetrics = [];
    }
  }

  // Scrub invalid settings:
  // stats engine
  changes.statsEngine = "bayesian";
  // activation metric
  changes.activationMetric = undefined;
  // segments
  changes.segment = undefined;
  // conversion windows
  changes.attributionModel = "firstExposure";
  // custom SQL filter
  changes.queryFilter = undefined;
  // metric overrides
  changes.metricOverrides = undefined;
  // don't disable sticky bucketing
  changes.disableStickyBucketing = false;

  // Reset bandit stage
  if (!preserveExistingBanditEvents) {
    changes.banditStage = "explore";
    changes.banditStageDateStarted = new Date();

    // Set equal weights
    const weights = getEqualWeights(experiment.variations.length ?? 0);
    changes.phases[phase].variationWeights = weights;

    // Log first weight change event
    changes.phases[phase].banditEvents = [
      {
        date: new Date(),
        banditResult: {
          currentWeights: weights,
          updatedWeights: weights,
          bestArmProbabilities: weights,
        },
      },
    ];
  } else {
    // Even when preserving existing events, ensure banditEvents exists and has at least one event
    const changesBanditEvents = changes.phases[phase]?.banditEvents;
    const experimentBanditEvents = experiment.phases[phase]?.banditEvents;
    const hasValidBanditEvents =
      (changesBanditEvents && changesBanditEvents.length > 0) ||
      (experimentBanditEvents && experimentBanditEvents.length > 0);

    if (!hasValidBanditEvents) {
      logger.warn(
        "initializing missing banditEvents (resetExperimentBanditSettings)",
      );
      const weights =
        changes.phases[phase].variationWeights ||
        experiment.phases[phase]?.variationWeights ||
        getEqualWeights(experiment.variations.length ?? 0);
      changes.phases[phase].banditEvents = [
        {
          date:
            changes.phases[phase].dateStarted ||
            experiment.phases[phase]?.dateStarted ||
            new Date(),
          banditResult: {
            currentWeights: weights,
            updatedWeights: weights,
            bestArmProbabilities: weights,
          },
        },
      ];
    }
  }

  // Scheduling
  // ensure bandit scheduling exists
  changes.banditScheduleValue =
    changes.banditScheduleValue ??
    experiment.banditScheduleValue ??
    settings.banditScheduleValue.value;
  changes.banditScheduleUnit =
    changes.banditScheduleUnit ??
    experiment.banditScheduleUnit ??
    settings.banditScheduleUnit.value;
  changes.banditBurnInValue =
    changes.banditBurnInValue ??
    experiment.banditBurnInValue ??
    settings.banditBurnInValue.value;
  changes.banditBurnInUnit =
    changes.banditBurnInUnit ??
    experiment.banditBurnInUnit ??
    settings.banditBurnInUnit.value;
  // schedule
  changes.nextSnapshotAttempt = determineNextBanditSchedule({
    ...experiment,
    ...changes,
  } as ExperimentInterface);

  return changes;
}

export function updateExperimentBanditSettings({
  experiment,
  changes,
  snapshot,
  reweight = false,
  isScheduled = false,
}: {
  experiment: ExperimentInterface;
  changes?: Changeset;
  snapshot?: ExperimentSnapshotInterface;
  reweight?: boolean;
  isScheduled?: boolean;
}): Changeset {
  if (!changes) changes = {};
  if (!changes.phases) {
    changes.phases = cloneDeep<ExperimentPhase[]>(experiment.phases);
  }
  const phase = changes.phases.length - 1;

  const banditResult: BanditResult | undefined = snapshot?.banditResult;
  const snapshotDateCreated =
    snapshot?.analyses?.[0]?.dateCreated ?? new Date();

  // Check if we need to move from explore to exploit phase:
  let startNextbanditStage = false;
  if (experiment.banditStage === "explore") {
    if (!isScheduled && reweight) {
      // manual reweights during explore immediately start the exploit phase
      startNextbanditStage = true;
    } else {
      // if we are past the explore period, start the exploit phase
      const banditStageStartDate =
        experiment?.banditStageDateStarted ??
        experiment.phases[phase]?.dateStarted ??
        new Date();
      const hoursMultiple = experiment.banditBurnInUnit === "days" ? 24 : 1;
      const exploitInterval =
        (experiment.banditBurnInValue ?? 0) * hoursMultiple * 60 * 60 * 1000;

      if (
        snapshotDateCreated.getTime() >
        banditStageStartDate.getTime() + exploitInterval
      ) {
        if (isScheduled) reweight = true;
        startNextbanditStage = true;
      }
    }
  }

  if (startNextbanditStage) {
    changes.banditStage = "exploit";
    changes.banditStageDateStarted = new Date();
  }

  // Apply the bandit results:
  if (banditResult) {
    if (reweight) {
      // apply the latest weights (SDK level)
      changes.phases[phase].variationWeights = banditResult.updatedWeights;
      // re-randomize to reduce bias (in cases of multiple exposures / failed sticky bucketing)
      changes.phases[phase].seed = uuidv4();
    } else {
      // ignore (revert) the weight changes
      banditResult.updatedWeights = changes.phases[phase].variationWeights;
    }

    // log weight change event
    if (!changes.phases[phase].banditEvents) {
      changes.phases[phase].banditEvents = [];
    }
    changes.phases[phase].banditEvents?.push({
      date: snapshotDateCreated,
      banditResult: { ...banditResult, reweight },
      snapshotId: snapshot?.id,
    });
  } else {
    logger.error(
      {
        eid: experiment.id,
        snapshot,
      },
      "No bandit results present, skipping bandit event log",
    );
  }

  // scheduling
  if (
    changes.banditStage === "exploit" ||
    experiment.banditStage === "exploit"
  ) {
    changes.nextSnapshotAttempt = determineNextBanditSchedule({
      ...experiment,
      ...changes,
    } as ExperimentInterface);
  }

  return changes;
}

export function getAdditionalQueryMetadataForExperiment(
  experiment: ExperimentInterface,
): ExperimentQueryMetadata {
  return {
    experimentOwner: experiment.owner || undefined,
    experimentProject: experiment.project || undefined,
    experimentTags: experiment.tags.length > 0 ? experiment.tags : undefined,
  };
}

export async function createSnapshot({
  experiment,
  context,
  type,
  triggeredBy,
  phaseIndex,
  useCache = false,
  defaultAnalysisSettings,
  additionalAnalysisSettings,
  settingsForSnapshotMetrics,
  metricMap,
  factTableMap,
  reweight,
  preventStartingAnalysis,
}: {
  experiment: ExperimentInterface;
  context: ReqContext | ApiReqContext;
  type: SnapshotType;
  triggeredBy: SnapshotTriggeredBy;
  phaseIndex: number;
  useCache?: boolean;
  defaultAnalysisSettings: ExperimentSnapshotAnalysisSettings;
  additionalAnalysisSettings: ExperimentSnapshotAnalysisSettings[];
  settingsForSnapshotMetrics: MetricSnapshotSettings[];
  metricMap: Map<string, ExperimentMetricInterface>;
  factTableMap: FactTableMap;
  reweight?: boolean;
  preventStartingAnalysis?: boolean;
}): Promise<
  | ExperimentResultsQueryRunner
  | ExperimentIncrementalRefreshQueryRunner
  | ExperimentIncrementalRefreshExploratoryQueryRunner
> {
  const { org: organization } = context;
  const dimension = defaultAnalysisSettings.dimensions[0] || null;
  const metricGroups = await context.models.metricGroups.getAll();

  const datasource = await getDataSourceById(context, experiment.datasource);
  if (!datasource) {
    throw new Error("Could not load data source");
  }

  // TODO(incremental-refresh): use other signal other than useCache
  // to determine full refresh
  const fullRefresh = !useCache;

  const incrementalRefreshModel = fullRefresh
    ? null
    : await context.models.incrementalRefresh.getByExperimentId(experiment.id);

  const snapshotSettings = getSnapshotSettings({
    experiment,
    phaseIndex,
    orgPriorSettings: organization.settings?.metricDefaults?.priorSettings,
    orgDisabledPrecomputedDimensions:
      organization.settings?.disablePrecomputedDimensions ?? true,
    snapshotType: type,
    dimension,
    regressionAdjustmentEnabled: !!defaultAnalysisSettings.regressionAdjusted,
    settingsForSnapshotMetrics,
    metricMap,
    factTableMap,
    metricGroups,
    reweight,
    datasource,
    incrementalRefreshModel,
  });

  const data: ExperimentSnapshotInterface = {
    id: uniqid("snp_"),
    organization: experiment.organization,
    experiment: experiment.id,
    runStarted: new Date(),
    error: "",
    dateCreated: new Date(),
    phase: phaseIndex,
    queries: [],
    dimension: dimension || null,
    settings: snapshotSettings,
    type,
    triggeredBy,
    unknownVariations: [],
    multipleExposures: 0,
    analyses: [
      {
        dateCreated: new Date(),
        results: [],
        settings: defaultAnalysisSettings,
        status: "running",
      },
      ...additionalAnalysisSettings
        .filter((a) => isAnalysisAllowed(snapshotSettings, a))
        .map((a) => {
          const analysis: ExperimentSnapshotAnalysis = {
            dateCreated: new Date(),
            results: [],
            settings: a,
            status: "running",
          };
          return analysis;
        }),
    ],
    status: "running",
  };

  let scheduleNextSnapshot = true;
  if (experiment.type === "multi-armed-bandit" && type !== "standard") {
    // explore tab actions should never trigger the next schedule for bandits
    scheduleNextSnapshot = false;
  }

  if (scheduleNextSnapshot) {
    const nextUpdate =
      experiment.type !== "multi-armed-bandit"
        ? determineNextDate(organization.settings?.updateSchedule || null)
        : determineNextBanditSchedule(experiment);

    await updateExperiment({
      context,
      experiment,
      changes: {
        lastSnapshotAttempt: new Date(),
        ...(nextUpdate ? { nextSnapshotAttempt: nextUpdate } : {}),
        autoSnapshots: nextUpdate !== null,
      },
    });
  }

  const snapshot = await createExperimentSnapshotModel({ data });
  const integration = getSourceIntegrationObject(context, datasource, true);

  const isIncrementalRefreshEnabledForExperiment =
    datasource.settings.pipelineSettings?.mode === "incremental" &&
    !datasource.settings.pipelineSettings?.excludedExperimentIds?.includes(
      experiment.id,
    ) &&
    (datasource.settings.pipelineSettings?.includedExperimentIds ===
      undefined ||
      datasource.settings.pipelineSettings?.includedExperimentIds.includes(
        experiment.id,
      ));

  let isExperimentCompatibleWithIncrementalRefresh;
  try {
    await validateIncrementalPipeline({
      org: organization,
      integration,
      snapshotSettings: data.settings,
      metricMap,
      factTableMap,
      experiment,
      incrementalRefreshModel,
      analysisType: fullRefresh
        ? "main-fullRefresh"
        : snapshot.type === "standard"
          ? "main-update"
          : "exploratory",
    });
    isExperimentCompatibleWithIncrementalRefresh = true;
  } catch (error) {
    isExperimentCompatibleWithIncrementalRefresh = false;
    logger.info(
      `Experiment ${experiment.id} does not support incremental refresh: ${"message" in error ? error.message : error}`,
    );
  }

  let queryRunner:
    | ExperimentResultsQueryRunner
    | ExperimentIncrementalRefreshQueryRunner
    | ExperimentIncrementalRefreshExploratoryQueryRunner;

  if (
    isIncrementalRefreshEnabledForExperiment &&
    (experiment.type === undefined || experiment.type === "standard") &&
    isExperimentCompatibleWithIncrementalRefresh
  ) {
    if (snapshot.type === "exploratory") {
      queryRunner = new ExperimentIncrementalRefreshExploratoryQueryRunner(
        context,
        snapshot,
        integration,
        false, // TODO(incremental-refresh): allow cache + cache override for exploratory queries
      );
    } else {
      queryRunner = new ExperimentIncrementalRefreshQueryRunner(
        context,
        snapshot,
        integration,
        false, // always ignore cache for incremental refresh queries
      );
    }
  } else {
    queryRunner = new ExperimentResultsQueryRunner(
      context,
      snapshot,
      integration,
      useCache,
    );
  }

  if (!preventStartingAnalysis) {
    const analysisProps = {
      snapshotType: type,
      snapshotSettings: data.settings,
      variationNames: experiment.variations.map((v) => v.name),
      metricMap,
      queryParentId: snapshot.id,
      factTableMap,
      experimentQueryMetadata:
        getAdditionalQueryMetadataForExperiment(experiment),
    };

    if (
      queryRunner instanceof ExperimentIncrementalRefreshQueryRunner ||
      queryRunner instanceof ExperimentIncrementalRefreshExploratoryQueryRunner
    ) {
      const fullRefresh = !useCache && snapshot.type === "standard";

      await queryRunner.startAnalysis({
        ...analysisProps,
        experimentId: experiment.id,
        incrementalRefreshStartTime: new Date(),
        fullRefresh,
      });
    } else {
      await queryRunner.startAnalysis(analysisProps);
    }
  }

  const runningSnapshot = queryRunner.model;
  // Whenever the standard snapshot for an experiment is refreshed, also refresh the associated dashboards in the background
  if (
    runningSnapshot.type === "standard" &&
    runningSnapshot.triggeredBy !== "manual-dashboard"
  ) {
    updateExperimentDashboards({
      context,
      experiment,
      mainSnapshot: runningSnapshot,
      statsEngine: defaultAnalysisSettings.statsEngine,
      regressionAdjustmentEnabled:
        defaultAnalysisSettings.regressionAdjusted ?? false,
      settingsForSnapshotMetrics,
      metricMap,
      factTableMap,
    });
  }

  return queryRunner;
}

export type SnapshotAnalysisParams = {
  experiment: ExperimentInterface;
  organization: OrganizationInterface;
  analysisSettings: ExperimentSnapshotAnalysisSettings;
  metricMap: Map<string, ExperimentMetricInterface>;
  snapshot: ExperimentSnapshotInterface;
};

export async function _getSnapshots(
  context: ReqContext | ApiReqContext,
  experimentObjs: ExperimentInterface[],
  dimension?: string,
  withResults: boolean = true,
): Promise<ExperimentSnapshotInterface[]> {
  const experimentPhaseMap: Map<string, number> = new Map();
  experimentObjs.forEach((e) => {
    if (e.organization !== context.org.id) {
      throw new Error("You do not have access to view this experiment");
    }
    // get the latest phase
    experimentPhaseMap.set(e.id, e.phases.length - 1);
  });
  return await getLatestSnapshotMultipleExperiments(
    experimentPhaseMap,
    dimension,
    withResults,
  );
}

async function getSnapshotAnalyses(
  params: SnapshotAnalysisParams[],
  context: ReqContext,
) {
  const analysisParamsMap = new Map<
    string,
    ExperimentAnalysisParamsContextData
  >();

  // get queryMap for all snapshots
  const queryMap = await getQueryMap(
    context,
    params.map((p) => p.snapshot.queries).flat(),
  );

  const createAnalysisPromises: (() => Promise<void>)[] = [];
  params.forEach(
    (
      { experiment, organization, analysisSettings, metricMap, snapshot },
      i,
    ) => {
      // check if analysis is possible
      if (!isAnalysisAllowed(snapshot.settings, analysisSettings)) {
        logger.error(`Analysis not allowed with this snapshot: ${snapshot.id}`);
        return;
      }

      const totalQueries = snapshot.queries.length;
      const failedQueries = snapshot.queries.filter(
        (q) => q.status === "failed",
      );
      const runningQueries = snapshot.queries.filter(
        (q) => q.status === "running",
      );

      if (
        runningQueries.length > 0 ||
        failedQueries.length >= totalQueries / 2
      ) {
        logger.error(
          `Snapshot queries not available for analysis: ${snapshot.id}`,
        );
        return;
      }
      const analysis: ExperimentSnapshotAnalysis = {
        results: [],
        status: "running",
        settings: analysisSettings,
        dateCreated: new Date(),
      };

      // promise to add analysis to mongo record if it does not exist, overwrite if it does
      createAnalysisPromises.push(() =>
        addOrUpdateSnapshotAnalysis({
          organization: organization.id,
          id: snapshot.id,
          analysis,
        }),
      );

      const mdat = getMetricsAndQueryDataForStatsEngine(
        queryMap,
        metricMap,
        snapshot.settings,
      );
      const id = `${i}_${experiment.id}_${snapshot.id}`;
      const variationNames = experiment.variations.map((v) => v.name);
      const { queryResults, metricSettings, unknownVariations } = mdat;

      analysisParamsMap.set(id, {
        params: {
          id,
          coverage: snapshot.settings.coverage ?? 1,
          phaseLengthHours: Math.max(
            hoursBetween(
              snapshot.settings.startDate,
              snapshot.settings.endDate,
            ),
            1,
          ),
          variations: snapshot.settings.variations.map((v, i) => ({
            ...v,
            name: variationNames[i] || v.id,
          })),
          analyses: [analysisSettings],
          queryResults: queryResults,
          metrics: metricSettings,
        },
        context: {
          // extra settings for multiple experiment approach
          snapshotSettings: snapshot.settings,
          organization: organization.id,
          snapshot: snapshot.id,
        },
        data: {
          unknownVariations: unknownVariations,
          analysisObj: analysis,
        },
      });
    },
  );

  // write running snapshots to db
  if (createAnalysisPromises.length > 0) {
    await promiseAllChunks(createAnalysisPromises, 10);
  }

  return analysisParamsMap;
}

export async function createSnapshotAnalyses(
  params: SnapshotAnalysisParams[],
  context: ReqContext,
): Promise<void> {
  // creates snapshot analyses in mongo and gets analysis parameters
  const analysisParamsMap = await getSnapshotAnalyses(params, context);

  // calls stats engine to run analyses
  const results = await runSnapshotAnalyses(
    Array.from(analysisParamsMap.values()).map((v) => v.params),
  );

  // parses results and writes to mongo
  await writeSnapshotAnalyses(results, analysisParamsMap);
}

export async function createSnapshotAnalysis(
  context: ReqContext | ApiReqContext,
  params: SnapshotAnalysisParams,
): Promise<void> {
  const { snapshot, analysisSettings, organization, experiment, metricMap } =
    params;
  // check if analysis is possible
  if (!isAnalysisAllowed(snapshot.settings, analysisSettings)) {
    throw new Error("Analysis not allowed with this snapshot");
  }

  const totalQueries = snapshot.queries.length;
  const failedQueries = snapshot.queries.filter((q) => q.status === "failed");
  const runningQueries = snapshot.queries.filter((q) => q.status === "running");

  if (runningQueries.length > 0 || failedQueries.length >= totalQueries / 2) {
    throw new Error("Snapshot queries not available for analysis");
  }
  const analysis: ExperimentSnapshotAnalysis = {
    results: [],
    status: "running",
    settings: analysisSettings,
    dateCreated: new Date(),
  };
  // and analysis to mongo record if it does not exist, overwrite if it does
  addOrUpdateSnapshotAnalysis({
    organization: organization.id,
    id: snapshot.id,
    analysis,
  });

  // Format data correctly
  const queryMap: QueryMap = await getQueryMap(context, snapshot.queries);

  // Run the analysis
  const { results } = await analyzeExperimentResults({
    queryData: queryMap,
    snapshotSettings: snapshot.settings,
    analysisSettings: [analysisSettings],
    variationNames: experiment.variations.map((v) => v.name),
    metricMap: metricMap,
  });
  analysis.results = results[0]?.dimensions || [];
  analysis.status = "success";
  analysis.error = undefined;

  updateSnapshotAnalysis({
    organization: organization.id,
    id: snapshot.id,
    analysis,
  });
}

function getExperimentMetric(
  experiment: ExperimentInterface,
  id: string,
): ApiExperimentMetric {
  // For slice metrics, use the base metric ID for lookups
  const { baseMetricId } = parseSliceMetricId(id);
  const overrides = experiment.metricOverrides?.find(
    (o) => o.id === baseMetricId,
  );
  const ret: ApiExperimentMetric = {
    metricId: id,
    overrides: {},
  };

  if (overrides?.delayHours) {
    ret.overrides.delayHours = overrides.delayHours;
  }
  if (overrides?.windowHours) {
    ret.overrides.windowHours = overrides.windowHours;
  }
  if (overrides?.winRisk) {
    ret.overrides.winRiskThreshold = overrides.winRisk;
  }
  if (overrides?.loseRisk) {
    ret.overrides.loseRiskThreshold = overrides.loseRisk;
  }

  return ret;
}

export async function toExperimentApiInterface(
  context: ReqContext | ApiReqContext,
  experiment: ExperimentInterfaceExcludingHoldouts,
): Promise<ApiExperiment> {
  const appOrigin = (APP_ORIGIN ?? "").replace(/\/$/, "");

  let project: ProjectInterface | null = null;
  const organization = context.org;
  if (experiment.project) {
    project = await context.models.projects.getById(experiment.project);
  }
  const { settings: scopedSettings } = getScopedSettings({
    organization,
    project: project ?? undefined,
    // todo: experiment settings
  });
  const experimentType = experiment.type || "standard";

  const activationMetric = experiment.activationMetric;
  return {
    id: experiment.id,
    trackingKey: experiment.trackingKey,
    name: experiment.name || "",
    type: experimentType,
    project: experiment.project || "",
    hypothesis: experiment.hypothesis || "",
    description: experiment.description || "",
    tags: experiment.tags || [],
    owner: experiment.owner || "",
    dateCreated: experiment.dateCreated.toISOString(),
    dateUpdated: experiment.dateUpdated.toISOString(),
    archived: !!experiment.archived,
    status: experiment.status,
    autoRefresh: !!experiment.autoSnapshots,
    hashAttribute: experiment.hashAttribute || "id",
    fallbackAttribute: experiment.fallbackAttribute,
    hashVersion: experiment.hashVersion || 2,
    disableStickyBucketing: experiment.disableStickyBucketing,
    bucketVersion: experiment.bucketVersion,
    minBucketVersion: experiment.minBucketVersion,
    variations: await Promise.all(
      experiment.variations.map(async (v) => ({
        variationId: v.id,
        key: v.key,
        name: v.name || "",
        description: v.description || "",
        screenshots: await Promise.all(
          v.screenshots.map(async (s) => {
            try {
              return await getSignedImageUrl(s.path);
            } catch (e) {
              return s.path;
            }
          }),
        ),
      })),
    ),
    phases: experiment.phases.map((p) => ({
      name: p.name,
      dateStarted: p.dateStarted.toISOString(),
      dateEnded: p.dateEnded ? p.dateEnded.toISOString() : "",
      reasonForStopping: p.reason || "",
      seed: p.seed || experiment.trackingKey,
      coverage: p.coverage,
      trafficSplit: experiment.variations.map((v, i) => ({
        variationId: v.id,
        weight: p.variationWeights[i] || 0,
      })),
      targetingCondition: p.condition || "",
      prerequisites: p.prerequisites || [],
      savedGroupTargeting: (p.savedGroups || []).map((s) => ({
        matchType: s.match,
        savedGroups: s.ids,
      })),
      namespace: p.namespace?.enabled
        ? {
            namespaceId: p.namespace.name,
            range: p.namespace.range,
          }
        : undefined,
    })),
    settings: {
      datasourceId: experiment.datasource || "",
      assignmentQueryId: experiment.exposureQueryId || "",
      experimentId: experiment.trackingKey,
      segmentId: experiment.segment || "",
      queryFilter: experiment.queryFilter || "",
      inProgressConversions: experiment.skipPartialData ? "exclude" : "include",
      attributionModel: experiment.attributionModel || "firstExposure",
      statsEngine: scopedSettings.statsEngine.value || DEFAULT_STATS_ENGINE,
      goals: experiment.goalMetrics.map((m) =>
        getExperimentMetric(experiment, m),
      ),
      secondaryMetrics: experiment.secondaryMetrics.map((m) =>
        getExperimentMetric(experiment, m),
      ),
      guardrails: experiment.guardrailMetrics.map((m) =>
        getExperimentMetric(experiment, m),
      ),
      regressionAdjustmentEnabled:
        experiment.regressionAdjustmentEnabled ??
        scopedSettings.regressionAdjustmentEnabled.value,
      sequentialTestingEnabled:
        experiment.sequentialTestingEnabled ??
        scopedSettings.sequentialTestingEnabled.value,
      sequentialTestingTuningParameter:
        experiment.sequentialTestingTuningParameter ??
        scopedSettings.sequentialTestingTuningParameter.value ??
        DEFAULT_SEQUENTIAL_TESTING_TUNING_PARAMETER,
      ...(activationMetric
        ? {
            activationMetric: getExperimentMetric(experiment, activationMetric),
          }
        : null),
    },
    ...(experiment.status === "stopped" && experiment.results
      ? {
          resultSummary: {
            status: experiment.results,
            winner: experiment.variations[experiment.winner ?? 0]?.id || "",
            conclusions: experiment.analysis || "",
            releasedVariationId: experiment.releasedVariationId || "",
            excludeFromPayload: !!experiment.excludeFromPayload,
          },
        }
      : null),
    shareLevel: experiment.shareLevel || "organization",
    ...(experiment.shareLevel === "public" && experiment.uid
      ? {
          publicUrl: `${appOrigin}/public/e/${experiment.uid}`,
        }
      : null),
    ...(experimentType === "multi-armed-bandit"
      ? {
          banditScheduleValue: experiment.banditScheduleValue ?? 1,
          banditScheduleUnit: experiment.banditScheduleUnit ?? "days",
          banditBurnInValue: experiment.banditBurnInValue ?? 1,
          banditBurnInUnit: experiment.banditBurnInUnit ?? "days",
        }
      : null),
    linkedFeatures: experiment.linkedFeatures || [],
    hasVisualChangesets: experiment.hasVisualChangesets || false,
    hasURLRedirects: experiment.hasURLRedirects || false,
    customFields: experiment.customFields ?? {},
  };
}

export function toSnapshotApiInterface(
  experiment: ExperimentInterface,
  snapshot: ExperimentSnapshotInterface,
  metricGroups: MetricGroupInterface[],
): ApiExperimentResults {
  const dimension = !snapshot.dimension
    ? {
        type: "none",
      }
    : snapshot.dimension.match(/^exp:/)
      ? {
          type: "experiment",
          id: snapshot.dimension.substring(4),
        }
      : snapshot.dimension.match(/^pre:/)
        ? {
            type: snapshot.dimension.substring(4),
          }
        : {
            type: "user",
            id: snapshot.dimension,
          };

  const phase = experiment.phases[snapshot.phase];

  const activationMetric =
    snapshot.settings.activationMetric || experiment.activationMetric;

  const metricIds = getAllMetricIdsFromExperiment(
    experiment,
    false,
    metricGroups,
  );

  const variationIds = experiment.variations.map((v) => v.id);

  // Get the default analysis
  const analysis = getSnapshotAnalysis(snapshot);

  return {
    id: snapshot.id,
    dateUpdated: snapshot.dateCreated.toISOString(),
    experimentId: snapshot.experiment,
    phase: snapshot.phase + "",
    dimension: dimension,
    dateStart: phase?.dateStarted?.toISOString() || "",
    dateEnd:
      phase?.dateEnded?.toISOString() ||
      snapshot.runStarted?.toISOString() ||
      "",
    settings: {
      datasourceId: experiment.datasource || "",
      assignmentQueryId: experiment.exposureQueryId || "",
      experimentId: experiment.trackingKey,
      segmentId: snapshot.settings.segment,
      queryFilter: snapshot.settings.queryFilter,
      inProgressConversions: snapshot.settings.skipPartialData
        ? "exclude"
        : "include",
      attributionModel: experiment.attributionModel || "firstExposure",
      statsEngine: analysis?.settings?.statsEngine || DEFAULT_STATS_ENGINE,
      goals: experiment.goalMetrics.map((m) =>
        getExperimentMetric(experiment, m),
      ),
      secondaryMetrics: experiment.secondaryMetrics.map((m) =>
        getExperimentMetric(experiment, m),
      ),
      guardrails: experiment.guardrailMetrics.map((m) =>
        getExperimentMetric(experiment, m),
      ),
      ...(activationMetric
        ? {
            activationMetric: getExperimentMetric(experiment, activationMetric),
          }
        : null),
    },
    queryIds: snapshot.queries.map((q) => q.query),
    results: (analysis?.results || []).map((s) => {
      return {
        dimension: s.name,
        totalUsers: s.variations.reduce((sum, v) => sum + v.users, 0),
        checks: {
          srm: s.srm,
        },
        metrics: Array.from(metricIds).map((m) => ({
          metricId: m,
          variations: s.variations.map((v, i) => {
            const data = v.metrics[m];
            return {
              variationId: variationIds[i],
              users: v.users,
              analyses: [
                {
                  engine:
                    analysis?.settings?.statsEngine || DEFAULT_STATS_ENGINE,
                  numerator: data?.value || 0,
                  denominator: data?.denominator || data?.users || 0,
                  mean: data?.stats?.mean || 0,
                  stddev: data?.stats?.stddev || 0,
                  percentChange: data?.expected || 0,
                  ciLow: data?.ci?.[0] ?? 0,
                  ciHigh: data?.ci?.[1] ?? 0,
                  pValue: data?.pValue || 0,
                  risk: data?.risk?.[1] || 0,
                  chanceToBeatControl: data?.chanceToWin || 0,
                },
              ],
            };
          }),
        })),
      };
    }),
  };
}

/**
 * While the `postMetricValidator` can detect the presence of values, it cannot figure out the correctness.
 * @param payload
 * @param datasource
 */
export function postMetricApiPayloadIsValid(
  payload: z.infer<typeof postMetricValidator.bodySchema>,
  datasource: Pick<DataSourceInterface, "type">,
): { valid: true } | { valid: false; error: string } {
  const { type, sql, sqlBuilder, mixpanel, behavior } = payload;

  // Validate query format: sql, sqlBuilder, mixpanel
  let queryFormatCount = 0;
  if (sqlBuilder) {
    queryFormatCount++;
  }
  if (sql) {
    queryFormatCount++;
  }
  if (mixpanel) {
    queryFormatCount++;
  }
  if (queryFormatCount !== 1) {
    return {
      valid: false,
      error: "Can only specify one of: sql, sqlBuilder, mixpanel",
    };
  }

  // Validate behavior
  if (behavior) {
    const { riskThresholdDanger, riskThresholdSuccess } = behavior;

    // Enforce that both and riskThresholdSuccess exist, or neither
    const riskDangerExists = typeof riskThresholdDanger !== "undefined";
    const riskSuccessExists = typeof riskThresholdSuccess !== "undefined";
    if (riskDangerExists !== riskSuccessExists)
      return {
        valid: false,
        error:
          "Must provide both riskThresholdDanger and riskThresholdSuccess or neither.",
      };

    // We have both. Make sure they're valid
    if (riskDangerExists && riskSuccessExists) {
      // Enforce riskThresholdDanger must be higher than riskThresholdSuccess
      if (riskThresholdDanger < riskThresholdSuccess)
        return {
          valid: false,
          error: "riskThresholdDanger must be higher than riskThresholdSuccess",
        };
    }

    // Validate conversion window
    const { conversionWindowEnd, conversionWindowStart } = behavior;
    const conversionWindowEndExists =
      typeof conversionWindowEnd !== "undefined";
    const conversionWindowStartExists =
      typeof conversionWindowStart !== "undefined";
    if (conversionWindowEndExists !== conversionWindowStartExists) {
      return {
        valid: false,
        error:
          "Must specify both `behavior.conversionWindowStart` and `behavior.conversionWindowEnd` or neither",
      };
    }

    if (conversionWindowEndExists && conversionWindowStartExists) {
      // Enforce conversion window end is greater than start
      if (conversionWindowEnd <= conversionWindowStart)
        return {
          valid: false,
          error:
            "`behavior.conversionWindowEnd` must be greater than `behavior.conversionWindowStart`",
        };
    }

    // Min/max percentage change
    const { maxPercentChange, minPercentChange } = behavior;
    const maxPercentExists = typeof maxPercentChange !== "undefined";
    const minPercentExists = typeof minPercentChange !== "undefined";
    // Enforce both max/min percent or neither
    if (maxPercentExists !== minPercentExists)
      return {
        valid: false,
        error:
          "Must specify both `behavior.maxPercentChange` and `behavior.minPercentChange` or neither",
      };

    if (maxPercentExists && minPercentExists) {
      // Enforce max is greater than min
      if (maxPercentChange <= minPercentChange)
        return {
          valid: false,
          error:
            "`behavior.maxPercentChange` must be greater than `behavior.minPercentChange`",
        };
    }

    // Check capping args + capping values
    const { cappingSettings } = behavior;

    const cappingExists =
      typeof cappingSettings !== "undefined" && !!cappingSettings.type;
    const capValueExists = typeof cappingSettings?.value !== "undefined";
    if (cappingExists !== capValueExists) {
      return {
        valid: false,
        error:
          "Must specify both `behavior.cappingSettings.type` (as non-null) and `behavior.cappingSettings.value` or neither.",
      };
    }
    if (
      cappingSettings?.type === "percentile" &&
      (cappingSettings?.value || 0) > 1
    ) {
      return {
        valid: false,
        error:
          "When using percentile capping, `behavior.capValue` must be between 0 and 1.",
      };
    }
  }

  // Validate for payload.sql
  if (sql) {
    // Validate binomial metrics
    if (type === "binomial" && typeof sql.userAggregationSQL !== "undefined")
      return {
        valid: false,
        error: "Binomial metrics cannot have userAggregationSQL",
      };
  }

  // Validate payload.mixpanel
  if (mixpanel) {
    // Validate binomial metrics
    if (type === "binomial" && typeof mixpanel.eventValue !== "undefined")
      return {
        valid: false,
        error: "Binomial metrics cannot have an eventValue",
      };

    if (datasource.type !== "mixpanel")
      return {
        valid: false,
        error: "Mixpanel datasources must provide `mixpanel`",
      };
  }

  // Validate payload.sqlBuilder
  if (sqlBuilder) {
    // Validate binomial metrics
    if (
      type === "binomial" &&
      typeof sqlBuilder.valueColumnName !== "undefined"
    )
      return {
        valid: false,
        error: "Binomial metrics cannot have a valueColumnName",
      };
  }

  return {
    valid: true,
  };
}

export function putMetricApiPayloadIsValid(
  payload: z.infer<typeof putMetricValidator.bodySchema>,
): { valid: true } | { valid: false; error: string } {
  const { type, sql, sqlBuilder, mixpanel, behavior } = payload;

  // Validate query format: sql, sqlBuilder, mixpanel
  let queryFormatCount = 0;
  if (sqlBuilder) {
    queryFormatCount++;
  }
  if (sql) {
    queryFormatCount++;
  }
  if (mixpanel) {
    queryFormatCount++;
  }
  if (queryFormatCount > 1) {
    return {
      valid: false,
      error: "Can only specify one of: sql, sqlBuilder, mixpanel",
    };
  }

  // Validate behavior
  if (behavior) {
    const { riskThresholdDanger, riskThresholdSuccess } = behavior;

    // Enforce that both and riskThresholdSuccess exist, or neither
    const riskDangerExists = typeof riskThresholdDanger !== "undefined";
    const riskSuccessExists = typeof riskThresholdSuccess !== "undefined";
    if (riskDangerExists !== riskSuccessExists)
      return {
        valid: false,
        error:
          "Must provide both riskThresholdDanger and riskThresholdSuccess or neither.",
      };

    // We have both. Make sure they're valid
    if (riskDangerExists && riskSuccessExists) {
      // Enforce riskThresholdDanger must be higher than riskThresholdSuccess
      if (riskThresholdDanger < riskThresholdSuccess)
        return {
          valid: false,
          error: "riskThresholdDanger must be higher than riskThresholdSuccess",
        };
    }

    // Validate conversion window
    const { conversionWindowEnd, conversionWindowStart } = behavior;
    const conversionWindowEndExists =
      typeof conversionWindowEnd !== "undefined";
    const conversionWindowStartExists =
      typeof conversionWindowStart !== "undefined";
    if (conversionWindowEndExists !== conversionWindowStartExists) {
      return {
        valid: false,
        error:
          "Must specify both `behavior.conversionWindowStart` and `behavior.conversionWindowEnd` or neither",
      };
    }

    if (conversionWindowEndExists && conversionWindowStartExists) {
      // Enforce conversion window end is greater than start
      if (conversionWindowEnd <= conversionWindowStart)
        return {
          valid: false,
          error:
            "`behavior.conversionWindowEnd` must be greater than `behavior.conversionWindowStart`",
        };
    }

    // Min/max percentage change
    const { maxPercentChange, minPercentChange } = behavior;
    const maxPercentExists = typeof maxPercentChange !== "undefined";
    const minPercentExists = typeof minPercentChange !== "undefined";
    // Enforce both max/min percent or neither
    if (maxPercentExists !== minPercentExists)
      return {
        valid: false,
        error:
          "Must specify both `behavior.maxPercentChange` and `behavior.minPercentChange` or neither",
      };

    if (maxPercentExists && minPercentExists) {
      // Enforce max is greater than min
      if (maxPercentChange <= minPercentChange)
        return {
          valid: false,
          error:
            "`behavior.maxPercentChange` must be greater than `behavior.minPercentChange`",
        };
    }

    // Check capping args + capping values
    const { capping, capValue } = behavior;

    const cappingExists = typeof capping !== "undefined" && capping !== null;
    const capValueExists = typeof capValue !== "undefined";
    if (cappingExists !== capValueExists) {
      return {
        valid: false,
        error:
          "Must specify `behavior.capping` (as non-null) and `behavior.capValue` or neither.",
      };
    }
    if (capping === "percentile" && (capValue || 0) > 1) {
      return {
        valid: false,
        error:
          "When using percentile capping, `behavior.capValue` must be between 0 and 1.",
      };
    }
  }

  // Validate for payload.sql
  if (sql) {
    // Validate binomial metrics
    if (type === "binomial" && typeof sql.userAggregationSQL !== "undefined")
      return {
        valid: false,
        error: "Binomial metrics cannot have userAggregationSQL",
      };
  }

  // Validate payload.mixpanel
  if (mixpanel) {
    // Validate binomial metrics
    if (type === "binomial" && typeof mixpanel.eventValue !== "undefined")
      return {
        valid: false,
        error: "Binomial metrics cannot have an eventValue",
      };
  }

  // Validate payload.sqlBuilder
  if (sqlBuilder) {
    // Validate binomial metrics
    if (
      type === "binomial" &&
      typeof sqlBuilder.valueColumnName !== "undefined"
    )
      return {
        valid: false,
        error: "Binomial metrics cannot have a valueColumnName",
      };
  }

  return {
    valid: true,
  };
}

/**
 * Converts the OpenAPI POST /metric payload to a {@link MetricInterface}
 * @param payload
 * @param organization
 * @param datasource
 */
export function postMetricApiPayloadToMetricInterface(
  payload: z.infer<typeof postMetricValidator.bodySchema>,
  organization: OrganizationInterface,
  datasource: Pick<DataSourceInterface, "type">,
): Omit<MetricInterface, "dateCreated" | "dateUpdated" | "id"> {
  const {
    datasourceId,
    name,
    description = "",
    type,
    behavior,
    owner = "",
    sql,
    sqlBuilder,
    mixpanel,
    tags = [],
    projects = [],
    managedBy = "",
  } = payload;

  const metric: Omit<MetricInterface, "dateCreated" | "dateUpdated" | "id"> = {
    datasource: datasourceId,
    description,
    managedBy,
    name,
    organization: organization.id,
    owner,
    tags,
    projects,
    inverse: behavior?.goal === "decrease",
    ignoreNulls: false,
    queries: [],
    runStarted: null,
    cappingSettings: {
      type: DEFAULT_METRIC_CAPPING,
      value: DEFAULT_METRIC_CAPPING_VALUE,
    },
    windowSettings: {
      type: DEFAULT_METRIC_WINDOW,
      delayValue: DEFAULT_METRIC_WINDOW_DELAY_HOURS,
      delayUnit: "hours",
      windowValue: DEFAULT_CONVERSION_WINDOW_HOURS,
      windowUnit: "hours",
    },
    priorSettings: {
      override: false,
      proper: false,
      mean: 0,
      stddev: DEFAULT_PROPER_PRIOR_STDDEV,
    },
    type,
    userIdColumns: (sqlBuilder?.identifierTypeColumns || []).reduce<
      Record<string, string>
    >((acc, { columnName, identifierType }) => {
      acc[columnName] = identifierType;
      return acc;
    }, {}),
  };

  // Assign all undefined behavior fields to the metric
  if (behavior) {
    if (typeof behavior.cappingSettings !== "undefined") {
      metric.cappingSettings = {
        type:
          behavior.cappingSettings.type === "none"
            ? ""
            : (behavior.cappingSettings.type ?? ""),
        value: behavior.cappingSettings.value ?? DEFAULT_METRIC_CAPPING_VALUE,
        ignoreZeros: behavior.cappingSettings.ignoreZeros,
      };
      // handle old post requests
    } else if (typeof behavior.capping !== "undefined") {
      metric.cappingSettings.type = behavior.capping ?? "";
      metric.cappingSettings.value =
        behavior.capValue ?? DEFAULT_METRIC_CAPPING_VALUE;
    } else if (typeof behavior.cap !== "undefined" && behavior.cap) {
      metric.cappingSettings.type = "absolute";
      metric.cappingSettings.value = behavior.cap;
    }

    if (typeof behavior.windowSettings !== "undefined") {
      metric.windowSettings = {
        type:
          behavior.windowSettings.type === "none"
            ? ""
            : (behavior?.windowSettings?.type ?? DEFAULT_METRIC_WINDOW),
        delayUnit: behavior.windowSettings.delayUnit ?? "hours",
        delayValue:
          behavior.windowSettings.delayValue ??
          behavior.windowSettings.delayHours ??
          DEFAULT_METRIC_WINDOW_DELAY_HOURS,
        windowUnit: behavior.windowSettings.windowUnit ?? "hours",
        windowValue:
          behavior.windowSettings.windowValue ??
          DEFAULT_CONVERSION_WINDOW_HOURS,
      };
    } else if (typeof behavior.conversionWindowStart !== "undefined") {
      // The start of a Conversion Window relative to the exposure date, in hours. This is equivalent to the Conversion Delay
      metric.windowSettings.delayValue = behavior.conversionWindowStart;
      metric.windowSettings.delayUnit = "hours";

      // The end of a Conversion Window relative to the exposure date, in hours.
      // This is equivalent to the Conversion Delay + Conversion Window Hours settings in the UI. In other words,
      // if you want a 48 hour window starting after 24 hours, you would set conversionWindowStart to 24 and
      // conversionWindowEnd to 72 (24+48).
      if (typeof behavior.conversionWindowEnd !== "undefined") {
        metric.windowSettings.windowValue =
          behavior.conversionWindowEnd - behavior.conversionWindowStart;
      }
    }

    if (typeof behavior.maxPercentChange !== "undefined") {
      metric.maxPercentChange = behavior.maxPercentChange;
    }

    if (typeof behavior.minPercentChange !== "undefined") {
      metric.minPercentChange = behavior.minPercentChange;
    }

    if (typeof behavior.minSampleSize !== "undefined") {
      metric.minSampleSize = behavior.minSampleSize;
    }

    if (typeof behavior.riskThresholdDanger !== "undefined") {
      metric.loseRisk = behavior.riskThresholdDanger;
    }

    if (typeof behavior.riskThresholdSuccess !== "undefined") {
      metric.winRisk = behavior.riskThresholdSuccess;
    }
  }

  let queryFormat: undefined | "builder" | "sql" = undefined;
  if (sqlBuilder) {
    queryFormat = "builder";
  } else if (sql) {
    queryFormat = "sql";
  }
  metric.queryFormat = queryFormat;

  // Conditions
  metric.conditions =
    datasource.type == "mixpanel"
      ? (mixpanel?.conditions || []).map(({ operator, property, value }) => ({
          column: property,
          operator: operator as Operator,
          value: value,
        }))
      : ((sqlBuilder?.conditions || []) as Condition[]);

  if (sqlBuilder) {
    // conditions are handled above in the Conditions section
    metric.table = sqlBuilder.tableName;
    metric.timestampColumn = sqlBuilder.timestampColumnName;
    metric.column = sqlBuilder.valueColumnName;
  }

  if (sql) {
    metric.aggregation = sql.userAggregationSQL;
    metric.denominator = sql.denominatorMetricId;
    metric.userIdTypes = sql.identifierTypes;
    metric.sql = sql.conversionSQL;
  }

  if (mixpanel) {
    metric.aggregation = mixpanel.userAggregation;
    metric.table = mixpanel.eventName;
    metric.column = mixpanel.eventValue;
  }

  return metric;
}

/**
 * Converts the OpenAPI PUT /metric payload to a {@link MetricInterface}
 * @param payload
 * @param organization
 * @param datasource
 */
export function putMetricApiPayloadToMetricInterface(
  payload: z.infer<typeof putMetricValidator.bodySchema>,
): Partial<MetricInterface> {
  const {
    behavior,
    sql,
    sqlBuilder,
    mixpanel,
    description,
    name,
    owner,
    tags,
    projects,
    type,
    managedBy,
    archived,
  } = payload;

  const metric: Partial<MetricInterface> = {
    ...(typeof description !== "undefined" ? { description } : {}),
    ...(typeof name !== "undefined" ? { name } : {}),
    ...(typeof owner !== "undefined" ? { owner } : {}),
    ...(typeof tags !== "undefined" ? { tags } : {}),
    ...(typeof projects !== "undefined" ? { projects } : {}),
    ...(typeof type !== "undefined" ? { type } : {}),
    ...(typeof archived !== "undefined"
      ? { status: archived ? "archived" : "active" }
      : {}),
  };

  // Assign all undefined behavior fields to the metric
  if (behavior) {
    if (typeof behavior.goal !== "undefined") {
      metric.inverse = behavior.goal === "decrease";
    }

    if (typeof behavior.cappingSettings !== "undefined") {
      metric.cappingSettings = {
        ...behavior.cappingSettings,
        type:
          behavior.cappingSettings.type === "none"
            ? ""
            : (behavior.cappingSettings.type ?? ""),
        value: behavior.cappingSettings.value ?? DEFAULT_METRIC_CAPPING_VALUE,
        ignoreZeros: behavior.cappingSettings.ignoreZeros,
      };
    } else if (typeof behavior.capping !== "undefined") {
      metric.cappingSettings = {
        type: behavior.capping ?? DEFAULT_METRIC_CAPPING,
        value: behavior.capValue ?? DEFAULT_METRIC_CAPPING_VALUE,
      };
    }

    if (typeof behavior.windowSettings !== "undefined") {
      metric.windowSettings = {
        type:
          behavior.windowSettings?.type == "none"
            ? ""
            : (behavior.windowSettings?.type ?? DEFAULT_METRIC_WINDOW),
        delayValue:
          behavior.windowSettings?.delayValue ??
          behavior.windowSettings?.delayHours ??
          DEFAULT_METRIC_WINDOW_DELAY_HOURS,
        delayUnit: behavior.windowSettings?.delayUnit ?? "hours",
        windowValue:
          behavior.windowSettings?.windowValue ??
          DEFAULT_CONVERSION_WINDOW_HOURS,
        windowUnit: behavior.windowSettings?.windowUnit ?? "hours",
      };
    } else if (typeof behavior.conversionWindowStart !== "undefined") {
      // The start of a Conversion Window relative to the exposure date, in hours. This is equivalent to the Conversion Delay
      metric.windowSettings = {
        type: DEFAULT_METRIC_WINDOW,
        delayValue: behavior.conversionWindowStart,
        delayUnit: "hours",
        windowValue: DEFAULT_CONVERSION_WINDOW_HOURS,
        windowUnit: "hours",
      };

      // The end of a Conversion Window relative to the exposure date, in hours.
      // This is equivalent to the Conversion Delay + Conversion Window Hours settings in the UI. In other words,
      // if you want a 48 hour window starting after 24 hours, you would set conversionWindowStart to 24 and
      // conversionWindowEnd to 72 (24+48).
      if (typeof behavior.conversionWindowEnd !== "undefined") {
        metric.windowSettings.windowValue =
          behavior.conversionWindowEnd - behavior.conversionWindowStart;
      }
    }

    if (typeof behavior.maxPercentChange !== "undefined") {
      metric.maxPercentChange = behavior.maxPercentChange;
    }

    if (typeof behavior.minPercentChange !== "undefined") {
      metric.minPercentChange = behavior.minPercentChange;
    }

    if (typeof behavior.minSampleSize !== "undefined") {
      metric.minSampleSize = behavior.minSampleSize;
    }

    if (typeof behavior.riskThresholdDanger !== "undefined") {
      metric.loseRisk = behavior.riskThresholdDanger;
    }

    if (typeof behavior.riskThresholdSuccess !== "undefined") {
      metric.winRisk = behavior.riskThresholdSuccess;
    }
  }

  if (sqlBuilder) {
    metric.queryFormat = "builder";
  } else if (sql) {
    metric.queryFormat = "sql";
  }

  // Conditions
  if (mixpanel?.conditions) {
    metric.conditions = mixpanel.conditions.map(
      ({ operator, property, value }) => ({
        column: property,
        operator: operator as Operator,
        value: value,
      }),
    );
  } else if (sqlBuilder?.conditions) {
    metric.conditions = sqlBuilder.conditions as Condition[];
  }

  if (sqlBuilder) {
    if (typeof sqlBuilder.tableName !== "undefined") {
      metric.table = sqlBuilder.tableName;
    }
    if (typeof sqlBuilder.timestampColumnName !== "undefined") {
      metric.timestampColumn = sqlBuilder.timestampColumnName;
    }
    if (typeof sqlBuilder.valueColumnName !== "undefined") {
      metric.column = sqlBuilder.valueColumnName;
    }
    if (typeof sqlBuilder.identifierTypeColumns !== "undefined") {
      metric.userIdColumns = (sqlBuilder?.identifierTypeColumns || []).reduce<
        Record<string, string>
      >((acc, { columnName, identifierType }) => {
        acc[columnName] = identifierType;
        return acc;
      }, {});
    }
  }

  if (sql) {
    if (typeof sql.userAggregationSQL !== "undefined") {
      metric.aggregation = sql.userAggregationSQL;
    }
    if (typeof sql.denominatorMetricId !== "undefined") {
      metric.denominator = sql.denominatorMetricId;
    }
    if (typeof sql.identifierTypes !== "undefined") {
      metric.userIdTypes = sql.identifierTypes;
    }
    if (typeof sql.conversionSQL !== "undefined") {
      metric.sql = sql.conversionSQL;
    }
  }

  if (mixpanel) {
    if (typeof mixpanel.userAggregation !== "undefined") {
      metric.aggregation = mixpanel.userAggregation;
    }
    if (typeof mixpanel.eventName !== "undefined") {
      metric.table = mixpanel.eventName;
    }
    if (typeof mixpanel.eventValue !== "undefined") {
      metric.column = mixpanel.eventValue;
    }
  }

  if (managedBy !== undefined) {
    metric.managedBy = managedBy;
  }

  return metric;
}

export function toMetricApiInterface(
  organization: OrganizationInterface,
  metric: MetricInterface,
  datasource: DataSourceInterface | null,
): ApiMetric {
  const metricDefaults = organization.settings?.metricDefaults;

  const obj: ApiMetric = {
    id: metric.id,
    managedBy: metric.managedBy || "",
    name: metric.name,
    description: metric.description || "",
    dateCreated: metric.dateCreated?.toISOString() || "",
    dateUpdated: metric.dateUpdated?.toISOString() || "",
    archived: metric.status === "archived",
    datasourceId: datasource?.id || "",
    owner: metric.owner || "",
    projects: metric.projects || [],
    tags: metric.tags || [],
    type: metric.type,
    behavior: {
      goal: metric.inverse ? "decrease" : "increase",
      cappingSettings: metric.cappingSettings
        ? {
            ...metric.cappingSettings,
            type: metric.cappingSettings.type || "none",
          }
        : {
            type: DEFAULT_METRIC_CAPPING || "none",
            value: DEFAULT_METRIC_CAPPING_VALUE,
          },
      minPercentChange:
        metric.minPercentChange ?? metricDefaults?.minPercentageChange ?? 0.005,
      maxPercentChange:
        metric.maxPercentChange ?? metricDefaults?.maxPercentageChange ?? 0.5,
      minSampleSize:
        metric.minSampleSize ?? metricDefaults?.minimumSampleSize ?? 150,
      targetMDE: metric.targetMDE ?? metricDefaults?.targetMDE ?? 0.1,
      riskThresholdDanger: metric.loseRisk ?? 0.0125,
      riskThresholdSuccess: metric.winRisk ?? 0.0025,
      windowSettings: metric.windowSettings
        ? {
            ...metric.windowSettings,
            type: metric.windowSettings.type || "none",
          }
        : metricDefaults?.windowSettings
          ? {
              ...metricDefaults.windowSettings,
              type: metricDefaults.windowSettings.type || "none",
            }
          : {
              type: DEFAULT_METRIC_WINDOW || "none",
              delayValue: metric.earlyStart
                ? -0.5
                : DEFAULT_METRIC_WINDOW_DELAY_HOURS,
              delayUnit: "hours",
              windowValue: DEFAULT_CONVERSION_WINDOW_HOURS,
              windowUnit: "hours",
            },
    },
  };

  if (datasource) {
    if (datasource.type === "mixpanel") {
      obj.mixpanel = {
        eventName: metric.table || "",
        eventValue: metric.column || "",
        userAggregation: metric.aggregation || "sum(values)",
        conditions: (metric.conditions || []).map((c) => ({
          property: c.column,
          operator: c.operator,
          value: c.value,
        })),
      };
    } else if (datasource.type !== "google_analytics") {
      const identifierTypes = metric.userIdTypes ?? ["user_id"];
      obj.sql = {
        identifierTypes,
        // TODO: if builder mode is selected, use that to generate the SQL here
        conversionSQL: metric.sql || "",
        userAggregationSQL: metric.aggregation || "SUM(value)",
        denominatorMetricId: metric.denominator || "",
      };

      if (metric.queryFormat === "builder") {
        obj.sqlBuilder = {
          identifierTypeColumns: identifierTypes.map((t) => ({
            identifierType: t,
            columnName: metric.userIdColumns?.[t] || t,
          })),
          tableName: metric.table || "",
          valueColumnName: metric.column || "",
          timestampColumnName: metric.timestampColumn || "timestamp",
          conditions: metric.conditions || [],
        };
      }
    }
  }

  return obj;
}

export const toNamespaceRange = (
  raw: number[] | undefined,
): [number, number] => [raw?.[0] ?? 0, raw?.[1] ?? 1];
/**
 * Converts the OpenAPI POST /experiment payload to a {@link ExperimentInterface}
 * @param payload
 * @param organization
 * @param datasource
 * @param userId
 */
export function postExperimentApiPayloadToInterface(
  payload: z.infer<typeof postExperimentValidator.bodySchema>,
  organization: OrganizationInterface,
  datasource: DataSourceInterface | null,
): Omit<ExperimentInterface, "dateCreated" | "dateUpdated" | "id"> {
  const phases: ExperimentPhase[] = payload.phases?.map((p) => {
    const conditionRes = validateCondition(p.condition);
    if (!conditionRes.success) {
      throw new Error(`Invalid targeting condition: ${conditionRes.error}`);
    }
    p.prerequisites?.forEach((prerequisite) => {
      const conditionRes = validateCondition(prerequisite.condition);
      if (!conditionRes.success) {
        throw new Error(
          `Invalid prerequisite condition: ${conditionRes.error}`,
        );
      }
    });

    return {
      ...p,
      dateStarted: new Date(p.dateStarted),
      dateEnded: p.dateEnded ? new Date(p.dateEnded) : undefined,
      reason: p.reason || "",
      coverage: p.coverage != null ? p.coverage : 1,
      condition: p.condition || "{}",
      prerequisites: p.prerequisites || [],
      savedGroups: (p.savedGroupTargeting || []).map((s) => ({
        match: s.matchType,
        ids: s.savedGroups,
      })),
      namespace: {
        name: p.namespace?.namespaceId || "",
        range: toNamespaceRange(p.namespace?.range),
        enabled: p.namespace?.enabled != null ? p.namespace.enabled : false,
      },
      variationWeights:
        p.variationWeights ||
        payload.variations.map(() => 1 / payload.variations.length),
    };
  }) || [
    {
      coverage: 1,
      dateStarted: new Date(),
      name: "Main",
      reason: "",
      variationWeights: payload.variations.map(
        () => 1 / payload.variations.length,
      ),
      condition: "",
      savedGroups: [],
      namespace: {
        enabled: false,
        name: "",
        range: [0, 1],
      },
    },
  ];

  const obj: Omit<ExperimentInterface, "dateCreated" | "dateUpdated" | "id"> = {
    organization: organization.id,
    datasource: datasource?.id ?? "",
    archived: payload.archived ?? false,
    hashAttribute: payload.hashAttribute ?? "",
    fallbackAttribute: payload.fallbackAttribute || "",
    hashVersion: payload.hashVersion ?? 2,
    disableStickyBucketing: payload.disableStickyBucketing ?? false,
    ...(payload.bucketVersion !== undefined
      ? { bucketVersion: payload.bucketVersion }
      : {}),
    ...(payload.minBucketVersion !== undefined
      ? { minBucketVersion: payload.minBucketVersion }
      : {}),
    autoSnapshots: payload.autoRefresh ?? true,
    project: payload.project,
    owner: payload.owner || "",
    trackingKey: payload.trackingKey || "",
    exposureQueryId:
      payload.assignmentQueryId ||
      datasource?.settings.queries?.exposure?.[0]?.id ||
      "",
    name: payload.name || "",
    type: payload.type || "standard",
    phases,
    tags: payload.tags || [],
    description: payload.description || "",
    hypothesis: payload.hypothesis || "",
    goalMetrics: payload.metrics || [],
    secondaryMetrics: payload.secondaryMetrics || [],
    guardrailMetrics: payload.guardrailMetrics || [],
    activationMetric: payload.activationMetric || "",
    metricOverrides: [],
    decisionFrameworkSettings: {},
    segment: payload.segmentId || "",
    queryFilter: payload.queryFilter || "",
    skipPartialData: payload.inProgressConversions === "strict",
    attributionModel: payload.attributionModel || "firstExposure",
    ...(payload.statsEngine ? { statsEngine: payload.statsEngine } : {}),
    variations:
      payload.variations.map((v) => ({
        ...v,
        id: generateVariationId(),
        screenshots: v.screenshots || [],
      })) || [],
    // Legacy field, no longer used when creating experiments
    implementation: "code",
    status: payload.status || "draft",
    analysis: "",
    releasedVariationId: payload.releasedVariationId || "",
    excludeFromPayload: !!payload.excludeFromPayload,
    autoAssign: false,
    previewURL: "",
    targetURLRegex: "",
    ideaSource: "",
    sequentialTestingEnabled:
      payload.sequentialTestingEnabled ??
      !!organization?.settings?.sequentialTestingEnabled,
    sequentialTestingTuningParameter:
      payload.sequentialTestingTuningParameter ??
      organization?.settings?.sequentialTestingTuningParameter ??
      DEFAULT_SEQUENTIAL_TESTING_TUNING_PARAMETER,
    regressionAdjustmentEnabled:
      payload.regressionAdjustmentEnabled ??
      !!organization?.settings?.regressionAdjustmentEnabled,
    shareLevel: payload.shareLevel,
    pinnedMetricSlices: payload.pinnedMetricSlices || [],
    customMetricSlices: payload.customMetricSlices || [],
    customFields: payload.customFields,
  };

  const { settings } = getScopedSettings({
    organization,
  });

  if (payload.type === "multi-armed-bandit") {
    Object.assign(
      obj,
      resetExperimentBanditSettings({
        experiment: obj as unknown as ExperimentInterface,
        settings,
      }),
    );
  }

  return obj;
}

/**
 * Converts the OpenAPI POST /experiment/:id payload to a {@link ExperimentInterface}
 * @param payload
 * @param organization
 * @param datasource
 * @param userId
 */
export function updateExperimentApiPayloadToInterface(
  payload: z.infer<typeof updateExperimentValidator.bodySchema>,
  experiment: ExperimentInterface,
  metricMap: Map<string, ExperimentMetricInterface>,
  organization: OrganizationInterface,
): Partial<ExperimentInterface> {
  const {
    trackingKey,
    project,
    owner,
    datasourceId,
    assignmentQueryId,
    hashAttribute,
    hashVersion,
    disableStickyBucketing,
    bucketVersion,
    minBucketVersion,
    name,
    type,
    tags,
    description,
    hypothesis,
    metrics,
    guardrailMetrics,
    activationMetric,
    segmentId,
    queryFilter,
    archived,
    status,
    phases,
    variations,
    releasedVariationId,
    excludeFromPayload,
    inProgressConversions,
    attributionModel,
    statsEngine,
    regressionAdjustmentEnabled,
    sequentialTestingEnabled,
    sequentialTestingTuningParameter,
    secondaryMetrics,
    shareLevel,
    pinnedMetricSlices,
    customMetricSlices,
    customFields,
    autoRefresh,
  } = payload;
  let changes: ExperimentInterface = {
    ...(trackingKey ? { trackingKey } : {}),
    ...(project !== undefined ? { project } : {}),
    ...(owner !== undefined ? { owner } : {}),
    ...(datasourceId ? { datasource: datasourceId } : {}),
    ...(assignmentQueryId ? { assignmentQueryId } : {}),
    ...(hashAttribute ? { hashAttribute } : {}),
    ...(hashVersion ? { hashVersion } : {}),
    ...(disableStickyBucketing !== undefined ? { disableStickyBucketing } : {}),
    ...(bucketVersion !== undefined ? { bucketVersion } : {}),
    ...(minBucketVersion !== undefined ? { minBucketVersion } : {}),
    ...(name ? { name } : {}),
    ...(type ? { type } : {}),
    ...(tags ? { tags } : {}),
    ...(description !== undefined ? { description } : {}),
    ...(hypothesis !== undefined ? { hypothesis } : {}),
    ...(metrics ? { goalMetrics: metrics } : {}),
    ...(guardrailMetrics ? { guardrailMetrics } : {}),
    ...(secondaryMetrics ? { secondaryMetrics } : {}),
    ...(activationMetric ? { activationMetric } : {}),
    ...(segmentId ? { segment: segmentId } : {}),
    ...(queryFilter !== undefined ? { queryFilter } : {}),
    ...(archived !== undefined ? { archived } : {}),
    ...(status ? { status } : {}),
    ...(releasedVariationId !== undefined ? { releasedVariationId } : {}),
    ...(excludeFromPayload !== undefined ? { excludeFromPayload } : {}),
    ...(inProgressConversions !== undefined
      ? { skipPartialData: inProgressConversions === "strict" }
      : {}),
    ...(attributionModel !== undefined ? { attributionModel } : {}),
    ...(statsEngine !== undefined ? { statsEngine } : {}),
    ...(regressionAdjustmentEnabled !== undefined
      ? { regressionAdjustmentEnabled }
      : {}),
    ...(sequentialTestingEnabled !== undefined
      ? { sequentialTestingEnabled }
      : {}),
    ...(sequentialTestingTuningParameter !== undefined
      ? { sequentialTestingTuningParameter }
      : {}),
    ...(variations
      ? {
          variations: variations?.map((v) => ({
            id: generateVariationId(),
            screenshots: [],
            ...v,
          })),
        }
      : {}),
    ...(phases
      ? {
          phases: phases.map((p) => {
            const conditionRes = validateCondition(p.condition);
            if (!conditionRes.success) {
              throw new Error(
                `Invalid targeting condition: ${conditionRes.error}`,
              );
            }
            p.prerequisites?.forEach((prerequisite) => {
              const conditionRes = validateCondition(prerequisite.condition);
              if (!conditionRes.success) {
                throw new Error(
                  `Invalid prerequisite condition: ${conditionRes.error}`,
                );
              }
            });

            return {
              ...p,
              dateStarted: new Date(p.dateStarted),
              dateEnded: p.dateEnded ? new Date(p.dateEnded) : undefined,
              reason: p.reason || "",
              coverage: p.coverage != null ? p.coverage : 1,
              condition: p.condition || "{}",
              prerequisites: p.prerequisites || [],
              savedGroups: (p.savedGroupTargeting || []).map((s) => ({
                match: s.matchType,
                ids: s.savedGroups,
              })),
              namespace: {
                name: p.namespace?.namespaceId || "",
                range: toNamespaceRange(p.namespace?.range),
                enabled:
                  p.namespace?.enabled != null ? p.namespace.enabled : false,
              },
              variationWeights:
                p.variationWeights ||
                (payload.variations || experiment.variations)?.map(
                  (_v, _i, arr) => 1 / arr.length,
                ),
            };
          }),
        }
      : {}),
    ...(shareLevel !== undefined ? { shareLevel } : {}),
    ...(pinnedMetricSlices !== undefined ? { pinnedMetricSlices } : {}),
    ...(customMetricSlices !== undefined ? { customMetricSlices } : {}),
    ...(customFields !== undefined ? { customFields } : {}),
    ...(autoRefresh !== undefined ? { autoSnapshots: !!autoRefresh } : {}),
    dateUpdated: new Date(),
  } as ExperimentInterface;

  const { settings } = getScopedSettings({
    organization,
  });

  // Clean up some vars for bandits, but only if safe to do so...
  // If it's a draft, hasn't been run as a bandit before, and is/will be a MAB:
  if (
    experiment.status === "draft" &&
    experiment.banditStage === undefined &&
    ((changes.type === undefined && experiment.type === "multi-armed-bandit") ||
      changes.type === "multi-armed-bandit")
  ) {
    changes = resetExperimentBanditSettings({
      experiment,
      metricMap,
      changes,
      settings,
    }) as ExperimentInterface;
  }
  // If it's already a bandit and..
  if (experiment.type === "multi-armed-bandit") {
    // ...the schedule has changed, recompute next run
    if (
      changes.banditScheduleUnit !== undefined ||
      changes.banditScheduleValue !== undefined ||
      changes.banditBurnInUnit !== undefined ||
      changes.banditBurnInValue !== undefined
    ) {
      changes.nextSnapshotAttempt = determineNextBanditSchedule({
        ...experiment,
        ...changes,
      } as ExperimentInterface);
    }
  }

  return changes;
}

export async function getSettingsForSnapshotMetrics(
  context: ReqContext | ApiReqContext,
  experiment: ExperimentInterface,
): Promise<{
  regressionAdjustmentEnabled: boolean;
  settingsForSnapshotMetrics: MetricSnapshotSettings[];
}> {
  let regressionAdjustmentEnabled = false;
  const settingsForSnapshotMetrics: MetricSnapshotSettings[] = [];
  const metricMap = await getMetricMap(context);

  const metricGroups = await context.models.metricGroups.getAll();
  const allExperimentMetricIds = getAllMetricIdsFromExperiment(
    experiment,
    false,
    metricGroups,
  );
  const allExperimentMetrics = allExperimentMetricIds
    .map((id) => metricMap.get(id))
    .filter(isDefined);

  const denominatorMetrics = allExperimentMetrics
    .filter((m) => m && !isFactMetric(m) && m.denominator)
    .map((m: ExperimentMetricInterface) =>
      metricMap.get(m.denominator as string),
    )
    .filter(Boolean) as MetricInterface[];

  for (const metric of allExperimentMetrics) {
    if (!metric) continue;
    const { metricSnapshotSettings } = getMetricSnapshotSettings({
      metric: metric,
      denominatorMetrics: denominatorMetrics,
      experimentRegressionAdjustmentEnabled:
        experiment.regressionAdjustmentEnabled ??
        DEFAULT_REGRESSION_ADJUSTMENT_ENABLED,
      organizationSettings: context.org.settings,
      metricOverrides: experiment.metricOverrides,
    });
    if (metricSnapshotSettings.regressionAdjustmentEnabled) {
      regressionAdjustmentEnabled = true;
    }
    settingsForSnapshotMetrics.push(metricSnapshotSettings);
  }
  if (!experiment.regressionAdjustmentEnabled) {
    regressionAdjustmentEnabled = false;
  }
  return { regressionAdjustmentEnabled, settingsForSnapshotMetrics };
}

export function visualChangesetsHaveChanges({
  oldVisualChangeset,
  newVisualChangeset,
}: {
  oldVisualChangeset: VisualChangesetInterface;
  newVisualChangeset: VisualChangesetInterface;
}): boolean {
  // If there are visual change differences
  const oldVisualChanges = oldVisualChangeset.visualChanges.map(
    ({ css, js, domMutations }) => ({ css, js, domMutations }),
  );
  const newVisualChanges = newVisualChangeset.visualChanges.map(
    ({ css, js, domMutations }) => ({ css, js, domMutations }),
  );
  if (!isEqual(oldVisualChanges, newVisualChanges)) {
    return true;
  }

  // If there are URL targeting differences
  if (
    !isEqual(oldVisualChangeset.urlPatterns, newVisualChangeset.urlPatterns)
  ) {
    return true;
  }

  // Otherwise, there are no meaningful changes
  return false;
}

export async function getLinkedFeatureInfo(
  context: ReqContext,
  experiment: ExperimentInterface,
) {
  const linkedFeatures = experiment.linkedFeatures || [];
  if (!linkedFeatures.length) return [];

  const features = await getFeaturesByIds(context, linkedFeatures);

  const revisionsByFeatureId = await getFeatureRevisionsByFeatureIds(
    context,
    context.org.id,
    linkedFeatures,
  );

  const environments = getEnvironmentIdsFromOrg(context.org);

  const filter = (rule: FeatureRule) =>
    rule.type === "experiment-ref" && rule.experimentId === experiment.id;

  const linkedFeatureInfo = features.map((feature) => {
    const revisions = revisionsByFeatureId[feature.id] || [];

    // Get all published revisions from most recent to oldest
    const liveMatches = getMatchingRules(feature, filter, environments);

    const draftMatches =
      revisions
        .filter((r) => DRAFT_REVISION_STATUSES.includes(r.status))
        .map((r) => getMatchingRules(feature, filter, environments, r))
        .filter((matches) => matches.length > 0)[0] || [];

    const lockedMatches =
      revisions
        .filter(
          (r) => r.status === "published" && r.version !== feature.version,
        )
        .sort((a, b) => b.version - a.version)
        .map((r) => getMatchingRules(feature, filter, environments, r))
        .filter((matches) => matches.length > 0)[0] || [];

    let state: LinkedFeatureState = "discarded";
    let matches: MatchingRule[] = [];
    if (liveMatches.length > 0) {
      state = "live";
      matches = liveMatches;
    } else if (draftMatches.length > 0) {
      state = "draft";
      matches = draftMatches;
    } else if (lockedMatches.length > 0) {
      state = "locked";
      matches = lockedMatches;
    }

    const uniqueValues: Set<string> = new Set(
      matches.map((m) =>
        JSON.stringify(
          (m.rule as ExperimentRefRule).variations.sort((a, b) =>
            b.variationId.localeCompare(a.variationId),
          ),
        ),
      ),
    );

    const environmentStates: Record<string, LinkedFeatureEnvState> = {};
    environments.forEach((env) => (environmentStates[env] = "missing"));
    matches.forEach((match) => {
      if (!match.environmentEnabled) {
        environmentStates[match.environmentId] = "disabled-env";
      } else if (
        match.rule.enabled === false &&
        environmentStates[match.environmentId] !== "active"
      ) {
        environmentStates[match.environmentId] = "disabled-rule";
      } else if (match.rule.enabled !== false) {
        environmentStates[match.environmentId] = "active";
      }
    });

    const info: LinkedFeatureInfo = {
      feature,
      state,
      environmentStates,
      values: (matches[0]?.rule as ExperimentRefRule)?.variations || [],
      valuesFrom: matches[0]?.environmentId || "",
      rulesAbove: matches.some((m) => m.i > 0),
      inconsistentValues: uniqueValues.size > 1,
    };

    return info;
  });

  return linkedFeatureInfo;
}

export async function getChangesToStartExperiment(
  context: ReqContext,
  experiment: ExperimentInterface,
) {
  const phases = [...experiment.phases];
  const lastIndex = phases.length - 1;

  const changes: Changeset = {};

  // If the experiment doesn't have any results yet, reset the phase start date to now
  if (!experiment.analysisSummary?.snapshotId) {
    phases[lastIndex] = {
      ...phases[lastIndex],
      dateStarted: new Date(),
    };
    changes.phases = phases;
  }

  // Bandit-specific changes
  if (experiment.type === "multi-armed-bandit") {
    const { settings } = getScopedSettings({
      organization: context.org,
      experiment,
    });

    // Multiple events (not just the seed 0th event) means this bandit phase was already running somehow.
    // If multiple events, don't flush.
    const preserveExistingBanditEvents =
      (phases[lastIndex]?.banditEvents?.length ?? 0) > 1;
    Object.assign(
      changes,
      resetExperimentBanditSettings({
        experiment,
        changes,
        settings,
        preserveExistingBanditEvents,
      }),
    );

    // validate datasources
    let datasource: DataSourceInterface | null = null;
    if (!experiment.datasource) {
      throw new Error("Missing datasource");
    }
    datasource = await getDataSourceById(context, experiment.datasource);
    if (!datasource) {
      throw new Error("Invalid datasource: " + experiment.datasource);
    }

    // validate goal metric
    if (!experiment?.goalMetrics?.[0]) {
      throw new Error("Missing goal metric");
    }

    const metric = await getExperimentMetricById(
      context,
      experiment.goalMetrics[0],
    );
    if (!metric) {
      throw new Error("Invalid metric: " + experiment.goalMetrics[0]);
    }
    if (metric.cappingSettings.type === "percentile") {
      throw new Error("Goal metric must not use percentile capping");
    }
  }

  changes.status = "running";

  return changes;
}

export async function getExperimentAnalysisSummary({
  context,
  experiment,
  experimentSnapshot,
}: {
  context: ReqContext;
  experiment: ExperimentInterface;
  experimentSnapshot: ExperimentSnapshotInterface;
}): Promise<ExperimentAnalysisSummary> {
  const analysisSummary: ExperimentAnalysisSummary = {
    snapshotId: experimentSnapshot.id,
    precomputedDimensions: experimentSnapshot.settings.dimensions.map(
      (d) => d.id,
    ),
  };

  const overallTraffic = experimentSnapshot.health?.traffic?.overall;
  const snapshotHealthPower = experimentSnapshot.health?.power;

  const standardSnapshot =
    experimentSnapshot.type === "standard" &&
    experimentSnapshot.analyses?.[0]?.results?.length === 1;
  const totalUsers =
    (overallTraffic?.variationUnits.length
      ? overallTraffic.variationUnits.reduce((acc, a) => acc + a, 0)
      : standardSnapshot
        ? // fall back to first result for standard snapshots if overall traffic
          // is missing
          experimentSnapshot?.analyses?.[0]?.results?.[0]?.variations?.reduce(
            (acc, a) => acc + a.users,
            0,
          )
        : null) ?? null;

  const srm = getSRMValue(experiment.type ?? "standard", experimentSnapshot);

  if (srm !== undefined) {
    analysisSummary.health = {
      srm,
      multipleExposures: experimentSnapshot.multipleExposures,
      totalUsers,
    };

    if (snapshotHealthPower?.type === "error") {
      const errorMessage = snapshotHealthPower.metricVariationPowerResults.find(
        (r) => r.errorMessage !== undefined,
      )?.errorMessage;

      analysisSummary.health.power = {
        type: "error",
        errorMessage:
          errorMessage ?? "An error occurred while calculating power",
      };
    } else if (snapshotHealthPower?.type === "success") {
      analysisSummary.health.power = {
        type: "success",
        isLowPowered: snapshotHealthPower.isLowPowered,
        additionalDaysNeeded: snapshotHealthPower.additionalDaysNeeded,
      };
    }
  }

  const relativeAnalysis = experimentSnapshot.analyses.find(
    (v) => v.settings.differenceType === "relative",
  );

  // by default, we compute experiment results status on relative analysis
  if (relativeAnalysis) {
    const overallResults = relativeAnalysis.results?.[0];
    // redundant check for dimension
    if (overallResults && overallResults.name === "") {
      const resultsStatus = await computeResultsStatus({
        context,
        analysis: relativeAnalysis,
        experiment,
      });

      if (resultsStatus) {
        analysisSummary.resultsStatus = resultsStatus;
      }
    }
  }

  return analysisSummary;
}

export async function updateExperimentAnalysisSummary({
  context,
  experiment,
  experimentSnapshot,
}: {
  context: ReqContext;
  experiment: ExperimentInterface;
  experimentSnapshot: ExperimentSnapshotInterface;
}): Promise<ExperimentInterface> {
  const analysisSummary = await getExperimentAnalysisSummary({
    context,
    experiment,
    experimentSnapshot,
  });

  return updateExperiment({
    context,
    experiment,
    changes: {
      analysisSummary,
    },
  });
}

function getVariationId(
  experiment: ExperimentInterface | SafeRolloutInterface,
  i: number,
): string {
  if ("variations" in experiment) {
    return experiment.variations?.[i]?.id;
  }
  return i + "";
}

export async function computeResultsStatus({
  context,
  analysis,
  experiment,
}: {
  context: ReqContext;
  analysis: ExperimentSnapshotAnalysis | SafeRolloutSnapshotAnalysis;
  experiment: ExperimentInterface | SafeRolloutInterface;
}): Promise<ExperimentAnalysisSummaryResultsStatus | undefined> {
  const statsEngine = analysis.settings.statsEngine;
  const pValueCorrection = getPValueCorrectionForOrg(context);
  const { ciUpper, ciLower } = getConfidenceLevelsForOrg(context);
  const metricDefaults = getMetricDefaultsForOrg(context);
  const pValueThreshold = getPValueThresholdForOrg(context);
  const metricMap = await getMetricMap(context);
  const metricGroups = await context.models.metricGroups.getAll();

  const expandedGoalMetrics =
    "goalMetrics" in experiment
      ? expandMetricGroups(experiment.goalMetrics, metricGroups)
      : [];
  const expandedGuardrailMetrics =
    "guardrailMetrics" in experiment
      ? expandMetricGroups(experiment.guardrailMetrics, metricGroups)
      : expandMetricGroups(experiment.guardrailMetricIds, metricGroups);

  const results = cloneDeep(analysis.results);

  // modifies results in place
  setAdjustedPValuesOnResults(results, expandedGoalMetrics, pValueCorrection);
  setAdjustedCIs(results, pValueThreshold);

  const variations = results[0]?.variations;
  if (!variations || !variations.length) {
    return;
  }

  const variationStatuses: ExperimentAnalysisSummaryVariationStatus[] = [];
  const baselineVariation = variations[0];

  for (let i = 1; i < variations.length; i++) {
    // try to get id from experiment object
    const variationId = getVariationId(experiment, i);
    const currentVariation = variations[i];
    const variationStatus: ExperimentAnalysisSummaryVariationStatus = {
      variationId,
      goalMetrics: {},
      guardrailMetrics: {},
    };
    for (const m in currentVariation.metrics) {
      const goalMetric = expandedGoalMetrics.includes(m);
      const guardrailMetric = expandedGuardrailMetrics.includes(m);
      if (goalMetric || guardrailMetric) {
        const baselineMetric = baselineVariation.metrics?.[m];
        const currentMetric = currentVariation.metrics?.[m];
        if (!currentMetric || !baselineMetric) continue;
        const metric = metricMap.get(m);
        if (!metric) continue;
        const resultsStatus = getMetricResultStatus({
          metric,
          metricDefaults,
          baseline: baselineMetric,
          stats: currentMetric,
          ciLower,
          ciUpper,
          pValueThreshold,
          statsEngine: statsEngine,
          differenceType:
            "differenceType" in analysis.settings
              ? analysis.settings.differenceType
              : "relative",
        });

        if (goalMetric) {
          const metricStatus: GoalMetricResult = {
            status: "neutral",
            superStatSigStatus: "neutral",
          };
          if (resultsStatus.resultsStatus === "won") {
            metricStatus.status = "won";
          } else if (resultsStatus.resultsStatus === "lost") {
            metricStatus.status = "lost";
          }

          if (resultsStatus.clearSignalResultsStatus === "won") {
            metricStatus.superStatSigStatus = "won";
          } else if (resultsStatus.resultsStatus === "lost") {
            metricStatus.superStatSigStatus = "lost";
          }
          if (!variationStatus.goalMetrics) {
            variationStatus.goalMetrics = {};
          }
          variationStatus.goalMetrics[metric.id] = metricStatus;
        }

        if (guardrailMetric) {
          if (!variationStatus.guardrailMetrics) {
            variationStatus.guardrailMetrics = {};
          }
          if (resultsStatus.guardrailSafeStatus) {
            variationStatus.guardrailMetrics[metric.id] = {
              status: "safe",
            };
          } else {
            variationStatus.guardrailMetrics[metric.id] = {
              status:
                resultsStatus.resultsStatus === "lost" ? "lost" : "neutral",
            };
          }
        }
      }
    }
    variationStatuses.push(variationStatus);
  }

  return {
    variations: variationStatuses,
    settings: {
      sequentialTesting: analysis.settings.sequentialTesting ?? false,
    },
  };
}

export async function validateExperimentData(
  context: ReqContext,
  data: Partial<ExperimentInterfaceStringDates>,
): Promise<{ metricIds: string[]; datasource: DataSourceInterface | null }> {
  let datasource: DataSourceInterface | null = null;
  if (data.datasource) {
    datasource = await getDataSourceById(context, data.datasource);
    if (!datasource) {
      throw new Error("Invalid datasource: " + data.datasource);
    }
  }

  // Validate that specified metrics exist and belong to the organization
  const allMetricGroups = await context.models.metricGroups.getAll();
  const metricIds = getAllMetricIdsFromExperiment(data, true, allMetricGroups);
  if (metricIds.length) {
    const map = await getMetricMap(context);
    for (let i = 0; i < metricIds.length; i++) {
      const metric = map.get(metricIds[i]);
      if (metric) {
        // Make sure it is tied to the same datasource as the experiment
        if (data.datasource && metric.datasource !== data.datasource) {
          throw new Error(
            "Metrics must be tied to the same datasource as the experiment: " +
              metricIds[i],
          );
        }
      } else {
        // check to see if this metric is actually a metric group
        const metricGroup = await context.models.metricGroups.getById(
          metricIds[i],
        );
        if (metricGroup) {
          // Make sure it is tied to the same datasource as the experiment
          if (data.datasource && metricGroup.datasource !== data.datasource) {
            throw new Error(
              "Metric group must be tied to the same datasource as the experiment: " +
                metricIds[i],
            );
          }
        } else {
          // new metric that's not recognized...
          throw new Error("Unknown metric: " + metricIds[i]);
        }
      }
    }
  }

  return { metricIds, datasource };
}<|MERGE_RESOLUTION|>--- conflicted
+++ resolved
@@ -55,15 +55,12 @@
   GoalMetricResult,
   ExperimentInterfaceExcludingHoldouts,
   SafeRolloutInterface,
-<<<<<<< HEAD
   postExperimentValidator,
   postMetricValidator,
   putMetricValidator,
   updateExperimentValidator,
   SafeRolloutSnapshotAnalysis,
-=======
   IncrementalRefreshInterface,
->>>>>>> 1d024e95
 } from "shared/validators";
 import { Dimension } from "shared/types/integrations";
 import {
