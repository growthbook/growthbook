import { ExperimentDocument, ExperimentModel } from "../models/ExperimentModel";
import {
  SnapshotVariation,
  ExperimentSnapshotInterface,
} from "../../types/experiment-snapshot";
import {
  getMetricsByOrganization,
  insertMetric,
  updateMetric,
} from "../models/MetricModel";
import uniqid from "uniqid";
import { addNonconvertingUsersToStats, analyzeExperimentMetric } from "./stats";
<<<<<<< HEAD
import { getSourceIntegrationObject } from "./datasource";
=======
>>>>>>> 942323c3
import { addTags } from "./tag";
import { WatchModel } from "../models/WatchModel";
import { getMetricValue, QueryMap, startRun } from "./queries";
import {
<<<<<<< HEAD
  getExperimentMetric,
  getExperimentResults,
  getMetricValue,
  QueryMap,
  startRun,
} from "./queries";
import {
  ExperimentResults,
  MetricValueResult,
=======
>>>>>>> 942323c3
  PastExperimentResult,
  Dimension,
  ExperimentMetricQueryResponse,
  MetricValueResult,
} from "../types/Integration";
import {
  ExperimentSnapshotDocument,
  ExperimentSnapshotModel,
} from "../models/ExperimentSnapshotModel";
import {
<<<<<<< HEAD
  MetricAnalysis,
  MetricInterface,
  MetricStats,
} from "../../types/metric";
import { ExperimentInterface, ExperimentPhase } from "../../types/experiment";
import { DataSourceInterface } from "../../types/datasource";
=======
  MetricInterface,
  MetricStats,
  MetricAnalysis,
} from "../../types/metric";
import { ExperimentInterface } from "../../types/experiment";
>>>>>>> 942323c3
import { PastExperiment } from "../../types/past-experiments";
import { FilterQuery } from "mongoose";
<<<<<<< HEAD
import { getValidDate } from "../util/dates";
import { getDataSourceById } from "../models/DataSourceModel";
=======
import { queueWebhook } from "../jobs/webhooks";
import { queueCDNInvalidate } from "../jobs/cacheInvalidate";
>>>>>>> 942323c3
import { promiseAllChunks } from "../util/promise";
import { findDimensionById } from "../models/DimensionModel";
import {
  getReportVariations,
  reportArgsFromSnapshot,
  startExperimentAnalysis,
} from "./reports";
import { getValidDate } from "../util/dates";
import { getDataSourceById } from "../models/DataSourceModel";
import { getSourceIntegrationObject } from "./datasource";
import { SegmentModel } from "../models/SegmentModel";

export const DEFAULT_METRIC_ANALYSIS_DAYS = 90;
<<<<<<< HEAD
const MAX_DIMENSIONS = 20;
=======
>>>>>>> 942323c3

export function getExperimentsByOrganization(
  organization: string,
  project?: string
) {
  const query: FilterQuery<ExperimentDocument> = {
    organization,
  };

  if (project) {
    query.project = project;
  }

  return ExperimentModel.find(query);
}
export async function getExperimentById(id: string) {
  const experiment = await ExperimentModel.findOne({
    id,
  });
  return experiment;
}

export function getExperimentByTrackingKey(
  organization: string,
  trackingKey: string
) {
  return ExperimentModel.findOne({
    organization,
    trackingKey,
  });
}

export async function getExperimentsByIds(ids: string[]) {
  return ExperimentModel.find({
    id: { $in: ids },
  });
}

export function deleteExperimentById(id: string) {
  return ExperimentModel.deleteOne({
    id,
  });
}

export async function getLatestSnapshot(
  experiment: string,
  phase: number,
  dimension?: string,
  withResults: boolean = true
) {
  const query: FilterQuery<ExperimentSnapshotDocument> = {
    experiment,
    phase,
    dimension: dimension || null,
  };

  if (withResults) {
    query.results = { $exists: true, $type: "array", $ne: [] };
  }

  const all = await ExperimentSnapshotModel.find(query, null, {
    sort: { dateCreated: -1 },
    limit: 1,
  }).exec();

  return all[0];
}

export async function createMetric(data: Partial<MetricInterface>) {
  const metric = insertMetric({
    id: uniqid("met_"),
    ...data,
    dateCreated: new Date(),
    dateUpdated: new Date(),
  });

  if (data.tags && data.organization) {
    await addTags(data.organization, data.tags);
  }

  return metric;
}

<<<<<<< HEAD
=======
export async function getMetricAnalysis(
  metric: MetricInterface,
  queryData: QueryMap
): Promise<MetricAnalysis> {
  const metricData = (queryData.get("metric")?.result as MetricValueResult) || {
    users: 0,
    count: 0,
    mean: 0,
    stddev: 0,
  };

  let total = (metricData.count || 0) * (metricData.mean || 0);
  let count = metricData.count || 0;
  let users = metricData.users || 0;
  const dates: { d: Date; v: number; s: number; u: number }[] = [];

  // Calculate total from dates
  if (metricData.dates) {
    total = 0;
    count = 0;
    users = 0;

    metricData.dates.forEach((d) => {
      const { mean, stddev } = metric.ignoreNulls
        ? { mean: d.mean, stddev: d.stddev }
        : addNonconvertingUsersToStats(d);

      const averageBase = (metric.ignoreNulls ? d.count : d.users) || 0;
      const dateTotal = (d.count || 0) * (d.mean || 0);
      total += dateTotal;
      count += d.count || 0;
      users += d.users || 0;
      dates.push({
        d: getValidDate(d.date),
        v: mean,
        u: averageBase,
        s: stddev,
      });
    });
  }

  const averageBase = metric.ignoreNulls ? count : users;
  const average = averageBase > 0 ? total / averageBase : 0;

  return {
    createdAt: new Date(),
    average,
    users,
    dates,
    segment: metric.segment || "",
    percentiles: metricData.percentiles
      ? Object.keys(metricData.percentiles).map((k) => {
          return {
            p: parseInt(k) / 100,
            v: metricData.percentiles?.[k] || 0,
          };
        })
      : [],
  };
}

>>>>>>> 942323c3
export async function refreshMetric(
  metric: MetricInterface,
  orgId: string,
  metricAnalysisDays: number = DEFAULT_METRIC_ANALYSIS_DAYS
) {
  if (metric.datasource) {
    const datasource = await getDataSourceById(
      metric.datasource,
      metric.organization
    );
    if (!datasource) {
      throw new Error("Could not load metric datasource");
    }
    const integration = getSourceIntegrationObject(datasource);

    let segmentQuery = "";
    let segmentName = "";
    if (metric.segment) {
      const segment = await SegmentModel.findOne({
        id: metric.segment,
        datasource: metric.datasource,
      });
      if (!segment) {
        throw new Error("Invalid user segment chosen");
      }
      segmentQuery = segment.sql;
      segmentName = segment.name;
    }

    let days = metricAnalysisDays;
    if (days < 1 || days > 400) {
      days = DEFAULT_METRIC_ANALYSIS_DAYS;
    }

    const from = new Date();
    from.setDate(from.getDate() - days);
    const to = new Date();

    const baseParams = {
      from,
      to,
      name: "Site-Wide",
      includeByDate: true,
      segmentName,
      segmentQuery,
      userIdType: metric.userIdType || "either",
    };

    const updates: Partial<MetricInterface> = {};

    updates.runStarted = new Date();
    updates.analysisError = "";

    const { queries, result } = await startRun(
      {
        metric: getMetricValue(integration, {
          ...baseParams,
          metric,
          includePercentiles: true,
        }),
      },
      (queryData) => getMetricAnalysis(metric, queryData)
    );

    updates.queries = queries;
    if (result) {
      updates.analysis = result;
    }

    await updateMetric(metric.id, updates, orgId);
<<<<<<< HEAD
    return true;
=======
>>>>>>> 942323c3
  } else {
    throw new Error("Cannot analyze manual metrics");
  }
}

<<<<<<< HEAD
export async function getMetricAnalysis(
  metric: MetricInterface,
  queryData: QueryMap
): Promise<MetricAnalysis> {
  const metricData = (queryData.get("metric")?.result as MetricValueResult) || {
    users: 0,
    count: 0,
    mean: 0,
    stddev: 0,
  };

  let total = (metricData.count || 0) * (metricData.mean || 0);
  let count = metricData.count || 0;
  let users = metricData.users || 0;
  const dates: { d: Date; v: number; s: number; u: number }[] = [];

  // Calculate total from dates
  if (metricData.dates) {
    total = 0;
    count = 0;
    users = 0;

    metricData.dates.forEach((d) => {
      const { mean, stddev } = metric.ignoreNulls
        ? { mean: d.mean, stddev: d.stddev }
        : addNonconvertingUsersToStats(d);

      const averageBase = (metric.ignoreNulls ? d.count : d.users) || 0;
      const dateTotal = (d.count || 0) * (d.mean || 0);
      total += dateTotal;
      count += d.count || 0;
      users += d.users || 0;
      dates.push({
        d: getValidDate(d.date),
        v: mean,
        u: averageBase,
        s: stddev,
      });
    });
  }

  const averageBase = metric.ignoreNulls ? count : users;
  const average = averageBase > 0 ? total / averageBase : 0;

  return {
    createdAt: new Date(),
    average,
    users,
    dates,
    segment: metric.segment || "",
    percentiles: metricData.percentiles
      ? Object.keys(metricData.percentiles).map((k) => {
          return {
            p: parseInt(k) / 100,
            v: metricData.percentiles?.[k] || 0,
          };
        })
      : [],
  };
}

=======
>>>>>>> 942323c3
function generateTrackingKey(name: string, n: number): string {
  let key = ("-" + name)
    .toLowerCase()
    // Replace whitespace with hyphen
    .replace(/\s+/g, "-")
    // Get rid of all non alpha-numeric characters
    .replace(/[^a-z0-9\-_]*/g, "")
    // Remove stopwords
    .replace(
      /-((a|about|above|after|again|all|am|an|and|any|are|arent|as|at|be|because|been|before|below|between|both|but|by|cant|could|did|do|does|dont|down|during|each|few|for|from|had|has|have|having|here|how|if|in|into|is|isnt|it|its|itself|more|most|no|nor|not|of|on|once|only|or|other|our|out|over|own|same|should|shouldnt|so|some|such|that|than|then|the|there|theres|these|this|those|through|to|too|under|until|up|very|was|wasnt|we|weve|were|what|whats|when|where|which|while|who|whos|whom|why|with|wont|would)-)+/g,
      "-"
    )
    // Collapse duplicate hyphens
    .replace(/-{2,}/g, "-")
    // Remove leading and trailing hyphens
    .replace(/(^-|-$)/g, "");

  // Add number if this is not the first attempt
  if (n > 1) {
    key += "-" + n;
  }

  return key;
}

export async function createExperiment(data: Partial<ExperimentInterface>) {
  if (!data.organization) {
    throw new Error("Missing organization");
  }

  if (data.trackingKey) {
    // Make sure id is unique
    const existing = await getExperimentByTrackingKey(
      data.organization,
      data.trackingKey
    );
    if (existing) {
      throw new Error(
        "Error: Duplicate tracking key. Please choose something else"
      );
    }
  } else {
    // Try to generate a unique tracking key based on the experiment name
    let n = 1;
    let found = null;
    while (n < 10 && !found) {
      const key = generateTrackingKey(data.name || data.id || "", n);
      if (!(await getExperimentByTrackingKey(data.organization, key))) {
        found = key;
      }
      n++;
    }

    // Fall back to uniqid if couldn't generate
    data.trackingKey = found || uniqid();
  }

  const exp = await ExperimentModel.create({
    ...data,
    id: uniqid("exp_"),
    dateCreated: new Date(),
    dateUpdated: new Date(),
    autoSnapshots: true,
    lastSnapshotAttempt: new Date(),
  });

  if (data.tags) {
    await addTags(data.organization, data.tags);
  }

  return exp;
}

export async function getManualSnapshotData(
  experiment: ExperimentInterface,
  phaseIndex: number,
  users: number[],
  metrics: {
    [key: string]: MetricStats[];
  }
) {
  const phase = experiment.phases[phaseIndex];

  const metricMap = new Map<string, MetricInterface>();
  const allMetrics = await getMetricsByOrganization(experiment.organization);
  allMetrics.forEach((m) => {
    metricMap.set(m.id, m);
  });

  // Default variation values, override from SQL results if available
  const variations: SnapshotVariation[] = experiment.variations.map((v, i) => ({
    users: users[i],
    metrics: {},
  }));
  let srm = 0;

  await promiseAllChunks(
    Object.keys(metrics).map((m) => {
      const stats = metrics[m];
      const metric = metricMap.get(m);
      return async () => {
        if (!metric) return;
        const rows: ExperimentMetricQueryResponse = stats.map((s, i) => {
          return {
            ...s,
            dimension: "All",
            variation: experiment.variations[i].key || i + "",
          };
        });

        const res = await analyzeExperimentMetric(
          getReportVariations(experiment, phase),
          metric,
          rows,
          20
        );
        const data = res.dimensions[0];
        if (!data) return;
        data.variations.map((v, i) => {
          variations[i].metrics[m] = v;
        });
        srm = data.srm;
      };
    }),
    3
  );

  return {
    srm,
    variations,
  };
}

export async function createManualSnapshot(
  experiment: ExperimentInterface,
  phaseIndex: number,
  users: number[],
  metrics: {
    [key: string]: MetricStats[];
  }
) {
  const { srm, variations } = await getManualSnapshotData(
    experiment,
    phaseIndex,
    users,
    metrics
  );

  const data: ExperimentSnapshotInterface = {
    id: uniqid("snp_"),
    organization: experiment.organization,
    experiment: experiment.id,
    dimension: null,
    phase: phaseIndex,
    queries: [],
    runStarted: new Date(),
    dateCreated: new Date(),
    manual: true,
    results: [
      {
        name: "All",
        srm,
        variations,
      },
    ],
  };

  const snapshot = await ExperimentSnapshotModel.create(data);

  return snapshot;
}

export async function parseDimensionId(
  dimension: string | undefined,
  organization: string
): Promise<Dimension | null> {
  if (dimension) {
    if (dimension.match(/^exp:/)) {
      return {
        type: "experiment",
        id: dimension.substr(4),
      };
    } else if (dimension.substr(0, 4) === "pre:") {
      return {
        // eslint-disable-next-line
        type: dimension.substr(4) as any,
      };
    } else {
      const obj = await findDimensionById(dimension, organization);
      if (obj) {
        return {
          type: "user",
          dimension: obj,
        };
      }
    }
  }
  return null;
}

export async function createSnapshot(
  experiment: ExperimentInterface,
  phaseIndex: number,
  dimensionId: string | null
) {
  const phase = experiment.phases[phaseIndex];
  if (!phase) {
    throw new Error("Invalid snapshot phase");
  }

  const data: ExperimentSnapshotInterface = {
    id: uniqid("snp_"),
    organization: experiment.organization,
    experiment: experiment.id,
    runStarted: new Date(),
    error: "",
    dateCreated: new Date(),
    phase: phaseIndex,
    manual: false,
    queries: [],
    hasRawQueries: true,
    queryLanguage: "sql",
    dimension: dimensionId,
    results: undefined,
    unknownVariations: [],
    activationMetric: experiment.activationMetric || "",
    segment: experiment.segment || "",
    queryFilter: experiment.queryFilter || "",
    skipPartialData: experiment.skipPartialData || false,
  };

  const { queries, results } = await startExperimentAnalysis(
    experiment.organization,
    reportArgsFromSnapshot(experiment, data)
  );

  data.queries = queries;
  data.results = results?.dimensions;
  data.unknownVariations = results?.unknownVariations || [];

  const snapshot = await ExperimentSnapshotModel.create(data);

  // After successful snapshot, turn on autosnapshots
  experiment.autoSnapshots = true;
  await ExperimentModel.updateOne(
    {
      id: experiment.id,
    },
    {
      $set: {
        autoSnapshots: true,
      },
    }
  );

  return snapshot;
}

export async function ensureWatching(
  userId: string,
  orgId: string,
  experiment: string
) {
  await WatchModel.updateOne(
    {
      userId,
      organization: orgId,
    },
    {
      $addToSet: {
        experiments: experiment,
      },
    },
    {
      upsert: true,
    }
  );
}

export async function getExperimentWatchers(experimentId: string) {
  const watchers = await WatchModel.find({
    experiment: experimentId,
  });
  return watchers;
}

export async function processPastExperiments(
  data: QueryMap
): Promise<PastExperiment[]> {
  const experiments =
    (data.get("experiments")?.result as PastExperimentResult)?.experiments ||
    [];

  const experimentMap = new Map<string, PastExperiment>();
  experiments.forEach((e) => {
    let el = experimentMap.get(e.experiment_id);
    if (!el) {
      el = {
        endDate: e.end_date,
        startDate: e.start_date,
        numVariations: 1,
        variationKeys: [e.variation_id],
        trackingKey: e.experiment_id,
        users: e.users,
        weights: [e.users],
      };
      experimentMap.set(e.experiment_id, el);
    } else {
      if (e.start_date < el.startDate) {
        el.startDate = e.start_date;
      }
      if (e.end_date > el.endDate) {
        el.endDate = e.end_date;
      }
      el.variationKeys.push(e.variation_id);
      el.weights.push(e.users);
      el.users += e.users;
      el.numVariations++;
    }
  });

  // Round the weights
  const possibleWeights = [
    5,
    10,
    16,
    20,
    25,
    30,
    33,
    40,
    50,
    60,
    67,
    70,
    75,
    80,
    90,
    95,
  ];
  experimentMap.forEach((exp) => {
    const totalWeight = exp.weights.reduce((sum, weight) => sum + weight, 0);
    exp.weights = exp.weights.map((w) => {
      // Map the observed percentage traffic to the closest reasonable number
      const p = Math.round((w / totalWeight) * 100);
      return possibleWeights
        .map((x) => [x, Math.abs(x - p)])
        .sort((a, b) => a[1] - b[1])[0][0];
    });

    // Make sure total weight adds to 1 (if not, increase the control until it does)
    const newTotalWeight = exp.weights.reduce((sum, weight) => sum + weight, 0);
    if (newTotalWeight < 100) {
      exp.weights[0] += 100 - newTotalWeight;
    }
    exp.weights = exp.weights.map((w) => w / 100);
  });

  // Filter out experiments with too few or too many variations
  return Array.from(experimentMap.values()).filter(
    (e) => e.numVariations > 1 && e.numVariations < 10
  );
}

//
export async function experimentUpdated(experiment: ExperimentInterface) {
  // fire the webhook:
  await queueWebhook(experiment.organization);

  // invalidate the CDN
  await queueCDNInvalidate(experiment);
}<|MERGE_RESOLUTION|>--- conflicted
+++ resolved
@@ -10,26 +10,11 @@
 } from "../models/MetricModel";
 import uniqid from "uniqid";
 import { addNonconvertingUsersToStats, analyzeExperimentMetric } from "./stats";
-<<<<<<< HEAD
 import { getSourceIntegrationObject } from "./datasource";
-=======
->>>>>>> 942323c3
 import { addTags } from "./tag";
 import { WatchModel } from "../models/WatchModel";
 import { getMetricValue, QueryMap, startRun } from "./queries";
 import {
-<<<<<<< HEAD
-  getExperimentMetric,
-  getExperimentResults,
-  getMetricValue,
-  QueryMap,
-  startRun,
-} from "./queries";
-import {
-  ExperimentResults,
-  MetricValueResult,
-=======
->>>>>>> 942323c3
   PastExperimentResult,
   Dimension,
   ExperimentMetricQueryResponse,
@@ -40,29 +25,15 @@
   ExperimentSnapshotModel,
 } from "../models/ExperimentSnapshotModel";
 import {
-<<<<<<< HEAD
-  MetricAnalysis,
-  MetricInterface,
-  MetricStats,
-} from "../../types/metric";
-import { ExperimentInterface, ExperimentPhase } from "../../types/experiment";
-import { DataSourceInterface } from "../../types/datasource";
-=======
   MetricInterface,
   MetricStats,
   MetricAnalysis,
 } from "../../types/metric";
 import { ExperimentInterface } from "../../types/experiment";
->>>>>>> 942323c3
 import { PastExperiment } from "../../types/past-experiments";
 import { FilterQuery } from "mongoose";
-<<<<<<< HEAD
-import { getValidDate } from "../util/dates";
-import { getDataSourceById } from "../models/DataSourceModel";
-=======
 import { queueWebhook } from "../jobs/webhooks";
 import { queueCDNInvalidate } from "../jobs/cacheInvalidate";
->>>>>>> 942323c3
 import { promiseAllChunks } from "../util/promise";
 import { findDimensionById } from "../models/DimensionModel";
 import {
@@ -72,14 +43,9 @@
 } from "./reports";
 import { getValidDate } from "../util/dates";
 import { getDataSourceById } from "../models/DataSourceModel";
-import { getSourceIntegrationObject } from "./datasource";
 import { SegmentModel } from "../models/SegmentModel";
 
 export const DEFAULT_METRIC_ANALYSIS_DAYS = 90;
-<<<<<<< HEAD
-const MAX_DIMENSIONS = 20;
-=======
->>>>>>> 942323c3
 
 export function getExperimentsByOrganization(
   organization: string,
@@ -163,8 +129,6 @@
   return metric;
 }
 
-<<<<<<< HEAD
-=======
 export async function getMetricAnalysis(
   metric: MetricInterface,
   queryData: QueryMap
@@ -226,7 +190,6 @@
   };
 }
 
->>>>>>> 942323c3
 export async function refreshMetric(
   metric: MetricInterface,
   orgId: string,
@@ -297,79 +260,11 @@
     }
 
     await updateMetric(metric.id, updates, orgId);
-<<<<<<< HEAD
-    return true;
-=======
->>>>>>> 942323c3
   } else {
     throw new Error("Cannot analyze manual metrics");
   }
 }
 
-<<<<<<< HEAD
-export async function getMetricAnalysis(
-  metric: MetricInterface,
-  queryData: QueryMap
-): Promise<MetricAnalysis> {
-  const metricData = (queryData.get("metric")?.result as MetricValueResult) || {
-    users: 0,
-    count: 0,
-    mean: 0,
-    stddev: 0,
-  };
-
-  let total = (metricData.count || 0) * (metricData.mean || 0);
-  let count = metricData.count || 0;
-  let users = metricData.users || 0;
-  const dates: { d: Date; v: number; s: number; u: number }[] = [];
-
-  // Calculate total from dates
-  if (metricData.dates) {
-    total = 0;
-    count = 0;
-    users = 0;
-
-    metricData.dates.forEach((d) => {
-      const { mean, stddev } = metric.ignoreNulls
-        ? { mean: d.mean, stddev: d.stddev }
-        : addNonconvertingUsersToStats(d);
-
-      const averageBase = (metric.ignoreNulls ? d.count : d.users) || 0;
-      const dateTotal = (d.count || 0) * (d.mean || 0);
-      total += dateTotal;
-      count += d.count || 0;
-      users += d.users || 0;
-      dates.push({
-        d: getValidDate(d.date),
-        v: mean,
-        u: averageBase,
-        s: stddev,
-      });
-    });
-  }
-
-  const averageBase = metric.ignoreNulls ? count : users;
-  const average = averageBase > 0 ? total / averageBase : 0;
-
-  return {
-    createdAt: new Date(),
-    average,
-    users,
-    dates,
-    segment: metric.segment || "",
-    percentiles: metricData.percentiles
-      ? Object.keys(metricData.percentiles).map((k) => {
-          return {
-            p: parseInt(k) / 100,
-            v: metricData.percentiles?.[k] || 0,
-          };
-        })
-      : [],
-  };
-}
-
-=======
->>>>>>> 942323c3
 function generateTrackingKey(name: string, n: number): string {
   let key = ("-" + name)
     .toLowerCase()
