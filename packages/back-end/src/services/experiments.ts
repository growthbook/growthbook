import uniqid from "uniqid";
import cronParser from "cron-parser";
import { z } from "zod";
import { isEqual } from "lodash";
import cloneDeep from "lodash/cloneDeep";
import {
  DEFAULT_METRIC_CAPPING,
  DEFAULT_METRIC_CAPPING_VALUE,
  DEFAULT_METRIC_WINDOW,
  DEFAULT_METRIC_WINDOW_DELAY_HOURS,
  DEFAULT_P_VALUE_THRESHOLD,
  DEFAULT_PROPER_PRIOR_STDDEV,
  DEFAULT_REGRESSION_ADJUSTMENT_ENABLED,
  DEFAULT_SEQUENTIAL_TESTING_TUNING_PARAMETER,
  DEFAULT_STATS_ENGINE,
} from "shared/constants";
import { getScopedSettings, ScopedSettings } from "shared/settings";
import {
  DRAFT_REVISION_STATUSES,
  generateVariationId,
  getMatchingRules,
  getSnapshotAnalysis,
  isAnalysisAllowed,
  isDefined,
  MatchingRule,
  validateCondition,
} from "shared/util";
import { getSRMValue } from "shared/health";
import {
  expandMetricGroups,
  ExperimentMetricInterface,
  getAllMetricIdsFromExperiment,
  getAllExpandedMetricIdsFromExperiment,
  expandAllSliceMetricsInMap,
  getEqualWeights,
  getMetricResultStatus,
  getMetricSnapshotSettings,
  getPredefinedDimensionSlicesByExperiment,
  isFactMetric,
  isFactMetricId,
  isMetricJoinable,
  parseSliceMetricId,
  setAdjustedCIs,
  setAdjustedPValuesOnResults,
} from "shared/experiments";
import { hoursBetween } from "shared/dates";
import { v4 as uuidv4 } from "uuid";
import { differenceInHours } from "date-fns";
import { orgHasPremiumFeature } from "back-end/src/enterprise";
import { MetricPriorSettings } from "back-end/types/fact-table";
import {
  ExperimentAnalysisSummaryVariationStatus,
  BanditResult,
  ExperimentAnalysisSummary,
  ExperimentAnalysisSummaryResultsStatus,
  GoalMetricResult,
  ExperimentInterfaceExcludingHoldouts,
} from "back-end/src/validators/experiments";
import { updateExperiment } from "back-end/src/models/ExperimentModel";
import { promiseAllChunks } from "back-end/src/util/promise";
import { Context } from "back-end/src/models/BaseModel";
import {
  ExperimentAnalysisParamsContextData,
  ExperimentSnapshotAnalysis,
  ExperimentSnapshotAnalysisSettings,
  ExperimentSnapshotInterface,
  ExperimentSnapshotSettings,
  SnapshotTriggeredBy,
  SnapshotType,
  SnapshotVariation,
  SnapshotBanditSettings,
  DimensionForSnapshot,
} from "back-end/types/experiment-snapshot";
import {
  getMetricById,
  getMetricMap,
  getMetricsByIds,
  insertMetric,
} from "back-end/src/models/MetricModel";
import { checkSrm, sumSquaresFromStats } from "back-end/src/util/stats";
import { addTags } from "back-end/src/models/TagModel";
import {
  addOrUpdateSnapshotAnalysis,
  createExperimentSnapshotModel,
  getLatestSnapshotMultipleExperiments,
  updateSnapshotAnalysis,
} from "back-end/src/models/ExperimentSnapshotModel";
import { Dimension } from "back-end/src/types/Integration";
import {
  Condition,
  MetricInterface,
  MetricStats,
  Operator,
} from "back-end/types/metric";
import { SegmentInterface } from "back-end/types/segment";
import {
  Changeset,
  ExperimentInterface,
  ExperimentInterfaceStringDates,
  ExperimentPhase,
  LinkedFeatureEnvState,
  LinkedFeatureInfo,
  LinkedFeatureState,
} from "back-end/types/experiment";
import { findDimensionById } from "back-end/src/models/DimensionModel";
import {
  APP_ORIGIN,
  DEFAULT_CONVERSION_WINDOW_HOURS,
  EXPERIMENT_REFRESH_FREQUENCY,
} from "back-end/src/util/secrets";
import {
  ExperimentUpdateSchedule,
  OrganizationInterface,
  ReqContext,
} from "back-end/types/organization";
import { logger } from "back-end/src/util/logger";
import { DataSourceInterface, ExposureQuery } from "back-end/types/datasource";
import {
  ApiExperiment,
  ApiExperimentMetric,
  ApiExperimentResults,
  ApiMetric,
} from "back-end/types/openapi";
import {
  ExperimentReportAnalysisSettings,
  MetricSnapshotSettings,
} from "back-end/types/report";
import {
  postExperimentValidator,
  postMetricValidator,
  putMetricValidator,
  updateExperimentValidator,
} from "back-end/src/validators/openapi";
import { VisualChangesetInterface } from "back-end/types/visual-changeset";
import { LegacyMetricAnalysisQueryRunner } from "back-end/src/queryRunners/LegacyMetricAnalysisQueryRunner";
import { ExperimentResultsQueryRunner } from "back-end/src/queryRunners/ExperimentResultsQueryRunner";
import { QueryMap, getQueryMap } from "back-end/src/queryRunners/QueryRunner";
import {
  FactTableMap,
  getFactTableMap,
} from "back-end/src/models/FactTableModel";
import { StatsEngine } from "back-end/types/stats";
import { getFeaturesByIds } from "back-end/src/models/FeatureModel";
import { getFeatureRevisionsByFeatureIds } from "back-end/src/models/FeatureRevisionModel";
import { ExperimentRefRule, FeatureRule } from "back-end/types/feature";
import { ApiReqContext } from "back-end/types/api";
import { ProjectInterface } from "back-end/types/project";
import { MetricGroupInterface } from "back-end/types/metric-groups";
import { getDataSourceById } from "back-end/src/models/DataSourceModel";
import { SafeRolloutInterface } from "back-end/src/validators/safe-rollout";
import { SafeRolloutSnapshotAnalysis } from "back-end/src/validators/safe-rollout-snapshot";
import { ExperimentIncrementalRefreshQueryRunner } from "back-end/src/queryRunners/ExperimentIncrementalRefreshQueryRunner";
import { ExperimentQueryMetadata } from "back-end/types/query";

import { updateExperimentDashboards } from "back-end/src/enterprise/services/dashboards";
import { ExperimentIncrementalRefreshExploratoryQueryRunner } from "back-end/src/queryRunners/ExperimentIncrementalRefreshExploratoryQueryRunner";
import { getReportVariations, getMetricForSnapshot } from "./reports";
import { validateIncrementalPipeline } from "./dataPipeline";
import {
  getIntegrationFromDatasourceId,
  getSourceIntegrationObject,
} from "./datasource";
import {
  analyzeExperimentResults,
  getMetricsAndQueryDataForStatsEngine,
  getMetricSettingsForStatsEngine,
  MetricSettingsForStatsEngine,
  QueryResultsForStatsEngine,
  runSnapshotAnalyses,
  runSnapshotAnalysis,
  writeSnapshotAnalyses,
} from "./stats";
import {
  getConfidenceLevelsForOrg,
  getEnvironmentIdsFromOrg,
  getMetricDefaultsForOrg,
  getPValueCorrectionForOrg,
  getPValueThresholdForOrg,
} from "./organizations";

export const DEFAULT_METRIC_ANALYSIS_DAYS = 90;

export async function createMetric(
  context: Context,
  data: Partial<MetricInterface>,
) {
  const metric = insertMetric(context, {
    id: uniqid("met_"),
    ...data,
    dateCreated: new Date(),
    dateUpdated: new Date(),
  });

  if (data.tags && data.organization) {
    await addTags(data.organization, data.tags);
  }

  return metric;
}

export async function getExperimentMetricById(
  context: Context,
  metricId: string,
): Promise<ExperimentMetricInterface | null> {
  // Handle slice metric IDs by extracting the base metric ID
  const sliceInfo = parseSliceMetricId(metricId);
  const actualMetricId = sliceInfo.isSliceMetric
    ? sliceInfo.baseMetricId
    : metricId;

  if (isFactMetricId(actualMetricId)) {
    return context.models.factMetrics.getById(actualMetricId);
  }
  return getMetricById(context, actualMetricId);
}

export async function getExperimentMetricsByIds(
  context: Context,
  metricIds: string[],
): Promise<ExperimentMetricInterface[]> {
  const factMetricIds: string[] = [];
  const nonFactMetricIds: string[] = [];
  metricIds.forEach((id) => {
    if (isFactMetricId(id)) {
      factMetricIds.push(id);
    } else {
      nonFactMetricIds.push(id);
    }
  });
  const factMetrics = await context.models.factMetrics.getByIds(factMetricIds);
  const metrics = await getMetricsByIds(context, nonFactMetricIds);
  return [...factMetrics, ...metrics];
}

export async function refreshMetric(
  context: Context,
  metric: MetricInterface,
  metricAnalysisDays: number = DEFAULT_METRIC_ANALYSIS_DAYS,
) {
  if (metric.datasource) {
    const integration = await getIntegrationFromDatasourceId(
      context,
      metric.datasource,
      true,
    );

    let segment: SegmentInterface | undefined = undefined;
    if (metric.segment) {
      segment =
        (await context.models.segments.getById(metric.segment)) || undefined;
      if (!segment || segment.datasource !== metric.datasource) {
        throw new Error("Invalid user segment chosen");
      }
    }

    const factTableMap = await getFactTableMap(context);

    let days = metricAnalysisDays;
    if (days < 1) {
      days = DEFAULT_METRIC_ANALYSIS_DAYS;
    }

    const from = new Date();
    from.setDate(from.getDate() - days);
    const to = new Date();
    to.setDate(to.getDate() + 1);

    const queryRunner = new LegacyMetricAnalysisQueryRunner(
      context,
      metric,
      integration,
    );
    await queryRunner.startAnalysis({
      from,
      to,
      name: `Last ${days} days`,
      includeByDate: true,
      segment,
      metric,
      factTableMap,
    });
  } else {
    throw new Error("Cannot analyze manual metrics");
  }
}

export async function getManualSnapshotData(
  experiment: ExperimentInterface,
  snapshotSettings: ExperimentSnapshotSettings,
  analysisSettings: ExperimentSnapshotAnalysisSettings,
  phaseIndex: number,
  users: number[],
  metrics: {
    [key: string]: MetricStats[];
  },
  metricMap: Map<string, ExperimentMetricInterface>,
) {
  const phase = experiment.phases[phaseIndex];

  // Default variation values, override from SQL results if available
  const variations: SnapshotVariation[] = experiment.variations.map((v, i) => ({
    users: users[i],
    metrics: {},
  }));

  const metricSettings: Record<string, MetricSettingsForStatsEngine> = {};
  const queryResults: QueryResultsForStatsEngine[] = [];
  Object.keys(metrics).forEach((m) => {
    const stats = metrics[m];
    const metric = metricMap.get(m);
    if (!metric) return null;
    metricSettings[m] = {
      ...getMetricSettingsForStatsEngine(metric, metricMap, snapshotSettings),
      // no ratio or regression adjustment for manual snapshots
      statistic_type: "mean",
    };
    queryResults.push({
      rows: stats.map((s, i) => {
        return {
          dimension: "All",
          variation: experiment.variations[i].key || i + "",
          users: s.count,
          count: s.count,
          main_sum: s.mean * s.count,
          main_sum_squares: sumSquaresFromStats(
            s.mean * s.count,
            Math.pow(s.stddev, 2),
            s.count,
          ),
        };
      }),
      metrics: [m],
    });
  });

  const { results } = await runSnapshotAnalysis({
    id: experiment.id,
    variations: getReportVariations(experiment, phase),
    phaseLengthHours: Math.max(
      hoursBetween(phase.dateStarted, phase.dateEnded ?? new Date()),
      1,
    ),
    coverage: experiment.phases?.[phaseIndex]?.coverage ?? 1,
    analyses: [{ ...analysisSettings, regressionAdjusted: false }], // no RA for manual snapshots
    metrics: metricSettings,
    queryResults: queryResults,
  });

  results.forEach(({ metric, analyses }) => {
    const res = analyses[0];
    const data = res.dimensions[0];
    if (!data) return;

    // If the value inside the ci is null from gbstats
    // it actually means Infinity, so handle that case
    data.variations.map((v, i) => {
      const ci: [number, number] | undefined = v.ci
        ? [v.ci[0] ?? -Infinity, v.ci[1] ?? Infinity]
        : undefined;
      variations[i].metrics[metric] = {
        ...v,
        ci,
      };
    });
  });

  const srm = checkSrm(users, phase.variationWeights);

  return {
    srm,
    variations,
  };
}

export function getDefaultExperimentAnalysisSettings(
  statsEngine: StatsEngine,
  experiment: ExperimentInterface | ExperimentReportAnalysisSettings,
  organization: OrganizationInterface,
  regressionAdjustmentEnabled?: boolean,
  dimension?: string,
): ExperimentSnapshotAnalysisSettings {
  const hasRegressionAdjustmentFeature = organization
    ? orgHasPremiumFeature(organization, "regression-adjustment")
    : false;
  const hasSequentialTestingFeature = organization
    ? orgHasPremiumFeature(organization, "sequential-testing")
    : false;
  return {
    statsEngine,
    dimensions: dimension ? [dimension] : [],
    regressionAdjusted:
      hasRegressionAdjustmentFeature &&
      (regressionAdjustmentEnabled !== undefined
        ? regressionAdjustmentEnabled
        : (organization.settings?.regressionAdjustmentEnabled ?? false)),
    sequentialTesting:
      hasSequentialTestingFeature &&
      statsEngine === "frequentist" &&
      (experiment?.sequentialTestingEnabled ??
        !!organization.settings?.sequentialTestingEnabled),
    sequentialTestingTuningParameter:
      experiment?.sequentialTestingTuningParameter ??
      organization.settings?.sequentialTestingTuningParameter ??
      DEFAULT_SEQUENTIAL_TESTING_TUNING_PARAMETER,
    baselineVariationIndex: 0,
    differenceType: "relative",
    pValueThreshold:
      organization.settings?.pValueThreshold ?? DEFAULT_P_VALUE_THRESHOLD,
    numGoalMetrics: experiment.goalMetrics.length,
  };
}

export function getAdditionalExperimentAnalysisSettings(
  defaultAnalysisSettings: ExperimentSnapshotAnalysisSettings,
): ExperimentSnapshotAnalysisSettings[] {
  const additionalAnalyses: ExperimentSnapshotAnalysisSettings[] = [];

  // for default baseline, get difference types
  additionalAnalyses.push({
    ...defaultAnalysisSettings,
    differenceType: "absolute",
  });
  additionalAnalyses.push({
    ...defaultAnalysisSettings,
    differenceType: "scaled",
  });

  return additionalAnalyses;
}

export function isJoinableMetric({
  metricId,
  metricMap,
  factTableMap,
  exposureQuery,
  datasource,
}: {
  metricId: string;
  metricMap: Map<string, ExperimentMetricInterface>;
  factTableMap: FactTableMap;
  exposureQuery?: ExposureQuery;
  datasource?: DataSourceInterface;
}): boolean {
  if (!exposureQuery || !datasource) {
    // be lenient and allow metrics through
    return true;
  }
  const experimentIdType = exposureQuery.userIdType;
  const metric = metricMap.get(metricId);

  if (!metric) {
    // be lenient and allow metrics through
    return true;
  }

  const metricIdTypes =
    (isFactMetric(metric)
      ? factTableMap.get(metric.numerator.factTableId)?.userIdTypes
      : metric.userIdTypes) ?? [];

  return isMetricJoinable(metricIdTypes, experimentIdType, datasource.settings);
}

export function getSnapshotSettings({
  experiment,
  phaseIndex,
  snapshotType,
  dimension,
  regressionAdjustmentEnabled,
  orgPriorSettings,
  orgDisabledPrecomputedDimensions,
  settingsForSnapshotMetrics,
  metricMap,
  factTableMap,
  metricGroups,
  reweight,
  datasource,
}: {
  experiment: ExperimentInterface;
  phaseIndex: number;
  snapshotType: SnapshotType;
  dimension: string | null;
  regressionAdjustmentEnabled: boolean;
  orgPriorSettings: MetricPriorSettings | undefined;
  orgDisabledPrecomputedDimensions: boolean;
  settingsForSnapshotMetrics: MetricSnapshotSettings[];
  metricMap: Map<string, ExperimentMetricInterface>;
  factTableMap: FactTableMap;
  metricGroups: MetricGroupInterface[];
  reweight?: boolean;
  datasource?: DataSourceInterface;
}): ExperimentSnapshotSettings {
  const phase = experiment.phases[phaseIndex];
  if (!phase) {
    throw new Error("Invalid snapshot phase");
  }

  const defaultPriorSettings = orgPriorSettings ?? {
    override: false,
    proper: false,
    mean: 0,
    stddev: DEFAULT_PROPER_PRIOR_STDDEV,
  };

  const queries = datasource?.settings?.queries?.exposure || [];
  const exposureQuery = queries.find(
    (q) => q.id === experiment.exposureQueryId,
  );

  // get dimensions for standard analysis
  // TODO(dimensions): customize which dimensions to use at experiment level

  const precomputeDimensions =
    snapshotType === "standard" &&
    experiment.type !== "multi-armed-bandit" &&
    !dimension &&
    !!datasource &&
    !!exposureQuery &&
    !!exposureQuery.dimensionMetadata &&
    !orgDisabledPrecomputedDimensions;

  let dimensions: DimensionForSnapshot[] = dimension ? [{ id: dimension }] : [];
  if (precomputeDimensions) {
    // if standard snapshot with no dimension set, we should pre-compute dimensions
    const predefinedDimensions = getPredefinedDimensionSlicesByExperiment(
      (exposureQuery.dimensionMetadata ?? []).filter((d) =>
        exposureQuery.dimensions.includes(d.dimension),
      ),
      experiment.variations.length,
    );
    dimensions =
      predefinedDimensions.map((d) => ({
        id: "precomputed:" + d.dimension,
        slices: d.specifiedSlices,
      })) ?? [];
  }

  // expand metric groups and scrub unjoinable metrics
  let goalMetrics = expandMetricGroups(
    experiment.goalMetrics,
    metricGroups,
  ).filter((m) =>
    isJoinableMetric({
      metricId: m,
      metricMap,
      factTableMap,
      exposureQuery,
      datasource,
    }),
  );
  let secondaryMetrics = expandMetricGroups(
    experiment.secondaryMetrics,
    metricGroups,
  ).filter((m) =>
    isJoinableMetric({
      metricId: m,
      metricMap,
      factTableMap,
      exposureQuery,
      datasource,
    }),
  );
  let guardrailMetrics = expandMetricGroups(
    experiment.guardrailMetrics,
    metricGroups,
  ).filter((m) =>
    isJoinableMetric({
      metricId: m,
      metricMap,
      factTableMap,
      exposureQuery,
      datasource,
    }),
  );

  // filter invalid metrics (holdouts)
  if (experiment.type === "holdout") {
    goalMetrics = goalMetrics.filter((m) => {
      const metric = metricMap.get(m);
      return metric?.windowSettings?.type !== "conversion";
    });
    secondaryMetrics = secondaryMetrics.filter((m) => {
      const metric = metricMap.get(m);
      return metric?.windowSettings?.type !== "conversion";
    });
    guardrailMetrics = [];
  }

  // Set currentDate in a const to use the same date for all metric settings
  const currentDate = new Date();

  // Expand all slice metrics (auto and custom) and add them to the metricMap
  // Skip slice expansion for dimension snapshots
  if (!dimension) {
    expandAllSliceMetricsInMap({
      metricMap,
      factTableMap,
      experiment,
      metricGroups,
    });
  }

  const metricSettings = getAllExpandedMetricIdsFromExperiment({
    exp: {
      goalMetrics,
      secondaryMetrics,
      guardrailMetrics,
      activationMetric: experiment.activationMetric,
    },
    expandedMetricMap: metricMap,
    includeActivationMetric: true,
    metricGroups,
  })
    .map((m) =>
      getMetricForSnapshot({
        id: m,
        metricMap,
        settingsForSnapshotMetrics,
        metricOverrides: experiment.metricOverrides,
        decisionFrameworkSettings: experiment.decisionFrameworkSettings,
        phaseLookbackWindow:
          experiment.type === "holdout" &&
          phase.lookbackStartDate &&
          phase.lookbackStartDate < currentDate
            ? {
                value: differenceInHours(currentDate, phase.lookbackStartDate, {
                  roundingMethod: "ceil",
                }),
                unit: "hours",
              }
            : undefined,
      }),
    )
    .filter(isDefined);

  // JIT initialize banditEvents in memory if missing
  if (
    experiment.type === "multi-armed-bandit" &&
    phase &&
    (!phase.banditEvents || phase.banditEvents.length === 0)
  ) {
    logger.warn(
      "JIT initializing banditEvents in memory (getSnapshotSettings)",
    );
    const weights =
      phase.variationWeights || getEqualWeights(experiment.variations.length);
    const initialBanditEvent = {
      date: phase.dateStarted || new Date(),
      banditResult: {
        currentWeights: weights,
        updatedWeights: weights,
        bestArmProbabilities: weights,
      },
    };
    phase.banditEvents = [initialBanditEvent];
  }

  const banditSettings: SnapshotBanditSettings | undefined =
    experiment.type === "multi-armed-bandit"
      ? {
          reweight: !!reweight,
          decisionMetric: experiment.goalMetrics?.[0],
          seed: Math.floor(Math.random() * 100000),
          currentWeights:
            phase?.banditEvents?.[phase.banditEvents.length - 1]?.banditResult
              ?.updatedWeights ??
            phase?.variationWeights ??
            [],
          historicalWeights:
            phase?.banditEvents
              ?.filter(
                // only keep first sign post or reweight event for
                // srm or SQL
                (event, i) => i === 0 || event.banditResult?.reweight,
              )
              .map((event) => ({
                date: event.date,
                weights: event.banditResult.updatedWeights,
                totalUsers:
                  event.banditResult?.singleVariationResults?.reduce(
                    (sum, cur) => sum + (cur.users ?? 0),
                    0,
                  ) ?? 0,
              })) ?? [],
        }
      : undefined;

  return {
    manual: !experiment.datasource,
    activationMetric: experiment.activationMetric || null,
    attributionModel: experiment.attributionModel || "firstExposure",
    skipPartialData: !!experiment.skipPartialData,
    segment: experiment.segment || "",
    queryFilter: experiment.queryFilter || "",
    datasourceId: experiment.datasource || "",
    dimensions: dimensions,
    startDate: phase.dateStarted,
    endDate: phase.dateEnded || new Date(),
    experimentId: experiment.trackingKey || experiment.id,
    phase: {
      index: phaseIndex + "",
    },
    customFields: experiment.customFields,
    goalMetrics,
    secondaryMetrics,
    guardrailMetrics,
    regressionAdjustmentEnabled,
    defaultMetricPriorSettings: defaultPriorSettings,
    exposureQueryId: experiment.exposureQueryId,
    metricSettings,
    variations: experiment.variations.map((v, i) => ({
      id: v.key || i + "",
      weight: phase.variationWeights[i] || 0,
    })),
    coverage: phase.coverage ?? 1,
    banditSettings,
  };
}

export async function createManualSnapshot({
  experiment,
  phaseIndex,
  users,
  metrics,
  orgPriorSettings,
  analysisSettings,
  metricMap,
}: {
  experiment: ExperimentInterface;
  phaseIndex: number;
  users: number[];
  metrics: {
    [key: string]: MetricStats[];
  };
  orgPriorSettings: MetricPriorSettings | undefined;
  analysisSettings: ExperimentSnapshotAnalysisSettings;
  metricMap: Map<string, ExperimentMetricInterface>;
}) {
  const snapshotSettings = getSnapshotSettings({
    experiment,
    phaseIndex,
    orgPriorSettings: orgPriorSettings,
    orgDisabledPrecomputedDimensions: false,
    snapshotType: "standard",
    dimension: null,
    regressionAdjustmentEnabled: false,
    settingsForSnapshotMetrics: [],
    metricMap,
    factTableMap: new Map(), // todo
    metricGroups: [], // todo?
  });

  const { srm, variations } = await getManualSnapshotData(
    experiment,
    snapshotSettings,
    analysisSettings,
    phaseIndex,
    users,
    metrics,
    metricMap,
  );

  const data: ExperimentSnapshotInterface = {
    id: uniqid("snp_"),
    organization: experiment.organization,
    experiment: experiment.id,
    dimension: null,
    phase: phaseIndex,
    queries: [],
    runStarted: new Date(),
    dateCreated: new Date(),
    status: "success",
    settings: snapshotSettings,
    unknownVariations: [],
    multipleExposures: 0,
    analyses: [
      {
        dateCreated: new Date(),
        status: "success",
        settings: analysisSettings,
        results: [
          {
            name: "All",
            srm,
            variations,
          },
        ],
      },
    ],
    triggeredBy: "manual",
  };

  return await createExperimentSnapshotModel({ data });
}

export async function parseDimension(
  dimension: string | null | undefined,
  slices: string[] | undefined,
  organization: string,
): Promise<Dimension | null> {
  if (dimension) {
    if (dimension.match(/^exp:/)) {
      return {
        type: "experiment",
        id: dimension.substr(4),
        specifiedSlices: slices,
      };
    } else if (dimension.match(/^precomputed:/)) {
      return {
        type: "experiment",
        id: dimension.substr(12),
        specifiedSlices: slices,
      };
    } else if (dimension.substr(0, 4) === "pre:") {
      return {
        // eslint-disable-next-line
        type: dimension.substr(4) as any,
      };
    } else {
      const obj = await findDimensionById(dimension, organization);
      if (obj) {
        return {
          type: "user",
          dimension: obj,
        };
      }
    }
  }
  return null;
}

export function determineNextDate(schedule: ExperimentUpdateSchedule | null) {
  // Default to every X hours if no organization-specific schedule is set
  let hours = EXPERIMENT_REFRESH_FREQUENCY;

  if (schedule?.type === "never") {
    return null;
  }
  if (schedule?.type === "cron") {
    try {
      const interval = cronParser.parseExpression(schedule?.cron || "");
      const next = interval.next();

      hours = (next.getTime() - Date.now()) / 1000 / 60 / 60;
    } catch (e) {
      logger.warn(e, "Failed to parse cron expression");
    }
  }
  if (schedule?.type === "stale") {
    hours = schedule?.hours || 0;
  }

  // Sanity check to make sure the next update is somewhere between 1 hour and 7 days
  if (!hours) hours = EXPERIMENT_REFRESH_FREQUENCY;
  if (hours < 1) hours = 1;
  if (hours > 168) hours = 168;
  return new Date(Date.now() + hours * 60 * 60 * 1000);
}

export function determineNextBanditSchedule(exp: ExperimentInterface): Date {
  const start = (
    exp?.banditStageDateStarted ??
    exp.phases?.[exp.phases.length - 1]?.dateStarted ??
    new Date()
  ).getTime();

  if (exp.banditBurnInValue === undefined) {
    throw new Error(
      "Cannot schedule next experiment update. banditBurnInValue is unset.",
    );
  }
  if (exp.banditBurnInUnit === undefined) {
    throw new Error(
      "Cannot schedule next experiment update. banditBurnInUnit is unset.",
    );
  }
  if (exp.banditScheduleValue === undefined) {
    throw new Error(
      "Cannot schedule next experiment update. banditScheduleValue is unset.",
    );
  }
  if (exp.banditScheduleUnit === undefined) {
    throw new Error(
      "Cannot schedule next experiment update. banditScheduleUnit is unset.",
    );
  }

  const standardHoursMultiple = exp.banditScheduleUnit === "days" ? 24 : 1;
  const standardInterval =
    exp.banditScheduleValue * standardHoursMultiple * 60 * 60 * 1000;
  const elapsedTime = Date.now() - start;
  const intervalsPassed = Math.floor(elapsedTime / standardInterval);
  const nextStandardRunDate = new Date(
    start + (intervalsPassed + 1) * standardInterval,
  );

  if (exp.banditStage === "explore") {
    const burnInHoursMultiple = exp.banditBurnInUnit === "days" ? 24 : 1;
    const burnInRunDate = new Date(
      start + exp.banditBurnInValue * burnInHoursMultiple * 60 * 60 * 1000,
    );
    if (burnInRunDate < nextStandardRunDate) {
      return burnInRunDate;
    }
  }

  return nextStandardRunDate;
}

export function resetExperimentBanditSettings({
  experiment,
  metricMap,
  changes,
  settings,
  preserveExistingBanditEvents,
}: {
  experiment: ExperimentInterface | Omit<ExperimentInterface, "id">;
  metricMap?: Map<string, ExperimentMetricInterface>;
  changes?: Changeset;
  settings: ScopedSettings;
  preserveExistingBanditEvents?: boolean;
}): Changeset {
  if (!changes) changes = {};
  if (!changes.phases) changes.phases = [...experiment.phases];
  const phase = changes.phases.length - 1;

  // 1 goal metric
  let goalMetric: string | undefined =
    changes.goalMetrics?.[0] || experiment.goalMetrics?.[0];
  changes.goalMetrics = goalMetric ? [goalMetric] : [];

  // No empty datasource allowed. If empty, remove the metric to block starting.
  const dataSource = changes.datasource || experiment.datasource;
  if (!dataSource) {
    goalMetric = undefined;
    changes.goalMetrics = [];
  }

  // No quantile metrics allowed (only need to check for endpoints that change metrics)
  if (goalMetric && metricMap) {
    const metric = metricMap.get(goalMetric);
    if (metric && metric?.cappingSettings?.type === "percentile") {
      changes.goalMetrics = [];
    }
  }

  // Scrub invalid settings:
  // stats engine
  changes.statsEngine = "bayesian";
  // activation metric
  changes.activationMetric = undefined;
  // segments
  changes.segment = undefined;
  // conversion windows
  changes.attributionModel = "firstExposure";
  // custom SQL filter
  changes.queryFilter = undefined;
  // metric overrides
  changes.metricOverrides = undefined;
  // don't disable sticky bucketing
  changes.disableStickyBucketing = false;

  // Reset bandit stage
  if (!preserveExistingBanditEvents) {
    changes.banditStage = "explore";
    changes.banditStageDateStarted = new Date();

    // Set equal weights
    const weights = getEqualWeights(experiment.variations.length ?? 0);
    changes.phases[phase].variationWeights = weights;

    // Log first weight change event
    changes.phases[phase].banditEvents = [
      {
        date: new Date(),
        banditResult: {
          currentWeights: weights,
          updatedWeights: weights,
          bestArmProbabilities: weights,
        },
      },
    ];
  } else {
    // Even when preserving existing events, ensure banditEvents exists and has at least one event
    const changesBanditEvents = changes.phases[phase]?.banditEvents;
    const experimentBanditEvents = experiment.phases[phase]?.banditEvents;
    const hasValidBanditEvents =
      (changesBanditEvents && changesBanditEvents.length > 0) ||
      (experimentBanditEvents && experimentBanditEvents.length > 0);

    if (!hasValidBanditEvents) {
      logger.warn(
        "initializing missing banditEvents (resetExperimentBanditSettings)",
      );
      const weights =
        changes.phases[phase].variationWeights ||
        experiment.phases[phase]?.variationWeights ||
        getEqualWeights(experiment.variations.length ?? 0);
      changes.phases[phase].banditEvents = [
        {
          date:
            changes.phases[phase].dateStarted ||
            experiment.phases[phase]?.dateStarted ||
            new Date(),
          banditResult: {
            currentWeights: weights,
            updatedWeights: weights,
            bestArmProbabilities: weights,
          },
        },
      ];
    }
  }

  // Scheduling
  // ensure bandit scheduling exists
  changes.banditScheduleValue =
    changes.banditScheduleValue ??
    experiment.banditScheduleValue ??
    settings.banditScheduleValue.value;
  changes.banditScheduleUnit =
    changes.banditScheduleUnit ??
    experiment.banditScheduleUnit ??
    settings.banditScheduleUnit.value;
  changes.banditBurnInValue =
    changes.banditBurnInValue ??
    experiment.banditBurnInValue ??
    settings.banditBurnInValue.value;
  changes.banditBurnInUnit =
    changes.banditBurnInUnit ??
    experiment.banditBurnInUnit ??
    settings.banditBurnInUnit.value;
  // schedule
  changes.nextSnapshotAttempt = determineNextBanditSchedule({
    ...experiment,
    ...changes,
  } as ExperimentInterface);

  return changes;
}

export function updateExperimentBanditSettings({
  experiment,
  changes,
  snapshot,
  reweight = false,
  isScheduled = false,
}: {
  experiment: ExperimentInterface;
  changes?: Changeset;
  snapshot?: ExperimentSnapshotInterface;
  reweight?: boolean;
  isScheduled?: boolean;
}): Changeset {
  if (!changes) changes = {};
  if (!changes.phases) {
    changes.phases = cloneDeep<ExperimentPhase[]>(experiment.phases);
  }
  const phase = changes.phases.length - 1;

  const banditResult: BanditResult | undefined = snapshot?.banditResult;
  const snapshotDateCreated =
    snapshot?.analyses?.[0]?.dateCreated ?? new Date();

  // Check if we need to move from explore to exploit phase:
  let startNextbanditStage = false;
  if (experiment.banditStage === "explore") {
    if (!isScheduled && reweight) {
      // manual reweights during explore immediately start the exploit phase
      startNextbanditStage = true;
    } else {
      // if we are past the explore period, start the exploit phase
      const banditStageStartDate =
        experiment?.banditStageDateStarted ??
        experiment.phases[phase]?.dateStarted ??
        new Date();
      const hoursMultiple = experiment.banditBurnInUnit === "days" ? 24 : 1;
      const exploitInterval =
        (experiment.banditBurnInValue ?? 0) * hoursMultiple * 60 * 60 * 1000;

      if (
        snapshotDateCreated.getTime() >
        banditStageStartDate.getTime() + exploitInterval
      ) {
        if (isScheduled) reweight = true;
        startNextbanditStage = true;
      }
    }
  }

  if (startNextbanditStage) {
    changes.banditStage = "exploit";
    changes.banditStageDateStarted = new Date();
  }

  // Apply the bandit results:
  if (banditResult) {
    if (reweight) {
      // apply the latest weights (SDK level)
      changes.phases[phase].variationWeights = banditResult.updatedWeights;
      // re-randomize to reduce bias (in cases of multiple exposures / failed sticky bucketing)
      changes.phases[phase].seed = uuidv4();
    } else {
      // ignore (revert) the weight changes
      banditResult.updatedWeights = changes.phases[phase].variationWeights;
    }

    // log weight change event
    if (!changes.phases[phase].banditEvents) {
      changes.phases[phase].banditEvents = [];
    }
    changes.phases[phase].banditEvents?.push({
      date: snapshotDateCreated,
      banditResult: { ...banditResult, reweight },
      snapshotId: snapshot?.id,
    });
  } else {
    logger.error(
      {
        eid: experiment.id,
        snapshot,
      },
      "No bandit results present, skipping bandit event log",
    );
  }

  // scheduling
  if (
    changes.banditStage === "exploit" ||
    experiment.banditStage === "exploit"
  ) {
    changes.nextSnapshotAttempt = determineNextBanditSchedule({
      ...experiment,
      ...changes,
    } as ExperimentInterface);
  }

  return changes;
}

export function getAdditionalQueryMetadataForExperiment(
  experiment: ExperimentInterface,
): ExperimentQueryMetadata {
  return {
    experimentOwner: experiment.owner || undefined,
    experimentProject: experiment.project || undefined,
    experimentTags: experiment.tags.length > 0 ? experiment.tags : undefined,
  };
}

export async function createSnapshot({
  experiment,
  context,
  type,
  triggeredBy,
  phaseIndex,
  useCache = false,
  defaultAnalysisSettings,
  additionalAnalysisSettings,
  settingsForSnapshotMetrics,
  metricMap,
  factTableMap,
  reweight,
  preventStartingAnalysis,
}: {
  experiment: ExperimentInterface;
  context: ReqContext | ApiReqContext;
  type: SnapshotType;
  triggeredBy: SnapshotTriggeredBy;
  phaseIndex: number;
  useCache?: boolean;
  defaultAnalysisSettings: ExperimentSnapshotAnalysisSettings;
  additionalAnalysisSettings: ExperimentSnapshotAnalysisSettings[];
  settingsForSnapshotMetrics: MetricSnapshotSettings[];
  metricMap: Map<string, ExperimentMetricInterface>;
  factTableMap: FactTableMap;
  reweight?: boolean;
  preventStartingAnalysis?: boolean;
}): Promise<
  | ExperimentResultsQueryRunner
  | ExperimentIncrementalRefreshQueryRunner
  | ExperimentIncrementalRefreshExploratoryQueryRunner
> {
  const { org: organization } = context;
  const dimension = defaultAnalysisSettings.dimensions[0] || null;
  const metricGroups = await context.models.metricGroups.getAll();

  const datasource = await getDataSourceById(context, experiment.datasource);
  if (!datasource) {
    throw new Error("Could not load data source");
  }

  const snapshotSettings = getSnapshotSettings({
    experiment,
    phaseIndex,
    orgPriorSettings: organization.settings?.metricDefaults?.priorSettings,
    orgDisabledPrecomputedDimensions:
      organization.settings?.disablePrecomputedDimensions ?? true,
    snapshotType: type,
    dimension,
    regressionAdjustmentEnabled: !!defaultAnalysisSettings.regressionAdjusted,
    settingsForSnapshotMetrics,
    metricMap,
    factTableMap,
    metricGroups,
    reweight,
    datasource,
  });

  const data: ExperimentSnapshotInterface = {
    id: uniqid("snp_"),
    organization: experiment.organization,
    experiment: experiment.id,
    runStarted: new Date(),
    error: "",
    dateCreated: new Date(),
    phase: phaseIndex,
    queries: [],
    dimension: dimension || null,
    settings: snapshotSettings,
    type,
    triggeredBy,
    unknownVariations: [],
    multipleExposures: 0,
    analyses: [
      {
        dateCreated: new Date(),
        results: [],
        settings: defaultAnalysisSettings,
        status: "running",
      },
      ...additionalAnalysisSettings
        .filter((a) => isAnalysisAllowed(snapshotSettings, a))
        .map((a) => {
          const analysis: ExperimentSnapshotAnalysis = {
            dateCreated: new Date(),
            results: [],
            settings: a,
            status: "running",
          };
          return analysis;
        }),
    ],
    status: "running",
  };

  let scheduleNextSnapshot = true;
  if (experiment.type === "multi-armed-bandit" && type !== "standard") {
    // explore tab actions should never trigger the next schedule for bandits
    scheduleNextSnapshot = false;
  }

  if (scheduleNextSnapshot) {
    const nextUpdate =
      experiment.type !== "multi-armed-bandit"
        ? determineNextDate(organization.settings?.updateSchedule || null)
        : determineNextBanditSchedule(experiment);

    await updateExperiment({
      context,
      experiment,
      changes: {
        lastSnapshotAttempt: new Date(),
        ...(nextUpdate ? { nextSnapshotAttempt: nextUpdate } : {}),
        autoSnapshots: nextUpdate !== null,
      },
    });
  }

  const snapshot = await createExperimentSnapshotModel({ data });
  const integration = getSourceIntegrationObject(context, datasource, true);
  const incrementalRefreshModel =
    await context.models.incrementalRefresh.getByExperimentId(experiment.id);
  const fullRefresh = !useCache || !incrementalRefreshModel;

  const isIncrementalRefreshEnabledForExperiment =
    datasource.settings.pipelineSettings?.mode === "incremental" &&
    !datasource.settings.pipelineSettings?.excludedExperimentIds?.includes(
      experiment.id,
    ) &&
    (datasource.settings.pipelineSettings?.includedExperimentIds ===
      undefined ||
      datasource.settings.pipelineSettings?.includedExperimentIds.includes(
        experiment.id,
      ));

  let isExperimentCompatibleWithIncrementalRefresh;
  try {
    await validateIncrementalPipeline({
      org: organization,
      integration,
      snapshotSettings: data.settings,
      metricMap,
      factTableMap,
      experiment,
      incrementalRefreshModel,
      fullRefresh,
    });
    isExperimentCompatibleWithIncrementalRefresh = true;
  } catch (error) {
    isExperimentCompatibleWithIncrementalRefresh = false;
    logger.info(
      `Experiment ${experiment.id} does not support incremental refresh: ${"message" in error ? error.message : error}`,
    );
  }

  let queryRunner:
    | ExperimentResultsQueryRunner
    | ExperimentIncrementalRefreshQueryRunner
    | ExperimentIncrementalRefreshExploratoryQueryRunner;

  const eligibleForIncrementalRefresh =
    snapshot.type === "standard" || snapshot.type === "exploratory";

  if (
    isIncrementalRefreshEnabledForExperiment &&
    (experiment.type === undefined || experiment.type === "standard") &&
<<<<<<< HEAD
    eligibleForIncrementalRefresh
=======
    snapshot.type === "standard" &&
    isExperimentCompatibleWithIncrementalRefresh
>>>>>>> 87602546
  ) {
    if (snapshot.type === "exploratory") {
      queryRunner = new ExperimentIncrementalRefreshExploratoryQueryRunner(
        context,
        snapshot,
        integration,
        false, // TODO(incremental-refresh): allow cache + cache override for exploratory queries
      );
    } else {
      queryRunner = new ExperimentIncrementalRefreshQueryRunner(
        context,
        snapshot,
        integration,
        false, // always ignore cache for incremental refresh queries
      );
    }
  } else {
    queryRunner = new ExperimentResultsQueryRunner(
      context,
      snapshot,
      integration,
      useCache,
    );
  }

  if (!preventStartingAnalysis) {
    const analysisProps = {
      snapshotType: type,
      snapshotSettings: data.settings,
      variationNames: experiment.variations.map((v) => v.name),
      metricMap,
      queryParentId: snapshot.id,
      factTableMap,
      experimentQueryMetadata:
        getAdditionalQueryMetadataForExperiment(experiment),
    };

    if (
      queryRunner instanceof ExperimentIncrementalRefreshQueryRunner ||
      queryRunner instanceof ExperimentIncrementalRefreshExploratoryQueryRunner
    ) {
      const hasIncrementalRefreshData =
        (await context.models.incrementalRefresh.getByExperimentId(
          experiment.id,
        )) !== undefined;

      const fullRefresh =
        (!useCache || !hasIncrementalRefreshData) &&
        snapshot.type === "standard";

      await queryRunner.startAnalysis({
        ...analysisProps,
        experimentId: experiment.id,
        incrementalRefreshStartTime: new Date(),
        fullRefresh,
      });
    } else {
      await queryRunner.startAnalysis(analysisProps);
    }
  }

  const runningSnapshot = queryRunner.model;
  // Whenever the standard snapshot for an experiment is refreshed, also refresh the associated dashboards in the background
  if (
    runningSnapshot.type === "standard" &&
    runningSnapshot.triggeredBy !== "manual-dashboard"
  ) {
    updateExperimentDashboards({
      context,
      experiment,
      mainSnapshot: runningSnapshot,
      statsEngine: defaultAnalysisSettings.statsEngine,
      regressionAdjustmentEnabled:
        defaultAnalysisSettings.regressionAdjusted ?? false,
      settingsForSnapshotMetrics,
      metricMap,
      factTableMap,
    });
  }

  return queryRunner;
}

export type SnapshotAnalysisParams = {
  experiment: ExperimentInterface;
  organization: OrganizationInterface;
  analysisSettings: ExperimentSnapshotAnalysisSettings;
  metricMap: Map<string, ExperimentMetricInterface>;
  snapshot: ExperimentSnapshotInterface;
};

export async function _getSnapshots(
  context: ReqContext | ApiReqContext,
  experimentObjs: ExperimentInterface[],
  dimension?: string,
  withResults: boolean = true,
): Promise<ExperimentSnapshotInterface[]> {
  const experimentPhaseMap: Map<string, number> = new Map();
  experimentObjs.forEach((e) => {
    if (e.organization !== context.org.id) {
      throw new Error("You do not have access to view this experiment");
    }
    // get the latest phase
    experimentPhaseMap.set(e.id, e.phases.length - 1);
  });
  return await getLatestSnapshotMultipleExperiments(
    experimentPhaseMap,
    dimension,
    withResults,
  );
}

async function getSnapshotAnalyses(
  params: SnapshotAnalysisParams[],
  context: ReqContext,
) {
  const analysisParamsMap = new Map<
    string,
    ExperimentAnalysisParamsContextData
  >();

  // get queryMap for all snapshots
  const queryMap = await getQueryMap(
    context.org.id,
    params.map((p) => p.snapshot.queries).flat(),
  );

  const createAnalysisPromises: (() => Promise<void>)[] = [];
  params.forEach(
    (
      { experiment, organization, analysisSettings, metricMap, snapshot },
      i,
    ) => {
      // check if analysis is possible
      if (!isAnalysisAllowed(snapshot.settings, analysisSettings)) {
        logger.error(`Analysis not allowed with this snapshot: ${snapshot.id}`);
        return;
      }

      const totalQueries = snapshot.queries.length;
      const failedQueries = snapshot.queries.filter(
        (q) => q.status === "failed",
      );
      const runningQueries = snapshot.queries.filter(
        (q) => q.status === "running",
      );

      if (
        runningQueries.length > 0 ||
        failedQueries.length >= totalQueries / 2
      ) {
        logger.error(
          `Snapshot queries not available for analysis: ${snapshot.id}`,
        );
        return;
      }
      const analysis: ExperimentSnapshotAnalysis = {
        results: [],
        status: "running",
        settings: analysisSettings,
        dateCreated: new Date(),
      };

      // promise to add analysis to mongo record if it does not exist, overwrite if it does
      createAnalysisPromises.push(() =>
        addOrUpdateSnapshotAnalysis({
          organization: organization.id,
          id: snapshot.id,
          analysis,
        }),
      );

      const mdat = getMetricsAndQueryDataForStatsEngine(
        queryMap,
        metricMap,
        snapshot.settings,
      );
      const id = `${i}_${experiment.id}_${snapshot.id}`;
      const variationNames = experiment.variations.map((v) => v.name);
      const { queryResults, metricSettings, unknownVariations } = mdat;

      analysisParamsMap.set(id, {
        params: {
          id,
          coverage: snapshot.settings.coverage ?? 1,
          phaseLengthHours: Math.max(
            hoursBetween(
              snapshot.settings.startDate,
              snapshot.settings.endDate,
            ),
            1,
          ),
          variations: snapshot.settings.variations.map((v, i) => ({
            ...v,
            name: variationNames[i] || v.id,
          })),
          analyses: [analysisSettings],
          queryResults: queryResults,
          metrics: metricSettings,
        },
        context: {
          // extra settings for multiple experiment approach
          snapshotSettings: snapshot.settings,
          organization: organization.id,
          snapshot: snapshot.id,
        },
        data: {
          unknownVariations: unknownVariations,
          analysisObj: analysis,
        },
      });
    },
  );

  // write running snapshots to db
  if (createAnalysisPromises.length > 0) {
    await promiseAllChunks(createAnalysisPromises, 10);
  }

  return analysisParamsMap;
}

export async function createSnapshotAnalyses(
  params: SnapshotAnalysisParams[],
  context: ReqContext,
): Promise<void> {
  // creates snapshot analyses in mongo and gets analysis parameters
  const analysisParamsMap = await getSnapshotAnalyses(params, context);

  // calls stats engine to run analyses
  const results = await runSnapshotAnalyses(
    Array.from(analysisParamsMap.values()).map((v) => v.params),
  );

  // parses results and writes to mongo
  await writeSnapshotAnalyses(results, analysisParamsMap);
}

export async function createSnapshotAnalysis(
  params: SnapshotAnalysisParams,
): Promise<void> {
  const { snapshot, analysisSettings, organization, experiment, metricMap } =
    params;
  // check if analysis is possible
  if (!isAnalysisAllowed(snapshot.settings, analysisSettings)) {
    throw new Error("Analysis not allowed with this snapshot");
  }

  const totalQueries = snapshot.queries.length;
  const failedQueries = snapshot.queries.filter((q) => q.status === "failed");
  const runningQueries = snapshot.queries.filter((q) => q.status === "running");

  if (runningQueries.length > 0 || failedQueries.length >= totalQueries / 2) {
    throw new Error("Snapshot queries not available for analysis");
  }
  const analysis: ExperimentSnapshotAnalysis = {
    results: [],
    status: "running",
    settings: analysisSettings,
    dateCreated: new Date(),
  };
  // and analysis to mongo record if it does not exist, overwrite if it does
  addOrUpdateSnapshotAnalysis({
    organization: organization.id,
    id: snapshot.id,
    analysis,
  });

  // Format data correctly
  const queryMap: QueryMap = await getQueryMap(
    organization.id,
    snapshot.queries,
  );

  // Run the analysis
  const { results } = await analyzeExperimentResults({
    queryData: queryMap,
    snapshotSettings: snapshot.settings,
    analysisSettings: [analysisSettings],
    variationNames: experiment.variations.map((v) => v.name),
    metricMap: metricMap,
  });
  analysis.results = results[0]?.dimensions || [];
  analysis.status = "success";
  analysis.error = undefined;

  updateSnapshotAnalysis({
    organization: organization.id,
    id: snapshot.id,
    analysis,
  });
}

function getExperimentMetric(
  experiment: ExperimentInterface,
  id: string,
): ApiExperimentMetric {
  // For slice metrics, use the base metric ID for lookups
  const { baseMetricId } = parseSliceMetricId(id);
  const overrides = experiment.metricOverrides?.find(
    (o) => o.id === baseMetricId,
  );
  const ret: ApiExperimentMetric = {
    metricId: id,
    overrides: {},
  };

  if (overrides?.delayHours) {
    ret.overrides.delayHours = overrides.delayHours;
  }
  if (overrides?.windowHours) {
    ret.overrides.windowHours = overrides.windowHours;
  }
  if (overrides?.winRisk) {
    ret.overrides.winRiskThreshold = overrides.winRisk;
  }
  if (overrides?.loseRisk) {
    ret.overrides.loseRiskThreshold = overrides.loseRisk;
  }

  return ret;
}

export async function toExperimentApiInterface(
  context: ReqContext | ApiReqContext,
  experiment: ExperimentInterfaceExcludingHoldouts,
): Promise<ApiExperiment> {
  const appOrigin = (APP_ORIGIN ?? "").replace(/\/$/, "");

  let project: ProjectInterface | null = null;
  const organization = context.org;
  if (experiment.project) {
    project = await context.models.projects.getById(experiment.project);
  }
  const { settings: scopedSettings } = getScopedSettings({
    organization,
    project: project ?? undefined,
    // todo: experiment settings
  });
  const experimentType = experiment.type || "standard";

  const activationMetric = experiment.activationMetric;
  return {
    id: experiment.id,
    trackingKey: experiment.trackingKey,
    name: experiment.name || "",
    type: experimentType,
    project: experiment.project || "",
    hypothesis: experiment.hypothesis || "",
    description: experiment.description || "",
    tags: experiment.tags || [],
    owner: experiment.owner || "",
    dateCreated: experiment.dateCreated.toISOString(),
    dateUpdated: experiment.dateUpdated.toISOString(),
    archived: !!experiment.archived,
    status: experiment.status,
    autoRefresh: !!experiment.autoSnapshots,
    hashAttribute: experiment.hashAttribute || "id",
    fallbackAttribute: experiment.fallbackAttribute,
    hashVersion: experiment.hashVersion || 2,
    disableStickyBucketing: experiment.disableStickyBucketing,
    bucketVersion: experiment.bucketVersion,
    minBucketVersion: experiment.minBucketVersion,
    variations: experiment.variations.map((v) => ({
      variationId: v.id,
      key: v.key,
      name: v.name || "",
      description: v.description || "",
      screenshots: v.screenshots.map((s) => s.path),
    })),
    phases: experiment.phases.map((p) => ({
      name: p.name,
      dateStarted: p.dateStarted.toISOString(),
      dateEnded: p.dateEnded ? p.dateEnded.toISOString() : "",
      reasonForStopping: p.reason || "",
      seed: p.seed || experiment.trackingKey,
      coverage: p.coverage,
      trafficSplit: experiment.variations.map((v, i) => ({
        variationId: v.id,
        weight: p.variationWeights[i] || 0,
      })),
      targetingCondition: p.condition || "",
      prerequisites: p.prerequisites || [],
      savedGroupTargeting: (p.savedGroups || []).map((s) => ({
        matchType: s.match,
        savedGroups: s.ids,
      })),
      namespace: p.namespace?.enabled
        ? {
            namespaceId: p.namespace.name,
            range: p.namespace.range,
          }
        : undefined,
    })),
    settings: {
      datasourceId: experiment.datasource || "",
      assignmentQueryId: experiment.exposureQueryId || "",
      experimentId: experiment.trackingKey,
      segmentId: experiment.segment || "",
      queryFilter: experiment.queryFilter || "",
      inProgressConversions: experiment.skipPartialData ? "exclude" : "include",
      attributionModel: experiment.attributionModel || "firstExposure",
      statsEngine: scopedSettings.statsEngine.value || DEFAULT_STATS_ENGINE,
      goals: experiment.goalMetrics.map((m) =>
        getExperimentMetric(experiment, m),
      ),
      secondaryMetrics: experiment.secondaryMetrics.map((m) =>
        getExperimentMetric(experiment, m),
      ),
      guardrails: experiment.guardrailMetrics.map((m) =>
        getExperimentMetric(experiment, m),
      ),
      regressionAdjustmentEnabled:
        experiment.regressionAdjustmentEnabled ??
        scopedSettings.regressionAdjustmentEnabled.value,
      sequentialTestingEnabled:
        experiment.sequentialTestingEnabled ??
        scopedSettings.sequentialTestingEnabled.value,
      sequentialTestingTuningParameter:
        experiment.sequentialTestingTuningParameter ??
        scopedSettings.sequentialTestingTuningParameter.value ??
        DEFAULT_SEQUENTIAL_TESTING_TUNING_PARAMETER,
      ...(activationMetric
        ? {
            activationMetric: getExperimentMetric(experiment, activationMetric),
          }
        : null),
    },
    ...(experiment.status === "stopped" && experiment.results
      ? {
          resultSummary: {
            status: experiment.results,
            winner: experiment.variations[experiment.winner ?? 0]?.id || "",
            conclusions: experiment.analysis || "",
            releasedVariationId: experiment.releasedVariationId || "",
            excludeFromPayload: !!experiment.excludeFromPayload,
          },
        }
      : null),
    shareLevel: experiment.shareLevel || "organization",
    ...(experiment.shareLevel === "public" && experiment.uid
      ? {
          publicUrl: `${appOrigin}/public/e/${experiment.uid}`,
        }
      : null),
    ...(experimentType === "multi-armed-bandit"
      ? {
          banditScheduleValue: experiment.banditScheduleValue ?? 1,
          banditScheduleUnit: experiment.banditScheduleUnit ?? "days",
          banditBurnInValue: experiment.banditBurnInValue ?? 1,
          banditBurnInUnit: experiment.banditBurnInUnit ?? "days",
        }
      : null),
    linkedFeatures: experiment.linkedFeatures || [],
    hasVisualChangesets: experiment.hasVisualChangesets || false,
    hasURLRedirects: experiment.hasURLRedirects || false,
    customFields: experiment.customFields ?? {},
  };
}

export function toSnapshotApiInterface(
  experiment: ExperimentInterface,
  snapshot: ExperimentSnapshotInterface,
  metricGroups: MetricGroupInterface[],
): ApiExperimentResults {
  const dimension = !snapshot.dimension
    ? {
        type: "none",
      }
    : snapshot.dimension.match(/^exp:/)
      ? {
          type: "experiment",
          id: snapshot.dimension.substring(4),
        }
      : snapshot.dimension.match(/^pre:/)
        ? {
            type: snapshot.dimension.substring(4),
          }
        : {
            type: "user",
            id: snapshot.dimension,
          };

  const phase = experiment.phases[snapshot.phase];

  const activationMetric =
    snapshot.settings.activationMetric || experiment.activationMetric;

  const metricIds = getAllMetricIdsFromExperiment(
    experiment,
    false,
    metricGroups,
  );

  const variationIds = experiment.variations.map((v) => v.id);

  // Get the default analysis
  const analysis = getSnapshotAnalysis(snapshot);

  return {
    id: snapshot.id,
    dateUpdated: snapshot.dateCreated.toISOString(),
    experimentId: snapshot.experiment,
    phase: snapshot.phase + "",
    dimension: dimension,
    dateStart: phase?.dateStarted?.toISOString() || "",
    dateEnd:
      phase?.dateEnded?.toISOString() ||
      snapshot.runStarted?.toISOString() ||
      "",
    settings: {
      datasourceId: experiment.datasource || "",
      assignmentQueryId: experiment.exposureQueryId || "",
      experimentId: experiment.trackingKey,
      segmentId: snapshot.settings.segment,
      queryFilter: snapshot.settings.queryFilter,
      inProgressConversions: snapshot.settings.skipPartialData
        ? "exclude"
        : "include",
      attributionModel: experiment.attributionModel || "firstExposure",
      statsEngine: analysis?.settings?.statsEngine || DEFAULT_STATS_ENGINE,
      goals: experiment.goalMetrics.map((m) =>
        getExperimentMetric(experiment, m),
      ),
      secondaryMetrics: experiment.secondaryMetrics.map((m) =>
        getExperimentMetric(experiment, m),
      ),
      guardrails: experiment.guardrailMetrics.map((m) =>
        getExperimentMetric(experiment, m),
      ),
      ...(activationMetric
        ? {
            activationMetric: getExperimentMetric(experiment, activationMetric),
          }
        : null),
    },
    queryIds: snapshot.queries.map((q) => q.query),
    results: (analysis?.results || []).map((s) => {
      return {
        dimension: s.name,
        totalUsers: s.variations.reduce((sum, v) => sum + v.users, 0),
        checks: {
          srm: s.srm,
        },
        metrics: Array.from(metricIds).map((m) => ({
          metricId: m,
          variations: s.variations.map((v, i) => {
            const data = v.metrics[m];
            return {
              variationId: variationIds[i],
              users: v.users,
              analyses: [
                {
                  engine:
                    analysis?.settings?.statsEngine || DEFAULT_STATS_ENGINE,
                  numerator: data?.value || 0,
                  denominator: data?.denominator || data?.users || 0,
                  mean: data?.stats?.mean || 0,
                  stddev: data?.stats?.stddev || 0,
                  percentChange: data?.expected || 0,
                  ciLow: data?.ci?.[0] ?? 0,
                  ciHigh: data?.ci?.[1] ?? 0,
                  pValue: data?.pValue || 0,
                  risk: data?.risk?.[1] || 0,
                  chanceToBeatControl: data?.chanceToWin || 0,
                },
              ],
            };
          }),
        })),
      };
    }),
  };
}

/**
 * While the `postMetricValidator` can detect the presence of values, it cannot figure out the correctness.
 * @param payload
 * @param datasource
 */
export function postMetricApiPayloadIsValid(
  payload: z.infer<typeof postMetricValidator.bodySchema>,
  datasource: Pick<DataSourceInterface, "type">,
): { valid: true } | { valid: false; error: string } {
  const { type, sql, sqlBuilder, mixpanel, behavior } = payload;

  // Validate query format: sql, sqlBuilder, mixpanel
  let queryFormatCount = 0;
  if (sqlBuilder) {
    queryFormatCount++;
  }
  if (sql) {
    queryFormatCount++;
  }
  if (mixpanel) {
    queryFormatCount++;
  }
  if (queryFormatCount !== 1) {
    return {
      valid: false,
      error: "Can only specify one of: sql, sqlBuilder, mixpanel",
    };
  }

  // Validate behavior
  if (behavior) {
    const { riskThresholdDanger, riskThresholdSuccess } = behavior;

    // Enforce that both and riskThresholdSuccess exist, or neither
    const riskDangerExists = typeof riskThresholdDanger !== "undefined";
    const riskSuccessExists = typeof riskThresholdSuccess !== "undefined";
    if (riskDangerExists !== riskSuccessExists)
      return {
        valid: false,
        error:
          "Must provide both riskThresholdDanger and riskThresholdSuccess or neither.",
      };

    // We have both. Make sure they're valid
    if (riskDangerExists && riskSuccessExists) {
      // Enforce riskThresholdDanger must be higher than riskThresholdSuccess
      if (riskThresholdDanger < riskThresholdSuccess)
        return {
          valid: false,
          error: "riskThresholdDanger must be higher than riskThresholdSuccess",
        };
    }

    // Validate conversion window
    const { conversionWindowEnd, conversionWindowStart } = behavior;
    const conversionWindowEndExists =
      typeof conversionWindowEnd !== "undefined";
    const conversionWindowStartExists =
      typeof conversionWindowStart !== "undefined";
    if (conversionWindowEndExists !== conversionWindowStartExists) {
      return {
        valid: false,
        error:
          "Must specify both `behavior.conversionWindowStart` and `behavior.conversionWindowEnd` or neither",
      };
    }

    if (conversionWindowEndExists && conversionWindowStartExists) {
      // Enforce conversion window end is greater than start
      if (conversionWindowEnd <= conversionWindowStart)
        return {
          valid: false,
          error:
            "`behavior.conversionWindowEnd` must be greater than `behavior.conversionWindowStart`",
        };
    }

    // Min/max percentage change
    const { maxPercentChange, minPercentChange } = behavior;
    const maxPercentExists = typeof maxPercentChange !== "undefined";
    const minPercentExists = typeof minPercentChange !== "undefined";
    // Enforce both max/min percent or neither
    if (maxPercentExists !== minPercentExists)
      return {
        valid: false,
        error:
          "Must specify both `behavior.maxPercentChange` and `behavior.minPercentChange` or neither",
      };

    if (maxPercentExists && minPercentExists) {
      // Enforce max is greater than min
      if (maxPercentChange <= minPercentChange)
        return {
          valid: false,
          error:
            "`behavior.maxPercentChange` must be greater than `behavior.minPercentChange`",
        };
    }

    // Check capping args + capping values
    const { cappingSettings } = behavior;

    const cappingExists =
      typeof cappingSettings !== "undefined" && !!cappingSettings.type;
    const capValueExists = typeof cappingSettings?.value !== "undefined";
    if (cappingExists !== capValueExists) {
      return {
        valid: false,
        error:
          "Must specify both `behavior.cappingSettings.type` (as non-null) and `behavior.cappingSettings.value` or neither.",
      };
    }
    if (
      cappingSettings?.type === "percentile" &&
      (cappingSettings?.value || 0) > 1
    ) {
      return {
        valid: false,
        error:
          "When using percentile capping, `behavior.capValue` must be between 0 and 1.",
      };
    }
  }

  // Validate for payload.sql
  if (sql) {
    // Validate binomial metrics
    if (type === "binomial" && typeof sql.userAggregationSQL !== "undefined")
      return {
        valid: false,
        error: "Binomial metrics cannot have userAggregationSQL",
      };
  }

  // Validate payload.mixpanel
  if (mixpanel) {
    // Validate binomial metrics
    if (type === "binomial" && typeof mixpanel.eventValue !== "undefined")
      return {
        valid: false,
        error: "Binomial metrics cannot have an eventValue",
      };

    if (datasource.type !== "mixpanel")
      return {
        valid: false,
        error: "Mixpanel datasources must provide `mixpanel`",
      };
  }

  // Validate payload.sqlBuilder
  if (sqlBuilder) {
    // Validate binomial metrics
    if (
      type === "binomial" &&
      typeof sqlBuilder.valueColumnName !== "undefined"
    )
      return {
        valid: false,
        error: "Binomial metrics cannot have a valueColumnName",
      };
  }

  return {
    valid: true,
  };
}

export function putMetricApiPayloadIsValid(
  payload: z.infer<typeof putMetricValidator.bodySchema>,
): { valid: true } | { valid: false; error: string } {
  const { type, sql, sqlBuilder, mixpanel, behavior } = payload;

  // Validate query format: sql, sqlBuilder, mixpanel
  let queryFormatCount = 0;
  if (sqlBuilder) {
    queryFormatCount++;
  }
  if (sql) {
    queryFormatCount++;
  }
  if (mixpanel) {
    queryFormatCount++;
  }
  if (queryFormatCount > 1) {
    return {
      valid: false,
      error: "Can only specify one of: sql, sqlBuilder, mixpanel",
    };
  }

  // Validate behavior
  if (behavior) {
    const { riskThresholdDanger, riskThresholdSuccess } = behavior;

    // Enforce that both and riskThresholdSuccess exist, or neither
    const riskDangerExists = typeof riskThresholdDanger !== "undefined";
    const riskSuccessExists = typeof riskThresholdSuccess !== "undefined";
    if (riskDangerExists !== riskSuccessExists)
      return {
        valid: false,
        error:
          "Must provide both riskThresholdDanger and riskThresholdSuccess or neither.",
      };

    // We have both. Make sure they're valid
    if (riskDangerExists && riskSuccessExists) {
      // Enforce riskThresholdDanger must be higher than riskThresholdSuccess
      if (riskThresholdDanger < riskThresholdSuccess)
        return {
          valid: false,
          error: "riskThresholdDanger must be higher than riskThresholdSuccess",
        };
    }

    // Validate conversion window
    const { conversionWindowEnd, conversionWindowStart } = behavior;
    const conversionWindowEndExists =
      typeof conversionWindowEnd !== "undefined";
    const conversionWindowStartExists =
      typeof conversionWindowStart !== "undefined";
    if (conversionWindowEndExists !== conversionWindowStartExists) {
      return {
        valid: false,
        error:
          "Must specify both `behavior.conversionWindowStart` and `behavior.conversionWindowEnd` or neither",
      };
    }

    if (conversionWindowEndExists && conversionWindowStartExists) {
      // Enforce conversion window end is greater than start
      if (conversionWindowEnd <= conversionWindowStart)
        return {
          valid: false,
          error:
            "`behavior.conversionWindowEnd` must be greater than `behavior.conversionWindowStart`",
        };
    }

    // Min/max percentage change
    const { maxPercentChange, minPercentChange } = behavior;
    const maxPercentExists = typeof maxPercentChange !== "undefined";
    const minPercentExists = typeof minPercentChange !== "undefined";
    // Enforce both max/min percent or neither
    if (maxPercentExists !== minPercentExists)
      return {
        valid: false,
        error:
          "Must specify both `behavior.maxPercentChange` and `behavior.minPercentChange` or neither",
      };

    if (maxPercentExists && minPercentExists) {
      // Enforce max is greater than min
      if (maxPercentChange <= minPercentChange)
        return {
          valid: false,
          error:
            "`behavior.maxPercentChange` must be greater than `behavior.minPercentChange`",
        };
    }

    // Check capping args + capping values
    const { capping, capValue } = behavior;

    const cappingExists = typeof capping !== "undefined" && capping !== null;
    const capValueExists = typeof capValue !== "undefined";
    if (cappingExists !== capValueExists) {
      return {
        valid: false,
        error:
          "Must specify `behavior.capping` (as non-null) and `behavior.capValue` or neither.",
      };
    }
    if (capping === "percentile" && (capValue || 0) > 1) {
      return {
        valid: false,
        error:
          "When using percentile capping, `behavior.capValue` must be between 0 and 1.",
      };
    }
  }

  // Validate for payload.sql
  if (sql) {
    // Validate binomial metrics
    if (type === "binomial" && typeof sql.userAggregationSQL !== "undefined")
      return {
        valid: false,
        error: "Binomial metrics cannot have userAggregationSQL",
      };
  }

  // Validate payload.mixpanel
  if (mixpanel) {
    // Validate binomial metrics
    if (type === "binomial" && typeof mixpanel.eventValue !== "undefined")
      return {
        valid: false,
        error: "Binomial metrics cannot have an eventValue",
      };
  }

  // Validate payload.sqlBuilder
  if (sqlBuilder) {
    // Validate binomial metrics
    if (
      type === "binomial" &&
      typeof sqlBuilder.valueColumnName !== "undefined"
    )
      return {
        valid: false,
        error: "Binomial metrics cannot have a valueColumnName",
      };
  }

  return {
    valid: true,
  };
}

/**
 * Converts the OpenAPI POST /metric payload to a {@link MetricInterface}
 * @param payload
 * @param organization
 * @param datasource
 */
export function postMetricApiPayloadToMetricInterface(
  payload: z.infer<typeof postMetricValidator.bodySchema>,
  organization: OrganizationInterface,
  datasource: Pick<DataSourceInterface, "type">,
): Omit<MetricInterface, "dateCreated" | "dateUpdated" | "id"> {
  const {
    datasourceId,
    name,
    description = "",
    type,
    behavior,
    owner = "",
    sql,
    sqlBuilder,
    mixpanel,
    tags = [],
    projects = [],
    managedBy = "",
  } = payload;

  const metric: Omit<MetricInterface, "dateCreated" | "dateUpdated" | "id"> = {
    datasource: datasourceId,
    description,
    managedBy,
    name,
    organization: organization.id,
    owner,
    tags,
    projects,
    inverse: behavior?.goal === "decrease",
    ignoreNulls: false,
    queries: [],
    runStarted: null,
    cappingSettings: {
      type: DEFAULT_METRIC_CAPPING,
      value: DEFAULT_METRIC_CAPPING_VALUE,
    },
    windowSettings: {
      type: DEFAULT_METRIC_WINDOW,
      delayValue: DEFAULT_METRIC_WINDOW_DELAY_HOURS,
      delayUnit: "hours",
      windowValue: DEFAULT_CONVERSION_WINDOW_HOURS,
      windowUnit: "hours",
    },
    priorSettings: {
      override: false,
      proper: false,
      mean: 0,
      stddev: DEFAULT_PROPER_PRIOR_STDDEV,
    },
    type,
    userIdColumns: (sqlBuilder?.identifierTypeColumns || []).reduce<
      Record<string, string>
    >((acc, { columnName, identifierType }) => {
      acc[columnName] = identifierType;
      return acc;
    }, {}),
  };

  // Assign all undefined behavior fields to the metric
  if (behavior) {
    if (typeof behavior.cappingSettings !== "undefined") {
      metric.cappingSettings = {
        type:
          behavior.cappingSettings.type === "none"
            ? ""
            : (behavior.cappingSettings.type ?? ""),
        value: behavior.cappingSettings.value ?? DEFAULT_METRIC_CAPPING_VALUE,
        ignoreZeros: behavior.cappingSettings.ignoreZeros,
      };
      // handle old post requests
    } else if (typeof behavior.capping !== "undefined") {
      metric.cappingSettings.type = behavior.capping ?? "";
      metric.cappingSettings.value =
        behavior.capValue ?? DEFAULT_METRIC_CAPPING_VALUE;
    } else if (typeof behavior.cap !== "undefined" && behavior.cap) {
      metric.cappingSettings.type = "absolute";
      metric.cappingSettings.value = behavior.cap;
    }

    if (typeof behavior.windowSettings !== "undefined") {
      metric.windowSettings = {
        type:
          behavior.windowSettings.type === "none"
            ? ""
            : (behavior?.windowSettings?.type ?? DEFAULT_METRIC_WINDOW),
        delayUnit: behavior.windowSettings.delayUnit ?? "hours",
        delayValue:
          behavior.windowSettings.delayValue ??
          behavior.windowSettings.delayHours ??
          DEFAULT_METRIC_WINDOW_DELAY_HOURS,
        windowUnit: behavior.windowSettings.windowUnit ?? "hours",
        windowValue:
          behavior.windowSettings.windowValue ??
          DEFAULT_CONVERSION_WINDOW_HOURS,
      };
    } else if (typeof behavior.conversionWindowStart !== "undefined") {
      // The start of a Conversion Window relative to the exposure date, in hours. This is equivalent to the Conversion Delay
      metric.windowSettings.delayValue = behavior.conversionWindowStart;
      metric.windowSettings.delayUnit = "hours";

      // The end of a Conversion Window relative to the exposure date, in hours.
      // This is equivalent to the Conversion Delay + Conversion Window Hours settings in the UI. In other words,
      // if you want a 48 hour window starting after 24 hours, you would set conversionWindowStart to 24 and
      // conversionWindowEnd to 72 (24+48).
      if (typeof behavior.conversionWindowEnd !== "undefined") {
        metric.windowSettings.windowValue =
          behavior.conversionWindowEnd - behavior.conversionWindowStart;
      }
    }

    if (typeof behavior.maxPercentChange !== "undefined") {
      metric.maxPercentChange = behavior.maxPercentChange;
    }

    if (typeof behavior.minPercentChange !== "undefined") {
      metric.minPercentChange = behavior.minPercentChange;
    }

    if (typeof behavior.minSampleSize !== "undefined") {
      metric.minSampleSize = behavior.minSampleSize;
    }

    if (typeof behavior.riskThresholdDanger !== "undefined") {
      metric.loseRisk = behavior.riskThresholdDanger;
    }

    if (typeof behavior.riskThresholdSuccess !== "undefined") {
      metric.winRisk = behavior.riskThresholdSuccess;
    }
  }

  let queryFormat: undefined | "builder" | "sql" = undefined;
  if (sqlBuilder) {
    queryFormat = "builder";
  } else if (sql) {
    queryFormat = "sql";
  }
  metric.queryFormat = queryFormat;

  // Conditions
  metric.conditions =
    datasource.type == "mixpanel"
      ? (mixpanel?.conditions || []).map(({ operator, property, value }) => ({
          column: property,
          operator: operator as Operator,
          value: value,
        }))
      : ((sqlBuilder?.conditions || []) as Condition[]);

  if (sqlBuilder) {
    // conditions are handled above in the Conditions section
    metric.table = sqlBuilder.tableName;
    metric.timestampColumn = sqlBuilder.timestampColumnName;
    metric.column = sqlBuilder.valueColumnName;
  }

  if (sql) {
    metric.aggregation = sql.userAggregationSQL;
    metric.denominator = sql.denominatorMetricId;
    metric.userIdTypes = sql.identifierTypes;
    metric.sql = sql.conversionSQL;
  }

  if (mixpanel) {
    metric.aggregation = mixpanel.userAggregation;
    metric.table = mixpanel.eventName;
    metric.column = mixpanel.eventValue;
  }

  return metric;
}

/**
 * Converts the OpenAPI PUT /metric payload to a {@link MetricInterface}
 * @param payload
 * @param organization
 * @param datasource
 */
export function putMetricApiPayloadToMetricInterface(
  payload: z.infer<typeof putMetricValidator.bodySchema>,
): Partial<MetricInterface> {
  const {
    behavior,
    sql,
    sqlBuilder,
    mixpanel,
    description,
    name,
    owner,
    tags,
    projects,
    type,
    managedBy,
    archived,
  } = payload;

  const metric: Partial<MetricInterface> = {
    ...(typeof description !== "undefined" ? { description } : {}),
    ...(typeof name !== "undefined" ? { name } : {}),
    ...(typeof owner !== "undefined" ? { owner } : {}),
    ...(typeof tags !== "undefined" ? { tags } : {}),
    ...(typeof projects !== "undefined" ? { projects } : {}),
    ...(typeof type !== "undefined" ? { type } : {}),
    ...(typeof archived !== "undefined"
      ? { status: archived ? "archived" : "active" }
      : {}),
  };

  // Assign all undefined behavior fields to the metric
  if (behavior) {
    if (typeof behavior.goal !== "undefined") {
      metric.inverse = behavior.goal === "decrease";
    }

    if (typeof behavior.cappingSettings !== "undefined") {
      metric.cappingSettings = {
        ...behavior.cappingSettings,
        type:
          behavior.cappingSettings.type === "none"
            ? ""
            : (behavior.cappingSettings.type ?? ""),
        value: behavior.cappingSettings.value ?? DEFAULT_METRIC_CAPPING_VALUE,
        ignoreZeros: behavior.cappingSettings.ignoreZeros,
      };
    } else if (typeof behavior.capping !== "undefined") {
      metric.cappingSettings = {
        type: behavior.capping ?? DEFAULT_METRIC_CAPPING,
        value: behavior.capValue ?? DEFAULT_METRIC_CAPPING_VALUE,
      };
    }

    if (typeof behavior.windowSettings !== "undefined") {
      metric.windowSettings = {
        type:
          behavior.windowSettings?.type == "none"
            ? ""
            : (behavior.windowSettings?.type ?? DEFAULT_METRIC_WINDOW),
        delayValue:
          behavior.windowSettings?.delayValue ??
          behavior.windowSettings?.delayHours ??
          DEFAULT_METRIC_WINDOW_DELAY_HOURS,
        delayUnit: behavior.windowSettings?.delayUnit ?? "hours",
        windowValue:
          behavior.windowSettings?.windowValue ??
          DEFAULT_CONVERSION_WINDOW_HOURS,
        windowUnit: behavior.windowSettings?.windowUnit ?? "hours",
      };
    } else if (typeof behavior.conversionWindowStart !== "undefined") {
      // The start of a Conversion Window relative to the exposure date, in hours. This is equivalent to the Conversion Delay
      metric.windowSettings = {
        type: DEFAULT_METRIC_WINDOW,
        delayValue: behavior.conversionWindowStart,
        delayUnit: "hours",
        windowValue: DEFAULT_CONVERSION_WINDOW_HOURS,
        windowUnit: "hours",
      };

      // The end of a Conversion Window relative to the exposure date, in hours.
      // This is equivalent to the Conversion Delay + Conversion Window Hours settings in the UI. In other words,
      // if you want a 48 hour window starting after 24 hours, you would set conversionWindowStart to 24 and
      // conversionWindowEnd to 72 (24+48).
      if (typeof behavior.conversionWindowEnd !== "undefined") {
        metric.windowSettings.windowValue =
          behavior.conversionWindowEnd - behavior.conversionWindowStart;
      }
    }

    if (typeof behavior.maxPercentChange !== "undefined") {
      metric.maxPercentChange = behavior.maxPercentChange;
    }

    if (typeof behavior.minPercentChange !== "undefined") {
      metric.minPercentChange = behavior.minPercentChange;
    }

    if (typeof behavior.minSampleSize !== "undefined") {
      metric.minSampleSize = behavior.minSampleSize;
    }

    if (typeof behavior.riskThresholdDanger !== "undefined") {
      metric.loseRisk = behavior.riskThresholdDanger;
    }

    if (typeof behavior.riskThresholdSuccess !== "undefined") {
      metric.winRisk = behavior.riskThresholdSuccess;
    }
  }

  if (sqlBuilder) {
    metric.queryFormat = "builder";
  } else if (sql) {
    metric.queryFormat = "sql";
  }

  // Conditions
  if (mixpanel?.conditions) {
    metric.conditions = mixpanel.conditions.map(
      ({ operator, property, value }) => ({
        column: property,
        operator: operator as Operator,
        value: value,
      }),
    );
  } else if (sqlBuilder?.conditions) {
    metric.conditions = sqlBuilder.conditions as Condition[];
  }

  if (sqlBuilder) {
    if (typeof sqlBuilder.tableName !== "undefined") {
      metric.table = sqlBuilder.tableName;
    }
    if (typeof sqlBuilder.timestampColumnName !== "undefined") {
      metric.timestampColumn = sqlBuilder.timestampColumnName;
    }
    if (typeof sqlBuilder.valueColumnName !== "undefined") {
      metric.column = sqlBuilder.valueColumnName;
    }
    if (typeof sqlBuilder.identifierTypeColumns !== "undefined") {
      metric.userIdColumns = (sqlBuilder?.identifierTypeColumns || []).reduce<
        Record<string, string>
      >((acc, { columnName, identifierType }) => {
        acc[columnName] = identifierType;
        return acc;
      }, {});
    }
  }

  if (sql) {
    if (typeof sql.userAggregationSQL !== "undefined") {
      metric.aggregation = sql.userAggregationSQL;
    }
    if (typeof sql.denominatorMetricId !== "undefined") {
      metric.denominator = sql.denominatorMetricId;
    }
    if (typeof sql.identifierTypes !== "undefined") {
      metric.userIdTypes = sql.identifierTypes;
    }
    if (typeof sql.conversionSQL !== "undefined") {
      metric.sql = sql.conversionSQL;
    }
  }

  if (mixpanel) {
    if (typeof mixpanel.userAggregation !== "undefined") {
      metric.aggregation = mixpanel.userAggregation;
    }
    if (typeof mixpanel.eventName !== "undefined") {
      metric.table = mixpanel.eventName;
    }
    if (typeof mixpanel.eventValue !== "undefined") {
      metric.column = mixpanel.eventValue;
    }
  }

  if (managedBy !== undefined) {
    metric.managedBy = managedBy;
  }

  return metric;
}

export function toMetricApiInterface(
  organization: OrganizationInterface,
  metric: MetricInterface,
  datasource: DataSourceInterface | null,
): ApiMetric {
  const metricDefaults = organization.settings?.metricDefaults;

  const obj: ApiMetric = {
    id: metric.id,
    managedBy: metric.managedBy || "",
    name: metric.name,
    description: metric.description || "",
    dateCreated: metric.dateCreated?.toISOString() || "",
    dateUpdated: metric.dateUpdated?.toISOString() || "",
    archived: metric.status === "archived",
    datasourceId: datasource?.id || "",
    owner: metric.owner || "",
    projects: metric.projects || [],
    tags: metric.tags || [],
    type: metric.type,
    behavior: {
      goal: metric.inverse ? "decrease" : "increase",
      cappingSettings: metric.cappingSettings
        ? {
            ...metric.cappingSettings,
            type: metric.cappingSettings.type || "none",
          }
        : {
            type: DEFAULT_METRIC_CAPPING || "none",
            value: DEFAULT_METRIC_CAPPING_VALUE,
          },
      minPercentChange:
        metric.minPercentChange ?? metricDefaults?.minPercentageChange ?? 0.005,
      maxPercentChange:
        metric.maxPercentChange ?? metricDefaults?.maxPercentageChange ?? 0.5,
      minSampleSize:
        metric.minSampleSize ?? metricDefaults?.minimumSampleSize ?? 150,
      targetMDE: metric.targetMDE ?? metricDefaults?.targetMDE ?? 0.1,
      riskThresholdDanger: metric.loseRisk ?? 0.0125,
      riskThresholdSuccess: metric.winRisk ?? 0.0025,
      windowSettings: metric.windowSettings
        ? {
            ...metric.windowSettings,
            type: metric.windowSettings.type || "none",
          }
        : metricDefaults?.windowSettings
          ? {
              ...metricDefaults.windowSettings,
              type: metricDefaults.windowSettings.type || "none",
            }
          : {
              type: DEFAULT_METRIC_WINDOW || "none",
              delayValue: metric.earlyStart
                ? -0.5
                : DEFAULT_METRIC_WINDOW_DELAY_HOURS,
              delayUnit: "hours",
              windowValue: DEFAULT_CONVERSION_WINDOW_HOURS,
              windowUnit: "hours",
            },
    },
  };

  if (datasource) {
    if (datasource.type === "mixpanel") {
      obj.mixpanel = {
        eventName: metric.table || "",
        eventValue: metric.column || "",
        userAggregation: metric.aggregation || "sum(values)",
        conditions: (metric.conditions || []).map((c) => ({
          property: c.column,
          operator: c.operator,
          value: c.value,
        })),
      };
    } else if (datasource.type !== "google_analytics") {
      const identifierTypes = metric.userIdTypes ?? ["user_id"];
      obj.sql = {
        identifierTypes,
        // TODO: if builder mode is selected, use that to generate the SQL here
        conversionSQL: metric.sql || "",
        userAggregationSQL: metric.aggregation || "SUM(value)",
        denominatorMetricId: metric.denominator || "",
      };

      if (metric.queryFormat === "builder") {
        obj.sqlBuilder = {
          identifierTypeColumns: identifierTypes.map((t) => ({
            identifierType: t,
            columnName: metric.userIdColumns?.[t] || t,
          })),
          tableName: metric.table || "",
          valueColumnName: metric.column || "",
          timestampColumnName: metric.timestampColumn || "timestamp",
          conditions: metric.conditions || [],
        };
      }
    }
  }

  return obj;
}

export const toNamespaceRange = (
  raw: number[] | undefined,
): [number, number] => [raw?.[0] ?? 0, raw?.[1] ?? 1];
/**
 * Converts the OpenAPI POST /experiment payload to a {@link ExperimentInterface}
 * @param payload
 * @param organization
 * @param datasource
 * @param userId
 */
export function postExperimentApiPayloadToInterface(
  payload: z.infer<typeof postExperimentValidator.bodySchema>,
  organization: OrganizationInterface,
  datasource: DataSourceInterface | null,
): Omit<ExperimentInterface, "dateCreated" | "dateUpdated" | "id"> {
  const phases: ExperimentPhase[] = payload.phases?.map((p) => {
    const conditionRes = validateCondition(p.condition);
    if (!conditionRes.success) {
      throw new Error(`Invalid targeting condition: ${conditionRes.error}`);
    }
    p.prerequisites?.forEach((prerequisite) => {
      const conditionRes = validateCondition(prerequisite.condition);
      if (!conditionRes.success) {
        throw new Error(
          `Invalid prerequisite condition: ${conditionRes.error}`,
        );
      }
    });

    return {
      ...p,
      dateStarted: new Date(p.dateStarted),
      dateEnded: p.dateEnded ? new Date(p.dateEnded) : undefined,
      reason: p.reason || "",
      coverage: p.coverage != null ? p.coverage : 1,
      condition: p.condition || "{}",
      prerequisites: p.prerequisites || [],
      savedGroups: (p.savedGroupTargeting || []).map((s) => ({
        match: s.matchType,
        ids: s.savedGroups,
      })),
      namespace: {
        name: p.namespace?.namespaceId || "",
        range: toNamespaceRange(p.namespace?.range),
        enabled: p.namespace?.enabled != null ? p.namespace.enabled : false,
      },
      variationWeights:
        p.variationWeights ||
        payload.variations.map(() => 1 / payload.variations.length),
    };
  }) || [
    {
      coverage: 1,
      dateStarted: new Date(),
      name: "Main",
      reason: "",
      variationWeights: payload.variations.map(
        () => 1 / payload.variations.length,
      ),
      condition: "",
      savedGroups: [],
      namespace: {
        enabled: false,
        name: "",
        range: [0, 1],
      },
    },
  ];

  const obj: Omit<ExperimentInterface, "dateCreated" | "dateUpdated" | "id"> = {
    organization: organization.id,
    datasource: datasource?.id ?? "",
    archived: payload.archived ?? false,
    hashAttribute: payload.hashAttribute ?? "",
    fallbackAttribute: payload.fallbackAttribute || "",
    hashVersion: payload.hashVersion ?? 2,
    disableStickyBucketing: payload.disableStickyBucketing ?? false,
    ...(payload.bucketVersion !== undefined
      ? { bucketVersion: payload.bucketVersion }
      : {}),
    ...(payload.minBucketVersion !== undefined
      ? { minBucketVersion: payload.minBucketVersion }
      : {}),
    autoSnapshots: true,
    project: payload.project,
    owner: payload.owner || "",
    trackingKey: payload.trackingKey || "",
    exposureQueryId:
      payload.assignmentQueryId ||
      datasource?.settings.queries?.exposure?.[0]?.id ||
      "",
    name: payload.name || "",
    type: payload.type || "standard",
    phases,
    tags: payload.tags || [],
    description: payload.description || "",
    hypothesis: payload.hypothesis || "",
    goalMetrics: payload.metrics || [],
    secondaryMetrics: payload.secondaryMetrics || [],
    guardrailMetrics: payload.guardrailMetrics || [],
    activationMetric: payload.activationMetric || "",
    metricOverrides: [],
    decisionFrameworkSettings: {},
    segment: payload.segmentId || "",
    queryFilter: payload.queryFilter || "",
    skipPartialData: payload.inProgressConversions === "strict",
    attributionModel: payload.attributionModel || "firstExposure",
    ...(payload.statsEngine ? { statsEngine: payload.statsEngine } : {}),
    variations:
      payload.variations.map((v) => ({
        ...v,
        id: generateVariationId(),
        screenshots: v.screenshots || [],
      })) || [],
    // Legacy field, no longer used when creating experiments
    implementation: "code",
    status: payload.status || "draft",
    analysis: "",
    releasedVariationId: payload.releasedVariationId || "",
    excludeFromPayload: !!payload.excludeFromPayload,
    autoAssign: false,
    previewURL: "",
    targetURLRegex: "",
    ideaSource: "",
    sequentialTestingEnabled:
      payload.sequentialTestingEnabled ??
      !!organization?.settings?.sequentialTestingEnabled,
    sequentialTestingTuningParameter:
      payload.sequentialTestingTuningParameter ??
      organization?.settings?.sequentialTestingTuningParameter ??
      DEFAULT_SEQUENTIAL_TESTING_TUNING_PARAMETER,
    regressionAdjustmentEnabled:
      payload.regressionAdjustmentEnabled ??
      !!organization?.settings?.regressionAdjustmentEnabled,
    shareLevel: payload.shareLevel,
    pinnedMetricSlices: payload.pinnedMetricSlices || [],
    customMetricSlices: payload.customMetricSlices || [],
    customFields: payload.customFields,
  };

  const { settings } = getScopedSettings({
    organization,
  });

  if (payload.type === "multi-armed-bandit") {
    Object.assign(
      obj,
      resetExperimentBanditSettings({
        experiment: obj as unknown as ExperimentInterface,
        settings,
      }),
    );
  }

  return obj;
}

/**
 * Converts the OpenAPI POST /experiment/:id payload to a {@link ExperimentInterface}
 * @param payload
 * @param organization
 * @param datasource
 * @param userId
 */
export function updateExperimentApiPayloadToInterface(
  payload: z.infer<typeof updateExperimentValidator.bodySchema>,
  experiment: ExperimentInterface,
  metricMap: Map<string, ExperimentMetricInterface>,
  organization: OrganizationInterface,
): Partial<ExperimentInterface> {
  const {
    trackingKey,
    project,
    owner,
    datasourceId,
    assignmentQueryId,
    hashAttribute,
    hashVersion,
    disableStickyBucketing,
    bucketVersion,
    minBucketVersion,
    name,
    type,
    tags,
    description,
    hypothesis,
    metrics,
    guardrailMetrics,
    activationMetric,
    segmentId,
    queryFilter,
    archived,
    status,
    phases,
    variations,
    releasedVariationId,
    excludeFromPayload,
    inProgressConversions,
    attributionModel,
    statsEngine,
    regressionAdjustmentEnabled,
    sequentialTestingEnabled,
    sequentialTestingTuningParameter,
    secondaryMetrics,
    shareLevel,
    pinnedMetricSlices,
    customMetricSlices,
    customFields,
  } = payload;
  let changes: ExperimentInterface = {
    ...(trackingKey ? { trackingKey } : {}),
    ...(project !== undefined ? { project } : {}),
    ...(owner !== undefined ? { owner } : {}),
    ...(datasourceId ? { datasource: datasourceId } : {}),
    ...(assignmentQueryId ? { assignmentQueryId } : {}),
    ...(hashAttribute ? { hashAttribute } : {}),
    ...(hashVersion ? { hashVersion } : {}),
    ...(disableStickyBucketing !== undefined ? { disableStickyBucketing } : {}),
    ...(bucketVersion !== undefined ? { bucketVersion } : {}),
    ...(minBucketVersion !== undefined ? { minBucketVersion } : {}),
    ...(name ? { name } : {}),
    ...(type ? { type } : {}),
    ...(tags ? { tags } : {}),
    ...(description !== undefined ? { description } : {}),
    ...(hypothesis !== undefined ? { hypothesis } : {}),
    ...(metrics ? { goalMetrics: metrics } : {}),
    ...(guardrailMetrics ? { guardrailMetrics } : {}),
    ...(secondaryMetrics ? { secondaryMetrics } : {}),
    ...(activationMetric ? { activationMetric } : {}),
    ...(segmentId ? { segment: segmentId } : {}),
    ...(queryFilter !== undefined ? { queryFilter } : {}),
    ...(archived !== undefined ? { archived } : {}),
    ...(status ? { status } : {}),
    ...(releasedVariationId !== undefined ? { releasedVariationId } : {}),
    ...(excludeFromPayload !== undefined ? { excludeFromPayload } : {}),
    ...(inProgressConversions !== undefined
      ? { skipPartialData: inProgressConversions === "strict" }
      : {}),
    ...(attributionModel !== undefined ? { attributionModel } : {}),
    ...(statsEngine !== undefined ? { statsEngine } : {}),
    ...(regressionAdjustmentEnabled !== undefined
      ? { regressionAdjustmentEnabled }
      : {}),
    ...(sequentialTestingEnabled !== undefined
      ? { sequentialTestingEnabled }
      : {}),
    ...(sequentialTestingTuningParameter !== undefined
      ? { sequentialTestingTuningParameter }
      : {}),
    ...(variations
      ? {
          variations: variations?.map((v) => ({
            id: generateVariationId(),
            screenshots: [],
            ...v,
          })),
        }
      : {}),
    ...(phases
      ? {
          phases: phases.map((p) => {
            const conditionRes = validateCondition(p.condition);
            if (!conditionRes.success) {
              throw new Error(
                `Invalid targeting condition: ${conditionRes.error}`,
              );
            }
            p.prerequisites?.forEach((prerequisite) => {
              const conditionRes = validateCondition(prerequisite.condition);
              if (!conditionRes.success) {
                throw new Error(
                  `Invalid prerequisite condition: ${conditionRes.error}`,
                );
              }
            });

            return {
              ...p,
              dateStarted: new Date(p.dateStarted),
              dateEnded: p.dateEnded ? new Date(p.dateEnded) : undefined,
              reason: p.reason || "",
              coverage: p.coverage != null ? p.coverage : 1,
              condition: p.condition || "{}",
              prerequisites: p.prerequisites || [],
              savedGroups: (p.savedGroupTargeting || []).map((s) => ({
                match: s.matchType,
                ids: s.savedGroups,
              })),
              namespace: {
                name: p.namespace?.namespaceId || "",
                range: toNamespaceRange(p.namespace?.range),
                enabled:
                  p.namespace?.enabled != null ? p.namespace.enabled : false,
              },
              variationWeights:
                p.variationWeights ||
                (payload.variations || experiment.variations)?.map(
                  (_v, _i, arr) => 1 / arr.length,
                ),
            };
          }),
        }
      : {}),
    ...(shareLevel !== undefined ? { shareLevel } : {}),
    ...(pinnedMetricSlices !== undefined ? { pinnedMetricSlices } : {}),
    ...(customMetricSlices !== undefined ? { customMetricSlices } : {}),
    ...(customFields !== undefined ? { customFields } : {}),
    dateUpdated: new Date(),
  } as ExperimentInterface;

  const { settings } = getScopedSettings({
    organization,
  });

  // Clean up some vars for bandits, but only if safe to do so...
  // If it's a draft, hasn't been run as a bandit before, and is/will be a MAB:
  if (
    experiment.status === "draft" &&
    experiment.banditStage === undefined &&
    ((changes.type === undefined && experiment.type === "multi-armed-bandit") ||
      changes.type === "multi-armed-bandit")
  ) {
    changes = resetExperimentBanditSettings({
      experiment,
      metricMap,
      changes,
      settings,
    }) as ExperimentInterface;
  }
  // If it's already a bandit and..
  if (experiment.type === "multi-armed-bandit") {
    // ...the schedule has changed, recompute next run
    if (
      changes.banditScheduleUnit !== undefined ||
      changes.banditScheduleValue !== undefined ||
      changes.banditBurnInUnit !== undefined ||
      changes.banditBurnInValue !== undefined
    ) {
      changes.nextSnapshotAttempt = determineNextBanditSchedule({
        ...experiment,
        ...changes,
      } as ExperimentInterface);
    }
  }

  return changes;
}

export async function getSettingsForSnapshotMetrics(
  context: ReqContext | ApiReqContext,
  experiment: ExperimentInterface,
): Promise<{
  regressionAdjustmentEnabled: boolean;
  settingsForSnapshotMetrics: MetricSnapshotSettings[];
}> {
  let regressionAdjustmentEnabled = false;
  const settingsForSnapshotMetrics: MetricSnapshotSettings[] = [];
  const metricMap = await getMetricMap(context);

  const metricGroups = await context.models.metricGroups.getAll();
  const allExperimentMetricIds = getAllMetricIdsFromExperiment(
    experiment,
    false,
    metricGroups,
  );
  const allExperimentMetrics = allExperimentMetricIds
    .map((id) => metricMap.get(id))
    .filter(isDefined);

  const denominatorMetrics = allExperimentMetrics
    .filter((m) => m && !isFactMetric(m) && m.denominator)
    .map((m: ExperimentMetricInterface) =>
      metricMap.get(m.denominator as string),
    )
    .filter(Boolean) as MetricInterface[];

  for (const metric of allExperimentMetrics) {
    if (!metric) continue;
    const { metricSnapshotSettings } = getMetricSnapshotSettings({
      metric: metric,
      denominatorMetrics: denominatorMetrics,
      experimentRegressionAdjustmentEnabled:
        experiment.regressionAdjustmentEnabled ??
        DEFAULT_REGRESSION_ADJUSTMENT_ENABLED,
      organizationSettings: context.org.settings,
      metricOverrides: experiment.metricOverrides,
    });
    if (metricSnapshotSettings.regressionAdjustmentEnabled) {
      regressionAdjustmentEnabled = true;
    }
    settingsForSnapshotMetrics.push(metricSnapshotSettings);
  }
  if (!experiment.regressionAdjustmentEnabled) {
    regressionAdjustmentEnabled = false;
  }
  return { regressionAdjustmentEnabled, settingsForSnapshotMetrics };
}

export function visualChangesetsHaveChanges({
  oldVisualChangeset,
  newVisualChangeset,
}: {
  oldVisualChangeset: VisualChangesetInterface;
  newVisualChangeset: VisualChangesetInterface;
}): boolean {
  // If there are visual change differences
  const oldVisualChanges = oldVisualChangeset.visualChanges.map(
    ({ css, js, domMutations }) => ({ css, js, domMutations }),
  );
  const newVisualChanges = newVisualChangeset.visualChanges.map(
    ({ css, js, domMutations }) => ({ css, js, domMutations }),
  );
  if (!isEqual(oldVisualChanges, newVisualChanges)) {
    return true;
  }

  // If there are URL targeting differences
  if (
    !isEqual(oldVisualChangeset.urlPatterns, newVisualChangeset.urlPatterns)
  ) {
    return true;
  }

  // Otherwise, there are no meaningful changes
  return false;
}

export async function getLinkedFeatureInfo(
  context: ReqContext,
  experiment: ExperimentInterface,
) {
  const linkedFeatures = experiment.linkedFeatures || [];
  if (!linkedFeatures.length) return [];

  const features = await getFeaturesByIds(context, linkedFeatures);

  const revisionsByFeatureId = await getFeatureRevisionsByFeatureIds(
    context,
    context.org.id,
    linkedFeatures,
  );

  const environments = getEnvironmentIdsFromOrg(context.org);

  const filter = (rule: FeatureRule) =>
    rule.type === "experiment-ref" && rule.experimentId === experiment.id;

  const linkedFeatureInfo = features.map((feature) => {
    const revisions = revisionsByFeatureId[feature.id] || [];

    // Get all published revisions from most recent to oldest
    const liveMatches = getMatchingRules(feature, filter, environments);

    const draftMatches =
      revisions
        .filter((r) => DRAFT_REVISION_STATUSES.includes(r.status))
        .map((r) => getMatchingRules(feature, filter, environments, r))
        .filter((matches) => matches.length > 0)[0] || [];

    const lockedMatches =
      revisions
        .filter(
          (r) => r.status === "published" && r.version !== feature.version,
        )
        .sort((a, b) => b.version - a.version)
        .map((r) => getMatchingRules(feature, filter, environments, r))
        .filter((matches) => matches.length > 0)[0] || [];

    let state: LinkedFeatureState = "discarded";
    let matches: MatchingRule[] = [];
    if (liveMatches.length > 0) {
      state = "live";
      matches = liveMatches;
    } else if (draftMatches.length > 0) {
      state = "draft";
      matches = draftMatches;
    } else if (lockedMatches.length > 0) {
      state = "locked";
      matches = lockedMatches;
    }

    const uniqueValues: Set<string> = new Set(
      matches.map((m) =>
        JSON.stringify(
          (m.rule as ExperimentRefRule).variations.sort((a, b) =>
            b.variationId.localeCompare(a.variationId),
          ),
        ),
      ),
    );

    const environmentStates: Record<string, LinkedFeatureEnvState> = {};
    environments.forEach((env) => (environmentStates[env] = "missing"));
    matches.forEach((match) => {
      if (!match.environmentEnabled) {
        environmentStates[match.environmentId] = "disabled-env";
      } else if (
        match.rule.enabled === false &&
        environmentStates[match.environmentId] !== "active"
      ) {
        environmentStates[match.environmentId] = "disabled-rule";
      } else if (match.rule.enabled !== false) {
        environmentStates[match.environmentId] = "active";
      }
    });

    const info: LinkedFeatureInfo = {
      feature,
      state,
      environmentStates,
      values: (matches[0]?.rule as ExperimentRefRule)?.variations || [],
      valuesFrom: matches[0]?.environmentId || "",
      rulesAbove: matches.some((m) => m.i > 0),
      inconsistentValues: uniqueValues.size > 1,
    };

    return info;
  });

  return linkedFeatureInfo;
}

export async function getChangesToStartExperiment(
  context: ReqContext,
  experiment: ExperimentInterface,
) {
  const phases = [...experiment.phases];
  const lastIndex = phases.length - 1;

  const changes: Changeset = {};

  // If the experiment doesn't have any results yet, reset the phase start date to now
  if (!experiment.analysisSummary?.snapshotId) {
    phases[lastIndex] = {
      ...phases[lastIndex],
      dateStarted: new Date(),
    };
    changes.phases = phases;
  }

  // Bandit-specific changes
  if (experiment.type === "multi-armed-bandit") {
    const { settings } = getScopedSettings({
      organization: context.org,
      experiment,
    });

    // Multiple events (not just the seed 0th event) means this bandit phase was already running somehow.
    // If multiple events, don't flush.
    const preserveExistingBanditEvents =
      (phases[lastIndex]?.banditEvents?.length ?? 0) > 1;
    Object.assign(
      changes,
      resetExperimentBanditSettings({
        experiment,
        changes,
        settings,
        preserveExistingBanditEvents,
      }),
    );

    // validate datasources
    let datasource: DataSourceInterface | null = null;
    if (!experiment.datasource) {
      throw new Error("Missing datasource");
    }
    datasource = await getDataSourceById(context, experiment.datasource);
    if (!datasource) {
      throw new Error("Invalid datasource: " + experiment.datasource);
    }

    // validate goal metric
    if (!experiment?.goalMetrics?.[0]) {
      throw new Error("Missing goal metric");
    }

    const metric = await getExperimentMetricById(
      context,
      experiment.goalMetrics[0],
    );
    if (!metric) {
      throw new Error("Invalid metric: " + experiment.goalMetrics[0]);
    }
    if (metric.cappingSettings.type === "percentile") {
      throw new Error("Goal metric must not use percentile capping");
    }
  }

  changes.status = "running";

  return changes;
}

export async function getExperimentAnalysisSummary({
  context,
  experiment,
  experimentSnapshot,
}: {
  context: ReqContext;
  experiment: ExperimentInterface;
  experimentSnapshot: ExperimentSnapshotInterface;
}): Promise<ExperimentAnalysisSummary> {
  const analysisSummary: ExperimentAnalysisSummary = {
    snapshotId: experimentSnapshot.id,
    precomputedDimensions: experimentSnapshot.settings.dimensions.map(
      (d) => d.id,
    ),
  };

  const overallTraffic = experimentSnapshot.health?.traffic?.overall;
  const snapshotHealthPower = experimentSnapshot.health?.power;

  const standardSnapshot =
    experimentSnapshot.type === "standard" &&
    experimentSnapshot.analyses?.[0]?.results?.length === 1;
  const totalUsers =
    (overallTraffic?.variationUnits.length
      ? overallTraffic.variationUnits.reduce((acc, a) => acc + a, 0)
      : standardSnapshot
        ? // fall back to first result for standard snapshots if overall traffic
          // is missing
          experimentSnapshot?.analyses?.[0]?.results?.[0]?.variations?.reduce(
            (acc, a) => acc + a.users,
            0,
          )
        : null) ?? null;

  const srm = getSRMValue(experiment.type ?? "standard", experimentSnapshot);

  if (srm !== undefined) {
    analysisSummary.health = {
      srm,
      multipleExposures: experimentSnapshot.multipleExposures,
      totalUsers,
    };

    if (snapshotHealthPower?.type === "error") {
      const errorMessage = snapshotHealthPower.metricVariationPowerResults.find(
        (r) => r.errorMessage !== undefined,
      )?.errorMessage;

      analysisSummary.health.power = {
        type: "error",
        errorMessage:
          errorMessage ?? "An error occurred while calculating power",
      };
    } else if (snapshotHealthPower?.type === "success") {
      analysisSummary.health.power = {
        type: "success",
        isLowPowered: snapshotHealthPower.isLowPowered,
        additionalDaysNeeded: snapshotHealthPower.additionalDaysNeeded,
      };
    }
  }

  const relativeAnalysis = experimentSnapshot.analyses.find(
    (v) => v.settings.differenceType === "relative",
  );

  // by default, we compute experiment results status on relative analysis
  if (relativeAnalysis) {
    const overallResults = relativeAnalysis.results?.[0];
    // redundant check for dimension
    if (overallResults && overallResults.name === "") {
      const resultsStatus = await computeResultsStatus({
        context,
        analysis: relativeAnalysis,
        experiment,
      });

      if (resultsStatus) {
        analysisSummary.resultsStatus = resultsStatus;
      }
    }
  }

  return analysisSummary;
}

export async function updateExperimentAnalysisSummary({
  context,
  experiment,
  experimentSnapshot,
}: {
  context: ReqContext;
  experiment: ExperimentInterface;
  experimentSnapshot: ExperimentSnapshotInterface;
}): Promise<ExperimentInterface> {
  const analysisSummary = await getExperimentAnalysisSummary({
    context,
    experiment,
    experimentSnapshot,
  });

  return updateExperiment({
    context,
    experiment,
    changes: {
      analysisSummary,
    },
  });
}

function getVariationId(
  experiment: ExperimentInterface | SafeRolloutInterface,
  i: number,
): string {
  if ("variations" in experiment) {
    return experiment.variations?.[i]?.id;
  }
  return i + "";
}

export async function computeResultsStatus({
  context,
  analysis,
  experiment,
}: {
  context: ReqContext;
  analysis: ExperimentSnapshotAnalysis | SafeRolloutSnapshotAnalysis;
  experiment: ExperimentInterface | SafeRolloutInterface;
}): Promise<ExperimentAnalysisSummaryResultsStatus | undefined> {
  const statsEngine = analysis.settings.statsEngine;
  const pValueCorrection = getPValueCorrectionForOrg(context);
  const { ciUpper, ciLower } = getConfidenceLevelsForOrg(context);
  const metricDefaults = getMetricDefaultsForOrg(context);
  const pValueThreshold = getPValueThresholdForOrg(context);
  const metricMap = await getMetricMap(context);
  const metricGroups = await context.models.metricGroups.getAll();

  const expandedGoalMetrics =
    "goalMetrics" in experiment
      ? expandMetricGroups(experiment.goalMetrics, metricGroups)
      : [];
  const expandedGuardrailMetrics =
    "guardrailMetrics" in experiment
      ? expandMetricGroups(experiment.guardrailMetrics, metricGroups)
      : expandMetricGroups(experiment.guardrailMetricIds, metricGroups);

  const results = cloneDeep(analysis.results);

  // modifies results in place
  setAdjustedPValuesOnResults(results, expandedGoalMetrics, pValueCorrection);
  setAdjustedCIs(results, pValueThreshold);

  const variations = results[0]?.variations;
  if (!variations || !variations.length) {
    return;
  }

  const variationStatuses: ExperimentAnalysisSummaryVariationStatus[] = [];
  const baselineVariation = variations[0];

  for (let i = 1; i < variations.length; i++) {
    // try to get id from experiment object
    const variationId = getVariationId(experiment, i);
    const currentVariation = variations[i];
    const variationStatus: ExperimentAnalysisSummaryVariationStatus = {
      variationId,
      goalMetrics: {},
      guardrailMetrics: {},
    };
    for (const m in currentVariation.metrics) {
      const goalMetric = expandedGoalMetrics.includes(m);
      const guardrailMetric = expandedGuardrailMetrics.includes(m);
      if (goalMetric || guardrailMetric) {
        const baselineMetric = baselineVariation.metrics?.[m];
        const currentMetric = currentVariation.metrics?.[m];
        if (!currentMetric || !baselineMetric) continue;
        const metric = metricMap.get(m);
        if (!metric) continue;
        const resultsStatus = getMetricResultStatus({
          metric,
          metricDefaults,
          baseline: baselineMetric,
          stats: currentMetric,
          ciLower,
          ciUpper,
          pValueThreshold,
          statsEngine: statsEngine,
          differenceType:
            "differenceType" in analysis.settings
              ? analysis.settings.differenceType
              : "relative",
        });

        if (goalMetric) {
          const metricStatus: GoalMetricResult = {
            status: "neutral",
            superStatSigStatus: "neutral",
          };
          if (resultsStatus.resultsStatus === "won") {
            metricStatus.status = "won";
          } else if (resultsStatus.resultsStatus === "lost") {
            metricStatus.status = "lost";
          }

          if (resultsStatus.clearSignalResultsStatus === "won") {
            metricStatus.superStatSigStatus = "won";
          } else if (resultsStatus.resultsStatus === "lost") {
            metricStatus.superStatSigStatus = "lost";
          }
          if (!variationStatus.goalMetrics) {
            variationStatus.goalMetrics = {};
          }
          variationStatus.goalMetrics[metric.id] = metricStatus;
        }

        if (guardrailMetric) {
          if (!variationStatus.guardrailMetrics) {
            variationStatus.guardrailMetrics = {};
          }
          if (resultsStatus.guardrailSafeStatus) {
            variationStatus.guardrailMetrics[metric.id] = {
              status: "safe",
            };
          } else {
            variationStatus.guardrailMetrics[metric.id] = {
              status:
                resultsStatus.resultsStatus === "lost" ? "lost" : "neutral",
            };
          }
        }
      }
    }
    variationStatuses.push(variationStatus);
  }

  return {
    variations: variationStatuses,
    settings: {
      sequentialTesting: analysis.settings.sequentialTesting ?? false,
    },
  };
}

export async function validateExperimentData(
  context: ReqContext,
  data: Partial<ExperimentInterfaceStringDates>,
): Promise<{ metricIds: string[]; datasource: DataSourceInterface | null }> {
  let datasource: DataSourceInterface | null = null;
  if (data.datasource) {
    datasource = await getDataSourceById(context, data.datasource);
    if (!datasource) {
      throw new Error("Invalid datasource: " + data.datasource);
    }
  }

  // Validate that specified metrics exist and belong to the organization
  const metricIds = getAllMetricIdsFromExperiment(data);
  if (metricIds.length) {
    const map = await getMetricMap(context);
    for (let i = 0; i < metricIds.length; i++) {
      const metric = map.get(metricIds[i]);
      if (metric) {
        // Make sure it is tied to the same datasource as the experiment
        if (data.datasource && metric.datasource !== data.datasource) {
          throw new Error(
            "Metrics must be tied to the same datasource as the experiment: " +
              metricIds[i],
          );
        }
      } else {
        // check to see if this metric is actually a metric group
        const metricGroup = await context.models.metricGroups.getById(
          metricIds[i],
        );
        if (metricGroup) {
          // Make sure it is tied to the same datasource as the experiment
          if (data.datasource && metricGroup.datasource !== data.datasource) {
            throw new Error(
              "Metric group must be tied to the same datasource as the experiment: " +
                metricIds[i],
            );
          }
        } else {
          // new metric that's not recognized...
          throw new Error("Unknown metric: " + metricIds[i]);
        }
      }
    }
  }

  return { metricIds, datasource };
}<|MERGE_RESOLUTION|>--- conflicted
+++ resolved
@@ -1309,18 +1309,10 @@
     | ExperimentIncrementalRefreshQueryRunner
     | ExperimentIncrementalRefreshExploratoryQueryRunner;
 
-  const eligibleForIncrementalRefresh =
-    snapshot.type === "standard" || snapshot.type === "exploratory";
-
   if (
     isIncrementalRefreshEnabledForExperiment &&
     (experiment.type === undefined || experiment.type === "standard") &&
-<<<<<<< HEAD
-    eligibleForIncrementalRefresh
-=======
-    snapshot.type === "standard" &&
     isExperimentCompatibleWithIncrementalRefresh
->>>>>>> 87602546
   ) {
     if (snapshot.type === "exploratory") {
       queryRunner = new ExperimentIncrementalRefreshExploratoryQueryRunner(
