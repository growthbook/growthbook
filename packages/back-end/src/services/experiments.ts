import uniqid from "uniqid";
import cronParser from "cron-parser";
import uniq from "lodash/uniq";
import { z } from "zod";
import { isEqual } from "lodash";
import {
  DEFAULT_STATS_ENGINE,
  DEFAULT_REGRESSION_ADJUSTMENT_ENABLED,
  DEFAULT_SEQUENTIAL_TESTING_TUNING_PARAMETER,
  DEFAULT_P_VALUE_THRESHOLD,
  DEFAULT_METRIC_CAPPING,
  DEFAULT_METRIC_CAPPING_VALUE,
  DEFAULT_METRIC_WINDOW,
  DEFAULT_METRIC_WINDOW_DELAY_HOURS,
  DEFAULT_PROPER_PRIOR_STDDEV,
} from "shared/constants";
import { getScopedSettings } from "shared/settings";
import {
  getSnapshotAnalysis,
  generateVariationId,
  isAnalysisAllowed,
  getMatchingRules,
  MatchingRule,
  validateCondition,
} from "shared/util";
import {
  ExperimentMetricInterface,
  getMetricSnapshotSettings,
  isFactMetric,
  isFactMetricId,
} from "shared/experiments";
import { orgHasPremiumFeature } from "enterprise";
import { hoursBetween } from "shared/dates";
import { MetricPriorSettings } from "@back-end/types/fact-table";
import { updateExperiment } from "../models/ExperimentModel";
import { Context } from "../models/BaseModel";
import {
  ExperimentSnapshotAnalysis,
  ExperimentSnapshotAnalysisSettings,
  ExperimentSnapshotInterface,
  ExperimentSnapshotSettings,
  MetricForSnapshot,
  SnapshotVariation,
} from "../../types/experiment-snapshot";
import {
  getMetricById,
  getMetricMap,
  insertMetric,
} from "../models/MetricModel";
import { checkSrm, sumSquaresFromStats } from "../util/stats";
import { addTags } from "../models/TagModel";
import {
  addOrUpdateSnapshotAnalysis,
  createExperimentSnapshotModel,
  updateSnapshotAnalysis,
} from "../models/ExperimentSnapshotModel";
import { Dimension } from "../types/Integration";
import {
  Condition,
  MetricInterface,
  MetricStats,
  Operator,
} from "../../types/metric";
import { SegmentInterface } from "../../types/segment";
import {
  ExperimentInterface,
  ExperimentPhase,
  LinkedFeatureEnvState,
  LinkedFeatureInfo,
  LinkedFeatureState,
} from "../../types/experiment";
import { findDimensionById } from "../models/DimensionModel";
import { findSegmentById } from "../models/SegmentModel";
import {
  DEFAULT_CONVERSION_WINDOW_HOURS,
  EXPERIMENT_REFRESH_FREQUENCY,
} from "../util/secrets";
import {
  ExperimentUpdateSchedule,
  OrganizationInterface,
  ReqContext,
} from "../../types/organization";
import { logger } from "../util/logger";
import { DataSourceInterface } from "../../types/datasource";
import {
  ApiExperiment,
  ApiExperimentMetric,
  ApiExperimentResults,
  ApiMetric,
} from "../../types/openapi";
import { MetricSnapshotSettings } from "../../types/report";
import {
  postExperimentValidator,
  postMetricValidator,
  putMetricValidator,
  updateExperimentValidator,
} from "../validators/openapi";
import { VisualChangesetInterface } from "../../types/visual-changeset";
import { findProjectById } from "../models/ProjectModel";
import { MetricAnalysisQueryRunner } from "../queryRunners/MetricAnalysisQueryRunner";
import { ExperimentResultsQueryRunner } from "../queryRunners/ExperimentResultsQueryRunner";
import { QueryMap, getQueryMap } from "../queryRunners/QueryRunner";
import { FactTableMap } from "../models/FactTableModel";
import { StatsEngine } from "../../types/stats";
import { getFeaturesByIds } from "../models/FeatureModel";
import { getFeatureRevisionsByFeatureIds } from "../models/FeatureRevisionModel";
import { ExperimentRefRule, FeatureRule } from "../../types/feature";
import { ApiReqContext } from "../../types/api";
import { getReportVariations, getMetricForSnapshot } from "./reports";
import { getIntegrationFromDatasourceId } from "./datasource";
import {
  MetricSettingsForStatsEngine,
  QueryResultsForStatsEngine,
  analyzeExperimentMetric,
  analyzeExperimentResults,
  getMetricSettingsForStatsEngine,
} from "./stats";
import { getEnvironmentIdsFromOrg } from "./organizations";

export const DEFAULT_METRIC_ANALYSIS_DAYS = 90;

export async function createMetric(data: Partial<MetricInterface>) {
  const metric = insertMetric({
    id: uniqid("met_"),
    ...data,
    dateCreated: new Date(),
    dateUpdated: new Date(),
  });

  if (data.tags && data.organization) {
    await addTags(data.organization, data.tags);
  }

  return metric;
}

export async function getExperimentMetricById(
  context: Context,
  metricId: string
): Promise<ExperimentMetricInterface | null> {
  if (isFactMetricId(metricId)) {
    return context.models.factMetrics.getById(metricId);
  }
  return getMetricById(context, metricId);
}

export async function refreshMetric(
  context: Context,
  metric: MetricInterface,
  metricAnalysisDays: number = DEFAULT_METRIC_ANALYSIS_DAYS
) {
  if (metric.datasource) {
    const integration = await getIntegrationFromDatasourceId(
      context,
      metric.datasource,
      true
    );

    let segment: SegmentInterface | undefined = undefined;
    if (metric.segment) {
      segment =
        (await findSegmentById(metric.segment, context.org.id)) || undefined;
      if (!segment || segment.datasource !== metric.datasource) {
        throw new Error("Invalid user segment chosen");
      }
    }

    let days = metricAnalysisDays;
    if (days < 1) {
      days = DEFAULT_METRIC_ANALYSIS_DAYS;
    }

    const from = new Date();
    from.setDate(from.getDate() - days);
    const to = new Date();
    to.setDate(to.getDate() + 1);

    const queryRunner = new MetricAnalysisQueryRunner(
      context,
      metric,
      integration
    );
    await queryRunner.startAnalysis({
      from,
      to,
      name: `Last ${days} days`,
      includeByDate: true,
      segment,
      metric,
    });
  } else {
    throw new Error("Cannot analyze manual metrics");
  }
}

export function generateTrackingKey(name: string, n: number): string {
  let key = ("-" + name)
    .toLowerCase()
    // Replace whitespace with hyphen
    .replace(/\s+/g, "-")
    // Get rid of all non alpha-numeric characters
    .replace(/[^a-z0-9\-_]*/g, "")
    // Remove stopwords
    .replace(
      /-((a|about|above|after|again|all|am|an|and|any|are|arent|as|at|be|because|been|before|below|between|both|but|by|cant|could|did|do|does|dont|down|during|each|few|for|from|had|has|have|having|here|how|if|in|into|is|isnt|it|its|itself|more|most|no|nor|not|of|on|once|only|or|other|our|out|over|own|same|should|shouldnt|so|some|such|that|than|then|the|there|theres|these|this|those|through|to|too|under|until|up|very|was|wasnt|we|weve|were|what|whats|when|where|which|while|who|whos|whom|why|with|wont|would)-)+/g,
      "-"
    )
    // Collapse duplicate hyphens
    .replace(/-{2,}/g, "-")
    // Remove leading and trailing hyphens
    .replace(/(^-|-$)/g, "");

  // Add number if this is not the first attempt
  if (n > 1) {
    key += "-" + n;
  }

  return key;
}

export async function getManualSnapshotData(
  experiment: ExperimentInterface,
  snapshotSettings: ExperimentSnapshotSettings,
  analysisSettings: ExperimentSnapshotAnalysisSettings,
  phaseIndex: number,
  users: number[],
  metrics: {
    [key: string]: MetricStats[];
  },
  metricMap: Map<string, ExperimentMetricInterface>
) {
  const phase = experiment.phases[phaseIndex];

  // Default variation values, override from SQL results if available
  const variations: SnapshotVariation[] = experiment.variations.map((v, i) => ({
    users: users[i],
    metrics: {},
  }));

  const metricSettings: Record<string, MetricSettingsForStatsEngine> = {};
  const queryResults: QueryResultsForStatsEngine[] = [];
  Object.keys(metrics).forEach((m) => {
    const stats = metrics[m];
    const metric = metricMap.get(m);
    if (!metric) return null;
    metricSettings[m] = {
      ...getMetricSettingsForStatsEngine(metric, metricMap, snapshotSettings),
      // no ratio or regression adjustment for manual snapshots
      statistic_type: "mean",
    };
    queryResults.push({
      rows: stats.map((s, i) => {
        return {
          dimension: "All",
          variation: experiment.variations[i].key || i + "",
          users: s.count,
          count: s.count,
          main_sum: s.mean * s.count,
          main_sum_squares: sumSquaresFromStats(
            s.mean * s.count,
            Math.pow(s.stddev, 2),
            s.count
          ),
        };
      }),
      metrics: [m],
    });
  });

  const result = await analyzeExperimentMetric({
    variations: getReportVariations(experiment, phase),
    phaseLengthHours: Math.max(
      hoursBetween(phase.dateStarted, phase.dateEnded ?? new Date()),
      1
    ),
    coverage: experiment.phases?.[phaseIndex]?.coverage ?? 1,
    analyses: [{ ...analysisSettings, regressionAdjusted: false }], // no RA for manual snapshots
    metrics: metricSettings,
    queryResults: queryResults,
  });

  result.forEach(({ metric, analyses }) => {
    const res = analyses[0];
    const data = res.dimensions[0];
    if (!data) return;
    data.variations.map((v, i) => {
      variations[i].metrics[metric] = v;
    });
  });

  const srm = checkSrm(users, phase.variationWeights);

  return {
    srm,
    variations,
  };
}

export function getDefaultExperimentAnalysisSettings(
  statsEngine: StatsEngine,
  experiment: ExperimentInterface,
  organization: OrganizationInterface,
  regressionAdjustmentEnabled?: boolean,
  dimension?: string
): ExperimentSnapshotAnalysisSettings {
  const hasRegressionAdjustmentFeature = organization
    ? orgHasPremiumFeature(organization, "regression-adjustment")
    : false;
  const hasSequentialTestingFeature = organization
    ? orgHasPremiumFeature(organization, "sequential-testing")
    : false;
  return {
    statsEngine,
    dimensions: dimension ? [dimension] : [],
    regressionAdjusted:
      hasRegressionAdjustmentFeature &&
      statsEngine === "frequentist" &&
      (regressionAdjustmentEnabled !== undefined
        ? regressionAdjustmentEnabled
        : organization.settings?.regressionAdjustmentEnabled ?? false),
    sequentialTesting:
      hasSequentialTestingFeature &&
      statsEngine === "frequentist" &&
      (experiment?.sequentialTestingEnabled ??
        !!organization.settings?.sequentialTestingEnabled),
    sequentialTestingTuningParameter:
      experiment?.sequentialTestingTuningParameter ??
      organization.settings?.sequentialTestingTuningParameter ??
      DEFAULT_SEQUENTIAL_TESTING_TUNING_PARAMETER,
    baselineVariationIndex: 0,
    differenceType: "relative",
    pValueThreshold:
      organization.settings?.pValueThreshold ?? DEFAULT_P_VALUE_THRESHOLD,
  };
}

export function getAdditionalExperimentAnalysisSettings(
  defaultAnalysisSettings: ExperimentSnapshotAnalysisSettings,
  experiment: ExperimentInterface
): ExperimentSnapshotAnalysisSettings[] {
  // one analysis per possible baseline
  const additionalAnalyses: ExperimentSnapshotAnalysisSettings[] = [];
  experiment.variations.forEach((v, i) => {
    if (i > 0) {
      additionalAnalyses.push({
        ...defaultAnalysisSettings,
        baselineVariationIndex: i,
      });
    }
  });
  // for default baseline, get difference types
  additionalAnalyses.push({
    ...defaultAnalysisSettings,
    differenceType: "absolute",
  });
  additionalAnalyses.push({
    ...defaultAnalysisSettings,
    differenceType: "scaled",
  });

  // Skip all of these additional analyses until we fix the performance issues
  //return additionalAnalyses;
  return [];
}

export function getSnapshotSettings({
  experiment,
  phaseIndex,
  settings,
  orgPriorSettings,
  settingsForSnapshotMetrics,
  metricMap,
}: {
  experiment: ExperimentInterface;
  phaseIndex: number;
  settings: ExperimentSnapshotAnalysisSettings;
  orgPriorSettings: MetricPriorSettings | undefined;
  settingsForSnapshotMetrics: MetricSnapshotSettings[];
  metricMap: Map<string, ExperimentMetricInterface>;
}): ExperimentSnapshotSettings {
  const phase = experiment.phases[phaseIndex];
  if (!phase) {
    throw new Error("Invalid snapshot phase");
  }

  const defaultPriorSettings = orgPriorSettings ?? {
    override: false,
    proper: false,
    mean: 0,
    stddev: DEFAULT_PROPER_PRIOR_STDDEV,
  };
  const metricSettings = [
    // Combine goals, guardrails, and activation metric and de-dupe the list
    ...new Set([
      ...experiment.metrics,
      ...(experiment.guardrails || []),
      ...(experiment.activationMetric ? [experiment.activationMetric] : []),
    ]),
  ]
    .map((m) =>
      getMetricForSnapshot(
        m,
        metricMap,
        settingsForSnapshotMetrics,
        experiment.metricOverrides
      )
    )
    .filter(Boolean) as MetricForSnapshot[];

  return {
    manual: !experiment.datasource,
    activationMetric: experiment.activationMetric || null,
    attributionModel: experiment.attributionModel || "firstExposure",
    skipPartialData: !!experiment.skipPartialData,
    segment: experiment.segment || "",
    queryFilter: experiment.queryFilter || "",
    datasourceId: experiment.datasource || "",
    dimensions: settings.dimensions.map((id) => ({ id })),
    startDate: phase.dateStarted,
    endDate: phase.dateEnded || new Date(),
    experimentId: experiment.trackingKey || experiment.id,
    goalMetrics: experiment.metrics,
    guardrailMetrics: experiment.guardrails || [],
    defaultMetricPriorSettings: defaultPriorSettings,
    regressionAdjustmentEnabled:
      settings.statsEngine === "frequentist" && !!settings.regressionAdjusted,
    exposureQueryId: experiment.exposureQueryId,
    metricSettings: metricSettings,
    variations: experiment.variations.map((v, i) => ({
      id: v.key || i + "",
      weight: phase.variationWeights[i] || 0,
    })),
    coverage: phase.coverage ?? 1,
  };
}

export async function createManualSnapshot({
  experiment,
  phaseIndex,
  users,
  metrics,
  analysisSettings,
  metricMap,
  context,
}: {
  experiment: ExperimentInterface;
  phaseIndex: number;
  users: number[];
  metrics: {
    [key: string]: MetricStats[];
<<<<<<< HEAD
  },
  orgPriorSettings: MetricPriorSettings | undefined,
  analysisSettings: ExperimentSnapshotAnalysisSettings,
  metricMap: Map<string, ExperimentMetricInterface>
) {
=======
  };
  analysisSettings: ExperimentSnapshotAnalysisSettings;
  metricMap: Map<string, ExperimentMetricInterface>;
  context: Context;
}) {
>>>>>>> e53bba68
  const snapshotSettings = getSnapshotSettings({
    experiment,
    phaseIndex,
    orgPriorSettings: orgPriorSettings,
    settings: analysisSettings,
    settingsForSnapshotMetrics: [],
    metricMap,
  });

  const { srm, variations } = await getManualSnapshotData(
    experiment,
    snapshotSettings,
    analysisSettings,
    phaseIndex,
    users,
    metrics,
    metricMap
  );

  const data: ExperimentSnapshotInterface = {
    id: uniqid("snp_"),
    organization: experiment.organization,
    experiment: experiment.id,
    dimension: null,
    phase: phaseIndex,
    queries: [],
    runStarted: new Date(),
    dateCreated: new Date(),
    status: "success",
    settings: snapshotSettings,
    unknownVariations: [],
    multipleExposures: 0,
    analyses: [
      {
        dateCreated: new Date(),
        status: "success",
        settings: analysisSettings,
        results: [
          {
            name: "All",
            srm,
            variations,
          },
        ],
      },
    ],
  };

  const snapshot = await createExperimentSnapshotModel({ data, context });

  return snapshot;
}

export async function parseDimensionId(
  dimension: string | null | undefined,
  organization: string
): Promise<Dimension | null> {
  if (dimension) {
    if (dimension.match(/^exp:/)) {
      return {
        type: "experiment",
        id: dimension.substr(4),
      };
    } else if (dimension.substr(0, 4) === "pre:") {
      return {
        // eslint-disable-next-line
        type: dimension.substr(4) as any,
      };
    } else {
      const obj = await findDimensionById(dimension, organization);
      if (obj) {
        return {
          type: "user",
          dimension: obj,
        };
      }
    }
  }
  return null;
}

export function determineNextDate(schedule: ExperimentUpdateSchedule | null) {
  // Default to every X hours if no organization-specific schedule is set
  let hours = EXPERIMENT_REFRESH_FREQUENCY;

  if (schedule?.type === "never") {
    return null;
  }
  if (schedule?.type === "cron") {
    try {
      const interval = cronParser.parseExpression(schedule?.cron || "");
      const next = interval.next();

      hours = (next.getTime() - Date.now()) / 1000 / 60 / 60;
    } catch (e) {
      logger.warn(e, "Failed to parse cron expression");
    }
  }
  if (schedule?.type === "stale") {
    hours = schedule?.hours || 0;
  }

  // Sanity check to make sure the next update is somewhere between 1 hour and 7 days
  if (!hours) hours = EXPERIMENT_REFRESH_FREQUENCY;
  if (hours < 1) hours = 1;
  if (hours > 168) hours = 168;
  return new Date(Date.now() + hours * 60 * 60 * 1000);
}

export async function createSnapshot({
  experiment,
  context,
  phaseIndex,
  useCache = false,
  defaultAnalysisSettings,
  additionalAnalysisSettings,
  settingsForSnapshotMetrics,
  metricMap,
  factTableMap,
}: {
  experiment: ExperimentInterface;
  context: ReqContext | ApiReqContext;
  phaseIndex: number;
  useCache?: boolean;
  defaultAnalysisSettings: ExperimentSnapshotAnalysisSettings;
  additionalAnalysisSettings: ExperimentSnapshotAnalysisSettings[];
  settingsForSnapshotMetrics: MetricSnapshotSettings[];
  metricMap: Map<string, ExperimentMetricInterface>;
  factTableMap: FactTableMap;
}): Promise<ExperimentResultsQueryRunner> {
  const { org: organization } = context;
  const dimension = defaultAnalysisSettings.dimensions[0] || null;

  const snapshotSettings = getSnapshotSettings({
    experiment,
    phaseIndex,
    orgPriorSettings: organization.settings?.metricDefaults?.priorSettings,
    settings: defaultAnalysisSettings,
    settingsForSnapshotMetrics,
    metricMap,
  });

  const data: ExperimentSnapshotInterface = {
    id: uniqid("snp_"),
    organization: experiment.organization,
    experiment: experiment.id,
    runStarted: new Date(),
    error: "",
    dateCreated: new Date(),
    phase: phaseIndex,
    queries: [],
    dimension: dimension || null,
    settings: snapshotSettings,
    unknownVariations: [],
    multipleExposures: 0,
    analyses: [
      {
        dateCreated: new Date(),
        results: [],
        settings: defaultAnalysisSettings,
        status: "running",
      },
      ...additionalAnalysisSettings
        .filter((a) => isAnalysisAllowed(snapshotSettings, a))
        .map((a) => {
          const analysis: ExperimentSnapshotAnalysis = {
            dateCreated: new Date(),
            results: [],
            settings: a,
            status: "running",
          };
          return analysis;
        }),
    ],
    status: "running",
  };

  const nextUpdate =
    determineNextDate(organization.settings?.updateSchedule || null) ||
    undefined;

  await updateExperiment({
    context,
    experiment,
    changes: {
      lastSnapshotAttempt: new Date(),
      nextSnapshotAttempt: nextUpdate,
      autoSnapshots: nextUpdate !== null,
    },
  });

  const snapshot = await createExperimentSnapshotModel({ data, context });

  const integration = await getIntegrationFromDatasourceId(
    context,
    experiment.datasource,
    true
  );

  const queryRunner = new ExperimentResultsQueryRunner(
    context,
    snapshot,
    integration,
    useCache
  );
  await queryRunner.startAnalysis({
    snapshotSettings: data.settings,
    variationNames: experiment.variations.map((v) => v.name),
    metricMap,
    queryParentId: snapshot.id,
    factTableMap,
  });

  return queryRunner;
}

export async function createSnapshotAnalysis({
  experiment,
  organization,
  analysisSettings,
  metricMap,
  snapshot,
  context,
}: {
  experiment: ExperimentInterface;
  organization: OrganizationInterface;
  analysisSettings: ExperimentSnapshotAnalysisSettings;
  metricMap: Map<string, ExperimentMetricInterface>;
  snapshot: ExperimentSnapshotInterface;
  context: Context;
}): Promise<void> {
  // check if analysis is possible
  if (!isAnalysisAllowed(snapshot.settings, analysisSettings)) {
    throw new Error("Analysis not allowed with this snapshot");
  }

  const totalQueries = snapshot.queries.length;
  const failedQueries = snapshot.queries.filter((q) => q.status === "failed");
  const runningQueries = snapshot.queries.filter((q) => q.status === "running");

  if (runningQueries.length > 0 || failedQueries.length >= totalQueries / 2) {
    throw new Error("Snapshot queries not available for analysis");
  }
  const analysis: ExperimentSnapshotAnalysis = {
    results: [],
    status: "running",
    settings: analysisSettings,
    dateCreated: new Date(),
  };
  // and analysis to mongo record if it does not exist, overwrite if it does
  addOrUpdateSnapshotAnalysis({
    organization: organization.id,
    id: snapshot.id,
    analysis,
    context,
  });

  // Format data correctly
  const queryMap: QueryMap = await getQueryMap(
    organization.id,
    snapshot.queries
  );

  // Run the analysis
  const results = await analyzeExperimentResults({
    queryData: queryMap,
    snapshotSettings: snapshot.settings,
    analysisSettings: [analysisSettings],
    variationNames: experiment.variations.map((v) => v.name),
    metricMap: metricMap,
  });
  analysis.results = results[0]?.dimensions || [];
  analysis.status = "success";
  analysis.error = undefined;

  updateSnapshotAnalysis({
    organization: organization.id,
    id: snapshot.id,
    analysis,
    context,
  });
}

function getExperimentMetric(
  experiment: ExperimentInterface,
  id: string
): ApiExperimentMetric {
  const overrides = experiment.metricOverrides?.find((o) => o.id === id);
  const ret: ApiExperimentMetric = {
    metricId: id,
    overrides: {},
  };

  if (overrides?.delayHours) {
    ret.overrides.delayHours = overrides.delayHours;
  }
  if (overrides?.windowHours) {
    ret.overrides.windowHours = overrides.windowHours;
  }
  if (overrides?.winRisk) {
    ret.overrides.winRiskThreshold = overrides.winRisk;
  }
  if (overrides?.loseRisk) {
    ret.overrides.loseRiskThreshold = overrides.loseRisk;
  }

  return ret;
}

export async function toExperimentApiInterface(
  context: ReqContext | ApiReqContext,
  experiment: ExperimentInterface
): Promise<ApiExperiment> {
  let project = null;
  const organization = context.org;
  if (experiment.project) {
    project = await findProjectById(context, experiment.project);
  }
  const { settings: scopedSettings } = getScopedSettings({
    organization,
    project: project ?? undefined,
    // todo: experiment settings
  });

  const activationMetric = experiment.activationMetric;
  return {
    id: experiment.id,
    name: experiment.name || "",
    project: experiment.project || "",
    hypothesis: experiment.hypothesis || "",
    description: experiment.description || "",
    tags: experiment.tags || [],
    owner: experiment.owner || "",
    dateCreated: experiment.dateCreated.toISOString(),
    dateUpdated: experiment.dateUpdated.toISOString(),
    archived: !!experiment.archived,
    status: experiment.status,
    autoRefresh: !!experiment.autoSnapshots,
    hashAttribute: experiment.hashAttribute || "id",
    fallbackAttribute: experiment.fallbackAttribute,
    hashVersion: experiment.hashVersion || 2,
    disableStickyBucketing: experiment.disableStickyBucketing,
    bucketVersion: experiment.bucketVersion,
    minBucketVersion: experiment.minBucketVersion,
    variations: experiment.variations.map((v) => ({
      variationId: v.id,
      key: v.key,
      name: v.name || "",
      description: v.description || "",
      screenshots: v.screenshots.map((s) => s.path),
    })),
    phases: experiment.phases.map((p) => ({
      name: p.name,
      dateStarted: p.dateStarted.toISOString(),
      dateEnded: p.dateEnded ? p.dateEnded.toISOString() : "",
      reasonForStopping: p.reason || "",
      seed: p.seed || experiment.trackingKey,
      coverage: p.coverage,
      trafficSplit: experiment.variations.map((v, i) => ({
        variationId: v.id,
        weight: p.variationWeights[i] || 0,
      })),
      targetingCondition: p.condition || "",
      savedGroupTargeting: (p.savedGroups || []).map((s) => ({
        matchType: s.match,
        savedGroups: s.ids,
      })),
      namespace: p.namespace?.enabled
        ? {
            namespaceId: p.namespace.name,
            range: p.namespace.range,
          }
        : undefined,
    })),
    settings: {
      datasourceId: experiment.datasource || "",
      assignmentQueryId: experiment.exposureQueryId || "",
      experimentId: experiment.trackingKey,
      segmentId: experiment.segment || "",
      queryFilter: experiment.queryFilter || "",
      inProgressConversions: experiment.skipPartialData ? "exclude" : "include",
      attributionModel: experiment.attributionModel || "firstExposure",
      statsEngine: scopedSettings.statsEngine.value || DEFAULT_STATS_ENGINE,
      goals: experiment.metrics.map((m) => getExperimentMetric(experiment, m)),
      guardrails: (experiment.guardrails || []).map((m) =>
        getExperimentMetric(experiment, m)
      ),
      ...(activationMetric
        ? {
            activationMetric: getExperimentMetric(experiment, activationMetric),
          }
        : null),
    },
    ...(experiment.status === "stopped" && experiment.results
      ? {
          resultSummary: {
            status: experiment.results,
            winner: experiment.variations[experiment.winner ?? 0]?.id || "",
            conclusions: experiment.analysis || "",
            releasedVariationId: experiment.releasedVariationId || "",
            excludeFromPayload: !!experiment.excludeFromPayload,
          },
        }
      : null),
  };
}

export function toSnapshotApiInterface(
  experiment: ExperimentInterface,
  snapshot: ExperimentSnapshotInterface
): ApiExperimentResults {
  const dimension = !snapshot.dimension
    ? {
        type: "none",
      }
    : snapshot.dimension.match(/^exp:/)
    ? {
        type: "experiment",
        id: snapshot.dimension.substring(4),
      }
    : snapshot.dimension.match(/^pre:/)
    ? {
        type: snapshot.dimension.substring(4),
      }
    : {
        type: "user",
        id: snapshot.dimension,
      };

  const phase = experiment.phases[snapshot.phase];

  const activationMetric =
    snapshot.settings.activationMetric || experiment.activationMetric;

  const metricIds = new Set([
    ...experiment.metrics,
    ...(experiment.guardrails || []),
  ]);
  if (activationMetric) {
    metricIds.add(activationMetric);
  }

  const variationIds = experiment.variations.map((v) => v.id);

  // Get the default analysis
  const analysis = getSnapshotAnalysis(snapshot);

  return {
    id: snapshot.id,
    dateUpdated: snapshot.dateCreated.toISOString(),
    experimentId: snapshot.experiment,
    phase: snapshot.phase + "",
    dimension: dimension,
    dateStart: phase?.dateStarted?.toISOString() || "",
    dateEnd:
      phase?.dateEnded?.toISOString() ||
      snapshot.runStarted?.toISOString() ||
      "",
    settings: {
      datasourceId: experiment.datasource || "",
      assignmentQueryId: experiment.exposureQueryId || "",
      experimentId: experiment.trackingKey,
      segmentId: snapshot.settings.segment,
      queryFilter: snapshot.settings.queryFilter,
      inProgressConversions: snapshot.settings.skipPartialData
        ? "exclude"
        : "include",
      attributionModel: experiment.attributionModel || "firstExposure",
      statsEngine: analysis?.settings?.statsEngine || DEFAULT_STATS_ENGINE,
      goals: experiment.metrics.map((m) => getExperimentMetric(experiment, m)),
      guardrails: (experiment.guardrails || []).map((m) =>
        getExperimentMetric(experiment, m)
      ),
      ...(activationMetric
        ? {
            activationMetric: getExperimentMetric(experiment, activationMetric),
          }
        : null),
    },
    queryIds: snapshot.queries.map((q) => q.query),
    results: (analysis?.results || []).map((s) => {
      return {
        dimension: s.name,
        totalUsers: s.variations.reduce((sum, v) => sum + v.users, 0),
        checks: {
          srm: s.srm,
        },
        metrics: Array.from(metricIds).map((m) => ({
          metricId: m,
          variations: s.variations.map((v, i) => {
            const data = v.metrics[m];
            return {
              variationId: variationIds[i],
              users: v.users,
              analyses: [
                {
                  engine:
                    analysis?.settings?.statsEngine || DEFAULT_STATS_ENGINE,
                  numerator: data?.value || 0,
                  denominator: data?.denominator || data?.users || 0,
                  mean: data?.stats?.mean || 0,
                  stddev: data?.stats?.stddev || 0,
                  percentChange: data?.expected || 0,
                  ciLow: data?.ci?.[0] ?? 0,
                  ciHigh: data?.ci?.[1] ?? 0,
                  pValue: data?.pValue || 0,
                  risk: data?.risk?.[1] || 0,
                  chanceToBeatControl: data?.chanceToWin || 0,
                },
              ],
            };
          }),
        })),
      };
    }),
  };
}

/**
 * While the `postMetricValidator` can detect the presence of values, it cannot figure out the correctness.
 * @param payload
 * @param datasource
 */
export function postMetricApiPayloadIsValid(
  payload: z.infer<typeof postMetricValidator.bodySchema>,
  datasource: Pick<DataSourceInterface, "type">
): { valid: true } | { valid: false; error: string } {
  const { type, sql, sqlBuilder, mixpanel, behavior } = payload;

  // Validate query format: sql, sqlBuilder, mixpanel
  let queryFormatCount = 0;
  if (sqlBuilder) {
    queryFormatCount++;
  }
  if (sql) {
    queryFormatCount++;
  }
  if (mixpanel) {
    queryFormatCount++;
  }
  if (queryFormatCount !== 1) {
    return {
      valid: false,
      error: "Can only specify one of: sql, sqlBuilder, mixpanel",
    };
  }

  // Validate behavior
  if (behavior) {
    const { riskThresholdDanger, riskThresholdSuccess } = behavior;

    // Enforce that both and riskThresholdSuccess exist, or neither
    const riskDangerExists = typeof riskThresholdDanger !== "undefined";
    const riskSuccessExists = typeof riskThresholdSuccess !== "undefined";
    if (riskDangerExists !== riskSuccessExists)
      return {
        valid: false,
        error:
          "Must provide both riskThresholdDanger and riskThresholdSuccess or neither.",
      };

    // We have both. Make sure they're valid
    if (riskDangerExists && riskSuccessExists) {
      // Enforce riskThresholdDanger must be higher than riskThresholdSuccess
      if (riskThresholdDanger < riskThresholdSuccess)
        return {
          valid: false,
          error: "riskThresholdDanger must be higher than riskThresholdSuccess",
        };
    }

    // Validate conversion window
    const { conversionWindowEnd, conversionWindowStart } = behavior;
    const conversionWindowEndExists =
      typeof conversionWindowEnd !== "undefined";
    const conversionWindowStartExists =
      typeof conversionWindowStart !== "undefined";
    if (conversionWindowEndExists !== conversionWindowStartExists) {
      return {
        valid: false,
        error:
          "Must specify both `behavior.conversionWindowStart` and `behavior.conversionWindowEnd` or neither",
      };
    }

    if (conversionWindowEndExists && conversionWindowStartExists) {
      // Enforce conversion window end is greater than start
      if (conversionWindowEnd <= conversionWindowStart)
        return {
          valid: false,
          error:
            "`behavior.conversionWindowEnd` must be greater than `behavior.conversionWindowStart`",
        };
    }

    // Min/max percentage change
    const { maxPercentChange, minPercentChange } = behavior;
    const maxPercentExists = typeof maxPercentChange !== "undefined";
    const minPercentExists = typeof minPercentChange !== "undefined";
    // Enforce both max/min percent or neither
    if (maxPercentExists !== minPercentExists)
      return {
        valid: false,
        error:
          "Must specify both `behavior.maxPercentChange` and `behavior.minPercentChange` or neither",
      };

    if (maxPercentExists && minPercentExists) {
      // Enforce max is greater than min
      if (maxPercentChange <= minPercentChange)
        return {
          valid: false,
          error:
            "`behavior.maxPercentChange` must be greater than `behavior.minPercentChange`",
        };
    }

    // Check capping args + capping values
    const { cappingSettings } = behavior;

    const cappingExists =
      typeof cappingSettings !== "undefined" && !!cappingSettings.type;
    const capValueExists = typeof cappingSettings?.value !== "undefined";
    if (cappingExists !== capValueExists) {
      return {
        valid: false,
        error:
          "Must specify both `behavior.cappingSettings.type` (as non-null) and `behavior.cappingSettings.value` or neither.",
      };
    }
    if (
      cappingSettings?.type === "percentile" &&
      (cappingSettings?.value || 0) > 1
    ) {
      return {
        valid: false,
        error:
          "When using percentile capping, `behavior.capValue` must be between 0 and 1.",
      };
    }
  }

  // Validate for payload.sql
  if (sql) {
    // Validate binomial metrics
    if (type === "binomial" && typeof sql.userAggregationSQL !== "undefined")
      return {
        valid: false,
        error: "Binomial metrics cannot have userAggregationSQL",
      };
  }

  // Validate payload.mixpanel
  if (mixpanel) {
    // Validate binomial metrics
    if (type === "binomial" && typeof mixpanel.eventValue !== "undefined")
      return {
        valid: false,
        error: "Binomial metrics cannot have an eventValue",
      };

    if (datasource.type !== "mixpanel")
      return {
        valid: false,
        error: "Mixpanel datasources must provide `mixpanel`",
      };
  }

  // Validate payload.sqlBuilder
  if (sqlBuilder) {
    // Validate binomial metrics
    if (
      type === "binomial" &&
      typeof sqlBuilder.valueColumnName !== "undefined"
    )
      return {
        valid: false,
        error: "Binomial metrics cannot have a valueColumnName",
      };
  }

  return {
    valid: true,
  };
}

export function putMetricApiPayloadIsValid(
  payload: z.infer<typeof putMetricValidator.bodySchema>
): { valid: true } | { valid: false; error: string } {
  const { type, sql, sqlBuilder, mixpanel, behavior } = payload;

  // Validate query format: sql, sqlBuilder, mixpanel
  let queryFormatCount = 0;
  if (sqlBuilder) {
    queryFormatCount++;
  }
  if (sql) {
    queryFormatCount++;
  }
  if (mixpanel) {
    queryFormatCount++;
  }
  if (queryFormatCount > 1) {
    return {
      valid: false,
      error: "Can only specify one of: sql, sqlBuilder, mixpanel",
    };
  }

  // Validate behavior
  if (behavior) {
    const { riskThresholdDanger, riskThresholdSuccess } = behavior;

    // Enforce that both and riskThresholdSuccess exist, or neither
    const riskDangerExists = typeof riskThresholdDanger !== "undefined";
    const riskSuccessExists = typeof riskThresholdSuccess !== "undefined";
    if (riskDangerExists !== riskSuccessExists)
      return {
        valid: false,
        error:
          "Must provide both riskThresholdDanger and riskThresholdSuccess or neither.",
      };

    // We have both. Make sure they're valid
    if (riskDangerExists && riskSuccessExists) {
      // Enforce riskThresholdDanger must be higher than riskThresholdSuccess
      if (riskThresholdDanger < riskThresholdSuccess)
        return {
          valid: false,
          error: "riskThresholdDanger must be higher than riskThresholdSuccess",
        };
    }

    // Validate conversion window
    const { conversionWindowEnd, conversionWindowStart } = behavior;
    const conversionWindowEndExists =
      typeof conversionWindowEnd !== "undefined";
    const conversionWindowStartExists =
      typeof conversionWindowStart !== "undefined";
    if (conversionWindowEndExists !== conversionWindowStartExists) {
      return {
        valid: false,
        error:
          "Must specify both `behavior.conversionWindowStart` and `behavior.conversionWindowEnd` or neither",
      };
    }

    if (conversionWindowEndExists && conversionWindowStartExists) {
      // Enforce conversion window end is greater than start
      if (conversionWindowEnd <= conversionWindowStart)
        return {
          valid: false,
          error:
            "`behavior.conversionWindowEnd` must be greater than `behavior.conversionWindowStart`",
        };
    }

    // Min/max percentage change
    const { maxPercentChange, minPercentChange } = behavior;
    const maxPercentExists = typeof maxPercentChange !== "undefined";
    const minPercentExists = typeof minPercentChange !== "undefined";
    // Enforce both max/min percent or neither
    if (maxPercentExists !== minPercentExists)
      return {
        valid: false,
        error:
          "Must specify both `behavior.maxPercentChange` and `behavior.minPercentChange` or neither",
      };

    if (maxPercentExists && minPercentExists) {
      // Enforce max is greater than min
      if (maxPercentChange <= minPercentChange)
        return {
          valid: false,
          error:
            "`behavior.maxPercentChange` must be greater than `behavior.minPercentChange`",
        };
    }

    // Check capping args + capping values
    const { capping, capValue } = behavior;

    const cappingExists = typeof capping !== "undefined" && capping !== null;
    const capValueExists = typeof capValue !== "undefined";
    if (cappingExists !== capValueExists) {
      return {
        valid: false,
        error:
          "Must specify `behavior.capping` (as non-null) and `behavior.capValue` or neither.",
      };
    }
    if (capping === "percentile" && (capValue || 0) > 1) {
      return {
        valid: false,
        error:
          "When using percentile capping, `behavior.capValue` must be between 0 and 1.",
      };
    }
  }

  // Validate for payload.sql
  if (sql) {
    // Validate binomial metrics
    if (type === "binomial" && typeof sql.userAggregationSQL !== "undefined")
      return {
        valid: false,
        error: "Binomial metrics cannot have userAggregationSQL",
      };
  }

  // Validate payload.mixpanel
  if (mixpanel) {
    // Validate binomial metrics
    if (type === "binomial" && typeof mixpanel.eventValue !== "undefined")
      return {
        valid: false,
        error: "Binomial metrics cannot have an eventValue",
      };
  }

  // Validate payload.sqlBuilder
  if (sqlBuilder) {
    // Validate binomial metrics
    if (
      type === "binomial" &&
      typeof sqlBuilder.valueColumnName !== "undefined"
    )
      return {
        valid: false,
        error: "Binomial metrics cannot have a valueColumnName",
      };
  }

  return {
    valid: true,
  };
}

/**
 * Converts the OpenAPI POST /metric payload to a {@link MetricInterface}
 * @param payload
 * @param organization
 * @param datasource
 */
export function postMetricApiPayloadToMetricInterface(
  payload: z.infer<typeof postMetricValidator.bodySchema>,
  organization: OrganizationInterface,
  datasource: Pick<DataSourceInterface, "type">
): Omit<MetricInterface, "dateCreated" | "dateUpdated" | "id"> {
  const {
    datasourceId,
    name,
    description = "",
    type,
    behavior,
    owner = "",
    sql,
    sqlBuilder,
    mixpanel,
    tags = [],
    projects = [],
    managedBy = "",
  } = payload;

  const metric: Omit<MetricInterface, "dateCreated" | "dateUpdated" | "id"> = {
    datasource: datasourceId,
    description,
    managedBy,
    name,
    organization: organization.id,
    owner,
    tags,
    projects,
    inverse: behavior?.goal === "decrease",
    ignoreNulls: false,
    queries: [],
    runStarted: null,
    cappingSettings: {
      type: DEFAULT_METRIC_CAPPING,
      value: DEFAULT_METRIC_CAPPING_VALUE,
    },
    windowSettings: {
      type: DEFAULT_METRIC_WINDOW,
      delayHours: DEFAULT_METRIC_WINDOW_DELAY_HOURS,
      windowValue: DEFAULT_CONVERSION_WINDOW_HOURS,
      windowUnit: "hours",
    },
    priorSettings: {
      override: false,
      proper: false,
      mean: 0,
      stddev: DEFAULT_PROPER_PRIOR_STDDEV,
    },
    type,
    userIdColumns: (sqlBuilder?.identifierTypeColumns || []).reduce<
      Record<string, string>
    >((acc, { columnName, identifierType }) => {
      acc[columnName] = identifierType;
      return acc;
    }, {}),
  };

  // Assign all undefined behavior fields to the metric
  if (behavior) {
    if (typeof behavior.cappingSettings !== "undefined") {
      metric.cappingSettings = {
        type:
          behavior.cappingSettings.type === "none"
            ? ""
            : behavior.cappingSettings.type ?? "",
        value: behavior.cappingSettings.value ?? DEFAULT_METRIC_CAPPING_VALUE,
        ignoreZeros: behavior.cappingSettings.ignoreZeros,
      };
      // handle old post requests
    } else if (typeof behavior.capping !== "undefined") {
      metric.cappingSettings.type = behavior.capping ?? "";
      metric.cappingSettings.value =
        behavior.capValue ?? DEFAULT_METRIC_CAPPING_VALUE;
    } else if (typeof behavior.cap !== "undefined" && behavior.cap) {
      metric.cappingSettings.type = "absolute";
      metric.cappingSettings.value = behavior.cap;
    }

    if (typeof behavior.windowSettings !== "undefined") {
      metric.windowSettings = {
        type:
          behavior.windowSettings.type === "none"
            ? ""
            : behavior?.windowSettings?.type ?? DEFAULT_METRIC_WINDOW,
        delayHours:
          behavior.windowSettings.delayHours ??
          DEFAULT_METRIC_WINDOW_DELAY_HOURS,
        windowUnit: behavior.windowSettings.windowUnit ?? "hours",
        windowValue:
          behavior.windowSettings.windowValue ??
          DEFAULT_CONVERSION_WINDOW_HOURS,
      };
    } else if (typeof behavior.conversionWindowStart !== "undefined") {
      // The start of a Conversion Window relative to the exposure date, in hours. This is equivalent to the Conversion Delay
      metric.windowSettings.delayHours = behavior.conversionWindowStart;

      // The end of a Conversion Window relative to the exposure date, in hours.
      // This is equivalent to the Conversion Delay + Conversion Window Hours settings in the UI. In other words,
      // if you want a 48 hour window starting after 24 hours, you would set conversionWindowStart to 24 and
      // conversionWindowEnd to 72 (24+48).
      if (typeof behavior.conversionWindowEnd !== "undefined") {
        metric.windowSettings.windowValue =
          behavior.conversionWindowEnd - behavior.conversionWindowStart;
      }
    }

    if (typeof behavior.maxPercentChange !== "undefined") {
      metric.maxPercentChange = behavior.maxPercentChange;
    }

    if (typeof behavior.minPercentChange !== "undefined") {
      metric.minPercentChange = behavior.minPercentChange;
    }

    if (typeof behavior.minSampleSize !== "undefined") {
      metric.minSampleSize = behavior.minSampleSize;
    }

    if (typeof behavior.riskThresholdDanger !== "undefined") {
      metric.loseRisk = behavior.riskThresholdDanger;
    }

    if (typeof behavior.riskThresholdSuccess !== "undefined") {
      metric.winRisk = behavior.riskThresholdSuccess;
    }
  }

  let queryFormat: undefined | "builder" | "sql" = undefined;
  if (sqlBuilder) {
    queryFormat = "builder";
  } else if (sql) {
    queryFormat = "sql";
  }
  metric.queryFormat = queryFormat;

  // Conditions
  metric.conditions =
    datasource.type == "mixpanel"
      ? (mixpanel?.conditions || []).map(({ operator, property, value }) => ({
          column: property,
          operator: operator as Operator,
          value: value,
        }))
      : ((sqlBuilder?.conditions || []) as Condition[]);

  if (sqlBuilder) {
    // conditions are handled above in the Conditions section
    metric.table = sqlBuilder.tableName;
    metric.timestampColumn = sqlBuilder.timestampColumnName;
    metric.column = sqlBuilder.valueColumnName;
  }

  if (sql) {
    metric.aggregation = sql.userAggregationSQL;
    metric.denominator = sql.denominatorMetricId;
    metric.userIdTypes = sql.identifierTypes;
    metric.sql = sql.conversionSQL;
  }

  if (mixpanel) {
    metric.aggregation = mixpanel.userAggregation;
    metric.table = mixpanel.eventName;
    metric.column = mixpanel.eventValue;
  }

  return metric;
}

/**
 * Converts the OpenAPI PUT /metric payload to a {@link MetricInterface}
 * @param payload
 * @param organization
 * @param datasource
 */
export function putMetricApiPayloadToMetricInterface(
  payload: z.infer<typeof putMetricValidator.bodySchema>
): Partial<MetricInterface> {
  const {
    behavior,
    sql,
    sqlBuilder,
    mixpanel,
    description,
    name,
    owner,
    tags,
    projects,
    type,
    managedBy,
  } = payload;

  const metric: Partial<MetricInterface> = {
    ...(typeof description !== "undefined" ? { description } : {}),
    ...(typeof name !== "undefined" ? { name } : {}),
    ...(typeof owner !== "undefined" ? { owner } : {}),
    ...(typeof tags !== "undefined" ? { tags } : {}),
    ...(typeof projects !== "undefined" ? { projects } : {}),
    ...(typeof type !== "undefined" ? { type } : {}),
  };

  // Assign all undefined behavior fields to the metric
  if (behavior) {
    if (typeof behavior.goal !== "undefined") {
      metric.inverse = behavior.goal === "decrease";
    }

    if (typeof behavior.cappingSettings !== "undefined") {
      metric.cappingSettings = {
        ...behavior.cappingSettings,
        type:
          behavior.cappingSettings.type === "none"
            ? ""
            : behavior.cappingSettings.type ?? "",
        value: behavior.cappingSettings.value ?? DEFAULT_METRIC_CAPPING_VALUE,
        ignoreZeros: behavior.cappingSettings.ignoreZeros,
      };
    } else if (typeof behavior.capping !== "undefined") {
      metric.cappingSettings = {
        type: behavior.capping ?? DEFAULT_METRIC_CAPPING,
        value: behavior.capValue ?? DEFAULT_METRIC_CAPPING_VALUE,
      };
    }

    if (typeof behavior.conversionWindowStart !== "undefined") {
      // The start of a Conversion Window relative to the exposure date, in hours. This is equivalent to the Conversion Delay
      metric.windowSettings = {
        type: DEFAULT_METRIC_WINDOW,
        delayHours: behavior.conversionWindowStart,
        windowValue: DEFAULT_CONVERSION_WINDOW_HOURS,
        windowUnit: "hours",
      };

      // The end of a Conversion Window relative to the exposure date, in hours.
      // This is equivalent to the Conversion Delay + Conversion Window Hours settings in the UI. In other words,
      // if you want a 48 hour window starting after 24 hours, you would set conversionWindowStart to 24 and
      // conversionWindowEnd to 72 (24+48).
      if (typeof behavior.conversionWindowEnd !== "undefined") {
        metric.windowSettings.windowValue =
          behavior.conversionWindowEnd - behavior.conversionWindowStart;
      }
    }

    if (typeof behavior.maxPercentChange !== "undefined") {
      metric.maxPercentChange = behavior.maxPercentChange;
    }

    if (typeof behavior.minPercentChange !== "undefined") {
      metric.minPercentChange = behavior.minPercentChange;
    }

    if (typeof behavior.minSampleSize !== "undefined") {
      metric.minSampleSize = behavior.minSampleSize;
    }

    if (typeof behavior.riskThresholdDanger !== "undefined") {
      metric.loseRisk = behavior.riskThresholdDanger;
    }

    if (typeof behavior.riskThresholdSuccess !== "undefined") {
      metric.winRisk = behavior.riskThresholdSuccess;
    }
  }

  if (sqlBuilder) {
    metric.queryFormat = "builder";
  } else if (sql) {
    metric.queryFormat = "sql";
  }

  // Conditions
  if (mixpanel?.conditions) {
    metric.conditions = mixpanel.conditions.map(
      ({ operator, property, value }) => ({
        column: property,
        operator: operator as Operator,
        value: value,
      })
    );
  } else if (sqlBuilder?.conditions) {
    metric.conditions = sqlBuilder.conditions as Condition[];
  }

  if (sqlBuilder) {
    if (typeof sqlBuilder.tableName !== "undefined") {
      metric.table = sqlBuilder.tableName;
    }
    if (typeof sqlBuilder.timestampColumnName !== "undefined") {
      metric.timestampColumn = sqlBuilder.timestampColumnName;
    }
    if (typeof sqlBuilder.valueColumnName !== "undefined") {
      metric.column = sqlBuilder.valueColumnName;
    }
    if (typeof sqlBuilder.identifierTypeColumns !== "undefined") {
      metric.userIdColumns = (sqlBuilder?.identifierTypeColumns || []).reduce<
        Record<string, string>
      >((acc, { columnName, identifierType }) => {
        acc[columnName] = identifierType;
        return acc;
      }, {});
    }
  }

  if (sql) {
    if (typeof sql.userAggregationSQL !== "undefined") {
      metric.aggregation = sql.userAggregationSQL;
    }
    if (typeof sql.denominatorMetricId !== "undefined") {
      metric.denominator = sql.denominatorMetricId;
    }
    if (typeof sql.identifierTypes !== "undefined") {
      metric.userIdTypes = sql.identifierTypes;
    }
    if (typeof sql.conversionSQL !== "undefined") {
      metric.sql = sql.conversionSQL;
    }
  }

  if (mixpanel) {
    if (typeof mixpanel.userAggregation !== "undefined") {
      metric.aggregation = mixpanel.userAggregation;
    }
    if (typeof mixpanel.eventName !== "undefined") {
      metric.table = mixpanel.eventName;
    }
    if (typeof mixpanel.eventValue !== "undefined") {
      metric.column = mixpanel.eventValue;
    }
  }

  if (managedBy !== undefined) {
    metric.managedBy = managedBy;
  }

  return metric;
}

export function toMetricApiInterface(
  organization: OrganizationInterface,
  metric: MetricInterface,
  datasource: DataSourceInterface | null
): ApiMetric {
  const metricDefaults = organization.settings?.metricDefaults;

  const obj: ApiMetric = {
    id: metric.id,
    managedBy: metric.managedBy || "",
    name: metric.name,
    description: metric.description || "",
    dateCreated: metric.dateCreated?.toISOString() || "",
    dateUpdated: metric.dateUpdated?.toISOString() || "",
    archived: metric.status === "archived",
    datasourceId: datasource?.id || "",
    owner: metric.owner || "",
    projects: metric.projects || [],
    tags: metric.tags || [],
    type: metric.type,
    behavior: {
      goal: metric.inverse ? "decrease" : "increase",
      cappingSettings: metric.cappingSettings
        ? {
            ...metric.cappingSettings,
            type: metric.cappingSettings.type || "none",
          }
        : {
            type: DEFAULT_METRIC_CAPPING || "none",
            value: DEFAULT_METRIC_CAPPING_VALUE,
          },
      minPercentChange:
        metric.minPercentChange ?? metricDefaults?.minPercentageChange ?? 0.005,
      maxPercentChange:
        metric.maxPercentChange ?? metricDefaults?.maxPercentageChange ?? 0.5,
      minSampleSize:
        metric.minSampleSize ?? metricDefaults?.minimumSampleSize ?? 150,
      riskThresholdDanger: metric.loseRisk ?? 0.0125,
      riskThresholdSuccess: metric.winRisk ?? 0.0025,
      windowSettings: metric.windowSettings
        ? {
            ...metric.windowSettings,
            type: metric.windowSettings.type || "none",
          }
        : metricDefaults?.windowSettings
        ? {
            ...metricDefaults.windowSettings,
            type: metricDefaults.windowSettings.type || "none",
          }
        : {
            type: DEFAULT_METRIC_WINDOW || "none",
            delayHours: metric.earlyStart
              ? -0.5
              : DEFAULT_METRIC_WINDOW_DELAY_HOURS,
            windowValue: DEFAULT_CONVERSION_WINDOW_HOURS,
            windowUnit: "hours",
          },
    },
  };

  if (datasource) {
    if (datasource.type === "mixpanel") {
      obj.mixpanel = {
        eventName: metric.table || "",
        eventValue: metric.column || "",
        userAggregation: metric.aggregation || "sum(values)",
        conditions: (metric.conditions || []).map((c) => ({
          property: c.column,
          operator: c.operator,
          value: c.value,
        })),
      };
    } else if (datasource.type !== "google_analytics") {
      const identifierTypes = metric.userIdTypes ?? ["user_id"];
      obj.sql = {
        identifierTypes,
        // TODO: if builder mode is selected, use that to generate the SQL here
        conversionSQL: metric.sql || "",
        userAggregationSQL: metric.aggregation || "SUM(value)",
        denominatorMetricId: metric.denominator || "",
      };

      if (metric.queryFormat === "builder") {
        obj.sqlBuilder = {
          identifierTypeColumns: identifierTypes.map((t) => ({
            identifierType: t,
            columnName: metric.userIdColumns?.[t] || t,
          })),
          tableName: metric.table || "",
          valueColumnName: metric.column || "",
          timestampColumnName: metric.timestampColumn || "timestamp",
          conditions: metric.conditions || [],
        };
      }
    }
  }

  return obj;
}

export const toNamespaceRange = (
  raw: number[] | undefined
): [number, number] => [raw?.[0] ?? 0, raw?.[1] ?? 1];
/**
 * Converts the OpenAPI POST /experiment payload to a {@link ExperimentInterface}
 * @param payload
 * @param organization
 * @param datasource
 * @param userId
 */
export function postExperimentApiPayloadToInterface(
  payload: z.infer<typeof postExperimentValidator.bodySchema>,
  organization: OrganizationInterface,
  datasource: DataSourceInterface
): Omit<ExperimentInterface, "dateCreated" | "dateUpdated" | "id"> {
  const phases: ExperimentPhase[] = payload.phases?.map((p) => {
    const conditionRes = validateCondition(p.condition);
    if (!conditionRes.success) {
      throw new Error(`Invalid targeting condition: ${conditionRes.error}`);
    }

    return {
      ...p,
      dateStarted: new Date(p.dateStarted),
      dateEnded: p.dateEnded ? new Date(p.dateEnded) : undefined,
      reason: p.reason || "",
      coverage: p.coverage != null ? p.coverage : 1,
      condition: p.condition || "{}",
      savedGroups: (p.savedGroupTargeting || []).map((s) => ({
        match: s.matchType,
        ids: s.savedGroups,
      })),
      namespace: {
        name: p.namespace?.namespaceId || "",
        range: toNamespaceRange(p.namespace?.range),
        enabled: p.namespace?.enabled != null ? p.namespace.enabled : false,
      },
      variationWeights:
        p.variationWeights ||
        payload.variations.map(() => 1 / payload.variations.length),
    };
  }) || [
    {
      coverage: 1,
      dateStarted: new Date(),
      name: "Main",
      reason: "",
      variationWeights: payload.variations.map(
        () => 1 / payload.variations.length
      ),
      condition: "",
      savedGroups: [],
      namespace: {
        enabled: false,
        name: "",
        range: [0, 1],
      },
    },
  ];

  return {
    organization: organization.id,
    datasource: datasource.id,
    archived: payload.archived ?? false,
    hashAttribute: payload.hashAttribute ?? "",
    hashVersion: payload.hashVersion ?? 2,
    autoSnapshots: true,
    project: payload.project,
    owner: payload.owner || "",
    trackingKey: payload.trackingKey || "",
    exposureQueryId:
      payload.assignmentQueryId ||
      datasource.settings.queries?.exposure?.[0]?.id ||
      "",
    name: payload.name || "",
    phases,
    tags: payload.tags || [],
    description: payload.description || "",
    hypothesis: payload.hypothesis || "",
    metrics: payload.metrics || [],
    metricOverrides: [],
    guardrails: payload.guardrailMetrics || [],
    activationMetric: "",
    segment: "",
    queryFilter: "",
    skipPartialData: payload.inProgressConversions === "strict",
    attributionModel: payload.attributionModel || "firstExposure",
    ...(payload.statsEngine ? { statsEngine: payload.statsEngine } : {}),
    variations:
      payload.variations.map((v) => ({
        ...v,
        id: generateVariationId(),
        screenshots: v.screenshots || [],
      })) || [],
    // Legacy field, no longer used when creating experiments
    implementation: "code",
    status: payload.status || "draft",
    analysis: "",
    releasedVariationId: payload.releasedVariationId || "",
    excludeFromPayload: !!payload.excludeFromPayload,
    autoAssign: false,
    previewURL: "",
    targetURLRegex: "",
    ideaSource: "",
    sequentialTestingEnabled: !!organization?.settings
      ?.sequentialTestingEnabled,
    sequentialTestingTuningParameter: DEFAULT_SEQUENTIAL_TESTING_TUNING_PARAMETER,
  };
}

/**
 * Converts the OpenAPI POST /experiment/:id payload to a {@link ExperimentInterface}
 * @param payload
 * @param organization
 * @param datasource
 * @param userId
 */
export function updateExperimentApiPayloadToInterface(
  payload: z.infer<typeof updateExperimentValidator.bodySchema>,
  experiment: ExperimentInterface
): Partial<ExperimentInterface> {
  const {
    trackingKey,
    project,
    owner,
    assignmentQueryId,
    hashAttribute,
    hashVersion,
    name,
    tags,
    description,
    hypothesis,
    metrics,
    guardrailMetrics,
    archived,
    status,
    phases,
    variations,
    releasedVariationId,
    excludeFromPayload,
    inProgressConversions,
    attributionModel,
    statsEngine,
  } = payload;
  return {
    ...(trackingKey ? { trackingKey } : {}),
    ...(project !== undefined ? { project } : {}),
    ...(owner !== undefined ? { owner } : {}),
    ...(assignmentQueryId ? { assignmentQueryId } : {}),
    ...(hashAttribute ? { hashAttribute } : {}),
    ...(hashVersion ? { hashVersion } : {}),
    ...(name ? { name } : {}),
    ...(tags ? { tags } : {}),
    ...(description !== undefined ? { description } : {}),
    ...(hypothesis !== undefined ? { hypothesis } : {}),
    ...(metrics ? { metrics } : {}),
    ...(guardrailMetrics ? { guardrails: guardrailMetrics } : {}),
    ...(archived !== undefined ? { archived } : {}),
    ...(status ? { status } : {}),
    ...(releasedVariationId !== undefined ? { releasedVariationId } : {}),
    ...(excludeFromPayload !== undefined ? { excludeFromPayload } : {}),
    ...(inProgressConversions !== undefined
      ? { skipPartialData: inProgressConversions === "strict" }
      : {}),
    ...(attributionModel !== undefined ? { attributionModel } : {}),
    ...(statsEngine !== undefined ? { statsEngine } : {}),
    ...(variations
      ? {
          variations: variations?.map((v) => ({
            id: generateVariationId(),
            screenshots: [],
            ...v,
          })),
        }
      : {}),
    ...(phases
      ? {
          phases: phases.map((p) => {
            const conditionRes = validateCondition(p.condition);
            if (!conditionRes.success) {
              throw new Error(
                `Invalid targeting condition: ${conditionRes.error}`
              );
            }

            return {
              ...p,
              dateStarted: new Date(p.dateStarted),
              dateEnded: p.dateEnded ? new Date(p.dateEnded) : undefined,
              reason: p.reason || "",
              coverage: p.coverage != null ? p.coverage : 1,
              condition: p.condition || "{}",
              savedGroups: (p.savedGroupTargeting || []).map((s) => ({
                match: s.matchType,
                ids: s.savedGroups,
              })),
              namespace: {
                name: p.namespace?.namespaceId || "",
                range: toNamespaceRange(p.namespace?.range),
                enabled:
                  p.namespace?.enabled != null ? p.namespace.enabled : false,
              },
              variationWeights:
                p.variationWeights ||
                (payload.variations || experiment.variations)?.map(
                  (_v, _i, arr) => 1 / arr.length
                ),
            };
          }),
        }
      : {}),
    dateUpdated: new Date(),
  };
}

export async function getSettingsForSnapshotMetrics(
  context: ReqContext | ApiReqContext,
  experiment: ExperimentInterface
): Promise<{
  regressionAdjustmentEnabled: boolean;
  settingsForSnapshotMetrics: MetricSnapshotSettings[];
}> {
  let regressionAdjustmentEnabled = false;
  const settingsForSnapshotMetrics: MetricSnapshotSettings[] = [];

  const metricMap = await getMetricMap(context);

  const allExperimentMetricIds = uniq([
    ...experiment.metrics,
    ...(experiment.guardrails ?? []),
  ]);
  const allExperimentMetrics = allExperimentMetricIds
    .map((id) => metricMap.get(id))
    .filter(Boolean);

  const denominatorMetrics = allExperimentMetrics
    .filter((m) => m && !isFactMetric(m) && m.denominator)
    .map((m: ExperimentMetricInterface) =>
      metricMap.get(m.denominator as string)
    )
    .filter(Boolean) as MetricInterface[];

  for (const metric of allExperimentMetrics) {
    if (!metric) continue;
    const { metricSnapshotSettings } = getMetricSnapshotSettings({
      metric: metric,
      denominatorMetrics: denominatorMetrics,
      experimentRegressionAdjustmentEnabled:
        experiment.regressionAdjustmentEnabled ??
        DEFAULT_REGRESSION_ADJUSTMENT_ENABLED,
      organizationSettings: context.org.settings,
      metricOverrides: experiment.metricOverrides,
    });
    if (metricSnapshotSettings.regressionAdjustmentEnabled) {
      regressionAdjustmentEnabled = true;
    }
    settingsForSnapshotMetrics.push(metricSnapshotSettings);
  }
  if (!experiment.regressionAdjustmentEnabled) {
    regressionAdjustmentEnabled = false;
  }
  return { regressionAdjustmentEnabled, settingsForSnapshotMetrics };
}

export function visualChangesetsHaveChanges({
  oldVisualChangeset,
  newVisualChangeset,
}: {
  oldVisualChangeset: VisualChangesetInterface;
  newVisualChangeset: VisualChangesetInterface;
}): boolean {
  // If there are visual change differences
  const oldVisualChanges = oldVisualChangeset.visualChanges.map(
    ({ css, js, domMutations }) => ({ css, js, domMutations })
  );
  const newVisualChanges = newVisualChangeset.visualChanges.map(
    ({ css, js, domMutations }) => ({ css, js, domMutations })
  );
  if (!isEqual(oldVisualChanges, newVisualChanges)) {
    return true;
  }

  // If there are URL targeting differences
  if (
    !isEqual(oldVisualChangeset.urlPatterns, newVisualChangeset.urlPatterns)
  ) {
    return true;
  }

  // Otherwise, there are no meaningful changes
  return false;
}

export async function getLinkedFeatureInfo(
  context: ReqContext,
  experiment: ExperimentInterface
) {
  const linkedFeatures = experiment.linkedFeatures || [];
  if (!linkedFeatures.length) return [];

  const features = await getFeaturesByIds(context, linkedFeatures);

  const revisionsByFeatureId = await getFeatureRevisionsByFeatureIds(
    context.org.id,
    linkedFeatures
  );

  const environments = getEnvironmentIdsFromOrg(context.org);

  const filter = (rule: FeatureRule) =>
    rule.type === "experiment-ref" && rule.experimentId === experiment.id;

  const linkedFeatureInfo = features.map((feature) => {
    const revisions = revisionsByFeatureId[feature.id] || [];

    // Get all published revisions from most recent to oldest
    const liveMatches = getMatchingRules(feature, filter, environments);

    const draftMatches =
      revisions
        .filter((r) => r.status === "draft")
        .map((r) => getMatchingRules(feature, filter, environments, r))
        .filter((matches) => matches.length > 0)[0] || [];

    const lockedMatches =
      revisions
        .filter(
          (r) => r.status === "published" && r.version !== feature.version
        )
        .sort((a, b) => b.version - a.version)
        .map((r) => getMatchingRules(feature, filter, environments, r))
        .filter((matches) => matches.length > 0)[0] || [];

    let state: LinkedFeatureState = "discarded";
    let matches: MatchingRule[] = [];
    if (liveMatches.length > 0) {
      state = "live";
      matches = liveMatches;
    } else if (draftMatches.length > 0) {
      state = "draft";
      matches = draftMatches;
    } else if (lockedMatches.length > 0) {
      state = "locked";
      matches = lockedMatches;
    }

    const uniqueValues: Set<string> = new Set(
      matches.map((m) =>
        JSON.stringify(
          (m.rule as ExperimentRefRule).variations.sort((a, b) =>
            b.variationId.localeCompare(a.variationId)
          )
        )
      )
    );

    const environmentStates: Record<string, LinkedFeatureEnvState> = {};
    environments.forEach((env) => (environmentStates[env] = "missing"));
    matches.forEach((match) => {
      if (!match.environmentEnabled) {
        environmentStates[match.environmentId] = "disabled-env";
      } else if (
        match.rule.enabled === false &&
        environmentStates[match.environmentId] !== "active"
      ) {
        environmentStates[match.environmentId] = "disabled-rule";
      } else if (match.rule.enabled !== false) {
        environmentStates[match.environmentId] = "active";
      }
    });

    const info: LinkedFeatureInfo = {
      feature,
      state,
      environmentStates,
      values: (matches[0]?.rule as ExperimentRefRule)?.variations || [],
      valuesFrom: matches[0]?.environmentId || "",
      rulesAbove: matches.some((m) => m.i > 0),
      inconsistentValues: uniqueValues.size > 1,
    };

    return info;
  });

  return linkedFeatureInfo.filter((info) => info.state !== "discarded");
}<|MERGE_RESOLUTION|>--- conflicted
+++ resolved
@@ -439,6 +439,7 @@
   phaseIndex,
   users,
   metrics,
+  orgPriorSettings,
   analysisSettings,
   metricMap,
   context,
@@ -448,19 +449,12 @@
   users: number[];
   metrics: {
     [key: string]: MetricStats[];
-<<<<<<< HEAD
   },
   orgPriorSettings: MetricPriorSettings | undefined,
-  analysisSettings: ExperimentSnapshotAnalysisSettings,
-  metricMap: Map<string, ExperimentMetricInterface>
-) {
-=======
-  };
   analysisSettings: ExperimentSnapshotAnalysisSettings;
   metricMap: Map<string, ExperimentMetricInterface>;
   context: Context;
 }) {
->>>>>>> e53bba68
   const snapshotSettings = getSnapshotSettings({
     experiment,
     phaseIndex,
