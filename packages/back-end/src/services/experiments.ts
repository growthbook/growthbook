--- conflicted
+++ resolved
@@ -2727,8 +2727,8 @@
     snapshotId: experimentSnapshot.id,
   };
 
-<<<<<<< HEAD
   const overallTraffic = experimentSnapshot.health?.traffic?.overall;
+  const snapshotHealthPower = experimentSnapshot.health?.power;
 
   const totalUsers = overallTraffic?.variationUnits?.reduce(
     (acc, a) => acc + a,
@@ -2739,29 +2739,23 @@
     analysisSummary.health = {
       srm: overallTraffic.srm,
       multipleExposures: experimentSnapshot.multipleExposures,
-      totalUsers,
+      totalUsers: totalUsers,
     };
-=======
-  const snapshotHealthPower = experimentSnapshot.health?.power;
-
-  if (snapshotHealthPower) {
-    if (snapshotHealthPower.type === "error") {
-      analysisSummary.health = {
-        power: {
+
+    if (snapshotHealthPower) {
+      if (snapshotHealthPower.type === "error") {
+        analysisSummary.health.power = {
           errorMessage: snapshotHealthPower.metricVariationPowerResults.find(
             (r) => r.errorMessage !== undefined
           )?.errorMessage,
-        },
-      };
-    } else {
-      analysisSummary.health = {
-        power: {
+        };
+      } else {
+        analysisSummary.health.power = {
           additionalDaysNeeded: snapshotHealthPower.additionalDays,
           lowPowerWarning: snapshotHealthPower.lowPowerWarning,
-        },
-      };
-    }
->>>>>>> e89b54eb
+        };
+      }
+    }
   }
 
   await updateExperiment({
