--- conflicted
+++ resolved
@@ -101,11 +101,8 @@
 import { getFeaturesByIds } from "../models/FeatureModel";
 import { getFeatureRevisionsByFeatureIds } from "../models/FeatureRevisionModel";
 import { ExperimentRefRule, FeatureRule } from "../../types/feature";
-<<<<<<< HEAD
 import { FactTableMap } from "../../types/fact-table";
-=======
 import { ApiReqContext } from "../../types/api";
->>>>>>> 2d854651
 import { getReportVariations, getMetricForSnapshot } from "./reports";
 import { getIntegrationFromDatasourceId } from "./datasource";
 import {
