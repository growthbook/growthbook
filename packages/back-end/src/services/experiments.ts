--- conflicted
+++ resolved
@@ -37,11 +37,7 @@
 import { updateExperiment } from "../models/ExperimentModel";
 import { Context } from "../models/BaseModel";
 import {
-<<<<<<< HEAD
-  ExperimentMetricAnalysisParams,
-=======
   ExperimentAnalysisParamsContextData,
->>>>>>> 9df03c1e
   ExperimentSnapshotAnalysis,
   ExperimentSnapshotAnalysisSettings,
   ExperimentSnapshotInterface,
@@ -93,11 +89,7 @@
   ApiExperimentResults,
   ApiMetric,
 } from "../../types/openapi";
-import {
-  ExperimentReportResultDimension,
-  ExperimentReportResults,
-  MetricSnapshotSettings,
-} from "../../types/report";
+import { MetricSnapshotSettings } from "../../types/report";
 import {
   postExperimentValidator,
   postMetricValidator,
@@ -121,16 +113,11 @@
   MetricSettingsForStatsEngine,
   QueryResultsForStatsEngine,
   analyzeExperimentResults,
-  analyzeMultipleExperiments,
-  analyzeSingleExperiment,
   getMetricSettingsForStatsEngine,
   getMetricsAndQueryDataForStatsEngine,
-<<<<<<< HEAD
-=======
   runSnapshotAnalyses,
   runSnapshotAnalysis,
   writeSnapshotAnalyses,
->>>>>>> 9df03c1e
 } from "./stats";
 import { getEnvironmentIdsFromOrg } from "./organizations";
 
@@ -284,11 +271,7 @@
     });
   });
 
-<<<<<<< HEAD
-  const result = await analyzeSingleExperiment({
-=======
   const result = await runSnapshotAnalysis({
->>>>>>> 9df03c1e
     id: experiment.id,
     variations: getReportVariations(experiment, phase),
     phaseLengthHours: Math.max(
@@ -681,214 +664,6 @@
 }
 
 export type SnapshotAnalysisParams = {
-<<<<<<< HEAD
-  experiment: ExperimentInterface;
-  organization: OrganizationInterface;
-  analysisSettings: ExperimentSnapshotAnalysisSettings;
-  metricMap: Map<string, ExperimentMetricInterface>;
-  snapshot: ExperimentSnapshotInterface;
-};
-
-export async function createMultipleSnapshotAnalysis(
-  params: SnapshotAnalysisParams[],
-  context: ReqContext
-): Promise<void> {
-  const analysisParamsMap = new Map<
-    string,
-    ExperimentMetricAnalysisParams & {
-      analysis: ExperimentSnapshotAnalysis;
-      unknownVariations: string[];
-      snapshotSettings: ExperimentSnapshotSettings;
-      organization: string;
-      snapshot: string;
-    }
-  >();
-  await params.forEach(
-    async (
-      { experiment, organization, analysisSettings, metricMap, snapshot },
-      i
-    ) => {
-      // check if analysis is possible
-      if (!isAnalysisAllowed(snapshot.settings, analysisSettings)) {
-        throw new Error("Analysis not allowed with this snapshot");
-      }
-
-      const totalQueries = snapshot.queries.length;
-      const failedQueries = snapshot.queries.filter(
-        (q) => q.status === "failed"
-      );
-      const runningQueries = snapshot.queries.filter(
-        (q) => q.status === "running"
-      );
-
-      if (
-        runningQueries.length > 0 ||
-        failedQueries.length >= totalQueries / 2
-      ) {
-        throw new Error("Snapshot queries not available for analysis");
-      }
-      const analysis: ExperimentSnapshotAnalysis = {
-        results: [],
-        status: "running",
-        settings: analysisSettings,
-        dateCreated: new Date(),
-      };
-      // and analysis to mongo record if it does not exist, overwrite if it does
-      addOrUpdateSnapshotAnalysis({
-        organization: organization.id,
-        id: snapshot.id,
-        analysis,
-        context,
-      });
-
-      // Format data correctly
-      const queryMap: QueryMap = await getQueryMap(
-        organization.id,
-        snapshot.queries
-      );
-      const mdat = getMetricsAndQueryDataForStatsEngine(
-        queryMap,
-        metricMap,
-        snapshot.settings
-      );
-      const id = `${i}_${experiment.id}_${snapshot.id}`;
-      const variationNames = experiment.variations.map((v) => v.name);
-      const { queryResults, metricSettings, unknownVariations } = mdat;
-
-      analysisParamsMap.set(id, {
-        id,
-        coverage: snapshot.settings.coverage ?? 1,
-        phaseLengthHours: Math.max(
-          hoursBetween(snapshot.settings.startDate, snapshot.settings.endDate),
-          1
-        ),
-        variations: snapshot.settings.variations.map((v, i) => ({
-          ...v,
-          name: variationNames[i] || v.id,
-        })),
-        analyses: [analysisSettings],
-        queryResults: queryResults,
-        metrics: metricSettings,
-        // extra settings for multiple experiment approach
-        unknownVariations: unknownVariations,
-        snapshotSettings: snapshot.settings,
-        organization: organization.id,
-        snapshot: snapshot.id,
-        analysis: analysis,
-      });
-    }
-  );
-
-  const results = await analyzeMultipleExperiments(
-    Array.from(analysisParamsMap.values())
-  );
-
-  results.map(async (result) => {
-    const analysisParams = analysisParamsMap.get(result.id);
-    if (!analysisParams) return;
-
-    const {
-      analysis,
-      analyses,
-      snapshotSettings,
-      queryResults,
-      organization,
-      snapshot,
-    } = analysisParams;
-    let { unknownVariations } = analysisParams;
-
-    // TODO fix for dimension slices and move to health query
-    const multipleExposures = Math.max(
-      ...queryResults.map(
-        (q) =>
-          q.rows.filter((r) => r.variation === "__multiple__")?.[0]?.users || 0
-      )
-    );
-
-    const experimentReportResults: ExperimentReportResults[] = [];
-    analyses.forEach((_, i) => {
-      const dimensionMap: Map<
-        string,
-        ExperimentReportResultDimension
-      > = new Map();
-      // TODO check for error
-      result.results.forEach(({ metric, analyses }) => {
-        const result = analyses[i];
-        if (!result) return;
-
-        unknownVariations = unknownVariations.concat(result.unknownVariations);
-
-        result.dimensions.forEach((row) => {
-          const dim = dimensionMap.get(row.dimension) || {
-            name: row.dimension,
-            srm: 1,
-            variations: [],
-          };
-
-          row.variations.forEach((v, i) => {
-            const data = dim.variations[i] || {
-              users: v.users,
-              metrics: {},
-            };
-            data.users = Math.max(data.users, v.users);
-            data.metrics[metric] = {
-              ...v,
-              buckets: [],
-            };
-            dim.variations[i] = data;
-          });
-
-          dimensionMap.set(row.dimension, dim);
-        });
-      });
-
-      const dimensions = Array.from(dimensionMap.values());
-      if (!dimensions.length) {
-        dimensions.push({
-          name: "All",
-          srm: 1,
-          variations: [],
-        });
-      } else {
-        dimensions.forEach((dimension) => {
-          // Calculate SRM
-          dimension.srm = checkSrm(
-            dimension.variations.map((v) => v.users),
-            snapshotSettings.variations.map((v) => v.weight)
-          );
-        });
-      }
-      experimentReportResults.push({
-        multipleExposures,
-        unknownVariations: Array.from(new Set(unknownVariations)),
-        dimensions,
-      });
-    });
-
-    if (result.error) {
-      analysis.results = [];
-      analysis.status = "error";
-      analysis.error = result.error;
-    } else {
-      analysis.results = experimentReportResults[0]?.dimensions || [];
-      analysis.status = "success";
-      analysis.error = undefined;
-    }
-
-    updateSnapshotAnalysis({ organization, id: snapshot, analysis, context });
-  });
-}
-
-export async function createSnapshotAnalysis({
-  experiment,
-  organization,
-  analysisSettings,
-  metricMap,
-  snapshot,
-  context,
-}: {
-=======
->>>>>>> 9df03c1e
   experiment: ExperimentInterface;
   organization: OrganizationInterface;
   analysisSettings: ExperimentSnapshotAnalysisSettings;
