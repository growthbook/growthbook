import uniqid from "uniqid";
import cronParser from "cron-parser";
import { z } from "zod";
import { isEqual, uniqWith } from "lodash";
import cloneDeep from "lodash/cloneDeep";
import {
  DEFAULT_METRIC_CAPPING,
  DEFAULT_METRIC_CAPPING_VALUE,
  DEFAULT_METRIC_WINDOW,
  DEFAULT_METRIC_WINDOW_DELAY_HOURS,
  DEFAULT_P_VALUE_THRESHOLD,
  DEFAULT_PROPER_PRIOR_STDDEV,
  DEFAULT_REGRESSION_ADJUSTMENT_ENABLED,
  DEFAULT_SEQUENTIAL_TESTING_TUNING_PARAMETER,
  DEFAULT_STATS_ENGINE,
} from "shared/constants";
import { getScopedSettings, ScopedSettings } from "shared/settings";
import {
  DRAFT_REVISION_STATUSES,
  generateVariationId,
  getMatchingRules,
  getSnapshotAnalysis,
  isAnalysisAllowed,
  isDefined,
  isString,
  MatchingRule,
  validateCondition,
} from "shared/util";
import { getSRMValue } from "shared/health";
import {
  expandMetricGroups,
  ExperimentMetricInterface,
  getAllMetricIdsFromExperiment,
  getAllExpandedMetricIdsFromExperiment,
  expandAllSliceMetricsInMap,
  getEqualWeights,
  getMetricResultStatus,
  getMetricSnapshotSettings,
  getPredefinedDimensionSlicesByExperiment,
  isFactMetric,
  isFactMetricId,
  isMetricJoinable,
  parseSliceMetricId,
  setAdjustedCIs,
  setAdjustedPValuesOnResults,
  createFunnelMetrics,
  parseFunnelMetricId,
} from "shared/experiments";
import { hoursBetween } from "shared/dates";
import { v4 as uuidv4 } from "uuid";
import { differenceInHours } from "date-fns";
import {
  blockHasFieldOfType,
  BlockSnapshotSettings,
  getBlockAnalysisSettings,
  getBlockSnapshotAnalysis,
  getBlockSnapshotSettings,
  snapshotSatisfiesBlock,
} from "shared/enterprise";
import { orgHasPremiumFeature } from "back-end/src/enterprise";
import { MetricPriorSettings } from "back-end/types/fact-table";
import {
  ExperimentAnalysisSummaryVariationStatus,
  BanditResult,
  ExperimentAnalysisSummary,
  ExperimentAnalysisSummaryResultsStatus,
  GoalMetricResult,
  ExperimentInterfaceExcludingHoldouts,
} from "back-end/src/validators/experiments";
import { updateExperiment } from "back-end/src/models/ExperimentModel";
import { promiseAllChunks } from "back-end/src/util/promise";
import { Context } from "back-end/src/models/BaseModel";
import {
  ExperimentAnalysisParamsContextData,
  ExperimentSnapshotAnalysis,
  ExperimentSnapshotAnalysisSettings,
  ExperimentSnapshotInterface,
  ExperimentSnapshotSettings,
  SnapshotTriggeredBy,
  SnapshotType,
  SnapshotVariation,
  SnapshotBanditSettings,
  DimensionForSnapshot,
} from "back-end/types/experiment-snapshot";
import {
  getMetricById,
  getMetricMap,
  getMetricsByIds,
  insertMetric,
} from "back-end/src/models/MetricModel";
import { checkSrm, sumSquaresFromStats } from "back-end/src/util/stats";
import { addTags } from "back-end/src/models/TagModel";
import {
  addOrUpdateSnapshotAnalysis,
  createExperimentSnapshotModel,
  findSnapshotsByIds,
  getLatestSnapshotMultipleExperiments,
  updateSnapshotAnalysis,
} from "back-end/src/models/ExperimentSnapshotModel";
import { Dimension } from "back-end/src/types/Integration";
import {
  Condition,
  MetricInterface,
  MetricStats,
  Operator,
} from "back-end/types/metric";
import { SegmentInterface } from "back-end/types/segment";
import {
  Changeset,
  ExperimentInterface,
  ExperimentInterfaceStringDates,
  ExperimentPhase,
  LinkedFeatureEnvState,
  LinkedFeatureInfo,
  LinkedFeatureState,
} from "back-end/types/experiment";
import { findDimensionById } from "back-end/src/models/DimensionModel";
import {
  APP_ORIGIN,
  DEFAULT_CONVERSION_WINDOW_HOURS,
  EXPERIMENT_REFRESH_FREQUENCY,
} from "back-end/src/util/secrets";
import {
  ExperimentUpdateSchedule,
  OrganizationInterface,
  ReqContext,
} from "back-end/types/organization";
import { logger } from "back-end/src/util/logger";
import { DataSourceInterface, ExposureQuery } from "back-end/types/datasource";
import {
  ApiExperiment,
  ApiExperimentMetric,
  ApiExperimentResults,
  ApiMetric,
} from "back-end/types/openapi";
import {
  ExperimentReportAnalysisSettings,
  MetricSnapshotSettings,
} from "back-end/types/report";
import {
  postExperimentValidator,
  postMetricValidator,
  putMetricValidator,
  updateExperimentValidator,
} from "back-end/src/validators/openapi";
import { VisualChangesetInterface } from "back-end/types/visual-changeset";
import { LegacyMetricAnalysisQueryRunner } from "back-end/src/queryRunners/LegacyMetricAnalysisQueryRunner";
import { ExperimentResultsQueryRunner } from "back-end/src/queryRunners/ExperimentResultsQueryRunner";
import { QueryMap, getQueryMap } from "back-end/src/queryRunners/QueryRunner";
import {
  FactTableMap,
  getFactTableMap,
} from "back-end/src/models/FactTableModel";
import { StatsEngine } from "back-end/types/stats";
import { getFeaturesByIds } from "back-end/src/models/FeatureModel";
import { getFeatureRevisionsByFeatureIds } from "back-end/src/models/FeatureRevisionModel";
import { ExperimentRefRule, FeatureRule } from "back-end/types/feature";
import { ApiReqContext } from "back-end/types/api";
import { ProjectInterface } from "back-end/types/project";
import { MetricGroupInterface } from "back-end/types/metric-groups";
import {
  getDataSourceById,
  getDataSourcesByIds,
} from "back-end/src/models/DataSourceModel";
import { SafeRolloutInterface } from "back-end/src/validators/safe-rollout";
import { SafeRolloutSnapshotAnalysis } from "back-end/src/validators/safe-rollout-snapshot";
import { executeAndSaveQuery } from "back-end/src/routers/saved-queries/saved-queries.controller";
import { getReportVariations, getMetricForSnapshot } from "./reports";
import {
  getIntegrationFromDatasourceId,
  getSourceIntegrationObject,
} from "./datasource";
import {
  analyzeExperimentResults,
  getMetricsAndQueryDataForStatsEngine,
  getMetricSettingsForStatsEngine,
  MetricSettingsForStatsEngine,
  QueryResultsForStatsEngine,
  runSnapshotAnalyses,
  runSnapshotAnalysis,
  writeSnapshotAnalyses,
} from "./stats";
import {
  getConfidenceLevelsForOrg,
  getEnvironmentIdsFromOrg,
  getMetricDefaultsForOrg,
  getPValueCorrectionForOrg,
  getPValueThresholdForOrg,
} from "./organizations";

export const DEFAULT_METRIC_ANALYSIS_DAYS = 90;

export async function createMetric(
  context: Context,
  data: Partial<MetricInterface>,
) {
  const metric = insertMetric(context, {
    id: uniqid("met_"),
    ...data,
    dateCreated: new Date(),
    dateUpdated: new Date(),
  });

  if (data.tags && data.organization) {
    await addTags(data.organization, data.tags);
  }

  return metric;
}

export async function getExperimentMetricById(
  context: Context,
  metricId: string,
): Promise<ExperimentMetricInterface | null> {
<<<<<<< HEAD
  // Handle dimension metric IDs by extracting the parent metric ID
  const dimensionInfo = parseDimensionMetricId(metricId);
  let actualMetricId = dimensionInfo.isDimensionMetric
    ? dimensionInfo.parentMetricId
=======
  // Handle slice metric IDs by extracting the base metric ID
  const sliceInfo = parseSliceMetricId(metricId);
  const actualMetricId = sliceInfo.isSliceMetric
    ? sliceInfo.baseMetricId
>>>>>>> 79c539e8
    : metricId;

  // dimension and funnel are mutually exclusive, so we can just
  // override if funnel metric is found
  // Handle funnel metric IDs by extracting the parent metric ID
  const funnelInfo = parseFunnelMetricId(metricId);
  actualMetricId = funnelInfo.isFunnelStepMetric
    ? funnelInfo.parentMetricId
    : actualMetricId;

  if (isFactMetricId(actualMetricId)) {
    return context.models.factMetrics.getById(actualMetricId);
  }
  return getMetricById(context, actualMetricId);
}

export async function getExperimentMetricsByIds(
  context: Context,
  metricIds: string[],
): Promise<ExperimentMetricInterface[]> {
  const factMetricIds: string[] = [];
  const nonFactMetricIds: string[] = [];
  metricIds.forEach((id) => {
    if (isFactMetricId(id)) {
      factMetricIds.push(id);
    } else {
      nonFactMetricIds.push(id);
    }
  });
  const factMetrics = await context.models.factMetrics.getByIds(factMetricIds);
  const metrics = await getMetricsByIds(context, nonFactMetricIds);
  return [...factMetrics, ...metrics];
}

export async function refreshMetric(
  context: Context,
  metric: MetricInterface,
  metricAnalysisDays: number = DEFAULT_METRIC_ANALYSIS_DAYS,
) {
  if (metric.datasource) {
    const integration = await getIntegrationFromDatasourceId(
      context,
      metric.datasource,
      true,
    );

    let segment: SegmentInterface | undefined = undefined;
    if (metric.segment) {
      segment =
        (await context.models.segments.getById(metric.segment)) || undefined;
      if (!segment || segment.datasource !== metric.datasource) {
        throw new Error("Invalid user segment chosen");
      }
    }

    const factTableMap = await getFactTableMap(context);

    let days = metricAnalysisDays;
    if (days < 1) {
      days = DEFAULT_METRIC_ANALYSIS_DAYS;
    }

    const from = new Date();
    from.setDate(from.getDate() - days);
    const to = new Date();
    to.setDate(to.getDate() + 1);

    const queryRunner = new LegacyMetricAnalysisQueryRunner(
      context,
      metric,
      integration,
    );
    await queryRunner.startAnalysis({
      from,
      to,
      name: `Last ${days} days`,
      includeByDate: true,
      segment,
      metric,
      factTableMap,
    });
  } else {
    throw new Error("Cannot analyze manual metrics");
  }
}

export async function getManualSnapshotData(
  experiment: ExperimentInterface,
  snapshotSettings: ExperimentSnapshotSettings,
  analysisSettings: ExperimentSnapshotAnalysisSettings,
  phaseIndex: number,
  users: number[],
  metrics: {
    [key: string]: MetricStats[];
  },
  metricMap: Map<string, ExperimentMetricInterface>,
) {
  const phase = experiment.phases[phaseIndex];

  // Default variation values, override from SQL results if available
  const variations: SnapshotVariation[] = experiment.variations.map((v, i) => ({
    users: users[i],
    metrics: {},
  }));

  const metricSettings: Record<string, MetricSettingsForStatsEngine> = {};
  const queryResults: QueryResultsForStatsEngine[] = [];
  Object.keys(metrics).forEach((m) => {
    const stats = metrics[m];
    const metric = metricMap.get(m);
    if (!metric) return null;
    metricSettings[m] = {
      ...getMetricSettingsForStatsEngine(metric, metricMap, snapshotSettings),
      // no ratio or regression adjustment for manual snapshots
      statistic_type: "mean",
    };
    queryResults.push({
      rows: stats.map((s, i) => {
        return {
          dimension: "All",
          variation: experiment.variations[i].key || i + "",
          users: s.count,
          count: s.count,
          main_sum: s.mean * s.count,
          main_sum_squares: sumSquaresFromStats(
            s.mean * s.count,
            Math.pow(s.stddev, 2),
            s.count,
          ),
        };
      }),
      metrics: [m],
    });
  });

  const { results } = await runSnapshotAnalysis({
    id: experiment.id,
    variations: getReportVariations(experiment, phase),
    phaseLengthHours: Math.max(
      hoursBetween(phase.dateStarted, phase.dateEnded ?? new Date()),
      1,
    ),
    coverage: experiment.phases?.[phaseIndex]?.coverage ?? 1,
    analyses: [{ ...analysisSettings, regressionAdjusted: false }], // no RA for manual snapshots
    metrics: metricSettings,
    queryResults: queryResults,
  });

  results.forEach(({ metric, analyses }) => {
    const res = analyses[0];
    const data = res.dimensions[0];
    if (!data) return;

    // If the value inside the ci is null from gbstats
    // it actually means Infinity, so handle that case
    data.variations.map((v, i) => {
      const ci: [number, number] | undefined = v.ci
        ? [v.ci[0] ?? -Infinity, v.ci[1] ?? Infinity]
        : undefined;
      variations[i].metrics[metric] = {
        ...v,
        ci,
      };
    });
  });

  const srm = checkSrm(users, phase.variationWeights);

  return {
    srm,
    variations,
  };
}

export function getDefaultExperimentAnalysisSettings(
  statsEngine: StatsEngine,
  experiment: ExperimentInterface | ExperimentReportAnalysisSettings,
  organization: OrganizationInterface,
  regressionAdjustmentEnabled?: boolean,
  dimension?: string,
): ExperimentSnapshotAnalysisSettings {
  const hasRegressionAdjustmentFeature = organization
    ? orgHasPremiumFeature(organization, "regression-adjustment")
    : false;
  const hasSequentialTestingFeature = organization
    ? orgHasPremiumFeature(organization, "sequential-testing")
    : false;
  return {
    statsEngine,
    dimensions: dimension ? [dimension] : [],
    regressionAdjusted:
      hasRegressionAdjustmentFeature &&
      (regressionAdjustmentEnabled !== undefined
        ? regressionAdjustmentEnabled
        : (organization.settings?.regressionAdjustmentEnabled ?? false)),
    sequentialTesting:
      hasSequentialTestingFeature &&
      statsEngine === "frequentist" &&
      (experiment?.sequentialTestingEnabled ??
        !!organization.settings?.sequentialTestingEnabled),
    sequentialTestingTuningParameter:
      experiment?.sequentialTestingTuningParameter ??
      organization.settings?.sequentialTestingTuningParameter ??
      DEFAULT_SEQUENTIAL_TESTING_TUNING_PARAMETER,
    baselineVariationIndex: 0,
    differenceType: "relative",
    pValueThreshold:
      organization.settings?.pValueThreshold ?? DEFAULT_P_VALUE_THRESHOLD,
    numGoalMetrics: experiment.goalMetrics.length,
  };
}

export function getAdditionalExperimentAnalysisSettings(
  defaultAnalysisSettings: ExperimentSnapshotAnalysisSettings,
): ExperimentSnapshotAnalysisSettings[] {
  const additionalAnalyses: ExperimentSnapshotAnalysisSettings[] = [];

  // for default baseline, get difference types
  additionalAnalyses.push({
    ...defaultAnalysisSettings,
    differenceType: "absolute",
  });
  additionalAnalyses.push({
    ...defaultAnalysisSettings,
    differenceType: "scaled",
  });

  return additionalAnalyses;
}

export function isJoinableMetric({
  metricId,
  metricMap,
  factTableMap,
  exposureQuery,
  datasource,
}: {
  metricId: string;
  metricMap: Map<string, ExperimentMetricInterface>;
  factTableMap: FactTableMap;
  exposureQuery?: ExposureQuery;
  datasource?: DataSourceInterface;
}): boolean {
  if (!exposureQuery || !datasource) {
    // be lenient and allow metrics through
    return true;
  }
  const experimentIdType = exposureQuery.userIdType;
  const metric = metricMap.get(metricId);

  if (!metric) {
    // be lenient and allow metrics through
    return true;
  }

  const metricIdTypes =
    (isFactMetric(metric)
      ? factTableMap.get(metric.numerator.factTableId)?.userIdTypes
      : metric.userIdTypes) ?? [];

  return isMetricJoinable(metricIdTypes, experimentIdType, datasource.settings);
}

export function getSnapshotSettings({
  experiment,
  phaseIndex,
  snapshotType,
  dimension,
  regressionAdjustmentEnabled,
  orgPriorSettings,
  orgDisabledPrecomputedDimensions,
  settingsForSnapshotMetrics,
  metricMap,
  factTableMap,
  metricGroups,
  reweight,
  datasource,
}: {
  experiment: ExperimentInterface;
  phaseIndex: number;
  snapshotType: SnapshotType;
  dimension: string | null;
  regressionAdjustmentEnabled: boolean;
  orgPriorSettings: MetricPriorSettings | undefined;
  orgDisabledPrecomputedDimensions: boolean;
  settingsForSnapshotMetrics: MetricSnapshotSettings[];
  metricMap: Map<string, ExperimentMetricInterface>;
  factTableMap: FactTableMap;
  metricGroups: MetricGroupInterface[];
  reweight?: boolean;
  datasource?: DataSourceInterface;
}): ExperimentSnapshotSettings {
  const phase = experiment.phases[phaseIndex];
  if (!phase) {
    throw new Error("Invalid snapshot phase");
  }

  const defaultPriorSettings = orgPriorSettings ?? {
    override: false,
    proper: false,
    mean: 0,
    stddev: DEFAULT_PROPER_PRIOR_STDDEV,
  };

  const queries = datasource?.settings?.queries?.exposure || [];
  const exposureQuery = queries.find(
    (q) => q.id === experiment.exposureQueryId,
  );

  // get dimensions for standard analysis
  // TODO(dimensions): customize which dimensions to use at experiment level

  const precomputeDimensions =
    snapshotType === "standard" &&
    experiment.type !== "multi-armed-bandit" &&
    !dimension &&
    !!datasource &&
    !!exposureQuery &&
    !!exposureQuery.dimensionMetadata &&
    !orgDisabledPrecomputedDimensions;

  let dimensions: DimensionForSnapshot[] = dimension ? [{ id: dimension }] : [];
  if (precomputeDimensions) {
    // if standard snapshot with no dimension set, we should pre-compute dimensions
    const predefinedDimensions = getPredefinedDimensionSlicesByExperiment(
      (exposureQuery.dimensionMetadata ?? []).filter((d) =>
        exposureQuery.dimensions.includes(d.dimension),
      ),
      experiment.variations.length,
    );
    dimensions =
      predefinedDimensions.map((d) => ({
        id: "precomputed:" + d.dimension,
        slices: d.specifiedSlices,
      })) ?? [];
  }

  // expand metric groups and scrub unjoinable metrics
  let goalMetrics = expandMetricGroups(
    experiment.goalMetrics,
    metricGroups,
  ).filter((m) =>
    isJoinableMetric({
      metricId: m,
      metricMap,
      factTableMap,
      exposureQuery,
      datasource,
    }),
  );
  let secondaryMetrics = expandMetricGroups(
    experiment.secondaryMetrics,
    metricGroups,
  ).filter((m) =>
    isJoinableMetric({
      metricId: m,
      metricMap,
      factTableMap,
      exposureQuery,
      datasource,
    }),
  );
  let guardrailMetrics = expandMetricGroups(
    experiment.guardrailMetrics,
    metricGroups,
  ).filter((m) =>
    isJoinableMetric({
      metricId: m,
      metricMap,
      factTableMap,
      exposureQuery,
      datasource,
    }),
  );

  // filter invalid metrics (holdouts)
  if (experiment.type === "holdout") {
    goalMetrics = goalMetrics.filter((m) => {
      const metric = metricMap.get(m);
      return metric?.windowSettings?.type !== "conversion";
    });
    secondaryMetrics = secondaryMetrics.filter((m) => {
      const metric = metricMap.get(m);
      return metric?.windowSettings?.type !== "conversion";
    });
    guardrailMetrics = [];
  }

  // Set currentDate in a const to use the same date for all metric settings
  const currentDate = new Date();

  // Expand all slice metrics (auto and custom) and add them to the metricMap
  // Skip slice expansion for dimension snapshots
  if (!dimension) {
    expandAllSliceMetricsInMap({
      metricMap,
      factTableMap,
      experiment,
      metricGroups,
    });
  }

  const metricSettings = getAllExpandedMetricIdsFromExperiment({
    exp: {
      goalMetrics,
      secondaryMetrics,
      guardrailMetrics,
      activationMetric: experiment.activationMetric,
    },
    expandedMetricMap: metricMap,
    includeActivationMetric: true,
    metricGroups,
  })
    .map((m) =>
      getMetricForSnapshot({
        id: m,
        metricMap,
        settingsForSnapshotMetrics,
        metricOverrides: experiment.metricOverrides,
        decisionFrameworkSettings: experiment.decisionFrameworkSettings,
        phaseLookbackWindow:
          experiment.type === "holdout" &&
          phase.lookbackStartDate &&
          phase.lookbackStartDate < currentDate
            ? {
                value: differenceInHours(currentDate, phase.lookbackStartDate, {
                  roundingMethod: "ceil",
                }),
                unit: "hours",
              }
            : undefined,
      }),
    )
    .filter(isDefined);

  // JIT initialize banditEvents in memory if missing
  if (
    experiment.type === "multi-armed-bandit" &&
    phase &&
    (!phase.banditEvents || phase.banditEvents.length === 0)
  ) {
    logger.warn(
      "JIT initializing banditEvents in memory (getSnapshotSettings)",
    );
    const weights =
      phase.variationWeights || getEqualWeights(experiment.variations.length);
    const initialBanditEvent = {
      date: phase.dateStarted || new Date(),
      banditResult: {
        currentWeights: weights,
        updatedWeights: weights,
        bestArmProbabilities: weights,
      },
    };
    phase.banditEvents = [initialBanditEvent];
  }

  const banditSettings: SnapshotBanditSettings | undefined =
    experiment.type === "multi-armed-bandit"
      ? {
          reweight: !!reweight,
          decisionMetric: experiment.goalMetrics?.[0],
          seed: Math.floor(Math.random() * 100000),
          currentWeights:
            phase?.banditEvents?.[phase.banditEvents.length - 1]?.banditResult
              ?.updatedWeights ??
            phase?.variationWeights ??
            [],
          historicalWeights:
            phase?.banditEvents
              ?.filter(
                // only keep first sign post or reweight event for
                // srm or SQL
                (event, i) => i === 0 || event.banditResult?.reweight,
              )
              .map((event) => ({
                date: event.date,
                weights: event.banditResult.updatedWeights,
                totalUsers:
                  event.banditResult?.singleVariationResults?.reduce(
                    (sum, cur) => sum + (cur.users ?? 0),
                    0,
                  ) ?? 0,
              })) ?? [],
        }
      : undefined;

  return {
    manual: !experiment.datasource,
    activationMetric: experiment.activationMetric || null,
    attributionModel: experiment.attributionModel || "firstExposure",
    skipPartialData: !!experiment.skipPartialData,
    segment: experiment.segment || "",
    queryFilter: experiment.queryFilter || "",
    datasourceId: experiment.datasource || "",
    dimensions: dimensions,
    startDate: phase.dateStarted,
    endDate: phase.dateEnded || new Date(),
    experimentId: experiment.trackingKey || experiment.id,
    phase: {
      index: phaseIndex + "",
    },
    customFields: experiment.customFields,
    goalMetrics,
    secondaryMetrics,
    guardrailMetrics,
    regressionAdjustmentEnabled,
    defaultMetricPriorSettings: defaultPriorSettings,
    exposureQueryId: experiment.exposureQueryId,
    metricSettings,
    variations: experiment.variations.map((v, i) => ({
      id: v.key || i + "",
      weight: phase.variationWeights[i] || 0,
    })),
    coverage: phase.coverage ?? 1,
    banditSettings,
  };
}

export async function createManualSnapshot({
  experiment,
  phaseIndex,
  users,
  metrics,
  orgPriorSettings,
  analysisSettings,
  metricMap,
}: {
  experiment: ExperimentInterface;
  phaseIndex: number;
  users: number[];
  metrics: {
    [key: string]: MetricStats[];
  };
  orgPriorSettings: MetricPriorSettings | undefined;
  analysisSettings: ExperimentSnapshotAnalysisSettings;
  metricMap: Map<string, ExperimentMetricInterface>;
}) {
  const snapshotSettings = getSnapshotSettings({
    experiment,
    phaseIndex,
    orgPriorSettings: orgPriorSettings,
    orgDisabledPrecomputedDimensions: false,
    snapshotType: "standard",
    dimension: null,
    regressionAdjustmentEnabled: false,
    settingsForSnapshotMetrics: [],
    metricMap,
    factTableMap: new Map(), // todo
    metricGroups: [], // todo?
  });

  const { srm, variations } = await getManualSnapshotData(
    experiment,
    snapshotSettings,
    analysisSettings,
    phaseIndex,
    users,
    metrics,
    metricMap,
  );

  const data: ExperimentSnapshotInterface = {
    id: uniqid("snp_"),
    organization: experiment.organization,
    experiment: experiment.id,
    dimension: null,
    phase: phaseIndex,
    queries: [],
    runStarted: new Date(),
    dateCreated: new Date(),
    status: "success",
    settings: snapshotSettings,
    unknownVariations: [],
    multipleExposures: 0,
    analyses: [
      {
        dateCreated: new Date(),
        status: "success",
        settings: analysisSettings,
        results: [
          {
            name: "All",
            srm,
            variations,
          },
        ],
      },
    ],
    triggeredBy: "manual",
  };

  return await createExperimentSnapshotModel({ data });
}

export async function parseDimension(
  dimension: string | null | undefined,
  slices: string[] | undefined,
  organization: string,
): Promise<Dimension | null> {
  if (dimension) {
    if (dimension.match(/^exp:/)) {
      return {
        type: "experiment",
        id: dimension.substr(4),
        specifiedSlices: slices,
      };
    } else if (dimension.match(/^precomputed:/)) {
      return {
        type: "experiment",
        id: dimension.substr(12),
        specifiedSlices: slices,
      };
    } else if (dimension.substr(0, 4) === "pre:") {
      return {
        // eslint-disable-next-line
        type: dimension.substr(4) as any,
      };
    } else {
      const obj = await findDimensionById(dimension, organization);
      if (obj) {
        return {
          type: "user",
          dimension: obj,
        };
      }
    }
  }
  return null;
}

export function determineNextDate(schedule: ExperimentUpdateSchedule | null) {
  // Default to every X hours if no organization-specific schedule is set
  let hours = EXPERIMENT_REFRESH_FREQUENCY;

  if (schedule?.type === "never") {
    return null;
  }
  if (schedule?.type === "cron") {
    try {
      const interval = cronParser.parseExpression(schedule?.cron || "");
      const next = interval.next();

      hours = (next.getTime() - Date.now()) / 1000 / 60 / 60;
    } catch (e) {
      logger.warn(e, "Failed to parse cron expression");
    }
  }
  if (schedule?.type === "stale") {
    hours = schedule?.hours || 0;
  }

  // Sanity check to make sure the next update is somewhere between 1 hour and 7 days
  if (!hours) hours = EXPERIMENT_REFRESH_FREQUENCY;
  if (hours < 1) hours = 1;
  if (hours > 168) hours = 168;
  return new Date(Date.now() + hours * 60 * 60 * 1000);
}

export function determineNextBanditSchedule(exp: ExperimentInterface): Date {
  const start = (
    exp?.banditStageDateStarted ??
    exp.phases?.[exp.phases.length - 1]?.dateStarted ??
    new Date()
  ).getTime();

  if (exp.banditBurnInValue === undefined) {
    throw new Error(
      "Cannot schedule next experiment update. banditBurnInValue is unset.",
    );
  }
  if (exp.banditBurnInUnit === undefined) {
    throw new Error(
      "Cannot schedule next experiment update. banditBurnInUnit is unset.",
    );
  }
  if (exp.banditScheduleValue === undefined) {
    throw new Error(
      "Cannot schedule next experiment update. banditScheduleValue is unset.",
    );
  }
  if (exp.banditScheduleUnit === undefined) {
    throw new Error(
      "Cannot schedule next experiment update. banditScheduleUnit is unset.",
    );
  }

  const standardHoursMultiple = exp.banditScheduleUnit === "days" ? 24 : 1;
  const standardInterval =
    exp.banditScheduleValue * standardHoursMultiple * 60 * 60 * 1000;
  const elapsedTime = Date.now() - start;
  const intervalsPassed = Math.floor(elapsedTime / standardInterval);
  const nextStandardRunDate = new Date(
    start + (intervalsPassed + 1) * standardInterval,
  );

  if (exp.banditStage === "explore") {
    const burnInHoursMultiple = exp.banditBurnInUnit === "days" ? 24 : 1;
    const burnInRunDate = new Date(
      start + exp.banditBurnInValue * burnInHoursMultiple * 60 * 60 * 1000,
    );
    if (burnInRunDate < nextStandardRunDate) {
      return burnInRunDate;
    }
  }

  return nextStandardRunDate;
}

export function resetExperimentBanditSettings({
  experiment,
  metricMap,
  changes,
  settings,
  preserveExistingBanditEvents,
}: {
  experiment: ExperimentInterface | Omit<ExperimentInterface, "id">;
  metricMap?: Map<string, ExperimentMetricInterface>;
  changes?: Changeset;
  settings: ScopedSettings;
  preserveExistingBanditEvents?: boolean;
}): Changeset {
  if (!changes) changes = {};
  if (!changes.phases) changes.phases = [...experiment.phases];
  const phase = changes.phases.length - 1;

  // 1 goal metric
  let goalMetric: string | undefined =
    changes.goalMetrics?.[0] || experiment.goalMetrics?.[0];
  changes.goalMetrics = goalMetric ? [goalMetric] : [];

  // No empty datasource allowed. If empty, remove the metric to block starting.
  const dataSource = changes.datasource || experiment.datasource;
  if (!dataSource) {
    goalMetric = undefined;
    changes.goalMetrics = [];
  }

  // No quantile metrics allowed (only need to check for endpoints that change metrics)
  if (goalMetric && metricMap) {
    const metric = metricMap.get(goalMetric);
    if (metric && metric?.cappingSettings?.type === "percentile") {
      changes.goalMetrics = [];
    }
  }

  // Scrub invalid settings:
  // stats engine
  changes.statsEngine = "bayesian";
  // activation metric
  changes.activationMetric = undefined;
  // segments
  changes.segment = undefined;
  // conversion windows
  changes.attributionModel = "firstExposure";
  // custom SQL filter
  changes.queryFilter = undefined;
  // metric overrides
  changes.metricOverrides = undefined;
  // don't disable sticky bucketing
  changes.disableStickyBucketing = false;

  // Reset bandit stage
  if (!preserveExistingBanditEvents) {
    changes.banditStage = "explore";
    changes.banditStageDateStarted = new Date();

    // Set equal weights
    const weights = getEqualWeights(experiment.variations.length ?? 0);
    changes.phases[phase].variationWeights = weights;

    // Log first weight change event
    changes.phases[phase].banditEvents = [
      {
        date: new Date(),
        banditResult: {
          currentWeights: weights,
          updatedWeights: weights,
          bestArmProbabilities: weights,
        },
      },
    ];
  } else {
    // Even when preserving existing events, ensure banditEvents exists and has at least one event
    const changesBanditEvents = changes.phases[phase]?.banditEvents;
    const experimentBanditEvents = experiment.phases[phase]?.banditEvents;
    const hasValidBanditEvents =
      (changesBanditEvents && changesBanditEvents.length > 0) ||
      (experimentBanditEvents && experimentBanditEvents.length > 0);

    if (!hasValidBanditEvents) {
      logger.warn(
        "initializing missing banditEvents (resetExperimentBanditSettings)",
      );
      const weights =
        changes.phases[phase].variationWeights ||
        experiment.phases[phase]?.variationWeights ||
        getEqualWeights(experiment.variations.length ?? 0);
      changes.phases[phase].banditEvents = [
        {
          date:
            changes.phases[phase].dateStarted ||
            experiment.phases[phase]?.dateStarted ||
            new Date(),
          banditResult: {
            currentWeights: weights,
            updatedWeights: weights,
            bestArmProbabilities: weights,
          },
        },
      ];
    }
  }

  // Scheduling
  // ensure bandit scheduling exists
  changes.banditScheduleValue =
    changes.banditScheduleValue ??
    experiment.banditScheduleValue ??
    settings.banditScheduleValue.value;
  changes.banditScheduleUnit =
    changes.banditScheduleUnit ??
    experiment.banditScheduleUnit ??
    settings.banditScheduleUnit.value;
  changes.banditBurnInValue =
    changes.banditBurnInValue ??
    experiment.banditBurnInValue ??
    settings.banditBurnInValue.value;
  changes.banditBurnInUnit =
    changes.banditBurnInUnit ??
    experiment.banditBurnInUnit ??
    settings.banditBurnInUnit.value;
  // schedule
  changes.nextSnapshotAttempt = determineNextBanditSchedule({
    ...experiment,
    ...changes,
  } as ExperimentInterface);

  return changes;
}

export function updateExperimentBanditSettings({
  experiment,
  changes,
  snapshot,
  reweight = false,
  isScheduled = false,
}: {
  experiment: ExperimentInterface;
  changes?: Changeset;
  snapshot?: ExperimentSnapshotInterface;
  reweight?: boolean;
  isScheduled?: boolean;
}): Changeset {
  if (!changes) changes = {};
  if (!changes.phases) {
    changes.phases = cloneDeep<ExperimentPhase[]>(experiment.phases);
  }
  const phase = changes.phases.length - 1;

  const banditResult: BanditResult | undefined = snapshot?.banditResult;
  const snapshotDateCreated =
    snapshot?.analyses?.[0]?.dateCreated ?? new Date();

  // Check if we need to move from explore to exploit phase:
  let startNextbanditStage = false;
  if (experiment.banditStage === "explore") {
    if (!isScheduled && reweight) {
      // manual reweights during explore immediately start the exploit phase
      startNextbanditStage = true;
    } else {
      // if we are past the explore period, start the exploit phase
      const banditStageStartDate =
        experiment?.banditStageDateStarted ??
        experiment.phases[phase]?.dateStarted ??
        new Date();
      const hoursMultiple = experiment.banditBurnInUnit === "days" ? 24 : 1;
      const exploitInterval =
        (experiment.banditBurnInValue ?? 0) * hoursMultiple * 60 * 60 * 1000;

      if (
        snapshotDateCreated.getTime() >
        banditStageStartDate.getTime() + exploitInterval
      ) {
        if (isScheduled) reweight = true;
        startNextbanditStage = true;
      }
    }
  }

  if (startNextbanditStage) {
    changes.banditStage = "exploit";
    changes.banditStageDateStarted = new Date();
  }

  // Apply the bandit results:
  if (banditResult) {
    if (reweight) {
      // apply the latest weights (SDK level)
      changes.phases[phase].variationWeights = banditResult.updatedWeights;
      // re-randomize to reduce bias (in cases of multiple exposures / failed sticky bucketing)
      changes.phases[phase].seed = uuidv4();
    } else {
      // ignore (revert) the weight changes
      banditResult.updatedWeights = changes.phases[phase].variationWeights;
    }

    // log weight change event
    if (!changes.phases[phase].banditEvents) {
      changes.phases[phase].banditEvents = [];
    }
    changes.phases[phase].banditEvents?.push({
      date: snapshotDateCreated,
      banditResult: { ...banditResult, reweight },
      snapshotId: snapshot?.id,
    });
  } else {
    logger.error(
      {
        eid: experiment.id,
        snapshot,
      },
      "No bandit results present, skipping bandit event log",
    );
  }

  // scheduling
  if (
    changes.banditStage === "exploit" ||
    experiment.banditStage === "exploit"
  ) {
    changes.nextSnapshotAttempt = determineNextBanditSchedule({
      ...experiment,
      ...changes,
    } as ExperimentInterface);
  }

  return changes;
}

export async function createSnapshot({
  experiment,
  context,
  type,
  triggeredBy,
  phaseIndex,
  useCache = false,
  defaultAnalysisSettings,
  additionalAnalysisSettings,
  settingsForSnapshotMetrics,
  metricMap,
  factTableMap,
  reweight,
  preventStartingAnalysis,
}: {
  experiment: ExperimentInterface;
  context: ReqContext | ApiReqContext;
  type: SnapshotType;
  triggeredBy: SnapshotTriggeredBy;
  phaseIndex: number;
  useCache?: boolean;
  defaultAnalysisSettings: ExperimentSnapshotAnalysisSettings;
  additionalAnalysisSettings: ExperimentSnapshotAnalysisSettings[];
  settingsForSnapshotMetrics: MetricSnapshotSettings[];
  metricMap: Map<string, ExperimentMetricInterface>;
  factTableMap: FactTableMap;
  reweight?: boolean;
  preventStartingAnalysis?: boolean;
}): Promise<ExperimentResultsQueryRunner> {
  const { org: organization } = context;
  const dimension = defaultAnalysisSettings.dimensions[0] || null;
  const metricGroups = await context.models.metricGroups.getAll();

  const datasource = await getDataSourceById(context, experiment.datasource);
  if (!datasource) {
    throw new Error("Could not load data source");
  }

  const snapshotSettings = getSnapshotSettings({
    experiment,
    phaseIndex,
    orgPriorSettings: organization.settings?.metricDefaults?.priorSettings,
    orgDisabledPrecomputedDimensions:
      organization.settings?.disablePrecomputedDimensions ?? true,
    snapshotType: type,
    dimension,
    regressionAdjustmentEnabled: !!defaultAnalysisSettings.regressionAdjusted,
    settingsForSnapshotMetrics,
    metricMap,
    factTableMap,
    metricGroups,
    reweight,
    datasource,
  });

  const data: ExperimentSnapshotInterface = {
    id: uniqid("snp_"),
    organization: experiment.organization,
    experiment: experiment.id,
    runStarted: new Date(),
    error: "",
    dateCreated: new Date(),
    phase: phaseIndex,
    queries: [],
    dimension: dimension || null,
    settings: snapshotSettings,
    type,
    triggeredBy,
    unknownVariations: [],
    multipleExposures: 0,
    analyses: [
      {
        dateCreated: new Date(),
        results: [],
        settings: defaultAnalysisSettings,
        status: "running",
      },
      ...additionalAnalysisSettings
        .filter((a) => isAnalysisAllowed(snapshotSettings, a))
        .map((a) => {
          const analysis: ExperimentSnapshotAnalysis = {
            dateCreated: new Date(),
            results: [],
            settings: a,
            status: "running",
          };
          return analysis;
        }),
    ],
    status: "running",
  };

  let scheduleNextSnapshot = true;
  if (experiment.type === "multi-armed-bandit" && type !== "standard") {
    // explore tab actions should never trigger the next schedule for bandits
    scheduleNextSnapshot = false;
  }

  if (scheduleNextSnapshot) {
    const nextUpdate =
      experiment.type !== "multi-armed-bandit"
        ? determineNextDate(organization.settings?.updateSchedule || null)
        : determineNextBanditSchedule(experiment);

    await updateExperiment({
      context,
      experiment,
      changes: {
        lastSnapshotAttempt: new Date(),
        ...(nextUpdate ? { nextSnapshotAttempt: nextUpdate } : {}),
        autoSnapshots: nextUpdate !== null,
      },
    });
  }

  const snapshot = await createExperimentSnapshotModel({ data });

  const integration = getSourceIntegrationObject(context, datasource, true);

  const queryRunner = new ExperimentResultsQueryRunner(
    context,
    snapshot,
    integration,
    useCache,
  );
  if (!preventStartingAnalysis) {
    await queryRunner.startAnalysis({
      snapshotType: type,
      snapshotSettings: data.settings,
      variationNames: experiment.variations.map((v) => v.name),
      metricMap,
      queryParentId: snapshot.id,
      factTableMap,
    });
  }

  const runningSnapshot = queryRunner.model;
  // Whenever the standard snapshot for an experiment is refreshed, also refresh the associated dashboards in the background
  if (
    runningSnapshot.type === "standard" &&
    runningSnapshot.triggeredBy !== "manual-dashboard"
  ) {
    updateExperimentDashboards({
      context,
      experiment,
      mainSnapshot: runningSnapshot,
      statsEngine: defaultAnalysisSettings.statsEngine,
      regressionAdjustmentEnabled:
        defaultAnalysisSettings.regressionAdjusted ?? false,
      settingsForSnapshotMetrics,
      metricMap,
      factTableMap,
    });
  }

  return queryRunner;
}

export type SnapshotAnalysisParams = {
  experiment: ExperimentInterface;
  organization: OrganizationInterface;
  analysisSettings: ExperimentSnapshotAnalysisSettings;
  metricMap: Map<string, ExperimentMetricInterface>;
  snapshot: ExperimentSnapshotInterface;
};

export async function _getSnapshots(
  context: ReqContext | ApiReqContext,
  experimentObjs: ExperimentInterface[],
  dimension?: string,
  withResults: boolean = true,
): Promise<ExperimentSnapshotInterface[]> {
  const experimentPhaseMap: Map<string, number> = new Map();
  experimentObjs.forEach((e) => {
    if (e.organization !== context.org.id) {
      throw new Error("You do not have access to view this experiment");
    }
    // get the latest phase
    experimentPhaseMap.set(e.id, e.phases.length - 1);
  });
  return await getLatestSnapshotMultipleExperiments(
    experimentPhaseMap,
    dimension,
    withResults,
  );
}

async function getSnapshotAnalyses(
  params: SnapshotAnalysisParams[],
  context: ReqContext,
) {
  const analysisParamsMap = new Map<
    string,
    ExperimentAnalysisParamsContextData
  >();

  // get queryMap for all snapshots
  const queryMap = await getQueryMap(
    context.org.id,
    params.map((p) => p.snapshot.queries).flat(),
  );

  const createAnalysisPromises: (() => Promise<void>)[] = [];
  params.forEach(
    (
      { experiment, organization, analysisSettings, metricMap, snapshot },
      i,
    ) => {
      // check if analysis is possible
      if (!isAnalysisAllowed(snapshot.settings, analysisSettings)) {
        logger.error(`Analysis not allowed with this snapshot: ${snapshot.id}`);
        return;
      }

      const totalQueries = snapshot.queries.length;
      const failedQueries = snapshot.queries.filter(
        (q) => q.status === "failed",
      );
      const runningQueries = snapshot.queries.filter(
        (q) => q.status === "running",
      );

      if (
        runningQueries.length > 0 ||
        failedQueries.length >= totalQueries / 2
      ) {
        logger.error(
          `Snapshot queries not available for analysis: ${snapshot.id}`,
        );
        return;
      }
      const analysis: ExperimentSnapshotAnalysis = {
        results: [],
        status: "running",
        settings: analysisSettings,
        dateCreated: new Date(),
      };

      // promise to add analysis to mongo record if it does not exist, overwrite if it does
      createAnalysisPromises.push(() =>
        addOrUpdateSnapshotAnalysis({
          organization: organization.id,
          id: snapshot.id,
          analysis,
        }),
      );

      const mdat = getMetricsAndQueryDataForStatsEngine(
        queryMap,
        metricMap,
        snapshot.settings,
      );
      const id = `${i}_${experiment.id}_${snapshot.id}`;
      const variationNames = experiment.variations.map((v) => v.name);
      const { queryResults, metricSettings, unknownVariations } = mdat;

      analysisParamsMap.set(id, {
        params: {
          id,
          coverage: snapshot.settings.coverage ?? 1,
          phaseLengthHours: Math.max(
            hoursBetween(
              snapshot.settings.startDate,
              snapshot.settings.endDate,
            ),
            1,
          ),
          variations: snapshot.settings.variations.map((v, i) => ({
            ...v,
            name: variationNames[i] || v.id,
          })),
          analyses: [analysisSettings],
          queryResults: queryResults,
          metrics: metricSettings,
        },
        context: {
          // extra settings for multiple experiment approach
          snapshotSettings: snapshot.settings,
          organization: organization.id,
          snapshot: snapshot.id,
        },
        data: {
          unknownVariations: unknownVariations,
          analysisObj: analysis,
        },
      });
    },
  );

  // write running snapshots to db
  if (createAnalysisPromises.length > 0) {
    await promiseAllChunks(createAnalysisPromises, 10);
  }

  return analysisParamsMap;
}

export async function createSnapshotAnalyses(
  params: SnapshotAnalysisParams[],
  context: ReqContext,
): Promise<void> {
  // creates snapshot analyses in mongo and gets analysis parameters
  const analysisParamsMap = await getSnapshotAnalyses(params, context);

  // calls stats engine to run analyses
  const results = await runSnapshotAnalyses(
    Array.from(analysisParamsMap.values()).map((v) => v.params),
  );

  // parses results and writes to mongo
  await writeSnapshotAnalyses(results, analysisParamsMap);
}

export async function createSnapshotAnalysis(
  params: SnapshotAnalysisParams,
): Promise<void> {
  const { snapshot, analysisSettings, organization, experiment, metricMap } =
    params;
  // check if analysis is possible
  if (!isAnalysisAllowed(snapshot.settings, analysisSettings)) {
    throw new Error("Analysis not allowed with this snapshot");
  }

  const totalQueries = snapshot.queries.length;
  const failedQueries = snapshot.queries.filter((q) => q.status === "failed");
  const runningQueries = snapshot.queries.filter((q) => q.status === "running");

  if (runningQueries.length > 0 || failedQueries.length >= totalQueries / 2) {
    throw new Error("Snapshot queries not available for analysis");
  }
  const analysis: ExperimentSnapshotAnalysis = {
    results: [],
    status: "running",
    settings: analysisSettings,
    dateCreated: new Date(),
  };
  // and analysis to mongo record if it does not exist, overwrite if it does
  addOrUpdateSnapshotAnalysis({
    organization: organization.id,
    id: snapshot.id,
    analysis,
  });

  // Format data correctly
  const queryMap: QueryMap = await getQueryMap(
    organization.id,
    snapshot.queries,
  );

  // Run the analysis
  const { results } = await analyzeExperimentResults({
    queryData: queryMap,
    snapshotSettings: snapshot.settings,
    analysisSettings: [analysisSettings],
    variationNames: experiment.variations.map((v) => v.name),
    metricMap: metricMap,
  });
  analysis.results = results[0]?.dimensions || [];
  analysis.status = "success";
  analysis.error = undefined;

  updateSnapshotAnalysis({
    organization: organization.id,
    id: snapshot.id,
    analysis,
  });
}

function getExperimentMetric(
  experiment: ExperimentInterface,
  id: string,
): ApiExperimentMetric {
  // For slice metrics, use the base metric ID for lookups
  const { baseMetricId } = parseSliceMetricId(id);
  const overrides = experiment.metricOverrides?.find(
    (o) => o.id === baseMetricId,
  );
  const ret: ApiExperimentMetric = {
    metricId: id,
    overrides: {},
  };

  if (overrides?.delayHours) {
    ret.overrides.delayHours = overrides.delayHours;
  }
  if (overrides?.windowHours) {
    ret.overrides.windowHours = overrides.windowHours;
  }
  if (overrides?.winRisk) {
    ret.overrides.winRiskThreshold = overrides.winRisk;
  }
  if (overrides?.loseRisk) {
    ret.overrides.loseRiskThreshold = overrides.loseRisk;
  }

  return ret;
}

export async function toExperimentApiInterface(
  context: ReqContext | ApiReqContext,
  experiment: ExperimentInterfaceExcludingHoldouts,
): Promise<ApiExperiment> {
  const appOrigin = (APP_ORIGIN ?? "").replace(/\/$/, "");

  let project: ProjectInterface | null = null;
  const organization = context.org;
  if (experiment.project) {
    project = await context.models.projects.getById(experiment.project);
  }
  const { settings: scopedSettings } = getScopedSettings({
    organization,
    project: project ?? undefined,
    // todo: experiment settings
  });
  const experimentType = experiment.type || "standard";

  const activationMetric = experiment.activationMetric;
  return {
    id: experiment.id,
    trackingKey: experiment.trackingKey,
    name: experiment.name || "",
    type: experimentType,
    project: experiment.project || "",
    hypothesis: experiment.hypothesis || "",
    description: experiment.description || "",
    tags: experiment.tags || [],
    owner: experiment.owner || "",
    dateCreated: experiment.dateCreated.toISOString(),
    dateUpdated: experiment.dateUpdated.toISOString(),
    archived: !!experiment.archived,
    status: experiment.status,
    autoRefresh: !!experiment.autoSnapshots,
    hashAttribute: experiment.hashAttribute || "id",
    fallbackAttribute: experiment.fallbackAttribute,
    hashVersion: experiment.hashVersion || 2,
    disableStickyBucketing: experiment.disableStickyBucketing,
    bucketVersion: experiment.bucketVersion,
    minBucketVersion: experiment.minBucketVersion,
    variations: experiment.variations.map((v) => ({
      variationId: v.id,
      key: v.key,
      name: v.name || "",
      description: v.description || "",
      screenshots: v.screenshots.map((s) => s.path),
    })),
    phases: experiment.phases.map((p) => ({
      name: p.name,
      dateStarted: p.dateStarted.toISOString(),
      dateEnded: p.dateEnded ? p.dateEnded.toISOString() : "",
      reasonForStopping: p.reason || "",
      seed: p.seed || experiment.trackingKey,
      coverage: p.coverage,
      trafficSplit: experiment.variations.map((v, i) => ({
        variationId: v.id,
        weight: p.variationWeights[i] || 0,
      })),
      targetingCondition: p.condition || "",
      prerequisites: p.prerequisites || [],
      savedGroupTargeting: (p.savedGroups || []).map((s) => ({
        matchType: s.match,
        savedGroups: s.ids,
      })),
      namespace: p.namespace?.enabled
        ? {
            namespaceId: p.namespace.name,
            range: p.namespace.range,
          }
        : undefined,
    })),
    settings: {
      datasourceId: experiment.datasource || "",
      assignmentQueryId: experiment.exposureQueryId || "",
      experimentId: experiment.trackingKey,
      segmentId: experiment.segment || "",
      queryFilter: experiment.queryFilter || "",
      inProgressConversions: experiment.skipPartialData ? "exclude" : "include",
      attributionModel: experiment.attributionModel || "firstExposure",
      statsEngine: scopedSettings.statsEngine.value || DEFAULT_STATS_ENGINE,
      goals: experiment.goalMetrics.map((m) =>
        getExperimentMetric(experiment, m),
      ),
      secondaryMetrics: experiment.secondaryMetrics.map((m) =>
        getExperimentMetric(experiment, m),
      ),
      guardrails: experiment.guardrailMetrics.map((m) =>
        getExperimentMetric(experiment, m),
      ),
      regressionAdjustmentEnabled:
        experiment.regressionAdjustmentEnabled ??
        scopedSettings.regressionAdjustmentEnabled.value,
      sequentialTestingEnabled:
        experiment.sequentialTestingEnabled ??
        scopedSettings.sequentialTestingEnabled.value,
      sequentialTestingTuningParameter:
        experiment.sequentialTestingTuningParameter ??
        scopedSettings.sequentialTestingTuningParameter.value ??
        DEFAULT_SEQUENTIAL_TESTING_TUNING_PARAMETER,
      ...(activationMetric
        ? {
            activationMetric: getExperimentMetric(experiment, activationMetric),
          }
        : null),
    },
    ...(experiment.status === "stopped" && experiment.results
      ? {
          resultSummary: {
            status: experiment.results,
            winner: experiment.variations[experiment.winner ?? 0]?.id || "",
            conclusions: experiment.analysis || "",
            releasedVariationId: experiment.releasedVariationId || "",
            excludeFromPayload: !!experiment.excludeFromPayload,
          },
        }
      : null),
    shareLevel: experiment.shareLevel || "organization",
    ...(experiment.shareLevel === "public" && experiment.uid
      ? {
          publicUrl: `${appOrigin}/public/e/${experiment.uid}`,
        }
      : null),
    ...(experimentType === "multi-armed-bandit"
      ? {
          banditScheduleValue: experiment.banditScheduleValue ?? 1,
          banditScheduleUnit: experiment.banditScheduleUnit ?? "days",
          banditBurnInValue: experiment.banditBurnInValue ?? 1,
          banditBurnInUnit: experiment.banditBurnInUnit ?? "days",
        }
      : null),
    linkedFeatures: experiment.linkedFeatures || [],
    hasVisualChangesets: experiment.hasVisualChangesets || false,
    hasURLRedirects: experiment.hasURLRedirects || false,
    customFields: experiment.customFields ?? {},
  };
}

export function toSnapshotApiInterface(
  experiment: ExperimentInterface,
  snapshot: ExperimentSnapshotInterface,
): ApiExperimentResults {
  const dimension = !snapshot.dimension
    ? {
        type: "none",
      }
    : snapshot.dimension.match(/^exp:/)
      ? {
          type: "experiment",
          id: snapshot.dimension.substring(4),
        }
      : snapshot.dimension.match(/^pre:/)
        ? {
            type: snapshot.dimension.substring(4),
          }
        : {
            type: "user",
            id: snapshot.dimension,
          };

  const phase = experiment.phases[snapshot.phase];

  const activationMetric =
    snapshot.settings.activationMetric || experiment.activationMetric;

  const metricIds = getAllMetricIdsFromExperiment(experiment);

  const variationIds = experiment.variations.map((v) => v.id);

  // Get the default analysis
  const analysis = getSnapshotAnalysis(snapshot);

  return {
    id: snapshot.id,
    dateUpdated: snapshot.dateCreated.toISOString(),
    experimentId: snapshot.experiment,
    phase: snapshot.phase + "",
    dimension: dimension,
    dateStart: phase?.dateStarted?.toISOString() || "",
    dateEnd:
      phase?.dateEnded?.toISOString() ||
      snapshot.runStarted?.toISOString() ||
      "",
    settings: {
      datasourceId: experiment.datasource || "",
      assignmentQueryId: experiment.exposureQueryId || "",
      experimentId: experiment.trackingKey,
      segmentId: snapshot.settings.segment,
      queryFilter: snapshot.settings.queryFilter,
      inProgressConversions: snapshot.settings.skipPartialData
        ? "exclude"
        : "include",
      attributionModel: experiment.attributionModel || "firstExposure",
      statsEngine: analysis?.settings?.statsEngine || DEFAULT_STATS_ENGINE,
      goals: experiment.goalMetrics.map((m) =>
        getExperimentMetric(experiment, m),
      ),
      secondaryMetrics: experiment.secondaryMetrics.map((m) =>
        getExperimentMetric(experiment, m),
      ),
      guardrails: experiment.guardrailMetrics.map((m) =>
        getExperimentMetric(experiment, m),
      ),
      ...(activationMetric
        ? {
            activationMetric: getExperimentMetric(experiment, activationMetric),
          }
        : null),
    },
    queryIds: snapshot.queries.map((q) => q.query),
    results: (analysis?.results || []).map((s) => {
      return {
        dimension: s.name,
        totalUsers: s.variations.reduce((sum, v) => sum + v.users, 0),
        checks: {
          srm: s.srm,
        },
        metrics: Array.from(metricIds).map((m) => ({
          metricId: m,
          variations: s.variations.map((v, i) => {
            const data = v.metrics[m];
            return {
              variationId: variationIds[i],
              users: v.users,
              analyses: [
                {
                  engine:
                    analysis?.settings?.statsEngine || DEFAULT_STATS_ENGINE,
                  numerator: data?.value || 0,
                  denominator: data?.denominator || data?.users || 0,
                  mean: data?.stats?.mean || 0,
                  stddev: data?.stats?.stddev || 0,
                  percentChange: data?.expected || 0,
                  ciLow: data?.ci?.[0] ?? 0,
                  ciHigh: data?.ci?.[1] ?? 0,
                  pValue: data?.pValue || 0,
                  risk: data?.risk?.[1] || 0,
                  chanceToBeatControl: data?.chanceToWin || 0,
                },
              ],
            };
          }),
        })),
      };
    }),
  };
}

/**
 * While the `postMetricValidator` can detect the presence of values, it cannot figure out the correctness.
 * @param payload
 * @param datasource
 */
export function postMetricApiPayloadIsValid(
  payload: z.infer<typeof postMetricValidator.bodySchema>,
  datasource: Pick<DataSourceInterface, "type">,
): { valid: true } | { valid: false; error: string } {
  const { type, sql, sqlBuilder, mixpanel, behavior } = payload;

  // Validate query format: sql, sqlBuilder, mixpanel
  let queryFormatCount = 0;
  if (sqlBuilder) {
    queryFormatCount++;
  }
  if (sql) {
    queryFormatCount++;
  }
  if (mixpanel) {
    queryFormatCount++;
  }
  if (queryFormatCount !== 1) {
    return {
      valid: false,
      error: "Can only specify one of: sql, sqlBuilder, mixpanel",
    };
  }

  // Validate behavior
  if (behavior) {
    const { riskThresholdDanger, riskThresholdSuccess } = behavior;

    // Enforce that both and riskThresholdSuccess exist, or neither
    const riskDangerExists = typeof riskThresholdDanger !== "undefined";
    const riskSuccessExists = typeof riskThresholdSuccess !== "undefined";
    if (riskDangerExists !== riskSuccessExists)
      return {
        valid: false,
        error:
          "Must provide both riskThresholdDanger and riskThresholdSuccess or neither.",
      };

    // We have both. Make sure they're valid
    if (riskDangerExists && riskSuccessExists) {
      // Enforce riskThresholdDanger must be higher than riskThresholdSuccess
      if (riskThresholdDanger < riskThresholdSuccess)
        return {
          valid: false,
          error: "riskThresholdDanger must be higher than riskThresholdSuccess",
        };
    }

    // Validate conversion window
    const { conversionWindowEnd, conversionWindowStart } = behavior;
    const conversionWindowEndExists =
      typeof conversionWindowEnd !== "undefined";
    const conversionWindowStartExists =
      typeof conversionWindowStart !== "undefined";
    if (conversionWindowEndExists !== conversionWindowStartExists) {
      return {
        valid: false,
        error:
          "Must specify both `behavior.conversionWindowStart` and `behavior.conversionWindowEnd` or neither",
      };
    }

    if (conversionWindowEndExists && conversionWindowStartExists) {
      // Enforce conversion window end is greater than start
      if (conversionWindowEnd <= conversionWindowStart)
        return {
          valid: false,
          error:
            "`behavior.conversionWindowEnd` must be greater than `behavior.conversionWindowStart`",
        };
    }

    // Min/max percentage change
    const { maxPercentChange, minPercentChange } = behavior;
    const maxPercentExists = typeof maxPercentChange !== "undefined";
    const minPercentExists = typeof minPercentChange !== "undefined";
    // Enforce both max/min percent or neither
    if (maxPercentExists !== minPercentExists)
      return {
        valid: false,
        error:
          "Must specify both `behavior.maxPercentChange` and `behavior.minPercentChange` or neither",
      };

    if (maxPercentExists && minPercentExists) {
      // Enforce max is greater than min
      if (maxPercentChange <= minPercentChange)
        return {
          valid: false,
          error:
            "`behavior.maxPercentChange` must be greater than `behavior.minPercentChange`",
        };
    }

    // Check capping args + capping values
    const { cappingSettings } = behavior;

    const cappingExists =
      typeof cappingSettings !== "undefined" && !!cappingSettings.type;
    const capValueExists = typeof cappingSettings?.value !== "undefined";
    if (cappingExists !== capValueExists) {
      return {
        valid: false,
        error:
          "Must specify both `behavior.cappingSettings.type` (as non-null) and `behavior.cappingSettings.value` or neither.",
      };
    }
    if (
      cappingSettings?.type === "percentile" &&
      (cappingSettings?.value || 0) > 1
    ) {
      return {
        valid: false,
        error:
          "When using percentile capping, `behavior.capValue` must be between 0 and 1.",
      };
    }
  }

  // Validate for payload.sql
  if (sql) {
    // Validate binomial metrics
    if (type === "binomial" && typeof sql.userAggregationSQL !== "undefined")
      return {
        valid: false,
        error: "Binomial metrics cannot have userAggregationSQL",
      };
  }

  // Validate payload.mixpanel
  if (mixpanel) {
    // Validate binomial metrics
    if (type === "binomial" && typeof mixpanel.eventValue !== "undefined")
      return {
        valid: false,
        error: "Binomial metrics cannot have an eventValue",
      };

    if (datasource.type !== "mixpanel")
      return {
        valid: false,
        error: "Mixpanel datasources must provide `mixpanel`",
      };
  }

  // Validate payload.sqlBuilder
  if (sqlBuilder) {
    // Validate binomial metrics
    if (
      type === "binomial" &&
      typeof sqlBuilder.valueColumnName !== "undefined"
    )
      return {
        valid: false,
        error: "Binomial metrics cannot have a valueColumnName",
      };
  }

  return {
    valid: true,
  };
}

export function putMetricApiPayloadIsValid(
  payload: z.infer<typeof putMetricValidator.bodySchema>,
): { valid: true } | { valid: false; error: string } {
  const { type, sql, sqlBuilder, mixpanel, behavior } = payload;

  // Validate query format: sql, sqlBuilder, mixpanel
  let queryFormatCount = 0;
  if (sqlBuilder) {
    queryFormatCount++;
  }
  if (sql) {
    queryFormatCount++;
  }
  if (mixpanel) {
    queryFormatCount++;
  }
  if (queryFormatCount > 1) {
    return {
      valid: false,
      error: "Can only specify one of: sql, sqlBuilder, mixpanel",
    };
  }

  // Validate behavior
  if (behavior) {
    const { riskThresholdDanger, riskThresholdSuccess } = behavior;

    // Enforce that both and riskThresholdSuccess exist, or neither
    const riskDangerExists = typeof riskThresholdDanger !== "undefined";
    const riskSuccessExists = typeof riskThresholdSuccess !== "undefined";
    if (riskDangerExists !== riskSuccessExists)
      return {
        valid: false,
        error:
          "Must provide both riskThresholdDanger and riskThresholdSuccess or neither.",
      };

    // We have both. Make sure they're valid
    if (riskDangerExists && riskSuccessExists) {
      // Enforce riskThresholdDanger must be higher than riskThresholdSuccess
      if (riskThresholdDanger < riskThresholdSuccess)
        return {
          valid: false,
          error: "riskThresholdDanger must be higher than riskThresholdSuccess",
        };
    }

    // Validate conversion window
    const { conversionWindowEnd, conversionWindowStart } = behavior;
    const conversionWindowEndExists =
      typeof conversionWindowEnd !== "undefined";
    const conversionWindowStartExists =
      typeof conversionWindowStart !== "undefined";
    if (conversionWindowEndExists !== conversionWindowStartExists) {
      return {
        valid: false,
        error:
          "Must specify both `behavior.conversionWindowStart` and `behavior.conversionWindowEnd` or neither",
      };
    }

    if (conversionWindowEndExists && conversionWindowStartExists) {
      // Enforce conversion window end is greater than start
      if (conversionWindowEnd <= conversionWindowStart)
        return {
          valid: false,
          error:
            "`behavior.conversionWindowEnd` must be greater than `behavior.conversionWindowStart`",
        };
    }

    // Min/max percentage change
    const { maxPercentChange, minPercentChange } = behavior;
    const maxPercentExists = typeof maxPercentChange !== "undefined";
    const minPercentExists = typeof minPercentChange !== "undefined";
    // Enforce both max/min percent or neither
    if (maxPercentExists !== minPercentExists)
      return {
        valid: false,
        error:
          "Must specify both `behavior.maxPercentChange` and `behavior.minPercentChange` or neither",
      };

    if (maxPercentExists && minPercentExists) {
      // Enforce max is greater than min
      if (maxPercentChange <= minPercentChange)
        return {
          valid: false,
          error:
            "`behavior.maxPercentChange` must be greater than `behavior.minPercentChange`",
        };
    }

    // Check capping args + capping values
    const { capping, capValue } = behavior;

    const cappingExists = typeof capping !== "undefined" && capping !== null;
    const capValueExists = typeof capValue !== "undefined";
    if (cappingExists !== capValueExists) {
      return {
        valid: false,
        error:
          "Must specify `behavior.capping` (as non-null) and `behavior.capValue` or neither.",
      };
    }
    if (capping === "percentile" && (capValue || 0) > 1) {
      return {
        valid: false,
        error:
          "When using percentile capping, `behavior.capValue` must be between 0 and 1.",
      };
    }
  }

  // Validate for payload.sql
  if (sql) {
    // Validate binomial metrics
    if (type === "binomial" && typeof sql.userAggregationSQL !== "undefined")
      return {
        valid: false,
        error: "Binomial metrics cannot have userAggregationSQL",
      };
  }

  // Validate payload.mixpanel
  if (mixpanel) {
    // Validate binomial metrics
    if (type === "binomial" && typeof mixpanel.eventValue !== "undefined")
      return {
        valid: false,
        error: "Binomial metrics cannot have an eventValue",
      };
  }

  // Validate payload.sqlBuilder
  if (sqlBuilder) {
    // Validate binomial metrics
    if (
      type === "binomial" &&
      typeof sqlBuilder.valueColumnName !== "undefined"
    )
      return {
        valid: false,
        error: "Binomial metrics cannot have a valueColumnName",
      };
  }

  return {
    valid: true,
  };
}

/**
 * Converts the OpenAPI POST /metric payload to a {@link MetricInterface}
 * @param payload
 * @param organization
 * @param datasource
 */
export function postMetricApiPayloadToMetricInterface(
  payload: z.infer<typeof postMetricValidator.bodySchema>,
  organization: OrganizationInterface,
  datasource: Pick<DataSourceInterface, "type">,
): Omit<MetricInterface, "dateCreated" | "dateUpdated" | "id"> {
  const {
    datasourceId,
    name,
    description = "",
    type,
    behavior,
    owner = "",
    sql,
    sqlBuilder,
    mixpanel,
    tags = [],
    projects = [],
    managedBy = "",
  } = payload;

  const metric: Omit<MetricInterface, "dateCreated" | "dateUpdated" | "id"> = {
    datasource: datasourceId,
    description,
    managedBy,
    name,
    organization: organization.id,
    owner,
    tags,
    projects,
    inverse: behavior?.goal === "decrease",
    ignoreNulls: false,
    queries: [],
    runStarted: null,
    cappingSettings: {
      type: DEFAULT_METRIC_CAPPING,
      value: DEFAULT_METRIC_CAPPING_VALUE,
    },
    windowSettings: {
      type: DEFAULT_METRIC_WINDOW,
      delayValue: DEFAULT_METRIC_WINDOW_DELAY_HOURS,
      delayUnit: "hours",
      windowValue: DEFAULT_CONVERSION_WINDOW_HOURS,
      windowUnit: "hours",
    },
    priorSettings: {
      override: false,
      proper: false,
      mean: 0,
      stddev: DEFAULT_PROPER_PRIOR_STDDEV,
    },
    type,
    userIdColumns: (sqlBuilder?.identifierTypeColumns || []).reduce<
      Record<string, string>
    >((acc, { columnName, identifierType }) => {
      acc[columnName] = identifierType;
      return acc;
    }, {}),
  };

  // Assign all undefined behavior fields to the metric
  if (behavior) {
    if (typeof behavior.cappingSettings !== "undefined") {
      metric.cappingSettings = {
        type:
          behavior.cappingSettings.type === "none"
            ? ""
            : (behavior.cappingSettings.type ?? ""),
        value: behavior.cappingSettings.value ?? DEFAULT_METRIC_CAPPING_VALUE,
        ignoreZeros: behavior.cappingSettings.ignoreZeros,
      };
      // handle old post requests
    } else if (typeof behavior.capping !== "undefined") {
      metric.cappingSettings.type = behavior.capping ?? "";
      metric.cappingSettings.value =
        behavior.capValue ?? DEFAULT_METRIC_CAPPING_VALUE;
    } else if (typeof behavior.cap !== "undefined" && behavior.cap) {
      metric.cappingSettings.type = "absolute";
      metric.cappingSettings.value = behavior.cap;
    }

    if (typeof behavior.windowSettings !== "undefined") {
      metric.windowSettings = {
        type:
          behavior.windowSettings.type === "none"
            ? ""
            : (behavior?.windowSettings?.type ?? DEFAULT_METRIC_WINDOW),
        delayUnit: behavior.windowSettings.delayUnit ?? "hours",
        delayValue:
          behavior.windowSettings.delayValue ??
          behavior.windowSettings.delayHours ??
          DEFAULT_METRIC_WINDOW_DELAY_HOURS,
        windowUnit: behavior.windowSettings.windowUnit ?? "hours",
        windowValue:
          behavior.windowSettings.windowValue ??
          DEFAULT_CONVERSION_WINDOW_HOURS,
      };
    } else if (typeof behavior.conversionWindowStart !== "undefined") {
      // The start of a Conversion Window relative to the exposure date, in hours. This is equivalent to the Conversion Delay
      metric.windowSettings.delayValue = behavior.conversionWindowStart;
      metric.windowSettings.delayUnit = "hours";

      // The end of a Conversion Window relative to the exposure date, in hours.
      // This is equivalent to the Conversion Delay + Conversion Window Hours settings in the UI. In other words,
      // if you want a 48 hour window starting after 24 hours, you would set conversionWindowStart to 24 and
      // conversionWindowEnd to 72 (24+48).
      if (typeof behavior.conversionWindowEnd !== "undefined") {
        metric.windowSettings.windowValue =
          behavior.conversionWindowEnd - behavior.conversionWindowStart;
      }
    }

    if (typeof behavior.maxPercentChange !== "undefined") {
      metric.maxPercentChange = behavior.maxPercentChange;
    }

    if (typeof behavior.minPercentChange !== "undefined") {
      metric.minPercentChange = behavior.minPercentChange;
    }

    if (typeof behavior.minSampleSize !== "undefined") {
      metric.minSampleSize = behavior.minSampleSize;
    }

    if (typeof behavior.riskThresholdDanger !== "undefined") {
      metric.loseRisk = behavior.riskThresholdDanger;
    }

    if (typeof behavior.riskThresholdSuccess !== "undefined") {
      metric.winRisk = behavior.riskThresholdSuccess;
    }
  }

  let queryFormat: undefined | "builder" | "sql" = undefined;
  if (sqlBuilder) {
    queryFormat = "builder";
  } else if (sql) {
    queryFormat = "sql";
  }
  metric.queryFormat = queryFormat;

  // Conditions
  metric.conditions =
    datasource.type == "mixpanel"
      ? (mixpanel?.conditions || []).map(({ operator, property, value }) => ({
          column: property,
          operator: operator as Operator,
          value: value,
        }))
      : ((sqlBuilder?.conditions || []) as Condition[]);

  if (sqlBuilder) {
    // conditions are handled above in the Conditions section
    metric.table = sqlBuilder.tableName;
    metric.timestampColumn = sqlBuilder.timestampColumnName;
    metric.column = sqlBuilder.valueColumnName;
  }

  if (sql) {
    metric.aggregation = sql.userAggregationSQL;
    metric.denominator = sql.denominatorMetricId;
    metric.userIdTypes = sql.identifierTypes;
    metric.sql = sql.conversionSQL;
  }

  if (mixpanel) {
    metric.aggregation = mixpanel.userAggregation;
    metric.table = mixpanel.eventName;
    metric.column = mixpanel.eventValue;
  }

  return metric;
}

/**
 * Converts the OpenAPI PUT /metric payload to a {@link MetricInterface}
 * @param payload
 * @param organization
 * @param datasource
 */
export function putMetricApiPayloadToMetricInterface(
  payload: z.infer<typeof putMetricValidator.bodySchema>,
): Partial<MetricInterface> {
  const {
    behavior,
    sql,
    sqlBuilder,
    mixpanel,
    description,
    name,
    owner,
    tags,
    projects,
    type,
    managedBy,
    archived,
  } = payload;

  const metric: Partial<MetricInterface> = {
    ...(typeof description !== "undefined" ? { description } : {}),
    ...(typeof name !== "undefined" ? { name } : {}),
    ...(typeof owner !== "undefined" ? { owner } : {}),
    ...(typeof tags !== "undefined" ? { tags } : {}),
    ...(typeof projects !== "undefined" ? { projects } : {}),
    ...(typeof type !== "undefined" ? { type } : {}),
    ...(typeof archived !== "undefined"
      ? { status: archived ? "archived" : "active" }
      : {}),
  };

  // Assign all undefined behavior fields to the metric
  if (behavior) {
    if (typeof behavior.goal !== "undefined") {
      metric.inverse = behavior.goal === "decrease";
    }

    if (typeof behavior.cappingSettings !== "undefined") {
      metric.cappingSettings = {
        ...behavior.cappingSettings,
        type:
          behavior.cappingSettings.type === "none"
            ? ""
            : (behavior.cappingSettings.type ?? ""),
        value: behavior.cappingSettings.value ?? DEFAULT_METRIC_CAPPING_VALUE,
        ignoreZeros: behavior.cappingSettings.ignoreZeros,
      };
    } else if (typeof behavior.capping !== "undefined") {
      metric.cappingSettings = {
        type: behavior.capping ?? DEFAULT_METRIC_CAPPING,
        value: behavior.capValue ?? DEFAULT_METRIC_CAPPING_VALUE,
      };
    }

    if (typeof behavior.windowSettings !== "undefined") {
      metric.windowSettings = {
        type:
          behavior.windowSettings?.type == "none"
            ? ""
            : (behavior.windowSettings?.type ?? DEFAULT_METRIC_WINDOW),
        delayValue:
          behavior.windowSettings?.delayValue ??
          behavior.windowSettings?.delayHours ??
          DEFAULT_METRIC_WINDOW_DELAY_HOURS,
        delayUnit: behavior.windowSettings?.delayUnit ?? "hours",
        windowValue:
          behavior.windowSettings?.windowValue ??
          DEFAULT_CONVERSION_WINDOW_HOURS,
        windowUnit: behavior.windowSettings?.windowUnit ?? "hours",
      };
    } else if (typeof behavior.conversionWindowStart !== "undefined") {
      // The start of a Conversion Window relative to the exposure date, in hours. This is equivalent to the Conversion Delay
      metric.windowSettings = {
        type: DEFAULT_METRIC_WINDOW,
        delayValue: behavior.conversionWindowStart,
        delayUnit: "hours",
        windowValue: DEFAULT_CONVERSION_WINDOW_HOURS,
        windowUnit: "hours",
      };

      // The end of a Conversion Window relative to the exposure date, in hours.
      // This is equivalent to the Conversion Delay + Conversion Window Hours settings in the UI. In other words,
      // if you want a 48 hour window starting after 24 hours, you would set conversionWindowStart to 24 and
      // conversionWindowEnd to 72 (24+48).
      if (typeof behavior.conversionWindowEnd !== "undefined") {
        metric.windowSettings.windowValue =
          behavior.conversionWindowEnd - behavior.conversionWindowStart;
      }
    }

    if (typeof behavior.maxPercentChange !== "undefined") {
      metric.maxPercentChange = behavior.maxPercentChange;
    }

    if (typeof behavior.minPercentChange !== "undefined") {
      metric.minPercentChange = behavior.minPercentChange;
    }

    if (typeof behavior.minSampleSize !== "undefined") {
      metric.minSampleSize = behavior.minSampleSize;
    }

    if (typeof behavior.riskThresholdDanger !== "undefined") {
      metric.loseRisk = behavior.riskThresholdDanger;
    }

    if (typeof behavior.riskThresholdSuccess !== "undefined") {
      metric.winRisk = behavior.riskThresholdSuccess;
    }
  }

  if (sqlBuilder) {
    metric.queryFormat = "builder";
  } else if (sql) {
    metric.queryFormat = "sql";
  }

  // Conditions
  if (mixpanel?.conditions) {
    metric.conditions = mixpanel.conditions.map(
      ({ operator, property, value }) => ({
        column: property,
        operator: operator as Operator,
        value: value,
      }),
    );
  } else if (sqlBuilder?.conditions) {
    metric.conditions = sqlBuilder.conditions as Condition[];
  }

  if (sqlBuilder) {
    if (typeof sqlBuilder.tableName !== "undefined") {
      metric.table = sqlBuilder.tableName;
    }
    if (typeof sqlBuilder.timestampColumnName !== "undefined") {
      metric.timestampColumn = sqlBuilder.timestampColumnName;
    }
    if (typeof sqlBuilder.valueColumnName !== "undefined") {
      metric.column = sqlBuilder.valueColumnName;
    }
    if (typeof sqlBuilder.identifierTypeColumns !== "undefined") {
      metric.userIdColumns = (sqlBuilder?.identifierTypeColumns || []).reduce<
        Record<string, string>
      >((acc, { columnName, identifierType }) => {
        acc[columnName] = identifierType;
        return acc;
      }, {});
    }
  }

  if (sql) {
    if (typeof sql.userAggregationSQL !== "undefined") {
      metric.aggregation = sql.userAggregationSQL;
    }
    if (typeof sql.denominatorMetricId !== "undefined") {
      metric.denominator = sql.denominatorMetricId;
    }
    if (typeof sql.identifierTypes !== "undefined") {
      metric.userIdTypes = sql.identifierTypes;
    }
    if (typeof sql.conversionSQL !== "undefined") {
      metric.sql = sql.conversionSQL;
    }
  }

  if (mixpanel) {
    if (typeof mixpanel.userAggregation !== "undefined") {
      metric.aggregation = mixpanel.userAggregation;
    }
    if (typeof mixpanel.eventName !== "undefined") {
      metric.table = mixpanel.eventName;
    }
    if (typeof mixpanel.eventValue !== "undefined") {
      metric.column = mixpanel.eventValue;
    }
  }

  if (managedBy !== undefined) {
    metric.managedBy = managedBy;
  }

  return metric;
}

export function toMetricApiInterface(
  organization: OrganizationInterface,
  metric: MetricInterface,
  datasource: DataSourceInterface | null,
): ApiMetric {
  const metricDefaults = organization.settings?.metricDefaults;

  const obj: ApiMetric = {
    id: metric.id,
    managedBy: metric.managedBy || "",
    name: metric.name,
    description: metric.description || "",
    dateCreated: metric.dateCreated?.toISOString() || "",
    dateUpdated: metric.dateUpdated?.toISOString() || "",
    archived: metric.status === "archived",
    datasourceId: datasource?.id || "",
    owner: metric.owner || "",
    projects: metric.projects || [],
    tags: metric.tags || [],
    type: metric.type,
    behavior: {
      goal: metric.inverse ? "decrease" : "increase",
      cappingSettings: metric.cappingSettings
        ? {
            ...metric.cappingSettings,
            type: metric.cappingSettings.type || "none",
          }
        : {
            type: DEFAULT_METRIC_CAPPING || "none",
            value: DEFAULT_METRIC_CAPPING_VALUE,
          },
      minPercentChange:
        metric.minPercentChange ?? metricDefaults?.minPercentageChange ?? 0.005,
      maxPercentChange:
        metric.maxPercentChange ?? metricDefaults?.maxPercentageChange ?? 0.5,
      minSampleSize:
        metric.minSampleSize ?? metricDefaults?.minimumSampleSize ?? 150,
      targetMDE: metric.targetMDE ?? metricDefaults?.targetMDE ?? 0.1,
      riskThresholdDanger: metric.loseRisk ?? 0.0125,
      riskThresholdSuccess: metric.winRisk ?? 0.0025,
      windowSettings: metric.windowSettings
        ? {
            ...metric.windowSettings,
            type: metric.windowSettings.type || "none",
          }
        : metricDefaults?.windowSettings
          ? {
              ...metricDefaults.windowSettings,
              type: metricDefaults.windowSettings.type || "none",
            }
          : {
              type: DEFAULT_METRIC_WINDOW || "none",
              delayValue: metric.earlyStart
                ? -0.5
                : DEFAULT_METRIC_WINDOW_DELAY_HOURS,
              delayUnit: "hours",
              windowValue: DEFAULT_CONVERSION_WINDOW_HOURS,
              windowUnit: "hours",
            },
    },
  };

  if (datasource) {
    if (datasource.type === "mixpanel") {
      obj.mixpanel = {
        eventName: metric.table || "",
        eventValue: metric.column || "",
        userAggregation: metric.aggregation || "sum(values)",
        conditions: (metric.conditions || []).map((c) => ({
          property: c.column,
          operator: c.operator,
          value: c.value,
        })),
      };
    } else if (datasource.type !== "google_analytics") {
      const identifierTypes = metric.userIdTypes ?? ["user_id"];
      obj.sql = {
        identifierTypes,
        // TODO: if builder mode is selected, use that to generate the SQL here
        conversionSQL: metric.sql || "",
        userAggregationSQL: metric.aggregation || "SUM(value)",
        denominatorMetricId: metric.denominator || "",
      };

      if (metric.queryFormat === "builder") {
        obj.sqlBuilder = {
          identifierTypeColumns: identifierTypes.map((t) => ({
            identifierType: t,
            columnName: metric.userIdColumns?.[t] || t,
          })),
          tableName: metric.table || "",
          valueColumnName: metric.column || "",
          timestampColumnName: metric.timestampColumn || "timestamp",
          conditions: metric.conditions || [],
        };
      }
    }
  }

  return obj;
}

export const toNamespaceRange = (
  raw: number[] | undefined,
): [number, number] => [raw?.[0] ?? 0, raw?.[1] ?? 1];
/**
 * Converts the OpenAPI POST /experiment payload to a {@link ExperimentInterface}
 * @param payload
 * @param organization
 * @param datasource
 * @param userId
 */
export function postExperimentApiPayloadToInterface(
  payload: z.infer<typeof postExperimentValidator.bodySchema>,
  organization: OrganizationInterface,
  datasource: DataSourceInterface | null,
): Omit<ExperimentInterface, "dateCreated" | "dateUpdated" | "id"> {
  const phases: ExperimentPhase[] = payload.phases?.map((p) => {
    const conditionRes = validateCondition(p.condition);
    if (!conditionRes.success) {
      throw new Error(`Invalid targeting condition: ${conditionRes.error}`);
    }
    p.prerequisites?.forEach((prerequisite) => {
      const conditionRes = validateCondition(prerequisite.condition);
      if (!conditionRes.success) {
        throw new Error(
          `Invalid prerequisite condition: ${conditionRes.error}`,
        );
      }
    });

    return {
      ...p,
      dateStarted: new Date(p.dateStarted),
      dateEnded: p.dateEnded ? new Date(p.dateEnded) : undefined,
      reason: p.reason || "",
      coverage: p.coverage != null ? p.coverage : 1,
      condition: p.condition || "{}",
      prerequisites: p.prerequisites || [],
      savedGroups: (p.savedGroupTargeting || []).map((s) => ({
        match: s.matchType,
        ids: s.savedGroups,
      })),
      namespace: {
        name: p.namespace?.namespaceId || "",
        range: toNamespaceRange(p.namespace?.range),
        enabled: p.namespace?.enabled != null ? p.namespace.enabled : false,
      },
      variationWeights:
        p.variationWeights ||
        payload.variations.map(() => 1 / payload.variations.length),
    };
  }) || [
    {
      coverage: 1,
      dateStarted: new Date(),
      name: "Main",
      reason: "",
      variationWeights: payload.variations.map(
        () => 1 / payload.variations.length,
      ),
      condition: "",
      savedGroups: [],
      namespace: {
        enabled: false,
        name: "",
        range: [0, 1],
      },
    },
  ];

  const obj: Omit<ExperimentInterface, "dateCreated" | "dateUpdated" | "id"> = {
    organization: organization.id,
    datasource: datasource?.id ?? "",
    archived: payload.archived ?? false,
    hashAttribute: payload.hashAttribute ?? "",
    fallbackAttribute: payload.fallbackAttribute || "",
    hashVersion: payload.hashVersion ?? 2,
    disableStickyBucketing: payload.disableStickyBucketing ?? false,
    ...(payload.bucketVersion !== undefined
      ? { bucketVersion: payload.bucketVersion }
      : {}),
    ...(payload.minBucketVersion !== undefined
      ? { minBucketVersion: payload.minBucketVersion }
      : {}),
    autoSnapshots: true,
    project: payload.project,
    owner: payload.owner || "",
    trackingKey: payload.trackingKey || "",
    exposureQueryId:
      payload.assignmentQueryId ||
      datasource?.settings.queries?.exposure?.[0]?.id ||
      "",
    name: payload.name || "",
    type: payload.type || "standard",
    phases,
    tags: payload.tags || [],
    description: payload.description || "",
    hypothesis: payload.hypothesis || "",
    goalMetrics: payload.metrics || [],
    secondaryMetrics: payload.secondaryMetrics || [],
    guardrailMetrics: payload.guardrailMetrics || [],
    activationMetric: payload.activationMetric || "",
    metricOverrides: [],
    decisionFrameworkSettings: {},
    segment: payload.segmentId || "",
    queryFilter: payload.queryFilter || "",
    skipPartialData: payload.inProgressConversions === "strict",
    attributionModel: payload.attributionModel || "firstExposure",
    ...(payload.statsEngine ? { statsEngine: payload.statsEngine } : {}),
    variations:
      payload.variations.map((v) => ({
        ...v,
        id: generateVariationId(),
        screenshots: v.screenshots || [],
      })) || [],
    // Legacy field, no longer used when creating experiments
    implementation: "code",
    status: payload.status || "draft",
    analysis: "",
    releasedVariationId: payload.releasedVariationId || "",
    excludeFromPayload: !!payload.excludeFromPayload,
    autoAssign: false,
    previewURL: "",
    targetURLRegex: "",
    ideaSource: "",
    sequentialTestingEnabled:
      payload.sequentialTestingEnabled ??
      !!organization?.settings?.sequentialTestingEnabled,
    sequentialTestingTuningParameter:
      payload.sequentialTestingTuningParameter ??
      organization?.settings?.sequentialTestingTuningParameter ??
      DEFAULT_SEQUENTIAL_TESTING_TUNING_PARAMETER,
    regressionAdjustmentEnabled:
      payload.regressionAdjustmentEnabled ??
      !!organization?.settings?.regressionAdjustmentEnabled,
    shareLevel: payload.shareLevel,
    pinnedMetricSlices: payload.pinnedMetricSlices || [],
    customMetricSlices: payload.customMetricSlices || [],
  };

  const { settings } = getScopedSettings({
    organization,
  });

  if (payload.type === "multi-armed-bandit") {
    Object.assign(
      obj,
      resetExperimentBanditSettings({
        experiment: obj as unknown as ExperimentInterface,
        settings,
      }),
    );
  }

  return obj;
}

/**
 * Converts the OpenAPI POST /experiment/:id payload to a {@link ExperimentInterface}
 * @param payload
 * @param organization
 * @param datasource
 * @param userId
 */
export function updateExperimentApiPayloadToInterface(
  payload: z.infer<typeof updateExperimentValidator.bodySchema>,
  experiment: ExperimentInterface,
  metricMap: Map<string, ExperimentMetricInterface>,
  organization: OrganizationInterface,
): Partial<ExperimentInterface> {
  const {
    trackingKey,
    project,
    owner,
    datasourceId,
    assignmentQueryId,
    hashAttribute,
    hashVersion,
    disableStickyBucketing,
    bucketVersion,
    minBucketVersion,
    name,
    type,
    tags,
    description,
    hypothesis,
    metrics,
    guardrailMetrics,
    activationMetric,
    segmentId,
    queryFilter,
    archived,
    status,
    phases,
    variations,
    releasedVariationId,
    excludeFromPayload,
    inProgressConversions,
    attributionModel,
    statsEngine,
    regressionAdjustmentEnabled,
    sequentialTestingEnabled,
    sequentialTestingTuningParameter,
    secondaryMetrics,
    shareLevel,
    pinnedMetricSlices,
    customMetricSlices,
  } = payload;
  let changes: ExperimentInterface = {
    ...(trackingKey ? { trackingKey } : {}),
    ...(project !== undefined ? { project } : {}),
    ...(owner !== undefined ? { owner } : {}),
    ...(datasourceId ? { datasource: datasourceId } : {}),
    ...(assignmentQueryId ? { assignmentQueryId } : {}),
    ...(hashAttribute ? { hashAttribute } : {}),
    ...(hashVersion ? { hashVersion } : {}),
    ...(disableStickyBucketing !== undefined ? { disableStickyBucketing } : {}),
    ...(bucketVersion !== undefined ? { bucketVersion } : {}),
    ...(minBucketVersion !== undefined ? { minBucketVersion } : {}),
    ...(name ? { name } : {}),
    ...(type ? { type } : {}),
    ...(tags ? { tags } : {}),
    ...(description !== undefined ? { description } : {}),
    ...(hypothesis !== undefined ? { hypothesis } : {}),
    ...(metrics ? { goalMetrics: metrics } : {}),
    ...(guardrailMetrics ? { guardrailMetrics } : {}),
    ...(secondaryMetrics ? { secondaryMetrics } : {}),
    ...(activationMetric ? { activationMetric } : {}),
    ...(segmentId ? { segment: segmentId } : {}),
    ...(queryFilter !== undefined ? { queryFilter } : {}),
    ...(archived !== undefined ? { archived } : {}),
    ...(status ? { status } : {}),
    ...(releasedVariationId !== undefined ? { releasedVariationId } : {}),
    ...(excludeFromPayload !== undefined ? { excludeFromPayload } : {}),
    ...(inProgressConversions !== undefined
      ? { skipPartialData: inProgressConversions === "strict" }
      : {}),
    ...(attributionModel !== undefined ? { attributionModel } : {}),
    ...(statsEngine !== undefined ? { statsEngine } : {}),
    ...(regressionAdjustmentEnabled !== undefined
      ? { regressionAdjustmentEnabled }
      : {}),
    ...(sequentialTestingEnabled !== undefined
      ? { sequentialTestingEnabled }
      : {}),
    ...(sequentialTestingTuningParameter !== undefined
      ? { sequentialTestingTuningParameter }
      : {}),
    ...(variations
      ? {
          variations: variations?.map((v) => ({
            id: generateVariationId(),
            screenshots: [],
            ...v,
          })),
        }
      : {}),
    ...(phases
      ? {
          phases: phases.map((p) => {
            const conditionRes = validateCondition(p.condition);
            if (!conditionRes.success) {
              throw new Error(
                `Invalid targeting condition: ${conditionRes.error}`,
              );
            }
            p.prerequisites?.forEach((prerequisite) => {
              const conditionRes = validateCondition(prerequisite.condition);
              if (!conditionRes.success) {
                throw new Error(
                  `Invalid prerequisite condition: ${conditionRes.error}`,
                );
              }
            });

            return {
              ...p,
              dateStarted: new Date(p.dateStarted),
              dateEnded: p.dateEnded ? new Date(p.dateEnded) : undefined,
              reason: p.reason || "",
              coverage: p.coverage != null ? p.coverage : 1,
              condition: p.condition || "{}",
              prerequisites: p.prerequisites || [],
              savedGroups: (p.savedGroupTargeting || []).map((s) => ({
                match: s.matchType,
                ids: s.savedGroups,
              })),
              namespace: {
                name: p.namespace?.namespaceId || "",
                range: toNamespaceRange(p.namespace?.range),
                enabled:
                  p.namespace?.enabled != null ? p.namespace.enabled : false,
              },
              variationWeights:
                p.variationWeights ||
                (payload.variations || experiment.variations)?.map(
                  (_v, _i, arr) => 1 / arr.length,
                ),
            };
          }),
        }
      : {}),
    ...(shareLevel !== undefined ? { shareLevel } : {}),
    ...(pinnedMetricSlices !== undefined ? { pinnedMetricSlices } : {}),
    ...(customMetricSlices !== undefined ? { customMetricSlices } : {}),
    dateUpdated: new Date(),
  } as ExperimentInterface;

  const { settings } = getScopedSettings({
    organization,
  });

  // Clean up some vars for bandits, but only if safe to do so...
  // If it's a draft, hasn't been run as a bandit before, and is/will be a MAB:
  if (
    experiment.status === "draft" &&
    experiment.banditStage === undefined &&
    ((changes.type === undefined && experiment.type === "multi-armed-bandit") ||
      changes.type === "multi-armed-bandit")
  ) {
    changes = resetExperimentBanditSettings({
      experiment,
      metricMap,
      changes,
      settings,
    }) as ExperimentInterface;
  }
  // If it's already a bandit and..
  if (experiment.type === "multi-armed-bandit") {
    // ...the schedule has changed, recompute next run
    if (
      changes.banditScheduleUnit !== undefined ||
      changes.banditScheduleValue !== undefined ||
      changes.banditBurnInUnit !== undefined ||
      changes.banditBurnInValue !== undefined
    ) {
      changes.nextSnapshotAttempt = determineNextBanditSchedule({
        ...experiment,
        ...changes,
      } as ExperimentInterface);
    }
  }

  return changes;
}

export async function getSettingsForSnapshotMetrics(
  context: ReqContext | ApiReqContext,
  experiment: ExperimentInterface,
): Promise<{
  regressionAdjustmentEnabled: boolean;
  settingsForSnapshotMetrics: MetricSnapshotSettings[];
}> {
  let regressionAdjustmentEnabled = false;
  const settingsForSnapshotMetrics: MetricSnapshotSettings[] = [];

  const metricMap = await getMetricMap(context);

  const allExperimentMetricIds = getAllMetricIdsFromExperiment(
    experiment,
    false,
  );
  const allExperimentMetrics = allExperimentMetricIds
    .map((id) => metricMap.get(id))
    .filter(isDefined);

<<<<<<< HEAD
  // Expand dimension metrics for fact metrics with enableMetricDimensions
  const expandedMetrics: ExperimentMetricInterface[] = [];
  for (const metric of allExperimentMetrics) {
    if (!metric) continue;

    // Add the original metric
    expandedMetrics.push(metric);

    // If this is a fact metric with dimension analysis enabled, expand it
    if (isFactMetric(metric) && metric.enableMetricDimensions) {
      const factTable = factTableMap.get(metric.numerator.factTableId);
      if (factTable) {
        const dimensionMetrics = createDimensionMetrics({
          parentMetric: metric,
          factTable,
          includeOther: true,
        });

        dimensionMetrics.forEach((dimensionMetric) => {
          const expandedMetric: ExperimentMetricInterface = {
            ...metric,
            id: dimensionMetric.id,
            name: dimensionMetric.name,
            description: dimensionMetric.description,
          };
          expandedMetrics.push(expandedMetric);
          metricMap.set(expandedMetric.id, expandedMetric);
        });
      }
    }
    // if this is a fact metric with funnel type, expand it
    if (isFactMetric(metric) && metric.metricType === "funnel") {
      const funnelMetrics = createFunnelMetrics({
        parentMetric: metric,
      });
      funnelMetrics.forEach((funnelMetric) => {
        const expandedMetric: ExperimentMetricInterface = {
          ...metric,
          id: funnelMetric.id,
          name: funnelMetric.name,
          description: funnelMetric.description,
        };
        expandedMetrics.push(expandedMetric);
        metricMap.set(expandedMetric.id, expandedMetric);
      });
    }
  }

  const denominatorMetrics = expandedMetrics
=======
  const denominatorMetrics = allExperimentMetrics
>>>>>>> 79c539e8
    .filter((m) => m && !isFactMetric(m) && m.denominator)
    .map((m: ExperimentMetricInterface) =>
      metricMap.get(m.denominator as string),
    )
    .filter(Boolean) as MetricInterface[];

  for (const metric of allExperimentMetrics) {
    if (!metric) continue;
    const { metricSnapshotSettings } = getMetricSnapshotSettings({
      metric: metric,
      denominatorMetrics: denominatorMetrics,
      experimentRegressionAdjustmentEnabled:
        experiment.regressionAdjustmentEnabled ??
        DEFAULT_REGRESSION_ADJUSTMENT_ENABLED,
      organizationSettings: context.org.settings,
      metricOverrides: experiment.metricOverrides,
    });
    if (metricSnapshotSettings.regressionAdjustmentEnabled) {
      regressionAdjustmentEnabled = true;
    }
    settingsForSnapshotMetrics.push(metricSnapshotSettings);
  }
  if (!experiment.regressionAdjustmentEnabled) {
    regressionAdjustmentEnabled = false;
  }
  return { regressionAdjustmentEnabled, settingsForSnapshotMetrics };
}

export function visualChangesetsHaveChanges({
  oldVisualChangeset,
  newVisualChangeset,
}: {
  oldVisualChangeset: VisualChangesetInterface;
  newVisualChangeset: VisualChangesetInterface;
}): boolean {
  // If there are visual change differences
  const oldVisualChanges = oldVisualChangeset.visualChanges.map(
    ({ css, js, domMutations }) => ({ css, js, domMutations }),
  );
  const newVisualChanges = newVisualChangeset.visualChanges.map(
    ({ css, js, domMutations }) => ({ css, js, domMutations }),
  );
  if (!isEqual(oldVisualChanges, newVisualChanges)) {
    return true;
  }

  // If there are URL targeting differences
  if (
    !isEqual(oldVisualChangeset.urlPatterns, newVisualChangeset.urlPatterns)
  ) {
    return true;
  }

  // Otherwise, there are no meaningful changes
  return false;
}

export async function getLinkedFeatureInfo(
  context: ReqContext,
  experiment: ExperimentInterface,
) {
  const linkedFeatures = experiment.linkedFeatures || [];
  if (!linkedFeatures.length) return [];

  const features = await getFeaturesByIds(context, linkedFeatures);

  const revisionsByFeatureId = await getFeatureRevisionsByFeatureIds(
    context,
    context.org.id,
    linkedFeatures,
  );

  const environments = getEnvironmentIdsFromOrg(context.org);

  const filter = (rule: FeatureRule) =>
    rule.type === "experiment-ref" && rule.experimentId === experiment.id;

  const linkedFeatureInfo = features.map((feature) => {
    const revisions = revisionsByFeatureId[feature.id] || [];

    // Get all published revisions from most recent to oldest
    const liveMatches = getMatchingRules(feature, filter, environments);

    const draftMatches =
      revisions
        .filter((r) => DRAFT_REVISION_STATUSES.includes(r.status))
        .map((r) => getMatchingRules(feature, filter, environments, r))
        .filter((matches) => matches.length > 0)[0] || [];

    const lockedMatches =
      revisions
        .filter(
          (r) => r.status === "published" && r.version !== feature.version,
        )
        .sort((a, b) => b.version - a.version)
        .map((r) => getMatchingRules(feature, filter, environments, r))
        .filter((matches) => matches.length > 0)[0] || [];

    let state: LinkedFeatureState = "discarded";
    let matches: MatchingRule[] = [];
    if (liveMatches.length > 0) {
      state = "live";
      matches = liveMatches;
    } else if (draftMatches.length > 0) {
      state = "draft";
      matches = draftMatches;
    } else if (lockedMatches.length > 0) {
      state = "locked";
      matches = lockedMatches;
    }

    const uniqueValues: Set<string> = new Set(
      matches.map((m) =>
        JSON.stringify(
          (m.rule as ExperimentRefRule).variations.sort((a, b) =>
            b.variationId.localeCompare(a.variationId),
          ),
        ),
      ),
    );

    const environmentStates: Record<string, LinkedFeatureEnvState> = {};
    environments.forEach((env) => (environmentStates[env] = "missing"));
    matches.forEach((match) => {
      if (!match.environmentEnabled) {
        environmentStates[match.environmentId] = "disabled-env";
      } else if (
        match.rule.enabled === false &&
        environmentStates[match.environmentId] !== "active"
      ) {
        environmentStates[match.environmentId] = "disabled-rule";
      } else if (match.rule.enabled !== false) {
        environmentStates[match.environmentId] = "active";
      }
    });

    const info: LinkedFeatureInfo = {
      feature,
      state,
      environmentStates,
      values: (matches[0]?.rule as ExperimentRefRule)?.variations || [],
      valuesFrom: matches[0]?.environmentId || "",
      rulesAbove: matches.some((m) => m.i > 0),
      inconsistentValues: uniqueValues.size > 1,
    };

    return info;
  });

  return linkedFeatureInfo;
}

export async function getChangesToStartExperiment(
  context: ReqContext,
  experiment: ExperimentInterface,
) {
  const phases = [...experiment.phases];
  const lastIndex = phases.length - 1;

  const changes: Changeset = {};

  // If the experiment doesn't have any results yet, reset the phase start date to now
  if (!experiment.analysisSummary?.snapshotId) {
    phases[lastIndex] = {
      ...phases[lastIndex],
      dateStarted: new Date(),
    };
    changes.phases = phases;
  }

  // Bandit-specific changes
  if (experiment.type === "multi-armed-bandit") {
    const { settings } = getScopedSettings({
      organization: context.org,
      experiment,
    });

    // Multiple events (not just the seed 0th event) means this bandit phase was already running somehow.
    // If multiple events, don't flush.
    const preserveExistingBanditEvents =
      (phases[lastIndex]?.banditEvents?.length ?? 0) > 1;
    Object.assign(
      changes,
      resetExperimentBanditSettings({
        experiment,
        changes,
        settings,
        preserveExistingBanditEvents,
      }),
    );

    // validate datasources
    let datasource: DataSourceInterface | null = null;
    if (!experiment.datasource) {
      throw new Error("Missing datasource");
    }
    datasource = await getDataSourceById(context, experiment.datasource);
    if (!datasource) {
      throw new Error("Invalid datasource: " + experiment.datasource);
    }

    // validate goal metric
    if (!experiment?.goalMetrics?.[0]) {
      throw new Error("Missing goal metric");
    }

    const metric = await getExperimentMetricById(
      context,
      experiment.goalMetrics[0],
    );
    if (!metric) {
      throw new Error("Invalid metric: " + experiment.goalMetrics[0]);
    }
    if (metric.cappingSettings.type === "percentile") {
      throw new Error("Goal metric must not use percentile capping");
    }
  }

  changes.status = "running";

  return changes;
}

export async function getExperimentAnalysisSummary({
  context,
  experiment,
  experimentSnapshot,
}: {
  context: ReqContext;
  experiment: ExperimentInterface;
  experimentSnapshot: ExperimentSnapshotInterface;
}): Promise<ExperimentAnalysisSummary> {
  const analysisSummary: ExperimentAnalysisSummary = {
    snapshotId: experimentSnapshot.id,
    precomputedDimensions: experimentSnapshot.settings.dimensions.map(
      (d) => d.id,
    ),
  };

  const overallTraffic = experimentSnapshot.health?.traffic?.overall;
  const snapshotHealthPower = experimentSnapshot.health?.power;

  const standardSnapshot =
    experimentSnapshot.type === "standard" &&
    experimentSnapshot.analyses?.[0]?.results?.length === 1;
  const totalUsers =
    (overallTraffic?.variationUnits.length
      ? overallTraffic.variationUnits.reduce((acc, a) => acc + a, 0)
      : standardSnapshot
        ? // fall back to first result for standard snapshots if overall traffic
          // is missing
          experimentSnapshot?.analyses?.[0]?.results?.[0]?.variations?.reduce(
            (acc, a) => acc + a.users,
            0,
          )
        : null) ?? null;

  const srm = getSRMValue(experiment.type ?? "standard", experimentSnapshot);

  if (srm !== undefined) {
    analysisSummary.health = {
      srm,
      multipleExposures: experimentSnapshot.multipleExposures,
      totalUsers,
    };

    if (snapshotHealthPower?.type === "error") {
      const errorMessage = snapshotHealthPower.metricVariationPowerResults.find(
        (r) => r.errorMessage !== undefined,
      )?.errorMessage;

      analysisSummary.health.power = {
        type: "error",
        errorMessage:
          errorMessage ?? "An error occurred while calculating power",
      };
    } else if (snapshotHealthPower?.type === "success") {
      analysisSummary.health.power = {
        type: "success",
        isLowPowered: snapshotHealthPower.isLowPowered,
        additionalDaysNeeded: snapshotHealthPower.additionalDaysNeeded,
      };
    }
  }

  const relativeAnalysis = experimentSnapshot.analyses.find(
    (v) => v.settings.differenceType === "relative",
  );

  // by default, we compute experiment results status on relative analysis
  if (relativeAnalysis) {
    const overallResults = relativeAnalysis.results?.[0];
    // redundant check for dimension
    if (overallResults && overallResults.name === "") {
      const resultsStatus = await computeResultsStatus({
        context,
        analysis: relativeAnalysis,
        experiment,
      });

      if (resultsStatus) {
        analysisSummary.resultsStatus = resultsStatus;
      }
    }
  }

  return analysisSummary;
}

export async function updateExperimentAnalysisSummary({
  context,
  experiment,
  experimentSnapshot,
}: {
  context: ReqContext;
  experiment: ExperimentInterface;
  experimentSnapshot: ExperimentSnapshotInterface;
}): Promise<ExperimentInterface> {
  const analysisSummary = await getExperimentAnalysisSummary({
    context,
    experiment,
    experimentSnapshot,
  });

  return updateExperiment({
    context,
    experiment,
    changes: {
      analysisSummary,
    },
  });
}

function getVariationId(
  experiment: ExperimentInterface | SafeRolloutInterface,
  i: number,
): string {
  if ("variations" in experiment) {
    return experiment.variations?.[i]?.id;
  }
  return i + "";
}

export async function computeResultsStatus({
  context,
  analysis,
  experiment,
}: {
  context: ReqContext;
  analysis: ExperimentSnapshotAnalysis | SafeRolloutSnapshotAnalysis;
  experiment: ExperimentInterface | SafeRolloutInterface;
}): Promise<ExperimentAnalysisSummaryResultsStatus | undefined> {
  const statsEngine = analysis.settings.statsEngine;
  const pValueCorrection = getPValueCorrectionForOrg(context);
  const { ciUpper, ciLower } = getConfidenceLevelsForOrg(context);
  const metricDefaults = getMetricDefaultsForOrg(context);
  const pValueThreshold = getPValueThresholdForOrg(context);
  const metricMap = await getMetricMap(context);
  const metricGroups = await context.models.metricGroups.getAll();

  const expandedGoalMetrics =
    "goalMetrics" in experiment
      ? expandMetricGroups(experiment.goalMetrics, metricGroups)
      : [];
  const expandedGuardrailMetrics =
    "guardrailMetrics" in experiment
      ? expandMetricGroups(experiment.guardrailMetrics, metricGroups)
      : expandMetricGroups(experiment.guardrailMetricIds, metricGroups);

  const results = cloneDeep(analysis.results);

  // modifies results in place
  setAdjustedPValuesOnResults(results, expandedGoalMetrics, pValueCorrection);
  setAdjustedCIs(results, pValueThreshold);

  const variations = results[0]?.variations;
  if (!variations || !variations.length) {
    return;
  }

  const variationStatuses: ExperimentAnalysisSummaryVariationStatus[] = [];
  const baselineVariation = variations[0];

  for (let i = 1; i < variations.length; i++) {
    // try to get id from experiment object
    const variationId = getVariationId(experiment, i);
    const currentVariation = variations[i];
    const variationStatus: ExperimentAnalysisSummaryVariationStatus = {
      variationId,
      goalMetrics: {},
      guardrailMetrics: {},
    };
    for (const m in currentVariation.metrics) {
      const goalMetric = expandedGoalMetrics.includes(m);
      const guardrailMetric = expandedGuardrailMetrics.includes(m);
      if (goalMetric || guardrailMetric) {
        const baselineMetric = baselineVariation.metrics?.[m];
        const currentMetric = currentVariation.metrics?.[m];
        if (!currentMetric || !baselineMetric) continue;
        const metric = metricMap.get(m);
        if (!metric) continue;
        const resultsStatus = getMetricResultStatus({
          metric,
          metricDefaults,
          baseline: baselineMetric,
          stats: currentMetric,
          ciLower,
          ciUpper,
          pValueThreshold,
          statsEngine: statsEngine,
          differenceType:
            "differenceType" in analysis.settings
              ? analysis.settings.differenceType
              : "relative",
        });

        if (goalMetric) {
          const metricStatus: GoalMetricResult = {
            status: "neutral",
            superStatSigStatus: "neutral",
          };
          if (resultsStatus.resultsStatus === "won") {
            metricStatus.status = "won";
          } else if (resultsStatus.resultsStatus === "lost") {
            metricStatus.status = "lost";
          }

          if (resultsStatus.clearSignalResultsStatus === "won") {
            metricStatus.superStatSigStatus = "won";
          } else if (resultsStatus.resultsStatus === "lost") {
            metricStatus.superStatSigStatus = "lost";
          }
          if (!variationStatus.goalMetrics) {
            variationStatus.goalMetrics = {};
          }
          variationStatus.goalMetrics[metric.id] = metricStatus;
        }

        if (guardrailMetric) {
          if (!variationStatus.guardrailMetrics) {
            variationStatus.guardrailMetrics = {};
          }
          if (resultsStatus.guardrailSafeStatus) {
            variationStatus.guardrailMetrics[metric.id] = {
              status: "safe",
            };
          } else {
            variationStatus.guardrailMetrics[metric.id] = {
              status:
                resultsStatus.resultsStatus === "lost" ? "lost" : "neutral",
            };
          }
        }
      }
    }
    variationStatuses.push(variationStatus);
  }

  return {
    variations: variationStatuses,
    settings: {
      sequentialTesting: analysis.settings.sequentialTesting ?? false,
    },
  };
}

export async function validateExperimentData(
  context: ReqContext,
  data: Partial<ExperimentInterfaceStringDates>,
): Promise<{ metricIds: string[]; datasource: DataSourceInterface | null }> {
  let datasource: DataSourceInterface | null = null;
  if (data.datasource) {
    datasource = await getDataSourceById(context, data.datasource);
    if (!datasource) {
      throw new Error("Invalid datasource: " + data.datasource);
    }
  }

  // Validate that specified metrics exist and belong to the organization
  const metricIds = getAllMetricIdsFromExperiment(data);
  if (metricIds.length) {
    const map = await getMetricMap(context);
    for (let i = 0; i < metricIds.length; i++) {
      const metric = map.get(metricIds[i]);
      if (metric) {
        // Make sure it is tied to the same datasource as the experiment
        if (data.datasource && metric.datasource !== data.datasource) {
          throw new Error(
            "Metrics must be tied to the same datasource as the experiment: " +
              metricIds[i],
          );
        }
      } else {
        // check to see if this metric is actually a metric group
        const metricGroup = await context.models.metricGroups.getById(
          metricIds[i],
        );
        if (metricGroup) {
          // Make sure it is tied to the same datasource as the experiment
          if (data.datasource && metricGroup.datasource !== data.datasource) {
            throw new Error(
              "Metric group must be tied to the same datasource as the experiment: " +
                metricIds[i],
            );
          }
        } else {
          // new metric that's not recognized...
          throw new Error("Unknown metric: " + metricIds[i]);
        }
      }
    }
  }

  return { metricIds, datasource };
}

// To be run after creating the main/standard snapshot. Re-uses some of the variables for efficiency
export async function updateExperimentDashboards({
  context,
  experiment,
  mainSnapshot,
  statsEngine,
  regressionAdjustmentEnabled,
  settingsForSnapshotMetrics,
  metricMap,
  factTableMap,
}: {
  context: ReqContext | ApiReqContext;
  experiment: ExperimentInterface;
  mainSnapshot: ExperimentSnapshotInterface;
  statsEngine: StatsEngine;
  regressionAdjustmentEnabled: boolean;
  settingsForSnapshotMetrics: MetricSnapshotSettings[];
  metricMap: Map<string, ExperimentMetricInterface>;
  factTableMap: FactTableMap;
}) {
  const associatedDashboards = await context.models.dashboards.findByExperiment(
    experiment.id,
    {
      enableAutoUpdates: true,
    },
  );

  // Can group and dedupe across dashboards because they won't be modified directly here, instead
  // the snapshot model will update the blocks' snapshotId field after completion
  const allBlocks = associatedDashboards.flatMap((dash) => dash.blocks);
  // Note: blocks for other experiments won't be updated during this flow.
  // Expected behavior is that dashboards tied to experiments don't include references to other experiments
  const blocksWithSnapshots = allBlocks
    .filter((block) => blockHasFieldOfType(block, "snapshotId", isString))
    .filter((block) => block.experimentId === experiment.id);
  const blocksNeedingSnapshot = blocksWithSnapshots.filter(
    (block) =>
      block.snapshotId.length > 0 &&
      !snapshotSatisfiesBlock(mainSnapshot, block),
  );
  const previousSnapshotIds = [
    ...new Set(blocksNeedingSnapshot.map((block) => block.snapshotId)),
  ];
  const previousSnapshots = await findSnapshotsByIds(
    context,
    previousSnapshotIds,
  );
  const previousSnapshotMap = new Map(
    previousSnapshots.map((snap) => [snap.id, snap]),
  );

  const snapshotAndAnalysisSettingPairs = blocksNeedingSnapshot.map<
    [BlockSnapshotSettings, ExperimentSnapshotAnalysisSettings]
  >((block) => {
    const blockSnapshot = previousSnapshotMap.get(block.snapshotId);
    if (!blockSnapshot)
      throw new Error(
        "Error updating dashboard results, could not find snapshot",
      );
    if (!blockSnapshot.analyses[0])
      throw new Error(
        "Error updating dashboard results, referenced snapshot missing analysis",
      );
    const defaultAnalysis = blockSnapshot.analyses[0];
    return [
      getBlockSnapshotSettings(block),
      getBlockAnalysisSettings(
        block,
        (getBlockSnapshotAnalysis(blockSnapshot, block) ?? defaultAnalysis)
          .settings,
      ),
    ];
  });

  const uniqueSnapshotSettings = uniqWith<BlockSnapshotSettings>(
    snapshotAndAnalysisSettingPairs.map(
      ([snapshotSettings]) => snapshotSettings,
    ),
    isEqual,
  );

  for (const snapshotSettings of uniqueSnapshotSettings) {
    const additionalAnalysisSettings =
      uniqWith<ExperimentSnapshotAnalysisSettings>(
        snapshotAndAnalysisSettingPairs
          .filter(([targetSettings]) =>
            isEqual(snapshotSettings, targetSettings),
          )
          .map(([_, analysisSettings]) => analysisSettings),
        isEqual,
      );

    const analysisSettings = getDefaultExperimentAnalysisSettings(
      statsEngine,
      experiment,
      context.org,
      regressionAdjustmentEnabled,
      snapshotSettings.dimensionId,
    );

    const queryRunner = await createSnapshot({
      experiment,
      context,
      phaseIndex: experiment.phases.length - 1,
      defaultAnalysisSettings: analysisSettings,
      additionalAnalysisSettings: getAdditionalExperimentAnalysisSettings(
        analysisSettings,
      ).concat(additionalAnalysisSettings),
      settingsForSnapshotMetrics: settingsForSnapshotMetrics || [],
      metricMap,
      factTableMap,
      useCache: true,
      type: "exploratory",
      triggeredBy: "update-dashboards",
    });
    await queryRunner.waitForResults();
  }

  const blocksWithSavedQueries = allBlocks.filter((block) =>
    blockHasFieldOfType(block, "savedQueryId", isString),
  );

  const savedQueries = await context.models.savedQueries.getByIds(
    blocksWithSavedQueries.map(({ savedQueryId }) => savedQueryId),
  );
  const datasourceIds: string[] = [
    ...new Set<string>(savedQueries.map(({ datasourceId }) => datasourceId)),
  ];
  const datasources = await getDataSourcesByIds(context, datasourceIds);
  const datasourceMap = new Map(datasources.map((ds) => [ds.id, ds]));
  await Promise.all(
    savedQueries.map(async (savedQuery) => {
      const savedQueryDataSource = datasourceMap.get(savedQuery.datasourceId);
      if (savedQueryDataSource) {
        await executeAndSaveQuery(context, savedQuery, savedQueryDataSource);
      }
    }),
  );
}<|MERGE_RESOLUTION|>--- conflicted
+++ resolved
@@ -43,7 +43,6 @@
   parseSliceMetricId,
   setAdjustedCIs,
   setAdjustedPValuesOnResults,
-  createFunnelMetrics,
   parseFunnelMetricId,
 } from "shared/experiments";
 import { hoursBetween } from "shared/dates";
@@ -212,17 +211,10 @@
   context: Context,
   metricId: string,
 ): Promise<ExperimentMetricInterface | null> {
-<<<<<<< HEAD
-  // Handle dimension metric IDs by extracting the parent metric ID
-  const dimensionInfo = parseDimensionMetricId(metricId);
-  let actualMetricId = dimensionInfo.isDimensionMetric
-    ? dimensionInfo.parentMetricId
-=======
   // Handle slice metric IDs by extracting the base metric ID
   const sliceInfo = parseSliceMetricId(metricId);
-  const actualMetricId = sliceInfo.isSliceMetric
+  let actualMetricId = sliceInfo.isSliceMetric
     ? sliceInfo.baseMetricId
->>>>>>> 79c539e8
     : metricId;
 
   // dimension and funnel are mutually exclusive, so we can just
@@ -230,7 +222,7 @@
   // Handle funnel metric IDs by extracting the parent metric ID
   const funnelInfo = parseFunnelMetricId(metricId);
   actualMetricId = funnelInfo.isFunnelStepMetric
-    ? funnelInfo.parentMetricId
+    ? funnelInfo.baseMetricId
     : actualMetricId;
 
   if (isFactMetricId(actualMetricId)) {
@@ -2963,59 +2955,7 @@
     .map((id) => metricMap.get(id))
     .filter(isDefined);
 
-<<<<<<< HEAD
-  // Expand dimension metrics for fact metrics with enableMetricDimensions
-  const expandedMetrics: ExperimentMetricInterface[] = [];
-  for (const metric of allExperimentMetrics) {
-    if (!metric) continue;
-
-    // Add the original metric
-    expandedMetrics.push(metric);
-
-    // If this is a fact metric with dimension analysis enabled, expand it
-    if (isFactMetric(metric) && metric.enableMetricDimensions) {
-      const factTable = factTableMap.get(metric.numerator.factTableId);
-      if (factTable) {
-        const dimensionMetrics = createDimensionMetrics({
-          parentMetric: metric,
-          factTable,
-          includeOther: true,
-        });
-
-        dimensionMetrics.forEach((dimensionMetric) => {
-          const expandedMetric: ExperimentMetricInterface = {
-            ...metric,
-            id: dimensionMetric.id,
-            name: dimensionMetric.name,
-            description: dimensionMetric.description,
-          };
-          expandedMetrics.push(expandedMetric);
-          metricMap.set(expandedMetric.id, expandedMetric);
-        });
-      }
-    }
-    // if this is a fact metric with funnel type, expand it
-    if (isFactMetric(metric) && metric.metricType === "funnel") {
-      const funnelMetrics = createFunnelMetrics({
-        parentMetric: metric,
-      });
-      funnelMetrics.forEach((funnelMetric) => {
-        const expandedMetric: ExperimentMetricInterface = {
-          ...metric,
-          id: funnelMetric.id,
-          name: funnelMetric.name,
-          description: funnelMetric.description,
-        };
-        expandedMetrics.push(expandedMetric);
-        metricMap.set(expandedMetric.id, expandedMetric);
-      });
-    }
-  }
-
-  const denominatorMetrics = expandedMetrics
-=======
   const denominatorMetrics = allExperimentMetrics
->>>>>>> 79c539e8
     .filter((m) => m && !isFactMetric(m) && m.denominator)
     .map((m: ExperimentMetricInterface) =>
       metricMap.get(m.denominator as string),
