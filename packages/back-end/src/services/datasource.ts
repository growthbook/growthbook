import { AES, enc } from "crypto-js";
import { ENCRYPTION_KEY } from "../util/secrets";
import GoogleAnalytics from "../integrations/GoogleAnalytics";
import Athena from "../integrations/Athena";
import Presto from "../integrations/Presto";
import Databricks from "../integrations/Databricks";
import Redshift from "../integrations/Redshift";
import Snowflake from "../integrations/Snowflake";
import Postgres from "../integrations/Postgres";
import {
  InformationSchema,
  SourceIntegrationInterface,
  TestQueryRow,
} from "../types/Integration";
import BigQuery from "../integrations/BigQuery";
import ClickHouse from "../integrations/ClickHouse";
import Mixpanel from "../integrations/Mixpanel";
import {
  DataSourceInterface,
  DataSourceParams,
  DataSourceSettings,
  DataSourceType,
} from "../../types/datasource";
import Mysql from "../integrations/Mysql";
import Mssql from "../integrations/Mssql";
import {
  createInformationSchema,
  updateInformationSchemaById,
} from "../models/InformationSchemaModel";
import { updateDataSource } from "../models/DataSourceModel";

export function decryptDataSourceParams<T = DataSourceParams>(
  encrypted: string
): T {
  return JSON.parse(AES.decrypt(encrypted, ENCRYPTION_KEY).toString(enc.Utf8));
}

export function encryptParams(params: DataSourceParams): string {
  return AES.encrypt(JSON.stringify(params), ENCRYPTION_KEY).toString();
}

export function getNonSensitiveParams(integration: SourceIntegrationInterface) {
  const ret = { ...integration.params };
  integration.getSensitiveParamKeys().forEach((k) => {
    if (ret[k]) {
      ret[k] = "";
    }
  });
  return ret;
}

export function mergeParams(
  integration: SourceIntegrationInterface,
  newParams: Partial<DataSourceParams>
) {
  const secretKeys = integration.getSensitiveParamKeys();
  Object.keys(newParams).forEach((k: keyof DataSourceParams) => {
    // If a secret value is left empty, keep the original value
    if (secretKeys.includes(k) && !newParams[k]) return;
    integration.params[k] = newParams[k];
  });
}

function getIntegrationObj(
  type: DataSourceType,
  params: string,
  settings: DataSourceSettings
): SourceIntegrationInterface {
  switch (type) {
    case "athena":
      return new Athena(params, settings);
    case "redshift":
      return new Redshift(params, settings);
    case "google_analytics":
      return new GoogleAnalytics(params, settings);
    case "snowflake":
      return new Snowflake(params, settings);
    case "postgres":
      return new Postgres(params, settings);
    case "mysql":
      return new Mysql(params, settings);
    case "mssql":
      return new Mssql(params, settings);
    case "bigquery":
      return new BigQuery(params, settings);
    case "clickhouse":
      return new ClickHouse(params, settings);
    case "mixpanel":
      return new Mixpanel(params, settings ?? {});
    case "presto":
      return new Presto(params, settings);
    case "databricks":
      return new Databricks(params, settings);
  }
}

export function getSourceIntegrationObject(datasource: DataSourceInterface) {
  const { type, params, settings } = datasource;

  const obj = getIntegrationObj(type, params, settings);

  // Sanity check, this should never happen
  if (!obj) {
    throw new Error("Unknown data source type: " + type);
  }

  obj.organization = datasource.organization;
  obj.datasource = datasource.id;

  return obj;
}

export async function fetchTableData(
  databaseName: string,
  tableSchema: string,
  tableName: string,
  datasource: DataSourceInterface
): Promise<unknown[] | null> {
  const integration = getSourceIntegrationObject(datasource);

  const tableData = await integration.getTableData(
    databaseName,
    tableSchema,
    tableName
  );

  return tableData;
}

export async function generateInformationSchema(
  datasource: DataSourceInterface
): Promise<InformationSchema[]> {
  const integration = getSourceIntegrationObject(datasource);

  if (!integration.getInformationSchema) {
    throw new Error("Information schema not supported for this data source");
  }

  return await integration.getInformationSchema();
}

export async function testDataSourceConnection(
  datasource: DataSourceInterface
) {
  const integration = getSourceIntegrationObject(datasource);
  await integration.testConnection();
}

export async function testQuery(
  datasource: DataSourceInterface,
  query: string
): Promise<{
  results?: TestQueryRow[];
  duration?: number;
  error?: string;
  sql?: string;
}> {
  const integration = getSourceIntegrationObject(datasource);

  // The Mixpanel integration does not support test queries
  if (!integration.getTestQuery || !integration.runTestQuery) {
    throw new Error("Unable to test query.");
  }

  const sql = integration.getTestQuery(query);
  try {
    const { results, duration } = await integration.runTestQuery(sql);
    return {
      results,
      duration,
      sql,
    };
  } catch (e) {
    return {
      error: e.message,
      sql,
    };
  }
}

export async function initializeDatasourceInformationSchema(
  datasource: DataSourceInterface,
  organization: string
<<<<<<< HEAD
): Promise<string> {
  await updateDataSource(datasource.id, organization, {
    settings: {
      ...datasource.settings,
      informationSchema: {
        id: undefined,
        status: "generating",
        error: undefined,
      },
    },
  });

  const informationSchema = await generateInformationSchema(datasource);

  const informationSchemaId = await createInformationSchema(
    informationSchema,
=======
): Promise<void> {
  // Create an empty informationSchema
  const informationSchema = await createInformationSchema(
    [],
>>>>>>> 0a260d06
    organization,
    datasource.id
  );

  // Update the datasource with the informationSchemaId
  await updateDataSource(datasource.id, organization, {
    settings: {
      ...datasource.settings,
      informationSchemaId: informationSchema.id,
    },
  });

<<<<<<< HEAD
  return informationSchemaId;
=======
  // Update the empty informationSchema record with the actual informationSchema
  await updateInformationSchemaById(organization, informationSchema.id, {
    ...informationSchema,
    databases: await generateInformationSchema(datasource),
    status: "COMPLETE",
  });
>>>>>>> 0a260d06
}<|MERGE_RESOLUTION|>--- conflicted
+++ resolved
@@ -181,29 +181,10 @@
 export async function initializeDatasourceInformationSchema(
   datasource: DataSourceInterface,
   organization: string
-<<<<<<< HEAD
 ): Promise<string> {
-  await updateDataSource(datasource.id, organization, {
-    settings: {
-      ...datasource.settings,
-      informationSchema: {
-        id: undefined,
-        status: "generating",
-        error: undefined,
-      },
-    },
-  });
-
-  const informationSchema = await generateInformationSchema(datasource);
-
-  const informationSchemaId = await createInformationSchema(
-    informationSchema,
-=======
-): Promise<void> {
   // Create an empty informationSchema
   const informationSchema = await createInformationSchema(
     [],
->>>>>>> 0a260d06
     organization,
     datasource.id
   );
@@ -216,14 +197,12 @@
     },
   });
 
-<<<<<<< HEAD
-  return informationSchemaId;
-=======
   // Update the empty informationSchema record with the actual informationSchema
   await updateInformationSchemaById(organization, informationSchema.id, {
     ...informationSchema,
     databases: await generateInformationSchema(datasource),
     status: "COMPLETE",
   });
->>>>>>> 0a260d06
+
+  return informationSchema.id;
 }