import { AES, enc } from "crypto-js";
import { isReadOnlySQL } from "shared/sql";
import { ENCRYPTION_KEY } from "back-end/src/util/secrets";
import GoogleAnalytics from "back-end/src/integrations/GoogleAnalytics";
import Athena from "back-end/src/integrations/Athena";
import Presto from "back-end/src/integrations/Presto";
import Databricks from "back-end/src/integrations/Databricks";
import Redshift from "back-end/src/integrations/Redshift";
import Snowflake from "back-end/src/integrations/Snowflake";
import Postgres from "back-end/src/integrations/Postgres";
import Vertica from "back-end/src/integrations/Vertica";
import BigQuery from "back-end/src/integrations/BigQuery";
import ClickHouse from "back-end/src/integrations/ClickHouse";
import Mixpanel from "back-end/src/integrations/Mixpanel";
import {
  SourceIntegrationInterface,
  TestQueryRow,
  UserExperimentExposuresQueryResponseRows,
} from "back-end/src/types/Integration";
import {
  DataSourceInterface,
  DataSourceParams,
  ExposureQuery,
} from "back-end/types/datasource";
import Mysql from "back-end/src/integrations/Mysql";
import Mssql from "back-end/src/integrations/Mssql";
import { getDataSourceById } from "back-end/src/models/DataSourceModel";
import { TemplateVariables } from "back-end/types/sql";
import { ReqContext } from "back-end/types/organization";
import { ApiReqContext } from "back-end/types/api";
import { QueryStatistics } from "back-end/types/query";

export function decryptDataSourceParams<T = DataSourceParams>(
  encrypted: string,
): T {
  return JSON.parse(AES.decrypt(encrypted, ENCRYPTION_KEY).toString(enc.Utf8));
}

export function encryptParams(params: DataSourceParams): string {
  return AES.encrypt(JSON.stringify(params), ENCRYPTION_KEY).toString();
}

export function getNonSensitiveParams(integration: SourceIntegrationInterface) {
  const ret = { ...integration.params };
  integration.getSensitiveParamKeys().forEach((k) => {
    if (ret[k]) {
      ret[k] = "";
    }
  });
  return ret;
}

export function mergeParams(
  integration: SourceIntegrationInterface,
  newParams: Partial<DataSourceParams>,
) {
  const secretKeys = integration.getSensitiveParamKeys();
  Object.keys(newParams).forEach((k: keyof DataSourceParams) => {
    // If a secret value is left empty, keep the original value
    if (secretKeys.includes(k) && !newParams[k]) return;
    integration.params[k] = newParams[k];
  });
}

function getIntegrationObj(
  context: ReqContext,
  datasource: DataSourceInterface,
): SourceIntegrationInterface {
  switch (datasource.type) {
    case "growthbook_clickhouse":
      return new ClickHouse(context, datasource);
    case "athena":
      return new Athena(context, datasource);
    case "redshift":
      return new Redshift(context, datasource);
    case "google_analytics":
      return new GoogleAnalytics(context, datasource);
    case "snowflake":
      return new Snowflake(context, datasource);
    case "postgres":
      return new Postgres(context, datasource);
    case "vertica":
      return new Vertica(context, datasource);
    case "mysql":
      return new Mysql(context, datasource);
    case "mssql":
      return new Mssql(context, datasource);
    case "bigquery":
      return new BigQuery(context, datasource);
    case "clickhouse":
      return new ClickHouse(context, datasource);
    case "mixpanel":
      return new Mixpanel(context, datasource);
    case "presto":
      return new Presto(context, datasource);
    case "databricks":
      return new Databricks(context, datasource);
  }
}

export async function getIntegrationFromDatasourceId(
  context: ReqContext | ApiReqContext,
  id: string,
  throwOnDecryptionError: boolean = false,
) {
  const datasource = await getDataSourceById(context, id);
  if (!datasource) {
    throw new Error("Could not load data source");
  }
  return getSourceIntegrationObject(
    context,
    datasource,
    throwOnDecryptionError,
  );
}

export function getSourceIntegrationObject(
  context: ReqContext | ApiReqContext,
  datasource: DataSourceInterface,
  throwOnDecryptionError: boolean = false,
) {
  const obj = getIntegrationObj(context, datasource);

  // Sanity check, this should never happen
  if (!obj) {
    throw new Error("Unknown data source type: " + datasource.type);
  }

  if (throwOnDecryptionError && obj.decryptionError) {
    throw new Error(
      "Could not decrypt data source credentials. View the data source settings for more info.",
    );
  }

  return obj;
}

export async function testDataSourceConnection(
  context: ReqContext,
  datasource: DataSourceInterface,
) {
  const integration = getSourceIntegrationObject(context, datasource);
  await integration.testConnection();
}

export async function runFreeFormQuery(
  context: ReqContext,
  datasource: DataSourceInterface,
  query: string,
  limit?: number,
): Promise<{
  results?: TestQueryRow[];
  duration?: number;
  error?: string;
  sql?: string;
  limit?: number;
}> {
  if (!context.permissions.canRunSqlExplorerQueries(datasource)) {
    throw new Error("Permission denied");
  }

  if (!isReadOnlySQL(query)) {
    throw new Error("Only SELECT queries are allowed.");
  }

  const integration = getSourceIntegrationObject(context, datasource);

  // The Mixpanel integration does not support test queries
  if (!integration.getFreeFormQuery || !integration.runTestQuery) {
    throw new Error("Unable to test query.");
  }

  const sql = integration.getFreeFormQuery(query, limit);
  try {
    const { results, duration } = await integration.runTestQuery(sql, [
      "timestamp",
    ]);
    return {
      results,
      duration,
      sql,
    };
  } catch (e) {
    return {
      error: e.message,
      sql,
    };
  }
}

<<<<<<< HEAD
// // Validates that the query is valid and returns the required columns
// // without scanning any data.
// export async function validateQueryWithLimitZero(
//   context: ReqContext,
//   datasource: DataSourceInterface,
//   query: string,
//   requiredColumns: string[],
//   templateVariables?: TemplateVariables,
// ): Promise<{
//   isValid: boolean;
//   sql: string;
//   duration?: number;
//   error?: string;
// }> {
//   if (!context.permissions.canRunTestQueries(datasource)) {
//     throw new Error("Permission denied");
//   }

//   const integration = getSourceIntegrationObject(context, datasource);
//   if (!integration.getTestQuery || !integration.validateQueryColumns) {
//     throw new Error("Unable to test query.");
//   }

//   const sql = integration.getTestQuery({
//     query,
//     templateVariables,
//     testDays: context.org.settings?.testQueryDays,
//   });

//   try {
//     const { isValid, duration, error } = await integration.validateQueryColumns(
//       sql,
//       requiredColumns,
//     );
//     return {
//       isValid,
//       sql,
//       duration,
//       error,
//     };
//   } catch (e) {
//     return {
//       isValid: false,
//       error: e.message,
//       sql,
//     };
//   }
// }
=======
export async function runUserExposureQuery(
  context: ReqContext,
  datasource: DataSourceInterface,
  unitId: string,
  userIdType: string,
  lookbackDays: number,
): Promise<{
  rows?: UserExperimentExposuresQueryResponseRows;
  statistics?: QueryStatistics;
  error?: string;
  sql?: string;
}> {
  if (!context.permissions.canRunExperimentQueries(datasource)) {
    throw new Error("Permission denied");
  }

  const integration = getSourceIntegrationObject(context, datasource);

  // The Mixpanel and GA integrations do not support user exposures queries
  if (
    !integration.getUserExperimentExposuresQuery ||
    !integration.runUserExperimentExposuresQuery
  ) {
    throw new Error("Unable to run user exposures query.");
  }

  const sql = integration.getUserExperimentExposuresQuery({
    unitId,
    userIdType,
    lookbackDays,
  });

  try {
    const { rows, statistics } =
      await integration.runUserExperimentExposuresQuery(sql);
    return {
      rows,
      statistics,
      sql,
    };
  } catch (e) {
    return {
      error: e.message,
      sql,
    };
  }
}
>>>>>>> 14abe97c

export async function testQuery(
  context: ReqContext,
  datasource: DataSourceInterface,
  query: string,
  templateVariables?: TemplateVariables,
  limit?: number,
): Promise<{
  results?: TestQueryRow[];
  duration?: number;
  error?: string;
  sql?: string;
}> {
  if (!context.permissions.canRunTestQueries(datasource)) {
    throw new Error("Permission denied");
  }

  const integration = getSourceIntegrationObject(context, datasource);

  // The Mixpanel integration does not support test queries
  if (!integration.getTestQuery || !integration.runTestQuery) {
    throw new Error("Unable to test query.");
  }

  const sql = integration.getTestQuery({
    query,
    templateVariables,
    testDays: context.org.settings?.testQueryDays,
    limit,
  });
  try {
    const { results, duration } = await integration.runTestQuery(sql, [
      "timestamp",
    ]);
    return {
      results,
      duration,
      sql,
    };
  } catch (e) {
    return {
      error: e.message,
      sql,
    };
  }
}

// Return any errors that result when running the query otherwise return undefined
export async function testQueryValidity(
  integration: SourceIntegrationInterface,
  query: ExposureQuery,
  testDays?: number,
): Promise<string | undefined> {
  // The Mixpanel integration does not support test queries
  if (!integration.getTestValidityQuery || !integration.runTestQuery) {
    return undefined;
  }

  const requiredColumns = new Set([
    "experiment_id",
    "variation_id",
    "timestamp",
    query.userIdType,
    ...query.dimensions,
    ...(query.hasNameCol ? ["experiment_name", "variation_name"] : []),
  ]);

  const sql = integration.getTestValidityQuery(query.query, testDays);
  try {
    const results = await integration.runTestQuery(sql);
    if (results.results.length === 0) {
      return "No rows returned";
    }
    const columns = new Set(Object.keys(results.results[0]));

    const missingColumns: string[] = [];
    for (const col of requiredColumns) {
      if (!columns.has(col)) {
        missingColumns.push(col);
      }
    }

    if (missingColumns.length > 0) {
      return `Missing required columns in response: ${missingColumns.join(
        ", ",
      )}`;
    }

    return undefined;
  } catch (e) {
    return e.message;
  }
}<|MERGE_RESOLUTION|>--- conflicted
+++ resolved
@@ -188,56 +188,6 @@
   }
 }
 
-<<<<<<< HEAD
-// // Validates that the query is valid and returns the required columns
-// // without scanning any data.
-// export async function validateQueryWithLimitZero(
-//   context: ReqContext,
-//   datasource: DataSourceInterface,
-//   query: string,
-//   requiredColumns: string[],
-//   templateVariables?: TemplateVariables,
-// ): Promise<{
-//   isValid: boolean;
-//   sql: string;
-//   duration?: number;
-//   error?: string;
-// }> {
-//   if (!context.permissions.canRunTestQueries(datasource)) {
-//     throw new Error("Permission denied");
-//   }
-
-//   const integration = getSourceIntegrationObject(context, datasource);
-//   if (!integration.getTestQuery || !integration.validateQueryColumns) {
-//     throw new Error("Unable to test query.");
-//   }
-
-//   const sql = integration.getTestQuery({
-//     query,
-//     templateVariables,
-//     testDays: context.org.settings?.testQueryDays,
-//   });
-
-//   try {
-//     const { isValid, duration, error } = await integration.validateQueryColumns(
-//       sql,
-//       requiredColumns,
-//     );
-//     return {
-//       isValid,
-//       sql,
-//       duration,
-//       error,
-//     };
-//   } catch (e) {
-//     return {
-//       isValid: false,
-//       error: e.message,
-//       sql,
-//     };
-//   }
-// }
-=======
 export async function runUserExposureQuery(
   context: ReqContext,
   datasource: DataSourceInterface,
@@ -285,7 +235,6 @@
     };
   }
 }
->>>>>>> 14abe97c
 
 export async function testQuery(
   context: ReqContext,
