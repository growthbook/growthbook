--- conflicted
+++ resolved
@@ -135,34 +135,6 @@
     this.initModels();
   }
 
-<<<<<<< HEAD
-=======
-  // Check permissions
-  public hasPermission(
-    permission: Permission,
-    project?: string | (string | undefined)[] | undefined,
-    envs?: string[] | Set<string>
-  ) {
-    return userHasPermission(
-      this.userPermissions,
-      permission,
-      project,
-      envs ? [...envs] : undefined
-    );
-  }
-
-  // Helper if you want to throw an error if the user does not have permission
-  public requirePermission(
-    permission: Permission,
-    project?: string | (string | undefined)[] | undefined,
-    envs?: string[] | Set<string>
-  ) {
-    if (!this.hasPermission(permission, project, envs)) {
-      throw new Error("You do not have permission to complete that action.");
-    }
-  }
-
->>>>>>> be3b4e36
   public hasPremiumFeature(feature: CommercialFeature) {
     return orgHasPremiumFeature(this.org, feature);
   }
