--- conflicted
+++ resolved
@@ -36,11 +36,8 @@
 import { MetricGroupModel } from "back-end/src/models/MetricGroupModel";
 import { PopulationDataModel } from "back-end/src/models/PopulationDataModel";
 import { ExperimentTemplatesModel } from "back-end/src/models/ExperimentTemplateModel";
-<<<<<<< HEAD
 import { SafeRolloutSnapshotModel } from "back-end/src/models/SafeRolloutSnapshotModel";
-=======
 import { DecisionCriteriaModel } from "back-end/src/enterprise/models/DecisionCriteriaModel";
->>>>>>> ef6c810e
 import { MetricTimeSeriesModel } from "back-end/src/models/MetricTimeSeriesModel";
 import { getExperimentMetricsByIds } from "./experiments";
 
@@ -62,11 +59,8 @@
     metricGroups: MetricGroupModel;
     segments: SegmentModel;
     experimentTemplates: ExperimentTemplatesModel;
-<<<<<<< HEAD
     safeRolloutSnapshots: SafeRolloutSnapshotModel;
-=======
     decisionCriteria: DecisionCriteriaModel;
->>>>>>> ef6c810e
     metricTimeSeries: MetricTimeSeriesModel;
   };
   private initModels() {
@@ -80,11 +74,8 @@
       metricGroups: new MetricGroupModel(this),
       segments: new SegmentModel(this),
       experimentTemplates: new ExperimentTemplatesModel(this),
-<<<<<<< HEAD
       safeRolloutSnapshots: new SafeRolloutSnapshotModel(this),
-=======
       decisionCriteria: new DecisionCriteriaModel(this),
->>>>>>> ef6c810e
       metricTimeSeries: new MetricTimeSeriesModel(this),
     };
   }
