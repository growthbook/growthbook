--- conflicted
+++ resolved
@@ -37,20 +37,14 @@
   // Models
   public models!: {
     factMetrics: FactMetricModel;
-<<<<<<< HEAD
     projects: ProjectModel;
-=======
     urlRedirects: UrlRedirectModel;
->>>>>>> d0046e7c
   };
   private initModels() {
     this.models = {
       factMetrics: new FactMetricModel(this),
-<<<<<<< HEAD
       projects: new ProjectModel(this),
-=======
       urlRedirects: new UrlRedirectModel(this),
->>>>>>> d0046e7c
     };
   }
 
