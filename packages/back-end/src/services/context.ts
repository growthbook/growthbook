--- conflicted
+++ resolved
@@ -74,11 +74,8 @@
     decisionCriteria: DecisionCriteriaModel;
     metricTimeSeries: MetricTimeSeriesModel;
     webhookSecrets: WebhookSecretDataModel;
-<<<<<<< HEAD
     holdout: HoldoutModel;
-=======
     dashboards: DashboardModel;
->>>>>>> 60194a89
   };
   private initModels() {
     this.models = {
@@ -98,11 +95,8 @@
       decisionCriteria: new DecisionCriteriaModel(this),
       metricTimeSeries: new MetricTimeSeriesModel(this),
       webhookSecrets: new WebhookSecretDataModel(this),
-<<<<<<< HEAD
       holdout: new HoldoutModel(this),
-=======
       dashboards: new DashboardModel(this),
->>>>>>> 60194a89
     };
   }
 
