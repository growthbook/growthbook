import {
  DEFAULT_METRIC_WINDOW,
  DEFAULT_METRIC_WINDOW_DELAY_HOURS,
  DEFAULT_METRIC_WINDOW_HOURS,
  DEFAULT_P_VALUE_THRESHOLD,
  DEFAULT_PROPER_PRIOR_STDDEV,
  DEFAULT_REGRESSION_ADJUSTMENT_DAYS,
  DEFAULT_REGRESSION_ADJUSTMENT_ENABLED,
  DEFAULT_SEQUENTIAL_TESTING_TUNING_PARAMETER,
} from "shared/constants";
import { isDefined } from "shared/util";
import {
  expandMetricGroups,
  ExperimentMetricInterface,
  getAllMetricIdsFromExperiment,
  getMetricSnapshotSettings,
  isBinomialMetric,
  isFactMetric,
} from "shared/experiments";
import { orgHasPremiumFeature } from "shared/enterprise";
import {
  MetricForSnapshot,
  SafeRolloutSnapshotAnalysisSettings,
  SafeRolloutSnapshotInterface,
  SafeRolloutSnapshotSettings,
} from "back-end/src/validators/safe-rollout";
import {
  ExperimentSnapshotAnalysisSettings,
  ExperimentSnapshotSettings,
  SnapshotTriggeredBy,
} from "back-end/types/experiment-snapshot";
import { ApiReqContext } from "back-end/types/api";
import {
  OrganizationInterface,
  OrganizationSettings,
  ReqContext,
} from "back-end/types/organization";
import { MetricSnapshotSettings } from "back-end/types/report";
import { MetricInterface } from "back-end/types/metric";
import { getMetricMap } from "back-end/src/models/MetricModel";
import { SafeRolloutRule } from "back-end/src/validators/features";
import { DataSourceInterface } from "back-end/types/datasource";
import { MetricPriorSettings } from "back-end/types/fact-table";
import { MetricGroupInterface } from "back-end/types/metric-groups";
import { SafeRolloutResultsQueryRunner } from "back-end/src/queryRunners/SafeRolloutResultsQueryRunner";
import {
  FactTableMap,
  getFactTableMap,
} from "back-end/src/models/FactTableModel";
import { getDataSourceById } from "back-end/src/models/DataSourceModel";
import { CreateProps } from "back-end/src/models/BaseModel";
import { determineNextDate, isJoinableMetric } from "./experiments";
import { getSourceIntegrationObject } from "./datasource";

export function getMetricForSnapshot(
  id: string | null | undefined,
  metricMap: Map<string, ExperimentMetricInterface>,
  settingsForSnapshotMetrics: MetricSnapshotSettings[]
): MetricForSnapshot | null {
  if (!id) return null;
  const metric = metricMap.get(id);
  if (!metric) return null;
  const metricSnapshotSettings = settingsForSnapshotMetrics?.find(
    (s) => s.metric === id
  );
  return {
    id,
    settings: {
      datasource: metric.datasource,
      type: isBinomialMetric(metric) ? "binomial" : "count",
      aggregation: ("aggregation" in metric && metric.aggregation) || undefined,
      cappingSettings: metric.cappingSettings,
      denominator: (!isFactMetric(metric) && metric.denominator) || undefined,
      sql: (!isFactMetric(metric) && metric.sql) || undefined,
      userIdTypes: (!isFactMetric(metric) && metric.userIdTypes) || undefined,
    },
    computedSettings: {
      windowSettings: {
        delayValue:
          metric.windowSettings.delayValue ?? DEFAULT_METRIC_WINDOW_DELAY_HOURS,
        delayUnit: metric.windowSettings.delayUnit ?? "hours",
        type: metric.windowSettings.type ?? DEFAULT_METRIC_WINDOW,
        windowUnit: metric.windowSettings.windowUnit ?? "hours",
        windowValue:
          metric.windowSettings.windowValue ?? DEFAULT_METRIC_WINDOW_HOURS,
      },
      properPrior: false,
      properPriorMean: 0,
      properPriorStdDev: DEFAULT_PROPER_PRIOR_STDDEV,
      regressionAdjustmentDays:
        metricSnapshotSettings?.regressionAdjustmentDays ??
        DEFAULT_REGRESSION_ADJUSTMENT_DAYS,
      regressionAdjustmentEnabled:
        metricSnapshotSettings?.regressionAdjustmentEnabled ?? false,
      regressionAdjustmentAvailable:
        metricSnapshotSettings?.regressionAdjustmentAvailable ?? true,
      regressionAdjustmentReason:
        metricSnapshotSettings?.regressionAdjustmentReason ?? "",
    },
  };
}

export function getAnalysisSettingsFromSafeRolloutArgs(
  args: SafeRolloutSnapshotAnalysisSettings
): ExperimentSnapshotAnalysisSettings {
  return {
    dimensions: args.dimensions,
    statsEngine: "frequentist",
    regressionAdjusted: args.regressionAdjusted,
    pValueCorrection: args.pValueCorrection,
    sequentialTesting: true,
    sequentialTestingTuningParameter: args.sequentialTestingTuningParameter,
    pValueThreshold: args.pValueThreshold,
    differenceType: "absolute",
    baselineVariationIndex: 0,
    numGoalMetrics: 0,
  };
}

export function getSnapshotSettingsFromSafeRolloutArgs(
  args: SafeRolloutSnapshotInterface,
  metricMap: Map<string, ExperimentMetricInterface>
): {
  snapshotSettings: ExperimentSnapshotSettings;
  analysisSettings: ExperimentSnapshotAnalysisSettings;
} {
  const { settings } = args;
  const { metricSettings } = settings;

  const defaultMetricPriorSettings = settings.defaultMetricPriorSettings || {
    override: false,
    proper: false,
    mean: 0,
    stddev: DEFAULT_PROPER_PRIOR_STDDEV,
  };
  const snapshotSettings: ExperimentSnapshotSettings = {
    metricSettings,
    activationMetric: null,
    attributionModel: "firstExposure",
    datasourceId: settings.datasourceId,
    startDate: settings.startDate,
    endDate: settings.endDate || new Date(),
    experimentId: settings.experimentId,
    exposureQueryId: settings.exposureQueryId,
    manual: false,
    segment: "",
    queryFilter: settings.queryFilter || "",
    skipPartialData: false,
    defaultMetricPriorSettings: defaultMetricPriorSettings,
    regressionAdjustmentEnabled: !!settings.regressionAdjustmentEnabled,
    goalMetrics: [],
    secondaryMetrics: [],
    guardrailMetrics: settings.guardrailMetrics,
    dimensions: settings.dimensions ?? [],
    variations: settings.variations.map((v) => ({
      id: v.id,
      weight: v.weight,
    })),
    coverage: settings.coverage,
  };

  const analysisSettings = getAnalysisSettingsFromSafeRolloutArgs(
    args.analyses[0].settings
  );
  return { snapshotSettings, analysisSettings };
}

export async function getSettingsForSnapshotMetrics(
  context: ReqContext | ApiReqContext,
  safeRollout: SafeRolloutRule
): Promise<{
  regressionAdjustmentEnabled: boolean;
  settingsForSnapshotMetrics: MetricSnapshotSettings[];
}> {
  let regressionAdjustmentEnabled = false;
  const settingsForSnapshotMetrics: MetricSnapshotSettings[] = [];

  const metricMap = await getMetricMap(context);

  const allExperimentMetricIds = getAllMetricIdsFromExperiment(
    safeRollout,
    false
  );
  const allExperimentMetrics = allExperimentMetricIds
    .map((id) => metricMap.get(id))
    .filter(isDefined);

  const denominatorMetrics = allExperimentMetrics
    .filter((m) => m && !isFactMetric(m) && m.denominator)
    .map((m: ExperimentMetricInterface) =>
      metricMap.get(m.denominator as string)
    )
    .filter(Boolean) as MetricInterface[];

  for (const metric of allExperimentMetrics) {
    if (!metric) continue;
    const { metricSnapshotSettings } = getMetricSnapshotSettings({
      metric: metric,
      denominatorMetrics: denominatorMetrics,
      experimentRegressionAdjustmentEnabled:
        context.org.settings?.regressionAdjustmentEnabled ??
        DEFAULT_REGRESSION_ADJUSTMENT_ENABLED,
      organizationSettings: context.org.settings,
    });
    if (metricSnapshotSettings.regressionAdjustmentEnabled) {
      regressionAdjustmentEnabled = true;
    }
    settingsForSnapshotMetrics.push(metricSnapshotSettings);
  }

  return { regressionAdjustmentEnabled, settingsForSnapshotMetrics };
}

export function getDefaultExperimentAnalysisSettingsForSafeRollout(
  organization: OrganizationInterface,
  regressionAdjustmentEnabled?: boolean,
  dimension?: string
): ExperimentSnapshotAnalysisSettings {
  const hasRegressionAdjustmentFeature = organization
    ? orgHasPremiumFeature(organization, "regression-adjustment")
    : false;
  const hasSequentialTestingFeature = organization
    ? orgHasPremiumFeature(organization, "sequential-testing")
    : false;
  return {
    statsEngine: "frequentist",
    dimensions: dimension ? [dimension] : [],
    regressionAdjusted:
      hasRegressionAdjustmentFeature &&
      (regressionAdjustmentEnabled !== undefined
        ? regressionAdjustmentEnabled
        : organization.settings?.regressionAdjustmentEnabled ?? false),
    sequentialTesting:
      hasSequentialTestingFeature &&
      !!organization.settings?.sequentialTestingEnabled,
    sequentialTestingTuningParameter:
      organization.settings?.sequentialTestingTuningParameter ??
      DEFAULT_SEQUENTIAL_TESTING_TUNING_PARAMETER,
    baselineVariationIndex: 0,
    differenceType: "absolute",
    pValueThreshold:
      organization.settings?.pValueThreshold ?? DEFAULT_P_VALUE_THRESHOLD,
    numGoalMetrics: 0,
  };
}

function getSnapshotSettings({
  experiment,
  settings,
  orgPriorSettings,
  settingsForSnapshotMetrics,
  metricMap,
  factTableMap,
  metricGroups,
  datasource,
}: {
  experiment: SafeRolloutRule;
  settings: ExperimentSnapshotAnalysisSettings;
  orgPriorSettings: MetricPriorSettings | undefined;
  settingsForSnapshotMetrics: MetricSnapshotSettings[];
  metricMap: Map<string, ExperimentMetricInterface>;
  factTableMap: FactTableMap;
  metricGroups: MetricGroupInterface[];
  datasource?: DataSourceInterface;
}): SafeRolloutSnapshotSettings {
  const defaultPriorSettings = orgPriorSettings ?? {
    override: false,
    proper: false,
    mean: 0,
    stddev: DEFAULT_PROPER_PRIOR_STDDEV,
  };

  const queries = datasource?.settings?.queries?.exposure || [];
  const exposureQuery = queries.find(
    (q) => q.id === experiment.exposureQueryId
  );

  // expand metric groups and scrub unjoinable metrics
  const guardrailMetrics = expandMetricGroups(
    experiment.guardrailMetrics,
    metricGroups
  ).filter((m) =>
    isJoinableMetric({
      metricId: m,
      metricMap,
      factTableMap,
      exposureQuery,
      datasource,
    })
  );

  const metricSettings = expandMetricGroups(
    getAllMetricIdsFromExperiment(experiment),
    metricGroups
  )
    .map((m) => getMetricForSnapshot(m, metricMap, settingsForSnapshotMetrics))
    .filter(isDefined);

  return {
    manual: !experiment.datasource,
    queryFilter: "",
    datasourceId: experiment.datasource || "",
    dimensions: settings.dimensions.map((id) => ({ id })),
    startDate: experiment.startedAt,
    endDate: new Date(),
    experimentId: experiment.trackingKey || experiment.id,
    guardrailMetrics,
    regressionAdjustmentEnabled: !!settings.regressionAdjusted,
    defaultMetricPriorSettings: defaultPriorSettings,
    exposureQueryId: experiment.exposureQueryId,
    metricSettings,
    variations: [
      { id: "0", weight: 0.5 },
      { id: "1", weight: 0.5 },
    ],
    coverage: experiment.coverage,
  };
}

export async function createSnapshot({
  experiment,
  context,
  triggeredBy,
  useCache = false,
  defaultAnalysisSettings,
  settingsForSnapshotMetrics,
  metricMap,
  factTableMap,
}: {
  experiment: SafeRolloutRule;
  context: ReqContext | ApiReqContext;
  triggeredBy: SnapshotTriggeredBy;
  useCache?: boolean;
  defaultAnalysisSettings: ExperimentSnapshotAnalysisSettings;
  settingsForSnapshotMetrics: MetricSnapshotSettings[];
  metricMap: Map<string, ExperimentMetricInterface>;
  factTableMap: FactTableMap;
}): Promise<SafeRolloutResultsQueryRunner> {
  const { org: organization } = context;
  const dimension = defaultAnalysisSettings.dimensions[0] || null;
  const metricGroups = await context.models.metricGroups.getAll();

  const datasource = await getDataSourceById(context, experiment.datasource);
  if (!datasource) {
    throw new Error("Could not load data source");
  }

  const snapshotSettings = getSnapshotSettings({
    experiment,
    orgPriorSettings: organization.settings?.metricDefaults?.priorSettings,
    settings: defaultAnalysisSettings,
    settingsForSnapshotMetrics,
    metricMap,
    factTableMap,
    metricGroups,
    datasource,
  });

  const data: CreateProps<SafeRolloutSnapshotInterface> = {
    featureId: experiment.id, // TODO: replace with actual feature id
    safeRolloutRuleId: experiment.id,
    runStarted: new Date(),
    error: "",
    queries: [],
    dimension: dimension || null,
    settings: snapshotSettings,
    triggeredBy,
    multipleExposures: 0,
    analyses: [
      {
        dateCreated: new Date(),
        results: [],
        settings: defaultAnalysisSettings,
        status: "running",
      },
    ],
    status: "running",
  };

  const nextUpdate = determineNextDate(
    organization.settings?.updateSchedule || null
  );

  // TODO: Update safe rollout rule once we have a helper function to do so
  // await updateExperiment({
  //   context,
  //   experiment,
  //   changes: {
  //     lastSnapshotAttempt: new Date(),
  //     ...(nextUpdate ? { nextSnapshotAttempt: nextUpdate } : {}),
  //     autoSnapshots: nextUpdate !== null,
  //   },
  // });

  const snapshot = await context.models.safeRolloutSnapshots.create(data);

  const integration = getSourceIntegrationObject(context, datasource, true);

  const queryRunner = new SafeRolloutResultsQueryRunner(
    context,
    snapshot,
    integration,
    useCache
  );
  await queryRunner.startAnalysis({
    metricMap,
    factTableMap,
  });

  return queryRunner;
}

export async function createSafeRolloutSnapshot({
  context,
  safeRollout,
  dimension,
  useCache = true,
  triggeredBy,
}: {
  context: ReqContext;
  safeRollout: SafeRolloutRule;
<<<<<<< HEAD
  dimension?: string;
=======
  dimension: string | undefined;
>>>>>>> acffcec1
  useCache?: boolean;
  triggeredBy?: SnapshotTriggeredBy;
}): Promise<{
  snapshot: SafeRolloutSnapshotInterface;
  queryRunner: SafeRolloutResultsQueryRunner;
}> {
  // let project = null;
  // if (projectId) {
  //   project = await context.models.projects.getById(projectId);
  // }

  const { org } = context;
  const orgSettings: OrganizationSettings = org.settings as OrganizationSettings;

  const metricMap = await getMetricMap(context);
  // const metricIds = getAllMetricIdsFromExperiment(safeRollout, false);

  // const allExperimentMetrics = metricIds.map((m) => metricMap.get(m) || null);
  // const denominatorMetricIds = uniq<string>(
  //   allExperimentMetrics
  //     .map((m) => m?.denominator)
  //     .filter((d) => d && typeof d === "string") as string[]
  // );
  // const denominatorMetrics = denominatorMetricIds
  //   .map((m) => metricMap.get(m) || null)
  //   .filter(isDefined) as MetricInterface[];
  const {
    settingsForSnapshotMetrics,
    regressionAdjustmentEnabled,
  } = await getSettingsForSnapshotMetrics(context, safeRollout);

  const analysisSettings = getDefaultExperimentAnalysisSettingsForSafeRollout(
    org,
    regressionAdjustmentEnabled,
    dimension
  );

  const factTableMap = await getFactTableMap(context);

  const queryRunner = await createSnapshot({
    experiment: safeRollout,
    context,
    useCache,
    defaultAnalysisSettings: analysisSettings,
    settingsForSnapshotMetrics,
    metricMap,
    factTableMap,
    triggeredBy: triggeredBy ?? "manual",
  });
  const snapshot = queryRunner.model;

  return { snapshot, queryRunner };
}<|MERGE_RESOLUTION|>--- conflicted
+++ resolved
@@ -38,7 +38,10 @@
 import { MetricSnapshotSettings } from "back-end/types/report";
 import { MetricInterface } from "back-end/types/metric";
 import { getMetricMap } from "back-end/src/models/MetricModel";
-import { SafeRolloutRule } from "back-end/src/validators/features";
+import {
+  FeatureInterface,
+  SafeRolloutRule,
+} from "back-end/src/validators/features";
 import { DataSourceInterface } from "back-end/types/datasource";
 import { MetricPriorSettings } from "back-end/types/fact-table";
 import { MetricGroupInterface } from "back-end/types/metric-groups";
@@ -49,6 +52,7 @@
 } from "back-end/src/models/FactTableModel";
 import { getDataSourceById } from "back-end/src/models/DataSourceModel";
 import { CreateProps } from "back-end/src/models/BaseModel";
+import { updateFeature } from "back-end/src/models/FeatureModel";
 import { determineNextDate, isJoinableMetric } from "./experiments";
 import { getSourceIntegrationObject } from "./datasource";
 
@@ -326,6 +330,7 @@
   settingsForSnapshotMetrics,
   metricMap,
   factTableMap,
+  feature,
 }: {
   experiment: SafeRolloutRule;
   context: ReqContext | ApiReqContext;
@@ -335,6 +340,7 @@
   settingsForSnapshotMetrics: MetricSnapshotSettings[];
   metricMap: Map<string, ExperimentMetricInterface>;
   factTableMap: FactTableMap;
+  feature: FeatureInterface;
 }): Promise<SafeRolloutResultsQueryRunner> {
   const { org: organization } = context;
   const dimension = defaultAnalysisSettings.dimensions[0] || null;
@@ -357,7 +363,7 @@
   });
 
   const data: CreateProps<SafeRolloutSnapshotInterface> = {
-    featureId: experiment.id, // TODO: replace with actual feature id
+    featureId: feature.id, // TODO: replace with actual feature id
     safeRolloutRuleId: experiment.id,
     runStarted: new Date(),
     error: "",
@@ -380,17 +386,16 @@
   const nextUpdate = determineNextDate(
     organization.settings?.updateSchedule || null
   );
-
   // TODO: Update safe rollout rule once we have a helper function to do so
-  // await updateExperiment({
-  //   context,
-  //   experiment,
-  //   changes: {
-  //     lastSnapshotAttempt: new Date(),
-  //     ...(nextUpdate ? { nextSnapshotAttempt: nextUpdate } : {}),
-  //     autoSnapshots: nextUpdate !== null,
-  //   },
-  // });
+  await updateFeature({
+    context,
+    feature,
+    changes: {
+      lastSnapshotAttempt: new Date(),
+      ...(nextUpdate ? { nextSnapshotAttempt: nextUpdate } : {}),
+      autoSnapshots: nextUpdate !== null,
+    },
+  });
 
   const snapshot = await context.models.safeRolloutSnapshots.create(data);
 
@@ -419,11 +424,7 @@
 }: {
   context: ReqContext;
   safeRollout: SafeRolloutRule;
-<<<<<<< HEAD
   dimension?: string;
-=======
-  dimension: string | undefined;
->>>>>>> acffcec1
   useCache?: boolean;
   triggeredBy?: SnapshotTriggeredBy;
 }): Promise<{
