import { NextFunction, Request, Response } from "express";
import { IS_CLOUD, SSO_CONFIG } from "../../util/secrets";
import { AuthRequest } from "../../types/AuthRequest";
import { markUserAsVerified, UserModel } from "../../models/UserModel";
import {
  getOrganizationById,
  getRole,
  validateLoginMethod,
} from "../organizations";
import { Permission } from "../../../types/organization";
import { UserInterface } from "../../../types/user";
import { AuditInterface } from "../../../types/audit";
import { insertAudit } from "../audit";
import { getUserByEmail } from "../users";
import { hasOrganization } from "../../models/OrganizationModel";
import {
  IdTokenCookie,
  AuthChecksCookie,
  RefreshTokenCookie,
  SSOConnectionIdCookie,
} from "../../util/cookie";
import { getPermissionsByRole } from "../../util/organization.util";
import { AuthConnection } from "./AuthConnection";
import { OpenIdAuthConnection } from "./OpenIdAuthConnection";
import { LocalAuthConnection } from "./LocalAuthConnection";

type JWTInfo = {
  email?: string;
  verified?: boolean;
  name?: string;
};

type IdToken = {
  email?: string;
  email_verified?: boolean;
  given_name?: string;
  name?: string;
  sub?: string;
};

export function getAuthConnection(): AuthConnection {
  return usingOpenId() ? new OpenIdAuthConnection() : new LocalAuthConnection();
}

async function getUserFromJWT(token: IdToken): Promise<null | UserInterface> {
  if (!token.email) {
    throw new Error("Id token does not contain email address");
  }
  const user = await getUserByEmail(String(token.email));
  if (!user) return null;
  return user.toJSON();
}
function getInitialDataFromJWT(user: IdToken): JWTInfo {
  return {
    verified: user.email_verified || false,
    email: user.email || "",
    name: user.given_name || user.name || "",
  };
}

export async function processJWT(
  // eslint-disable-next-line
  req: AuthRequest & { user: IdToken },
  res: Response,
  next: NextFunction
) {
  const { email, name, verified } = getInitialDataFromJWT(req.user);

  req.authSubject = req.user.sub || "";
  req.email = email || "";
  req.name = name || "";
  req.verified = verified || false;

  const hasPermission = (
    permission: Permission,
    project?: string,
    envs?: string[]
  ): boolean => {
    if (!req.organization || !req.userId) {
      return false;
    }

    // Get the role based on the project (if specified)
    const projectRole = getRole(req.organization, req.userId, project);

    // Admin role always has permission
    if (req.admin || projectRole.role === "admin") return true;

    const permissions = getPermissionsByRole(
      projectRole.role,
      req.organization
    );

    // Missing permission
    if (!permissions.includes(permission)) {
      return false;
    }

    // If it's an environment-scoped permission and the user's role has limited access
    if (envs && projectRole.limitAccessByEnvironment) {
      for (let i = 0; i < envs.length; i++) {
        if (!projectRole.environments.includes(envs[i])) {
          return false;
        }
      }
    }

    // If it got through all the above checks, the user has permission
    return true;
  };

  // Throw error if permissions don't pass
  req.checkPermissions = (
    permission: Permission,
<<<<<<< HEAD
    project?: string | string[],
    envs?: string[]
  ) => {
    let checkProjects: (string | undefined)[];
    if (Array.isArray(project)) {
      checkProjects = project.length > 0 ? project : [undefined];
    } else {
      checkProjects = [project];
    }
    for (const p in checkProjects) {
      if (!hasPermission(permission, p, envs)) {
        throw new Error("You do not have permission to complete that action.");
      }
=======
    project?: string,
    envs?: string[] | Set<string>
  ) => {
    if (!hasPermission(permission, project, envs ? [...envs] : undefined)) {
      throw new Error("You do not have permission to complete that action.");
>>>>>>> 6b2643af
    }
  };

  const user = await getUserFromJWT(req.user);

  if (user) {
    req.email = user.email;
    req.userId = user.id;
    req.name = user.name;
    req.admin = !!user.admin;

    // If using default Cloud SSO (Auth0), once a user logs in with a verified email address,
    // require all future logins to be verified too.
    // This stops someone from creating an unverified email/password account and gaining access to
    // an account using "Login with Google"
    if (IS_CLOUD && !req.loginMethod?.id && user.verified && !req.verified) {
      return res.status(406).json({
        status: 406,
        message: "You must verify your email address before using GrowthBook",
      });
    }

    if (!user.verified && req.verified) {
      await markUserAsVerified(user.id);
    }

    if (req.headers["x-organization"]) {
      req.organization =
        (await getOrganizationById("" + req.headers["x-organization"])) ||
        undefined;

      if (req.organization) {
        // Make sure member is part of the organization
        if (
          !req.admin &&
          !req.organization.members.filter((m) => m.id === req.userId).length
        ) {
          return res.status(403).json({
            status: 403,
            message: "You do not have access to that organization",
          });
        }

        // Make sure this is a valid login method for the organization
        try {
          validateLoginMethod(req.organization, req);
        } catch (e) {
          return res.status(403).json({
            status: 403,
            message: e.message,
          });
        }
      } else {
        return res.status(404).json({
          status: 404,
          message: "Organization not found",
        });
      }
    }

    req.audit = async (data: Partial<AuditInterface>) => {
      await insertAudit({
        ...data,
        user: {
          id: user.id,
          email: user.email,
          name: user.name,
        },
        organization: req.organization?.id,
        dateCreated: new Date(),
      });
    };
  } else {
    req.audit = async () => {
      throw new Error("No user in request");
    };
  }

  next();
}

export function deleteAuthCookies(req: Request, res: Response) {
  RefreshTokenCookie.setValue("", req, res);
  IdTokenCookie.setValue("", req, res);
  SSOConnectionIdCookie.setValue("", req, res);
  AuthChecksCookie.setValue("", req, res);
}

export function validatePasswordFormat(password?: string): string {
  if (!password) {
    throw new Error("Password cannot be empty");
  }
  if (password.length < 8) {
    throw new Error("Password must be at least 8 characters.");
  }

  return password;
}

async function checkNewInstallation() {
  const doc = await hasOrganization();
  if (doc) {
    return false;
  }

  const doc2 = await UserModel.findOne();
  if (doc2) {
    return false;
  }

  return true;
}

let newInstallationPromise: Promise<boolean>;
export function isNewInstallation() {
  if (!newInstallationPromise) {
    newInstallationPromise = checkNewInstallation();
  }
  return newInstallationPromise;
}
export function markInstalled() {
  newInstallationPromise = new Promise((resolve) => resolve(false));
}

export function usingOpenId() {
  if (IS_CLOUD) return true;
  if (SSO_CONFIG) return true;
  return false;
}<|MERGE_RESOLUTION|>--- conflicted
+++ resolved
@@ -112,9 +112,8 @@
   // Throw error if permissions don't pass
   req.checkPermissions = (
     permission: Permission,
-<<<<<<< HEAD
     project?: string | string[],
-    envs?: string[]
+    envs?: string[] | Set<string>
   ) => {
     let checkProjects: (string | undefined)[];
     if (Array.isArray(project)) {
@@ -123,16 +122,9 @@
       checkProjects = [project];
     }
     for (const p in checkProjects) {
-      if (!hasPermission(permission, p, envs)) {
+      if (!hasPermission(permission, p, envs ? [...envs] : undefined)) {
         throw new Error("You do not have permission to complete that action.");
       }
-=======
-    project?: string,
-    envs?: string[] | Set<string>
-  ) => {
-    if (!hasPermission(permission, project, envs ? [...envs] : undefined)) {
-      throw new Error("You do not have permission to complete that action.");
->>>>>>> 6b2643af
     }
   };
 
