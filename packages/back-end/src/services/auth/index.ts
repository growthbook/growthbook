import { NextFunction, Request, Response } from "express";
import { SSO_CONFIG } from "enterprise";
import { userHasPermission } from "shared/permissions";
import { AuthRequest } from "@back-end/src/types/AuthRequest";
import { markUserAsVerified, UserModel } from "@back-end/src/models/UserModel";
import { hasOrganization } from "@back-end/src/models/OrganizationModel";
import { insertAudit } from "@back-end/src/models/AuditModel";
import { getTeamsForOrganization } from "@back-end/src/models/TeamModel";
import { Permission } from "@back-end/types/organization";
import { UserInterface } from "@back-end/types/user";
import { AuditInterface } from "@back-end/types/audit";
import { IS_CLOUD } from "@back-end/src/util/secrets";
import { getUserByEmail } from "@back-end/src/services/users";
import {
  IdTokenCookie,
  AuthChecksCookie,
  RefreshTokenCookie,
  SSOConnectionIdCookie,
} from "@back-end/src/util/cookie";
import { getUserPermissions } from "@back-end/src/util/organization.util";
import {
  EventAuditUserForResponseLocals,
  EventAuditUserLoggedIn,
<<<<<<< HEAD
} from "@back-end/src/events/event-types";
import {
  getOrganizationById,
  validateLoginMethod,
} from "@back-end/src/services/organizations";
import { initializeLicenseForOrg } from "@back-end/src/services/licenseData";
=======
} from "../../events/event-types";
import { insertAudit } from "../../models/AuditModel";
import { getTeamsForOrganization } from "../../models/TeamModel";
import { initializeLicense } from "../licenseData";
>>>>>>> a49bfb5f
import { AuthConnection } from "./AuthConnection";
import { OpenIdAuthConnection } from "./OpenIdAuthConnection";
import { LocalAuthConnection } from "./LocalAuthConnection";

type JWTInfo = {
  email?: string;
  verified?: boolean;
  name?: string;
};

type IdToken = {
  email?: string;
  email_verified?: boolean;
  given_name?: string;
  name?: string;
  sub?: string;
  iat?: number;
};

export function getAuthConnection(): AuthConnection {
  return usingOpenId() ? new OpenIdAuthConnection() : new LocalAuthConnection();
}

async function getUserFromJWT(token: IdToken): Promise<null | UserInterface> {
  if (!token.email) {
    throw new Error("Id token does not contain email address");
  }
  const user = await getUserByEmail(String(token.email));
  if (!user) return null;

  if (!usingOpenId() && user.minTokenDate && token.iat) {
    if (token.iat < Math.floor(user.minTokenDate.getTime() / 1000)) {
      throw new Error(
        "Your session has been revoked. Please refresh the page and login."
      );
    }
  }

  return user.toJSON<UserInterface>();
}
function getInitialDataFromJWT(user: IdToken): JWTInfo {
  return {
    verified: user.email_verified || false,
    email: user.email || "",
    name: user.given_name || user.name || "",
  };
}

export async function processJWT(
  // eslint-disable-next-line
  req: AuthRequest & { user: IdToken },
  res: Response<unknown, EventAuditUserForResponseLocals>,
  next: NextFunction
): Promise<void> {
  const { email, name, verified } = getInitialDataFromJWT(req.user);

  req.authSubject = req.user.sub || "";
  req.email = email || "";
  req.name = name || "";
  req.verified = verified || false;
  req.teams = [];

  // Throw error if permissions don't pass
  req.checkPermissions = (
    permission: Permission,
    project?: string | string[],
    envs?: string[] | Set<string>
  ) => {
    if (!req.userId || !req.organization) return false;

    const userPermissions = getUserPermissions(
      req.userId,
      req.organization,
      req.teams
    );

    if (
      !userHasPermission(
        req.superAdmin || false,
        userPermissions,
        permission,
        project,
        envs ? [...envs] : undefined
      )
    ) {
      throw new Error("You do not have permission to complete that action.");
    }
  };

  const user = await getUserFromJWT(req.user);

  if (user) {
    req.email = user.email;
    req.userId = user.id;
    req.name = user.name;
    req.superAdmin = !!user.superAdmin;

    // If using default Cloud SSO (Auth0), once a user logs in with a verified email address,
    // require all future logins to be verified too.
    // This stops someone from creating an unverified email/password account and gaining access to
    // an account using "Login with Google"
    if (IS_CLOUD && !req.loginMethod?.id && user.verified && !req.verified) {
      res.status(406).json({
        status: 406,
        message: "You must verify your email address before using GrowthBook",
      });
      return;
    }

    if (!user.verified && req.verified) {
      await markUserAsVerified(user.id);
    }

    if (req.headers["x-organization"]) {
      req.organization =
        (await getOrganizationById("" + req.headers["x-organization"])) ||
        undefined;

      if (req.organization) {
        if (
          !req.superAdmin &&
          !req.organization.members.filter((m) => m.id === req.userId).length
        ) {
          res.status(403).json({
            status: 403,
            message: "You do not have access to that organization",
          });
          return;
        }

        req.teams = await getTeamsForOrganization(req.organization.id);

        // Make sure this is a valid login method for the organization
        try {
          validateLoginMethod(req.organization, req);
        } catch (e) {
          res.status(403).json({
            status: 403,
            message: e.message,
          });
          return;
        }

        // init license for org if it exists
        await initializeLicense(req.organization.licenseKey);
      } else {
        res.status(404).json({
          status: 404,
          message: "Organization not found",
        });
        return;
      }
    }

    const eventAudit: EventAuditUserLoggedIn = {
      type: "dashboard",
      id: user.id,
      email: user.email,
      name: user.name || "",
    };
    res.locals.eventAudit = eventAudit;

    req.audit = async (
      data: Omit<AuditInterface, "user" | "organization" | "dateCreated" | "id">
    ) => {
      await insertAudit({
        ...data,
        user: {
          id: user.id,
          email: user.email,
          name: user.name || "",
        },
        organization: req.organization?.id || "",
        dateCreated: new Date(),
      });
    };
  } else {
    req.audit = async () => {
      throw new Error("No user in request");
    };
  }

  next();
}

export function deleteAuthCookies(req: Request, res: Response) {
  RefreshTokenCookie.setValue("", req, res);
  IdTokenCookie.setValue("", req, res);
  SSOConnectionIdCookie.setValue("", req, res);
  AuthChecksCookie.setValue("", req, res);
}

export function validatePasswordFormat(password?: string): string {
  if (!password) {
    throw new Error("Password cannot be empty");
  }
  if (password.length < 8) {
    throw new Error("Password must be at least 8 characters.");
  }
  if (password.length > 255) {
    throw new Error("Password must be less than 256 characters.");
  }

  return password;
}

async function checkNewInstallation() {
  const doc = await hasOrganization();
  if (doc) {
    return false;
  }

  const doc2 = await UserModel.findOne();
  if (doc2) {
    return false;
  }

  return true;
}

let newInstallationPromise: Promise<boolean>;
export function isNewInstallation() {
  if (!newInstallationPromise) {
    newInstallationPromise = checkNewInstallation();
  }
  return newInstallationPromise;
}
export function markInstalled() {
  newInstallationPromise = new Promise((resolve) => resolve(false));
}

export function usingOpenId() {
  if (IS_CLOUD) return true;
  if (SSO_CONFIG) return true;
  return false;
}<|MERGE_RESOLUTION|>--- conflicted
+++ resolved
@@ -1,15 +1,15 @@
 import { NextFunction, Request, Response } from "express";
 import { SSO_CONFIG } from "enterprise";
 import { userHasPermission } from "shared/permissions";
-import { AuthRequest } from "@back-end/src/types/AuthRequest";
 import { markUserAsVerified, UserModel } from "@back-end/src/models/UserModel";
 import { hasOrganization } from "@back-end/src/models/OrganizationModel";
 import { insertAudit } from "@back-end/src/models/AuditModel";
 import { getTeamsForOrganization } from "@back-end/src/models/TeamModel";
+import { IS_CLOUD } from "@back-end/src/util/secrets";
+import { AuthRequest } from "@back-end/src/types/AuthRequest";
 import { Permission } from "@back-end/types/organization";
 import { UserInterface } from "@back-end/types/user";
 import { AuditInterface } from "@back-end/types/audit";
-import { IS_CLOUD } from "@back-end/src/util/secrets";
 import { getUserByEmail } from "@back-end/src/services/users";
 import {
   IdTokenCookie,
@@ -21,19 +21,12 @@
 import {
   EventAuditUserForResponseLocals,
   EventAuditUserLoggedIn,
-<<<<<<< HEAD
 } from "@back-end/src/events/event-types";
+import { initializeLicense } from "@back-end/src/services/licenseData";
 import {
   getOrganizationById,
   validateLoginMethod,
 } from "@back-end/src/services/organizations";
-import { initializeLicenseForOrg } from "@back-end/src/services/licenseData";
-=======
-} from "../../events/event-types";
-import { insertAudit } from "../../models/AuditModel";
-import { getTeamsForOrganization } from "../../models/TeamModel";
-import { initializeLicense } from "../licenseData";
->>>>>>> a49bfb5f
 import { AuthConnection } from "./AuthConnection";
 import { OpenIdAuthConnection } from "./OpenIdAuthConnection";
 import { LocalAuthConnection } from "./LocalAuthConnection";
