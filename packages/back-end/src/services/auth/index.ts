--- conflicted
+++ resolved
@@ -93,26 +93,13 @@
     name: name || "",
   };
 
-  // Throw error if permissions don't pass
   req.checkPermissions = (
     permission: Permission,
-<<<<<<< HEAD
-    teams: TeamInterface[],
-    project?: string,
-    envs?: string[]
-  ): boolean => {
-    if (!req.organization || !req.userId) {
-      return false;
-    }
-
-    // Generate full list of permissions for the user
-=======
     project?: string | string[],
     envs?: string[] | Set<string>
   ) => {
     if (!req.userId || !req.organization) return false;
 
->>>>>>> 4d2f54bd
     const userPermissions = getUserPermissions(
       req.currentUser,
       req.organization,
