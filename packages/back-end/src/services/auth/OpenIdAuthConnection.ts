--- conflicted
+++ resolved
@@ -10,15 +10,9 @@
 
 import jwtExpress, { RequestHandler } from "express-jwt";
 import jwks from "jwks-rsa";
-<<<<<<< HEAD
-import { SSO_CONFIG } from "shared/enterprise";
-import { AuthRequest } from "../../types/AuthRequest";
-import { MemoryCache } from "../cache";
-=======
 import { SSO_CONFIG } from "enterprise";
 import { AuthRequest } from "back-end/src/types/AuthRequest";
 import { MemoryCache } from "back-end/src/services/cache";
->>>>>>> 7dc2f956
 import {
   SSOConnectionInterface,
   UnauthenticatedResponse,
