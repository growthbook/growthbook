import { promisify } from "util";
import { PythonShell } from "python-shell";
import { APP_ORIGIN } from "../util/secrets";
import { ExperimentSnapshotModel } from "../models/ExperimentSnapshotModel";
import { getExperimentById } from "../models/ExperimentModel";
import { getMetricsByDatasource } from "../models/MetricModel";
import { getDataSourceById } from "../models/DataSourceModel";
import { MetricInterface } from "../../types/metric";
import { ExperimentReportArgs } from "../../types/report";
import { getReportById } from "../models/ReportModel";
import { Queries } from "../../types/query";
import { ExperimentSnapshotInterface } from "../../types/experiment-snapshot";
import { reportArgsFromSnapshot } from "./reports";
import { getQueryData } from "./queries";

export async function generateReportNotebook(
  reportId: string,
  organization: string
): Promise<string> {
  const report = await getReportById(organization, reportId);
  if (!report) {
    throw new Error("Could not find report");
  }

  return generateNotebook(
    organization,
    report.queries,
    report.args,
    `/report/${report.id}`,
    report.title,
    "",
    !report.results?.hasCorrectedStats
  );
}

export async function generateExperimentNotebook(
  snapshotId: string,
  organization: string
): Promise<string> {
  // Get snapshot
  const snapshotDoc = await ExperimentSnapshotModel.findOne({
    id: snapshotId,
    organization,
  });
  if (!snapshotDoc) {
    throw new Error("Cannot find snapshot");
  }
  const snapshot: ExperimentSnapshotInterface = snapshotDoc.toJSON();

  if (!snapshot.queries?.length) {
    throw new Error("Snapshot does not have queries");
  }
  if (!snapshot.results?.[0]?.variations?.[0]) {
    throw new Error("Snapshot does not have data");
  }

  // Get experiment
<<<<<<< HEAD
  const experiment = await getExperimentById(snapshot.experiment);
=======
  const experiment = await getExperimentById(organization, snapshot.experiment);
>>>>>>> 8b15c94e
  if (!experiment) {
    throw new Error("Cannot find snapshot");
  }
  if (!experiment.datasource) {
    throw new Error("Experiment must use a datasource");
  }

  return generateNotebook(
    organization,
    snapshot.queries,
    reportArgsFromSnapshot(experiment, snapshot),
    `/experiment/${experiment.id}`,
    experiment.name,
    experiment.hypothesis || "",
    !snapshot.hasCorrectedStats
  );
}

export async function generateNotebook(
  organization: string,
  queryPointers: Queries,
  args: ExperimentReportArgs,
  url: string,
  name: string,
  description: string,
  needsCorrection: boolean
) {
  // Get datasource
  const datasource = await getDataSourceById(args.datasource, organization);
  if (!datasource) {
    throw new Error("Cannot find datasource");
  }
  if (!datasource.settings?.notebookRunQuery) {
    throw new Error(
      "Must define a runQuery function for this data source before exporting as a notebook."
    );
  }

  // Get metrics
  const metrics = await getMetricsByDatasource(datasource.id, organization);
  const metricMap: Map<string, MetricInterface> = new Map();
  metrics.forEach((m: MetricInterface) => {
    metricMap.set(m.id, m);
  });

  // Get queries
  const queries = await getQueryData(queryPointers, organization);

  const var_id_map: Record<string, number> = {};
  args.variations.forEach((v, i) => {
    var_id_map[v.id] = i;
  });

  const data = JSON.stringify({
    metrics: args.metrics
      .map((m) => {
        const q = queries.get(m);
        const metric = metricMap.get(m);
        if (!q || !metric) return null;
        return {
          rows: q.rawResult,
          name: metric.name,
          sql: q.query,
          inverse: !!metric.inverse,
          ignore_nulls: !!metric.ignoreNulls,
          type: metric.type,
        };
      })
      .filter(Boolean),
    url: `${APP_ORIGIN}${url}`,
    hypothesis: description,
    name,
    var_id_map,
    var_names: args.variations.map((v) => v.name),
    weights: args.variations.map((v) => v.weight),
    run_query: datasource.settings.notebookRunQuery,
    needs_correction: needsCorrection,
  }).replace(/\\/g, "\\\\");

  const result = await promisify(PythonShell.runString)(
    `
from gbstats.gen_notebook import create_notebook
import pandas as pd
import json

data = json.loads("""${data}""", strict=False)

metrics=[]
for metric in data['metrics']:
    metrics.append({
        'rows': pd.DataFrame(metric['rows']),
        'name': metric['name'],
        'sql': metric['sql'],
        'inverse': metric['inverse'],
        'ignore_nulls': metric['ignore_nulls'],
        'type': metric['type']
    })

print(create_notebook(
    metrics=metrics,
    url=data['url'],
    hypothesis=data['hypothesis'],
    name=data['name'],
    var_id_map=data['var_id_map'],
    var_names=data['var_names'],
    weights=data['weights'],
    run_query=data['run_query'],
    needs_correction=data['needs_correction']
))`,
    {}
  );

  if (!result) {
    throw new Error("Failed to generate notebook");
  }

  return result.join("\n");
}<|MERGE_RESOLUTION|>--- conflicted
+++ resolved
@@ -55,11 +55,7 @@
   }
 
   // Get experiment
-<<<<<<< HEAD
-  const experiment = await getExperimentById(snapshot.experiment);
-=======
   const experiment = await getExperimentById(organization, snapshot.experiment);
->>>>>>> 8b15c94e
   if (!experiment) {
     throw new Error("Cannot find snapshot");
   }
