--- conflicted
+++ resolved
@@ -109,29 +109,21 @@
   );
 }
 
-<<<<<<< HEAD
-export async function createUser(
-  name: string,
-  email: string,
-  password?: string,
-  verified: boolean = false,
-  agreedToTerms: boolean = false
-) {
-=======
 export async function createUser({
   name,
   email,
   password,
   verified = false,
   superAdmin = false,
+  agreedToTerms = false,
 }: {
   name: string;
   email: string;
   password?: string;
   verified?: boolean;
   superAdmin?: boolean;
+  agreedToTerms?: boolean;
 }) {
->>>>>>> 18c87e27
   let passwordHash = "";
 
   if (!usingOpenId()) {
@@ -145,11 +137,8 @@
     passwordHash,
     id: uniqid("u_"),
     verified,
-<<<<<<< HEAD
+    superAdmin,
     agreedToTerms,
-=======
-    superAdmin,
->>>>>>> 18c87e27
   });
 }
 
