import crypto from "crypto";
import { promisify } from "util";
import { Request } from "express";
import md5 from "md5";
import { UserInterface } from "../../types/user";
import {
  getAllUserEmailsAcrossAllOrgs,
  getUserByEmail,
  updateUser,
} from "../models/UserModel";
import { findOrganizationsByMemberId } from "../models/OrganizationModel";
import { createEventWithPayload } from "../models/EventModel";
import { logger } from "../util/logger";
import { IS_CLOUD } from "../util/secrets";
import { UserLoginInterface } from "../validators/users";
import { validatePasswordFormat } from "./auth";

const SALT_LEN = 16;
const HASH_LEN = 64;

const scrypt = promisify(crypto.scrypt);

// Generate unique codes for each user who is part of at least one organization
// by taking a porition of the hash of their email.
// This is used to identify seats being used of a license on self-serve.
// We base the code on their email so that the same user on multiple installations
// e.g. dev and production, will have the same code and be treated as a single seat.
export async function getUserLicenseCodes() {
  if (IS_CLOUD) {
    throw new Error("getUserLicenseCodes() is not supported in cloud");
  }

  const emails = await getAllUserEmailsAcrossAllOrgs();
  return Promise.all(
    emails.map(async (email) => {
      return md5(email).slice(0, 8);
    })
  );
}

export async function hash(password: string): Promise<string> {
  const salt = crypto.randomBytes(SALT_LEN).toString("hex");
  const derivedKey = await (scrypt(
    password,
    salt,
    HASH_LEN
  ) as Promise<Buffer>);
  return salt + ":" + derivedKey.toString("hex");
}

export async function verifyPassword(
  user: UserInterface,
  password: string
): Promise<boolean> {
  if (!user.passwordHash) return false;
  const [salt, key] = user.passwordHash.split(":");
  const keyBuffer = Buffer.from(key, "hex");
  const derivedKey = await (scrypt(
    password,
    salt,
    HASH_LEN
  ) as Promise<Buffer>);
  return crypto.timingSafeEqual(keyBuffer, derivedKey);
}

export async function updatePassword(userId: string, password: string) {
  validatePasswordFormat(password);
  const passwordHash = await hash(password);
  await updateUser(userId, { passwordHash });
}

/**
 * Some tracking properties exist on the request object
 * @param req
 */
export const getUserLoginPropertiesFromRequest = (
  req: Request
): Pick<UserLoginInterface, "userAgent" | "device" | "ip" | "os"> => {
  const userAgent = (req.headers["user-agent"] as string) || "";
  const device = (req.headers["sec-ch-ua"] as string) || "";
  const os = (req.headers["sec-ch-ua-platform"] as string) || "";
  const ip = req.ip || "";

  return {
    userAgent,
    device,
    os,
    ip,
  };
};

/**
 * Track a login event under each organization for a user that has just logged in.
 * @param email
 * @param device
 * @param userAgent
 * @param ip
 * @param os
 * @param userAgent
 */
export async function trackLoginForUser({
  email,
  device,
  userAgent,
  ip,
  os,
}: Pick<UserLoginInterface, "userAgent" | "device" | "ip" | "os"> & {
  email: string;
}): Promise<void> {
  const user = await getUserByEmail(email);
  if (!user) {
    return;
  }

  const organizations = await findOrganizationsByMemberId(user.id);
  if (!organizations) {
    return;
  }

  const organizationIds = organizations.map((org) => org.id);

  try {
    // Create a login event for all of a user's organizations
    const eventCreatePromises = organizationIds.map((organizationId) =>
      createEventWithPayload({
        payload: {
          object: "user",
          event: "user.login",
          user: {
            type: "dashboard",
            email: user.email,
            id: user.id,
            name: user.name || "",
          },
          data: {
            object: {
              email: user.email,
              id: user.id,
              name: user.name || "",
              ip,
              userAgent,
              os,
              device,
            },
          },
          projects: [],
          tags: [],
          environments: [],
          // The event contains the ip, userAgent, etc. of users
          // When marked as containing secrets, view access will be restricted to admins
          containsSecrets: true,
        },
        organizationId,
<<<<<<< HEAD
=======
        objectId: user.id,
>>>>>>> 6cc060c9
      })
    );
    await Promise.all(eventCreatePromises);
  } catch (e) {
    logger.error(e);
  }
}<|MERGE_RESOLUTION|>--- conflicted
+++ resolved
@@ -151,10 +151,7 @@
           containsSecrets: true,
         },
         organizationId,
-<<<<<<< HEAD
-=======
         objectId: user.id,
->>>>>>> 6cc060c9
       })
     );
     await Promise.all(eventCreatePromises);
