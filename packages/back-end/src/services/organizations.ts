--- conflicted
+++ resolved
@@ -41,12 +41,8 @@
 } from "../models/DimensionModel";
 import { DimensionInterface } from "../../types/dimension";
 import { DataSourceInterface } from "../../types/datasource";
-<<<<<<< HEAD
-=======
-import { updateSubscriptionInStripe } from "./stripe";
 import { markInstalled } from "./auth";
 import { SSOConnectionInterface } from "../../types/sso-connection";
->>>>>>> a8684c94
 
 export async function getOrganizationById(id: string) {
   return findOrganizationById(id);
@@ -253,19 +249,6 @@
   ];
 
   await updateOrganization(org.id, { members });
-
-  // Update Stripe subscription if org has subscription
-  if (org.subscription?.id) {
-    // Get the updated organization
-    const updatedOrganization = await getOrganizationById(org.id);
-
-    if (updatedOrganization?.subscription) {
-      await updateSubscriptionInStripe(
-        updatedOrganization.subscription.id,
-        getNumberOfMembersAndInvites(updatedOrganization)
-      );
-    }
-  }
 }
 
 export async function acceptInvite(key: string, userId: string) {
