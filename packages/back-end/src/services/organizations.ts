import { randomBytes } from "crypto";
import { freeEmailDomains } from "free-email-domains-typescript";
import { cloneDeep } from "lodash";
import { Request } from "express";
import {
  getLicense,
  isActiveSubscriptionStatus,
  isAirGappedLicenseKey,
  licenseInit,
  postSubscriptionUpdateToLicenseServer,
<<<<<<< HEAD
} from "shared/enterprise";
=======
  getSubscriptionFromLicense,
  SubscriptionInfo,
  getStripeSubscriptionStatus,
} from "enterprise";
>>>>>>> 7dc2f956
import {
  areProjectRolesValid,
  isRoleValid,
  getDefaultRole,
} from "shared/permissions";
import {
  DEFAULT_MAX_PERCENT_CHANGE,
  DEFAULT_METRIC_CAPPING,
  DEFAULT_METRIC_CAPPING_VALUE,
  DEFAULT_METRIC_WINDOW,
  DEFAULT_METRIC_WINDOW_DELAY_HOURS,
  DEFAULT_METRIC_WINDOW_HOURS,
  DEFAULT_MIN_PERCENT_CHANGE,
  DEFAULT_MIN_SAMPLE_SIZE,
  DEFAULT_P_VALUE_THRESHOLD,
  DEFAULT_PROPER_PRIOR_STDDEV,
  DEFAULT_TARGET_MDE,
} from "shared/constants";
import {
  MetricCappingSettings,
  MetricPriorSettings,
  MetricWindowSettings,
} from "back-end/types/fact-table";
import {
  createOrganization,
  findAllOrganizations,
  findOrganizationById,
  findOrganizationByInviteKey,
  findOrganizationsByDomain,
  updateOrganization,
} from "back-end/src/models/OrganizationModel";
import { APP_ORIGIN, IS_CLOUD } from "back-end/src/util/secrets";
import { AuthRequest } from "back-end/src/types/AuthRequest";
import {
  ExpandedMember,
  ExpandedMemberInfo,
  Invite,
  Member,
  MemberRoleInfo,
  MemberRoleWithProjects,
  MetricDefaults,
  OrganizationInterface,
  PendingMember,
  ProjectMemberRole,
  ReqContext,
} from "back-end/types/organization";
import { ApiReqContext, ExperimentOverride } from "back-end/types/api";
import { ConfigFile } from "back-end/src/init/config";
import {
  createDataSource,
  getDataSourceById,
  updateDataSource,
} from "back-end/src/models/DataSourceModel";
import {
  ALLOWED_METRIC_TYPES,
  getMetricById,
  updateMetric,
} from "back-end/src/models/MetricModel";
import { MetricInterface } from "back-end/types/metric";
import {
  createDimension,
  findDimensionById,
  updateDimension,
} from "back-end/src/models/DimensionModel";
import { DimensionInterface } from "back-end/types/dimension";
import { DataSourceInterface } from "back-end/types/datasource";
import { SSOConnectionInterface } from "back-end/types/sso-connection";
import { logger } from "back-end/src/util/logger";
import { SegmentInterface } from "back-end/types/segment";
import { getAllExperiments } from "back-end/src/models/ExperimentModel";
import { LegacyExperimentPhase } from "back-end/types/experiment";
import { addTags } from "back-end/src/models/TagModel";
import { getUsersByIds } from "back-end/src/models/UserModel";
import {
  getLicenseMetaData,
  getUserCodesForOrg,
} from "back-end/src/services/licenseData";
import {
  encryptParams,
  getSourceIntegrationObject,
  mergeParams,
} from "./datasource";
import { createMetric } from "./experiments";
import { isEmailEnabled, sendInviteEmail, sendNewMemberEmail } from "./email";
import { ReqContextClass } from "./context";

export {
  getEnvironments,
  getEnvironmentIdsFromOrg,
} from "back-end/src/util/organization.util";

export async function getOrganizationById(id: string) {
  return findOrganizationById(id);
}

export function validateLoginMethod(
  org: OrganizationInterface,
  req: AuthRequest
) {
  if (
    org.restrictLoginMethod &&
    req.loginMethod?.id !== org.restrictLoginMethod
  ) {
    throw new Error(
      "Your organization requires you to login with Enterprise SSO"
    );
  }

  // If the org requires a specific subject in the IdToken
  // This is mostly used with GrowthBook Cloud to restrict people to "Login with Google"
  // For that, we set `restrictAuthSubPrefix` to "google"
  if (
    org.restrictAuthSubPrefix &&
    !req.authSubject?.startsWith(org.restrictAuthSubPrefix)
  ) {
    throw new Error(
      `Your organization requires you to login with ${org.restrictAuthSubPrefix}`
    );
  }

  return true;
}

export function getContextFromReq(req: AuthRequest): ReqContext {
  if (!req.organization) {
    throw new Error("Must be part of an organization to make that request");
  }
  if (!req.userId || !req.email) {
    throw new Error("Must be logged in");
  }

  return new ReqContextClass({
    org: req.organization,
    auditUser: {
      type: "dashboard",
      id: req.userId,
      email: req.email,
      name: req.name || "",
    },
    user: {
      id: req.userId,
      email: req.email,
      name: req.name || "",
      superAdmin: req.superAdmin,
    },
    teams: req.teams,
    req: req as Request,
  });
}

export function getConfidenceLevelsForOrg(context: ReqContext) {
  const ciUpper = context.org.settings?.confidenceLevel || 0.95;
  return {
    ciUpper,
    ciLower: 1 - ciUpper,
    ciUpperDisplay: Math.round(ciUpper * 100) + "%",
    ciLowerDisplay: Math.round((1 - ciUpper) * 100) + "%",
  };
}

export function getMetricDefaultsForOrg(context: ReqContext): MetricDefaults {
  const defaultMetricWindowSettings: MetricWindowSettings = {
    type: DEFAULT_METRIC_WINDOW,
    windowValue: DEFAULT_METRIC_WINDOW_HOURS,
    windowUnit: "hours",
    delayValue: DEFAULT_METRIC_WINDOW_DELAY_HOURS,
    delayUnit: "hours",
  };
  const defaultMetricCappingSettings: MetricCappingSettings = {
    type: DEFAULT_METRIC_CAPPING,
    value: DEFAULT_METRIC_CAPPING_VALUE,
  };
  const defaultMetricPriorSettings: MetricPriorSettings = {
    override: false,
    proper: false,
    mean: 0,
    stddev: DEFAULT_PROPER_PRIOR_STDDEV,
  };

  const METRIC_DEFAULTS = {
    minimumSampleSize: DEFAULT_MIN_SAMPLE_SIZE,
    maxPercentageChange: DEFAULT_MAX_PERCENT_CHANGE,
    minPercentageChange: DEFAULT_MIN_PERCENT_CHANGE,
    targetMDE: DEFAULT_TARGET_MDE,
    windowSettings: defaultMetricWindowSettings,
    cappingSettings: defaultMetricCappingSettings,
    priorSettings: defaultMetricPriorSettings,
  };

  return context.org.settings?.metricDefaults || METRIC_DEFAULTS;
}

export function getPValueThresholdForOrg(context: ReqContext): number {
  return context.org.settings?.pValueThreshold ?? DEFAULT_P_VALUE_THRESHOLD;
}

export function getRole(
  org: OrganizationInterface,
  userId: string,
  project?: string
): MemberRoleInfo {
  const member = org.members.find((m) => m.id === userId);

  if (member) {
    // Project-specific role
    if (project && member.projectRoles) {
      const projectRole = member.projectRoles.find(
        (r) => r.project === project
      );
      if (projectRole) {
        return projectRole;
      }
    }

    // Global role
    return {
      role: member.role,
      limitAccessByEnvironment: !!member.limitAccessByEnvironment,
      environments: member.environments || [],
    };
  }

  return getDefaultRole(org);
}

export function getNumberOfUniqueMembersAndInvites(
  organization: OrganizationInterface
) {
  // There was a bug that allowed duplicate members in the members array
  const numMembers = new Set(organization.members.map((m) => m.id)).size;
  const numInvites = new Set(organization.invites.map((i) => i.email)).size;

  return numMembers + numInvites;
}

export async function removeMember(
  organization: OrganizationInterface,
  id: string
) {
  const members = organization.members.filter((member) => member.id !== id);
  const pendingMembers = (organization?.pendingMembers || []).filter(
    (member) => member.id !== id
  );

  if (!members.length) {
    throw new Error("Organizations must have at least 1 member");
  }

  await updateOrganization(organization.id, {
    members,
    pendingMembers,
  });

  const updatedOrganization = cloneDeep(organization);
  updatedOrganization.members = members;
  updatedOrganization.pendingMembers = pendingMembers;

  await updateSubscriptionIfProLicense(updatedOrganization);

  return updatedOrganization;
}

export async function revokeInvite(
  organization: OrganizationInterface,
  key: string
) {
  const invites = organization.invites.filter((invite) => invite.key !== key);

  await updateOrganization(organization.id, {
    invites,
  });

  const updatedOrganization = cloneDeep(organization);
  updatedOrganization.invites = invites;
  await updateSubscriptionIfProLicense(updatedOrganization);

  return updatedOrganization;
}

export function getInviteUrl(key: string) {
  return `${APP_ORIGIN}/invitation?key=${key}`;
}

async function updateSubscriptionIfProLicense(
  organization: OrganizationInterface
) {
  if (
    organization.licenseKey &&
    !isAirGappedLicenseKey(organization.licenseKey)
  ) {
    const license = await getLicense(organization.licenseKey);
    if (
      license?.plan === "pro" &&
      isActiveSubscriptionStatus(getSubscriptionFromLicense(license)?.status)
    ) {
      // Only pro plans have a Stripe subscription that needs to get updated
      const seatsInUse = getNumberOfUniqueMembersAndInvites(organization);
      await postSubscriptionUpdateToLicenseServer(
        organization.licenseKey,
        seatsInUse
      );
    }
  }
}

export async function addMemberToOrg({
  organization,
  userId,
  role,
  environments,
  limitAccessByEnvironment,
  projectRoles,
  externalId,
  managedByIdp,
}: {
  organization: OrganizationInterface;
  userId: string;
  role: string;
  limitAccessByEnvironment: boolean;
  environments: string[];
  projectRoles?: ProjectMemberRole[];
  externalId?: string;
  managedByIdp?: boolean;
}) {
  // If member is already in the org, skip
  if (organization.members.find((m) => m.id === userId)) {
    return;
  }
  // If member is also a pending member, remove
  let pendingMembers: PendingMember[] = organization?.pendingMembers || [];
  pendingMembers = pendingMembers.filter((m) => m.id !== userId);

  // Ensure roles are valid
  if (
    !isRoleValid(role, organization) ||
    !areProjectRolesValid(projectRoles, organization)
  ) {
    throw new Error("Invalid role");
  }

  const members: Member[] = [
    ...organization.members,
    {
      id: userId,
      role,
      limitAccessByEnvironment,
      environments,
      projectRoles,
      dateCreated: new Date(),
      externalId,
      managedByIdp,
    },
  ];

  await updateOrganization(organization.id, {
    members,
    pendingMembers,
  });

  const updatedOrganization = cloneDeep(organization);
  updatedOrganization.members = members;
  updatedOrganization.pendingMembers = pendingMembers;

  await updateSubscriptionIfProLicense(updatedOrganization);
}

export async function addMembersToTeam({
  organization,
  userIds,
  teamId,
}: {
  organization: OrganizationInterface;
  userIds: string[];
  teamId: string;
}): Promise<void> {
  const updatedMembers = organization.members.map((member) => {
    if (!userIds.includes(member.id) || member.teams?.includes(teamId)) {
      return member;
    }

    return { ...member, teams: [...(member.teams ?? []), teamId] };
  });

  await updateOrganization(organization.id, { members: updatedMembers });
}

export async function convertMemberToManagedByIdp({
  organization,
  userId,
  externalId,
}: {
  organization: OrganizationInterface;
  userId: string;
  externalId?: string;
}) {
  const newMembers = cloneDeep(organization.members);

  const memberToUpdate = newMembers.find((member) => member.id === userId);

  if (!memberToUpdate) {
    throw new Error(
      "Tried to update a member that does not exist in the organization"
    );
  }

  memberToUpdate.externalId = externalId;
  memberToUpdate.managedByIdp = true;

  return await updateOrganization(organization.id, { members: newMembers });
}

export async function removeMembersFromTeam({
  organization,
  userIds,
  teamId,
}: {
  organization: OrganizationInterface;
  userIds: string[];
  teamId: string;
}): Promise<void> {
  const updatedMembers = organization.members.map((member) => {
    if (!userIds.includes(member.id)) {
      return member;
    }

    return { ...member, teams: member.teams?.filter((t) => t !== teamId) };
  });

  await updateOrganization(organization.id, { members: updatedMembers });
}

export async function addPendingMemberToOrg({
  organization,
  name,
  userId,
  email,
  role,
  environments,
  limitAccessByEnvironment,
  projectRoles,
}: {
  organization: OrganizationInterface;
  name: string;
  userId: string;
  email: string;
  role: string;
  limitAccessByEnvironment: boolean;
  environments: string[];
  projectRoles?: ProjectMemberRole[];
}) {
  // If member is already in the org, skip
  if (organization.members.find((m) => m.id === userId)) {
    return;
  }
  // If member is also a pending member, skip
  if (organization?.pendingMembers?.find((m) => m.id === userId)) {
    return;
  }

  // Ensure roles are valid
  if (
    !isRoleValid(role, organization) ||
    !areProjectRolesValid(projectRoles, organization)
  ) {
    throw new Error("Invalid role");
  }

  const pendingMembers: PendingMember[] = [
    ...(organization.pendingMembers || []),
    {
      id: userId,
      name,
      email,
      role,
      limitAccessByEnvironment,
      environments,
      projectRoles,
      dateCreated: new Date(),
    },
  ];

  await updateOrganization(organization.id, { pendingMembers });
}

export async function acceptInvite(key: string, userId: string) {
  const organization = await findOrganizationByInviteKey(key);
  if (!organization) {
    throw new Error("Invalid key");
  }

  // If member is already in the org, skip so they don't get added to organization.members a second time causing duplicates.
  if (organization.members.find((m) => m.id === userId)) {
    throw new Error(
      "Whoops! You're already a user, you can't accept a new invitation."
    );
  }

  const invite = organization.invites.filter((invite) => invite.key === key)[0];
  if (!invite) {
    throw new Error("Could not find invitation with that key");
  }

  // Remove invite
  const invites = organization.invites.filter((invite) => invite.key !== key);
  // Remove from pending members
  const pendingMembers = (organization?.pendingMembers || []).filter(
    (m) => m.id !== userId
  );

  // Add to member list
  const members: Member[] = [
    ...organization.members,
    {
      id: userId,
      role: invite.role || "admin",
      limitAccessByEnvironment: !!invite.limitAccessByEnvironment,
      environments: invite.environments || [],
      projectRoles: invite.projectRoles,
      teams: invite.teams,
      dateCreated: new Date(),
    },
  ];

  await updateOrganization(organization.id, {
    invites,
    members,
    pendingMembers,
  });

  return organization;
}

export async function inviteUser({
  organization,
  email,
  role = "admin",
  limitAccessByEnvironment,
  environments,
  projectRoles,
}: {
  organization: OrganizationInterface;
  email: string;
} & MemberRoleWithProjects) {
  organization.invites = organization.invites || [];

  // User is already invited
  if (
    organization.invites.filter((invite) => invite.email === email).length > 0
  ) {
    return {
      emailSent: true,
      inviteUrl: getInviteUrl(
        organization.invites.filter((invite) => invite.email === email)[0].key
      ),
    };
  }

  // Ensure roles are valid
  if (
    !isRoleValid(role, organization) ||
    !areProjectRolesValid(projectRoles, organization)
  ) {
    throw new Error("Invalid role");
  }

  // Generate random key for invite
  const buffer: Buffer = await new Promise((resolve, reject) => {
    randomBytes(32, function (ex, buffer) {
      if (ex) {
        reject("error generating token");
      }
      resolve(buffer);
    });
  });
  const key = buffer.toString("base64").replace(/[^a-zA-Z0-9]+/g, "");

  // Save invite in Mongo
  const invites: Invite[] = [
    ...organization.invites,
    {
      email,
      key,
      dateCreated: new Date(),
      role,
      limitAccessByEnvironment,
      environments,
      projectRoles,
    },
  ];

  await updateOrganization(organization.id, {
    invites,
  });

  const updatedOrganization = cloneDeep(organization);
  updatedOrganization.invites = invites;

  await updateSubscriptionIfProLicense(updatedOrganization);

  let emailSent = false;
  if (isEmailEnabled()) {
    try {
      await sendInviteEmail(updatedOrganization, key);
      emailSent = true;
    } catch (e) {
      logger.error(e, "Error sending invite email");
      emailSent = false;
    }
  }

  return {
    emailSent,
    inviteUrl: getInviteUrl(key),
  };
}

function validateId(id: string) {
  if (!id.match(/^[a-zA-Z_][a-zA-Z0-9_-]*$/)) {
    throw new Error(
      "Invalid id (must be only alphanumeric plus underscores and hyphens)"
    );
  }
}

function validateConfig(context: ReqContext, config: ConfigFile) {
  const errors: string[] = [];

  const datasourceIds: string[] = [];
  if (config.datasources) {
    Object.keys(config.datasources).forEach((k) => {
      try {
        datasourceIds.push(k);
        validateId(k);
        const ds = config.datasources?.[k];
        if (!ds) return;

        const { params, ...props } = ds;

        // This will throw an error if something required is missing
        getSourceIntegrationObject(context, {
          ...props,
          params: encryptParams(params),
          id: k,
          organization: context.org.id,
          dateCreated: new Date(),
          dateUpdated: new Date(),
        } as DataSourceInterface);
      } catch (e) {
        errors.push(`Data source ${k}: ${e.message}`);
      }
    });
  }

  if (config.metrics) {
    Object.keys(config.metrics).forEach((k) => {
      try {
        validateId(k);
        const metric = config.metrics?.[k];
        if (!metric) return;
        if (metric.datasource && !datasourceIds.includes(metric.datasource)) {
          throw new Error("Unknown datasource id '" + metric.datasource + "'");
        }
        if (!ALLOWED_METRIC_TYPES.includes(metric.type)) {
          throw new Error("Invalid type '" + metric.type + "'");
        }
      } catch (e) {
        errors.push(`Metric ${k}: ${e.message}`);
      }
    });
  }

  if (config.dimensions) {
    Object.keys(config.dimensions).forEach((k) => {
      try {
        validateId(k);
        const dimension = config.dimensions?.[k];
        if (!dimension) return;
        if (!dimension.datasource) {
          throw new Error("Must specify a datasource");
        }
        if (!datasourceIds.includes(dimension.datasource)) {
          throw new Error(
            "Unknown datasource id '" + dimension.datasource + "'"
          );
        }
        if (!dimension.sql) {
          throw new Error("Must specify sql");
        }
      } catch (e) {
        errors.push(`Dimension ${k}: ${e.message}`);
      }
    });
  }

  return errors;
}

export async function importConfig(
  context: ReqContext | ApiReqContext,
  config: ConfigFile
) {
  const organization = context.org;
  const errors = validateConfig(context, config);
  if (errors.length > 0) {
    throw new Error(errors.join("\n"));
  }

  if (config.organization?.settings) {
    await updateOrganization(organization.id, {
      settings: {
        ...organization.settings,
        ...config.organization.settings,
      },
    });
  }
  if (config.datasources) {
    await Promise.all(
      Object.keys(config.datasources).map(async (k) => {
        const ds = config.datasources?.[k];
        if (!ds) return;
        k = k.toLowerCase();
        try {
          if (ds?.params && "privateKey" in ds.params) {
            // Fix newlines in the private keys:
            ds.params.privateKey = ds.params?.privateKey?.replace(/\\n/g, "\n");
          }
          const existing = await getDataSourceById(context, k);
          if (existing) {
            let params = existing.params;
            // If params are changing, merge them with existing and test the connection
            if (ds.params) {
              const integration = getSourceIntegrationObject(context, existing);
              mergeParams(integration, ds.params);
              await integration.testConnection();
              params = encryptParams(integration.params);
            }

            const updates: Partial<DataSourceInterface> = {
              name: ds.name || existing.name,
              description: ds.description || existing.description,
              type: ds.type || existing.type,
              params,
              settings: {
                ...existing.settings,
                ...ds.settings,
                queries: {
                  ...existing.settings.queries,
                  ...ds.settings?.queries,
                },
                events: {
                  ...existing.settings?.events,
                  ...ds.settings?.events,
                },
              },
            };
            await updateDataSource(context, existing, updates);
          } else {
            await createDataSource(
              context,
              ds.name || k,
              ds.type,
              ds.params,
              ds.settings || {},
              k,
              ds.description
            );
          }
        } catch (e) {
          throw new Error(`Datasource ${k}: ${e.message}`);
        }
      })
    );
  }
  if (config.metrics) {
    await Promise.all(
      Object.keys(config.metrics).map(async (k) => {
        const m = config.metrics?.[k];
        if (!m) return;
        k = k.toLowerCase();

        if (m.datasource) {
          m.datasource = m.datasource.toLowerCase();
        }

        try {
          const existing = await getMetricById(context, k);
          if (existing) {
            const updates: Partial<MetricInterface> = {
              ...m,
            };
            delete updates.organization;

            await updateMetric(context, existing, updates);
          } else {
            await createMetric({
              ...m,
              name: m.name || k,
              id: k,
              organization: organization.id,
            });
          }
          if (m.tags && organization.id) {
            await addTags(organization.id, m.tags);
          }
        } catch (e) {
          throw new Error(`Metric ${k}: ${e.message}`);
        }
      })
    );
  }
  if (config.dimensions) {
    await Promise.all(
      Object.keys(config.dimensions).map(async (k) => {
        const d = config.dimensions?.[k];
        if (!d) return;
        k = k.toLowerCase();

        if (d.datasource) {
          d.datasource = d.datasource.toLowerCase();
        }

        try {
          const existing = await findDimensionById(k, organization.id);
          if (existing) {
            const updates: Partial<DimensionInterface> = {
              ...d,
            };
            delete updates.organization;

            await updateDimension(k, organization.id, updates);
          } else {
            await createDimension({
              ...d,
              id: k,
              dateCreated: new Date(),
              dateUpdated: new Date(),
              organization: organization.id,
            });
          }
        } catch (e) {
          throw new Error(`Dimension ${k}: ${e.message}`);
        }
      })
    );
  }

  if (config.segments) {
    await Promise.all(
      Object.keys(config.segments).map(async (k) => {
        const s = config.segments?.[k];
        if (!s) return;
        k = k.toLowerCase();

        if (s.datasource) {
          s.datasource = s.datasource.toLowerCase();
        }

        try {
          const existing = await context.models.segments.getById(k);
          if (existing) {
            const updates: Partial<SegmentInterface> = {
              ...s,
            };
            delete updates.organization;

            await context.models.segments.update(existing, updates);
          } else {
            await context.models.segments.create({
              ...s,
              id: k,
            });
          }
        } catch (e) {
          throw new Error(`Segment ${k}: ${e.message}`);
        }
      })
    );
  }
}

export async function getExperimentOverrides(
  context: ReqContext | ApiReqContext,
  project?: string
) {
  const experiments = await getAllExperiments(context, { project });
  const overrides: Record<string, ExperimentOverride> = {};
  const expIdMapping: Record<string, { trackingKey: string }> = {};

  experiments.forEach((exp) => {
    if (exp.archived) {
      return;
    }

    const key = exp.trackingKey || exp.id;
    const groups: string[] = [];

    const phase = exp.phases[exp.phases.length - 1];
    const phaseGroups = (phase as LegacyExperimentPhase)?.groups;
    if (phaseGroups && phaseGroups.length > 0) {
      groups.push(...phaseGroups);
    }

    const override: ExperimentOverride = {
      status: exp.status,
    };

    if (exp.targetURLRegex) {
      override.url = exp.targetURLRegex;
    }

    if (groups.length) {
      override.groups = groups;
    }

    if (phase) {
      override.coverage = phase.coverage;
      override.weights = phase.variationWeights;
    }

    if (exp.status === "stopped") {
      if (exp.results === "won") {
        override.force = exp.winner;
      } else {
        override.force = 0;
      }
    }

    if (exp.status === "running") {
      if (!phase) return;
    }

    overrides[key] = override;
    expIdMapping[exp.id] = { trackingKey: key };
  });

  return { overrides, expIdMapping };
}

export function isEnterpriseSSO(connection?: SSOConnectionInterface) {
  if (!connection) return false;
  // When self-hosting, SSO is always enterprise
  if (!IS_CLOUD) return true;

  // On cloud, the default SSO (Auth0) does not have a connection id
  if (!connection.id) return false;

  return true;
}

// Auto-add user to an organization if using Enterprise SSO
export async function addMemberFromSSOConnection(
  req: AuthRequest
): Promise<OrganizationInterface | null> {
  if (!req.userId) return null;

  const ssoConnection = req.loginMethod;
  if (!ssoConnection || !ssoConnection?.emailDomains?.length) return null;

  // Check if the user's email domain is allowed by the SSO connection
  const emailDomain = req.email.split("@").pop()?.toLowerCase() || "";
  if (!ssoConnection?.emailDomains?.includes(emailDomain)) {
    return null;
  }

  let organization: null | OrganizationInterface = null;
  // On Cloud, we need to get the organization from the SSO connection
  if (IS_CLOUD) {
    if (!ssoConnection.organization) {
      return null;
    }
    organization = await getOrganizationById(ssoConnection.organization);
  }
  // When self-hosting, there should be only one organization in Mongo
  else {
    const { organizations: orgs } = await findAllOrganizations(1, "");
    // Sanity check in case there are multiple orgs for whatever reason
    if (orgs.length > 1) {
      req.log.error(
        "Expected a single organization for self-hosted GrowthBook"
      );
      return null;
    }
    // If this is a brand-new installation, create an organization first
    else if (!orgs.length) {
      organization = await createOrganization({
        email: req.email,
        userId: req.userId,
        name: "My Organization",
      });
      return organization;
    }

    organization = orgs[0];
  }
  if (!organization) return null;

  await addMemberToOrg({
    organization,
    userId: req.userId,
    ...getDefaultRole(organization),
  });
  try {
    await sendNewMemberEmail(
      req.name || "",
      req.email || "",
      organization.name,
      organization.ownerEmail
    );
  } catch (e) {
    req.log.error(e, "Failed to send new member email");
  }

  return organization;
}

export async function findVerifiedOrgsForNewUser(email: string) {
  const domain = email.toLowerCase().split("@")[1];
  const isFreeDomain = freeEmailDomains.includes(domain);
  if (isFreeDomain) {
    return null;
  }

  const organizations = await findOrganizationsByDomain(domain);
  if (!organizations.length) {
    return null;
  }

  if (IS_CLOUD) {
    // On cloud, return an array with only the single org with the most members, as the others are probably just "test" accounts.
    return [
      organizations.reduce((prev, current) => {
        return prev.members.length > current.members.length ? prev : current;
      }),
    ];
  } else {
    // On multi-org self hosted sites, all orgs with the domain should be available to users to join not just the one with the most members
    return organizations;
  }
}

const expandedMemberInfoCache: Record<
  string,
  ExpandedMemberInfo & {
    dateCreated?: Date;
    e: number;
  }
> = {};
const EXPANDED_MEMBER_CACHE_TTL = 1000 * 60 * 15; // 15 minutes

// Add email/name to the organization members array
export async function expandOrgMembers(
  members: Member[],
  currentUserId?: string
): Promise<ExpandedMember[]> {
  const expandedMembers: ExpandedMember[] = [];

  // First look in cache
  const now = Date.now();
  const remainingMembers: Member[] = [];
  members.forEach((m) => {
    const cache = expandedMemberInfoCache[m.id];
    if (cache && cache.e > now && m.id !== currentUserId) {
      expandedMembers.push({
        email: cache.email,
        verified: cache.verified,
        name: cache.name || "",
        ...m,
        dateCreated: m.dateCreated || cache.dateCreated,
      });
    } else {
      remainingMembers.push(m);
    }
  });

  if (remainingMembers.length > 0) {
    const userInfo = await getUsersByIds(remainingMembers.map((m) => m.id));
    userInfo.forEach(({ id, email, verified, name, dateCreated }) => {
      const memberInfo = remainingMembers.find((m) => m.id === id);
      if (!memberInfo) return;
      expandedMembers.push({
        email,
        verified,
        name: name || "",
        ...memberInfo,
        dateCreated: memberInfo.dateCreated || dateCreated,
      });

      expandedMemberInfoCache[id] = {
        email,
        verified,
        name: name || "",
        dateCreated: dateCreated,
        e:
          now +
          EXPANDED_MEMBER_CACHE_TTL +
          // Random jitter to avoid cache stampedes
          Math.floor(Math.random() * EXPANDED_MEMBER_CACHE_TTL * 0.1),
      };
    });
  }

  return expandedMembers;
}

export function getContextForAgendaJobByOrgObject(
  organization: OrganizationInterface
): ApiReqContext {
  return new ReqContextClass({
    org: organization,
    auditUser: null,
    // TODO: Limit background job permissions to the user who created the job
    role: "admin",
  });
}

export async function getContextForAgendaJobByOrgId(
  orgId: string
): Promise<ApiReqContext> {
  const organization = await findOrganizationById(orgId);

  if (!organization) throw new Error("Organization not found");

  if (organization.licenseKey && !getLicense(organization.licenseKey)) {
    await licenseInit(organization, getUserCodesForOrg, getLicenseMetaData);
  }

  return getContextForAgendaJobByOrgObject(organization);
}

export function getSubscriptionFromOrg(
  organization: OrganizationInterface
): SubscriptionInfo | null {
  if (organization.subscription) {
    return {
      billingPlatform: "stripe",
      externalId: organization.subscription.id,
      trialEnd: organization.subscription.trialEnd,
      status: getStripeSubscriptionStatus(organization.subscription.status),
      hasPaymentMethod: !!organization.subscription.hasPaymentMethod,
    };
  }
  return null;
}<|MERGE_RESOLUTION|>--- conflicted
+++ resolved
@@ -8,14 +8,10 @@
   isAirGappedLicenseKey,
   licenseInit,
   postSubscriptionUpdateToLicenseServer,
-<<<<<<< HEAD
-} from "shared/enterprise";
-=======
   getSubscriptionFromLicense,
   SubscriptionInfo,
   getStripeSubscriptionStatus,
 } from "enterprise";
->>>>>>> 7dc2f956
 import {
   areProjectRolesValid,
   isRoleValid,
