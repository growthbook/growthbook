import { randomBytes } from "crypto";
import { freeEmailDomains } from "free-email-domains-typescript";
import { cloneDeep } from "lodash";
import { Request } from "express";
import {
  areProjectRolesValid,
  isRoleValid,
  getDefaultRole,
} from "shared/permissions";
import {
  DEFAULT_MAX_PERCENT_CHANGE,
  DEFAULT_METRIC_CAPPING,
  DEFAULT_METRIC_CAPPING_VALUE,
  DEFAULT_METRIC_WINDOW,
  DEFAULT_METRIC_WINDOW_DELAY_HOURS,
  DEFAULT_METRIC_WINDOW_HOURS,
  DEFAULT_MIN_PERCENT_CHANGE,
  DEFAULT_MIN_SAMPLE_SIZE,
  DEFAULT_P_VALUE_THRESHOLD,
  DEFAULT_PROPER_PRIOR_STDDEV,
  DEFAULT_TARGET_MDE,
} from "shared/constants";
import { getUsage } from "back-end/src/enterprise/billing";
import {
  MetricCappingSettings,
  MetricPriorSettings,
  MetricWindowSettings,
} from "back-end/types/fact-table";
import {
  createOrganization,
  findAllOrganizations,
  findOrganizationById,
  findOrganizationByInviteKey,
  findOrganizationsByDomain,
  updateOrganization,
} from "back-end/src/models/OrganizationModel";
import { APP_ORIGIN, IS_CLOUD } from "back-end/src/util/secrets";
import { AuthRequest } from "back-end/src/types/AuthRequest";
import {
  ExpandedMember,
  ExpandedMemberInfo,
  Invite,
  Member,
  MemberRoleInfo,
  MemberRoleWithProjects,
  MetricDefaults,
  OrganizationInterface,
  PendingMember,
  ProjectMemberRole,
  ReqContext,
} from "back-end/types/organization";
import { ApiReqContext, ExperimentOverride } from "back-end/types/api";
import { ConfigFile } from "back-end/src/init/config";
import {
  createDataSource,
  getDataSourceById,
  updateDataSource,
} from "back-end/src/models/DataSourceModel";
import {
  ALLOWED_METRIC_TYPES,
  getMetricById,
  updateMetric,
} from "back-end/src/models/MetricModel";
import { MetricInterface } from "back-end/types/metric";
import {
  createDimension,
  findDimensionById,
  updateDimension,
} from "back-end/src/models/DimensionModel";
import { DimensionInterface } from "back-end/types/dimension";
import { DataSourceInterface } from "back-end/types/datasource";
import { SSOConnectionInterface } from "back-end/types/sso-connection";
import { logger } from "back-end/src/util/logger";
import { SegmentInterface } from "back-end/types/segment";
import { getAllExperiments } from "back-end/src/models/ExperimentModel";
import { LegacyExperimentPhase } from "back-end/types/experiment";
import { addTags } from "back-end/src/models/TagModel";
import { getUsersByIds } from "back-end/src/models/UserModel";
import {
  getLicenseMetaData,
  getUserCodesForOrg,
} from "back-end/src/services/licenseData";
import { getLicense, licenseInit } from "back-end/src/enterprise";
import {
  encryptParams,
  getSourceIntegrationObject,
  mergeParams,
} from "./datasource";
import { createMetric } from "./experiments";
import { isEmailEnabled, sendInviteEmail, sendNewMemberEmail } from "./email";
import { ReqContextClass } from "./context";

export {
  getEnvironments,
  getEnvironmentIdsFromOrg,
} from "back-end/src/util/organization.util";

export async function getOrganizationById(id: string) {
  return findOrganizationById(id);
}

export function validateLoginMethod(
  org: OrganizationInterface,
  req: AuthRequest,
) {
  if (
    org.restrictLoginMethod &&
    req.loginMethod?.id !== org.restrictLoginMethod
  ) {
    throw new Error(
      "Your organization requires you to login with Enterprise SSO",
    );
  }

  // If the org requires a specific subject in the IdToken
  // This is mostly used with GrowthBook Cloud to restrict people to "Login with Google"
  // For that, we set `restrictAuthSubPrefix` to "google"
  if (
    org.restrictAuthSubPrefix &&
    !req.authSubject?.startsWith(org.restrictAuthSubPrefix)
  ) {
    throw new Error(
      `Your organization requires you to login with ${org.restrictAuthSubPrefix}`,
    );
  }

  return true;
}

export function getContextFromReq(req: AuthRequest): ReqContext {
  if (!req.organization) {
    throw new Error("Must be part of an organization to make that request");
  }
  if (!req.userId || !req.email) {
    throw new Error("Must be logged in");
  }

  const { organization } = req;

  return new ReqContextClass({
    org: req.organization,
    usage: () => getUsage(organization),
    auditUser: {
      type: "dashboard",
      id: req.userId,
      email: req.email,
      name: req.name || "",
    },
    user: {
      id: req.userId,
      email: req.email,
      name: req.name || "",
      superAdmin: req.superAdmin,
    },
    teams: req.teams,
    req: req as Request,
  });
}

export function getConfidenceLevelsForOrg(context: ReqContext) {
  const ciUpper = context.org.settings?.confidenceLevel || 0.95;
  return {
    ciUpper,
    ciLower: 1 - ciUpper,
    ciUpperDisplay: Math.round(ciUpper * 100) + "%",
    ciLowerDisplay: Math.round((1 - ciUpper) * 100) + "%",
  };
}

export function getMetricDefaultsForOrg(context: ReqContext): MetricDefaults {
  const defaultMetricWindowSettings: MetricWindowSettings = {
    type: DEFAULT_METRIC_WINDOW,
    windowValue: DEFAULT_METRIC_WINDOW_HOURS,
    windowUnit: "hours",
    delayValue: DEFAULT_METRIC_WINDOW_DELAY_HOURS,
    delayUnit: "hours",
  };
  const defaultMetricCappingSettings: MetricCappingSettings = {
    type: DEFAULT_METRIC_CAPPING,
    value: DEFAULT_METRIC_CAPPING_VALUE,
  };
  const defaultMetricPriorSettings: MetricPriorSettings = {
    override: false,
    proper: false,
    mean: 0,
    stddev: DEFAULT_PROPER_PRIOR_STDDEV,
  };

  const METRIC_DEFAULTS = {
    minimumSampleSize: DEFAULT_MIN_SAMPLE_SIZE,
    maxPercentageChange: DEFAULT_MAX_PERCENT_CHANGE,
    minPercentageChange: DEFAULT_MIN_PERCENT_CHANGE,
    targetMDE: DEFAULT_TARGET_MDE,
    windowSettings: defaultMetricWindowSettings,
    cappingSettings: defaultMetricCappingSettings,
    priorSettings: defaultMetricPriorSettings,
  };

  return context.org.settings?.metricDefaults || METRIC_DEFAULTS;
}

export function getPValueThresholdForOrg(context: ReqContext): number {
  return context.org.settings?.pValueThreshold ?? DEFAULT_P_VALUE_THRESHOLD;
}

export function getRole(
  org: OrganizationInterface,
  userId: string,
  project?: string,
): MemberRoleInfo {
  const member = org.members.find((m) => m.id === userId);

  if (member) {
    // Project-specific role
    if (project && member.projectRoles) {
      const projectRole = member.projectRoles.find(
        (r) => r.project === project,
      );
      if (projectRole) {
        return projectRole;
      }
    }

    // Global role
    return {
      role: member.role,
      limitAccessByEnvironment: !!member.limitAccessByEnvironment,
      environments: member.environments || [],
    };
  }

  return getDefaultRole(org);
}

export function getNumberOfUniqueMembersAndInvites(
  organization: OrganizationInterface,
) {
  // There was a bug that allowed duplicate members in the members array
  const numMembers = new Set(organization.members.map((m) => m.id)).size;
  const numInvites = new Set(organization.invites.map((i) => i.email)).size;

  return numMembers + numInvites;
}

export async function removeMember(
  organization: OrganizationInterface,
  id: string,
) {
  const members = organization.members.filter((member) => member.id !== id);
  const pendingMembers = (organization?.pendingMembers || []).filter(
    (member) => member.id !== id,
  );

  if (!members.length) {
    throw new Error("Organizations must have at least 1 member");
  }

  await updateOrganization(organization.id, {
    members,
    pendingMembers,
  });

  const updatedOrganization = cloneDeep(organization);
  updatedOrganization.members = members;
  updatedOrganization.pendingMembers = pendingMembers;

  await licenseInit(
    updatedOrganization,
    getUserCodesForOrg,
    getLicenseMetaData,
    true
  );

  return updatedOrganization;
}

export async function revokeInvite(
  organization: OrganizationInterface,
  key: string,
) {
  const invites = organization.invites.filter((invite) => invite.key !== key);

  await updateOrganization(organization.id, {
    invites,
  });

  const updatedOrganization = cloneDeep(organization);
  updatedOrganization.invites = invites;
  await licenseInit(
    updatedOrganization,
    getUserCodesForOrg,
    getLicenseMetaData,
    true
  );

  return updatedOrganization;
}

export function getInviteUrl(key: string) {
  return `${APP_ORIGIN}/invitation?key=${key}`;
}

<<<<<<< HEAD
async function updateSubscriptionIfProLicense(
  organization: OrganizationInterface,
) {
  if (
    organization.licenseKey &&
    !isAirGappedLicenseKey(organization.licenseKey)
  ) {
    const license = await getLicense(organization.licenseKey);
    if (
      license?.plan === "pro" &&
      isActiveSubscriptionStatus(getSubscriptionFromLicense(license)?.status)
    ) {
      // Only pro plans have a Stripe subscription that needs to get updated
      const seatsInUse = getNumberOfUniqueMembersAndInvites(organization);
      await postSubscriptionUpdateToLicenseServer(
        organization.licenseKey,
        seatsInUse,
      );
    }
  }
}

=======
>>>>>>> e072fbb8
export async function addMemberToOrg({
  organization,
  userId,
  role,
  environments,
  limitAccessByEnvironment,
  projectRoles,
  externalId,
  managedByIdp,
}: {
  organization: OrganizationInterface;
  userId: string;
  role: string;
  limitAccessByEnvironment: boolean;
  environments: string[];
  projectRoles?: ProjectMemberRole[];
  externalId?: string;
  managedByIdp?: boolean;
}) {
  // If member is already in the org, skip
  if (organization.members.find((m) => m.id === userId)) {
    return;
  }
  // If member is also a pending member, remove
  let pendingMembers: PendingMember[] = organization?.pendingMembers || [];
  pendingMembers = pendingMembers.filter((m) => m.id !== userId);

  // Ensure roles are valid
  if (
    !isRoleValid(role, organization) ||
    !areProjectRolesValid(projectRoles, organization)
  ) {
    throw new Error("Invalid role");
  }

  const members: Member[] = [
    ...organization.members,
    {
      id: userId,
      role,
      limitAccessByEnvironment,
      environments,
      projectRoles,
      dateCreated: new Date(),
      externalId,
      managedByIdp,
    },
  ];

  await updateOrganization(organization.id, {
    members,
    pendingMembers,
  });

  const updatedOrganization = cloneDeep(organization);
  updatedOrganization.members = members;
  updatedOrganization.pendingMembers = pendingMembers;

  await licenseInit(
    updatedOrganization,
    getUserCodesForOrg,
    getLicenseMetaData,
    true
  );
}

export async function addMembersToTeam({
  organization,
  userIds,
  teamId,
}: {
  organization: OrganizationInterface;
  userIds: string[];
  teamId: string;
}): Promise<void> {
  const updatedMembers = organization.members.map((member) => {
    if (!userIds.includes(member.id) || member.teams?.includes(teamId)) {
      return member;
    }

    return { ...member, teams: [...(member.teams ?? []), teamId] };
  });

  await updateOrganization(organization.id, { members: updatedMembers });
}

export async function convertMemberToManagedByIdp({
  organization,
  userId,
  externalId,
}: {
  organization: OrganizationInterface;
  userId: string;
  externalId?: string;
}) {
  const newMembers = cloneDeep(organization.members);

  const memberToUpdate = newMembers.find((member) => member.id === userId);

  if (!memberToUpdate) {
    throw new Error(
      "Tried to update a member that does not exist in the organization",
    );
  }

  memberToUpdate.externalId = externalId;
  memberToUpdate.managedByIdp = true;

  return await updateOrganization(organization.id, { members: newMembers });
}

export async function removeMembersFromTeam({
  organization,
  userIds,
  teamId,
}: {
  organization: OrganizationInterface;
  userIds: string[];
  teamId: string;
}): Promise<void> {
  const updatedMembers = organization.members.map((member) => {
    if (!userIds.includes(member.id)) {
      return member;
    }

    return { ...member, teams: member.teams?.filter((t) => t !== teamId) };
  });

  await updateOrganization(organization.id, { members: updatedMembers });
}

export async function addPendingMemberToOrg({
  organization,
  name,
  userId,
  email,
  role,
  environments,
  limitAccessByEnvironment,
  projectRoles,
}: {
  organization: OrganizationInterface;
  name: string;
  userId: string;
  email: string;
  role: string;
  limitAccessByEnvironment: boolean;
  environments: string[];
  projectRoles?: ProjectMemberRole[];
}) {
  // If member is already in the org, skip
  if (organization.members.find((m) => m.id === userId)) {
    return;
  }
  // If member is also a pending member, skip
  if (organization?.pendingMembers?.find((m) => m.id === userId)) {
    return;
  }

  // Ensure roles are valid
  if (
    !isRoleValid(role, organization) ||
    !areProjectRolesValid(projectRoles, organization)
  ) {
    throw new Error("Invalid role");
  }

  const pendingMembers: PendingMember[] = [
    ...(organization.pendingMembers || []),
    {
      id: userId,
      name,
      email,
      role,
      limitAccessByEnvironment,
      environments,
      projectRoles,
      dateCreated: new Date(),
    },
  ];

  await updateOrganization(organization.id, { pendingMembers });
}

export async function acceptInvite(key: string, userId: string) {
  const organization = await findOrganizationByInviteKey(key);
  if (!organization) {
    throw new Error("Invalid key");
  }

  // If member is already in the org, skip so they don't get added to organization.members a second time causing duplicates.
  if (organization.members.find((m) => m.id === userId)) {
    throw new Error(
      "Whoops! You're already a user, you can't accept a new invitation.",
    );
  }

  const invite = organization.invites.filter((invite) => invite.key === key)[0];
  if (!invite) {
    throw new Error("Could not find invitation with that key");
  }

  // Remove invite
  const invites = organization.invites.filter((invite) => invite.key !== key);
  // Remove from pending members
  const pendingMembers = (organization?.pendingMembers || []).filter(
    (m) => m.id !== userId,
  );

  // Add to member list
  const members: Member[] = [
    ...organization.members,
    {
      id: userId,
      role: invite.role || "admin",
      limitAccessByEnvironment: !!invite.limitAccessByEnvironment,
      environments: invite.environments || [],
      projectRoles: invite.projectRoles,
      teams: invite.teams,
      dateCreated: new Date(),
    },
  ];

  await updateOrganization(organization.id, {
    invites,
    members,
    pendingMembers,
  });

  // fetch a fresh instance of the org now that the members & invites lists have changed
  const updatedOrg = await getOrganizationById(organization.id);

  if (!updatedOrg) {
    throw new Error("Unable to locate org");
  }

  return updatedOrg;
}

export async function inviteUser({
  organization,
  email,
  role = "admin",
  limitAccessByEnvironment,
  environments,
  projectRoles,
}: {
  organization: OrganizationInterface;
  email: string;
} & MemberRoleWithProjects) {
  organization.invites = organization.invites || [];

  // User is already invited
  if (
    organization.invites.filter((invite) => invite.email === email).length > 0
  ) {
    return {
      emailSent: true,
      inviteUrl: getInviteUrl(
        organization.invites.filter((invite) => invite.email === email)[0].key,
      ),
    };
  }

  // Ensure roles are valid
  if (
    !isRoleValid(role, organization) ||
    !areProjectRolesValid(projectRoles, organization)
  ) {
    throw new Error("Invalid role");
  }

  // Generate random key for invite
  const buffer: Buffer = await new Promise((resolve, reject) => {
    randomBytes(32, function (ex, buffer) {
      if (ex) {
        reject("error generating token");
      }
      resolve(buffer);
    });
  });
  const key = buffer.toString("base64").replace(/[^a-zA-Z0-9]+/g, "");

  // Save invite in Mongo
  const invites: Invite[] = [
    ...organization.invites,
    {
      email,
      key,
      dateCreated: new Date(),
      role,
      limitAccessByEnvironment,
      environments,
      projectRoles,
    },
  ];

  await updateOrganization(organization.id, {
    invites,
  });

  const updatedOrganization = cloneDeep(organization);
  updatedOrganization.invites = invites;

  await licenseInit(
    updatedOrganization,
    getUserCodesForOrg,
    getLicenseMetaData,
    true
  );

  let emailSent = false;
  if (isEmailEnabled()) {
    try {
      await sendInviteEmail(updatedOrganization, key);
      emailSent = true;
    } catch (e) {
      logger.error(e, "Error sending invite email");
      emailSent = false;
    }
  }

  return {
    emailSent,
    inviteUrl: getInviteUrl(key),
  };
}

function validateId(id: string) {
  if (!id.match(/^[a-zA-Z_][a-zA-Z0-9_-]*$/)) {
    throw new Error(
      "Invalid id (must be only alphanumeric plus underscores and hyphens)",
    );
  }
}

function validateConfig(context: ReqContext, config: ConfigFile) {
  const errors: string[] = [];

  const datasourceIds: string[] = [];
  if (config.datasources) {
    Object.keys(config.datasources).forEach((k) => {
      try {
        datasourceIds.push(k);
        validateId(k);
        const ds = config.datasources?.[k];
        if (!ds) return;

        const { params, ...props } = ds;

        // This will throw an error if something required is missing
        getSourceIntegrationObject(context, {
          ...props,
          params: encryptParams(params),
          id: k,
          organization: context.org.id,
          dateCreated: new Date(),
          dateUpdated: new Date(),
        } as DataSourceInterface);
      } catch (e) {
        errors.push(`Data source ${k}: ${e.message}`);
      }
    });
  }

  if (config.metrics) {
    Object.keys(config.metrics).forEach((k) => {
      try {
        validateId(k);
        const metric = config.metrics?.[k];
        if (!metric) return;
        if (metric.datasource && !datasourceIds.includes(metric.datasource)) {
          throw new Error("Unknown datasource id '" + metric.datasource + "'");
        }
        if (!ALLOWED_METRIC_TYPES.includes(metric.type)) {
          throw new Error("Invalid type '" + metric.type + "'");
        }
      } catch (e) {
        errors.push(`Metric ${k}: ${e.message}`);
      }
    });
  }

  if (config.dimensions) {
    Object.keys(config.dimensions).forEach((k) => {
      try {
        validateId(k);
        const dimension = config.dimensions?.[k];
        if (!dimension) return;
        if (!dimension.datasource) {
          throw new Error("Must specify a datasource");
        }
        if (!datasourceIds.includes(dimension.datasource)) {
          throw new Error(
            "Unknown datasource id '" + dimension.datasource + "'",
          );
        }
        if (!dimension.sql) {
          throw new Error("Must specify sql");
        }
      } catch (e) {
        errors.push(`Dimension ${k}: ${e.message}`);
      }
    });
  }

  return errors;
}

export async function importConfig(
  context: ReqContext | ApiReqContext,
  config: ConfigFile,
) {
  const organization = context.org;
  const errors = validateConfig(context, config);
  if (errors.length > 0) {
    throw new Error(errors.join("\n"));
  }

  if (config.organization?.settings) {
    await updateOrganization(organization.id, {
      settings: {
        ...organization.settings,
        ...config.organization.settings,
      },
    });
  }
  if (config.datasources) {
    await Promise.all(
      Object.keys(config.datasources).map(async (k) => {
        const ds = config.datasources?.[k];
        if (!ds) return;
        k = k.toLowerCase();
        try {
          if (ds?.params && "privateKey" in ds.params) {
            // Fix newlines in the private keys:
            ds.params.privateKey = ds.params?.privateKey?.replace(/\\n/g, "\n");
          }
          const existing = await getDataSourceById(context, k);
          if (existing) {
            let params = existing.params;
            // If params are changing, merge them with existing and test the connection
            if (ds.params) {
              const integration = getSourceIntegrationObject(context, existing);
              mergeParams(integration, ds.params);
              await integration.testConnection();
              params = encryptParams(integration.params);
            }

            const updates: Partial<DataSourceInterface> = {
              name: ds.name || existing.name,
              description: ds.description || existing.description,
              type: ds.type || existing.type,
              params,
              settings: {
                ...existing.settings,
                ...ds.settings,
                queries: {
                  ...existing.settings.queries,
                  ...ds.settings?.queries,
                },
                events: {
                  ...existing.settings?.events,
                  ...ds.settings?.events,
                },
              },
            };
            await updateDataSource(context, existing, updates);
          } else {
            await createDataSource(
              context,
              ds.name || k,
              ds.type,
              ds.params,
              ds.settings || {},
              k,
              ds.description,
            );
          }
        } catch (e) {
          throw new Error(`Datasource ${k}: ${e.message}`);
        }
      }),
    );
  }
  if (config.metrics) {
    await Promise.all(
      Object.keys(config.metrics).map(async (k) => {
        const m = config.metrics?.[k];
        if (!m) return;
        k = k.toLowerCase();

        if (m.datasource) {
          m.datasource = m.datasource.toLowerCase();
        }

        try {
          const existing = await getMetricById(context, k);
          if (existing) {
            const updates: Partial<MetricInterface> = {
              ...m,
            };
            delete updates.organization;

            await updateMetric(context, existing, updates);
          } else {
            await createMetric({
              ...m,
              name: m.name || k,
              id: k,
              organization: organization.id,
            });
          }
          if (m.tags && organization.id) {
            await addTags(organization.id, m.tags);
          }
        } catch (e) {
          throw new Error(`Metric ${k}: ${e.message}`);
        }
      }),
    );
  }
  if (config.dimensions) {
    await Promise.all(
      Object.keys(config.dimensions).map(async (k) => {
        const d = config.dimensions?.[k];
        if (!d) return;
        k = k.toLowerCase();

        if (d.datasource) {
          d.datasource = d.datasource.toLowerCase();
        }

        try {
          const existing = await findDimensionById(k, organization.id);
          if (existing) {
            const updates: Partial<DimensionInterface> = {
              ...d,
            };
            delete updates.organization;

            await updateDimension(k, organization.id, updates);
          } else {
            await createDimension({
              ...d,
              id: k,
              dateCreated: new Date(),
              dateUpdated: new Date(),
              organization: organization.id,
            });
          }
        } catch (e) {
          throw new Error(`Dimension ${k}: ${e.message}`);
        }
      }),
    );
  }

  if (config.segments) {
    await Promise.all(
      Object.keys(config.segments).map(async (k) => {
        const s = config.segments?.[k];
        if (!s) return;
        k = k.toLowerCase();

        if (s.datasource) {
          s.datasource = s.datasource.toLowerCase();
        }

        try {
          const existing = await context.models.segments.getById(k);
          if (existing) {
            const updates: Partial<SegmentInterface> = {
              ...s,
            };
            delete updates.organization;

            await context.models.segments.update(existing, updates);
          } else {
            await context.models.segments.create({
              ...s,
              id: k,
            });
          }
        } catch (e) {
          throw new Error(`Segment ${k}: ${e.message}`);
        }
      }),
    );
  }
}

export async function getExperimentOverrides(
  context: ReqContext | ApiReqContext,
  project?: string,
) {
  const experiments = await getAllExperiments(context, { project });
  const overrides: Record<string, ExperimentOverride> = {};
  const expIdMapping: Record<string, { trackingKey: string }> = {};

  experiments.forEach((exp) => {
    if (exp.archived) {
      return;
    }

    const key = exp.trackingKey || exp.id;
    const groups: string[] = [];

    const phase = exp.phases[exp.phases.length - 1];
    const phaseGroups = (phase as LegacyExperimentPhase)?.groups;
    if (phaseGroups && phaseGroups.length > 0) {
      groups.push(...phaseGroups);
    }

    const override: ExperimentOverride = {
      status: exp.status,
    };

    if (exp.targetURLRegex) {
      override.url = exp.targetURLRegex;
    }

    if (groups.length) {
      override.groups = groups;
    }

    if (phase) {
      override.coverage = phase.coverage;
      override.weights = phase.variationWeights;
    }

    if (exp.status === "stopped") {
      if (exp.results === "won") {
        override.force = exp.winner;
      } else {
        override.force = 0;
      }
    }

    if (exp.status === "running") {
      if (!phase) return;
    }

    overrides[key] = override;
    expIdMapping[exp.id] = { trackingKey: key };
  });

  return { overrides, expIdMapping };
}

export function isEnterpriseSSO(connection?: SSOConnectionInterface) {
  if (!connection) return false;
  // When self-hosting, SSO is always enterprise
  if (!IS_CLOUD) return true;

  // On cloud, the default SSO (Auth0) does not have a connection id
  if (!connection.id) return false;

  return true;
}

// Auto-add user to an organization if using Enterprise SSO
export async function addMemberFromSSOConnection(
  req: AuthRequest,
): Promise<OrganizationInterface | null> {
  if (!req.userId) return null;

  const ssoConnection = req.loginMethod;
  if (!ssoConnection || !ssoConnection?.emailDomains?.length) return null;

  // Check if the user's email domain is allowed by the SSO connection
  const emailDomain = req.email.split("@").pop()?.toLowerCase() || "";
  if (!ssoConnection?.emailDomains?.includes(emailDomain)) {
    return null;
  }

  let organization: null | OrganizationInterface = null;
  // On Cloud, we need to get the organization from the SSO connection
  if (IS_CLOUD) {
    if (!ssoConnection.organization) {
      return null;
    }
    organization = await getOrganizationById(ssoConnection.organization);
  }
  // When self-hosting, there should be only one organization in Mongo
  else {
    const { organizations: orgs } = await findAllOrganizations(1, "");
    // Sanity check in case there are multiple orgs for whatever reason
    if (orgs.length > 1) {
      req.log.error(
        "Expected a single organization for self-hosted GrowthBook",
      );
      return null;
    }
    // If this is a brand-new installation, create an organization first
    else if (!orgs.length) {
      organization = await createOrganization({
        email: req.email,
        userId: req.userId,
        name: "My Organization",
      });
      return organization;
    }

    organization = orgs[0];
  }
  if (!organization) return null;

  await addMemberToOrg({
    organization,
    userId: req.userId,
    ...getDefaultRole(organization),
  });
  try {
    await sendNewMemberEmail(
      req.name || "",
      req.email || "",
      organization.name,
      organization.ownerEmail,
    );
  } catch (e) {
    req.log.error(e, "Failed to send new member email");
  }

  return organization;
}

export async function findVerifiedOrgsForNewUser(email: string) {
  const domain = email.toLowerCase().split("@")[1];
  const isFreeDomain = freeEmailDomains.includes(domain);
  if (isFreeDomain) {
    return null;
  }

  const organizations = await findOrganizationsByDomain(domain);
  if (!organizations.length) {
    return null;
  }

  if (IS_CLOUD) {
    // On cloud, return an array with only the single org with the most members, as the others are probably just "test" accounts.
    return [
      organizations.reduce((prev, current) => {
        return prev.members.length > current.members.length ? prev : current;
      }),
    ];
  } else {
    // On multi-org self hosted sites, all orgs with the domain should be available to users to join not just the one with the most members
    return organizations;
  }
}

const expandedMemberInfoCache: Record<
  string,
  ExpandedMemberInfo & {
    dateCreated?: Date;
    e: number;
  }
> = {};
const EXPANDED_MEMBER_CACHE_TTL = 1000 * 60 * 15; // 15 minutes

// Add email/name to the organization members array
export async function expandOrgMembers(
  members: Member[],
  currentUserId?: string,
): Promise<ExpandedMember[]> {
  const expandedMembers: ExpandedMember[] = [];

  // First look in cache
  const now = Date.now();
  const remainingMembers: Member[] = [];
  members.forEach((m) => {
    const cache = expandedMemberInfoCache[m.id];
    if (cache && cache.e > now && m.id !== currentUserId) {
      expandedMembers.push({
        email: cache.email,
        verified: cache.verified,
        name: cache.name || "",
        ...m,
        dateCreated: m.dateCreated || cache.dateCreated,
      });
    } else {
      remainingMembers.push(m);
    }
  });

  if (remainingMembers.length > 0) {
    const userInfo = await getUsersByIds(remainingMembers.map((m) => m.id));
    userInfo.forEach(({ id, email, verified, name, dateCreated }) => {
      const memberInfo = remainingMembers.find((m) => m.id === id);
      if (!memberInfo) return;
      expandedMembers.push({
        email,
        verified,
        name: name || "",
        ...memberInfo,
        dateCreated: memberInfo.dateCreated || dateCreated,
      });

      expandedMemberInfoCache[id] = {
        email,
        verified,
        name: name || "",
        dateCreated: dateCreated,
        e:
          now +
          EXPANDED_MEMBER_CACHE_TTL +
          // Random jitter to avoid cache stampedes
          Math.floor(Math.random() * EXPANDED_MEMBER_CACHE_TTL * 0.1),
      };
    });
  }

  return expandedMembers;
}

export function getContextForAgendaJobByOrgObject(
  organization: OrganizationInterface,
): ApiReqContext {
  return new ReqContextClass({
    org: organization,
    usage: () => getUsage(organization),
    auditUser: null,
    // TODO: Limit background job permissions to the user who created the job
    role: "admin",
  });
}

export async function getContextForAgendaJobByOrgId(
  orgId: string,
): Promise<ApiReqContext> {
  const organization = await findOrganizationById(orgId);

  if (!organization) throw new Error("Organization not found");

  if (organization.licenseKey && !getLicense(organization.licenseKey)) {
    await licenseInit(organization, getUserCodesForOrg, getLicenseMetaData);
  }

  return getContextForAgendaJobByOrgObject(organization);
}<|MERGE_RESOLUTION|>--- conflicted
+++ resolved
@@ -101,14 +101,14 @@
 
 export function validateLoginMethod(
   org: OrganizationInterface,
-  req: AuthRequest,
+  req: AuthRequest
 ) {
   if (
     org.restrictLoginMethod &&
     req.loginMethod?.id !== org.restrictLoginMethod
   ) {
     throw new Error(
-      "Your organization requires you to login with Enterprise SSO",
+      "Your organization requires you to login with Enterprise SSO"
     );
   }
 
@@ -120,7 +120,7 @@
     !req.authSubject?.startsWith(org.restrictAuthSubPrefix)
   ) {
     throw new Error(
-      `Your organization requires you to login with ${org.restrictAuthSubPrefix}`,
+      `Your organization requires you to login with ${org.restrictAuthSubPrefix}`
     );
   }
 
@@ -206,7 +206,7 @@
 export function getRole(
   org: OrganizationInterface,
   userId: string,
-  project?: string,
+  project?: string
 ): MemberRoleInfo {
   const member = org.members.find((m) => m.id === userId);
 
@@ -214,7 +214,7 @@
     // Project-specific role
     if (project && member.projectRoles) {
       const projectRole = member.projectRoles.find(
-        (r) => r.project === project,
+        (r) => r.project === project
       );
       if (projectRole) {
         return projectRole;
@@ -233,7 +233,7 @@
 }
 
 export function getNumberOfUniqueMembersAndInvites(
-  organization: OrganizationInterface,
+  organization: OrganizationInterface
 ) {
   // There was a bug that allowed duplicate members in the members array
   const numMembers = new Set(organization.members.map((m) => m.id)).size;
@@ -244,11 +244,11 @@
 
 export async function removeMember(
   organization: OrganizationInterface,
-  id: string,
+  id: string
 ) {
   const members = organization.members.filter((member) => member.id !== id);
   const pendingMembers = (organization?.pendingMembers || []).filter(
-    (member) => member.id !== id,
+    (member) => member.id !== id
   );
 
   if (!members.length) {
@@ -276,7 +276,7 @@
 
 export async function revokeInvite(
   organization: OrganizationInterface,
-  key: string,
+  key: string
 ) {
   const invites = organization.invites.filter((invite) => invite.key !== key);
 
@@ -300,31 +300,6 @@
   return `${APP_ORIGIN}/invitation?key=${key}`;
 }
 
-<<<<<<< HEAD
-async function updateSubscriptionIfProLicense(
-  organization: OrganizationInterface,
-) {
-  if (
-    organization.licenseKey &&
-    !isAirGappedLicenseKey(organization.licenseKey)
-  ) {
-    const license = await getLicense(organization.licenseKey);
-    if (
-      license?.plan === "pro" &&
-      isActiveSubscriptionStatus(getSubscriptionFromLicense(license)?.status)
-    ) {
-      // Only pro plans have a Stripe subscription that needs to get updated
-      const seatsInUse = getNumberOfUniqueMembersAndInvites(organization);
-      await postSubscriptionUpdateToLicenseServer(
-        organization.licenseKey,
-        seatsInUse,
-      );
-    }
-  }
-}
-
-=======
->>>>>>> e072fbb8
 export async function addMemberToOrg({
   organization,
   userId,
@@ -426,7 +401,7 @@
 
   if (!memberToUpdate) {
     throw new Error(
-      "Tried to update a member that does not exist in the organization",
+      "Tried to update a member that does not exist in the organization"
     );
   }
 
@@ -518,7 +493,7 @@
   // If member is already in the org, skip so they don't get added to organization.members a second time causing duplicates.
   if (organization.members.find((m) => m.id === userId)) {
     throw new Error(
-      "Whoops! You're already a user, you can't accept a new invitation.",
+      "Whoops! You're already a user, you can't accept a new invitation."
     );
   }
 
@@ -531,7 +506,7 @@
   const invites = organization.invites.filter((invite) => invite.key !== key);
   // Remove from pending members
   const pendingMembers = (organization?.pendingMembers || []).filter(
-    (m) => m.id !== userId,
+    (m) => m.id !== userId
   );
 
   // Add to member list
@@ -584,7 +559,7 @@
     return {
       emailSent: true,
       inviteUrl: getInviteUrl(
-        organization.invites.filter((invite) => invite.email === email)[0].key,
+        organization.invites.filter((invite) => invite.email === email)[0].key
       ),
     };
   }
@@ -656,7 +631,7 @@
 function validateId(id: string) {
   if (!id.match(/^[a-zA-Z_][a-zA-Z0-9_-]*$/)) {
     throw new Error(
-      "Invalid id (must be only alphanumeric plus underscores and hyphens)",
+      "Invalid id (must be only alphanumeric plus underscores and hyphens)"
     );
   }
 }
@@ -719,7 +694,7 @@
         }
         if (!datasourceIds.includes(dimension.datasource)) {
           throw new Error(
-            "Unknown datasource id '" + dimension.datasource + "'",
+            "Unknown datasource id '" + dimension.datasource + "'"
           );
         }
         if (!dimension.sql) {
@@ -736,7 +711,7 @@
 
 export async function importConfig(
   context: ReqContext | ApiReqContext,
-  config: ConfigFile,
+  config: ConfigFile
 ) {
   const organization = context.org;
   const errors = validateConfig(context, config);
@@ -801,13 +776,13 @@
               ds.params,
               ds.settings || {},
               k,
-              ds.description,
+              ds.description
             );
           }
         } catch (e) {
           throw new Error(`Datasource ${k}: ${e.message}`);
         }
-      }),
+      })
     );
   }
   if (config.metrics) {
@@ -844,7 +819,7 @@
         } catch (e) {
           throw new Error(`Metric ${k}: ${e.message}`);
         }
-      }),
+      })
     );
   }
   if (config.dimensions) {
@@ -879,7 +854,7 @@
         } catch (e) {
           throw new Error(`Dimension ${k}: ${e.message}`);
         }
-      }),
+      })
     );
   }
 
@@ -912,14 +887,14 @@
         } catch (e) {
           throw new Error(`Segment ${k}: ${e.message}`);
         }
-      }),
+      })
     );
   }
 }
 
 export async function getExperimentOverrides(
   context: ReqContext | ApiReqContext,
-  project?: string,
+  project?: string
 ) {
   const experiments = await getAllExperiments(context, { project });
   const overrides: Record<string, ExperimentOverride> = {};
@@ -988,7 +963,7 @@
 
 // Auto-add user to an organization if using Enterprise SSO
 export async function addMemberFromSSOConnection(
-  req: AuthRequest,
+  req: AuthRequest
 ): Promise<OrganizationInterface | null> {
   if (!req.userId) return null;
 
@@ -1015,7 +990,7 @@
     // Sanity check in case there are multiple orgs for whatever reason
     if (orgs.length > 1) {
       req.log.error(
-        "Expected a single organization for self-hosted GrowthBook",
+        "Expected a single organization for self-hosted GrowthBook"
       );
       return null;
     }
@@ -1043,7 +1018,7 @@
       req.name || "",
       req.email || "",
       organization.name,
-      organization.ownerEmail,
+      organization.ownerEmail
     );
   } catch (e) {
     req.log.error(e, "Failed to send new member email");
@@ -1089,7 +1064,7 @@
 // Add email/name to the organization members array
 export async function expandOrgMembers(
   members: Member[],
-  currentUserId?: string,
+  currentUserId?: string
 ): Promise<ExpandedMember[]> {
   const expandedMembers: ExpandedMember[] = [];
 
@@ -1142,7 +1117,7 @@
 }
 
 export function getContextForAgendaJobByOrgObject(
-  organization: OrganizationInterface,
+  organization: OrganizationInterface
 ): ApiReqContext {
   return new ReqContextClass({
     org: organization,
@@ -1154,7 +1129,7 @@
 }
 
 export async function getContextForAgendaJobByOrgId(
-  orgId: string,
+  orgId: string
 ): Promise<ApiReqContext> {
   const organization = await findOrganizationById(orgId);
 
