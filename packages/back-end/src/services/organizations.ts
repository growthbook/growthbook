import { randomBytes } from "crypto";
import { freeEmailDomains } from "free-email-domains-typescript";
import { cloneDeep } from "lodash";
import { Request } from "express";
<<<<<<< HEAD
import { getDefaultRole } from "@back-end/src/util/organization.util";
import { logger } from "@back-end/src/util/logger";
import { APP_ORIGIN, IS_CLOUD } from "@back-end/src/util/secrets";
import { addTags } from "@back-end/src/models/TagModel";
import { getAllExperiments } from "@back-end/src/models/ExperimentModel";
import {
  createSegment,
  findSegmentById,
  updateSegment,
} from "@back-end/src/models/SegmentModel";
import {
  createDimension,
  findDimensionById,
  updateDimension,
} from "@back-end/src/models/DimensionModel";
import {
  ALLOWED_METRIC_TYPES,
  getMetricById,
  updateMetric,
} from "@back-end/src/models/MetricModel";
import {
  createDataSource,
  getDataSourceById,
  updateDataSource,
} from "@back-end/src/models/DataSourceModel";
import { UserModel } from "@back-end/src/models/UserModel";
=======
import { getLicense, postSubscriptionUpdateToLicenseServer } from "enterprise";
>>>>>>> 57f1e603
import {
  createOrganization,
  findAllOrganizations,
  findOrganizationById,
  findOrganizationByInviteKey,
  findOrganizationsByDomain,
  updateOrganization,
} from "@back-end/src/models/OrganizationModel";
import { LegacyExperimentPhase } from "@back-end/types/experiment";
import { SegmentInterface } from "@back-end/types/segment";
import { SSOConnectionInterface } from "@back-end/types/sso-connection";
import { DataSourceInterface } from "@back-end/types/datasource";
import { DimensionInterface } from "@back-end/types/dimension";
import { MetricInterface } from "@back-end/types/metric";
import { ApiReqContext, ExperimentOverride } from "@back-end/types/api";
import {
  ExpandedMember,
  Invite,
  Member,
  MemberRole,
  MemberRoleInfo,
  MemberRoleWithProjects,
  OrganizationInterface,
  PendingMember,
  ProjectMemberRole,
  ReqContext,
} from "@back-end/types/organization";
import { AuthRequest } from "@back-end/src/types/AuthRequest";
import { ConfigFile } from "@back-end/src/init/config";
import { ReqContextClass } from "./context";
import { getUsersByIds } from "./users";
import { isEmailEnabled, sendInviteEmail, sendNewMemberEmail } from "./email";
import { createMetric } from "./experiments";
import {
  encryptParams,
  getSourceIntegrationObject,
  mergeParams,
} from "./datasource";
import { markInstalled } from "./auth";

export async function getOrganizationById(id: string) {
  return findOrganizationById(id);
}

export function validateLoginMethod(
  org: OrganizationInterface,
  req: AuthRequest
) {
  if (
    org.restrictLoginMethod &&
    req.loginMethod?.id !== org.restrictLoginMethod
  ) {
    throw new Error(
      "Your organization requires you to login with Enterprise SSO"
    );
  }

  // If the org requires a specific subject in the IdToken
  // This is mostly used with GrowthBook Cloud to restrict people to "Login with Google"
  // For that, we set `restrictAuthSubPrefix` to "google"
  if (
    org.restrictAuthSubPrefix &&
    !req.authSubject?.startsWith(org.restrictAuthSubPrefix)
  ) {
    throw new Error(
      `Your organization requires you to login with ${org.restrictAuthSubPrefix}`
    );
  }

  return true;
}

export function getContextFromReq(req: AuthRequest): ReqContext {
  if (!req.organization) {
    throw new Error("Must be part of an organization to make that request");
  }
  if (!req.userId || !req.email) {
    throw new Error("Must be logged in");
  }

  return new ReqContextClass({
    org: req.organization,
    auditUser: {
      type: "dashboard",
      id: req.userId,
      email: req.email,
      name: req.name || "",
    },
    user: {
      id: req.userId,
      email: req.email,
      name: req.name || "",
      superAdmin: req.superAdmin,
    },
    teams: req.teams,
    req: req as Request,
  });
}

export function getEnvironmentIdsFromOrg(org: OrganizationInterface): string[] {
  return getEnvironments(org).map((e) => e.id);
}

export function getEnvironments(org: OrganizationInterface) {
  if (!org.settings?.environments || !org.settings?.environments?.length) {
    return [
      {
        id: "dev",
        description: "",
        toggleOnList: true,
      },
      {
        id: "production",
        description: "",
        toggleOnList: true,
      },
    ];
  }
  return org.settings.environments;
}

export async function getConfidenceLevelsForOrg(id: string) {
  const org = await getOrganizationById(id);
  const ciUpper = org?.settings?.confidenceLevel || 0.95;
  return {
    ciUpper,
    ciLower: 1 - ciUpper,
    ciUpperDisplay: Math.round(ciUpper * 100) + "%",
    ciLowerDisplay: Math.round((1 - ciUpper) * 100) + "%",
  };
}

export function getRole(
  org: OrganizationInterface,
  userId: string,
  project?: string
): MemberRoleInfo {
  const member = org.members.find((m) => m.id === userId);

  if (member) {
    // Project-specific role
    if (project && member.projectRoles) {
      const projectRole = member.projectRoles.find(
        (r) => r.project === project
      );
      if (projectRole) {
        return projectRole;
      }
    }

    // Global role
    return {
      role: member.role,
      limitAccessByEnvironment: !!member.limitAccessByEnvironment,
      environments: member.environments || [],
    };
  }

  return getDefaultRole(org);
}

export function getNumberOfUniqueMembersAndInvites(
  organization: OrganizationInterface
) {
  // There was a bug that allowed duplicate members in the members array
  const numMembers = new Set(organization.members.map((m) => m.id)).size;
  const numInvites = new Set(organization.invites.map((i) => i.email)).size;

  return numMembers + numInvites;
}

export async function userHasAccess(
  req: AuthRequest,
  organization: string
): Promise<boolean> {
  if (req.superAdmin) return true;
  if (req.organization?.id === organization) return true;
  if (!req.userId) return false;

  const doc = await getOrganizationById(organization);
  if (doc && doc.members.map((m) => m.id).includes(req.userId)) {
    return true;
  }
  return false;
}

export async function removeMember(
  organization: OrganizationInterface,
  id: string
) {
  const members = organization.members.filter((member) => member.id !== id);
  const pendingMembers = (organization?.pendingMembers || []).filter(
    (member) => member.id !== id
  );

  if (!members.length) {
    throw new Error("Organizations must have at least 1 member");
  }

  await updateOrganization(organization.id, {
    members,
    pendingMembers,
  });

  const updatedOrganization = cloneDeep(organization);
  updatedOrganization.members = members;
  updatedOrganization.pendingMembers = pendingMembers;

  await updateSubscriptionIfProLicense(updatedOrganization);

  return updatedOrganization;
}

export async function revokeInvite(
  organization: OrganizationInterface,
  key: string
) {
  const invites = organization.invites.filter((invite) => invite.key !== key);

  await updateOrganization(organization.id, {
    invites,
  });

  const updatedOrganization = cloneDeep(organization);
  updatedOrganization.invites = invites;
  await updateSubscriptionIfProLicense(updatedOrganization);

  return updatedOrganization;
}

export function getInviteUrl(key: string) {
  return `${APP_ORIGIN}/invitation?key=${key}`;
}

async function updateSubscriptionIfProLicense(
  organization: OrganizationInterface
) {
  if (organization.licenseKey) {
    const license = await getLicense(organization.licenseKey);
    if (license?.plan === "pro") {
      // Only pro plans have a Stripe subscription that needs to get updated
      const seatsInUse = getNumberOfUniqueMembersAndInvites(organization);
      await postSubscriptionUpdateToLicenseServer(
        organization.licenseKey,
        seatsInUse
      );
    }
  }
}

export async function addMemberToOrg({
  organization,
  userId,
  role,
  environments,
  limitAccessByEnvironment,
  projectRoles,
  externalId,
  managedByIdp,
}: {
  organization: OrganizationInterface;
  userId: string;
  role: MemberRole;
  limitAccessByEnvironment: boolean;
  environments: string[];
  projectRoles?: ProjectMemberRole[];
  externalId?: string;
  managedByIdp?: boolean;
}) {
  // If member is already in the org, skip
  if (organization.members.find((m) => m.id === userId)) {
    return;
  }
  // If member is also a pending member, remove
  let pendingMembers: PendingMember[] = organization?.pendingMembers || [];
  pendingMembers = pendingMembers.filter((m) => m.id !== userId);

  const members: Member[] = [
    ...organization.members,
    {
      id: userId,
      role,
      limitAccessByEnvironment,
      environments,
      projectRoles,
      dateCreated: new Date(),
      externalId,
      managedByIdp,
    },
  ];

  await updateOrganization(organization.id, {
    members,
    pendingMembers,
  });

  const updatedOrganization = cloneDeep(organization);
  updatedOrganization.members = members;
  updatedOrganization.pendingMembers = pendingMembers;

  await updateSubscriptionIfProLicense(updatedOrganization);
}

export async function addMembersToTeam({
  organization,
  userIds,
  teamId,
}: {
  organization: OrganizationInterface;
  userIds: string[];
  teamId: string;
}): Promise<void> {
  const updatedMembers = organization.members.map((member) => {
    if (!userIds.includes(member.id) || member.teams?.includes(teamId)) {
      return member;
    }

    return { ...member, teams: [...(member.teams ?? []), teamId] };
  });

  await updateOrganization(organization.id, { members: updatedMembers });
}

export async function convertMemberToManagedByIdp({
  organization,
  userId,
  externalId,
}: {
  organization: OrganizationInterface;
  userId: string;
  externalId?: string;
}) {
  const newMembers = cloneDeep(organization.members);

  const memberToUpdate = newMembers.find((member) => member.id === userId);

  if (!memberToUpdate) {
    throw new Error(
      "Tried to update a member that does not exist in the organization"
    );
  }

  memberToUpdate.externalId = externalId;
  memberToUpdate.managedByIdp = true;

  return await updateOrganization(organization.id, { members: newMembers });
}

export async function removeMembersFromTeam({
  organization,
  userIds,
  teamId,
}: {
  organization: OrganizationInterface;
  userIds: string[];
  teamId: string;
}): Promise<void> {
  const updatedMembers = organization.members.map((member) => {
    if (!userIds.includes(member.id)) {
      return member;
    }

    return { ...member, teams: member.teams?.filter((t) => t !== teamId) };
  });

  await updateOrganization(organization.id, { members: updatedMembers });
}

export async function addPendingMemberToOrg({
  organization,
  name,
  userId,
  email,
  role,
  environments,
  limitAccessByEnvironment,
  projectRoles,
}: {
  organization: OrganizationInterface;
  name: string;
  userId: string;
  email: string;
  role: MemberRole;
  limitAccessByEnvironment: boolean;
  environments: string[];
  projectRoles?: ProjectMemberRole[];
}) {
  // If member is already in the org, skip
  if (organization.members.find((m) => m.id === userId)) {
    return;
  }
  // If member is also a pending member, skip
  if (organization?.pendingMembers?.find((m) => m.id === userId)) {
    return;
  }

  const pendingMembers: PendingMember[] = [
    ...(organization.pendingMembers || []),
    {
      id: userId,
      name,
      email,
      role,
      limitAccessByEnvironment,
      environments,
      projectRoles,
      dateCreated: new Date(),
    },
  ];

  await updateOrganization(organization.id, { pendingMembers });
}

export async function acceptInvite(key: string, userId: string) {
  const organization = await findOrganizationByInviteKey(key);
  if (!organization) {
    throw new Error("Invalid key");
  }

  // If member is already in the org, skip so they don't get added to organization.members a second time causing duplicates.
  if (organization.members.find((m) => m.id === userId)) {
    throw new Error(
      "Whoops! You're already a user, you can't accept a new invitation."
    );
  }

  const invite = organization.invites.filter((invite) => invite.key === key)[0];
  if (!invite) {
    throw new Error("Could not find invitation with that key");
  }

  // Remove invite
  const invites = organization.invites.filter((invite) => invite.key !== key);
  // Remove from pending members
  const pendingMembers = (organization?.pendingMembers || []).filter(
    (m) => m.id !== userId
  );

  // Add to member list
  const members: Member[] = [
    ...organization.members,
    {
      id: userId,
      role: invite.role || "admin",
      limitAccessByEnvironment: !!invite.limitAccessByEnvironment,
      environments: invite.environments || [],
      dateCreated: new Date(),
    },
  ];

  await updateOrganization(organization.id, {
    invites,
    members,
    pendingMembers,
  });

  return organization;
}

export async function inviteUser({
  organization,
  email,
  role = "admin",
  limitAccessByEnvironment,
  environments,
  projectRoles,
}: {
  organization: OrganizationInterface;
  email: string;
} & MemberRoleWithProjects) {
  organization.invites = organization.invites || [];

  // User is already invited
  if (
    organization.invites.filter((invite) => invite.email === email).length > 0
  ) {
    return {
      emailSent: true,
      inviteUrl: getInviteUrl(
        organization.invites.filter((invite) => invite.email === email)[0].key
      ),
    };
  }

  // Generate random key for invite
  const buffer: Buffer = await new Promise((resolve, reject) => {
    randomBytes(32, function (ex, buffer) {
      if (ex) {
        reject("error generating token");
      }
      resolve(buffer);
    });
  });
  const key = buffer.toString("base64").replace(/[^a-zA-Z0-9]+/g, "");

  // Save invite in Mongo
  const invites: Invite[] = [
    ...organization.invites,
    {
      email,
      key,
      dateCreated: new Date(),
      role,
      limitAccessByEnvironment,
      environments,
      projectRoles,
    },
  ];

  await updateOrganization(organization.id, {
    invites,
  });

  const updatedOrganization = cloneDeep(organization);
  updatedOrganization.invites = invites;

  await updateSubscriptionIfProLicense(updatedOrganization);

  let emailSent = false;
  if (isEmailEnabled()) {
    try {
      await sendInviteEmail(updatedOrganization, key);
      emailSent = true;
    } catch (e) {
      logger.error(e, "Error sending invite email");
      emailSent = false;
    }
  }

  return {
    emailSent,
    inviteUrl: getInviteUrl(key),
  };
}

function validateId(id: string) {
  if (!id.match(/^[a-zA-Z_][a-zA-Z0-9_-]*$/)) {
    throw new Error(
      "Invalid id (must be only alphanumeric plus underscores and hyphens)"
    );
  }
}

function validateConfig(config: ConfigFile, organizationId: string) {
  const errors: string[] = [];

  const datasourceIds: string[] = [];
  if (config.datasources) {
    Object.keys(config.datasources).forEach((k) => {
      try {
        datasourceIds.push(k);
        validateId(k);
        const ds = config.datasources?.[k];
        if (!ds) return;

        const { params, ...props } = ds;

        // This will throw an error if something required is missing
        getSourceIntegrationObject({
          ...props,
          params: encryptParams(params),
          id: k,
          organization: organizationId,
          dateCreated: new Date(),
          dateUpdated: new Date(),
        } as DataSourceInterface);
      } catch (e) {
        errors.push(`Data source ${k}: ${e.message}`);
      }
    });
  }

  if (config.metrics) {
    Object.keys(config.metrics).forEach((k) => {
      try {
        validateId(k);
        const metric = config.metrics?.[k];
        if (!metric) return;
        if (metric.datasource && !datasourceIds.includes(metric.datasource)) {
          throw new Error("Unknown datasource id '" + metric.datasource + "'");
        }
        if (!ALLOWED_METRIC_TYPES.includes(metric.type)) {
          throw new Error("Invalid type '" + metric.type + "'");
        }
      } catch (e) {
        errors.push(`Metric ${k}: ${e.message}`);
      }
    });
  }

  if (config.dimensions) {
    Object.keys(config.dimensions).forEach((k) => {
      try {
        validateId(k);
        const dimension = config.dimensions?.[k];
        if (!dimension) return;
        if (!dimension.datasource) {
          throw new Error("Must specify a datasource");
        }
        if (!datasourceIds.includes(dimension.datasource)) {
          throw new Error(
            "Unknown datasource id '" + dimension.datasource + "'"
          );
        }
        if (!dimension.sql) {
          throw new Error("Must specify sql");
        }
      } catch (e) {
        errors.push(`Dimension ${k}: ${e.message}`);
      }
    });
  }

  return errors;
}

export async function importConfig(
  context: ReqContext | ApiReqContext,
  config: ConfigFile
) {
  const organization = context.org;
  const errors = validateConfig(config, organization.id);
  if (errors.length > 0) {
    throw new Error(errors.join("\n"));
  }

  if (config.organization?.settings) {
    await updateOrganization(organization.id, {
      settings: {
        ...organization.settings,
        ...config.organization.settings,
      },
    });
  }
  if (config.datasources) {
    await Promise.all(
      Object.keys(config.datasources).map(async (k) => {
        const ds = config.datasources?.[k];
        if (!ds) return;
        k = k.toLowerCase();
        try {
          if (ds?.params && "privateKey" in ds.params) {
            // Fix newlines in the private keys:
            ds.params.privateKey = ds.params?.privateKey?.replace(/\\n/g, "\n");
          }
          const existing = await getDataSourceById(context, k);
          if (existing) {
            let params = existing.params;
            // If params are changing, merge them with existing and test the connection
            if (ds.params) {
              const integration = getSourceIntegrationObject(existing);
              mergeParams(integration, ds.params);
              await integration.testConnection();
              params = encryptParams(integration.params);
            }

            const updates: Partial<DataSourceInterface> = {
              name: ds.name || existing.name,
              description: ds.description || existing.description,
              type: ds.type || existing.type,
              params,
              settings: {
                ...existing.settings,
                ...ds.settings,
                queries: {
                  ...existing.settings.queries,
                  ...ds.settings?.queries,
                },
                events: {
                  ...existing.settings?.events,
                  ...ds.settings?.events,
                },
              },
            };
            await updateDataSource(context, existing, updates);
          } else {
            await createDataSource(
              organization.id,
              ds.name || k,
              ds.type,
              ds.params,
              ds.settings || {},
              k,
              ds.description
            );
          }
        } catch (e) {
          throw new Error(`Datasource ${k}: ${e.message}`);
        }
      })
    );
  }
  if (config.metrics) {
    await Promise.all(
      Object.keys(config.metrics).map(async (k) => {
        const m = config.metrics?.[k];
        if (!m) return;
        k = k.toLowerCase();

        if (m.datasource) {
          m.datasource = m.datasource.toLowerCase();
        }

        try {
          const existing = await getMetricById(context, k);
          if (existing) {
            const updates: Partial<MetricInterface> = {
              ...m,
            };
            delete updates.organization;

            await updateMetric(context, existing, updates);
          } else {
            await createMetric({
              ...m,
              name: m.name || k,
              id: k,
              organization: organization.id,
            });
          }
          if (m.tags && organization.id) {
            await addTags(organization.id, m.tags);
          }
        } catch (e) {
          throw new Error(`Metric ${k}: ${e.message}`);
        }
      })
    );
  }
  if (config.dimensions) {
    await Promise.all(
      Object.keys(config.dimensions).map(async (k) => {
        const d = config.dimensions?.[k];
        if (!d) return;
        k = k.toLowerCase();

        if (d.datasource) {
          d.datasource = d.datasource.toLowerCase();
        }

        try {
          const existing = await findDimensionById(k, organization.id);
          if (existing) {
            const updates: Partial<DimensionInterface> = {
              ...d,
            };
            delete updates.organization;

            await updateDimension(k, organization.id, updates);
          } else {
            await createDimension({
              ...d,
              id: k,
              dateCreated: new Date(),
              dateUpdated: new Date(),
              organization: organization.id,
            });
          }
        } catch (e) {
          throw new Error(`Dimension ${k}: ${e.message}`);
        }
      })
    );
  }

  if (config.segments) {
    await Promise.all(
      Object.keys(config.segments).map(async (k) => {
        const s = config.segments?.[k];
        if (!s) return;
        k = k.toLowerCase();

        if (s.datasource) {
          s.datasource = s.datasource.toLowerCase();
        }

        try {
          const existing = await findSegmentById(k, organization.id);
          if (existing) {
            const updates: Partial<SegmentInterface> = {
              ...s,
            };
            delete updates.organization;

            await updateSegment(k, organization.id, updates);
          } else {
            await createSegment({
              ...s,
              id: k,
              dateCreated: new Date(),
              dateUpdated: new Date(),
              organization: organization.id,
            });
          }
        } catch (e) {
          throw new Error(`Segment ${k}: ${e.message}`);
        }
      })
    );
  }
}

export async function getEmailFromUserId(userId: string) {
  const u = await UserModel.findOne({ id: userId });
  return u?.email || "";
}

export async function getExperimentOverrides(
  context: ReqContext | ApiReqContext,
  project?: string
) {
  const experiments = await getAllExperiments(context, project);
  const overrides: Record<string, ExperimentOverride> = {};
  const expIdMapping: Record<string, { trackingKey: string }> = {};

  experiments.forEach((exp) => {
    if (exp.archived) {
      return;
    }

    const key = exp.trackingKey || exp.id;
    const groups: string[] = [];

    const phase = exp.phases[exp.phases.length - 1];
    const phaseGroups = (phase as LegacyExperimentPhase)?.groups;
    if (phaseGroups && phaseGroups.length > 0) {
      groups.push(...phaseGroups);
    }

    const override: ExperimentOverride = {
      status: exp.status,
    };

    if (exp.targetURLRegex) {
      override.url = exp.targetURLRegex;
    }

    if (groups.length) {
      override.groups = groups;
    }

    if (phase) {
      override.coverage = phase.coverage;
      override.weights = phase.variationWeights;
    }

    if (exp.status === "stopped") {
      if (exp.results === "won") {
        override.force = exp.winner;
      } else {
        override.force = 0;
      }
    }

    if (exp.status === "running") {
      if (!phase) return;
    }

    overrides[key] = override;
    expIdMapping[exp.id] = { trackingKey: key };
  });

  return { overrides, expIdMapping };
}

export function isEnterpriseSSO(connection?: SSOConnectionInterface) {
  if (!connection) return false;
  // When self-hosting, SSO is always enterprise
  if (!IS_CLOUD) return true;

  // On cloud, the default SSO (Auth0) does not have a connection id
  if (!connection.id) return false;

  return true;
}

// Auto-add user to an organization if using Enterprise SSO
export async function addMemberFromSSOConnection(
  req: AuthRequest
): Promise<OrganizationInterface | null> {
  if (!req.userId) return null;

  const ssoConnection = req.loginMethod;
  if (!ssoConnection || !ssoConnection?.emailDomains?.length) return null;

  // Check if the user's email domain is allowed by the SSO connection
  const emailDomain = req.email.split("@").pop()?.toLowerCase() || "";
  if (!ssoConnection?.emailDomains?.includes(emailDomain)) {
    return null;
  }

  let organization: null | OrganizationInterface = null;
  // On Cloud, we need to get the organization from the SSO connection
  if (IS_CLOUD) {
    if (!ssoConnection.organization) {
      return null;
    }
    organization = await getOrganizationById(ssoConnection.organization);
  }
  // When self-hosting, there should be only one organization in Mongo
  else {
    const { organizations: orgs } = await findAllOrganizations(1, "");
    // Sanity check in case there are multiple orgs for whatever reason
    if (orgs.length > 1) {
      req.log.error(
        "Expected a single organization for self-hosted GrowthBook"
      );
      return null;
    }
    // If this is a brand-new installation, create an organization first
    else if (!orgs.length) {
      organization = await createOrganization({
        email: req.email,
        userId: req.userId,
        name: "My Organization",
      });
      markInstalled();
      return organization;
    }

    organization = orgs[0];
  }
  if (!organization) return null;

  await addMemberToOrg({
    organization,
    userId: req.userId,
    ...getDefaultRole(organization),
  });
  try {
    await sendNewMemberEmail(
      req.name || "",
      req.email || "",
      organization.name,
      organization.ownerEmail
    );
  } catch (e) {
    req.log.error(e, "Failed to send new member email");
  }

  return organization;
}

export async function findVerifiedOrgForNewUser(email: string) {
  const domain = email.toLowerCase().split("@")[1];
  const isFreeDomain = freeEmailDomains.includes(domain);
  if (isFreeDomain) {
    return null;
  }

  const organizations = await findOrganizationsByDomain(domain);
  if (!organizations.length) {
    return null;
  }

  // get the org with the most members
  return organizations.reduce((prev, current) => {
    return prev.members.length > current.members.length ? prev : current;
  });
}

export async function expandOrgMembers(
  members: Member[]
): Promise<ExpandedMember[]> {
  // Add email/name to the organization members array
  const userInfo = await getUsersByIds(members.map((m) => m.id));
  const expandedMembers: ExpandedMember[] = [];
  userInfo.forEach(({ id, email, verified, name, _id }) => {
    const memberInfo = members.find((m) => m.id === id);
    if (!memberInfo) return;
    expandedMembers.push({
      email,
      verified,
      name: name || "",
      ...memberInfo,
      dateCreated: memberInfo.dateCreated || _id.getTimestamp(),
    });
  });
  return expandedMembers;
}

export function getContextForAgendaJobByOrgObject(
  organization: OrganizationInterface
): ApiReqContext {
  return new ReqContextClass({
    org: organization,
    auditUser: null,
    // TODO: Limit background job permissions to the user who created the job
    role: "admin",
  });
}

export async function getContextForAgendaJobByOrgId(
  orgId: string
): Promise<ApiReqContext> {
  const organization = await findOrganizationById(orgId);

  if (!organization) throw new Error("Organization not found");

  return getContextForAgendaJobByOrgObject(organization);
}<|MERGE_RESOLUTION|>--- conflicted
+++ resolved
@@ -2,36 +2,7 @@
 import { freeEmailDomains } from "free-email-domains-typescript";
 import { cloneDeep } from "lodash";
 import { Request } from "express";
-<<<<<<< HEAD
-import { getDefaultRole } from "@back-end/src/util/organization.util";
-import { logger } from "@back-end/src/util/logger";
-import { APP_ORIGIN, IS_CLOUD } from "@back-end/src/util/secrets";
-import { addTags } from "@back-end/src/models/TagModel";
-import { getAllExperiments } from "@back-end/src/models/ExperimentModel";
-import {
-  createSegment,
-  findSegmentById,
-  updateSegment,
-} from "@back-end/src/models/SegmentModel";
-import {
-  createDimension,
-  findDimensionById,
-  updateDimension,
-} from "@back-end/src/models/DimensionModel";
-import {
-  ALLOWED_METRIC_TYPES,
-  getMetricById,
-  updateMetric,
-} from "@back-end/src/models/MetricModel";
-import {
-  createDataSource,
-  getDataSourceById,
-  updateDataSource,
-} from "@back-end/src/models/DataSourceModel";
-import { UserModel } from "@back-end/src/models/UserModel";
-=======
 import { getLicense, postSubscriptionUpdateToLicenseServer } from "enterprise";
->>>>>>> 57f1e603
 import {
   createOrganization,
   findAllOrganizations,
@@ -40,12 +11,38 @@
   findOrganizationsByDomain,
   updateOrganization,
 } from "@back-end/src/models/OrganizationModel";
+import { APP_ORIGIN, IS_CLOUD } from "@back-end/src/util/secrets";
+import { UserModel } from "@back-end/src/models/UserModel";
+import {
+  createDataSource,
+  getDataSourceById,
+  updateDataSource,
+} from "@back-end/src/models/DataSourceModel";
+import {
+  ALLOWED_METRIC_TYPES,
+  getMetricById,
+  updateMetric,
+} from "@back-end/src/models/MetricModel";
+import {
+  createDimension,
+  findDimensionById,
+  updateDimension,
+} from "@back-end/src/models/DimensionModel";
+import { logger } from "@back-end/src/util/logger";
+import { getDefaultRole } from "@back-end/src/util/organization.util";
+import {
+  createSegment,
+  findSegmentById,
+  updateSegment,
+} from "@back-end/src/models/SegmentModel";
+import { getAllExperiments } from "@back-end/src/models/ExperimentModel";
+import { addTags } from "@back-end/src/models/TagModel";
+import { MetricInterface } from "@back-end/types/metric";
+import { DimensionInterface } from "@back-end/types/dimension";
+import { DataSourceInterface } from "@back-end/types/datasource";
+import { SSOConnectionInterface } from "@back-end/types/sso-connection";
+import { SegmentInterface } from "@back-end/types/segment";
 import { LegacyExperimentPhase } from "@back-end/types/experiment";
-import { SegmentInterface } from "@back-end/types/segment";
-import { SSOConnectionInterface } from "@back-end/types/sso-connection";
-import { DataSourceInterface } from "@back-end/types/datasource";
-import { DimensionInterface } from "@back-end/types/dimension";
-import { MetricInterface } from "@back-end/types/metric";
 import { ApiReqContext, ExperimentOverride } from "@back-end/types/api";
 import {
   ExpandedMember,
@@ -61,16 +58,16 @@
 } from "@back-end/types/organization";
 import { AuthRequest } from "@back-end/src/types/AuthRequest";
 import { ConfigFile } from "@back-end/src/init/config";
-import { ReqContextClass } from "./context";
-import { getUsersByIds } from "./users";
-import { isEmailEnabled, sendInviteEmail, sendNewMemberEmail } from "./email";
-import { createMetric } from "./experiments";
+import { markInstalled } from "./auth";
 import {
   encryptParams,
   getSourceIntegrationObject,
   mergeParams,
 } from "./datasource";
-import { markInstalled } from "./auth";
+import { createMetric } from "./experiments";
+import { isEmailEnabled, sendInviteEmail, sendNewMemberEmail } from "./email";
+import { getUsersByIds } from "./users";
+import { ReqContextClass } from "./context";
 
 export async function getOrganizationById(id: string) {
   return findOrganizationById(id);
