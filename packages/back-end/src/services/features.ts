--- conflicted
+++ resolved
@@ -959,12 +959,8 @@
           features: {
             [feature.id]: definition,
           },
-<<<<<<< HEAD
+          savedGroups: savedGroups,
           attributes: attributes ? attributes : {},
-=======
-          savedGroups: savedGroups,
-          attributes: attributes,
->>>>>>> 3b418a87
           // eslint-disable-next-line @typescript-eslint/no-explicit-any
           log: (msg: string, ctx: any) => {
             const ruleId = ctx?.rule?.id ?? null;
@@ -993,7 +989,6 @@
       NODE_ENV: "production",
     };
   }
-
   return results;
 }
 
