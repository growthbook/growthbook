import { webcrypto as crypto } from "node:crypto";
import { createHash } from "crypto";
import uniqid from "uniqid";
import isEqual from "lodash/isEqual";
import omit from "lodash/omit";
import {
  AutoExperiment,
  FeatureRule as FeatureDefinitionRule,
  getAutoExperimentChangeType,
  GrowthBook,
} from "@growthbook/growthbook";
import {
  evalDeterministicPrereqValue,
  evaluatePrerequisiteState,
  isDefined,
  PrerequisiteStateResult,
  validateCondition,
  validateFeatureValue,
  getSavedGroupsValuesFromGroupMap,
  getSavedGroupsValuesFromInterfaces,
  NodeHandler,
  recursiveWalk,
} from "shared/util";
import {
  scrubExperiments,
  scrubFeatures,
  scrubHoldouts,
  scrubSavedGroups,
  SDKCapability,
} from "shared/sdk-versioning";
import cloneDeep from "lodash/cloneDeep";
import pickBy from "lodash/pickBy";
import {
  GroupMap,
  SavedGroupsValues,
  SavedGroupInterface,
} from "shared/src/types";
import { clone } from "lodash";
import {
  ApiReqContext,
  AutoExperimentWithProject,
  FeatureDefinition,
  FeatureDefinitionWithProject,
  FeatureDefinitionWithProjects,
} from "back-end/types/api";
import {
  ExperimentRefRule,
  ExperimentRule,
  FeatureDraftChanges,
  FeatureEnvironment,
  FeatureInterface,
  FeaturePrerequisite,
  FeatureRule,
  FeatureTestResult,
  ForceRule,
  RolloutRule,
} from "back-end/types/feature";
import { getAllFeatures } from "back-end/src/models/FeatureModel";
import {
  getAllPayloadExperiments,
  getAllURLRedirectExperiments,
  getAllVisualExperiments,
} from "back-end/src/models/ExperimentModel";
import {
  getFeatureDefinition,
  getHoldoutFeatureDefId,
  getParsedCondition,
} from "back-end/src/util/features";
import {
  getAllSavedGroups,
  getSavedGroupsById,
} from "back-end/src/models/SavedGroupModel";
import {
  Environment,
  OrganizationInterface,
  ReqContext,
  SDKAttribute,
  SDKAttributeSchema,
} from "back-end/types/organization";
import {
  getSDKPayload,
  updateSDKPayload,
} from "back-end/src/models/SdkPayloadModel";
import { logger } from "back-end/src/util/logger";
import { promiseAllChunks } from "back-end/src/util/promise";
import { SDKPayloadKey } from "back-end/types/sdk-payload";
import {
  ApiFeatureWithRevisions,
  ApiFeatureEnvironment,
  ApiFeatureRule,
} from "back-end/types/openapi";
import {
  ExperimentInterface,
  ExperimentPhase,
} from "back-end/types/experiment";
import { VisualChangesetInterface } from "back-end/types/visual-changeset";
import {
  ApiFeatureEnvSettings,
  ApiFeatureEnvSettingsRules,
} from "back-end/src/api/features/postFeature";
import { ArchetypeAttributeValues } from "back-end/types/archetype";
import { FeatureRevisionInterface } from "back-end/types/feature-revision";
import { triggerWebhookJobs } from "back-end/src/jobs/updateAllJobs";
import { URLRedirectInterface } from "back-end/types/url-redirect";
import { getRevision } from "back-end/src/models/FeatureRevisionModel";
import { SafeRolloutInterface } from "back-end/types/safe-rollout";
import { HoldoutInterface } from "back-end/src/routers/holdout/holdout.validators";
import {
  getContextForAgendaJobByOrgObject,
  getEnvironmentIdsFromOrg,
} from "./organizations";

export type AttributeMap = Map<string, string>;

export function generateFeaturesPayload({
  features,
  experimentMap,
  environment,
  groupMap,
  prereqStateCache = {},
  safeRolloutMap,
  holdoutsMap,
}: {
  features: FeatureInterface[];
  experimentMap: Map<string, ExperimentInterface>;
  environment: string;
  groupMap: GroupMap;
  prereqStateCache?: Record<string, Record<string, PrerequisiteStateResult>>;
  safeRolloutMap: Map<string, SafeRolloutInterface>;
  holdoutsMap: Map<
    string,
    HoldoutInterface & { experiment: ExperimentInterface }
  >;
}): Record<string, FeatureDefinition> {
  prereqStateCache[environment] = prereqStateCache[environment] || {};

  const defs: Record<string, FeatureDefinition> = {};
  const newFeatures = reduceFeaturesWithPrerequisites(
    features,
    environment,
    prereqStateCache,
  );
  newFeatures.forEach((feature) => {
    const def = getFeatureDefinition({
      feature,
      environment,
      groupMap,
      experimentMap,
      safeRolloutMap,
      holdoutsMap,
    });
    if (def) {
      defs[feature.id] = def;
    }
  });

  return defs;
}

export function generateHoldoutsPayload({
  holdoutsMap,
}: {
  holdoutsMap: Map<
    string,
    HoldoutInterface & { experiment: ExperimentInterface }
  >;
}): Record<string, FeatureDefinition> {
  const holdoutDefs: Record<string, FeatureDefinition> = {};
  holdoutsMap.forEach((holdout) => {
    const exp = holdout.experiment;
    if (!exp) return;

    const def: FeatureDefinitionWithProjects = {
      defaultValue: "genpop",
      rules: [
        {
          id: getHoldoutFeatureDefId(holdout.id),
          coverage: exp.phases[0].coverage, // Phases in holdout experiments always have the same coverage
          hashAttribute: exp.hashAttribute,
          seed: exp.phases[0].seed, // Phases in holdout experiments always have the same seed
          hashVersion: 2,
          variations: ["holdoutcontrol", "holdouttreatment"],
          weights: [0.5, 0.5],
          key: exp.trackingKey,
          phase: `${exp.phases.length - 1}`,
          meta: [
            {
              key: "0",
            },
            {
              key: "1",
            },
          ],
        },
      ],
      projects: holdout.projects,
    };
    holdoutDefs[getHoldoutFeatureDefId(holdout.id)] = def;
  });
  return holdoutDefs;
}

export type VisualExperiment = {
  type: "visual";
  experiment: ExperimentInterface;
  visualChangeset: VisualChangesetInterface;
};
export type URLRedirectExperiment = {
  type: "redirect";
  experiment: ExperimentInterface;
  urlRedirect: URLRedirectInterface;
};

export function generateAutoExperimentsPayload({
  visualExperiments,
  urlRedirectExperiments,
  groupMap,
  features,
  environment,
  prereqStateCache = {},
}: {
  visualExperiments: VisualExperiment[];
  urlRedirectExperiments: URLRedirectExperiment[];
  groupMap: GroupMap;
  features: FeatureInterface[];
  environment: string;
  prereqStateCache?: Record<string, Record<string, PrerequisiteStateResult>>;
}): AutoExperimentWithProject[] {
  prereqStateCache[environment] = prereqStateCache[environment] || {};

  const savedGroups = getSavedGroupsValuesFromGroupMap(groupMap);
  const isValidSDKExperiment = (
    e: AutoExperimentWithProject | null,
  ): e is AutoExperimentWithProject => !!e;

  const newVisualExperiments = reduceExperimentsWithPrerequisites(
    visualExperiments,
    features,
    environment,
    savedGroups,
    prereqStateCache,
  );

  const newURLRedirectExperiments = reduceExperimentsWithPrerequisites(
    urlRedirectExperiments,
    features,
    environment,
    savedGroups,
    prereqStateCache,
  );

  const sortedAutoExperiments = [
    ...newURLRedirectExperiments,
    ...newVisualExperiments,
  ];

  const sdkExperiments: Array<AutoExperimentWithProject | null> =
    sortedAutoExperiments.map((data) => {
      const { experiment: e } = data;
      if (e.status === "stopped" && e.excludeFromPayload) return null;

      const phase: ExperimentPhase | null = e.phases.slice(-1)?.[0] ?? null;
      const forcedVariation =
        e.status === "stopped" && e.releasedVariationId
          ? e.variations.find((v) => v.id === e.releasedVariationId)
          : null;

      const condition = getParsedCondition(
        groupMap,
        phase?.condition,
        phase?.savedGroups,
      );

      const prerequisites = (phase?.prerequisites ?? [])
        ?.map((p) => {
          const condition = getParsedCondition(groupMap, p.condition);
          if (!condition) return null;
          return {
            id: p.id,
            condition,
          };
        })
        .filter(isDefined);

      if (!phase) return null;

      const implementationId =
        data.type === "redirect"
          ? data.urlRedirect.id
          : data.visualChangeset.id;

      const exp: AutoExperimentWithProject = {
        key: e.trackingKey,
        changeId: sha256(
          `${e.trackingKey}_${data.type}_${implementationId}`,
          "",
        ),
        status: e.status,
        project: e.project,
        variations: e.variations.map((v) => {
          if (data.type === "redirect") {
            const match = data.urlRedirect.destinationURLs.find(
              (d) => d.variation === v.id,
            );
            return {
              urlRedirect: match?.url || "",
            };
          }

          const match = data.visualChangeset.visualChanges.find(
            (vc) => vc.variation === v.id,
          );
          return {
            css: match?.css || "",
            js: match?.js || "",
            domMutations: match?.domMutations || [],
          };
        }) as AutoExperimentWithProject["variations"],
        hashVersion: e.hashVersion,
        hashAttribute: e.hashAttribute,
        fallbackAttribute: e.fallbackAttribute,
        disableStickyBucketing: e.disableStickyBucketing,
        bucketVersion: e.bucketVersion,
        minBucketVersion: e.minBucketVersion,
        urlPatterns:
          data.type === "redirect"
            ? [
                {
                  include: true,
                  pattern: data.urlRedirect.urlPattern,
                  type: "simple",
                },
              ]
            : data.visualChangeset.urlPatterns,
        weights: phase.variationWeights,
        meta: e.variations.map((v) => ({ key: v.key, name: v.name })),
        filters: phase?.namespace?.enabled
          ? [
              {
                attribute: e.hashAttribute,
                seed: phase.namespace.name,
                hashVersion: 2,
                ranges: [phase.namespace.range],
              },
            ]
          : [],
        seed: phase.seed,
        name: e.name,
        phase: `${e.phases.length - 1}`,
        force: forcedVariation
          ? e.variations.indexOf(forcedVariation)
          : undefined,
        condition,
        coverage: phase.coverage,
      };

      if (prerequisites.length) {
        exp.parentConditions = prerequisites;
      }

      if (data.type === "redirect" && data.urlRedirect.persistQueryString) {
        exp.persistQueryString = true;
      }

      return exp;
    });
  return sdkExperiments.filter(isValidSDKExperiment);
}

export async function getSavedGroupMap(
  organization: OrganizationInterface,
  savedGroups?: SavedGroupInterface[],
): Promise<GroupMap> {
  const attributes = organization.settings?.attributeSchema;

  const attributeMap: AttributeMap = new Map();
  attributes?.forEach((attribute) => {
    attributeMap.set(attribute.property, attribute.datatype);
  });

  // Get "SavedGroups" for an organization and build a map of the SavedGroup's Id to the actual array of IDs, respecting the type.
  const allGroups =
    typeof savedGroups === "undefined"
      ? await getAllSavedGroups(organization.id)
      : savedGroups;

  function getGroupValues(
    values: string[],
    type?: string,
  ): string[] | number[] {
    if (type === "number") {
      return values.map((v) => parseFloat(v));
    }
    return values;
  }

  const groupMap: GroupMap = new Map(
    allGroups.map((group) => {
      let values: (string | number)[] = [];
      if (group.type === "list" && group.attributeKey && group.values) {
        const attributeType = attributeMap?.get(group.attributeKey);
        values = getGroupValues(group.values, attributeType);
      }
      return [
        group.id,
        {
          ...group,
          values,
        },
      ];
    }),
  );

  return groupMap;
}

// Only produce the id lists which are used by at least one feature or experiment
export function filterUsedSavedGroups(
  savedGroups: SavedGroupsValues,
  features: Record<string, FeatureDefinition>,
  experimentsDefinitions: AutoExperimentWithProject[],
) {
  const usedGroupIds = new Set();
  const addToUsedGroupIds: NodeHandler = (node) => {
    if (node[0] === "$inGroup" || node[0] === "$notInGroup") {
      usedGroupIds.add(node[1]);
    }
  };
  Object.values(features).forEach((feature) => {
    if (!feature.rules) {
      return;
    }
    feature.rules.forEach((rule) => {
      recursiveWalk(rule.condition, addToUsedGroupIds);
      recursiveWalk(rule.parentConditions, addToUsedGroupIds);
    });
  });
  experimentsDefinitions.forEach((experimentDefinition) => {
    recursiveWalk(experimentDefinition.condition, addToUsedGroupIds);
    recursiveWalk(experimentDefinition.parentConditions, addToUsedGroupIds);
  });

  return pickBy(savedGroups, (_values, savedGroupId) =>
    usedGroupIds.has(savedGroupId),
  );
}

export async function refreshSDKPayloadCache(
  baseContext: ReqContext | ApiReqContext,
  payloadKeys: SDKPayloadKey[],
  allFeatures: FeatureInterface[] | null = null,
  experimentMap?: Map<string, ExperimentInterface>,
  safeRolloutMap?: Map<string, SafeRolloutInterface>,
  skipRefreshForProject?: string,
) {
  // This is a background job, so switch to using a background context
  // This is required so that we have full read access to the entire org's data
  const context = getContextForAgendaJobByOrgObject(baseContext.org);

  logger.debug(
    `Refreshing SDK Payloads for ${context.org.id}: ${JSON.stringify(
      payloadKeys,
    )}`,
  );

  // Ignore any old environments which don't exist anymore
  const allowedEnvs = new Set(getEnvironmentIdsFromOrg(context.org));
  payloadKeys = payloadKeys.filter((k) => allowedEnvs.has(k.environment));

  // Remove any projects to skip
  if (skipRefreshForProject) {
    payloadKeys = payloadKeys.filter(
      (k) => k.project !== skipRefreshForProject,
    );
  }

  // If no environments are affected, we don't need to update anything
  if (!payloadKeys.length) {
    logger.debug("Skipping SDK Payload refresh - no environments affected");
    return;
  }

  experimentMap = experimentMap || (await getAllPayloadExperiments(context));
  safeRolloutMap =
    safeRolloutMap ||
    (await context.models.safeRollout.getAllPayloadSafeRollouts());
  const groupMap = await getSavedGroupMap(context.org);
  allFeatures = allFeatures || (await getAllFeatures(context));
  const allVisualExperiments = await getAllVisualExperiments(
    context,
    experimentMap,
  );
  const allURLRedirectExperiments = await getAllURLRedirectExperiments(
    context,
    experimentMap,
  );

  // For each affected environment, generate a new SDK payload and update the cache
  const environments = Array.from(
    new Set(payloadKeys.map((k) => k.environment)),
  );

  const prereqStateCache: Record<
    string,
    Record<string, PrerequisiteStateResult>
  > = {};

  const promises: (() => Promise<void>)[] = [];
  for (const environment of environments) {
    const holdoutsMap = await context.models.holdout.getAllPayloadHoldouts(
      environment
    );
    const featureDefinitions = generateFeaturesPayload({
      features: allFeatures,
      environment: environment,
      groupMap,
      experimentMap,
      prereqStateCache,
      safeRolloutMap,
      holdoutsMap,
    });

    const holdoutFeatureDefinitions = generateHoldoutsPayload({
      holdoutsMap,
    });

    const experimentsDefinitions = generateAutoExperimentsPayload({
      visualExperiments: allVisualExperiments,
      urlRedirectExperiments: allURLRedirectExperiments,
      groupMap,
      features: allFeatures,
      environment,
      prereqStateCache,
    });

    const savedGroupsInUse = Object.keys(
      filterUsedSavedGroups(
        getSavedGroupsValuesFromGroupMap(groupMap),
        featureDefinitions,
        experimentsDefinitions,
      ),
    );

    promises.push(async () => {
      logger.debug(`Updating SDK Payload for ${context.org.id} ${environment}`);
      await updateSDKPayload({
        organization: context.org.id,
        environment: environment,
        featureDefinitions,
        holdoutFeatureDefinitions,
        experimentsDefinitions,
        savedGroupsInUse,
      });
    });
  }

  // If there are no changes, we don't need to do anything
  if (!promises.length) return;

  // Vast majority of the time, there will only be 1 or 2 promises
  // However, there could be a lot if an org has many enabled environments
  // Batch the promises in chunks of 4 at a time to avoid overloading Mongo
  await promiseAllChunks(promises, 4);

  triggerWebhookJobs(context, payloadKeys, environments, true).catch((e) => {
    logger.error(e, "Error triggering webhook jobs");
  });
}

export type FeatureDefinitionsResponseArgs = {
  features: Record<string, FeatureDefinitionWithProject>;
  experiments: AutoExperimentWithProject[];
  holdouts: Record<string, FeatureDefinitionWithProjects>;
  dateUpdated: Date | null;
  encryptionKey?: string;
  includeVisualExperiments?: boolean;
  includeDraftExperiments?: boolean;
  includeExperimentNames?: boolean;
  includeRedirectExperiments?: boolean;
  includeRuleIds?: boolean;
  attributes?: SDKAttributeSchema;
  secureAttributeSalt?: string;
  projects: string[];
  capabilities: SDKCapability[];
  savedGroups: SavedGroupInterface[];
  savedGroupReferencesEnabled?: boolean;
  organization: OrganizationInterface;
};
export async function getFeatureDefinitionsResponse({
  features,
  experiments,
  holdouts,
  dateUpdated,
  encryptionKey,
  includeVisualExperiments,
  includeDraftExperiments,
  includeExperimentNames,
  includeRedirectExperiments,
  includeRuleIds,
  attributes,
  secureAttributeSalt,
  projects,
  capabilities,
  savedGroups,
  savedGroupReferencesEnabled = false,
  organization,
}: FeatureDefinitionsResponseArgs) {
  if (!includeDraftExperiments) {
    experiments = experiments?.filter((e) => e.status !== "draft") || [];
  }

  // If experiment/variation names should be removed from the payload
  if (!includeExperimentNames) {
    // Remove names from visual editor experiments
    experiments = experiments?.map((exp) => {
      return {
        ...omit(exp, ["name", "meta"]),
        meta: exp.meta ? exp.meta.map((m) => omit(m, ["name"])) : undefined,
      };
    });

    // Remove names from every feature rule
    for (const k in features) {
      if (features[k]?.rules) {
        features[k].rules = features[k].rules?.map((rule) => {
          return {
            ...omit(rule, ["name", "meta"]),
            meta: rule.meta
              ? rule.meta.map((m) => omit(m, ["name"]))
              : undefined,
          };
        });
      }
    }
  }

  // Filter list of features/experiments to the selected projects
  if (projects && projects.length > 0) {
    experiments = experiments.filter((exp) =>
      projects.includes(exp.project || ""),
    );
    features = Object.fromEntries(
      Object.entries(features).filter(([_, feature]) =>
        projects.includes(feature.project || ""),
      ),
    );
  }

  // Remove `project` from all features/experiments
  features = Object.fromEntries(
    Object.entries(features).map(([key, feature]) => [
      key,
      omit(feature, ["project"]),
    ]),
  );
  experiments = experiments.map((exp) => omit(exp, ["project"]));

  const {
    holdouts: scrubbedHoldouts,
    features: scrubbedFeatures,
  } = scrubHoldouts({
    holdouts,
    projects,
    features,
  });

  // Add holdouts to features
  features = { ...scrubbedFeatures, ...scrubbedHoldouts };

  const hasSecureAttributes = attributes?.some((a) =>
    ["secureString", "secureString[]"].includes(a.datatype),
  );
  if (attributes && hasSecureAttributes && secureAttributeSalt !== undefined) {
    features = applyFeatureHashing(features, attributes, secureAttributeSalt);

    if (experiments) {
      experiments = applyExperimentHashing(
        experiments,
        attributes,
        secureAttributeSalt,
      );
    }

    savedGroups = applySavedGroupHashing(
      savedGroups,
      attributes,
      secureAttributeSalt,
    );
  }

  const savedGroupsValues = getSavedGroupsValuesFromInterfaces(
    savedGroups,
    organization,
  );

  features = scrubFeatures(
    features,
    capabilities,
    savedGroups,
    savedGroupReferencesEnabled,
    organization,
  );
  experiments = scrubExperiments(
    experiments,
    capabilities,
    savedGroups,
    savedGroupReferencesEnabled,
    organization,
  );
  const scrubbedSavedGroups = scrubSavedGroups(
    savedGroupsValues,
    capabilities,
    savedGroupReferencesEnabled,
  );

  const includeAutoExperiments =
    !!includeRedirectExperiments || !!includeVisualExperiments;

  if (includeAutoExperiments) {
    if (!includeRedirectExperiments) {
      experiments = experiments.filter(
        (e) => getAutoExperimentChangeType(e) !== "redirect",
      );
    }
    if (!includeVisualExperiments) {
      experiments = experiments.filter(
        (e) => getAutoExperimentChangeType(e) !== "visual",
      );
    }
  }

  // `features` is a deep clone, so it's safe to delete fields directly
  if (!includeRuleIds) {
    for (const k in features) {
      if (features[k]?.rules) {
        for (const rule of features[k].rules) {
          delete rule.id;
        }
      }
    }
  }

  if (!encryptionKey) {
    return {
      features,
      ...(includeAutoExperiments && { experiments }),
      dateUpdated,
      savedGroups: scrubbedSavedGroups,
    };
  }

  const encryptedFeatures = await encrypt(
    JSON.stringify(features),
    encryptionKey,
  );
  const encryptedExperiments = includeAutoExperiments
    ? await encrypt(JSON.stringify(experiments || []), encryptionKey)
    : undefined;

  const encryptedSavedGroups = scrubbedSavedGroups
    ? await encrypt(JSON.stringify(scrubbedSavedGroups), encryptionKey)
    : undefined;

  return {
    features: {},
    ...(includeAutoExperiments && { experiments: [] }),
    dateUpdated,
    encryptedFeatures,
    ...(includeAutoExperiments && { encryptedExperiments }),
    encryptedSavedGroups: encryptedSavedGroups,
  };
}

export type FeatureDefinitionArgs = {
  context: ReqContext | ApiReqContext;
  capabilities: SDKCapability[];
  environment?: string;
  projects?: string[] | null;
  encryptionKey?: string;
  includeVisualExperiments?: boolean;
  includeDraftExperiments?: boolean;
  includeExperimentNames?: boolean;
  includeRedirectExperiments?: boolean;
  includeRuleIds?: boolean;
  hashSecureAttributes?: boolean;
  savedGroupReferencesEnabled?: boolean;
};

export type FeatureDefinitionSDKPayload = {
  features: Record<string, FeatureDefinition>;
  experiments?: AutoExperiment[];
  dateUpdated: Date | null;
  encryptedFeatures?: string;
  encryptedExperiments?: string;
  savedGroups?: SavedGroupsValues;
  encryptedSavedGroups?: string;
};

export async function getFeatureDefinitions({
  context,
  capabilities,
  environment = "production",
  projects,
  encryptionKey,
  includeVisualExperiments,
  includeDraftExperiments,
  includeExperimentNames,
  includeRedirectExperiments,
  includeRuleIds,
  hashSecureAttributes,
  savedGroupReferencesEnabled,
}: FeatureDefinitionArgs): Promise<FeatureDefinitionSDKPayload> {
  // Return cached payload from Mongo if exists
  try {
    const cached = await getSDKPayload({
      organization: context.org.id,
      environment,
    });
    if (cached) {
      if (projects === null) {
        // null projects have nothing in the payload. They result from environment project scrubbing.
        return {
          features: {},
          experiments: [],
          dateUpdated: cached.dateUpdated,
          savedGroups: {},
        };
      }
      let attributes: SDKAttributeSchema | undefined = undefined;
      let secureAttributeSalt: string | undefined = undefined;
      const {
        features,
        experiments,
        savedGroupsInUse,
        holdouts,
      } = cached.contents;
      const usedSavedGroups = await getSavedGroupsById(
        savedGroupsInUse,
        context.org.id,
      );
      if (hashSecureAttributes) {
        // Note: We don't check for whether the org has the hash-secure-attributes premium feature here because
        // if they ever get downgraded for any reason we would be exposing secure attributes in the payload
        // which would expose private data publicly.
        secureAttributeSalt = context.org.settings?.secureAttributeSalt;
        attributes = context.org.settings?.attributeSchema;
      }

      return await getFeatureDefinitionsResponse({
        features,
        experiments: experiments || [],
        holdouts: holdouts || {},
        dateUpdated: cached.dateUpdated,
        encryptionKey,
        includeVisualExperiments,
        includeDraftExperiments,
        includeExperimentNames,
        includeRedirectExperiments,
        includeRuleIds,
        attributes,
        secureAttributeSalt,
        projects: projects || [],
        capabilities,
        savedGroups: usedSavedGroups || [],
        savedGroupReferencesEnabled,
        organization: context.org,
      });
    }
  } catch (e) {
    logger.error(e, "Failed to fetch SDK payload from cache");
  }

  let attributes: SDKAttributeSchema | undefined = undefined;
  let secureAttributeSalt: string | undefined = undefined;
  if (hashSecureAttributes) {
    // Note: We don't check for whether the org has the hash-secure-attributes premium feature here because
    // if they ever get downgraded for any reason we would be exposing secure attributes in the payload
    // which would expose private data publicly.
    secureAttributeSalt = context.org.settings?.secureAttributeSalt;
    attributes = context.org.settings?.attributeSchema;
  }
  const savedGroups = await getAllSavedGroups(context.org.id);

  // Generate the feature definitions
  const features = await getAllFeatures(context);
  const groupMap = await getSavedGroupMap(context.org, savedGroups);
  const experimentMap = await getAllPayloadExperiments(context);
<<<<<<< HEAD
  const safeRolloutMap = await context.models.safeRollout.getAllPayloadSafeRollouts();
  const holdoutsMap = await context.models.holdout.getAllPayloadHoldouts(
    environment
  );
=======
  const safeRolloutMap =
    await context.models.safeRollout.getAllPayloadSafeRollouts();
>>>>>>> 8e85b7cc

  const prereqStateCache: Record<
    string,
    Record<string, PrerequisiteStateResult>
  > = {};

  const featureDefinitions = generateFeaturesPayload({
    features,
    environment,
    groupMap,
    experimentMap,
    prereqStateCache,
    safeRolloutMap,
    holdoutsMap,
  });

  const holdoutFeatureDefinitions = generateHoldoutsPayload({
    holdoutsMap,
  });

  const allVisualExperiments = await getAllVisualExperiments(
    context,
    experimentMap,
  );
  const allURLRedirectExperiments = await getAllURLRedirectExperiments(
    context,
    experimentMap,
  );

  // Generate visual experiments
  const experimentsDefinitions = generateAutoExperimentsPayload({
    visualExperiments: allVisualExperiments,
    urlRedirectExperiments: allURLRedirectExperiments,
    groupMap,
    features,
    environment,
    prereqStateCache,
  });

  const savedGroupsInUse = filterUsedSavedGroups(
    getSavedGroupsValuesFromGroupMap(groupMap),
    featureDefinitions,
    experimentsDefinitions,
  );

  // Cache in Mongo
  await updateSDKPayload({
    organization: context.org.id,
    environment,
    featureDefinitions,
    holdoutFeatureDefinitions,
    experimentsDefinitions,
    savedGroupsInUse: Object.keys(savedGroupsInUse),
  });

  if (projects === null) {
    // null projects have nothing in the payload. They result from environment project scrubbing.
    return {
      features: {},
      experiments: [],
      dateUpdated: new Date(),
      savedGroups: {},
    };
  }

  return await getFeatureDefinitionsResponse({
    features: featureDefinitions,
    experiments: experimentsDefinitions,
    holdouts: holdoutFeatureDefinitions,
    dateUpdated: new Date(),
    encryptionKey,
    includeVisualExperiments,
    includeDraftExperiments,
    includeExperimentNames,
    includeRedirectExperiments,
    includeRuleIds,
    attributes,
    secureAttributeSalt,
    projects: projects || [],
    capabilities,
    savedGroups,
    savedGroupReferencesEnabled,
    organization: context.org,
  });
}

export function evaluateFeature({
  feature,
  attributes,
  environments,
  groupMap,
  experimentMap,
  revision,
  scrubPrerequisites = true,
  skipRulesWithPrerequisites = true,
  date = new Date(),
  safeRolloutMap,
}: {
  feature: FeatureInterface;
  attributes: ArchetypeAttributeValues;
  groupMap: GroupMap;
  experimentMap: Map<string, ExperimentInterface>;
  environments: Environment[];
  revision: FeatureRevisionInterface;
  scrubPrerequisites?: boolean;
  skipRulesWithPrerequisites?: boolean;
  date?: Date;
  safeRolloutMap: Map<string, SafeRolloutInterface>;
}) {
  const results: FeatureTestResult[] = [];
  const savedGroups = getSavedGroupsValuesFromGroupMap(groupMap);

  // change the NODE ENV so that we can get the debug log information:
  let switchEnv = false;
  if (process.env.NODE_ENV === "production") {
    process.env = {
      ...process.env,
      NODE_ENV: "development",
    };
    switchEnv = true;
  }
  // I could loop through the feature's defined environments, but if environments change in the org,
  // the values in the feature will be wrong.
  environments.forEach((env) => {
    const thisEnvResult: FeatureTestResult = {
      env: env.id,
      result: null,
      enabled: false,
      defaultValue: revision.defaultValue,
    };
    const settings = feature.environmentSettings[env.id] ?? null;
    if (settings) {
      thisEnvResult.enabled = settings.enabled;
      const definition = getFeatureDefinition({
        feature,
        groupMap,
        experimentMap,
        environment: env.id,
        revision,
        date,
        safeRolloutMap,
      });

      if (definition) {
        // Prerequisite scrubbing:
        const rulesWithPrereqs: FeatureDefinitionRule[] = [];
        if (scrubPrerequisites) {
          definition.rules = definition.rules
            ? definition?.rules
                ?.map((rule) => {
                  if (rule?.parentConditions?.length) {
                    rulesWithPrereqs.push(rule);
                    if (rule.parentConditions.some((pc) => !!pc.gate)) {
                      return null;
                    }
                    if (skipRulesWithPrerequisites) {
                      // make rule invalid so it is skipped
                      delete rule.force;
                      delete rule.variations;
                    }
                    delete rule.parentConditions;
                  }
                  return rule;
                })
                .filter(isDefined)
            : undefined;
        }

        thisEnvResult.featureDefinition = definition;

        // eslint-disable-next-line @typescript-eslint/no-explicit-any
        const log: [string, any][] = [];
        const gb = new GrowthBook({
          features: {
            [feature.id]: definition,
          },
          savedGroups: savedGroups,
          attributes: attributes ? attributes : {},
          // eslint-disable-next-line @typescript-eslint/no-explicit-any
          log: (msg: string, ctx: any) => {
            const ruleId = ctx?.rule?.id ?? null;
            if (ruleId && rulesWithPrereqs.find((r) => r.id === ruleId)) {
              if (skipRulesWithPrerequisites) {
                msg = "Skip rule with prerequisite targeting";
              } else {
                msg += " (prerequisite targeting passed)";
              }
            }
            log.push([msg, ctx]);
          },
        });
        gb.debug = true;
        thisEnvResult.result = gb.evalFeature(feature.id);
        thisEnvResult.log = log;
        gb.destroy();
      }
    }
    results.push(thisEnvResult);
  });
  if (switchEnv) {
    // change the NODE ENV back
    process.env = {
      ...process.env,
      NODE_ENV: "production",
    };
  }
  return results;
}

export async function evaluateAllFeatures({
  features,
  context,
  attributeValues,
  environments,
  groupMap,
  safeRolloutMap,
}: {
  features: FeatureInterface[];
  context: ReqContext | ApiReqContext;
  attributeValues: ArchetypeAttributeValues;
  groupMap: GroupMap;
  environments?: (Environment | undefined)[];
  safeRolloutMap: Map<string, SafeRolloutInterface>;
}) {
  const results: { [key: string]: FeatureTestResult }[] = [];
  const savedGroups = getSavedGroupsValuesFromGroupMap(groupMap);

  const allFeaturesRaw = await getAllFeatures(context);
  const allFeatures: Record<string, FeatureDefinitionWithProject> = {};
  if (allFeaturesRaw.length) {
    allFeaturesRaw.map((f) => {
      allFeatures[f.id] = {
        ...f,
        project: f.project,
      };
    });
  }
  // get all features definitions
  const experimentMap = await getAllPayloadExperiments(context);
  // I could loop through the feature's defined environments, but if environments change in the org,
  // the values in the feature will be wrong.
  if (!environments || environments.length === 0) {
    return;
  }

  // change the NODE ENV so that we can get the debug log information:
  let switchEnv = false;
  if (process.env.NODE_ENV === "production") {
    process.env = {
      ...process.env,
      NODE_ENV: "development",
    };
    switchEnv = true;
  }

  for (const env of environments) {
    if (!env) {
      continue;
    }
    const holdoutsMap = await context.models.holdout.getAllPayloadHoldouts(
      env.id
    );

    const featureDefinitions = generateFeaturesPayload({
      features: allFeaturesRaw,
      environment: env.id,
      experimentMap,
      groupMap,
      prereqStateCache: {},
      safeRolloutMap,
      holdoutsMap,
    });

    // now we have all the definitions, lets evaluate them
    const gb = new GrowthBook({
      features: featureDefinitions,
      savedGroups: savedGroups,
      attributes: attributeValues,
    });
    gb.debug = true;

    // now loop through all features to eval them:
    for (const feature of features) {
      const revision = await getRevision({
        context,
        organization: context.org.id,
        featureId: feature.id,
        version: parseInt(feature.version.toString()),
      });
      if (!revision) {
        if (switchEnv) {
          // change the NODE ENV back
          process.env = {
            ...process.env,
            NODE_ENV: "production",
          };
        }
        throw new Error("Could not find feature revision");
      }
      const thisFeatureEnvResult: FeatureTestResult = {
        env: env.id,
        result: null,
        enabled: false,
        defaultValue: revision.defaultValue,
      };
      if (featureDefinitions[feature.id]) {
        const settings = feature.environmentSettings[env.id] ?? null;
        if (settings) {
          thisFeatureEnvResult.enabled = settings.enabled;
        }
        const log: [string, Record<string, unknown>][] = [];
        // set the log for this feature so to avoid overwriting the log from other features
        gb.log = (msg, ctx) => {
          log.push([msg, ctx]);
        };
        // eval the feature
        thisFeatureEnvResult.result = gb.evalFeature(feature.id);
        thisFeatureEnvResult.log = log;
      }
      results.push({ [feature.id]: thisFeatureEnvResult });
    }
    gb.destroy();
  }
  if (switchEnv) {
    // change the NODE ENV back
    process.env = {
      ...process.env,
      NODE_ENV: "production",
    };
  }
  return results;
}

export function generateRuleId() {
  return uniqid("fr_");
}

export function addIdsToRules(
  environmentSettings: Record<string, FeatureEnvironment> = {},
  featureId: string,
) {
  Object.values(environmentSettings).forEach((env) => {
    if (env.rules && env.rules.length) {
      env.rules.forEach((r) => {
        if (r.type === "experiment" && !r?.trackingKey) {
          r.trackingKey = featureId;
        }
        if (!r.id) {
          r.id = generateRuleId();
        }
      });
    }
  });
}

export function arrayMove<T>(
  array: Array<T>,
  from: number,
  to: number,
): Array<T> {
  const newArray = array.slice();
  newArray.splice(
    to < 0 ? newArray.length + to : to,
    0,
    newArray.splice(from, 1)[0],
  );
  return newArray;
}

export function verifyDraftsAreEqual(
  actual?: FeatureDraftChanges,
  expected?: FeatureDraftChanges,
) {
  if (
    !isEqual(
      {
        defaultValue: actual?.defaultValue,
        rules: actual?.rules,
      },
      {
        defaultValue: expected?.defaultValue,
        rules: expected?.rules,
      },
    )
  ) {
    throw new Error(
      "New changes have been made to this feature. Please review and try again.",
    );
  }
}

export async function encrypt(
  plainText: string,
  keyString: string | undefined,
): Promise<string> {
  if (!keyString) {
    throw new Error("Unable to encrypt the feature list.");
  }
  const bufToBase64 = (x: ArrayBuffer) => Buffer.from(x).toString("base64");
  const key = await crypto.subtle.importKey(
    "raw",
    Buffer.from(keyString, "base64"),
    {
      name: "AES-CBC",
      length: 128,
    },
    true,
    ["encrypt", "decrypt"],
  );
  const iv = crypto.getRandomValues(new Uint8Array(16));
  const encryptedBuffer = await crypto.subtle.encrypt(
    {
      name: "AES-CBC",
      iv,
    },
    key,
    new TextEncoder().encode(plainText),
  );
  return bufToBase64(iv) + "." + bufToBase64(encryptedBuffer);
}

export function getApiFeatureObj({
  feature,
  organization,
  groupMap,
  experimentMap,
  revision,
  revisions,
  safeRolloutMap,
}: {
  feature: FeatureInterface;
  organization: OrganizationInterface;
  groupMap: GroupMap;
  experimentMap: Map<string, ExperimentInterface>;
  revision: FeatureRevisionInterface | null;
  revisions?: FeatureRevisionInterface[];
  safeRolloutMap: Map<string, SafeRolloutInterface>;
}): ApiFeatureWithRevisions {
  const defaultValue = feature.defaultValue;
  const featureEnvironments: Record<string, ApiFeatureEnvironment> = {};
  const environments = getEnvironmentIdsFromOrg(organization);
  environments.forEach((env) => {
    const envSettings = feature.environmentSettings?.[env];
    const enabled = !!envSettings?.enabled;
    const rules = (envSettings?.rules || []).map((rule) => ({
      ...rule,
      coverage:
        rule.type === "rollout" || rule.type === "experiment"
          ? (rule.coverage ?? 1)
          : 1,
      condition: rule.condition || "",
      savedGroupTargeting: (rule.savedGroups || []).map((s) => ({
        matchType: s.match,
        savedGroups: s.ids,
      })),
      prerequisites: rule.prerequisites || [],
      enabled: !!rule.enabled,
    }));
    const definition = getFeatureDefinition({
      feature,
      groupMap,
      experimentMap,
      environment: env,
      safeRolloutMap,
    });

    featureEnvironments[env] = {
      enabled,
      defaultValue,
      rules,
    };
    if (definition) {
      featureEnvironments[env].definition = JSON.stringify(definition);
    }
  });
  const publishedBy =
    revision?.publishedBy?.type === "api_key"
      ? "API"
      : revision?.publishedBy?.name;

  const revisionDefs = revisions?.map((rev) => {
    const environmentRules: Record<string, ApiFeatureRule[]> = {};
    const environmentDefinitions: Record<string, string> = {};
    environments.forEach((env) => {
      const rules = (rev?.rules?.[env] || []).map((rule) => ({
        ...rule,
        coverage:
          rule.type === "rollout" || rule.type === "experiment"
            ? (rule.coverage ?? 1)
            : 1,
        condition: rule.condition || "",
        savedGroupTargeting: (rule.savedGroups || []).map((s) => ({
          matchType: s.match,
          savedGroups: s.ids,
        })),
        prerequisites: rule.prerequisites || [],
        enabled: !!rule.enabled,
      }));
      const definition = getFeatureDefinition({
        feature: {
          ...feature,
          environmentSettings: { [env]: { enabled: true, rules } },
        },
        groupMap,
        experimentMap,
        environment: env,
        safeRolloutMap,
      });

      environmentRules[env] = rules;
      environmentDefinitions[env] = JSON.stringify(definition);
    });
    const publishedBy =
      rev?.publishedBy?.type === "api_key" ? "API" : rev?.publishedBy?.name;
    return {
      baseVersion: rev.baseVersion,
      version: rev.version,
      comment: rev?.comment || "",
      date: rev?.dateCreated.toISOString() || "",
      status: rev?.status,
      publishedBy,
      rules: environmentRules,
      definitions: environmentDefinitions,
    };
  });

  const featureRecord: ApiFeatureWithRevisions = {
    id: feature.id,
    description: feature.description || "",
    archived: !!feature.archived,
    dateCreated: feature.dateCreated.toISOString(),
    dateUpdated: feature.dateUpdated.toISOString(),
    defaultValue: feature.defaultValue,
    environments: featureEnvironments,
    prerequisites: (feature?.prerequisites || []).map((p) => p.id),
    owner: feature.owner || "",
    project: feature.project || "",
    tags: feature.tags || [],
    valueType: feature.valueType,
    revision: {
      comment: revision?.comment || "",
      date: revision?.dateCreated.toISOString() || "",
      publishedBy: publishedBy || "",
      version: feature.version,
    },
    revisions: revisionDefs,
    customFields: feature.customFields ?? {},
  };

  return featureRecord;
}

export function getNextScheduledUpdate(
  envSettings: Record<string, FeatureEnvironment>,
  environments: string[],
): Date | null {
  if (!envSettings) {
    return null;
  }

  const dates: string[] = [];

  environments.forEach((env) => {
    const rules = envSettings[env]?.rules;

    if (!rules) return;

    rules.forEach((rule: FeatureRule) => {
      if (rule?.scheduleRules) {
        rule.scheduleRules.forEach((scheduleRule) => {
          if (scheduleRule.timestamp !== null) {
            dates.push(scheduleRule.timestamp);
          }
        });
      }
    });
  });

  const sortedFutureDates = dates
    .filter((date) => new Date(date) > new Date())
    .sort();

  if (sortedFutureDates.length === 0) {
    return null;
  }

  return new Date(sortedFutureDates[0]);
}

// Specific hashing entrypoint for Feature rules
export function applyFeatureHashing(
  features: Record<string, FeatureDefinition>,
  attributes: SDKAttributeSchema,
  salt: string,
): Record<string, FeatureDefinition> {
  return Object.keys(features).reduce<Record<string, FeatureDefinition>>(
    (acc, key) => {
      const feature = features[key];
      if (feature?.rules) {
        feature.rules = feature.rules.map<FeatureDefinitionRule>((rule) => {
          if (rule?.condition) {
            rule.condition = hashStrings({
              obj: rule.condition,
              salt,
              attributes,
            });
          }
          return rule;
        });
      }
      acc[key] = feature;
      return acc;
    },
    {},
  );
}

// Specific hashing entrypoint for Experiment conditions
export function applyExperimentHashing(
  experiments: AutoExperiment[],
  attributes: SDKAttributeSchema,
  salt: string,
): AutoExperiment[] {
  return experiments.map((experiment) => {
    if (experiment?.condition) {
      experiment.condition = hashStrings({
        obj: experiment.condition,
        salt,
        attributes,
      });
    }
    return experiment;
  });
}

// Specific hashing entrypoint for SavedGroup objects
export function applySavedGroupHashing(
  savedGroups: SavedGroupInterface[],
  attributes: SDKAttributeSchema,
  salt: string,
): SavedGroupInterface[] {
  const clonedGroups = clone(savedGroups);
  clonedGroups.forEach((group) => {
    const attribute = attributes.find(
      (attr) => attr.property === group.attributeKey,
    );
    if (attribute) {
      group.values = hashStrings({
        obj: group.values,
        salt,
        attributes,
        attribute,
        doHash: shouldHash(attribute),
      });
    }
  });
  return clonedGroups;
}

interface hashStringsArgs {
  // eslint-disable-next-line @typescript-eslint/no-explicit-any
  obj: any;
  salt: string;
  attributes: SDKAttributeSchema;
  attribute?: SDKAttribute;
  doHash?: boolean;
}
// General recursive entrypoint for hashing secure attributes within a set of targeting conditions:
export function hashStrings({
  obj,
  salt,
  attributes,
  attribute,
  doHash = false,
}: hashStringsArgs): // eslint-disable-next-line @typescript-eslint/no-explicit-any
any {
  // Given an object of unknown type, determine whether to recurse into it or return it
  if (Array.isArray(obj)) {
    // loop over array elements, process them
    const newObj: {
      // eslint-disable-next-line
      obj: any;
      attribute?: SDKAttribute;
      doHash?: boolean;
    }[] = [];
    for (let i = 0; i < obj.length; i++) {
      newObj[i] = processVal({
        obj: obj[i],
        attribute,
        doHash,
      });
    }
    return newObj;
  } else if (typeof obj === "object" && obj !== null) {
    // loop over object entries, process them
    // eslint-disable-next-line @typescript-eslint/no-explicit-any
    const newObj: any = {};
    for (const key in obj) {
      // check if a new attribute is referenced, and whether we need to hash it
      // otherwise, inherit the previous attribute and hashing status
      attribute = attributes.find((a) => a.property === key) ?? attribute;
      doHash = attribute ? shouldHash(attribute, key) : doHash;

      newObj[key] = processVal({
        obj: obj[key],
        attribute,
        doHash,
      });
    }
    return newObj;
  } else {
    return obj;
  }

  // Helper function for processing a value. Will either hash it, recurse into it, or skip (return) it.
  function processVal({
    obj,
    attribute,
    doHash = false,
  }: {
    // eslint-disable-next-line @typescript-eslint/no-explicit-any
    obj: any;
    attribute?: SDKAttribute;
    doHash?: boolean;
  }): // eslint-disable-next-line @typescript-eslint/no-explicit-any
  any {
    if (Array.isArray(obj)) {
      // recurse array
      return hashStrings({ obj, salt, attributes, attribute, doHash });
    } else if (typeof obj === "object" && obj !== null) {
      // recurse object
      return hashStrings({ obj, salt, attributes, attribute, doHash });
    } else if (typeof obj === "string") {
      // hash string value
      return doHash ? sha256(obj, salt) : obj;
    } else {
      return obj;
    }
  }
}

function shouldHash(attribute: SDKAttribute, operator?: string) {
  return !!(
    attribute?.datatype &&
    ["secureString", "secureString[]"].includes(attribute?.datatype ?? "") &&
    (!operator || !["$inGroup", "$notInGroup"].includes(operator))
  );
}

export function sha256(str: string, salt: string): string {
  return createHash("sha256")
    .update(salt + str)
    .digest("hex");
}

const fromApiEnvSettingsRulesToFeatureEnvSettingsRules = (
  feature: FeatureInterface,
  rules: ApiFeatureEnvSettingsRules,
): FeatureInterface["environmentSettings"][string]["rules"] =>
  rules.map((r) => {
    const conditionRes = validateCondition(r.condition);
    if (!conditionRes.success) {
      throw new Error(
        "Invalid targeting condition JSON: " + conditionRes.error,
      );
    }

    if (r.type === "experiment-ref") {
      const experimentRefRule: ExperimentRefRule = {
        // missing id will be filled in by addIdsToRules
        id: r.id ?? "",
        type: r.type,
        enabled: r.enabled != null ? r.enabled : true,
        description: r.description ?? "",
        experimentId: r.experimentId,
        variations: r.variations.map((v) => ({
          variationId: v.variationId,
          value: validateFeatureValue(feature, v.value),
        })),
        ...(r.scheduleRules && { scheduleRules: r.scheduleRules }),
      };
      return experimentRefRule;
    } else if (r.type === "experiment") {
      const values = r.values || r.value;
      if (!values) {
        throw new Error("Missing values");
      }
      const experimentRule: ExperimentRule = {
        // missing id will be filled in by addIdsToRules
        id: r.id ?? "",
        type: r.type,
        hashAttribute: r.hashAttribute ?? "",
        coverage: r.coverage,
        // missing tracking key will be filled in by addIdsToRules
        trackingKey: r.trackingKey ?? "",
        enabled: r.enabled != null ? r.enabled : true,
        description: r.description ?? "",
        values: values,
        ...(r.scheduleRules && { scheduleRules: r.scheduleRules }),
      };
      return experimentRule;
    } else if (r.type === "force") {
      const forceRule: ForceRule = {
        // missing id will be filled in by addIdsToRules
        id: r.id ?? "",
        type: r.type,
        description: r.description ?? "",
        value: validateFeatureValue(feature, r.value),
        condition: r.condition,
        savedGroups: (r.savedGroupTargeting || []).map((s) => ({
          ids: s.savedGroups,
          match: s.matchType,
        })),
        enabled: r.enabled != null ? r.enabled : true,
        ...(r.scheduleRules && { scheduleRules: r.scheduleRules }),
      };
      return forceRule;
    }
    const rolloutRule: RolloutRule = {
      // missing id will be filled in by addIdsToRules
      id: r.id ?? "",
      type: r.type,
      coverage: r.coverage,
      description: r.description ?? "",
      hashAttribute: r.hashAttribute,
      value: validateFeatureValue(feature, r.value),
      condition: r.condition,
      savedGroups: (r.savedGroupTargeting || []).map((s) => ({
        ids: s.savedGroups,
        match: s.matchType,
      })),
      enabled: r.enabled != null ? r.enabled : true,
      ...(r.scheduleRules && { scheduleRules: r.scheduleRules }),
    };
    return rolloutRule;
  });

export const createInterfaceEnvSettingsFromApiEnvSettings = (
  feature: FeatureInterface,
  baseEnvs: Environment[],
  incomingEnvs: ApiFeatureEnvSettings,
): FeatureInterface["environmentSettings"] =>
  baseEnvs.reduce(
    (acc, e) => ({
      ...acc,
      [e.id]: {
        enabled: incomingEnvs?.[e.id]?.enabled ?? !!e.defaultState,
        rules: incomingEnvs?.[e.id]?.rules
          ? fromApiEnvSettingsRulesToFeatureEnvSettingsRules(
              feature,
              incomingEnvs[e.id].rules,
            )
          : [],
      },
    }),
    {} as Record<string, FeatureEnvironment>,
  );

export const updateInterfaceEnvSettingsFromApiEnvSettings = (
  feature: FeatureInterface,
  incomingEnvs: ApiFeatureEnvSettings,
): FeatureInterface["environmentSettings"] => {
  const existing = feature.environmentSettings;
  return Object.keys(incomingEnvs).reduce((acc, k) => {
    return {
      ...acc,
      [k]: {
        enabled: incomingEnvs[k].enabled ?? existing[k].enabled,
        rules: incomingEnvs[k].rules
          ? fromApiEnvSettingsRulesToFeatureEnvSettingsRules(
              feature,
              incomingEnvs[k].rules,
            )
          : existing[k].rules,
      },
    };
  }, existing);
};

// Only keep features that are "on" or "conditional". For "on" features, remove any top level prerequisites
export const reduceFeaturesWithPrerequisites = (
  features: FeatureInterface[],
  environment: string,
  prereqStateCache: Record<
    string,
    Record<string, PrerequisiteStateResult>
  > = {},
): FeatureInterface[] => {
  prereqStateCache[environment] = prereqStateCache[environment] || {};

  const newFeatures: FeatureInterface[] = [];

  const featuresMap = new Map(features.map((f) => [f.id, f]));

  // block "always off" features, or remove "always on" prereqs
  for (const feature of features) {
    const newFeature = cloneDeep(feature);
    let removeFeature = false;

    const newPrerequisites: FeaturePrerequisite[] = [];
    for (const prereq of newFeature.prerequisites || []) {
      let state: PrerequisiteStateResult = {
        state: "deterministic",
        value: null,
      };
      if (prereqStateCache[environment][prereq.id]) {
        state = prereqStateCache[environment][prereq.id];
      } else {
        const prereqFeature = featuresMap.get(prereq.id);
        if (prereqFeature) {
          state = evaluatePrerequisiteState(
            prereqFeature,
            featuresMap,
            environment,
            undefined,
            true,
          );
        }
        prereqStateCache[environment][prereq.id] = state;
      }

      switch (state.state) {
        case "conditional":
          // keep the feature and the prerequisite
          newPrerequisites.push(prereq);
          break;
        case "cyclic":
          removeFeature = true;
          break;
        case "deterministic": {
          const evaled = evalDeterministicPrereqValue(
            state.value ?? null,
            prereq.condition,
          );
          if (evaled === "fail") {
            removeFeature = true;
          }
          break;
        }
      }
    }
    if (!removeFeature) {
      newFeature.prerequisites = newPrerequisites;
      newFeatures.push(newFeature);
    }
  }

  // block "always off" rules, or reduce "always on" rules
  for (let i = 0; i < newFeatures.length; i++) {
    const feature = newFeatures[i];
    if (!feature.environmentSettings[environment]?.rules) continue;

    const newFeatureRules: FeatureRule[] = [];

    for (
      let i = 0;
      i < feature.environmentSettings[environment].rules.length;
      i++
    ) {
      const rule = feature.environmentSettings[environment].rules[i];
      const { removeRule, newPrerequisites } =
        getInlinePrerequisitesReductionInfo(
          rule.prerequisites || [],
          featuresMap,
          environment,
          prereqStateCache,
        );
      if (!removeRule) {
        rule.prerequisites = newPrerequisites;
        newFeatureRules.push(rule);
      }
    }
    newFeatures[i].environmentSettings[environment].rules = newFeatureRules;
  }

  return newFeatures;
};

export const reduceExperimentsWithPrerequisites = <
  T extends { experiment: ExperimentInterface },
>(
  experiments: T[],
  features: FeatureInterface[],
  environment: string,
  savedGroups: SavedGroupsValues,
  prereqStateCache: Record<
    string,
    Record<string, PrerequisiteStateResult>
  > = {},
): T[] => {
  prereqStateCache[environment] = prereqStateCache[environment] || {};

  const featuresMap = new Map(features.map((f) => [f.id, f]));

  const newExperiments: T[] = [];
  for (const data of experiments) {
    const phaseIndex = data.experiment.phases.length - 1;
    const phase: ExperimentPhase | null =
      data.experiment.phases?.[phaseIndex] ?? null;
    if (!phase) continue;
    const newData = cloneDeep(data);

    const { removeRule, newPrerequisites } =
      getInlinePrerequisitesReductionInfo(
        phase.prerequisites || [],
        featuresMap,
        environment,
        prereqStateCache,
      );
    if (!removeRule) {
      newData.experiment.phases[phaseIndex].prerequisites = newPrerequisites;
      newExperiments.push(newData);
    }
  }
  return newExperiments;
};

const getInlinePrerequisitesReductionInfo = (
  prerequisites: FeaturePrerequisite[],
  featuresMap: Map<string, FeatureInterface>,
  environment: string,
  prereqStateCache: Record<
    string,
    Record<string, PrerequisiteStateResult>
  > = {},
): {
  removeRule: boolean;
  newPrerequisites: FeaturePrerequisite[];
} => {
  prereqStateCache[environment] = prereqStateCache[environment] || {};

  let removeRule = false;
  const newPrerequisites: FeaturePrerequisite[] = [];

  for (const pc of prerequisites) {
    const prereqFeature = featuresMap.get(pc.id);
    let state: PrerequisiteStateResult = {
      state: "deterministic",
      value: null,
    };
    if (prereqStateCache[environment][pc.id]) {
      state = prereqStateCache[environment][pc.id];
    } else {
      if (prereqFeature) {
        state = evaluatePrerequisiteState(
          prereqFeature,
          featuresMap,
          environment,
          undefined,
          true,
        );
      }
      prereqStateCache[environment][pc.id] = state;
    }

    switch (state.state) {
      case "conditional":
        // keep the rule and prerequisite
        break;
      case "cyclic":
        // remove the rule
        removeRule = true;
        continue;
      case "deterministic": {
        const evaled = evalDeterministicPrereqValue(
          state.value ?? null,
          pc.condition,
        );
        if (evaled === "fail") {
          // remove the rule
          removeRule = true;
        }
        continue;
      }
    }

    // only keep the prerequisite if switch logic hasn't prevented it
    newPrerequisites.push(pc);
  }

  return {
    removeRule,
    newPrerequisites,
  };
};<|MERGE_RESOLUTION|>--- conflicted
+++ resolved
@@ -507,9 +507,8 @@
 
   const promises: (() => Promise<void>)[] = [];
   for (const environment of environments) {
-    const holdoutsMap = await context.models.holdout.getAllPayloadHoldouts(
-      environment
-    );
+    const holdoutsMap =
+      await context.models.holdout.getAllPayloadHoldouts(environment);
     const featureDefinitions = generateFeaturesPayload({
       features: allFeatures,
       environment: environment,
@@ -655,14 +654,12 @@
   );
   experiments = experiments.map((exp) => omit(exp, ["project"]));
 
-  const {
-    holdouts: scrubbedHoldouts,
-    features: scrubbedFeatures,
-  } = scrubHoldouts({
-    holdouts,
-    projects,
-    features,
-  });
+  const { holdouts: scrubbedHoldouts, features: scrubbedFeatures } =
+    scrubHoldouts({
+      holdouts,
+      projects,
+      features,
+    });
 
   // Add holdouts to features
   features = { ...scrubbedFeatures, ...scrubbedHoldouts };
@@ -828,12 +825,8 @@
       }
       let attributes: SDKAttributeSchema | undefined = undefined;
       let secureAttributeSalt: string | undefined = undefined;
-      const {
-        features,
-        experiments,
-        savedGroupsInUse,
-        holdouts,
-      } = cached.contents;
+      const { features, experiments, savedGroupsInUse, holdouts } =
+        cached.contents;
       const usedSavedGroups = await getSavedGroupsById(
         savedGroupsInUse,
         context.org.id,
@@ -885,15 +878,10 @@
   const features = await getAllFeatures(context);
   const groupMap = await getSavedGroupMap(context.org, savedGroups);
   const experimentMap = await getAllPayloadExperiments(context);
-<<<<<<< HEAD
-  const safeRolloutMap = await context.models.safeRollout.getAllPayloadSafeRollouts();
-  const holdoutsMap = await context.models.holdout.getAllPayloadHoldouts(
-    environment
-  );
-=======
   const safeRolloutMap =
     await context.models.safeRollout.getAllPayloadSafeRollouts();
->>>>>>> 8e85b7cc
+  const holdoutsMap =
+    await context.models.holdout.getAllPayloadHoldouts(environment);
 
   const prereqStateCache: Record<
     string,
@@ -1154,7 +1142,7 @@
       continue;
     }
     const holdoutsMap = await context.models.holdout.getAllPayloadHoldouts(
-      env.id
+      env.id,
     );
 
     const featureDefinitions = generateFeaturesPayload({
