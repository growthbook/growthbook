--- conflicted
+++ resolved
@@ -133,33 +133,30 @@
     e: AutoExperimentWithProject | null
   ): e is AutoExperimentWithProject => !!e;
 
-<<<<<<< HEAD
-  const urlRedirectExperiments = visualExperiments.filter(
-    (e) =>
-      e.visualChangeset.urlRedirects &&
-      e.visualChangeset.urlRedirects.length > 0
-  );
-
-  const visualEditorExperiments = visualExperiments.filter(
-    (e) =>
-      !e.visualChangeset.urlRedirects ||
-      e.visualChangeset.urlRedirects.length === 0
-  );
-
-  const sortedVisualExperiments = urlRedirectExperiments.concat(
-    visualEditorExperiments
-  );
-
-  const sdkExperiments: Array<AutoExperimentWithProject | null> = sortedVisualExperiments.map(
-=======
   const newVisualExperiments = reduceExperimentsWithPrerequisites(
     visualExperiments,
     features,
     environment,
     prereqStateCache
   );
-  const sdkExperiments: Array<AutoExperimentWithProject | null> = newVisualExperiments.map(
->>>>>>> 4ea2e90d
+
+  const urlRedirectExperiments = newVisualExperiments.filter(
+    (e) =>
+      e.visualChangeset.urlRedirects &&
+      e.visualChangeset.urlRedirects.length > 0
+  );
+
+  const visualEditorExperiments = newVisualExperiments.filter(
+    (e) =>
+      !e.visualChangeset.urlRedirects ||
+      e.visualChangeset.urlRedirects.length === 0
+  );
+
+  const sortedVisualExperiments = urlRedirectExperiments.concat(
+    visualEditorExperiments
+  );
+
+  const sdkExperiments: Array<AutoExperimentWithProject | null> = sortedVisualExperiments.map(
     ({ experiment: e, visualChangeset: v }) => {
       if (e.status === "stopped" && e.excludeFromPayload) return null;
 
@@ -175,11 +172,8 @@
         phase?.savedGroups
       );
 
-<<<<<<< HEAD
       const urlRedirects = v.urlRedirects;
 
-      if (!phase || (urlRedirects?.length && !v.urlPatterns)) return null;
-=======
       const prerequisites = (phase?.prerequisites ?? [])
         ?.map((p) => {
           const condition = getParsedCondition(groupMap, p.condition);
@@ -191,8 +185,7 @@
         })
         .filter(Boolean) as ParentConditionInterface[];
 
-      if (!phase) return null;
->>>>>>> 4ea2e90d
+      if (!phase || (urlRedirects?.length && !v.urlPatterns)) return null;
 
       const exp: AutoExperimentWithProject = {
         key: e.trackingKey,
