import {
  ApiFeatureEnvironmentInterface,
  ApiFeatureInterface,
  FeatureDefinition,
  FeatureDefinitionRule,
} from "../../types/api";
import {
  FeatureDraftChanges,
  FeatureEnvironment,
  FeatureInterface,
  FeatureValueType,
} from "../../types/feature";
import { queueWebhook } from "../jobs/webhooks";
import { getAllFeatures } from "../models/FeatureModel";
import uniqid from "uniqid";
import isEqual from "lodash/isEqual";
import { randomUUID, webcrypto as crypto } from "node:crypto";
import { replaceSavedGroupsInCondition } from "../util/features";
import { getAllSavedGroups } from "../models/SavedGroupModel";
import { getEnvironments, getOrganizationById } from "./organizations";
import { OrganizationInterface } from "../../types/organization";
import { FeatureUpdatedNotificationEvent } from "../events/base-events";
import { createEvent } from "../models/EventModel";
<<<<<<< HEAD
import { getEventEmitterInstance } from "./event-emitter";
import { EmittedEvents } from "../events/base-types";
=======
import { EventNotifier } from "../events/notifiers/EventNotifier";
>>>>>>> dda3ac29

export type GroupMap = Map<string, string[] | number[]>;
export type AttributeMap = Map<string, string>;

function roundVariationWeight(num: number): number {
  return Math.round(num * 1000) / 1000;
}

// eslint-disable-next-line
function getJSONValue(type: FeatureValueType, value: string): any {
  if (type === "json") {
    try {
      return JSON.parse(value);
    } catch (e) {
      return null;
    }
  }
  if (type === "number") return parseFloat(value) || 0;
  if (type === "string") return value;
  if (type === "boolean") return value === "false" ? false : true;
  return null;
}

export function getFeatureDefinition({
  feature,
  environment,
  groupMap,
  useDraft = false,
}: {
  feature: FeatureInterface;
  environment: string;
  groupMap: GroupMap;
  useDraft?: boolean;
}): FeatureDefinition | null {
  const settings = feature.environmentSettings?.[environment];

  // Don't include features which are disabled for this environment
  if (!settings || !settings.enabled || feature.archived) {
    return null;
  }

  const draft = feature.draft;
  if (!draft?.active) {
    useDraft = false;
  }

  const defaultValue = useDraft
    ? draft?.defaultValue ?? feature.defaultValue
    : feature.defaultValue;

  const rules = useDraft
    ? draft?.rules?.[environment] ?? settings.rules
    : settings.rules;

  const def: FeatureDefinition = {
    defaultValue: getJSONValue(feature.valueType, defaultValue),
    rules:
      rules
        ?.filter((r) => r.enabled)
        ?.map((r) => {
          const rule: FeatureDefinitionRule = {};
          if (r.condition && r.condition !== "{}") {
            try {
              rule.condition = JSON.parse(
                replaceSavedGroupsInCondition(r.condition, groupMap)
              );
            } catch (e) {
              // ignore condition parse errors here
            }
          }

          if (r.type === "force") {
            rule.force = getJSONValue(feature.valueType, r.value);
          } else if (r.type === "experiment") {
            rule.variations = r.values.map((v) =>
              getJSONValue(feature.valueType, v.value)
            );

            rule.coverage = r.coverage;

            rule.weights = r.values
              .map((v) => v.weight)
              .map((w) => (w < 0 ? 0 : w > 1 ? 1 : w))
              .map((w) => roundVariationWeight(w));

            if (r.trackingKey) {
              rule.key = r.trackingKey;
            }
            if (r.hashAttribute) {
              rule.hashAttribute = r.hashAttribute;
            }
            if (r?.namespace && r.namespace.enabled && r.namespace.name) {
              rule.namespace = [
                r.namespace.name,
                // eslint-disable-next-line
                parseFloat(r.namespace.range[0] as any) || 0,
                // eslint-disable-next-line
                parseFloat(r.namespace.range[1] as any) || 0,
              ];
            }
          } else if (r.type === "rollout") {
            rule.force = getJSONValue(feature.valueType, r.value);
            rule.coverage =
              r.coverage > 1 ? 1 : r.coverage < 0 ? 0 : r.coverage;

            if (r.hashAttribute) {
              rule.hashAttribute = r.hashAttribute;
            }
          }
          return rule;
        }) ?? [],
  };
  if (def.rules && !def.rules.length) {
    delete def.rules;
  }

  return def;
}

export async function getSavedGroupMap(
  organization: OrganizationInterface
): Promise<GroupMap> {
  const attributes = organization.settings?.attributeSchema;

  const attributeMap: AttributeMap = new Map();
  attributes?.forEach((attribute) => {
    attributeMap.set(attribute.property, attribute.datatype);
  });

  // Get "SavedGroups" for an organization and build a map of the SavedGroup's Id to the actual array of IDs, respecting the type.
  const allGroups = await getAllSavedGroups(organization.id);

  function getGroupValues(
    values: string[],
    type?: string
  ): string[] | number[] {
    if (type === "number") {
      return values.map((v) => parseFloat(v));
    }
    return values;
  }

  const groupMap: GroupMap = new Map(
    allGroups.map((group) => {
      const attributeType = attributeMap?.get(group.attributeKey);
      const values = getGroupValues(group.values, attributeType);
      return [group.id, values];
    })
  );

  return groupMap;
}

export async function getFeatureDefinitions(
  organization: string,
  environment: string = "production",
  project?: string
): Promise<{
  features: Record<string, FeatureDefinition>;
  dateUpdated: Date | null;
}> {
  const org = await getOrganizationById(organization);
  if (!org) {
    return {
      features: {},
      dateUpdated: null,
    };
  }

  const features = await getAllFeatures(organization, project);
  const groupMap = await getSavedGroupMap(org);

  const defs: Record<string, FeatureDefinition> = {};
  let mostRecentUpdate: Date | null = null;
  features.forEach((feature) => {
    const def = getFeatureDefinition({
      feature,
      environment,
      groupMap,
    });
    if (def) {
      defs[feature.id] = def;

      if (!mostRecentUpdate || mostRecentUpdate < feature.dateUpdated) {
        mostRecentUpdate = feature.dateUpdated;
      }
    }
  });

  return { features: defs, dateUpdated: mostRecentUpdate };
}

export function getEnabledEnvironments(feature: FeatureInterface) {
  return Object.keys(feature.environmentSettings ?? {}).filter((env) => {
    return !!feature.environmentSettings?.[env]?.enabled;
  });
}

export function generateRuleId() {
  return uniqid("fr_");
}

export function addIdsToRules(
  environmentSettings: Record<string, FeatureEnvironment> = {},
  featureId: string
) {
  Object.values(environmentSettings).forEach((env) => {
    if (env.rules && env.rules.length) {
      env.rules.forEach((r) => {
        if (r.type === "experiment" && !r?.trackingKey) {
          r.trackingKey = featureId;
        }
        if (!r.id) {
          r.id = generateRuleId();
        }
      });
    }
  });
}

export function getAffectedEnvs(
  feature: FeatureInterface,
  changedEnvs: string[]
): string[] {
  const settings = feature.environmentSettings;
  if (!settings) return [];
  return changedEnvs.filter((e) => settings?.[e]?.enabled);
}

export async function featureUpdated(
  feature: FeatureInterface,
  previousEnvironments: string[] = [],
  previousProject: string = ""
) {
  const currentEnvironments = getEnabledEnvironments(feature);

  // fire the webhook:
  await queueWebhook(
    feature.organization,
    [...currentEnvironments, ...previousEnvironments],
    [previousProject || "", feature.project || ""],
    true
  );
}

// eslint-disable-next-line
export function arrayMove(array: Array<any>, from: number, to: number) {
  const newArray = array.slice();
  newArray.splice(
    to < 0 ? newArray.length + to : to,
    0,
    newArray.splice(from, 1)[0]
  );
  return newArray;
}

export function verifyDraftsAreEqual(
  actual?: FeatureDraftChanges,
  expected?: FeatureDraftChanges
) {
  if (
    !isEqual(
      {
        defaultValue: actual?.defaultValue,
        rules: actual?.rules,
      },
      {
        defaultValue: expected?.defaultValue,
        rules: expected?.rules,
      }
    )
  ) {
    throw new Error(
      "New changes have been made to this feature. Please review and try again."
    );
  }
}

export async function encrypt(
  plainText: string,
  keyString: string | undefined
): Promise<string> {
  if (!keyString) {
    throw new Error("Unable to encrypt the feature list.");
  }
  const bufToBase64 = (x: ArrayBuffer) => Buffer.from(x).toString("base64");
  const key = await crypto.subtle.importKey(
    "raw",
    Buffer.from(keyString, "base64"),
    {
      name: "AES-CBC",
      length: 128,
    },
    true,
    ["encrypt", "decrypt"]
  );
  const iv = crypto.getRandomValues(new Uint8Array(16));
  const encryptedBuffer = await crypto.subtle.encrypt(
    {
      name: "AES-CBC",
      iv,
    },
    key,
    new TextEncoder().encode(plainText)
  );
  return bufToBase64(iv) + "." + bufToBase64(encryptedBuffer);
}

export function getApiFeatureObj(
  feature: FeatureInterface,
  organization: OrganizationInterface,
  groupMap: GroupMap
): ApiFeatureInterface {
  const featureEnvironments: Record<
    string,
    ApiFeatureEnvironmentInterface
  > = {};
  const environments = getEnvironments(organization);
  environments.forEach((env) => {
    const defaultValue = feature.defaultValue;
    const envSettings = feature.environmentSettings?.[env.id];
    const enabled = !!envSettings?.enabled;
    const rules = envSettings?.rules || [];
    const definition = getFeatureDefinition({
      feature,
      groupMap,
      environment: env.id,
    });

    const draft = feature.draft?.active
      ? {
          enabled,
          defaultValue: feature.draft?.defaultValue ?? defaultValue,
          rules: feature.draft?.rules?.[env.id] ?? rules,
          definition: getFeatureDefinition({
            feature,
            groupMap,
            environment: env.id,
            useDraft: true,
          }),
        }
      : null;

    featureEnvironments[env.id] = {
      defaultValue,
      enabled,
      rules,
      draft,
      definition,
    };
  });

  const featureRecord: ApiFeatureInterface = {
    id: feature.id,
    description: feature.description || "",
    archived: !!feature.archived,
    dateCreated: feature.dateCreated.toISOString(),
    dateUpdated: feature.dateUpdated.toISOString(),
    defaultValue: feature.defaultValue,
    environments: featureEnvironments,
    owner: feature.owner || "",
    project: feature.project || "",
    tags: feature.tags || [],
    valueType: feature.valueType,
    revision: {
      comment: feature.revision?.comment || "",
      date: (feature.revision?.date || feature.dateCreated).toISOString(),
      publishedBy: feature.revision?.publishedBy?.email || "",
      version: feature.revision?.version || 1,
    },
  };

  return featureRecord;
}

/**
 * Given the common {@link FeatureInterface} for both previous and next states, and the organization,
 * will log an update event in the events collection
 * @param organization
 * @param previousState
 * @param currentState
 */
export async function logFeatureUpdatedEvent(
  organization: OrganizationInterface,
  previousState: FeatureInterface,
  currentState: FeatureInterface
): Promise<string> {
  // TODO: Add caching here since this rarely changes
  const groupMap = await getSavedGroupMap(organization);

  const previous = getApiFeatureObj(previousState, organization, groupMap);
  const current = getApiFeatureObj(currentState, organization, groupMap);

  const eventId = `event-${randomUUID()}`;
  const payload: FeatureUpdatedNotificationEvent = {
    event_id: eventId,
    object: "feature",
    event: "feature.updated",
    data: {
      current,
      previous,
    },
  };

  const emittedEvent = await createEvent(organization.id, payload);
<<<<<<< HEAD

  const eventEmitter = getEventEmitterInstance();
  eventEmitter.emit(EmittedEvents.EVENT_CREATED, emittedEvent.id);
=======
  new EventNotifier(emittedEvent.data).perform();
>>>>>>> dda3ac29

  return eventId;
}<|MERGE_RESOLUTION|>--- conflicted
+++ resolved
@@ -21,12 +21,7 @@
 import { OrganizationInterface } from "../../types/organization";
 import { FeatureUpdatedNotificationEvent } from "../events/base-events";
 import { createEvent } from "../models/EventModel";
-<<<<<<< HEAD
-import { getEventEmitterInstance } from "./event-emitter";
-import { EmittedEvents } from "../events/base-types";
-=======
 import { EventNotifier } from "../events/notifiers/EventNotifier";
->>>>>>> dda3ac29
 
 export type GroupMap = Map<string, string[] | number[]>;
 export type AttributeMap = Map<string, string>;
@@ -432,13 +427,7 @@
   };
 
   const emittedEvent = await createEvent(organization.id, payload);
-<<<<<<< HEAD
-
-  const eventEmitter = getEventEmitterInstance();
-  eventEmitter.emit(EmittedEvents.EVENT_CREATED, emittedEvent.id);
-=======
   new EventNotifier(emittedEvent.data).perform();
->>>>>>> dda3ac29
 
   return eventId;
 }