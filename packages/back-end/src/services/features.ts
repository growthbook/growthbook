import { webcrypto as crypto } from "node:crypto";
import { createHash } from "crypto";
import uniqid from "uniqid";
import isEqual from "lodash/isEqual";
import omit from "lodash/omit";
import {
  AutoExperiment,
  FeatureRule as FeatureDefinitionRule,
  getAutoExperimentChangeType,
  GrowthBook,
} from "@growthbook/growthbook";
import {
  evalDeterministicPrereqValue,
  evaluatePrerequisiteState,
  isDefined,
  PrerequisiteStateResult,
  validateCondition,
  validateFeatureValue,
  getSavedGroupsValuesFromGroupMap,
  getSavedGroupsValuesFromInterfaces,
  NodeHandler,
  recursiveWalk,
} from "shared/util";
import {
  scrubExperiments,
  scrubFeatures,
  scrubHoldouts,
  scrubSavedGroups,
  SDKCapability,
} from "shared/sdk-versioning";
import cloneDeep from "lodash/cloneDeep";
import pickBy from "lodash/pickBy";
import {
  GroupMap,
  SavedGroupsValues,
  SavedGroupInterface,
} from "shared/types/groups";
import { clone } from "lodash";
import { VisualChangesetInterface } from "shared/types/visual-changeset";
import { ArchetypeAttributeValues } from "shared/types/archetype";
import {
  AutoExperimentWithProject,
  FeatureDefinition,
  FeatureDefinitionWithProject,
  FeatureDefinitionWithProjects,
} from "shared/types/sdk";
import {
  ApiFeatureWithRevisions,
  ApiFeatureEnvironment,
  ApiFeatureRule,
} from "shared/types/openapi";
import { HoldoutInterface } from "shared/validators";
import {
  AttributeMap,
  ExperimentRefRule,
  ExperimentRule,
  FeatureDraftChanges,
  FeatureEnvironment,
  FeatureInterface,
  FeaturePrerequisite,
  FeatureRule,
  FeatureTestResult,
  ForceRule,
  RolloutRule,
} from "shared/types/feature";
import {
  Environment,
  OrganizationInterface,
  SDKAttribute,
  SDKAttributeSchema,
} from "shared/types/organization";
import { ExperimentInterface, ExperimentPhase } from "shared/types/experiment";
import { FeatureRevisionInterface } from "shared/types/feature-revision";
import { URLRedirectInterface } from "shared/types/url-redirect";
import { SafeRolloutInterface } from "shared/types/safe-rollout";
import { ApiReqContext } from "back-end/types/api";
import { getAllFeatures } from "back-end/src/models/FeatureModel";
import {
  getAllPayloadExperiments,
  getAllURLRedirectExperiments,
  getAllVisualExperiments,
} from "back-end/src/models/ExperimentModel";
import {
  getFeatureDefinition,
  getHoldoutFeatureDefId,
  getParsedCondition,
} from "back-end/src/util/features";
<<<<<<< HEAD
import {
  getAllSavedGroups,
  getSavedGroupsById,
} from "back-end/src/models/SavedGroupModel";
=======
import { getAllSavedGroups } from "back-end/src/models/SavedGroupModel";
import {
  Environment,
  OrganizationInterface,
  SDKAttribute,
  SDKAttributeSchema,
} from "back-end/types/organization";
>>>>>>> 1d024e95
import { ReqContext } from "back-end/types/request";
import {
  getSDKPayload,
  getSDKPayloadCacheLocation,
  updateSDKPayload,
} from "back-end/src/models/SdkPayloadModel";
import { logger } from "back-end/src/util/logger";
import { promiseAllChunks } from "back-end/src/util/promise";
import { SDKPayloadKey } from "back-end/types/sdk-payload";
import {
  ApiFeatureEnvSettings,
  ApiFeatureEnvSettingsRules,
} from "back-end/src/api/features/postFeature";
import { triggerWebhookJobs } from "back-end/src/jobs/updateAllJobs";
import { getRevision } from "back-end/src/models/FeatureRevisionModel";
import {
  getContextForAgendaJobByOrgObject,
  getEnvironmentIdsFromOrg,
} from "./organizations";

export function generateFeaturesPayload({
  features,
  experimentMap,
  environment,
  groupMap,
  prereqStateCache = {},
  safeRolloutMap,
  holdoutsMap,
}: {
  features: FeatureInterface[];
  experimentMap: Map<string, ExperimentInterface>;
  environment: string;
  groupMap: GroupMap;
  prereqStateCache?: Record<string, Record<string, PrerequisiteStateResult>>;
  safeRolloutMap: Map<string, SafeRolloutInterface>;
  holdoutsMap: Map<
    string,
    { holdout: HoldoutInterface; experiment: ExperimentInterface }
  >;
}): Record<string, FeatureDefinition> {
  prereqStateCache[environment] = prereqStateCache[environment] || {};

  const defs: Record<string, FeatureDefinition> = {};
  const newFeatures = reduceFeaturesWithPrerequisites(
    features,
    environment,
    prereqStateCache,
  );

  newFeatures.forEach((feature) => {
    const def = getFeatureDefinition({
      feature,
      environment,
      groupMap,
      experimentMap,
      safeRolloutMap,
      holdoutsMap,
    });
    if (def) {
      defs[feature.id] = def;
    }
  });

  return defs;
}

export function generateHoldoutsPayload({
  holdoutsMap,
}: {
  holdoutsMap: Map<
    string,
    { holdout: HoldoutInterface; experiment: ExperimentInterface }
  >;
}): Record<string, FeatureDefinition> {
  const holdoutDefs: Record<string, FeatureDefinition> = {};
  holdoutsMap.forEach((holdoutWithExperiment) => {
    const exp = holdoutWithExperiment.experiment;
    if (!exp) return;

    const def: FeatureDefinitionWithProjects = {
      defaultValue: "genpop",
      rules: [
        {
          id: getHoldoutFeatureDefId(holdoutWithExperiment.holdout.id),
          coverage: exp.phases[0].coverage, // Phases in holdout experiments always have the same coverage
          hashAttribute: exp.hashAttribute,
          seed: exp.phases[0].seed, // Phases in holdout experiments always have the same seed
          hashVersion: 2,
          variations: ["holdoutcontrol", "holdouttreatment"],
          weights: [0.5, 0.5],
          key: exp.trackingKey,
          phase: `${exp.phases.length - 1}`,
          meta: [
            {
              key: "0",
            },
            {
              key: "1",
            },
          ],
        },
      ],
      projects: holdoutWithExperiment.holdout.projects,
    };
    holdoutDefs[getHoldoutFeatureDefId(holdoutWithExperiment.holdout.id)] = def;
  });
  return holdoutDefs;
}

export type VisualExperiment = {
  type: "visual";
  experiment: ExperimentInterface;
  visualChangeset: VisualChangesetInterface;
};
export type URLRedirectExperiment = {
  type: "redirect";
  experiment: ExperimentInterface;
  urlRedirect: URLRedirectInterface;
};

export function generateAutoExperimentsPayload({
  visualExperiments,
  urlRedirectExperiments,
  groupMap,
  features,
  environment,
  prereqStateCache = {},
}: {
  visualExperiments: VisualExperiment[];
  urlRedirectExperiments: URLRedirectExperiment[];
  groupMap: GroupMap;
  features: FeatureInterface[];
  environment: string;
  prereqStateCache?: Record<string, Record<string, PrerequisiteStateResult>>;
}): AutoExperimentWithProject[] {
  prereqStateCache[environment] = prereqStateCache[environment] || {};

  const savedGroups = getSavedGroupsValuesFromGroupMap(groupMap);
  const isValidSDKExperiment = (
    e: AutoExperimentWithProject | null,
  ): e is AutoExperimentWithProject => !!e;

  const newVisualExperiments = reduceExperimentsWithPrerequisites(
    visualExperiments,
    features,
    environment,
    savedGroups,
    prereqStateCache,
  );

  const newURLRedirectExperiments = reduceExperimentsWithPrerequisites(
    urlRedirectExperiments,
    features,
    environment,
    savedGroups,
    prereqStateCache,
  );

  const sortedAutoExperiments = [
    ...newURLRedirectExperiments,
    ...newVisualExperiments,
  ];

  const sdkExperiments: Array<AutoExperimentWithProject | null> =
    sortedAutoExperiments.map((data) => {
      const { experiment: e } = data;
      if (e.status === "stopped" && e.excludeFromPayload) return null;

      const phase: ExperimentPhase | null = e.phases.slice(-1)?.[0] ?? null;
      const forcedVariation =
        e.status === "stopped" && e.releasedVariationId
          ? e.variations.find((v) => v.id === e.releasedVariationId)
          : null;

      const condition = getParsedCondition(
        groupMap,
        phase?.condition,
        phase?.savedGroups,
      );

      const prerequisites = (phase?.prerequisites ?? [])
        ?.map((p) => {
          const condition = getParsedCondition(groupMap, p.condition);
          if (!condition) return null;
          return {
            id: p.id,
            condition,
          };
        })
        .filter(isDefined);

      if (!phase) return null;

      const implementationId =
        data.type === "redirect"
          ? data.urlRedirect.id
          : data.visualChangeset.id;

      const exp: AutoExperimentWithProject = {
        key: e.trackingKey,
        changeId: sha256(
          `${e.trackingKey}_${data.type}_${implementationId}`,
          "",
        ),
        status: e.status,
        project: e.project,
        variations: e.variations.map((v) => {
          if (data.type === "redirect") {
            const match = data.urlRedirect.destinationURLs.find(
              (d) => d.variation === v.id,
            );
            return {
              urlRedirect: match?.url || "",
            };
          }

          const match = data.visualChangeset.visualChanges.find(
            (vc) => vc.variation === v.id,
          );
          return {
            css: match?.css || "",
            js: match?.js || "",
            domMutations: match?.domMutations || [],
          };
        }) as AutoExperimentWithProject["variations"],
        hashVersion: e.hashVersion,
        hashAttribute: e.hashAttribute,
        fallbackAttribute: e.fallbackAttribute,
        disableStickyBucketing: e.disableStickyBucketing,
        bucketVersion: e.bucketVersion,
        minBucketVersion: e.minBucketVersion,
        urlPatterns:
          data.type === "redirect"
            ? [
                {
                  include: true,
                  pattern: data.urlRedirect.urlPattern,
                  type: "simple",
                },
              ]
            : data.visualChangeset.urlPatterns,
        weights: phase.variationWeights,
        meta: e.variations.map((v) => ({ key: v.key, name: v.name })),
        filters: phase?.namespace?.enabled
          ? [
              {
                attribute: e.hashAttribute,
                seed: phase.namespace.name,
                hashVersion: 2,
                ranges: [phase.namespace.range],
              },
            ]
          : [],
        seed: phase.seed,
        name: e.name,
        phase: `${e.phases.length - 1}`,
        force: forcedVariation
          ? e.variations.indexOf(forcedVariation)
          : undefined,
        condition,
        coverage: phase.coverage,
      };

      if (prerequisites.length) {
        exp.parentConditions = prerequisites;
      }

      if (data.type === "redirect" && data.urlRedirect.persistQueryString) {
        exp.persistQueryString = true;
      }

      return exp;
    });
  return sdkExperiments.filter(isValidSDKExperiment);
}

export async function getSavedGroupMap(
  organization: OrganizationInterface,
  savedGroups?: SavedGroupInterface[],
): Promise<GroupMap> {
  const attributes = organization.settings?.attributeSchema;

  const attributeMap: AttributeMap = new Map();
  attributes?.forEach((attribute) => {
    attributeMap.set(attribute.property, attribute.datatype);
  });

  // Get "SavedGroups" for an organization and build a map of the SavedGroup's Id to the actual array of IDs, respecting the type.
  const allGroups =
    typeof savedGroups === "undefined"
      ? await getAllSavedGroups(organization.id)
      : savedGroups;

  function getGroupValues(
    values: string[],
    type?: string,
  ): string[] | number[] {
    if (type === "number") {
      return values.map((v) => parseFloat(v));
    }
    return values;
  }

  const groupMap: GroupMap = new Map(
    allGroups.map((group) => {
      let values: (string | number)[] = [];
      if (group.type === "list" && group.attributeKey && group.values) {
        const attributeType = attributeMap?.get(group.attributeKey);
        values = getGroupValues(group.values, attributeType);
      }
      return [
        group.id,
        {
          ...group,
          values,
        },
      ];
    }),
  );

  return groupMap;
}

// Only produce the id lists which are used by at least one feature or experiment
export function filterUsedSavedGroups(
  savedGroups: SavedGroupsValues,
  features: Record<string, FeatureDefinition>,
  experimentsDefinitions: AutoExperimentWithProject[],
) {
  const usedGroupIds = new Set();
  const addToUsedGroupIds: NodeHandler = (node) => {
    if (node[0] === "$inGroup" || node[0] === "$notInGroup") {
      usedGroupIds.add(node[1]);
    }
  };
  Object.values(features).forEach((feature) => {
    if (!feature.rules) {
      return;
    }
    feature.rules.forEach((rule) => {
      recursiveWalk(rule.condition, addToUsedGroupIds);
      recursiveWalk(rule.parentConditions, addToUsedGroupIds);
    });
  });
  experimentsDefinitions.forEach((experimentDefinition) => {
    recursiveWalk(experimentDefinition.condition, addToUsedGroupIds);
    recursiveWalk(experimentDefinition.parentConditions, addToUsedGroupIds);
  });

  return pickBy(savedGroups, (_values, savedGroupId) =>
    usedGroupIds.has(savedGroupId),
  );
}

export async function refreshSDKPayloadCache(
  baseContext: ReqContext | ApiReqContext,
  payloadKeys: SDKPayloadKey[],
  allFeatures: FeatureInterface[] | null = null,
  experimentMap?: Map<string, ExperimentInterface>,
  safeRolloutMap?: Map<string, SafeRolloutInterface>,
  skipRefreshForProject?: string,
) {
  // This is a background job, so switch to using a background context
  // This is required so that we have full read access to the entire org's data
  const context = getContextForAgendaJobByOrgObject(baseContext.org);

  logger.debug(
    `Refreshing SDK Payloads for ${context.org.id}: ${JSON.stringify(
      payloadKeys,
    )}`,
  );

  // Ignore any old environments which don't exist anymore
  const allowedEnvs = new Set(getEnvironmentIdsFromOrg(context.org));
  payloadKeys = payloadKeys.filter((k) => allowedEnvs.has(k.environment));

  // Remove any projects to skip
  if (skipRefreshForProject) {
    payloadKeys = payloadKeys.filter(
      (k) => k.project !== skipRefreshForProject,
    );
  }

  // If no environments are affected, we don't need to update anything
  if (!payloadKeys.length) {
    logger.debug("Skipping SDK Payload refresh - no environments affected");
    return;
  }

  experimentMap = experimentMap || (await getAllPayloadExperiments(context));
  safeRolloutMap =
    safeRolloutMap ||
    (await context.models.safeRollout.getAllPayloadSafeRollouts());
  const groupMap = await getSavedGroupMap(context.org);
  allFeatures = allFeatures || (await getAllFeatures(context));
  const allVisualExperiments = await getAllVisualExperiments(
    context,
    experimentMap,
  );
  const allURLRedirectExperiments = await getAllURLRedirectExperiments(
    context,
    experimentMap,
  );

  // For each affected environment, generate a new SDK payload and update the cache
  const environments = Array.from(
    new Set(payloadKeys.map((k) => k.environment)),
  );

  const prereqStateCache: Record<
    string,
    Record<string, PrerequisiteStateResult>
  > = {};

  const promises: (() => Promise<void>)[] = [];
  for (const environment of environments) {
    const holdoutsMap =
      await context.models.holdout.getAllPayloadHoldouts(environment);
    const featureDefinitions = generateFeaturesPayload({
      features: allFeatures,
      environment: environment,
      groupMap,
      experimentMap,
      prereqStateCache,
      safeRolloutMap,
      holdoutsMap,
    });

    const holdoutFeatureDefinitions = generateHoldoutsPayload({
      holdoutsMap,
    });

    const experimentsDefinitions = generateAutoExperimentsPayload({
      visualExperiments: allVisualExperiments,
      urlRedirectExperiments: allURLRedirectExperiments,
      groupMap,
      features: allFeatures,
      environment,
      prereqStateCache,
    });

    const savedGroupsInUse = Object.keys(
      filterUsedSavedGroups(
        getSavedGroupsValuesFromGroupMap(groupMap),
        featureDefinitions,
        experimentsDefinitions,
      ),
    );

    promises.push(async () => {
      logger.debug(`Updating SDK Payload for ${context.org.id} ${environment}`);
      await updateSDKPayload({
        organization: context.org.id,
        environment: environment,
        featureDefinitions,
        holdoutFeatureDefinitions,
        experimentsDefinitions,
        savedGroupsInUse,
      });
    });
  }

  // If there are no changes, we don't need to do anything
  if (!promises.length) return;

  // Vast majority of the time, there will only be 1 or 2 promises
  // However, there could be a lot if an org has many enabled environments
  // Batch the promises in chunks of 4 at a time to avoid overloading Mongo
  await promiseAllChunks(promises, 4);

  triggerWebhookJobs(context, payloadKeys, environments, true).catch((e) => {
    logger.error(e, "Error triggering webhook jobs");
  });
}

export type FeatureDefinitionsResponseArgs = {
  features: Record<string, FeatureDefinitionWithProject>;
  experiments: AutoExperimentWithProject[];
  holdouts: Record<string, FeatureDefinitionWithProjects>;
  dateUpdated: Date | null;
  encryptionKey?: string;
  includeVisualExperiments?: boolean;
  includeDraftExperiments?: boolean;
  includeExperimentNames?: boolean;
  includeRedirectExperiments?: boolean;
  includeRuleIds?: boolean;
  attributes?: SDKAttributeSchema;
  secureAttributeSalt?: string;
  projects: string[];
  capabilities: SDKCapability[];
  usedSavedGroups: SavedGroupInterface[];
  savedGroupReferencesEnabled?: boolean;
  organization: OrganizationInterface;
};
export async function getFeatureDefinitionsResponse({
  features,
  experiments,
  holdouts,
  dateUpdated,
  encryptionKey,
  includeVisualExperiments,
  includeDraftExperiments,
  includeExperimentNames,
  includeRedirectExperiments,
  includeRuleIds,
  attributes,
  secureAttributeSalt,
  projects,
  capabilities,
  usedSavedGroups,
  savedGroupReferencesEnabled = false,
  organization,
}: FeatureDefinitionsResponseArgs): Promise<{
  features: Record<string, FeatureDefinition>;
  experiments?: AutoExperiment[];
  dateUpdated: Date | null;
  encryptedFeatures?: string;
  encryptedExperiments?: string;
  savedGroups?: SavedGroupsValues;
  encryptedSavedGroups?: string;
}> {
  if (!includeDraftExperiments) {
    experiments = experiments?.filter((e) => e.status !== "draft") || [];
  }

  // If experiment/variation names should be removed from the payload
  if (!includeExperimentNames) {
    // Remove names from visual editor experiments
    experiments = experiments?.map((exp) => {
      return {
        ...omit(exp, ["name", "meta"]),
        meta: exp.meta ? exp.meta.map((m) => omit(m, ["name"])) : undefined,
      };
    });

    // Remove names from every feature rule
    for (const k in features) {
      if (features[k]?.rules) {
        features[k].rules = features[k].rules?.map((rule) => {
          return {
            ...omit(rule, ["name", "meta"]),
            meta: rule.meta
              ? rule.meta.map((m) => omit(m, ["name"]))
              : undefined,
          };
        });
      }
    }
  }

  // Filter list of features/experiments to the selected projects
  if (projects && projects.length > 0) {
    experiments = experiments.filter((exp) =>
      projects.includes(exp.project || ""),
    );
    features = Object.fromEntries(
      Object.entries(features).filter(([_, feature]) =>
        projects.includes(feature.project || ""),
      ),
    );
  }

  // Remove `project` from all features/experiments
  features = Object.fromEntries(
    Object.entries(features).map(([key, feature]) => [
      key,
      omit(feature, ["project"]),
    ]),
  );
  experiments = experiments.map((exp) => omit(exp, ["project"]));

  const { holdouts: scrubbedHoldouts, features: scrubbedFeatures } =
    scrubHoldouts({
      holdouts,
      projects,
      features,
    });

  // Add holdouts to features
  features = { ...scrubbedFeatures, ...scrubbedHoldouts };

  const hasSecureAttributes = attributes?.some((a) =>
    ["secureString", "secureString[]"].includes(a.datatype),
  );
  if (attributes && hasSecureAttributes && secureAttributeSalt !== undefined) {
    features = applyFeatureHashing(features, attributes, secureAttributeSalt);

    if (experiments) {
      experiments = applyExperimentHashing(
        experiments,
        attributes,
        secureAttributeSalt,
      );
    }

    usedSavedGroups = applySavedGroupHashing(
      usedSavedGroups,
      attributes,
      secureAttributeSalt,
    );
  }

  const savedGroupsValues = getSavedGroupsValuesFromInterfaces(
    usedSavedGroups,
    organization,
  );

  features = scrubFeatures(
    features,
    capabilities,
    usedSavedGroups,
    savedGroupReferencesEnabled,
    organization,
  );
  experiments = scrubExperiments(
    experiments,
    capabilities,
    usedSavedGroups,
    savedGroupReferencesEnabled,
    organization,
  );
  const scrubbedSavedGroups = scrubSavedGroups(
    savedGroupsValues,
    capabilities,
    savedGroupReferencesEnabled,
  );

  const includeAutoExperiments =
    !!includeRedirectExperiments || !!includeVisualExperiments;

  if (includeAutoExperiments) {
    if (!includeRedirectExperiments) {
      experiments = experiments.filter(
        (e) => getAutoExperimentChangeType(e) !== "redirect",
      );
    }
    if (!includeVisualExperiments) {
      experiments = experiments.filter(
        (e) => getAutoExperimentChangeType(e) !== "visual",
      );
    }
  }

  // `features` is a deep clone, so it's safe to delete fields directly
  if (!includeRuleIds) {
    for (const k in features) {
      if (features[k]?.rules) {
        for (const rule of features[k].rules) {
          delete rule.id;
        }
      }
    }
  }

  if (!encryptionKey) {
    return {
      features,
      ...(includeAutoExperiments && { experiments }),
      dateUpdated,
      savedGroups: scrubbedSavedGroups,
    };
  }

  const encryptedFeatures = await encrypt(
    JSON.stringify(features),
    encryptionKey,
  );
  const encryptedExperiments = includeAutoExperiments
    ? await encrypt(JSON.stringify(experiments || []), encryptionKey)
    : undefined;

  const encryptedSavedGroups = scrubbedSavedGroups
    ? await encrypt(JSON.stringify(scrubbedSavedGroups), encryptionKey)
    : undefined;

  return {
    features: {},
    ...(includeAutoExperiments && { experiments: [] }),
    dateUpdated,
    encryptedFeatures,
    ...(includeAutoExperiments && { encryptedExperiments }),
    encryptedSavedGroups: encryptedSavedGroups,
  };
}

export type FeatureDefinitionArgs = {
  context: ReqContext | ApiReqContext;
  capabilities: SDKCapability[];
  environment?: string;
  projects?: string[] | null;
  encryptionKey?: string;
  includeVisualExperiments?: boolean;
  includeDraftExperiments?: boolean;
  includeExperimentNames?: boolean;
  includeRedirectExperiments?: boolean;
  includeRuleIds?: boolean;
  hashSecureAttributes?: boolean;
  savedGroupReferencesEnabled?: boolean;
};

export type FeatureDefinitionSDKPayload = {
  features: Record<string, FeatureDefinition>;
  experiments?: AutoExperiment[];
  dateUpdated: Date | null;
  encryptedFeatures?: string;
  encryptedExperiments?: string;
  savedGroups?: SavedGroupsValues;
  encryptedSavedGroups?: string;
};

export async function getFeatureDefinitions({
  context,
  capabilities,
  environment = "production",
  projects,
  encryptionKey,
  includeVisualExperiments,
  includeDraftExperiments,
  includeExperimentNames,
  includeRedirectExperiments,
  includeRuleIds,
  hashSecureAttributes,
  savedGroupReferencesEnabled,
}: FeatureDefinitionArgs): Promise<FeatureDefinitionSDKPayload> {
  // Return cached payload from Mongo if exists
  try {
    const cached = await getSDKPayload({
      organization: context.org.id,
      environment,
    });
    if (cached) {
      if (projects === null) {
        // null projects have nothing in the payload. They result from environment project scrubbing.
        return {
          features: {},
          experiments: [],
          dateUpdated: cached.dateUpdated,
          savedGroups: {},
        };
      }
      let attributes: SDKAttributeSchema | undefined = undefined;
      let secureAttributeSalt: string | undefined = undefined;
      const { features, experiments, savedGroupsInUse, holdouts } =
        cached.contents;
      const allSavedGroups = await getAllSavedGroups(context.org.id);
      const usedSavedGroups = allSavedGroups.filter((sg) =>
        savedGroupsInUse?.includes(sg.id),
      );
      if (hashSecureAttributes) {
        // Note: We don't check for whether the org has the hash-secure-attributes premium feature here because
        // if they ever get downgraded for any reason we would be exposing secure attributes in the payload
        // which would expose private data publicly.
        secureAttributeSalt = context.org.settings?.secureAttributeSalt;
        attributes = context.org.settings?.attributeSchema;
      }

      return await getFeatureDefinitionsResponse({
        features,
        experiments: experiments || [],
        holdouts: holdouts || {},
        dateUpdated: cached.dateUpdated,
        encryptionKey,
        includeVisualExperiments,
        includeDraftExperiments,
        includeExperimentNames,
        includeRedirectExperiments,
        includeRuleIds,
        attributes,
        secureAttributeSalt,
        projects: projects || [],
        capabilities,
        usedSavedGroups: usedSavedGroups || [],
        savedGroupReferencesEnabled,
        organization: context.org,
      });
    }
  } catch (e) {
    logger.error(e, "Failed to fetch SDK payload from cache");
  }

  // By default, we fetch ALL features/experiments/etc since we cache the result
  // and re-use it across multiple SDK connections with different settings.
  // If we're not caching the result, we can just fetch what we need right now.
  const filterByProjects = getSDKPayloadCacheLocation() === "none";

  let attributes: SDKAttributeSchema | undefined = undefined;
  let secureAttributeSalt: string | undefined = undefined;
  if (hashSecureAttributes) {
    // Note: We don't check for whether the org has the hash-secure-attributes premium feature here because
    // if they ever get downgraded for any reason we would be exposing secure attributes in the payload
    // which would expose private data publicly.
    secureAttributeSalt = context.org.settings?.secureAttributeSalt;
    attributes = context.org.settings?.attributeSchema;
  }
  // TODO: filter by projects
  const allSavedGroups = await getAllSavedGroups(context.org.id);

  // Generate the feature definitions
  const features = await getAllFeatures(context, {
    projects: filterByProjects && projects ? projects : undefined,
  });
  const groupMap = await getSavedGroupMap(context.org, allSavedGroups);
  const experimentMap = await getAllPayloadExperiments(
    context,
    filterByProjects && projects ? projects : undefined,
  );
  // TODO: filter by projects
  const safeRolloutMap =
    await context.models.safeRollout.getAllPayloadSafeRollouts();
  const holdoutsMap =
    await context.models.holdout.getAllPayloadHoldouts(environment);

  const prereqStateCache: Record<
    string,
    Record<string, PrerequisiteStateResult>
  > = {};

  const featureDefinitions = generateFeaturesPayload({
    features,
    environment,
    groupMap,
    experimentMap,
    prereqStateCache,
    safeRolloutMap,
    holdoutsMap,
  });

  const holdoutFeatureDefinitions = generateHoldoutsPayload({
    holdoutsMap,
  });

  const allVisualExperiments = await getAllVisualExperiments(
    context,
    experimentMap,
  );
  const allURLRedirectExperiments = await getAllURLRedirectExperiments(
    context,
    experimentMap,
  );

  // Generate visual experiments
  const experimentsDefinitions = generateAutoExperimentsPayload({
    visualExperiments: allVisualExperiments,
    urlRedirectExperiments: allURLRedirectExperiments,
    groupMap,
    features,
    environment,
    prereqStateCache,
  });

  const savedGroupsInUse = filterUsedSavedGroups(
    getSavedGroupsValuesFromGroupMap(groupMap),
    featureDefinitions,
    experimentsDefinitions,
  );

  const usedSavedGroups = allSavedGroups.filter(
    (sg) => sg.id in savedGroupsInUse,
  );

  // Cache in Mongo
  await updateSDKPayload({
    organization: context.org.id,
    environment,
    featureDefinitions,
    holdoutFeatureDefinitions,
    experimentsDefinitions,
    savedGroupsInUse: Object.keys(savedGroupsInUse),
  });

  if (projects === null) {
    // null projects have nothing in the payload. They result from environment project scrubbing.
    return {
      features: {},
      experiments: [],
      dateUpdated: new Date(),
      savedGroups: {},
    };
  }

  return await getFeatureDefinitionsResponse({
    features: featureDefinitions,
    experiments: experimentsDefinitions,
    holdouts: holdoutFeatureDefinitions,
    dateUpdated: new Date(),
    encryptionKey,
    includeVisualExperiments,
    includeDraftExperiments,
    includeExperimentNames,
    includeRedirectExperiments,
    includeRuleIds,
    attributes,
    secureAttributeSalt,
    projects: projects || [],
    capabilities,
    usedSavedGroups,
    savedGroupReferencesEnabled,
    organization: context.org,
  });
}

export function evaluateFeature({
  feature,
  attributes,
  environments,
  groupMap,
  experimentMap,
  revision,
  scrubPrerequisites = true,
  skipRulesWithPrerequisites = true,
  date = new Date(),
  safeRolloutMap,
}: {
  feature: FeatureInterface;
  attributes: ArchetypeAttributeValues;
  groupMap: GroupMap;
  experimentMap: Map<string, ExperimentInterface>;
  environments: Environment[];
  revision: FeatureRevisionInterface;
  scrubPrerequisites?: boolean;
  skipRulesWithPrerequisites?: boolean;
  date?: Date;
  safeRolloutMap: Map<string, SafeRolloutInterface>;
}) {
  const results: FeatureTestResult[] = [];
  const savedGroups = getSavedGroupsValuesFromGroupMap(groupMap);

  // change the NODE ENV so that we can get the debug log information:
  let switchEnv = false;
  if (process.env.NODE_ENV === "production") {
    process.env = {
      ...process.env,
      NODE_ENV: "development",
    };
    switchEnv = true;
  }
  // I could loop through the feature's defined environments, but if environments change in the org,
  // the values in the feature will be wrong.
  environments.forEach((env) => {
    const thisEnvResult: FeatureTestResult = {
      env: env.id,
      result: null,
      enabled: false,
      defaultValue: revision.defaultValue,
    };
    const settings = feature.environmentSettings[env.id] ?? null;
    if (settings) {
      thisEnvResult.enabled = settings.enabled;
      const definition = getFeatureDefinition({
        feature,
        groupMap,
        experimentMap,
        environment: env.id,
        revision,
        date,
        safeRolloutMap,
      });

      if (definition) {
        // Prerequisite scrubbing:
        const rulesWithPrereqs: FeatureDefinitionRule[] = [];
        if (scrubPrerequisites) {
          definition.rules = definition.rules
            ? definition?.rules
                ?.map((rule) => {
                  if (rule?.parentConditions?.length) {
                    rulesWithPrereqs.push(rule);
                    if (rule.parentConditions.some((pc) => !!pc.gate)) {
                      return null;
                    }
                    if (skipRulesWithPrerequisites) {
                      // make rule invalid so it is skipped
                      delete rule.force;
                      delete rule.variations;
                    }
                    delete rule.parentConditions;
                  }
                  return rule;
                })
                .filter(isDefined)
            : undefined;
        }

        thisEnvResult.featureDefinition = definition;

        // eslint-disable-next-line @typescript-eslint/no-explicit-any
        const log: [string, any][] = [];
        const gb = new GrowthBook({
          features: {
            [feature.id]: definition,
          },
          savedGroups: savedGroups,
          attributes: attributes ? attributes : {},
          // eslint-disable-next-line @typescript-eslint/no-explicit-any
          log: (msg: string, ctx: any) => {
            const ruleId = ctx?.rule?.id ?? null;
            if (ruleId && rulesWithPrereqs.find((r) => r.id === ruleId)) {
              if (skipRulesWithPrerequisites) {
                msg = "Skip rule with prerequisite targeting";
              } else {
                msg += " (prerequisite targeting passed)";
              }
            }
            log.push([msg, ctx]);
          },
        });
        gb.debug = true;
        thisEnvResult.result = gb.evalFeature(feature.id);
        thisEnvResult.log = log;
        gb.destroy();
      }
    }
    results.push(thisEnvResult);
  });
  if (switchEnv) {
    // change the NODE ENV back
    process.env = {
      ...process.env,
      NODE_ENV: "production",
    };
  }
  return results;
}

export async function evaluateAllFeatures({
  features,
  context,
  attributeValues,
  environments,
  groupMap,
  safeRolloutMap,
}: {
  features: FeatureInterface[];
  context: ReqContext | ApiReqContext;
  attributeValues: ArchetypeAttributeValues;
  groupMap: GroupMap;
  environments?: (Environment | undefined)[];
  safeRolloutMap: Map<string, SafeRolloutInterface>;
}) {
  const results: { [key: string]: FeatureTestResult }[] = [];
  const savedGroups = getSavedGroupsValuesFromGroupMap(groupMap);

  const allFeaturesRaw = await getAllFeatures(context);
  const allFeatures: Record<string, FeatureDefinitionWithProject> = {};
  if (allFeaturesRaw.length) {
    allFeaturesRaw.map((f) => {
      allFeatures[f.id] = {
        ...f,
        project: f.project,
      };
    });
  }
  // get all features definitions
  const experimentMap = await getAllPayloadExperiments(context);
  // I could loop through the feature's defined environments, but if environments change in the org,
  // the values in the feature will be wrong.
  if (!environments || environments.length === 0) {
    return;
  }

  // change the NODE ENV so that we can get the debug log information:
  let switchEnv = false;
  if (process.env.NODE_ENV === "production") {
    process.env = {
      ...process.env,
      NODE_ENV: "development",
    };
    switchEnv = true;
  }

  for (const env of environments) {
    if (!env) {
      continue;
    }
    const holdoutsMap = await context.models.holdout.getAllPayloadHoldouts(
      env.id,
    );

    const featureDefinitions = generateFeaturesPayload({
      features: allFeaturesRaw,
      environment: env.id,
      experimentMap,
      groupMap,
      prereqStateCache: {},
      safeRolloutMap,
      holdoutsMap,
    });

    // now we have all the definitions, lets evaluate them
    const gb = new GrowthBook({
      features: featureDefinitions,
      savedGroups: savedGroups,
      attributes: attributeValues,
    });
    gb.debug = true;

    // now loop through all features to eval them:
    for (const feature of features) {
      const revision = await getRevision({
        context,
        organization: context.org.id,
        featureId: feature.id,
        version: parseInt(feature.version.toString()),
      });
      if (!revision) {
        if (switchEnv) {
          // change the NODE ENV back
          process.env = {
            ...process.env,
            NODE_ENV: "production",
          };
        }
        throw new Error("Could not find feature revision");
      }
      const thisFeatureEnvResult: FeatureTestResult = {
        env: env.id,
        result: null,
        enabled: false,
        defaultValue: revision.defaultValue,
      };
      if (featureDefinitions[feature.id]) {
        const settings = feature.environmentSettings[env.id] ?? null;
        if (settings) {
          thisFeatureEnvResult.enabled = settings.enabled;
        }
        const log: [string, Record<string, unknown>][] = [];
        // set the log for this feature so to avoid overwriting the log from other features
        gb.log = (msg, ctx) => {
          log.push([msg, ctx]);
        };
        // eval the feature
        thisFeatureEnvResult.result = gb.evalFeature(feature.id);
        thisFeatureEnvResult.log = log;
      }
      results.push({ [feature.id]: thisFeatureEnvResult });
    }
    gb.destroy();
  }
  if (switchEnv) {
    // change the NODE ENV back
    process.env = {
      ...process.env,
      NODE_ENV: "production",
    };
  }
  return results;
}

export function generateRuleId() {
  return uniqid("fr_");
}

export function addIdsToRules(
  environmentSettings: Record<string, FeatureEnvironment> = {},
  featureId: string,
) {
  Object.values(environmentSettings).forEach((env) => {
    if (env.rules && env.rules.length) {
      env.rules.forEach((r) => {
        if (r.type === "experiment" && !r?.trackingKey) {
          r.trackingKey = featureId;
        }
        if (!r.id) {
          r.id = generateRuleId();
        }
      });
    }
  });
}

export function arrayMove<T>(
  array: Array<T>,
  from: number,
  to: number,
): Array<T> {
  const newArray = array.slice();
  newArray.splice(
    to < 0 ? newArray.length + to : to,
    0,
    newArray.splice(from, 1)[0],
  );
  return newArray;
}

export function verifyDraftsAreEqual(
  actual?: FeatureDraftChanges,
  expected?: FeatureDraftChanges,
) {
  if (
    !isEqual(
      {
        defaultValue: actual?.defaultValue,
        rules: actual?.rules,
      },
      {
        defaultValue: expected?.defaultValue,
        rules: expected?.rules,
      },
    )
  ) {
    throw new Error(
      "New changes have been made to this feature. Please review and try again.",
    );
  }
}

export async function encrypt(
  plainText: string,
  keyString: string | undefined,
): Promise<string> {
  if (!keyString) {
    throw new Error("Unable to encrypt the feature list.");
  }
  const bufToBase64 = (x: ArrayBuffer) => Buffer.from(x).toString("base64");

  const key = await crypto.subtle.importKey(
    "raw",
    Buffer.from(keyString, "base64"),
    {
      name: "AES-CBC",
      length: 128,
    },
    true,
    ["encrypt", "decrypt"],
  );
  const iv = crypto.getRandomValues(new Uint8Array(16));
  const encryptedBuffer = await crypto.subtle.encrypt(
    {
      name: "AES-CBC",
      iv,
    },
    key,
    new TextEncoder().encode(plainText),
  );
  return (
    // FIXME: This cast was added when we upgraded to TS 5.7, and we wanted to avoid changing runtime behavior.
    // We might want to investigate a more robust solution in the future.
    bufToBase64(iv as unknown as ArrayBuffer) +
    "." +
    bufToBase64(encryptedBuffer)
  );
}

export function getApiFeatureObj({
  feature,
  organization,
  groupMap,
  experimentMap,
  revision,
  revisions,
  safeRolloutMap,
}: {
  feature: FeatureInterface;
  organization: OrganizationInterface;
  groupMap: GroupMap;
  experimentMap: Map<string, ExperimentInterface>;
  revision: FeatureRevisionInterface | null;
  revisions?: FeatureRevisionInterface[];
  safeRolloutMap: Map<string, SafeRolloutInterface>;
}): ApiFeatureWithRevisions {
  const defaultValue = feature.defaultValue;
  const featureEnvironments: Record<string, ApiFeatureEnvironment> = {};
  const environments = getEnvironmentIdsFromOrg(organization);
  environments.forEach((env) => {
    const envSettings = feature.environmentSettings?.[env];
    const enabled = !!envSettings?.enabled;
    const rules = (envSettings?.rules || []).map((rule) => ({
      ...rule,
      coverage:
        rule.type === "rollout" || rule.type === "experiment"
          ? (rule.coverage ?? 1)
          : 1,
      condition: rule.condition || "",
      savedGroupTargeting: (rule.savedGroups || []).map((s) => ({
        matchType: s.match,
        savedGroups: s.ids,
      })),
      prerequisites: rule.prerequisites || [],
      enabled: !!rule.enabled,
    }));
    const definition = getFeatureDefinition({
      feature,
      groupMap,
      experimentMap,
      environment: env,
      safeRolloutMap,
    });

    featureEnvironments[env] = {
      enabled,
      defaultValue,
      rules,
    };
    if (definition) {
      featureEnvironments[env].definition = JSON.stringify(definition);
    }
  });
  const publishedBy =
    revision?.publishedBy?.type === "api_key"
      ? "API"
      : revision?.publishedBy?.type === "system"
        ? "SYSTEM"
        : revision?.publishedBy?.name;

  const revisionDefs = revisions?.map((rev) => {
    const environmentRules: Record<string, ApiFeatureRule[]> = {};
    const environmentDefinitions: Record<string, string> = {};
    environments.forEach((env) => {
      const rules = (rev?.rules?.[env] || []).map((rule) => ({
        ...rule,
        coverage:
          rule.type === "rollout" || rule.type === "experiment"
            ? (rule.coverage ?? 1)
            : 1,
        condition: rule.condition || "",
        savedGroupTargeting: (rule.savedGroups || []).map((s) => ({
          matchType: s.match,
          savedGroups: s.ids,
        })),
        prerequisites: rule.prerequisites || [],
        enabled: !!rule.enabled,
      }));
      const definition = getFeatureDefinition({
        feature: {
          ...feature,
          environmentSettings: { [env]: { enabled: true, rules } },
        },
        groupMap,
        experimentMap,
        environment: env,
        safeRolloutMap,
      });

      environmentRules[env] = rules;
      environmentDefinitions[env] = JSON.stringify(definition);
    });
    const publishedBy =
      rev?.publishedBy?.type === "api_key"
        ? "API"
        : rev?.publishedBy?.type === "system"
          ? "SYSTEM"
          : rev?.publishedBy?.name;
    return {
      baseVersion: rev.baseVersion,
      version: rev.version,
      comment: rev?.comment || "",
      date: rev?.dateCreated.toISOString() || "",
      status: rev?.status,
      publishedBy,
      rules: environmentRules,
      definitions: environmentDefinitions,
    };
  });

  const featureRecord: ApiFeatureWithRevisions = {
    id: feature.id,
    description: feature.description || "",
    archived: !!feature.archived,
    dateCreated: feature.dateCreated.toISOString(),
    dateUpdated: feature.dateUpdated.toISOString(),
    defaultValue: feature.defaultValue,
    environments: featureEnvironments,
    prerequisites: (feature?.prerequisites || []).map((p) => p.id),
    owner: feature.owner || "",
    project: feature.project || "",
    tags: feature.tags || [],
    valueType: feature.valueType,
    revision: {
      comment: revision?.comment || "",
      date: revision?.dateCreated.toISOString() || "",
      publishedBy: publishedBy || "",
      version: feature.version,
    },
    revisions: revisionDefs,
    customFields: feature.customFields ?? {},
  };

  return featureRecord;
}

export function getNextScheduledUpdate(
  envSettings: Record<string, FeatureEnvironment>,
  environments: string[],
): Date | null {
  if (!envSettings) {
    return null;
  }

  const dates: string[] = [];

  environments.forEach((env) => {
    const rules = envSettings[env]?.rules;

    if (!rules) return;

    rules.forEach((rule: FeatureRule) => {
      if (rule?.scheduleRules) {
        rule.scheduleRules.forEach((scheduleRule) => {
          if (scheduleRule.timestamp !== null) {
            dates.push(scheduleRule.timestamp);
          }
        });
      }
    });
  });

  const sortedFutureDates = dates
    .filter((date) => new Date(date) > new Date())
    .sort();

  if (sortedFutureDates.length === 0) {
    return null;
  }

  return new Date(sortedFutureDates[0]);
}

// Specific hashing entrypoint for Feature rules
export function applyFeatureHashing(
  features: Record<string, FeatureDefinition>,
  attributes: SDKAttributeSchema,
  salt: string,
): Record<string, FeatureDefinition> {
  return Object.keys(features).reduce<Record<string, FeatureDefinition>>(
    (acc, key) => {
      const feature = features[key];
      if (feature?.rules) {
        feature.rules = feature.rules.map<FeatureDefinitionRule>((rule) => {
          if (rule?.condition) {
            rule.condition = hashStrings({
              obj: rule.condition,
              salt,
              attributes,
            });
          }
          return rule;
        });
      }
      acc[key] = feature;
      return acc;
    },
    {},
  );
}

// Specific hashing entrypoint for Experiment conditions
export function applyExperimentHashing(
  experiments: AutoExperiment[],
  attributes: SDKAttributeSchema,
  salt: string,
): AutoExperiment[] {
  return experiments.map((experiment) => {
    if (experiment?.condition) {
      experiment.condition = hashStrings({
        obj: experiment.condition,
        salt,
        attributes,
      });
    }
    return experiment;
  });
}

// Specific hashing entrypoint for SavedGroup objects
export function applySavedGroupHashing(
  savedGroups: SavedGroupInterface[],
  attributes: SDKAttributeSchema,
  salt: string,
): SavedGroupInterface[] {
  const clonedGroups = clone(savedGroups);
  clonedGroups.forEach((group) => {
    const attribute = attributes.find(
      (attr) => attr.property === group.attributeKey,
    );
    if (attribute) {
      group.values = hashStrings({
        obj: group.values,
        salt,
        attributes,
        attribute,
        doHash: shouldHash(attribute),
      });
    }
  });
  return clonedGroups;
}

interface hashStringsArgs {
  // eslint-disable-next-line @typescript-eslint/no-explicit-any
  obj: any;
  salt: string;
  attributes: SDKAttributeSchema;
  attribute?: SDKAttribute;
  doHash?: boolean;
}
// General recursive entrypoint for hashing secure attributes within a set of targeting conditions:
export function hashStrings({
  obj,
  salt,
  attributes,
  attribute,
  doHash = false,
}: hashStringsArgs): // eslint-disable-next-line @typescript-eslint/no-explicit-any
any {
  // Given an object of unknown type, determine whether to recurse into it or return it
  if (Array.isArray(obj)) {
    // loop over array elements, process them
    const newObj: {
      // eslint-disable-next-line
      obj: any;
      attribute?: SDKAttribute;
      doHash?: boolean;
    }[] = [];
    for (let i = 0; i < obj.length; i++) {
      newObj[i] = processVal({
        obj: obj[i],
        attribute,
        doHash,
      });
    }
    return newObj;
  } else if (typeof obj === "object" && obj !== null) {
    // loop over object entries, process them
    // eslint-disable-next-line @typescript-eslint/no-explicit-any
    const newObj: any = {};
    for (const key in obj) {
      // check if a new attribute is referenced, and whether we need to hash it
      // otherwise, inherit the previous attribute and hashing status
      attribute = attributes.find((a) => a.property === key) ?? attribute;
      doHash = attribute ? shouldHash(attribute, key) : doHash;

      newObj[key] = processVal({
        obj: obj[key],
        attribute,
        doHash,
      });
    }
    return newObj;
  } else {
    return obj;
  }

  // Helper function for processing a value. Will either hash it, recurse into it, or skip (return) it.
  function processVal({
    obj,
    attribute,
    doHash = false,
  }: {
    // eslint-disable-next-line @typescript-eslint/no-explicit-any
    obj: any;
    attribute?: SDKAttribute;
    doHash?: boolean;
  }): // eslint-disable-next-line @typescript-eslint/no-explicit-any
  any {
    if (Array.isArray(obj)) {
      // recurse array
      return hashStrings({ obj, salt, attributes, attribute, doHash });
    } else if (typeof obj === "object" && obj !== null) {
      // recurse object
      return hashStrings({ obj, salt, attributes, attribute, doHash });
    } else if (typeof obj === "string") {
      // hash string value
      return doHash ? sha256(obj, salt) : obj;
    } else {
      return obj;
    }
  }
}

function shouldHash(attribute: SDKAttribute, operator?: string) {
  return !!(
    attribute?.datatype &&
    ["secureString", "secureString[]"].includes(attribute?.datatype ?? "") &&
    (!operator || !["$inGroup", "$notInGroup"].includes(operator))
  );
}

export function sha256(str: string, salt: string): string {
  return createHash("sha256")
    .update(salt + str)
    .digest("hex");
}

const fromApiEnvSettingsRulesToFeatureEnvSettingsRules = (
  feature: FeatureInterface,
  rules: ApiFeatureEnvSettingsRules,
): FeatureInterface["environmentSettings"][string]["rules"] =>
  rules.map((r) => {
    const conditionRes = validateCondition(r.condition);
    if (!conditionRes.success) {
      throw new Error(
        "Invalid targeting condition JSON: " + conditionRes.error,
      );
    }

    if (r.type === "experiment-ref") {
      const experimentRefRule: ExperimentRefRule = {
        // missing id will be filled in by addIdsToRules
        id: r.id ?? "",
        type: r.type,
        enabled: r.enabled != null ? r.enabled : true,
        description: r.description ?? "",
        experimentId: r.experimentId,
        variations: r.variations.map((v) => ({
          variationId: v.variationId,
          value: validateFeatureValue(feature, v.value),
        })),
        ...(r.scheduleRules && { scheduleRules: r.scheduleRules }),
      };
      return experimentRefRule;
    } else if (r.type === "experiment") {
      const values = r.values || r.value;
      if (!values) {
        throw new Error("Missing values");
      }
      const experimentRule: ExperimentRule = {
        // missing id will be filled in by addIdsToRules
        id: r.id ?? "",
        type: r.type,
        hashAttribute: r.hashAttribute ?? "",
        coverage: r.coverage,
        // missing tracking key will be filled in by addIdsToRules
        trackingKey: r.trackingKey ?? "",
        enabled: r.enabled != null ? r.enabled : true,
        description: r.description ?? "",
        values: values,
        ...(r.scheduleRules && { scheduleRules: r.scheduleRules }),
      };
      return experimentRule;
    } else if (r.type === "force") {
      const forceRule: ForceRule = {
        // missing id will be filled in by addIdsToRules
        id: r.id ?? "",
        type: r.type,
        description: r.description ?? "",
        value: validateFeatureValue(feature, r.value),
        condition: r.condition,
        savedGroups: (r.savedGroupTargeting || []).map((s) => ({
          ids: s.savedGroups,
          match: s.matchType,
        })),
        enabled: r.enabled != null ? r.enabled : true,
        ...(r.scheduleRules && { scheduleRules: r.scheduleRules }),
      };
      return forceRule;
    }
    const rolloutRule: RolloutRule = {
      // missing id will be filled in by addIdsToRules
      id: r.id ?? "",
      type: r.type,
      coverage: r.coverage,
      description: r.description ?? "",
      hashAttribute: r.hashAttribute,
      value: validateFeatureValue(feature, r.value),
      condition: r.condition,
      savedGroups: (r.savedGroupTargeting || []).map((s) => ({
        ids: s.savedGroups,
        match: s.matchType,
      })),
      enabled: r.enabled != null ? r.enabled : true,
      ...(r.scheduleRules && { scheduleRules: r.scheduleRules }),
    };
    return rolloutRule;
  });

export const createInterfaceEnvSettingsFromApiEnvSettings = (
  feature: FeatureInterface,
  baseEnvs: Environment[],
  incomingEnvs: ApiFeatureEnvSettings,
): FeatureInterface["environmentSettings"] =>
  baseEnvs.reduce(
    (acc, e) => ({
      ...acc,
      [e.id]: {
        enabled: incomingEnvs?.[e.id]?.enabled ?? !!e.defaultState,
        rules: incomingEnvs?.[e.id]?.rules
          ? fromApiEnvSettingsRulesToFeatureEnvSettingsRules(
              feature,
              incomingEnvs[e.id].rules,
            )
          : [],
      },
    }),
    {} as Record<string, FeatureEnvironment>,
  );

export const updateInterfaceEnvSettingsFromApiEnvSettings = (
  feature: FeatureInterface,
  incomingEnvs: ApiFeatureEnvSettings,
): FeatureInterface["environmentSettings"] => {
  const existing = feature.environmentSettings;
  return Object.keys(incomingEnvs).reduce((acc, k) => {
    return {
      ...acc,
      [k]: {
        enabled: incomingEnvs[k].enabled ?? existing[k].enabled,
        rules: incomingEnvs[k].rules
          ? fromApiEnvSettingsRulesToFeatureEnvSettingsRules(
              feature,
              incomingEnvs[k].rules,
            )
          : existing[k].rules,
      },
    };
  }, existing);
};

// Only keep features that are "on" or "conditional". For "on" features, remove any top level prerequisites
export const reduceFeaturesWithPrerequisites = (
  features: FeatureInterface[],
  environment: string,
  prereqStateCache: Record<
    string,
    Record<string, PrerequisiteStateResult>
  > = {},
): FeatureInterface[] => {
  prereqStateCache[environment] = prereqStateCache[environment] || {};

  const newFeatures: FeatureInterface[] = [];

  const featuresMap = new Map(features.map((f) => [f.id, f]));

  // block "always off" features, or remove "always on" prereqs
  for (const feature of features) {
    const newFeature = cloneDeep(feature);
    let removeFeature = false;

    const newPrerequisites: FeaturePrerequisite[] = [];
    for (const prereq of newFeature.prerequisites || []) {
      let state: PrerequisiteStateResult = {
        state: "deterministic",
        value: null,
      };
      if (prereqStateCache[environment][prereq.id]) {
        state = prereqStateCache[environment][prereq.id];
      } else {
        const prereqFeature = featuresMap.get(prereq.id);
        if (prereqFeature) {
          state = evaluatePrerequisiteState(
            prereqFeature,
            featuresMap,
            environment,
            undefined,
            true,
          );
        }
        prereqStateCache[environment][prereq.id] = state;
      }

      switch (state.state) {
        case "conditional":
          // keep the feature and the prerequisite
          newPrerequisites.push(prereq);
          break;
        case "cyclic":
          removeFeature = true;
          break;
        case "deterministic": {
          const evaled = evalDeterministicPrereqValue(
            state.value ?? null,
            prereq.condition,
          );
          if (evaled === "fail") {
            removeFeature = true;
          }
          break;
        }
      }
    }
    if (!removeFeature) {
      newFeature.prerequisites = newPrerequisites;
      newFeatures.push(newFeature);
    }
  }

  // block "always off" rules, or reduce "always on" rules
  for (let i = 0; i < newFeatures.length; i++) {
    const feature = newFeatures[i];
    if (!feature.environmentSettings[environment]?.rules) continue;

    const newFeatureRules: FeatureRule[] = [];

    for (
      let i = 0;
      i < feature.environmentSettings[environment].rules.length;
      i++
    ) {
      const rule = feature.environmentSettings[environment].rules[i];
      const { removeRule, newPrerequisites } =
        getInlinePrerequisitesReductionInfo(
          rule.prerequisites || [],
          featuresMap,
          environment,
          prereqStateCache,
        );
      if (!removeRule) {
        rule.prerequisites = newPrerequisites;
        newFeatureRules.push(rule);
      }
    }
    newFeatures[i].environmentSettings[environment].rules = newFeatureRules;
  }

  return newFeatures;
};

export const reduceExperimentsWithPrerequisites = <
  T extends { experiment: ExperimentInterface },
>(
  experiments: T[],
  features: FeatureInterface[],
  environment: string,
  savedGroups: SavedGroupsValues,
  prereqStateCache: Record<
    string,
    Record<string, PrerequisiteStateResult>
  > = {},
): T[] => {
  prereqStateCache[environment] = prereqStateCache[environment] || {};

  const featuresMap = new Map(features.map((f) => [f.id, f]));

  const newExperiments: T[] = [];
  for (const data of experiments) {
    const phaseIndex = data.experiment.phases.length - 1;
    const phase: ExperimentPhase | null =
      data.experiment.phases?.[phaseIndex] ?? null;
    if (!phase) continue;
    const newData = cloneDeep(data);

    const { removeRule, newPrerequisites } =
      getInlinePrerequisitesReductionInfo(
        phase.prerequisites || [],
        featuresMap,
        environment,
        prereqStateCache,
      );
    if (!removeRule) {
      newData.experiment.phases[phaseIndex].prerequisites = newPrerequisites;
      newExperiments.push(newData);
    }
  }
  return newExperiments;
};

const getInlinePrerequisitesReductionInfo = (
  prerequisites: FeaturePrerequisite[],
  featuresMap: Map<string, FeatureInterface>,
  environment: string,
  prereqStateCache: Record<
    string,
    Record<string, PrerequisiteStateResult>
  > = {},
): {
  removeRule: boolean;
  newPrerequisites: FeaturePrerequisite[];
} => {
  prereqStateCache[environment] = prereqStateCache[environment] || {};

  let removeRule = false;
  const newPrerequisites: FeaturePrerequisite[] = [];

  for (const pc of prerequisites) {
    const prereqFeature = featuresMap.get(pc.id);
    let state: PrerequisiteStateResult = {
      state: "deterministic",
      value: null,
    };
    if (prereqStateCache[environment][pc.id]) {
      state = prereqStateCache[environment][pc.id];
    } else {
      if (prereqFeature) {
        state = evaluatePrerequisiteState(
          prereqFeature,
          featuresMap,
          environment,
          undefined,
          true,
        );
      }
      prereqStateCache[environment][pc.id] = state;
    }

    switch (state.state) {
      case "conditional":
        // keep the rule and prerequisite
        break;
      case "cyclic":
        // remove the rule
        removeRule = true;
        continue;
      case "deterministic": {
        const evaled = evalDeterministicPrereqValue(
          state.value ?? null,
          pc.condition,
        );
        if (evaled === "fail") {
          // remove the rule
          removeRule = true;
        }
        continue;
      }
    }

    // only keep the prerequisite if switch logic hasn't prevented it
    newPrerequisites.push(pc);
  }

  return {
    removeRule,
    newPrerequisites,
  };
};<|MERGE_RESOLUTION|>--- conflicted
+++ resolved
@@ -85,20 +85,7 @@
   getHoldoutFeatureDefId,
   getParsedCondition,
 } from "back-end/src/util/features";
-<<<<<<< HEAD
-import {
-  getAllSavedGroups,
-  getSavedGroupsById,
-} from "back-end/src/models/SavedGroupModel";
-=======
 import { getAllSavedGroups } from "back-end/src/models/SavedGroupModel";
-import {
-  Environment,
-  OrganizationInterface,
-  SDKAttribute,
-  SDKAttributeSchema,
-} from "back-end/types/organization";
->>>>>>> 1d024e95
 import { ReqContext } from "back-end/types/request";
 import {
   getSDKPayload,
