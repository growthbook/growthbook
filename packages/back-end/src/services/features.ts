--- conflicted
+++ resolved
@@ -9,13 +9,7 @@
 import { getAllFeatures } from "../models/FeatureModel";
 import uniqid from "uniqid";
 import isEqual from "lodash/isEqual";
-<<<<<<< HEAD
-import { getKeyFromString } from "../util/subtle-crypto";
-// eslint-disable-next-line @typescript-eslint/no-var-requires
-const crypto = require("node:crypto").webcrypto;
-=======
 import { webcrypto as crypto } from "node:crypto";
->>>>>>> 9afc5dd2
 import { replaceSavedGroupsInCondition } from "../util/features";
 import { getAllSavedGroups } from "../models/SavedGroupModel";
 import { getOrganizationById } from "./organizations";
@@ -289,21 +283,6 @@
   }
 }
 
-<<<<<<< HEAD
-export const encrypt = async (
-  features: string,
-  privateKeyString: string | undefined
-): Promise<{ features: string; iv: string }> => {
-  if (!privateKeyString) {
-    throw new Error("Unable to encrypt the feature list.");
-  }
-
-  const key = await getKeyFromString(privateKeyString);
-
-  const iv = crypto.getRandomValues(new Uint8Array(16));
-
-  const encryptedFeatureList = await crypto.subtle.encrypt(
-=======
 export async function encrypt(
   plainText: string,
   keyString: string | undefined
@@ -324,24 +303,12 @@
   );
   const iv = crypto.getRandomValues(new Uint8Array(16));
   const encryptedBuffer = await crypto.subtle.encrypt(
->>>>>>> 9afc5dd2
     {
       name: "AES-CBC",
       iv,
     },
     key,
-<<<<<<< HEAD
-    new TextEncoder().encode(features)
-  );
-
-  return {
-    features: Buffer.from(encryptedFeatureList).toString("base64"),
-    iv: Buffer.from(iv.buffer).toString("base64"),
-  };
-};
-=======
     new TextEncoder().encode(plainText)
   );
   return bufToBase64(iv) + "." + bufToBase64(encryptedBuffer);
-}
->>>>>>> 9afc5dd2
+}