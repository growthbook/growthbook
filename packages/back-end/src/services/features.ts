--- conflicted
+++ resolved
@@ -43,17 +43,16 @@
   FeatureDefinition,
   FeatureDefinitionWithProject,
   FeatureDefinitionWithProjects,
-<<<<<<< HEAD
+} from "shared/types/sdk";
+import { ProjectInterface } from "back-end/types/project";
+import { findSDKConnectionsByOrganization } from "back-end/src/models/SdkConnectionModel";
+
+import { HoldoutInterface } from "back-end/src/validators/holdout";
+import {
+  ApiReqContext,
   FeatureMetadata,
   ExperimentMetadata,
 } from "back-end/types/api";
-import { ProjectInterface } from "back-end/types/project";
-import { findSDKConnectionsByOrganization } from "back-end/src/models/SdkConnectionModel";
-=======
-} from "shared/types/sdk";
-import { HoldoutInterface } from "back-end/src/validators/holdout";
-import { ApiReqContext } from "back-end/types/api";
->>>>>>> 8a8292de
 import {
   AttributeMap,
   ExperimentRefRule,
