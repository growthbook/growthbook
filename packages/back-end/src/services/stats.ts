import { promisify } from "util";
import { PythonShell } from "python-shell";
import {
  DEFAULT_P_VALUE_THRESHOLD,
  DEFAULT_SEQUENTIAL_TESTING_TUNING_PARAMETER,
  EXPOSURE_DATE_DIMENSION_NAME,
} from "shared/constants";
import { putBaselineVariationFirst } from "shared/util";
import { ExperimentMetricInterface } from "shared/experiments";
import { hoursBetween } from "shared/dates";
import { ExperimentMetricAnalysis } from "../../types/stats";
import {
  ExperimentAggregateUnitsQueryResponseRows,
  ExperimentMetricQueryResponseRows,
  ExperimentResults,
} from "../types/Integration";
import {
  ExperimentReportResultDimension,
  ExperimentReportResults,
} from "../../types/report";
import { promiseAllChunks } from "../util/promise";
import { checkSrm } from "../util/stats";
import { logger } from "../util/logger";
import {
  ExperimentMetricAnalysisParams,
  ExperimentSnapshotAnalysisSettings,
  ExperimentSnapshotSettings,
  ExperimentSnapshotTraffic,
  ExperimentSnapshotTrafficDimension,
  SnapshotSettingsVariation,
} from "../../types/experiment-snapshot";
import { QueryMap } from "../queryRunners/QueryRunner";
import { MAX_ROWS_UNIT_AGGREGATE_QUERY } from "../integrations/SqlIntegration";

export const MAX_DIMENSIONS = 20;

export async function analyzeExperimentMetric(
  params: ExperimentMetricAnalysisParams
): Promise<ExperimentMetricAnalysis> {
  const {
    variations,
    metric,
    rows,
    dimension,
    baselineVariationIndex,
    differenceType,
    phaseLengthHours,
    coverage,
    statsEngine,
    sequentialTestingEnabled,
    sequentialTestingTuningParameter,
    pValueThreshold,
  } = params;
  if (!rows || !rows.length) {
    return {
      unknownVariations: [],
      multipleExposures: 0,
      dimensions: [],
    };
  }
  const sortedVariations = putBaselineVariationFirst(
    variations,
    baselineVariationIndex
  );
  const variationIdMap: { [key: string]: number } = {};
  sortedVariations.map((v, i) => {
    variationIdMap[v.id] = i;
  });

  const sequentialTestingTuningParameterNumber =
    Number(sequentialTestingTuningParameter) ||
    DEFAULT_SEQUENTIAL_TESTING_TUNING_PARAMETER;
  const pValueThresholdNumber =
    Number(pValueThreshold) || DEFAULT_P_VALUE_THRESHOLD;
  let differenceTypeString = "DifferenceType.RELATIVE";
  if (differenceType == "absolute") {
    differenceTypeString = "DifferenceType.ABSOLUTE";
  } else if (differenceType == "scaled") {
    differenceTypeString = "DifferenceType.SCALED";
  }
  const phaseLengthDays = Number(phaseLengthHours / 24);
  const result = await promisify(PythonShell.runString)(
    `
from gbstats.gbstats import (
  diff_for_daily_time_series,
  detect_unknown_variations,
  analyze_metric_df,
  get_metric_df,
  reduce_dimensionality,
  format_results
)
from gbstats.shared.constants import DifferenceType, StatsEngine
import pandas as pd
import json

data = json.loads("""${JSON.stringify({
      var_id_map: variationIdMap,
      var_names: sortedVariations.map((v) => v.name),
      weights: sortedVariations.map((v) => v.weight * coverage),
      baseline_index: baselineVariationIndex ?? 0,
      ignore_nulls: "ignoreNulls" in metric && !!metric.ignoreNulls,
      inverse: !!metric.inverse,
      max_dimensions:
        dimension?.substring(0, 8) === "pre:date" ? 9999 : MAX_DIMENSIONS,
      rows,
    }).replace(/\\/g, "\\\\")}""", strict=False)

var_id_map = data['var_id_map']
var_names = data['var_names']
ignore_nulls = data['ignore_nulls']
inverse = data['inverse']
weights = data['weights']
max_dimensions = data['max_dimensions']
baseline_index = data['baseline_index']

rows = pd.DataFrame(data['rows'])

unknown_var_ids = detect_unknown_variations(
  rows=rows,
  var_id_map=var_id_map
)

${
  dimension === "pre:datedaily" ? `rows = diff_for_daily_time_series(rows)` : ``
}

df = get_metric_df(
  rows=rows,
  var_id_map=var_id_map,
  var_names=var_names,
)

reduced = reduce_dimensionality(
  df=df, 
  max=max_dimensions,
)

engine_config=${
      statsEngine === "frequentist" && sequentialTestingEnabled
        ? `{'sequential': True, 'sequential_tuning_parameter': ${sequentialTestingTuningParameterNumber}}`
        : "{}"
    }
engine_config['difference_type'] = ${differenceTypeString}
engine_config['phase_length_days'] = ${phaseLengthDays}
${
  statsEngine === "frequentist" && pValueThresholdNumber
    ? `engine_config['alpha'] = ${pValueThresholdNumber}`
    : ""
}

result = analyze_metric_df(
  df=reduced,
  weights=weights,
  inverse=inverse,
  engine=${
    statsEngine === "frequentist"
      ? "StatsEngine.FREQUENTIST"
      : "StatsEngine.BAYESIAN"
  },
  engine_config=engine_config,
)

print(json.dumps({
  'unknownVariations': list(unknown_var_ids),
  'dimensions': format_results(result, baseline_index)
}, allow_nan=False))`,
    {}
  );

  let parsed: ExperimentMetricAnalysis;
  try {
    parsed = JSON.parse(result?.[0]);

    // Add multiple exposures
    parsed.multipleExposures =
      rows.filter((r) => r.variation === "__multiple__")?.[0]?.users || 0;
  } catch (e) {
    logger.error(e, "Failed to run stats model: " + result);
    throw e;
  }
  return parsed;
}

export async function analyzeExperimentResults({
  queryData,
  analysisSettings,
  snapshotSettings,
  variationNames,
  metricMap,
}: {
  queryData: QueryMap;
  analysisSettings: ExperimentSnapshotAnalysisSettings;
  snapshotSettings: ExperimentSnapshotSettings;
  variationNames: string[];
  metricMap: Map<string, ExperimentMetricInterface>;
}): Promise<ExperimentReportResults> {
  const metricRows: {
    metric: string;
    rows: ExperimentMetricQueryResponseRows;
  }[] = [];

  let unknownVariations: string[] = [];
  let multipleExposures = 0;

  // Everything done in a single query (Mixpanel, Google Analytics)
  // Need to convert to the same format as SQL rows
  if (queryData.has("results")) {
    const results = queryData.get("results");
    if (!results) throw new Error("Empty experiment results");
    const data = results.result as ExperimentResults;

    unknownVariations = data.unknownVariations;
    const byMetric: { [key: string]: ExperimentMetricQueryResponseRows } = {};
    data.dimensions.forEach((row) => {
      row.variations.forEach((v) => {
        Object.keys(v.metrics).forEach((metric) => {
          const stats = v.metrics[metric];
          byMetric[metric] = byMetric[metric] || [];
          byMetric[metric].push({
            dimension: row.dimension,
            variation:
              snapshotSettings.variations[v.variation]?.id || v.variation + "",
            users: stats.count,
            count: stats.count,
            statistic_type: "mean", // no ratio in mixpanel or GA
            main_metric_type: stats.metric_type,
            main_sum: stats.main_sum,
            main_sum_squares: stats.main_sum_squares,
          });
        });
      });
    });

    Object.keys(byMetric).forEach((metric) => {
      metricRows.push({
        metric,
        rows: byMetric[metric],
      });
    });
  }
  // One query for each metric, can just use the rows directly from the query
  else {
    queryData.forEach((query, key) => {
      const metric = metricMap.get(key);
      if (!metric) return;

      metricRows.push({
        metric: key,
        rows: query.result as ExperimentMetricQueryResponseRows,
      });
    });
  }

  const dimensionMap: Map<string, ExperimentReportResultDimension> = new Map();
  await promiseAllChunks(
    metricRows.map((data) => {
      const metric = metricMap.get(data.metric);
      return async () => {
        if (!metric) return;
        const result = await analyzeExperimentMetric({
          variations: snapshotSettings.variations.map((v, i) => ({
            ...v,
            name: variationNames[i] || v.id,
          })),
          metric: metric,
          rows: data.rows,
          dimension: analysisSettings.dimensions[0],
          baselineVariationIndex: analysisSettings.baselineVariationIndex ?? 0,
          differenceType: analysisSettings.differenceType,
          coverage: snapshotSettings.coverage || 1,
          phaseLengthHours: Math.max(
            hoursBetween(snapshotSettings.startDate, snapshotSettings.endDate),
            1
          ),
          statsEngine: analysisSettings.statsEngine,
          sequentialTestingEnabled: analysisSettings.sequentialTesting ?? false,
          sequentialTestingTuningParameter:
            analysisSettings.sequentialTestingTuningParameter ??
            DEFAULT_SEQUENTIAL_TESTING_TUNING_PARAMETER,
          pValueThreshold:
            analysisSettings.pValueThreshold ?? DEFAULT_P_VALUE_THRESHOLD,
        });
        unknownVariations = unknownVariations.concat(result.unknownVariations);
        multipleExposures = Math.max(
          multipleExposures,
          result.multipleExposures
        );

        result.dimensions.forEach((row) => {
          const dim = dimensionMap.get(row.dimension) || {
            name: row.dimension,
            srm: 1,
            variations: [],
          };

          row.variations.forEach((v, i) => {
            const data = dim.variations[i] || {
              users: v.users,
              metrics: {},
            };
            data.users = Math.max(data.users, v.users);
            data.metrics[metric.id] = {
              ...v,
              buckets: [],
            };
            dim.variations[i] = data;
          });

          dimensionMap.set(row.dimension, dim);
        });
      };
    }),
    3
  );

  const dimensions = Array.from(dimensionMap.values());
  if (!dimensions.length) {
    dimensions.push({
      name: "All",
      srm: 1,
      variations: [],
    });
  } else {
    dimensions.forEach((dimension) => {
      // Calculate SRM
      dimension.srm = checkSrm(
        dimension.variations.map((v) => v.users),
        snapshotSettings.variations.map((v) => v.weight)
      );
    });
  }

  return {
    multipleExposures,
    unknownVariations: Array.from(new Set(unknownVariations)),
    dimensions,
  };
}
export function analyzeExperimentTraffic({
  rows,
  error,
  variations,
}: {
  rows: ExperimentAggregateUnitsQueryResponseRows;
  error?: string;
  variations: SnapshotSettingsVariation[];
}): ExperimentSnapshotTraffic {
  const overallResult: ExperimentSnapshotTrafficDimension = {
    name: "All",
    srm: 1,
    variationUnits: Array(variations.length).fill(0),
  };
  if (error) {
    return {
<<<<<<< HEAD
      overall: overallResults,
=======
      overall: overallResult,
>>>>>>> a3d86a67
      dimension: {},
      error: error,
    };
  }
  if (!rows || !rows.length) {
    return {
      overall: overallResult,
      dimension: {},
      error: "NO_ROWS_IN_UNIT_QUERY",
    };
  }
  if (rows.length == MAX_ROWS_UNIT_AGGREGATE_QUERY) {
    return {
      overall: overallResult,
      dimension: {},
      error: "TOO_MANY_ROWS",
    };
  }

  // build variation data to check traffic
  const variationIdMap: { [key: string]: number } = {};
  const variationWeights: number[] = [];
  variations.forEach((v, i) => {
    variationIdMap[v.id] = i;
    variationWeights.push(v.weight);
  });

  // use nested objects to easily fill values as we iterate over
  // query result
  const dimTrafficResults: Map<
    string,
    Map<string, ExperimentSnapshotTrafficDimension>
  > = new Map();

  // instantiate return object here, as we can fill `overall`
  // unit data on the first pass
  const trafficResults: ExperimentSnapshotTraffic = {
    overall: overallResult,
    dimension: {},
  };

  rows.forEach((r) => {
    const variationIndex = variationIdMap[r.variation];
    const dimTraffic: Map<string, ExperimentSnapshotTrafficDimension> =
      dimTrafficResults.get(r.dimension_name) ?? new Map();
    const dimValueTraffic: ExperimentSnapshotTrafficDimension = dimTraffic.get(
      r.dimension_value
    ) || {
      name: r.dimension_value,
      srm: 0,
      variationUnits: Array(variations.length).fill(0),
    };
    // assumes one row per dimension slice in the payload, use += if there will be multiple
    dimValueTraffic.variationUnits[variationIndex] = r.units;

    dimTraffic.set(r.dimension_value, dimValueTraffic);
    dimTrafficResults.set(r.dimension_name, dimTraffic);

    // aggregate over date unit counts for overall unit counts
    if (r.dimension_name === EXPOSURE_DATE_DIMENSION_NAME) {
      trafficResults.overall.variationUnits[variationIndex] += r.units;
    }
  });
  trafficResults.overall.srm = checkSrm(
    trafficResults.overall.variationUnits,
    variationWeights
  );
  for (const [dimName, dimTraffic] of dimTrafficResults) {
    for (const dimValueTraffic of dimTraffic.values()) {
      dimValueTraffic.srm = checkSrm(
        dimValueTraffic.variationUnits,
        variationWeights
      );
      if (dimName in trafficResults.dimension) {
        trafficResults.dimension[dimName].push(dimValueTraffic);
      } else {
        trafficResults.dimension[dimName] = [dimValueTraffic];
      }
    }
  }
  return trafficResults;
}<|MERGE_RESOLUTION|>--- conflicted
+++ resolved
@@ -352,11 +352,7 @@
   };
   if (error) {
     return {
-<<<<<<< HEAD
-      overall: overallResults,
-=======
       overall: overallResult,
->>>>>>> a3d86a67
       dimension: {},
       error: error,
     };
