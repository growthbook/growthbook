--- conflicted
+++ resolved
@@ -206,7 +206,6 @@
 export async function runStatsEngine(
   statsData: ExperimentDataForStatsEngine[]
 ): Promise<MultipleExperimentMetricAnalysis[]> {
-<<<<<<< HEAD
   if (process.env.EXTERNAL_PYTHON_SERVER_URL) {
     const retVal = await fetch(
       `${process.env.EXTERNAL_PYTHON_SERVER_URL}/stats`,
@@ -229,23 +228,16 @@
     const { results } = await retVal.json();
     return results;
   } else {
+    const acquireStart = Date.now();
     const server = await statsServerPool.acquire();
+    metrics
+      .getHistogram("python.stats_pool_acquire_ms")
+      .record(Date.now() - acquireStart);
     try {
       return await server.call(statsData);
     } finally {
       statsServerPool.release(server);
     }
-=======
-  const acquireStart = Date.now();
-  const server = await statsServerPool.acquire();
-  metrics
-    .getHistogram("python.stats_pool_acquire_ms")
-    .record(Date.now() - acquireStart);
-  try {
-    return await server.call(statsData);
-  } finally {
-    statsServerPool.release(server);
->>>>>>> e919e922
   }
 }
 
