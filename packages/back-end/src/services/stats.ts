import { promisify } from "util";
import os from "os";
import { PythonShell } from "python-shell";
import {
  DEFAULT_P_VALUE_THRESHOLD,
  DEFAULT_SEQUENTIAL_TESTING_TUNING_PARAMETER,
  EXPOSURE_DATE_DIMENSION_NAME,
} from "shared/constants";
import { putBaselineVariationFirst } from "shared/util";
import { ExperimentMetricInterface } from "shared/experiments";
import { hoursBetween } from "shared/dates";
import { ExperimentMetricAnalysis } from "../../types/stats";
import {
  ExperimentAggregateUnitsQueryResponseRows,
  ExperimentMetricQueryResponseRows,
  ExperimentResults,
} from "../types/Integration";
import {
  ExperimentReportResultDimension,
  ExperimentReportResults,
} from "../../types/report";
import { checkSrm } from "../util/stats";
import { logger } from "../util/logger";
import {
  ExperimentMetricAnalysisParams,
  ExperimentSnapshotAnalysisSettings,
  ExperimentSnapshotSettings,
  ExperimentSnapshotTraffic,
  ExperimentSnapshotTrafficDimension,
  SnapshotSettingsVariation,
} from "../../types/experiment-snapshot";
import { QueryMap } from "../queryRunners/QueryRunner";
import { MAX_ROWS_UNIT_AGGREGATE_QUERY } from "../integrations/SqlIntegration";

export const MAX_DIMENSIONS = 20;

export function getAvgCPU(pre: os.CpuInfo[], post: os.CpuInfo[]) {
  let user = 0;
  let system = 0;
  let total = 0;

  post.forEach((cpu, i) => {
    const preTimes = pre[i]?.times || { user: 0, sys: 0 };
    const postTimes = cpu.times;

    user += postTimes.user - preTimes.user;
    system += postTimes.sys - preTimes.sys;
    total +=
      Object.values(postTimes).reduce((n, sum) => n + sum, 0) -
      Object.values(preTimes).reduce((n, sum) => n + sum, 0);
  });

  return { user: user / total, system: system / total };
}

export async function analyzeExperimentMetric(
  params: ExperimentMetricAnalysisParams
): Promise<ExperimentMetricAnalysis> {
  const { variations, metrics, phaseLengthHours, coverage } = params;

  const phaseLengthDays = Number(phaseLengthHours / 24);
  const variationIdMap: { [key: string]: number } = {};
  variations.forEach((v, i) => {
    variationIdMap[v.id] = i;
  });

  const metricData = metrics
    .map((data) => {
      if (!data) return null;

      const { metric, rows, analyses } = data;

      return {
        metric: metric.id,
        rows,
        multiple_exposures:
          rows.filter((r) => r.variation === "__multiple__")?.[0]?.users || 0,
        analyses: analyses.map(
          ({
            dimension,
            baselineVariationIndex,
            differenceType,
            statsEngine,
            sequentialTestingEnabled,
            sequentialTestingTuningParameter,
            pValueThreshold,
          }) => {
            const sortedVariations = putBaselineVariationFirst(
              variations,
              baselineVariationIndex
            );

            const sequentialTestingTuningParameterNumber =
              Number(sequentialTestingTuningParameter) ||
              DEFAULT_SEQUENTIAL_TESTING_TUNING_PARAMETER;
            const pValueThresholdNumber =
              Number(pValueThreshold) || DEFAULT_P_VALUE_THRESHOLD;

            return {
              var_names: sortedVariations.map((v) => v.name),
              weights: sortedVariations.map((v) => v.weight * coverage),
              baseline_index: baselineVariationIndex ?? 0,
              ignore_nulls: "ignoreNulls" in metric && !!metric.ignoreNulls,
              inverse: !!metric.inverse,
              dimension: dimension || "",
              stats_engine: statsEngine,
              sequential_testing_enabled: sequentialTestingEnabled,
              sequential_tuning_parameter: sequentialTestingTuningParameterNumber,
              difference_type: differenceType,
              phase_length_days: phaseLengthDays,
              alpha: pValueThresholdNumber,
              max_dimensions:
                dimension?.substring(0, 8) === "pre:date"
                  ? 9999
                  : MAX_DIMENSIONS,
            };
          }
        ),
      };
    })
    .filter(Boolean);

  /*
  if (!rows || !rows.length) {
    return {
      unknownVariations: [],
      multipleExposures: 0,
      dimensions: [],
    };
  }
  */

  const start = Date.now();
  const cpus = os.cpus();
  const result = await promisify(PythonShell.runString)(
    `
from gbstats.gbstats import (
  diff_for_daily_time_series,
  detect_unknown_variations,
  analyze_metric_df,
  get_metric_df,
  reduce_dimensionality,
  format_results
)
from gbstats.shared.constants import DifferenceType, StatsEngine
import pandas as pd
import json
import time

start = time.time()

data = json.loads("""${JSON.stringify({
      var_id_map: variationIdMap,
      phase_length_days: phaseLengthDays,
      metrics: metricData,
    }).replace(/\\/g, "\\\\")}""", strict=False)

var_id_map = data['var_id_map']
phase_length_days = data['phase_length_days']
metrics = data['metrics']

results = []

for mdata in metrics:
  rows = pd.DataFrame(mdata['rows'])
  multiple_exposures = mdata['multiple_exposures']

  metric_result = {
    'metric': mdata['metric'],
    'analyses': []
  }

  for analysis in mdata['analyses']:
    var_names = analysis['var_names']
    ignore_nulls = analysis['ignore_nulls']
    inverse = analysis['inverse']
    weights = analysis['weights']
    max_dimensions = analysis['max_dimensions']
    baseline_index = analysis['baseline_index']
    stats_engine = StatsEngine.FREQUENTIST if analysis['stats_engine'] == 'frequentist' else StatsEngine.BAYESIAN

    unknown_var_ids = detect_unknown_variations(
      rows=rows,
      var_id_map=var_id_map
    )

    if analysis['dimension'] == "pre:datedaily":
      rows = diff_for_daily_time_series(rows)

    df = get_metric_df(
      rows=rows,
      var_id_map=var_id_map,
      var_names=var_names,
    )

    reduced = reduce_dimensionality(
      df=df, 
      max=max_dimensions,
    )

    engine_config = {
      'phase_length_days': phase_length_days
    }

    if analysis['difference_type'] == "absolute":
      engine_config['difference_type'] = DifferenceType.ABSOLUTE
    elif analysis['difference_type'] == "scaled":
      engine_config['difference_type'] = DifferenceType.SCALED
    else:
      engine_config['difference_type'] = DifferenceType.RELATIVE

    if stats_engine == StatsEngine.FREQUENTIST and analysis['sequential_testing_enabled']:
      engine_config['sequential'] = True
      engine_config['sequential_tuning_parameter'] = analysis['sequential_tuning_parameter']

    if stats_engine == StatsEngine.FREQUENTIST and analysis['alpha']:
      engine_config['alpha'] = analysis['alpha']

    result = analyze_metric_df(
      df=reduced,
      weights=weights,
      inverse=inverse,
      engine=stats_engine,
      engine_config=engine_config,
    )

    metric_result['analyses'].append({
      'unknownVariations': list(unknown_var_ids),
      'dimensions': format_results(result, baseline_index),
      'multipleExposures': multiple_exposures
    })
  
  results.append(metric_result)

print(json.dumps({
  'results': results,
  'time': time.time() - start
}, allow_nan=False))`,
    {}
  );

  try {
    const parsed: {
      results: ExperimentMetricAnalysis;
      time: number;
    } = JSON.parse(result?.[0]);

    logger.debug(`StatsEngine: Python time: ${parsed.time}`);
    logger.debug(
      `StatsEngine: Typescript time: ${(Date.now() - start) / 1000}`
    );
    logger.debug(
      `StatsEngine: Average CPU: ${JSON.stringify(getAvgCPU(cpus, os.cpus()))}`
    );

    return parsed.results;
  } catch (e) {
    logger.error(e, "Failed to run stats model: " + result);
    throw e;
  }
<<<<<<< HEAD
=======
  return parsed;
>>>>>>> 30b849cf
}

export async function analyzeExperimentResults({
  queryData,
  analysisSettings,
  snapshotSettings,
  variationNames,
  metricMap,
}: {
  queryData: QueryMap;
  analysisSettings: ExperimentSnapshotAnalysisSettings[];
  snapshotSettings: ExperimentSnapshotSettings;
  variationNames: string[];
  metricMap: Map<string, ExperimentMetricInterface>;
}): Promise<ExperimentReportResults[]> {
  const metricRows: {
    metric: string;
    rows: ExperimentMetricQueryResponseRows;
  }[] = [];

  let unknownVariations: string[] = [];
  let multipleExposures = 0;

  // Everything done in a single query (Mixpanel, Google Analytics)
  // Need to convert to the same format as SQL rows
  if (queryData.has("results")) {
    const results = queryData.get("results");
    if (!results) throw new Error("Empty experiment results");
    const data = results.result as ExperimentResults;

    unknownVariations = data.unknownVariations;
    const byMetric: { [key: string]: ExperimentMetricQueryResponseRows } = {};
    data.dimensions.forEach((row) => {
      row.variations.forEach((v) => {
        Object.keys(v.metrics).forEach((metric) => {
          const stats = v.metrics[metric];
          byMetric[metric] = byMetric[metric] || [];
          byMetric[metric].push({
            dimension: row.dimension,
            variation:
              snapshotSettings.variations[v.variation]?.id || v.variation + "",
            users: stats.count,
            count: stats.count,
            statistic_type: "mean", // no ratio in mixpanel or GA
            main_metric_type: stats.metric_type,
            main_sum: stats.main_sum,
            main_sum_squares: stats.main_sum_squares,
          });
        });
      });
    });

    Object.keys(byMetric).forEach((metric) => {
      metricRows.push({
        metric,
        rows: byMetric[metric],
      });
    });
  }
  // One query for each metric, can just use the rows directly from the query
  else {
    queryData.forEach((query, key) => {
      const metric = metricMap.get(key);
      if (!metric) return;

      metricRows.push({
        metric: key,
        rows: query.result as ExperimentMetricQueryResponseRows,
      });
    });
  }

  const results = await analyzeExperimentMetric({
    coverage: snapshotSettings.coverage ?? 1,
    phaseLengthHours: Math.max(
      hoursBetween(snapshotSettings.startDate, snapshotSettings.endDate),
      1
    ),
    variations: snapshotSettings.variations.map((v, i) => ({
      ...v,
      name: variationNames[i] || v.id,
    })),
    metrics: metricRows.map((data) => {
      const metric = metricMap.get(data.metric);
<<<<<<< HEAD
      if (!metric) return null;
      return {
        metric,
        rows: data.rows,
        analyses: analysisSettings.map((analysisSettings) => {
          return {
            dimension: analysisSettings.dimensions[0],
            baselineVariationIndex:
              analysisSettings.baselineVariationIndex ?? 0,
            differenceType: analysisSettings.differenceType,
            coverage: snapshotSettings.coverage ?? 1,
            statsEngine: analysisSettings.statsEngine,
            sequentialTestingEnabled:
              analysisSettings.sequentialTesting ?? false,
            sequentialTestingTuningParameter:
              analysisSettings.sequentialTestingTuningParameter ??
              DEFAULT_SEQUENTIAL_TESTING_TUNING_PARAMETER,
            pValueThreshold:
              analysisSettings.pValueThreshold ?? DEFAULT_P_VALUE_THRESHOLD,
=======
      return async () => {
        if (!metric) return;
        const result = await analyzeExperimentMetric({
          variations: snapshotSettings.variations.map((v, i) => ({
            ...v,
            name: variationNames[i] || v.id,
          })),
          metric: metric,
          rows: data.rows,
          dimension: analysisSettings.dimensions[0],
          baselineVariationIndex: analysisSettings.baselineVariationIndex ?? 0,
          differenceType: analysisSettings.differenceType,
          coverage: snapshotSettings.coverage || 1,
          phaseLengthHours: Math.max(
            hoursBetween(snapshotSettings.startDate, snapshotSettings.endDate),
            1
          ),
          statsEngine: analysisSettings.statsEngine,
          sequentialTestingEnabled: analysisSettings.sequentialTesting ?? false,
          sequentialTestingTuningParameter:
            analysisSettings.sequentialTestingTuningParameter ??
            DEFAULT_SEQUENTIAL_TESTING_TUNING_PARAMETER,
          pValueThreshold:
            analysisSettings.pValueThreshold ?? DEFAULT_P_VALUE_THRESHOLD,
        });
        unknownVariations = unknownVariations.concat(result.unknownVariations);
        multipleExposures = Math.max(
          multipleExposures,
          result.multipleExposures
        );

        result.dimensions.forEach((row) => {
          const dim = dimensionMap.get(row.dimension) || {
            name: row.dimension,
            srm: 1,
            variations: [],
>>>>>>> 30b849cf
          };
        }),
      };
    }),
  });

  const ret: ExperimentReportResults[] = [];

  analysisSettings.forEach((_, i) => {
    const dimensionMap: Map<
      string,
      ExperimentReportResultDimension
    > = new Map();

    results.forEach(({ metric, analyses }) => {
      const result = analyses[i];
      if (!result) return;

      unknownVariations = unknownVariations.concat(result.unknownVariations);
      multipleExposures = Math.max(multipleExposures, result.multipleExposures);

      result.dimensions.forEach((row) => {
        const dim = dimensionMap.get(row.dimension) || {
          name: row.dimension,
          srm: 1,
          variations: [],
        };

        row.variations.forEach((v, i) => {
          const data = dim.variations[i] || {
            users: v.users,
            metrics: {},
          };
          data.users = Math.max(data.users, v.users);
          data.metrics[metric] = {
            ...v,
            buckets: [],
          };
          dim.variations[i] = data;
        });

        dimensionMap.set(row.dimension, dim);
      });
    });

    const dimensions = Array.from(dimensionMap.values());
    if (!dimensions.length) {
      dimensions.push({
        name: "All",
        srm: 1,
        variations: [],
      });
    } else {
      dimensions.forEach((dimension) => {
        // Calculate SRM
        dimension.srm = checkSrm(
          dimension.variations.map((v) => v.users),
          snapshotSettings.variations.map((v) => v.weight)
        );
      });
    }

    ret.push({
      multipleExposures,
      unknownVariations: Array.from(new Set(unknownVariations)),
      dimensions,
    });
  });

<<<<<<< HEAD
  return ret;
=======
  return {
    multipleExposures,
    unknownVariations: Array.from(new Set(unknownVariations)),
    dimensions,
  };
}
export function analyzeExperimentTraffic({
  rows,
  error,
  variations,
}: {
  rows: ExperimentAggregateUnitsQueryResponseRows;
  error?: string;
  variations: SnapshotSettingsVariation[];
}): ExperimentSnapshotTraffic {
  const overallResult: ExperimentSnapshotTrafficDimension = {
    name: "All",
    srm: 1,
    variationUnits: Array(variations.length).fill(0),
  };
  if (error) {
    return {
      overall: overallResult,
      dimension: {},
      error: error,
    };
  }
  if (!rows || !rows.length) {
    return {
      overall: overallResult,
      dimension: {},
      error: "NO_ROWS_IN_UNIT_QUERY",
    };
  }
  if (rows.length == MAX_ROWS_UNIT_AGGREGATE_QUERY) {
    return {
      overall: overallResult,
      dimension: {},
      error: "TOO_MANY_ROWS",
    };
  }

  // build variation data to check traffic
  const variationIdMap: { [key: string]: number } = {};
  const variationWeights: number[] = [];
  variations.forEach((v, i) => {
    variationIdMap[v.id] = i;
    variationWeights.push(v.weight);
  });

  // use nested objects to easily fill values as we iterate over
  // query result
  const dimTrafficResults: Map<
    string,
    Map<string, ExperimentSnapshotTrafficDimension>
  > = new Map();

  // instantiate return object here, as we can fill `overall`
  // unit data on the first pass
  const trafficResults: ExperimentSnapshotTraffic = {
    overall: overallResult,
    dimension: {},
  };

  rows.forEach((r) => {
    const variationIndex = variationIdMap[r.variation];
    const dimTraffic: Map<string, ExperimentSnapshotTrafficDimension> =
      dimTrafficResults.get(r.dimension_name) ?? new Map();
    const dimValueTraffic: ExperimentSnapshotTrafficDimension = dimTraffic.get(
      r.dimension_value
    ) || {
      name: r.dimension_value,
      srm: 0,
      variationUnits: Array(variations.length).fill(0),
    };
    // assumes one row per dimension slice in the payload, use += if there will be multiple
    dimValueTraffic.variationUnits[variationIndex] = r.units;

    dimTraffic.set(r.dimension_value, dimValueTraffic);
    dimTrafficResults.set(r.dimension_name, dimTraffic);

    // aggregate over date unit counts for overall unit counts
    if (r.dimension_name === EXPOSURE_DATE_DIMENSION_NAME) {
      trafficResults.overall.variationUnits[variationIndex] += r.units;
    }
  });
  trafficResults.overall.srm = checkSrm(
    trafficResults.overall.variationUnits,
    variationWeights
  );
  for (const [dimName, dimTraffic] of dimTrafficResults) {
    for (const dimValueTraffic of dimTraffic.values()) {
      dimValueTraffic.srm = checkSrm(
        dimValueTraffic.variationUnits,
        variationWeights
      );
      if (dimName in trafficResults.dimension) {
        trafficResults.dimension[dimName].push(dimValueTraffic);
      } else {
        trafficResults.dimension[dimName] = [dimValueTraffic];
      }
    }
  }
  return trafficResults;
>>>>>>> 30b849cf
}<|MERGE_RESOLUTION|>--- conflicted
+++ resolved
@@ -258,10 +258,6 @@
     logger.error(e, "Failed to run stats model: " + result);
     throw e;
   }
-<<<<<<< HEAD
-=======
-  return parsed;
->>>>>>> 30b849cf
 }
 
 export async function analyzeExperimentResults({
@@ -346,7 +342,6 @@
     })),
     metrics: metricRows.map((data) => {
       const metric = metricMap.get(data.metric);
-<<<<<<< HEAD
       if (!metric) return null;
       return {
         metric,
@@ -366,44 +361,6 @@
               DEFAULT_SEQUENTIAL_TESTING_TUNING_PARAMETER,
             pValueThreshold:
               analysisSettings.pValueThreshold ?? DEFAULT_P_VALUE_THRESHOLD,
-=======
-      return async () => {
-        if (!metric) return;
-        const result = await analyzeExperimentMetric({
-          variations: snapshotSettings.variations.map((v, i) => ({
-            ...v,
-            name: variationNames[i] || v.id,
-          })),
-          metric: metric,
-          rows: data.rows,
-          dimension: analysisSettings.dimensions[0],
-          baselineVariationIndex: analysisSettings.baselineVariationIndex ?? 0,
-          differenceType: analysisSettings.differenceType,
-          coverage: snapshotSettings.coverage || 1,
-          phaseLengthHours: Math.max(
-            hoursBetween(snapshotSettings.startDate, snapshotSettings.endDate),
-            1
-          ),
-          statsEngine: analysisSettings.statsEngine,
-          sequentialTestingEnabled: analysisSettings.sequentialTesting ?? false,
-          sequentialTestingTuningParameter:
-            analysisSettings.sequentialTestingTuningParameter ??
-            DEFAULT_SEQUENTIAL_TESTING_TUNING_PARAMETER,
-          pValueThreshold:
-            analysisSettings.pValueThreshold ?? DEFAULT_P_VALUE_THRESHOLD,
-        });
-        unknownVariations = unknownVariations.concat(result.unknownVariations);
-        multipleExposures = Math.max(
-          multipleExposures,
-          result.multipleExposures
-        );
-
-        result.dimensions.forEach((row) => {
-          const dim = dimensionMap.get(row.dimension) || {
-            name: row.dimension,
-            srm: 1,
-            variations: [],
->>>>>>> 30b849cf
           };
         }),
       };
@@ -473,14 +430,7 @@
     });
   });
 
-<<<<<<< HEAD
   return ret;
-=======
-  return {
-    multipleExposures,
-    unknownVariations: Array.from(new Set(unknownVariations)),
-    dimensions,
-  };
 }
 export function analyzeExperimentTraffic({
   rows,
@@ -580,5 +530,4 @@
     }
   }
   return trafficResults;
->>>>>>> 30b849cf
 }