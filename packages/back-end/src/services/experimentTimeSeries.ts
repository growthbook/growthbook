--- conflicted
+++ resolved
@@ -24,17 +24,9 @@
   SnapshotMetric,
 } from "back-end/types/experiment-snapshot";
 import {
-<<<<<<< HEAD
-  CreateMetricTimeSeriesSingleDataPoint,
-  MetricTimeSeriesValue,
-  MetricTimeSeriesVariation,
-} from "back-end/src/validators/metric-time-series";
-import {
-  ColumnRef,
-=======
->>>>>>> 26c2c32c
   FactMetricInterface,
   FactTableInterface,
+  ColumnRef,
 } from "back-end/types/fact-table";
 import { getFactTableMap } from "back-end/src/models/FactTableModel";
 import { getMetricMap } from "back-end/src/models/MetricModel";
