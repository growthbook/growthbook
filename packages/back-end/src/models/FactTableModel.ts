--- conflicted
+++ resolved
@@ -10,11 +10,8 @@
   UpdateColumnProps,
   UpdateFactTableProps,
 } from "../../types/fact-table";
-<<<<<<< HEAD
 import { EventAuditUser } from "../events/event-types";
-=======
 import { ApiFactTable, ApiFactTableFilter } from "../../types/openapi";
->>>>>>> d8b1277e
 
 const factTableSchema = new mongoose.Schema({
   id: String,
@@ -121,10 +118,7 @@
     eventName: data.eventName,
     columns: data.columns || [],
     columnsError: null,
-<<<<<<< HEAD
     managedBy: data.managedBy || "",
-=======
->>>>>>> d8b1277e
   });
 
   const factTable = toInterface(doc);
@@ -186,15 +180,12 @@
   factTable: FactTableInterface,
   data: CreateFactFilterProps
 ) {
-<<<<<<< HEAD
   if (!factTable.managedBy && data.managedBy) {
     throw new Error(
       "Cannot create a filter managed by API unless the Fact Table is also managed by API"
     );
   }
 
-=======
->>>>>>> d8b1277e
   const id = data.id || uniqid("flt_");
   if (!id.match(/^[-a-zA-Z0-9_]+$/)) {
     throw new Error(
