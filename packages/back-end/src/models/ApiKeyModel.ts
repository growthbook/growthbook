import mongoose from "mongoose";
import {
  ApiKeyInterface,
  PublishableApiKey,
  SecretApiKey,
} from "../../types/apikey";
import uniqid from "uniqid";
import { generatePrivateKey } from "../util/subtle-crypto";
import crypto from "crypto";
import { webcrypto } from "node:crypto";

const apiKeySchema = new mongoose.Schema({
  id: String,
  key: {
    type: String,
    unique: true,
  },
  environment: String,
  description: String,
  organization: String,
  dateCreated: Date,
  encryptSDK: Boolean,
<<<<<<< HEAD
  encryptionPrivateKey: String,
=======
  encryptionKey: String,
>>>>>>> 9afc5dd2
  secret: Boolean,
});

type ApiKeyDocument = mongoose.Document & ApiKeyInterface;

const ApiKeyModel = mongoose.model<ApiKeyDocument>("ApiKey", apiKeySchema);

async function generateEncryptionKey(): Promise<string> {
  const key = await webcrypto.subtle.generateKey(
    {
      name: "AES-CBC",
      length: 128,
    },
    true,
    ["encrypt", "decrypt"]
  );
  return Buffer.from(await webcrypto.subtle.exportKey("raw", key)).toString(
    "base64"
  );
}

function getShortEnvName(env: string) {
  env = env.toLowerCase();
  if (env.startsWith("dev")) return "dev";
  if (env.startsWith("local")) return "local";
  if (env.startsWith("staging")) return "staging";
  if (env.startsWith("stage")) return "stage";
  if (env.startsWith("qa")) return "qa";
  // Default to first 4 characters
  // Will work for "production" and "testing"
  return env.substring(0, 4);
}

export async function createApiKey({
  environment,
  organization,
  description,
  secret,
  encryptSDK,
}: {
  environment: string;
  organization: string;
  description: string;
  secret: boolean;
  encryptSDK: boolean;
}): Promise<ApiKeyInterface> {
  if (!secret && !environment) {
    throw new Error("SDK Endpoints must have an environment set");
  }

  const prefix = secret ? "secret_" : `${getShortEnvName(environment)}_`;
  const key =
    prefix + crypto.randomBytes(32).toString("base64").replace(/[=/+]/g, "");

  const id = uniqid("key_");

  const doc = await ApiKeyModel.create({
    environment,
    organization,
    description,
    key,
    secret,
    id,
    encryptSDK,
<<<<<<< HEAD
    encryptionPrivateKey: encryptSDK ? await generatePrivateKey() : null,
=======
    encryptionKey: encryptSDK ? await generateEncryptionKey() : null,
>>>>>>> 9afc5dd2
    dateCreated: new Date(),
  });

  return doc.toJSON();
}

export async function deleteApiKeyById(organization: string, id: string) {
  await ApiKeyModel.deleteOne({
    organization,
    id,
  });
}

export async function deleteApiKeyByKey(organization: string, key: string) {
  await ApiKeyModel.deleteOne({
    organization,
    key,
  });
}

export async function getApiKeyByIdOrKey(
  organization: string,
  id: string | undefined,
  key: string | undefined
): Promise<ApiKeyInterface | null> {
  const doc = await ApiKeyModel.findOne({
    organization,
    id,
    key,
  });
  return doc ? doc.toJSON() : null;
}

export async function lookupOrganizationByApiKey(
  key: string
): Promise<Partial<ApiKeyInterface>> {
  const doc = await ApiKeyModel.findOne({
    key,
  });

  if (!doc || !doc.organization) return {};
  return doc.toJSON();
}

export async function getAllApiKeysByOrganization(
  organization: string
): Promise<ApiKeyInterface[]> {
  const docs = await ApiKeyModel.find(
    {
      organization,
    },
<<<<<<< HEAD
    { encryptionPrivateKey: 0 }
=======
    { encryptionKey: 0 }
>>>>>>> 9afc5dd2
  );
  return docs.map((k) => {
    const json = k.toJSON();
    if (json.secret) {
      json.key = "";
    }
    return json;
  });
}

export async function getFirstPublishableApiKey(
  organization: string,
  environment: string
): Promise<null | PublishableApiKey> {
  const doc = await ApiKeyModel.findOne(
    {
      organization,
      environment,
      secret: {
        $ne: true,
      },
    },
<<<<<<< HEAD
    { encryptionPrivateKey: 0 }
=======
    { encryptionKey: 0 }
>>>>>>> 9afc5dd2
  );

  if (!doc) return null;

  return doc.toJSON() as PublishableApiKey;
}

export async function getUnredactedSecretKey(
  organization: string,
  id: string
): Promise<SecretApiKey | null> {
  const doc = await ApiKeyModel.findOne({
    organization,
    id,
  });
  if (!doc || !doc.encryptionPrivateKey) return null;
  return doc.toJSON() as SecretApiKey;
}<|MERGE_RESOLUTION|>--- conflicted
+++ resolved
@@ -5,7 +5,6 @@
   SecretApiKey,
 } from "../../types/apikey";
 import uniqid from "uniqid";
-import { generatePrivateKey } from "../util/subtle-crypto";
 import crypto from "crypto";
 import { webcrypto } from "node:crypto";
 
@@ -20,11 +19,7 @@
   organization: String,
   dateCreated: Date,
   encryptSDK: Boolean,
-<<<<<<< HEAD
-  encryptionPrivateKey: String,
-=======
   encryptionKey: String,
->>>>>>> 9afc5dd2
   secret: Boolean,
 });
 
@@ -89,11 +84,7 @@
     secret,
     id,
     encryptSDK,
-<<<<<<< HEAD
-    encryptionPrivateKey: encryptSDK ? await generatePrivateKey() : null,
-=======
     encryptionKey: encryptSDK ? await generateEncryptionKey() : null,
->>>>>>> 9afc5dd2
     dateCreated: new Date(),
   });
 
@@ -145,11 +136,7 @@
     {
       organization,
     },
-<<<<<<< HEAD
-    { encryptionPrivateKey: 0 }
-=======
     { encryptionKey: 0 }
->>>>>>> 9afc5dd2
   );
   return docs.map((k) => {
     const json = k.toJSON();
@@ -172,11 +159,7 @@
         $ne: true,
       },
     },
-<<<<<<< HEAD
-    { encryptionPrivateKey: 0 }
-=======
     { encryptionKey: 0 }
->>>>>>> 9afc5dd2
   );
 
   if (!doc) return null;
@@ -192,6 +175,6 @@
     organization,
     id,
   });
-  if (!doc || !doc.encryptionPrivateKey) return null;
+  if (!doc) return null;
   return doc.toJSON() as SecretApiKey;
 }