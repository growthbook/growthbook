--- conflicted
+++ resolved
@@ -2,11 +2,7 @@
 import { webcrypto } from "node:crypto";
 import mongoose from "mongoose";
 import uniqid from "uniqid";
-<<<<<<< HEAD
 import omit from "lodash/omit";
-=======
-import { omit } from "lodash";
->>>>>>> a090fb07
 import {
   ApiKeyInterface,
   PublishableApiKey,
@@ -44,14 +40,11 @@
 
 const ApiKeyModel = mongoose.model<ApiKeyInterface>("ApiKey", apiKeySchema);
 
-const toInterface = (doc: ApiKeyDocument): ApiKeyInterface =>
-  omit(
+const toInterface = (doc: ApiKeyDocument): ApiKeyInterface => {
+  const asJson = omit(
     doc.toJSON<ApiKeyDocument>({ flattenMaps: true }),
     ["__v", "_id"]
   );
-
-const toInterface = (doc: ApiKeyDocument): ApiKeyInterface => {
-  const asJson = omit(doc.toJSON(), ["__v", "_id"]);
   const role = roleForApiKey(asJson) || undefined;
 
   return {
