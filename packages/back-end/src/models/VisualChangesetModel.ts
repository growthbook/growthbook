import omit from "lodash/omit";
import mongoose from "mongoose";
import uniqid from "uniqid";
import { ExperimentInterface } from "../../types/experiment";
import { ApiVisualChangeset } from "../../types/openapi";
import {
  VisualChange,
  VisualChangesetInterface,
  VisualChangesetURLPattern,
} from "../../types/visual-changeset";

/**
 * VisualChangeset is a collection of visual changes that are grouped together
 * by a single url target. They are many-to-one with Experiments.
 */
const visualChangesetSchema = new mongoose.Schema({
  id: {
    type: String,
    unique: true,
    required: true,
  },
  organization: {
    type: String,
    index: true,
    required: true,
  },
  urlPatterns: {
    type: [
      {
        include: Boolean,
        type: {
          type: String,
          enum: ["simple", "exact", "regex"],
          required: true,
        },
        pattern: {
          type: String,
          required: true,
        },
      },
    ],
    required: true,
  },
  editorUrl: {
    type: String,
    required: true,
  },
  experiment: {
    type: String,
    index: true,
    required: true,
  },
  // VisualChanges are associated with one of the variations of the experiment
  // associated with the VisualChangeset
  visualChanges: {
    type: [
      {
        id: {
          type: String,
          required: true,
        },
        description: String,
        css: String,
        variation: {
          type: String,
          index: true,
          required: true,
        },
        domMutations: [
          {
            selector: { type: String, required: true },
            action: {
              type: String,
              enum: ["append", "set", "remove"],
              required: true,
            },
            attribute: { type: String, required: true },
            value: String,
          },
        ],
      },
    ],
    required: true,
  },
});

export type VisualChangesetDocument = mongoose.Document &
  VisualChangesetInterface;

export const VisualChangesetModel = mongoose.model<VisualChangesetDocument>(
  "VisualChangeset",
  visualChangesetSchema
);

const toInterface = (doc: VisualChangesetDocument): VisualChangesetInterface =>
  omit(doc.toJSON(), ["__v", "_id"]);

export function toVisualChangesetApiInterface(
  visualChangeset: VisualChangesetInterface
): ApiVisualChangeset {
  return {
    id: visualChangeset.id,
    urlPatterns: visualChangeset.urlPatterns,
    editorUrl: visualChangeset.editorUrl,
    experiment: visualChangeset.experiment,
    visualChanges: visualChangeset.visualChanges.map((c) => ({
      id: c.id,
      description: c.description,
      css: c.css,
      variation: c.variation,
      domMutations: c.domMutations,
    })),
  };
}

export async function findVisualChangesetById(
  id: string,
  organization: string
): Promise<VisualChangesetInterface | null> {
  const visualChangeset = await VisualChangesetModel.findOne({
    organization,
    id,
  });
  return visualChangeset ? toInterface(visualChangeset) : null;
}

export async function findVisualChangesetsByExperiment(
  experiment: string,
  organization: string
): Promise<VisualChangesetInterface[]> {
  const visualChangesets = await VisualChangesetModel.find({
    experiment,
    organization,
  });
  return visualChangesets.map(toInterface);
}

<<<<<<< HEAD
export async function findVisualChangesets(
  organization: string
): Promise<VisualChangesetInterface[]> {
  return (
    await VisualChangesetModel.find({
      organization,
    })
  ).map(toInterface);
}

// TODO
// const onVisualChangeCreate = () => {};
// const onVisualChangeUpdate = () => {};
// const onVisualChangeDelete = () => {};
=======
export async function createVisualChange(
  id: string,
  organization: string,
  visualChange: VisualChange
): Promise<{ nModified: number }> {
  const visualChangeset = await VisualChangesetModel.findOne({
    id,
    organization,
  });

  if (!visualChangeset) {
    throw new Error("Visual Changeset not found");
  }

  const res = await VisualChangesetModel.updateOne(
    {
      id,
      organization,
    },
    {
      $set: {
        visualChanges: [...visualChangeset.visualChanges, visualChange],
      },
    }
  );

  return { nModified: res.nModified };
}

export async function updateVisualChange({
  changesetId,
  visualChangeId,
  organization,
  payload,
}: {
  changesetId: string;
  visualChangeId: string;
  organization: string;
  payload: Partial<VisualChange>;
}): Promise<{ nModified: number }> {
  const visualChangeset = await VisualChangesetModel.findOne({
    id: changesetId,
    organization,
  });

  if (!visualChangeset) {
    throw new Error("Visual Changeset not found");
  }

  const visualChanges = visualChangeset.visualChanges.map((visualChange) => {
    if (visualChange.id === visualChangeId) {
      return {
        ...visualChange,
        ...payload,
      };
    }
    return visualChange;
  });

  const res = await VisualChangesetModel.updateOne(
    {
      id: changesetId,
      organization,
    },
    {
      $set: { visualChanges },
    }
  );

  return { nModified: res.nModified };
}

// TODO On creating a variation, we need to create a visual change for each
export const createVisualChangeset = async ({
  experiment,
  organization,
  urlPatterns,
  editorUrl,
}: {
  experiment: ExperimentInterface;
  organization: string;
  urlPatterns: VisualChangesetURLPattern[];
  editorUrl: VisualChangesetInterface["editorUrl"];
}): Promise<VisualChangesetInterface> => {
  const visualChangeset = await VisualChangesetModel.create({
    id: uniqid("vcs_"),
    experiment: experiment.id,
    organization,
    urlPatterns,
    editorUrl,
    visualChanges: experiment.variations.map((variation) => ({
      id: uniqid("vc_"),
      variation: variation.id,
      description: "",
      css: "",
      domMutations: [],
    })),
  });
  return toInterface(visualChangeset);
};

export const updateVisualChangeset = async ({
  changesetId,
  organization,
  updates,
}: {
  changesetId: string;
  organization: string;
  updates: Partial<VisualChangesetInterface>;
}) => {
  // ensure new visual changes have ids assigned
  const visualChanges =
    updates.visualChanges?.map((vc) => ({
      ...vc,
      id: vc.id || uniqid("vc_"),
    })) ?? [];

  const res = await VisualChangesetModel.updateOne(
    {
      id: changesetId,
      organization,
    },
    {
      $set: {
        ...updates,
        visualChanges,
      },
    }
  );

  return { nModified: res.nModified, visualChanges };
};
>>>>>>> 4c2590a0
<|MERGE_RESOLUTION|>--- conflicted
+++ resolved
@@ -135,7 +135,6 @@
   return visualChangesets.map(toInterface);
 }
 
-<<<<<<< HEAD
 export async function findVisualChangesets(
   organization: string
 ): Promise<VisualChangesetInterface[]> {
@@ -150,7 +149,7 @@
 // const onVisualChangeCreate = () => {};
 // const onVisualChangeUpdate = () => {};
 // const onVisualChangeDelete = () => {};
-=======
+
 export async function createVisualChange(
   id: string,
   organization: string,
@@ -282,5 +281,4 @@
   );
 
   return { nModified: res.nModified, visualChanges };
-};
->>>>>>> 4c2590a0
+};