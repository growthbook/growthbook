import mongoose from "mongoose";
import uniqid from "uniqid";
import { z } from "zod";
import { isEqual, omit } from "lodash";
import { ApiSdkConnection } from "back-end/types/openapi";
import {
  managedByValidator,
  ManagedBy,
} from "back-end/src/validators/managed-by";
import {
  CreateSDKConnectionParams,
  EditSDKConnectionParams,
  ProxyConnection,
  ProxyTestResult,
  SDKConnectionInterface,
  SDKLanguage,
} from "back-end/types/sdk-connection";
import { cancellableFetch } from "back-end/src/util/http.util";
import {
  IS_CLOUD,
  PROXY_ENABLED,
  PROXY_HOST_INTERNAL,
  PROXY_HOST_PUBLIC,
} from "back-end/src/util/secrets";
import { errorStringFromZodResult } from "back-end/src/util/validation";
import { triggerSingleSDKWebhookJobs } from "back-end/src/jobs/updateAllJobs";
import { ApiReqContext } from "back-end/types/api";
import { ReqContext } from "back-end/types/organization";
import { addCloudSDKMapping } from "back-end/src/services/clickhouse";
import { generateEncryptionKey, generateSigningKey } from "./ApiKeyModel";

const sdkConnectionSchema = new mongoose.Schema({
  id: {
    type: String,
    unique: true,
  },
  organization: {
    type: String,
    index: true,
  },
  name: String,
  dateCreated: Date,
  dateUpdated: Date,
  languages: [String],
  sdkVersion: String,
  environment: String,
  project: String,
  projects: [String],
  encryptPayload: Boolean,
  encryptionKey: String,
  hashSecureAttributes: Boolean,
  includeVisualExperiments: Boolean,
  includeDraftExperiments: Boolean,
  includeExperimentNames: Boolean,
  includeRedirectExperiments: Boolean,
  includeRuleIds: Boolean,
  connected: Boolean,
  remoteEvalEnabled: Boolean,
  savedGroupReferencesEnabled: Boolean,
<<<<<<< HEAD
  eventTracker: String,
=======
  managedBy: {},
>>>>>>> 5d9a93df
  key: {
    type: String,
    unique: true,
  },
  proxy: {
    enabled: Boolean,
    host: String,
    hostExternal: String,
    signingKey: String,
    connected: Boolean,
    version: String,
    error: String,
    lastError: Date,
  },
});

type SDKConnectionDocument = mongoose.Document & SDKConnectionInterface;

const SDKConnectionModel = mongoose.model<SDKConnectionInterface>(
  "SdkConnection",
  sdkConnectionSchema,
);

function addEnvProxySettings(proxy: ProxyConnection): ProxyConnection {
  if (IS_CLOUD) return proxy;

  return {
    ...proxy,
    enabled: PROXY_ENABLED,
    host: PROXY_HOST_INTERNAL || PROXY_HOST_PUBLIC,
    hostExternal: PROXY_HOST_PUBLIC || PROXY_HOST_INTERNAL,
  };
}

function toInterface(doc: SDKConnectionDocument): SDKConnectionInterface {
  const conn = doc.toJSON<SDKConnectionDocument>();
  conn.proxy = addEnvProxySettings(conn.proxy);

  // Migrate old project setting to projects
  if (
    !conn.projects?.length &&
    (conn as SDKConnectionDocument & { project?: string }).project
  ) {
    const project = (conn as SDKConnectionDocument & { project: string })
      .project;
    conn.projects = [project];
    (conn as SDKConnectionDocument & { project?: string }).project = "";
  }

  return omit(conn, ["__v", "_id"]);
}

export async function findSDKConnectionById(
  context: ReqContext | ApiReqContext,
  id: string,
) {
  const doc = await SDKConnectionModel.findOne({
    id,
  });

  if (!doc) return null;

  const connection = toInterface(doc);
  return context.permissions.canReadMultiProjectResource(connection.projects)
    ? connection
    : null;
}

export async function findSDKConnectionsByOrganization(
  context: ReqContext | ApiReqContext,
) {
  const docs = await SDKConnectionModel.find({
    organization: context.org.id,
  });

  const connections = docs.map(toInterface);
  return connections.filter((conn) =>
    context.permissions.canReadMultiProjectResource(conn.projects),
  );
}

export async function _dangerousGetSdkConnectionsAcrossMultipleOrgs(
  organizationIds: string[],
) {
  const docs = await SDKConnectionModel.find({
    organization: { $in: organizationIds },
  });

  return docs.map(toInterface);
}

export async function findAllSDKConnectionsAcrossAllOrgs() {
  const docs = await SDKConnectionModel.find();
  return docs.map(toInterface);
}

export async function findSDKConnectionsById(context: ReqContext, id: string) {
  const doc = await SDKConnectionModel.findOne({
    organization: context.org.id,
    id,
  });
  return doc ? toInterface(doc) : null;
}

export async function findSDKConnectionsByIds(
  context: ReqContext,
  ids: string[],
) {
  const docs = await SDKConnectionModel.find({
    organization: context.org.id,
    id: { $in: ids },
  });
  return docs.map(toInterface);
}

export async function findSDKConnectionByKey(key: string) {
  const doc = await SDKConnectionModel.findOne({ key });
  return doc ? toInterface(doc) : null;
}

export const createSDKConnectionValidator = z
  .object({
    organization: z.string(),
    name: z.string(),
    languages: z.array(z.string()),
    sdkVersion: z.string().optional(),
    environment: z.string(),
    projects: z.array(z.string()),
    encryptPayload: z.boolean(),
    hashSecureAttributes: z.boolean().optional(),
    includeVisualExperiments: z.boolean().optional(),
    includeDraftExperiments: z.boolean().optional(),
    includeExperimentNames: z.boolean().optional(),
    includeRedirectExperiments: z.boolean().optional(),
    includeRuleIds: z.boolean().optional(),
    proxyEnabled: z.boolean().optional(),
    proxyHost: z.string().optional(),
    remoteEvalEnabled: z.boolean().optional(),
    savedGroupReferencesEnabled: z.boolean().optional(),
    managedBy: managedByValidator.optional(),
  })
  .strict();

function generateSDKConnectionKey() {
  // IMPORTANT: we use the /^sdk-/ regex to match against this for incoming API requests
  // DO NOT CHANGE the prefix without also updating that
  return generateSigningKey("sdk-", 12);
}

export async function createSDKConnection(params: CreateSDKConnectionParams) {
  const { proxyEnabled, proxyHost, languages, ...otherParams } =
    createSDKConnectionValidator.parse(params);

  // TODO: if using a proxy, try to validate the connection
  const connection: SDKConnectionInterface = {
    ...otherParams,
    languages: languages as SDKLanguage[],
    id: uniqid("sdk_"),
    dateCreated: new Date(),
    dateUpdated: new Date(),
    encryptionKey: await generateEncryptionKey(),
    connected: false,
    // This is not for cryptography, it just needs to be long enough to be unique
    key: generateSDKConnectionKey(),
    proxy: addEnvProxySettings({
      enabled: !!proxyEnabled,
      host: proxyHost || "",
      hostExternal: proxyHost || "",
      signingKey: generateSigningKey(),
      connected: false,
      lastError: null,
      version: "",
      error: "",
    }),
  };

  if (connection.proxy.enabled) {
    if (connection.proxy.host) {
      const res = await testProxyConnection(connection, false);
      if (res) {
        connection.proxy.connected = !res.error;
        connection.proxy.version = res.version || "";
      }
    } else {
      connection.proxy.connected = true;
    }
  }

  const doc = await SDKConnectionModel.create(connection);

  if (IS_CLOUD) {
    await addCloudSDKMapping(connection);
  }

  return toInterface(doc);
}

export const editSDKConnectionValidator = z
  .object({
    name: z.string().optional(),
    languages: z.array(z.string()).optional(),
    sdkVersion: z.string().optional(),
    proxyEnabled: z.boolean().optional(),
    proxyHost: z.string().optional(),
    environment: z.string().optional(),
    projects: z.array(z.string()).optional(),
    encryptPayload: z.boolean().optional(),
    hashSecureAttributes: z.boolean().optional(),
    includeVisualExperiments: z.boolean().optional(),
    includeDraftExperiments: z.boolean().optional(),
    includeExperimentNames: z.boolean().optional(),
    includeRedirectExperiments: z.boolean().optional(),
    includeRuleIds: z.boolean().optional(),
    remoteEvalEnabled: z.boolean().optional(),
    savedGroupReferencesEnabled: z.boolean().optional(),
    eventTracker: z.string().optional(),
  })
  .strict();

export async function editSDKConnection(
  context: ReqContext | ApiReqContext,
  connection: SDKConnectionInterface,
  updates: EditSDKConnectionParams,
) {
  const { proxyEnabled, proxyHost, languages, ...rest } =
    editSDKConnectionValidator.parse(updates);

  const otherChanges = {
    ...rest,
    languages: languages as SDKLanguage[],
  };

  let newProxy = {
    ...connection.proxy,
  };
  if (proxyEnabled !== undefined && proxyEnabled !== connection.proxy.enabled) {
    newProxy.enabled = proxyEnabled;
  }
  if (proxyHost !== undefined && proxyHost !== connection.proxy.host) {
    newProxy.host = proxyHost;

    if (addEnvProxySettings(newProxy).host) {
      const res = await testProxyConnection(
        {
          ...connection,
          proxy: addEnvProxySettings(newProxy),
        },
        false,
      );
      if (res) {
        newProxy.connected = !res.error;
        newProxy.version = res.version;
      }
    } else {
      newProxy.connected = true;
    }
  }
  newProxy = addEnvProxySettings(newProxy);

  // If we're changing the filter for which features are included, we should ping any
  // connected proxies to update their cache immediately instead of waiting for the TTL
  let needsProxyUpdate = false;
  const keysRequiringProxyUpdate = [
    "sdkVersion",
    "projects",
    "environment",
    "encryptPayload",
    "hashSecureAttributes",
    "remoteEvalEnabled",
    "includeVisualExperiments",
    "includeDraftExperiments",
    "includeExperimentNames",
    "includeRedirectExperiments",
    "includeRuleIds",
    "savedGroupReferencesEnabled",
  ] as const;
  keysRequiringProxyUpdate.forEach((key) => {
    if (key in otherChanges && !isEqual(otherChanges[key], connection[key])) {
      needsProxyUpdate = true;
    }
  });

  const fullChanges = {
    ...otherChanges,
    proxy: newProxy,
    project: "",
    dateUpdated: new Date(),
  };

  await SDKConnectionModel.updateOne(
    {
      organization: connection.organization,
      id: connection.id,
    },
    {
      $set: fullChanges,
    },
  );

  if (needsProxyUpdate) {
    // Purge CDN if used
    const isUsingProxy = !!(newProxy.enabled && newProxy.host);
    await triggerSingleSDKWebhookJobs(
      context,
      connection,
      otherChanges as Partial<SDKConnectionInterface>,
      newProxy,
      isUsingProxy,
    );
  }

  return { ...connection, ...fullChanges };
}

export const updateSdkConnectionsRemoveManagedBy = async (
  context: ReqContext,
  managedBy: Partial<ManagedBy>,
) => {
  await SDKConnectionModel.updateMany(
    {
      organization: context.org.id,
      managedBy,
    },
    {
      $unset: {
        managedBy: 1,
      },
    },
  );
};

export async function deleteSDKConnectionById(
  organization: string,
  id: string,
) {
  await SDKConnectionModel.deleteOne({
    organization,
    id,
  });
}

export async function markSDKConnectionUsed(key: string) {
  await SDKConnectionModel.updateOne(
    { key },
    {
      $set: {
        connected: true,
      },
    },
  );
}

export async function setProxyError(
  connection: SDKConnectionInterface,
  error: string,
) {
  await SDKConnectionModel.updateOne(
    {
      organization: connection.organization,
      id: connection.id,
    },
    {
      $set: {
        "proxy.error": error,
        "proxy.connected": false,
        "proxy.lastError": new Date(),
      },
    },
  );
}

export async function clearProxyError(connection: SDKConnectionInterface) {
  await SDKConnectionModel.updateOne(
    {
      organization: connection.organization,
      id: connection.id,
    },
    {
      $set: {
        "proxy.error": "",
        "proxy.connected": true,
      },
    },
  );
}

export async function testProxyConnection(
  connection: SDKConnectionInterface,
  updateDB: boolean = true,
): Promise<ProxyTestResult | undefined> {
  const proxy = connection.proxy;
  if (!proxy || !proxy.enabled) {
    return {
      status: 0,
      body: "",
      error: "Proxy connection is not enabled",
      version: "",
      url: "",
    };
  }

  if (!proxy.host) {
    return;
  }

  const url = proxy.host.replace(/\/*$/, "") + "/healthcheck";
  let statusCode = 0,
    body = "";
  try {
    const { responseWithoutBody, stringBody } = await cancellableFetch(
      url,
      {
        method: "GET",
      },
      {
        maxTimeMs: 5000,
        maxContentSize: 500,
      },
    );
    statusCode = responseWithoutBody.status;
    body = stringBody;

    if (!responseWithoutBody.ok || !stringBody) {
      return {
        status: statusCode,
        body: body,
        error: "Proxy healthcheck returned a non-successful status code",
        version: "",
        url,
      };
    }

    const validator = z.object({
      proxyVersion: z.string(),
    });
    const res = validator.safeParse(JSON.parse(stringBody));
    if (!res.success) {
      throw new Error(errorStringFromZodResult(res));
    }

    const version = res.data.proxyVersion;

    if (updateDB) {
      await SDKConnectionModel.updateOne(
        {
          organization: connection.organization,
          id: connection.id,
        },
        {
          $set: {
            "proxy.connected": true,
            "proxy.version": version,
          },
        },
      );
    }

    return {
      status: statusCode,
      body: body,
      error: "",
      version,
      url,
    };
  } catch (e) {
    return {
      status: statusCode || 0,
      body: body || "",
      error:
        e?.code === "ECONNREFUSED"
          ? "Failed to connect to proxy server (ECONNREFUSED)"
          : e.message || "Failed to connect to proxy server",
      version: "",
      url,
    };
  }
}

export function toApiSDKConnectionInterface(
  connection: SDKConnectionInterface,
): ApiSdkConnection {
  return {
    id: connection.id,
    name: connection.name,
    organization: connection.organization,
    dateCreated: connection.dateCreated.toISOString(),
    dateUpdated: connection.dateUpdated.toISOString(),
    languages: connection.languages,
    sdkVersion: connection.sdkVersion,
    environment: connection.environment,
    project: connection.projects[0] || "",
    projects: connection.projects,
    encryptPayload: connection.encryptPayload,
    encryptionKey: connection.encryptionKey,
    hashSecureAttributes: connection.hashSecureAttributes,
    includeVisualExperiments: connection.includeVisualExperiments,
    includeDraftExperiments: connection.includeDraftExperiments,
    includeExperimentNames: connection.includeExperimentNames,
    includeRedirectExperiments: connection.includeRedirectExperiments,
    includeRuleIds: connection.includeRuleIds,
    key: connection.key,
    proxyEnabled: connection.proxy.enabled,
    proxyHost: connection.proxy.host,
    proxySigningKey: connection.proxy.signingKey,
    remoteEvalEnabled: connection.remoteEvalEnabled,
  };
}<|MERGE_RESOLUTION|>--- conflicted
+++ resolved
@@ -57,11 +57,8 @@
   connected: Boolean,
   remoteEvalEnabled: Boolean,
   savedGroupReferencesEnabled: Boolean,
-<<<<<<< HEAD
   eventTracker: String,
-=======
   managedBy: {},
->>>>>>> 5d9a93df
   key: {
     type: String,
     unique: true,
