--- conflicted
+++ resolved
@@ -45,11 +45,7 @@
   includeDraftExperiments: Boolean,
   includeExperimentNames: Boolean,
   connected: Boolean,
-<<<<<<< HEAD
-  sseEnabled: Boolean,
   remoteEvalEnabled: Boolean,
-=======
->>>>>>> 8481afce
   key: {
     type: String,
     unique: true,
@@ -123,11 +119,7 @@
     includeExperimentNames: z.boolean().optional(),
     proxyEnabled: z.boolean().optional(),
     proxyHost: z.string().optional(),
-<<<<<<< HEAD
-    sseEnabled: z.boolean().optional(),
     remoteEvalEnabled: z.boolean().optional(),
-=======
->>>>>>> 8481afce
   })
   .strict();
 
@@ -153,7 +145,6 @@
     dateCreated: new Date(),
     dateUpdated: new Date(),
     encryptionKey: await generateEncryptionKey(),
-    hashSecureAttributes: false,
     connected: false,
     // This is not for cryptography, it just needs to be long enough to be unique
     key: generateSDKConnectionKey(),
@@ -167,11 +158,7 @@
       version: "",
       error: "",
     }),
-<<<<<<< HEAD
-    sseEnabled: false,
     remoteEvalEnabled: false,
-=======
->>>>>>> 8481afce
   };
 
   if (connection.proxy.enabled && connection.proxy.host) {
@@ -198,11 +185,7 @@
     includeVisualExperiments: z.boolean().optional(),
     includeDraftExperiments: z.boolean().optional(),
     includeExperimentNames: z.boolean().optional(),
-<<<<<<< HEAD
-    sseEnabled: z.boolean().optional(),
     remoteEvalEnabled: z.boolean().optional(),
-=======
->>>>>>> 8481afce
   })
   .strict();
 
@@ -240,34 +223,18 @@
   // If we're changing the filter for which features are included, we should ping any
   // connected proxies to update their cache immediately instead of waiting for the TTL
   let needsProxyUpdate = false;
-<<<<<<< HEAD
-  if (newProxy.enabled && newProxy.host) {
-    const keysRequiringProxyUpdate = [
-      "project",
-      "environment",
-      "encryptPayload",
-      "hashSecureAttributes",
-      "remoteEvalEnabled",
-    ] as const;
-    keysRequiringProxyUpdate.forEach((key) => {
-      if (key in otherChanges && otherChanges[key] !== connection[key]) {
-        needsProxyUpdate = true;
-      }
-    });
-  }
-=======
   const keysRequiringProxyUpdate = [
     "project",
     "environment",
     "encryptPayload",
     "hashSecureAttributes",
+    "remoteEvalEnabled",
   ] as const;
   keysRequiringProxyUpdate.forEach((key) => {
     if (key in otherChanges && otherChanges[key] !== connection[key]) {
       needsProxyUpdate = true;
     }
   });
->>>>>>> 8481afce
 
   await SDKConnectionModel.updateOne(
     {
@@ -449,10 +416,6 @@
     proxyEnabled: connection.proxy.enabled,
     proxyHost: connection.proxy.host,
     proxySigningKey: connection.proxy.signingKey,
-<<<<<<< HEAD
-    sseEnabled: connection.sseEnabled,
     remoteEvalEnabled: connection.remoteEvalEnabled,
-=======
->>>>>>> 8481afce
   };
 }