import mongoose, { FilterQuery } from "mongoose";
import cloneDeep from "lodash/cloneDeep";
import omit from "lodash/omit";
import isEqual from "lodash/isEqual";
import { MergeResultChanges } from "shared/util";
import { hasReadAccess } from "shared/permissions";
import {
  FeatureEnvironment,
  FeatureInterface,
  FeatureRule,
  LegacyFeatureInterface,
} from "../../types/feature";
import { ExperimentInterface } from "../../types/experiment";
import {
  generateRuleId,
  getApiFeatureObj,
  getNextScheduledUpdate,
  getSavedGroupMap,
  refreshSDKPayloadCache,
} from "../services/features";
import { upgradeFeatureInterface } from "../util/migrations";
import { ReqContext } from "../../types/organization";
import {
  FeatureCreatedNotificationEvent,
  FeatureDeletedNotificationEvent,
  FeatureUpdatedNotificationEvent,
} from "../events/notification-events";
import { EventNotifier } from "../events/notifiers/EventNotifier";
import {
  getAffectedSDKPayloadKeys,
  getSDKPayloadKeysByDiff,
} from "../util/features";
import { EventAuditUser } from "../events/event-types";
import { FeatureRevisionInterface } from "../../types/feature-revision";
import { logger } from "../util/logger";
import { getEnvironmentIdsFromOrg } from "../services/organizations";
import { ApiReqContext } from "../../types/api";
import { createEvent } from "./EventModel";
import {
  addLinkedFeatureToExperiment,
  getExperimentMapForFeature,
  removeLinkedFeatureFromExperiment,
  getExperimentsByIds,
} from "./ExperimentModel";
import {
  createInitialRevision,
  createRevisionFromLegacyDraft,
  deleteAllRevisionsForFeature,
  hasDraft,
  markRevisionAsPublished,
  pendingReview,
  updateRevision,
} from "./FeatureRevisionModel";

const featureSchema = new mongoose.Schema({
  id: String,
  archived: Boolean,
  description: String,
  organization: String,
  nextScheduledUpdate: Date,
  owner: String,
  project: String,
  dateCreated: Date,
  dateUpdated: Date,
  version: Number,
  valueType: String,
  defaultValue: String,
  environments: [String],
  tags: [String],
  rules: [
    {
      _id: false,
      id: String,
      type: {
        type: String,
      },
      trackingKey: String,
      value: String,
      coverage: Number,
      hashAttribute: String,
      fallbackAttribute: String,
      disableStickyBucketing: Boolean,
      bucketVersion: Number,
      minBucketVersion: Number,
      enabled: Boolean,
      condition: String,
      savedGroups: [
        {
          _id: false,
          ids: [String],
          match: String,
        },
      ],
      description: String,
      experimentId: String,
      values: [
        {
          _id: false,
          value: String,
          weight: Number,
        },
      ],
      variations: [
        {
          _id: false,
          variationId: String,
          value: String,
        },
      ],
      namespace: {},
      scheduleRules: [
        {
          timestamp: String,
          enabled: Boolean,
        },
      ],
    },
  ],
  prerequisites: [
    {
      _id: false,
      id: String,
      condition: String,
    },
  ],
  environmentSettings: {},
  draft: {},
  legacyDraftMigrated: Boolean,
  hasDrafts: Boolean,
  pendingReview: Boolean,
  revision: {},
  linkedExperiments: [String],
  jsonSchema: {},
  neverStale: Boolean,
});

featureSchema.index({ id: 1, organization: 1 }, { unique: true });

type FeatureDocument = mongoose.Document & LegacyFeatureInterface;

const FeatureModel = mongoose.model<LegacyFeatureInterface>(
  "Feature",
  featureSchema
);

/**
 * Convert the Mongo document to an FeatureInterface, omitting Mongo default fields __v, _id
 * @param doc
 */
const toInterface = (doc: FeatureDocument): FeatureInterface =>
  omit(doc.toJSON<FeatureDocument>(), ["__v", "_id"]);

export async function getAllFeatures(
  context: ReqContext | ApiReqContext,
  project?: string
): Promise<FeatureInterface[]> {
  const q: FilterQuery<FeatureDocument> = { organization: context.org.id };
  if (project) {
    q.project = project;
  }

  const features = (await FeatureModel.find(q)).map((m) =>
    upgradeFeatureInterface(toInterface(m))
  );

  return features.filter((feature) =>
    hasReadAccess(context.readAccessFilter, feature.project)
  );
}

const _undefinedTypeGuard = (x: string[] | undefined): x is string[] =>
  typeof x !== "undefined";

export async function getAllFeaturesWithLinkedExperiments(
  context: ReqContext | ApiReqContext,
  project?: string
): Promise<{
  features: FeatureInterface[];
  experiments: ExperimentInterface[];
}> {
  const q: FilterQuery<FeatureDocument> = { organization: context.org.id };
  if (project) {
    q.project = project;
  }

  const allFeatures = await FeatureModel.find(q);

  const features = allFeatures.filter((feature) =>
    hasReadAccess(context.readAccessFilter, feature.project)
  );
  const expIds = new Set<string>(
    features
      .map((f) => f.linkedExperiments)
      .filter(_undefinedTypeGuard)
      .flat()
  );
  const experiments = await getExperimentsByIds(context, [...expIds]);

  return {
    features: features.map((m) => upgradeFeatureInterface(toInterface(m))),
    experiments,
  };
}

export async function getFeature(
  context: ReqContext | ApiReqContext,
  id: string
): Promise<FeatureInterface | null> {
  const feature = await FeatureModel.findOne({
    organization: context.org.id,
    id,
  });
  if (!feature) return null;

  return hasReadAccess(context.readAccessFilter, feature.project)
    ? upgradeFeatureInterface(toInterface(feature))
    : null;
}

export async function migrateDraft(feature: FeatureInterface) {
  if (!feature.legacyDraft || feature.legacyDraftMigrated) return null;

  try {
    const draft = await createRevisionFromLegacyDraft(feature);
    await FeatureModel.updateOne(
      {
        organization: feature.organization,
        id: feature.id,
      },
      {
        $set: {
          legacyDraftMigrated: true,
          hasDrafts: true,
        },
      }
    );
    return draft;
  } catch (e) {
    logger.error(e, "Error migrating old feature draft");
  }
  return null;
}

export async function migrateToApproved(orgId: string, featureId: string) {
  try {
    await FeatureModel.updateOne(
      {
        organization: orgId,
        id: featureId,
      },
      {
        $set: {
          pendingReview: false,
        },
      }
    );
  } catch (e) {
    logger.error(e, "Error migrating feature out of review state");
  }
  return null;
}

export async function migrateToPendingReview(orgId: string, featureId: string) {
  try {
    await FeatureModel.updateOne(
      {
        organization: orgId,
        id: featureId,
      },
      {
        $set: { pendingReview: true },
      }
    );
  } catch (e) {
    logger.error(e, "Error migrating feature to peinding review state");
  }
  return null;
}

export async function getFeaturesByIds(
  context: ReqContext | ApiReqContext,
  ids: string[]
): Promise<FeatureInterface[]> {
  const features = (
    await FeatureModel.find({ organization: context.org.id, id: { $in: ids } })
  ).map((m) => upgradeFeatureInterface(toInterface(m)));

  return features.filter((feature) =>
    hasReadAccess(context.readAccessFilter, feature.project)
  );
}

export async function createFeature(
  context: ReqContext | ApiReqContext,
  data: FeatureInterface
) {
  const { org } = context;

  const linkedExperiments = getLinkedExperiments(
    data,
    getEnvironmentIdsFromOrg(org)
  );
  const feature = await FeatureModel.create({
    ...data,
    linkedExperiments,
  });

  // Historically, we haven't properly removed revisions when deleting a feature
  // So, clean up any conflicting revisions first before creating a new one
  await deleteAllRevisionsForFeature(org.id, feature.id);

  await createInitialRevision(
    toInterface(feature),
    context.auditUser,
    getEnvironmentIdsFromOrg(org)
  );

  if (linkedExperiments.length > 0) {
    await Promise.all(
      linkedExperiments.map(async (exp) => {
        await addLinkedFeatureToExperiment(context, exp, data.id);
      })
    );
  }

  onFeatureCreate(context, feature);
}

export async function deleteFeature(
  context: ReqContext | ApiReqContext,
  feature: FeatureInterface
) {
  await FeatureModel.deleteOne({
    organization: context.org.id,
    id: feature.id,
  });
  await deleteAllRevisionsForFeature(context.org.id, feature.id);

  if (feature.linkedExperiments) {
    await Promise.all(
      feature.linkedExperiments.map(async (exp) => {
        await removeLinkedFeatureFromExperiment(context, exp, feature.id);
      })
    );
  }

  onFeatureDelete(context, feature);
}

/**
 * Deletes all features belonging to a project
 * @param projectId
 * @param organization
 */
export async function deleteAllFeaturesForAProject({
  projectId,
  context,
}: {
  projectId: string;
  context: ReqContext | ApiReqContext;
}) {
  const featuresToDelete = await FeatureModel.find({
    organization: context.org.id,
    project: projectId,
  });

  for (const feature of featuresToDelete) {
    await deleteFeature(context, feature);
  }
}

/**
 * Given the common {@link FeatureInterface} for both previous and next states, and the organization,
 * will log an update event in the events collection
 * @param organization
 * @param previous
 * @param current
 */
async function logFeatureUpdatedEvent(
  context: ReqContext | ApiReqContext,
  previous: FeatureInterface,
  current: FeatureInterface
): Promise<string | undefined> {
  const groupMap = await getSavedGroupMap(context.org);
  const experimentMap = await getExperimentMapForFeature(context, current.id);

  const payload: FeatureUpdatedNotificationEvent = {
    object: "feature",
    event: "feature.updated",
    data: {
      current: getApiFeatureObj({
        feature: current,
        organization: context.org,
        groupMap,
        experimentMap,
      }),
      previous: getApiFeatureObj({
        feature: previous,
        organization: context.org,
        groupMap,
        experimentMap,
      }),
    },
    user: context.auditUser,
  };

  const emittedEvent = await createEvent(context.org.id, payload);
  if (emittedEvent) {
    new EventNotifier(emittedEvent.id).perform();
    return emittedEvent.id;
  }
}

/**
 * @param organization
 * @param feature
 * @returns event.id
 */
async function logFeatureCreatedEvent(
  context: ReqContext | ApiReqContext,
  feature: FeatureInterface
): Promise<string | undefined> {
  const groupMap = await getSavedGroupMap(context.org);
  const experimentMap = await getExperimentMapForFeature(context, feature.id);

  const payload: FeatureCreatedNotificationEvent = {
    object: "feature",
    event: "feature.created",
    user: context.auditUser,
    data: {
      current: getApiFeatureObj({
        feature,
        organization: context.org,
        groupMap,
        experimentMap,
      }),
    },
  };

  const emittedEvent = await createEvent(context.org.id, payload);
  if (emittedEvent) {
    new EventNotifier(emittedEvent.id).perform();
    return emittedEvent.id;
  }
}

/**
 * @param organization
 * @param previousFeature
 */
async function logFeatureDeletedEvent(
  context: ReqContext | ApiReqContext,
  previousFeature: FeatureInterface
): Promise<string | undefined> {
  const groupMap = await getSavedGroupMap(context.org);
  const experimentMap = await getExperimentMapForFeature(
    context,
    previousFeature.id
  );

  const payload: FeatureDeletedNotificationEvent = {
    object: "feature",
    event: "feature.deleted",
    user: context.auditUser,
    data: {
      previous: getApiFeatureObj({
        feature: previousFeature,
        organization: context.org,
        groupMap,
        experimentMap,
      }),
    },
  };

  const emittedEvent = await createEvent(context.org.id, payload);
  if (emittedEvent) {
    new EventNotifier(emittedEvent.id).perform();
    return emittedEvent.id;
  }
}

async function onFeatureCreate(
  context: ReqContext | ApiReqContext,
  feature: FeatureInterface
) {
  await refreshSDKPayloadCache(
    context,
    getAffectedSDKPayloadKeys([feature], getEnvironmentIdsFromOrg(context.org))
  );

  await logFeatureCreatedEvent(context, feature);
}

async function onFeatureDelete(
  context: ReqContext | ApiReqContext,
  feature: FeatureInterface
) {
  await refreshSDKPayloadCache(
    context,
    getAffectedSDKPayloadKeys([feature], getEnvironmentIdsFromOrg(context.org))
  );

  await logFeatureDeletedEvent(context, feature);
}

export async function onFeatureUpdate(
  context: ReqContext | ApiReqContext,
  feature: FeatureInterface,
  updatedFeature: FeatureInterface,
  skipRefreshForProject?: string
) {
  await refreshSDKPayloadCache(
    context,
    getSDKPayloadKeysByDiff(
      feature,
      updatedFeature,
      getEnvironmentIdsFromOrg(context.org)
    ),
    null,
    undefined,
    skipRefreshForProject
  );

  // New event-based webhooks
  await logFeatureUpdatedEvent(context, feature, updatedFeature);
}

export async function updateFeature(
  context: ReqContext | ApiReqContext,
  feature: FeatureInterface,
  updates: Partial<FeatureInterface>
): Promise<FeatureInterface> {
  const allUpdates = {
    ...updates,
    dateUpdated: new Date(),
  };
  const updatedFeature = {
    ...feature,
    ...allUpdates,
  };

  // Refresh linkedExperiments if needed
  const linkedExperiments = getLinkedExperiments(
    updatedFeature,
    getEnvironmentIdsFromOrg(context.org)
  );
  const experimentsAdded = new Set<string>();
  if (!isEqual(linkedExperiments, feature.linkedExperiments)) {
    allUpdates.linkedExperiments = linkedExperiments;
    updatedFeature.linkedExperiments = linkedExperiments;

    // New experiments this feature was added to
    linkedExperiments.forEach((exp) => {
      if (!feature.linkedExperiments?.includes(exp)) {
        experimentsAdded.add(exp);
      }
    });
  }

  await FeatureModel.updateOne(
    { organization: feature.organization, id: feature.id },
    {
      $set: allUpdates,
    }
  );

  if (experimentsAdded.size > 0) {
    await Promise.all(
      [...experimentsAdded].map(async (exp) => {
        await addLinkedFeatureToExperiment(context, exp, feature.id);
      })
    );
  }

  onFeatureUpdate(context, feature, updatedFeature);
  return updatedFeature;
}

export async function addLinkedExperiment(
  feature: FeatureInterface,
  experimentId: string
) {
  if (feature.linkedExperiments?.includes(experimentId)) return;

  await FeatureModel.updateOne(
    { organization: feature.organization, id: feature.id },
    {
      $addToSet: {
        linkedExperiments: experimentId,
      },
    }
  );
}

export async function getScheduledFeaturesToUpdate() {
  const features = await FeatureModel.find({
    nextScheduledUpdate: {
      $exists: true,
      $lt: new Date(),
    },
  });
  return features.map((m) => upgradeFeatureInterface(toInterface(m)));
}

export async function archiveFeature(
  context: ReqContext | ApiReqContext,
  feature: FeatureInterface,
  isArchived: boolean
) {
  return await updateFeature(context, feature, { archived: isArchived });
}

function setEnvironmentSettings(
  feature: FeatureInterface,
  environment: string,
  settings: Partial<FeatureEnvironment>
) {
  const updatedFeature = cloneDeep(feature);

  updatedFeature.environmentSettings = updatedFeature.environmentSettings || {};
  updatedFeature.environmentSettings[environment] = updatedFeature
    .environmentSettings[environment] || { enabled: false, rules: [] };

  updatedFeature.environmentSettings[environment] = {
    ...updatedFeature.environmentSettings[environment],
    ...settings,
  };

  return updatedFeature;
}

export async function toggleMultipleEnvironments(
  context: ReqContext | ApiReqContext,
  feature: FeatureInterface,
  toggles: Record<string, boolean>
) {
  const validEnvs = new Set(getEnvironmentIdsFromOrg(context.org));

  let featureCopy = cloneDeep(feature);
  let hasChanges = false;
  Object.keys(toggles).forEach((env) => {
    if (!validEnvs.has(env)) {
      throw new Error("Invalid environment: " + env);
    }
    const state = toggles[env];
    const currentState = feature.environmentSettings?.[env]?.enabled ?? false;
    if (currentState !== state) {
      hasChanges = true;
      featureCopy = setEnvironmentSettings(featureCopy, env, {
        enabled: state,
      });
    }
  });

  // If there are changes we need to apply
  if (hasChanges) {
    const updatedFeature = await updateFeature(context, feature, {
      environmentSettings: featureCopy.environmentSettings,
    });
    return updatedFeature;
  }

  return featureCopy;
}

export async function toggleFeatureEnvironment(
  context: ReqContext | ApiReqContext,
  feature: FeatureInterface,
  environment: string,
  state: boolean
) {
  return await toggleMultipleEnvironments(context, feature, {
    [environment]: state,
  });
}

export async function addFeatureRule(
  revision: FeatureRevisionInterface,
  env: string,
  rule: FeatureRule,
  user: EventAuditUser
) {
  if (!rule.id) {
    rule.id = generateRuleId();
  }

  const changes = {
    rules: revision.rules || {},
  };
  changes.rules[env] = changes.rules[env] || [];
  changes.rules[env].push(rule);

  await updateRevision(revision, changes, {
    user,
    action: "add rule",
    subject: `to ${env}`,
    value: JSON.stringify(rule),
  });
}

export async function editFeatureRule(
  revision: FeatureRevisionInterface,
  environment: string,
  i: number,
  updates: Partial<FeatureRule>,
  user: EventAuditUser
) {
  const changes = { rules: revision.rules || {} };

  changes.rules[environment] = changes.rules[environment] || [];
  if (!changes.rules[environment][i]) {
    throw new Error("Unknown rule");
  }

  changes.rules[environment][i] = {
    ...changes.rules[environment][i],
    ...updates,
  } as FeatureRule;

  await updateRevision(revision, changes, {
    user,
    action: "edit rule",
    subject: `in ${environment} (position ${i + 1})`,
    value: JSON.stringify(updates),
  });
}

export async function removeTagInFeature(
  context: ReqContext | ApiReqContext,
  tag: string
) {
  const query = { organization: context.org.id, tags: tag };

  const featureDocs = await FeatureModel.find(query);
  const features = (featureDocs || []).map(toInterface);

  await FeatureModel.updateMany(query, {
    $pull: { tags: tag },
  });

  features.forEach((feature) => {
    const updatedFeature = {
      ...feature,
      tags: (feature.tags || []).filter((t) => t !== tag),
    };

    onFeatureUpdate(context, feature, updatedFeature);
  });
}

export async function removeProjectFromFeatures(
  context: ReqContext | ApiReqContext,
  project: string
) {
  const query = { organization: context.org.id, project };

  const featureDocs = await FeatureModel.find(query);
  const features = (featureDocs || []).map(toInterface);

  await FeatureModel.updateMany(query, { $set: { project: "" } });

  features.forEach((feature) => {
    const updatedFeature = {
      ...feature,
      project: "",
    };

    onFeatureUpdate(context, feature, updatedFeature, project);
  });
}

export async function setDefaultValue(
  revision: FeatureRevisionInterface,
  defaultValue: string,
  user: EventAuditUser
) {
  await updateRevision(
    revision,
    { defaultValue },
    {
      user,
      action: "edit default value",
      subject: ``,
      value: JSON.stringify({ defaultValue }),
    }
  );
}

export async function setJsonSchema(
  context: ReqContext | ApiReqContext,
  feature: FeatureInterface,
  schema: string,
  enabled?: boolean
) {
  return await updateFeature(context, feature, {
    jsonSchema: { schema, enabled: enabled ?? true, date: new Date() },
  });
}

export async function applyRevisionChanges(
  context: ReqContext | ApiReqContext,
  feature: FeatureInterface,
  revision: FeatureRevisionInterface,
  result: MergeResultChanges
) {
  let hasChanges = false;
  const changes: Partial<FeatureInterface> = {};
  if (result.defaultValue !== undefined) {
    changes.defaultValue = result.defaultValue;
    hasChanges = true;
  }

  const environments = getEnvironmentIdsFromOrg(context.org);

  environments.forEach((env) => {
    const rules = result.rules?.[env];
    if (!rules) return;

    changes.environmentSettings =
      changes.environmentSettings ||
      cloneDeep(feature.environmentSettings || {});
    changes.environmentSettings[env] = changes.environmentSettings[env] || {};
    changes.environmentSettings[env].enabled =
      changes.environmentSettings[env].enabled || false;
    changes.environmentSettings[env].rules = rules;
    hasChanges = true;
  });

  if (!hasChanges) {
    throw new Error("No changes to publish");
  }

  if (changes.environmentSettings) {
    changes.nextScheduledUpdate = getNextScheduledUpdate(
      changes.environmentSettings,
      environments
    );
  }

  changes.version = revision.version;

  // Update the `hasDrafts` field
  changes.hasDrafts = await hasDraft(context.org.id, feature, [
    revision.version,
  ]);

<<<<<<< HEAD
  changes.pendingReview = await pendingReview(organization.id, feature, [
    revision.version,
  ]);

  return await updateFeature(organization, user, feature, changes);
=======
  return await updateFeature(context, feature, changes);
>>>>>>> 1c9a11d8
}

export async function publishRevision(
  context: ReqContext | ApiReqContext,
  feature: FeatureInterface,
  revision: FeatureRevisionInterface,
  result: MergeResultChanges,
  comment?: string
) {
  if (revision.status !== "draft") {
    throw new Error("Can only publish a draft revision");
  }

  // TODO: wrap these 2 calls in a transaction
  const updatedFeature = await applyRevisionChanges(
    context,
    feature,
    revision,
    result
  );

  await markRevisionAsPublished(revision, context.auditUser, comment);

  return updatedFeature;
}

function getLinkedExperiments(
  feature: FeatureInterface,
  environments: string[]
) {
  // Always start from the list of existing linked experiments
  // Even if an experiment is removed from a feature, there should still be a link
  // Otherwise, viewing a past revision of a feature will be broken
  const expIds: Set<string> = new Set(feature.linkedExperiments || []);

  // Add any missing one from the published rules
  environments.forEach((env) => {
    const rules = feature.environmentSettings?.[env]?.rules;
    if (!rules) return;
    rules.forEach((rule) => {
      if (rule.type === "experiment-ref") {
        expIds.add(rule.experimentId);
      }
    });
  });

  return [...expIds];
}

//TODO: I don't see this being called anywhere - can we remove?
export async function toggleNeverStale(
  context: ReqContext | ApiReqContext,
  feature: FeatureInterface,
  neverStale: boolean
) {
  return await updateFeature(context, feature, { neverStale });
}<|MERGE_RESOLUTION|>--- conflicted
+++ resolved
@@ -844,15 +844,11 @@
     revision.version,
   ]);
 
-<<<<<<< HEAD
-  changes.pendingReview = await pendingReview(organization.id, feature, [
+  changes.pendingReview = await pendingReview(context.org.id, feature, [
     revision.version,
   ]);
 
-  return await updateFeature(organization, user, feature, changes);
-=======
   return await updateFeature(context, feature, changes);
->>>>>>> 1c9a11d8
 }
 
 export async function publishRevision(
