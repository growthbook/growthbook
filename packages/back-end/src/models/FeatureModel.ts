--- conflicted
+++ resolved
@@ -397,36 +397,6 @@
   }
 }
 
-<<<<<<< HEAD
-/**
- * Deletes rules for a given environment from all features
- */
-export async function removeEnvironmentFromFeatureRules(
-  context: ReqContext | ApiReqContext,
-  envId: string
-) {
-  const environmentKey = `environmentSettings.${envId}`;
-  const featureQuery = {
-    organization: context.org.id,
-    [environmentKey]: { $exists: true },
-  };
-
-  await FeatureModel.updateMany(featureQuery, {
-    $unset: { [environmentKey]: "" },
-  });
-
-  const featureRevisionQuery = {
-    organization: context.org.id,
-    [`rules.${envId}`]: { $exists: true, $not: { $size: 0 } },
-  };
-
-  await FeatureRevisionModel.updateMany(featureRevisionQuery, {
-    $set: { [`rules.${envId}`]: [] },
-  });
-}
-
-=======
->>>>>>> a2a6142d
 export const createFeatureEvent = async <
   Event extends ResourceEvents<"feature">
 >(eventData: {
