import mongoose, { FilterQuery } from "mongoose";
import cloneDeep from "lodash/cloneDeep";
import omit from "lodash/omit";
import isEqual from "lodash/isEqual";
import { MergeResultChanges, getApiFeatureEnabledEnvs } from "shared/util";
import {
  FeatureEnvironment,
  FeatureInterface,
  FeatureRule,
  JSONSchemaDef,
  LegacyFeatureInterface,
} from "back-end/types/feature";
import { ExperimentInterface } from "back-end/types/experiment";
import {
  generateRuleId,
  getApiFeatureObj,
  getNextScheduledUpdate,
  getSavedGroupMap,
  refreshSDKPayloadCache,
} from "back-end/src/services/features";
import { upgradeFeatureInterface } from "back-end/src/util/migrations";
import { ReqContext } from "back-end/types/organization";
import {
  applyEnvironmentInheritance,
  getAffectedSDKPayloadKeys,
  getSDKPayloadKeysByDiff,
} from "back-end/src/util/features";
import { EventUser } from "back-end/src/events/event-types";
import { FeatureRevisionInterface } from "back-end/types/feature-revision";
import { logger } from "back-end/src/util/logger";
import {
  getContextForAgendaJobByOrgId,
  getEnvironmentIdsFromOrg,
} from "back-end/src/services/organizations";
import { ApiReqContext } from "back-end/types/api";
import {
  SafeRolloutRule,
  simpleSchemaValidator,
} from "back-end/src/validators/features";
import { getChangedApiFeatureEnvironments } from "back-end/src/events/handlers/utils";
import { ResourceEvents } from "back-end/src/events/base-types";
import { SafeRolloutInterface } from "back-end/src/validators/safe-rollout";
import { determineNextSafeRolloutSnapshotAttempt } from "back-end/src/enterprise/saferollouts/safeRolloutUtils";
import {
  createEvent,
  hasPreviousObject,
  CreateEventData,
  CreateEventParams,
} from "./EventModel";
import {
  addLinkedFeatureToExperiment,
  getExperimentMapForFeature,
  removeLinkedFeatureFromExperiment,
  getExperimentsByIds,
} from "./ExperimentModel";
import {
  createInitialRevision,
  createRevisionFromLegacyDraft,
  deleteAllRevisionsForFeature,
  getRevision,
  hasDraft,
  markRevisionAsPublished,
  updateRevision,
} from "./FeatureRevisionModel";

const featureSchema = new mongoose.Schema({
  id: String,
  archived: Boolean,
  description: String,
  organization: String,
  nextScheduledUpdate: Date,
  owner: String,
  project: String,
  dateCreated: Date,
  dateUpdated: Date,
  version: Number,
  valueType: String,
  defaultValue: String,
  environments: [String],
  tags: [String],
  rules: [
    {
      _id: false,
      id: String,
      type: {
        type: String,
      },
      trackingKey: String,
      value: String,
      coverage: Number,
      hashAttribute: String,
      fallbackAttribute: String,
      disableStickyBucketing: Boolean,
      bucketVersion: Number,
      minBucketVersion: Number,
      enabled: Boolean,
      condition: String,
      savedGroups: [
        {
          _id: false,
          ids: [String],
          match: String,
        },
      ],
      description: String,
      experimentId: String,
      values: [
        {
          _id: false,
          value: String,
          weight: Number,
        },
      ],
      variations: [
        {
          _id: false,
          variationId: String,
          value: String,
        },
      ],
      namespace: {},
      scheduleRules: [
        {
          timestamp: String,
          enabled: Boolean,
        },
      ],
    },
  ],
  prerequisites: [
    {
      _id: false,
      id: String,
      condition: String,
    },
  ],
  environmentSettings: {},
  draft: {},
  legacyDraftMigrated: Boolean,
  hasDrafts: Boolean,
  revision: {},
  linkedExperiments: [String],
  jsonSchema: {},
  neverStale: Boolean,
  customFields: {},
});

featureSchema.index({ id: 1, organization: 1 }, { unique: true });
featureSchema.index({ organization: 1, project: 1 });

type FeatureDocument = mongoose.Document & LegacyFeatureInterface;

export const FeatureModel = mongoose.model<LegacyFeatureInterface>(
  "Feature",
  featureSchema
);

/**
 * Convert the Mongo document to an FeatureInterface, omitting Mongo default fields __v, _id
 * @param doc
 */
const toInterface = (
  doc: FeatureDocument,
  context: ReqContext | ApiReqContext
): FeatureInterface => {
  const featureInterface = omit(doc.toJSON<FeatureDocument>(), ["__v", "_id"]);
  featureInterface.environmentSettings = applyEnvironmentInheritance(
    context.org.settings?.environments || [],
    featureInterface.environmentSettings
  );
  return featureInterface;
};

export async function getAllFeatures(
  context: ReqContext | ApiReqContext,
  {
    project,
    includeArchived = false,
  }: { project?: string; includeArchived?: boolean } = {}
): Promise<FeatureInterface[]> {
  const q: FilterQuery<FeatureDocument> = { organization: context.org.id };
  if (project) {
    q.project = project;
  }
  if (!includeArchived) {
    q.archived = { $ne: true };
  }

  const features = (await FeatureModel.find(q)).map((m) =>
    upgradeFeatureInterface(toInterface(m, context))
  );

  return features.filter((feature) =>
    context.permissions.canReadSingleProjectResource(feature.project)
  );
}

const _undefinedTypeGuard = (x: string[] | undefined): x is string[] =>
  typeof x !== "undefined";

export async function hasArchivedFeatures(
  context: ReqContext | ApiReqContext,
  project?: string
): Promise<boolean> {
  const q: FilterQuery<FeatureDocument> = {
    organization: context.org.id,
    archived: true,
  };
  if (project) {
    q.project = project;
  }

  const f = await FeatureModel.findOne(q);
  return !!f;
}

export async function getAllFeaturesWithLinkedExperiments(
  context: ReqContext | ApiReqContext,
  {
    project,
    includeArchived = false,
  }: { project?: string; includeArchived?: boolean } = {}
): Promise<{
  features: FeatureInterface[];
  experiments: ExperimentInterface[];
}> {
  const q: FilterQuery<FeatureDocument> = { organization: context.org.id };
  if (project) {
    q.project = project;
  }
  if (!includeArchived) {
    q.archived = { $ne: true };
  }

  const allFeatures = await FeatureModel.find(q);

  const features = allFeatures.filter((feature) =>
    context.permissions.canReadSingleProjectResource(feature.project)
  );
  const expIds = new Set<string>(
    features
      .map((f) => f.linkedExperiments)
      .filter(_undefinedTypeGuard)
      .flat()
  );
  const experiments = await getExperimentsByIds(context, [...expIds]);

  return {
    features: features.map((m) =>
      upgradeFeatureInterface(toInterface(m, context))
    ),
    experiments,
  };
}

export async function getFeature(
  context: ReqContext | ApiReqContext,
  id: string
): Promise<FeatureInterface | null> {
  const feature = await FeatureModel.findOne({
    organization: context.org.id,
    id,
  });
  if (!feature) return null;

  return context.permissions.canReadSingleProjectResource(feature.project)
    ? upgradeFeatureInterface(toInterface(feature, context))
    : null;
}

export async function migrateDraft(
  context: ReqContext | ApiReqContext,
  feature: FeatureInterface
) {
  if (!feature.legacyDraft || feature.legacyDraftMigrated) return null;

  try {
    const draft = await createRevisionFromLegacyDraft(context, feature);
    await FeatureModel.updateOne(
      {
        organization: feature.organization,
        id: feature.id,
      },
      {
        $set: {
          legacyDraftMigrated: true,
          hasDrafts: true,
        },
      }
    );
    return draft;
  } catch (e) {
    logger.error(e, "Error migrating old feature draft");
  }
  return null;
}

export async function getFeaturesByIds(
  context: ReqContext | ApiReqContext,
  ids: string[]
): Promise<FeatureInterface[]> {
  if (!ids.length) return [];
  const features = (
    await FeatureModel.find({ organization: context.org.id, id: { $in: ids } })
  ).map((m) => upgradeFeatureInterface(toInterface(m, context)));

  return features.filter((feature) =>
    context.permissions.canReadSingleProjectResource(feature.project)
  );
}

export async function createFeature(
  context: ReqContext | ApiReqContext,
  data: FeatureInterface
) {
  const { org } = context;

  const linkedExperiments = getLinkedExperiments(
    data,
    getEnvironmentIdsFromOrg(org)
  );
  const feature = await FeatureModel.create({
    ...data,
    linkedExperiments,
  });

  // Historically, we haven't properly removed revisions when deleting a feature
  // So, clean up any conflicting revisions first before creating a new one
  await deleteAllRevisionsForFeature(org.id, feature.id);

  await createInitialRevision(
    context,
    toInterface(feature, context),
    context.auditUser,
    getEnvironmentIdsFromOrg(org)
  );

  if (linkedExperiments.length > 0) {
    await Promise.all(
      linkedExperiments.map(async (exp) => {
        await addLinkedFeatureToExperiment(context, exp, data.id);
      })
    );
  }

  onFeatureCreate(context, feature).catch((e) => {
    logger.error(e, "Error refreshing SDK Payload on feature create");
  });
}

export async function deleteFeature(
  context: ReqContext | ApiReqContext,
  feature: FeatureInterface
) {
  await FeatureModel.deleteOne({
    organization: context.org.id,
    id: feature.id,
  });
  await deleteAllRevisionsForFeature(context.org.id, feature.id);

  if (feature.linkedExperiments) {
    await Promise.all(
      feature.linkedExperiments.map(async (exp) => {
        await removeLinkedFeatureFromExperiment(context, exp, feature.id);
      })
    );
  }

  onFeatureDelete(context, feature).catch((e) => {
    logger.error(e, "Error refreshing SDK Payload on feature delete");
  });
}

/**
 * Deletes all features belonging to a project
 * @param projectId
 * @param organization
 */
export async function deleteAllFeaturesForAProject({
  projectId,
  context,
}: {
  projectId: string;
  context: ReqContext | ApiReqContext;
}) {
  const featuresToDelete = await FeatureModel.find({
    organization: context.org.id,
    project: projectId,
  });

  for (const feature of featuresToDelete) {
    await deleteFeature(context, feature);
  }
}

export const createFeatureEvent = async <
  Event extends ResourceEvents<"feature">
>(eventData: {
  context: ReqContext;
  event: Event;
  data: CreateEventData<"feature", Event, FeatureInterface>;
}) => {
  const event: CreateEventParams<"feature", Event> = await (async () => {
    const groupMap = await getSavedGroupMap(eventData.context.org);
    const experimentMap = await getExperimentMapForFeature(
      eventData.context,
      eventData.data.object.id
    );

    const currentRevision = await getRevision({
      context: eventData.context,
      organization: eventData.data.object.organization,
      featureId: eventData.data.object.id,
      version: eventData.data.object.version,
    });

<<<<<<< HEAD
    const currentApiFeature = await getApiFeatureObj({
=======
    const safeRolloutMap = await eventData.context.models.safeRollout.getAllPayloadSafeRollouts();

    const currentApiFeature = getApiFeatureObj({
>>>>>>> e57a74b3
      feature: eventData.data.object,
      context: eventData.context,
      organization: eventData.context.org,
      groupMap,
      experimentMap,
      revision: currentRevision,
      safeRolloutMap,
    });

    if (!hasPreviousObject<"feature", Event, FeatureInterface>(eventData.data))
      return {
        ...eventData,
        object: "feature",
        data: {
          object: currentApiFeature,
        },
        projects: [currentApiFeature.project],
        tags: currentApiFeature.tags,
        environments: getApiFeatureEnabledEnvs(currentApiFeature),
        containsSecrets: false,
      } as CreateEventParams<"feature", Event>;

    const previousRevision = await getRevision({
      context: eventData.context,
      organization: eventData.data.previous_object.organization,
      featureId: eventData.data.previous_object.id,
      version: eventData.data.previous_object.version,
    });

    const previousApiFeature = await getApiFeatureObj({
      feature: eventData.data.previous_object,
      context: eventData.context,
      organization: eventData.context.org,
      groupMap,
      experimentMap,
      revision: previousRevision,
      safeRolloutMap,
    });

    return {
      ...eventData,
      object: "feature",
      objectId: eventData.data.object.id,
      data: {
        object: currentApiFeature,
        previous_object: await getApiFeatureObj({
          feature: eventData.data.previous_object,
          context: eventData.context,
          organization: eventData.context.org,
          groupMap,
          experimentMap,
          revision: previousRevision,
          safeRolloutMap,
        }),
      },
      projects: Array.from(
        new Set([previousApiFeature.project, currentApiFeature.project])
      ),
      tags: Array.from(
        new Set([...previousApiFeature.tags, ...currentApiFeature.tags])
      ),
      environments: getChangedApiFeatureEnvironments(
        previousApiFeature,
        currentApiFeature
      ),
      containsSecrets: false,
    } as CreateEventParams<"feature", Event>;
  })();

  await createEvent<"feature", Event>(event);
};

/**
 * Given the common {@link FeatureInterface} for both previous and next states, and the organization,
 * will log an update event in the events collection
 * @param organization
 * @param previous
 * @param current
 */
export const logFeatureUpdatedEvent = async (
  context: ReqContext | ApiReqContext,
  previous: FeatureInterface,
  current: FeatureInterface
) =>
  createFeatureEvent({
    context,
    event: "updated",
    data: {
      object: current,
      previous_object: previous,
    },
  });

/**
 * @param organization
 * @param feature
 * @returns event.id
 */
export const logFeatureCreatedEvent = async (
  context: ReqContext | ApiReqContext,
  feature: FeatureInterface
) =>
  createFeatureEvent({
    context,
    event: "created",
    data: {
      object: feature,
    },
  });

/**
 * @param organization
 * @param previousFeature
 */
export const logFeatureDeletedEvent = async (
  context: ReqContext | ApiReqContext,
  previousFeature: FeatureInterface
) =>
  createFeatureEvent({
    context,
    event: "deleted",
    data: {
      object: previousFeature,
    },
  });

async function onFeatureCreate(
  context: ReqContext | ApiReqContext,
  feature: FeatureInterface
) {
  await refreshSDKPayloadCache(
    context,
    getAffectedSDKPayloadKeys([feature], getEnvironmentIdsFromOrg(context.org))
  );

  await logFeatureCreatedEvent(context, feature);
}

async function onFeatureDelete(
  context: ReqContext | ApiReqContext,
  feature: FeatureInterface
) {
  await refreshSDKPayloadCache(
    context,
    getAffectedSDKPayloadKeys([feature], getEnvironmentIdsFromOrg(context.org))
  );

  await logFeatureDeletedEvent(context, feature);
}

export async function onFeatureUpdate(
  context: ReqContext | ApiReqContext,
  feature: FeatureInterface,
  updatedFeature: FeatureInterface,
  skipRefreshForProject?: string
) {
  const safeRolloutMap = await context.models.safeRollout.getAllPayloadSafeRollouts();
  await refreshSDKPayloadCache(
    context,
    getSDKPayloadKeysByDiff(
      feature,
      updatedFeature,
      getEnvironmentIdsFromOrg(context.org)
    ),
    null,
    undefined,
    safeRolloutMap,
    skipRefreshForProject
  );

  // New event-based webhooks
  await logFeatureUpdatedEvent(context, feature, updatedFeature);
}

export async function updateFeature(
  context: ReqContext | ApiReqContext,
  feature: FeatureInterface,
  updates: Partial<FeatureInterface>
): Promise<FeatureInterface> {
  const allUpdates = {
    ...updates,
    dateUpdated: new Date(),
  };
  const updatedFeature = {
    ...feature,
    ...allUpdates,
  };

  // Refresh linkedExperiments if needed
  const linkedExperiments = getLinkedExperiments(
    updatedFeature,
    getEnvironmentIdsFromOrg(context.org)
  );
  const experimentsAdded = new Set<string>();
  if (!isEqual(linkedExperiments, feature.linkedExperiments)) {
    allUpdates.linkedExperiments = linkedExperiments;
    updatedFeature.linkedExperiments = linkedExperiments;

    // New experiments this feature was added to
    linkedExperiments.forEach((exp) => {
      if (!feature.linkedExperiments?.includes(exp)) {
        experimentsAdded.add(exp);
      }
    });
  }

  await FeatureModel.updateOne(
    { organization: feature.organization, id: feature.id },
    {
      $set: allUpdates,
    }
  );

  if (experimentsAdded.size > 0) {
    await Promise.all(
      [...experimentsAdded].map(async (exp) => {
        await addLinkedFeatureToExperiment(context, exp, feature.id);
      })
    );
  }

  onFeatureUpdate(context, feature, updatedFeature).catch((e) => {
    logger.error(e, "Error refreshing SDK Payload on feature update");
  });
  return updatedFeature;
}

export async function addLinkedExperiment(
  feature: FeatureInterface,
  experimentId: string
) {
  if (feature.linkedExperiments?.includes(experimentId)) return;

  await FeatureModel.updateOne(
    { organization: feature.organization, id: feature.id },
    {
      $addToSet: {
        linkedExperiments: experimentId,
      },
    }
  );
}

export async function getScheduledFeaturesToUpdate() {
  const features = await FeatureModel.find({
    nextScheduledUpdate: {
      $exists: true,
      $lt: new Date(),
    },
  });
  const orgIds = Array.from(new Set(features.map((f) => f.organization)));
  const jobContextsByOrg: Record<string, ApiReqContext> = {};
  await Promise.all(
    orgIds.map(async (orgId) => {
      jobContextsByOrg[orgId] = await getContextForAgendaJobByOrgId(orgId);
    })
  );
  return features.map((m) =>
    upgradeFeatureInterface(toInterface(m, jobContextsByOrg[m.organization]))
  );
}

export async function archiveFeature(
  context: ReqContext | ApiReqContext,
  feature: FeatureInterface,
  isArchived: boolean
) {
  return await updateFeature(context, feature, { archived: isArchived });
}

function setEnvironmentSettings(
  feature: FeatureInterface,
  environment: string,
  settings: Partial<FeatureEnvironment>
) {
  const updatedFeature = cloneDeep(feature);

  updatedFeature.environmentSettings = updatedFeature.environmentSettings || {};
  updatedFeature.environmentSettings[environment] = updatedFeature
    .environmentSettings[environment] || { enabled: false, rules: [] };

  updatedFeature.environmentSettings[environment] = {
    ...updatedFeature.environmentSettings[environment],
    ...settings,
  };

  return updatedFeature;
}

export async function toggleMultipleEnvironments(
  context: ReqContext | ApiReqContext,
  feature: FeatureInterface,
  toggles: Record<string, boolean>
) {
  const validEnvs = new Set(getEnvironmentIdsFromOrg(context.org));

  let featureCopy = cloneDeep(feature);
  let hasChanges = false;
  Object.keys(toggles).forEach((env) => {
    if (!validEnvs.has(env)) {
      throw new Error("Invalid environment: " + env);
    }
    const state = toggles[env];
    const currentState = feature.environmentSettings?.[env]?.enabled ?? false;
    if (currentState !== state) {
      hasChanges = true;
      featureCopy = setEnvironmentSettings(featureCopy, env, {
        enabled: state,
      });
    }
  });

  // If there are changes we need to apply
  if (hasChanges) {
    const updatedFeature = await updateFeature(context, feature, {
      environmentSettings: featureCopy.environmentSettings,
    });

    return updatedFeature;
  }

  return featureCopy;
}

export async function toggleFeatureEnvironment(
  context: ReqContext | ApiReqContext,
  feature: FeatureInterface,
  environment: string,
  state: boolean
) {
  return await toggleMultipleEnvironments(context, feature, {
    [environment]: state,
  });
}

export async function addFeatureRule(
  revision: FeatureRevisionInterface,
  env: string,
  rule: FeatureRule,
  user: EventUser,
  resetReview: boolean
) {
  if (!rule.id) {
    rule.id = generateRuleId();
  }

  const changes = {
    rules: revision.rules || {},
    status: revision.status,
  };
  changes.rules[env] = changes.rules[env] || [];
  changes.rules[env].push(rule);
  await updateRevision(
    revision,
    changes,
    {
      user,
      action: "add rule",
      subject: `to ${env}`,
      value: JSON.stringify(rule),
    },
    resetReview
  );
}

export async function editFeatureRule(
  revision: FeatureRevisionInterface,
  environment: string,
  i: number,
  updates: Partial<FeatureRule>,
  user: EventUser,
  resetReview: boolean
) {
  const changes = { rules: revision.rules || {}, status: revision.status };

  changes.rules[environment] = changes.rules[environment] || [];
  if (!changes.rules[environment][i]) {
    throw new Error("Unknown rule");
  }

  changes.rules[environment][i] = {
    ...changes.rules[environment][i],
    ...updates,
  } as FeatureRule;
  await updateRevision(
    revision,
    changes,
    {
      user,
      action: "edit rule",
      subject: `in ${environment} (position ${i + 1})`,
      value: JSON.stringify(updates),
    },
    resetReview
  );
}

export async function copyFeatureEnvironmentRules(
  revision: FeatureRevisionInterface,
  sourceEnv: string,
  targetEnv: string,
  user: EventUser,
  resetReview: boolean
) {
  const changes = {
    rules: revision.rules || {},
    status: revision.status,
  };
  changes.rules[targetEnv] = changes.rules[sourceEnv] || [];
  await updateRevision(
    revision,
    changes,
    {
      user,
      action: "copy rules",
      subject: `from ${sourceEnv} to ${targetEnv}`,
      value: JSON.stringify(changes.rules[sourceEnv]),
    },
    resetReview
  );
}

export async function removeTagInFeature(
  context: ReqContext | ApiReqContext,
  tag: string
) {
  const query = { organization: context.org.id, tags: tag };

  const featureDocs = await FeatureModel.find(query);
  const features = (featureDocs || []).map((m) => toInterface(m, context));

  await FeatureModel.updateMany(query, {
    $pull: { tags: tag },
  });

  features.forEach((feature) => {
    const updatedFeature = {
      ...feature,
      tags: (feature.tags || []).filter((t) => t !== tag),
    };

    onFeatureUpdate(context, feature, updatedFeature).catch((e) => {
      logger.error(e, "Error refreshing SDK Payload on feature update");
    });
  });
}

export async function removeProjectFromFeatures(
  context: ReqContext | ApiReqContext,
  project: string
) {
  const query = { organization: context.org.id, project };

  const featureDocs = await FeatureModel.find(query);
  const features = (featureDocs || []).map((m) => toInterface(m, context));

  await FeatureModel.updateMany(query, { $set: { project: "" } });

  features.forEach((feature) => {
    const updatedFeature = {
      ...feature,
      project: "",
    };

    onFeatureUpdate(context, feature, updatedFeature, project).catch((e) => {
      logger.error(e, "Error refreshing SDK Payload on feature update");
    });
  });
}

export async function setDefaultValue(
  revision: FeatureRevisionInterface,
  defaultValue: string,
  user: EventUser,
  requireReview: boolean
) {
  await updateRevision(
    revision,
    { defaultValue },
    {
      user,
      action: "edit default value",
      subject: ``,
      value: JSON.stringify({ defaultValue }),
    },
    requireReview
  );
}

export async function setJsonSchema(
  context: ReqContext | ApiReqContext,
  feature: FeatureInterface,
  def: Omit<JSONSchemaDef, "date">
) {
  // Validate Simple Schema (sanity check)
  if (def.schemaType === "simple" && def.simple) {
    simpleSchemaValidator.parse(def.simple);
  }

  return await updateFeature(context, feature, {
    jsonSchema: { ...def, date: new Date() },
  });
}

const updateSafeRolloutStatuses = async (
  context: ReqContext | ApiReqContext,
  feature: FeatureInterface,
  revision: FeatureRevisionInterface
) => {
  const safeRolloutStatusesMap: Record<
    string,
    { status: "running" | "rolled-back" | "released" | "stopped" }
  > = Object.fromEntries(
    Object.values(revision.rules)
      .flat()
      .filter((rule) => rule.type === "safe-rollout")
      .map((rule: SafeRolloutRule) => {
        return [rule.safeRolloutId, { status: rule.status }];
      })
  );
  // stop safe rollouts that have been removed from the in the revision
  Object.keys(feature.environmentSettings)
    .flatMap((env) => feature.environmentSettings[env].rules)
    .forEach((rule: FeatureRule) => {
      if (
        rule.type === "safe-rollout" &&
        !safeRolloutStatusesMap[rule.safeRolloutId]
      ) {
        safeRolloutStatusesMap[rule.safeRolloutId] = { status: "stopped" };
      }
    });

  const safeRollouts = await context.models.safeRollout.getByIds(
    Object.keys(safeRolloutStatusesMap)
  );

  safeRollouts.forEach((safeRollout) => {
    // sync the status of the safe rollout to the status of the revision
    const safeRolloutUpdates: Partial<SafeRolloutInterface> = {
      status: safeRolloutStatusesMap[safeRollout.id].status,
    };
    if (!safeRollout.startedAt && safeRolloutUpdates.status === "running") {
      safeRolloutUpdates["startedAt"] = new Date();
      const {
        nextSnapshot,
        nextRampUp,
      } = determineNextSafeRolloutSnapshotAttempt(safeRollout, context.org);
      safeRolloutUpdates["nextSnapshotAttempt"] = nextSnapshot;
      safeRolloutUpdates["rampUpSchedule"] = {
        ...safeRollout.rampUpSchedule,
        nextUpdate: nextRampUp,
      };
    }

    context.models.safeRollout.update(safeRollout, safeRolloutUpdates);
  });
};

export async function applyRevisionChanges(
  context: ReqContext | ApiReqContext,
  feature: FeatureInterface,
  revision: FeatureRevisionInterface,
  result: MergeResultChanges
) {
  let hasChanges = false;
  const changes: Partial<FeatureInterface> = {};
  if (result.defaultValue !== undefined) {
    changes.defaultValue = result.defaultValue;
    hasChanges = true;
  }

  const environments = getEnvironmentIdsFromOrg(context.org);

  environments.forEach((env) => {
    const rules = result.rules?.[env];
    if (!rules) return;

    changes.environmentSettings =
      changes.environmentSettings ||
      cloneDeep(feature.environmentSettings || {});
    changes.environmentSettings[env] = changes.environmentSettings[env] || {};
    changes.environmentSettings[env].enabled =
      changes.environmentSettings[env].enabled || false;
    changes.environmentSettings[env].rules = rules;
    hasChanges = true;
  });

  if (!hasChanges) {
    throw new Error("No changes to publish");
  }

  if (changes.environmentSettings) {
    changes.nextScheduledUpdate = getNextScheduledUpdate(
      changes.environmentSettings,
      environments
    );
  }

  changes.version = revision.version;

  // Update the `hasDrafts` field
  changes.hasDrafts = await hasDraft(context.org.id, feature, [
    revision.version,
  ]);
  await updateSafeRolloutStatuses(context, feature, revision);
  return await updateFeature(context, feature, changes);
}

export async function publishRevision(
  context: ReqContext | ApiReqContext,
  feature: FeatureInterface,
  revision: FeatureRevisionInterface,
  result: MergeResultChanges,
  comment?: string
) {
  if (revision.status === "published" || revision.status === "discarded") {
    throw new Error("Can only publish a draft revision");
  }

  // TODO: wrap these 2 calls in a transaction
  const updatedFeature = await applyRevisionChanges(
    context,
    feature,
    revision,
    result
  );

  await markRevisionAsPublished(revision, context.auditUser, comment);

  return updatedFeature;
}

function getLinkedExperiments(
  feature: FeatureInterface,
  environments: string[]
) {
  // Always start from the list of existing linked experiments
  // Even if an experiment is removed from a feature, there should still be a link
  // Otherwise, viewing a past revision of a feature will be broken
  const expIds: Set<string> = new Set(feature.linkedExperiments || []);

  // Add any missing one from the published rules
  environments.forEach((env) => {
    const rules = feature.environmentSettings?.[env]?.rules;
    if (!rules) return;
    rules.forEach((rule) => {
      if (rule.type === "experiment-ref") {
        expIds.add(rule.experimentId);
      }
    });
  });

  return [...expIds];
}

//TODO: I don't see this being called anywhere - can we remove?
export async function toggleNeverStale(
  context: ReqContext | ApiReqContext,
  feature: FeatureInterface,
  neverStale: boolean
) {
  return await updateFeature(context, feature, { neverStale });
}<|MERGE_RESOLUTION|>--- conflicted
+++ resolved
@@ -414,13 +414,9 @@
       version: eventData.data.object.version,
     });
 
-<<<<<<< HEAD
+    const safeRolloutMap = await eventData.context.models.safeRollout.getAllPayloadSafeRollouts();
+
     const currentApiFeature = await getApiFeatureObj({
-=======
-    const safeRolloutMap = await eventData.context.models.safeRollout.getAllPayloadSafeRollouts();
-
-    const currentApiFeature = getApiFeatureObj({
->>>>>>> e57a74b3
       feature: eventData.data.object,
       context: eventData.context,
       organization: eventData.context.org,
