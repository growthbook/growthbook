--- conflicted
+++ resolved
@@ -967,32 +967,16 @@
   if (revision.status === "published" || revision.status === "discarded") {
     throw new Error("Can only publish a draft revision");
   }
-<<<<<<< HEAD
-  const safeRolloutIds: string[] = [];
-  Object.keys(revision.rules).forEach((key) => {
-    for (const rule of revision.rules[key]) {
-      if (rule?.type === "safe-rollout") {
-        safeRolloutIds.push(rule.safeRolloutId);
-      }
-    }
-  });
-
-  const safeRollouts = await context.models.safeRollout.findByIds(
-    safeRolloutIds
-  );
-  safeRollouts.forEach((safeRollout: SafeRolloutInterface) => {
-=======
 
   const safeRolloutIds: string[] = Object.values(revision.rules)
     .flat()
     .filter((rule) => rule?.type === "safe-rollout")
     .map((rule) => rule.safeRolloutId);
-  const safeRollouts = await context.models.safeRollout.findByRuleIds(
+  const safeRollouts = await context.models.safeRollout.findByIds(
     safeRolloutIds
   );
   safeRollouts.forEach((safeRollout: SafeRolloutInterface) => {
     // TODO: we might want to write an updateMany function
->>>>>>> fa9081bb
     if (safeRollout.status === "draft") {
       context.models.safeRollout.update(safeRollout, {
         status: "running",
