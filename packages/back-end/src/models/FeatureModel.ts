import mongoose, { FilterQuery } from "mongoose";
import cloneDeep from "lodash/cloneDeep";
import omit from "lodash/omit";
import isEqual from "lodash/isEqual";
import { MergeResultChanges } from "shared/util";
import {
  FeatureEnvironment,
  FeatureInterface,
  FeatureRule,
  LegacyFeatureInterface,
} from "../../types/feature";
import { ExperimentInterface } from "../../types/experiment";
import {
  generateRuleId,
  getApiFeatureObj,
  getNextScheduledUpdate,
  getSavedGroupMap,
  refreshSDKPayloadCache,
} from "../services/features";
import { upgradeFeatureInterface } from "../util/migrations";
import { OrganizationInterface } from "../../types/organization";
import {
  FeatureCreatedNotificationEvent,
  FeatureDeletedNotificationEvent,
  FeatureUpdatedNotificationEvent,
} from "../events/notification-events";
import { EventNotifier } from "../events/notifiers/EventNotifier";
import {
  getAffectedSDKPayloadKeys,
  getSDKPayloadKeysByDiff,
} from "../util/features";
import { EventAuditUser } from "../events/event-types";
import { FeatureRevisionInterface } from "../../types/feature-revision";
import { logger } from "../util/logger";
import { createEvent } from "./EventModel";
import {
  addLinkedFeatureToExperiment,
  getExperimentMapForFeature,
  removeLinkedFeatureFromExperiment,
  getExperimentsByIds,
} from "./ExperimentModel";
import {
  createInitialRevision,
  createRevisionFromLegacyDraft,
  deleteAllRevisionsForFeature,
  hasDraft,
  markRevisionAsPublished,
  updateRevision,
} from "./FeatureRevisionModel";

const featureSchema = new mongoose.Schema({
  id: String,
  archived: Boolean,
  description: String,
  organization: String,
  nextScheduledUpdate: Date,
  owner: String,
  project: String,
  dateCreated: Date,
  dateUpdated: Date,
  version: Number,
  valueType: String,
  defaultValue: String,
  environments: [String],
  tags: [String],
  rules: [
    {
      _id: false,
      id: String,
      type: {
        type: String,
      },
      trackingKey: String,
      value: String,
      coverage: Number,
      hashAttribute: String,
      enabled: Boolean,
      condition: String,
      savedGroups: [
        {
          _id: false,
          ids: [String],
          match: String,
        },
      ],
      description: String,
      experimentId: String,
      values: [
        {
          _id: false,
          value: String,
          weight: Number,
        },
      ],
      variations: [
        {
          _id: false,
          variationId: String,
          value: String,
        },
      ],
      namespace: {},
      scheduleRules: [
        {
          timestamp: String,
          enabled: Boolean,
        },
      ],
    },
  ],
  environmentSettings: {},
  draft: {},
  legacyDraftMigrated: Boolean,
  hasDrafts: Boolean,
  revision: {},
  linkedExperiments: [String],
  jsonSchema: {},
<<<<<<< HEAD
  customFields: {},
=======
  neverStale: Boolean,
>>>>>>> 41d53dc5
});

featureSchema.index({ id: 1, organization: 1 }, { unique: true });

type FeatureDocument = mongoose.Document & LegacyFeatureInterface;

const FeatureModel = mongoose.model<LegacyFeatureInterface>(
  "Feature",
  featureSchema
);

/**
 * Convert the Mongo document to an FeatureInterface, omitting Mongo default fields __v, _id
 * @param doc
 */
const toInterface = (doc: FeatureDocument): FeatureInterface =>
  omit(doc.toJSON<FeatureDocument>(), ["__v", "_id"]);

export async function getAllFeatures(
  organization: string,
  project?: string
): Promise<FeatureInterface[]> {
  const q: FilterQuery<FeatureDocument> = { organization };
  if (project) {
    q.project = project;
  }

  return (await FeatureModel.find(q)).map((m) =>
    upgradeFeatureInterface(toInterface(m))
  );
}

const _undefinedTypeGuard = (x: string[] | undefined): x is string[] =>
  typeof x !== "undefined";

export async function getAllFeaturesWithLinkedExperiments(
  organization: string,
  project?: string
): Promise<{
  features: FeatureInterface[];
  experiments: ExperimentInterface[];
}> {
  const q: FilterQuery<FeatureDocument> = { organization };
  if (project) {
    q.project = project;
  }

  const features = await FeatureModel.find(q);
  const expIds = new Set<string>(
    features
      .map((f) => f.linkedExperiments)
      .filter(_undefinedTypeGuard)
      .flat()
  );
  const experiments = await getExperimentsByIds(organization, [...expIds]);

  return {
    features: features.map((m) => upgradeFeatureInterface(toInterface(m))),
    experiments,
  };
}

export async function getFeature(
  organization: string,
  id: string
): Promise<FeatureInterface | null> {
  const feature = await FeatureModel.findOne({ organization, id });
  return feature ? upgradeFeatureInterface(toInterface(feature)) : null;
}

export async function migrateDraft(feature: FeatureInterface) {
  if (!feature.legacyDraft || feature.legacyDraftMigrated) return null;

  try {
    const draft = await createRevisionFromLegacyDraft(feature);
    await FeatureModel.updateOne(
      {
        organization: feature.organization,
        id: feature.id,
      },
      {
        $set: {
          legacyDraftMigrated: true,
          hasDrafts: true,
        },
      }
    );
    return draft;
  } catch (e) {
    logger.error(e, "Error migrating old feature draft");
  }
  return null;
}

export async function getFeaturesByIds(
  organization: string,
  ids: string[]
): Promise<FeatureInterface[]> {
  return (
    await FeatureModel.find({ organization, id: { $in: ids } })
  ).map((m) => upgradeFeatureInterface(toInterface(m)));
}

export async function createFeature(
  org: OrganizationInterface,
  user: EventAuditUser,
  data: FeatureInterface
) {
  const linkedExperiments = getLinkedExperiments(data);
  const feature = await FeatureModel.create({
    ...data,
    linkedExperiments,
  });

  // Historically, we haven't properly removed revisions when deleting a feature
  // So, clean up any conflicting revisions first before creating a new one
  await deleteAllRevisionsForFeature(org.id, feature.id);

  await createInitialRevision(toInterface(feature), user);

  if (linkedExperiments.length > 0) {
    await Promise.all(
      linkedExperiments.map(async (exp) => {
        await addLinkedFeatureToExperiment(org, user, exp, data.id);
      })
    );
  }

  onFeatureCreate(org, user, feature);
}

export async function deleteFeature(
  org: OrganizationInterface,
  user: EventAuditUser,
  feature: FeatureInterface
) {
  await FeatureModel.deleteOne({ organization: org.id, id: feature.id });
  await deleteAllRevisionsForFeature(org.id, feature.id);

  if (feature.linkedExperiments) {
    await Promise.all(
      feature.linkedExperiments.map(async (exp) => {
        await removeLinkedFeatureFromExperiment(org, user, exp, feature.id);
      })
    );
  }

  onFeatureDelete(org, user, feature);
}

/**
 * Deletes all features belonging to a project
 * @param projectId
 * @param organization
 * @param user
 */
export async function deleteAllFeaturesForAProject({
  projectId,
  organization,
  user,
}: {
  projectId: string;
  organization: OrganizationInterface;
  user: EventAuditUser;
}) {
  const featuresToDelete = await FeatureModel.find({
    organization: organization.id,
    project: projectId,
  });

  for (const feature of featuresToDelete) {
    await deleteFeature(organization, user, feature);
  }
}

/**
 * Given the common {@link FeatureInterface} for both previous and next states, and the organization,
 * will log an update event in the events collection
 * @param organization
 * @param user
 * @param previous
 * @param current
 */
async function logFeatureUpdatedEvent(
  organization: OrganizationInterface,
  user: EventAuditUser,
  previous: FeatureInterface,
  current: FeatureInterface
): Promise<string | undefined> {
  const groupMap = await getSavedGroupMap(organization);
  const experimentMap = await getExperimentMapForFeature(
    organization.id,
    current.id
  );

  const payload: FeatureUpdatedNotificationEvent = {
    object: "feature",
    event: "feature.updated",
    data: {
      current: getApiFeatureObj({
        feature: current,
        organization,
        groupMap,
        experimentMap,
      }),
      previous: getApiFeatureObj({
        feature: previous,
        organization,
        groupMap,
        experimentMap,
      }),
    },
    user,
  };

  const emittedEvent = await createEvent(organization.id, payload);
  if (emittedEvent) {
    new EventNotifier(emittedEvent.id).perform();
    return emittedEvent.id;
  }
}

/**
 * @param organization
 * @param user
 * @param feature
 * @returns event.id
 */
async function logFeatureCreatedEvent(
  organization: OrganizationInterface,
  user: EventAuditUser,
  feature: FeatureInterface
): Promise<string | undefined> {
  const groupMap = await getSavedGroupMap(organization);
  const experimentMap = await getExperimentMapForFeature(
    organization.id,
    feature.id
  );

  const payload: FeatureCreatedNotificationEvent = {
    object: "feature",
    event: "feature.created",
    user,
    data: {
      current: getApiFeatureObj({
        feature,
        organization,
        groupMap,
        experimentMap,
      }),
    },
  };

  const emittedEvent = await createEvent(organization.id, payload);
  if (emittedEvent) {
    new EventNotifier(emittedEvent.id).perform();
    return emittedEvent.id;
  }
}

/**
 * @param organization
 * @param user
 * @param previousFeature
 */
async function logFeatureDeletedEvent(
  organization: OrganizationInterface,
  user: EventAuditUser,
  previousFeature: FeatureInterface
): Promise<string | undefined> {
  const groupMap = await getSavedGroupMap(organization);
  const experimentMap = await getExperimentMapForFeature(
    organization.id,
    previousFeature.id
  );

  const payload: FeatureDeletedNotificationEvent = {
    object: "feature",
    event: "feature.deleted",
    user,
    data: {
      previous: getApiFeatureObj({
        feature: previousFeature,
        organization,
        groupMap,
        experimentMap,
      }),
    },
  };

  const emittedEvent = await createEvent(organization.id, payload);
  if (emittedEvent) {
    new EventNotifier(emittedEvent.id).perform();
    return emittedEvent.id;
  }
}

async function onFeatureCreate(
  organization: OrganizationInterface,
  user: EventAuditUser,
  feature: FeatureInterface
) {
  await refreshSDKPayloadCache(
    organization,
    getAffectedSDKPayloadKeys([feature])
  );

  await logFeatureCreatedEvent(organization, user, feature);
}

async function onFeatureDelete(
  organization: OrganizationInterface,
  user: EventAuditUser,
  feature: FeatureInterface
) {
  await refreshSDKPayloadCache(
    organization,
    getAffectedSDKPayloadKeys([feature])
  );

  await logFeatureDeletedEvent(organization, user, feature);
}

export async function onFeatureUpdate(
  organization: OrganizationInterface,
  user: EventAuditUser,
  feature: FeatureInterface,
  updatedFeature: FeatureInterface,
  skipRefreshForProject?: string
) {
  await refreshSDKPayloadCache(
    organization,
    getSDKPayloadKeysByDiff(feature, updatedFeature),
    null,
    undefined,
    skipRefreshForProject
  );

  // New event-based webhooks
  await logFeatureUpdatedEvent(organization, user, feature, updatedFeature);
}

export async function updateFeature(
  org: OrganizationInterface,
  user: EventAuditUser,
  feature: FeatureInterface,
  updates: Partial<FeatureInterface>
): Promise<FeatureInterface> {
  const allUpdates = {
    ...updates,
    dateUpdated: new Date(),
  };
  const updatedFeature = {
    ...feature,
    ...allUpdates,
  };

  // Refresh linkedExperiments if needed
  const linkedExperiments = getLinkedExperiments(updatedFeature);
  const experimentsAdded = new Set<string>();
  if (!isEqual(linkedExperiments, feature.linkedExperiments)) {
    allUpdates.linkedExperiments = linkedExperiments;
    updatedFeature.linkedExperiments = linkedExperiments;

    // New experiments this feature was added to
    linkedExperiments.forEach((exp) => {
      if (!feature.linkedExperiments?.includes(exp)) {
        experimentsAdded.add(exp);
      }
    });
  }

  await FeatureModel.updateOne(
    { organization: feature.organization, id: feature.id },
    {
      $set: allUpdates,
    }
  );

  if (experimentsAdded.size > 0) {
    await Promise.all(
      [...experimentsAdded].map(async (exp) => {
        await addLinkedFeatureToExperiment(org, user, exp, feature.id);
      })
    );
  }

  onFeatureUpdate(org, user, feature, updatedFeature);
  return updatedFeature;
}

export async function addLinkedExperiment(
  feature: FeatureInterface,
  experimentId: string
) {
  if (feature.linkedExperiments?.includes(experimentId)) return;

  await FeatureModel.updateOne(
    { organization: feature.organization, id: feature.id },
    {
      $addToSet: {
        linkedExperiments: experimentId,
      },
    }
  );
}

export async function getScheduledFeaturesToUpdate() {
  const features = await FeatureModel.find({
    nextScheduledUpdate: {
      $exists: true,
      $lt: new Date(),
    },
  });
  return features.map((m) => upgradeFeatureInterface(toInterface(m)));
}

export async function archiveFeature(
  org: OrganizationInterface,
  user: EventAuditUser,
  feature: FeatureInterface,
  isArchived: boolean
) {
  return await updateFeature(org, user, feature, { archived: isArchived });
}

function setEnvironmentSettings(
  feature: FeatureInterface,
  environment: string,
  settings: Partial<FeatureEnvironment>
) {
  const updatedFeature = cloneDeep(feature);

  updatedFeature.environmentSettings = updatedFeature.environmentSettings || {};
  updatedFeature.environmentSettings[environment] = updatedFeature
    .environmentSettings[environment] || { enabled: false, rules: [] };

  updatedFeature.environmentSettings[environment] = {
    ...updatedFeature.environmentSettings[environment],
    ...settings,
  };

  return updatedFeature;
}

export async function toggleMultipleEnvironments(
  organization: OrganizationInterface,
  user: EventAuditUser,
  feature: FeatureInterface,
  toggles: Record<string, boolean>
) {
  let featureCopy = cloneDeep(feature);
  let hasChanges = false;
  Object.keys(toggles).forEach((env) => {
    const state = toggles[env];
    const currentState = feature.environmentSettings?.[env]?.enabled ?? false;
    if (currentState !== state) {
      hasChanges = true;
      featureCopy = setEnvironmentSettings(featureCopy, env, {
        enabled: state,
      });
    }
  });

  // If there are changes we need to apply
  if (hasChanges) {
    const updatedFeature = await updateFeature(organization, user, feature, {
      environmentSettings: featureCopy.environmentSettings,
    });
    return updatedFeature;
  }

  return featureCopy;
}

export async function toggleFeatureEnvironment(
  organization: OrganizationInterface,
  user: EventAuditUser,
  feature: FeatureInterface,
  environment: string,
  state: boolean
) {
  return await toggleMultipleEnvironments(organization, user, feature, {
    [environment]: state,
  });
}

export async function addFeatureRule(
  revision: FeatureRevisionInterface,
  env: string,
  rule: FeatureRule,
  user: EventAuditUser
) {
  if (!rule.id) {
    rule.id = generateRuleId();
  }

  const changes = {
    rules: revision.rules || {},
  };
  changes.rules[env] = changes.rules[env] || [];
  changes.rules[env].push(rule);

  await updateRevision(revision, changes, {
    user,
    action: "add rule",
    subject: `to ${env}`,
    value: JSON.stringify(rule),
  });
}

export async function deleteExperimentRefRule(
  org: OrganizationInterface,
  revision: FeatureRevisionInterface,
  experimentId: string,
  user: EventAuditUser
) {
  const environments = org.settings?.environments || [];
  const environmentIds = environments.map((e) => e.id);

  if (!environmentIds.length) {
    throw new Error(
      "Must have at least one environment configured to use Feature Flags"
    );
  }

  let hasChanges = false;
  const changes = { rules: { ...revision.rules } };
  environmentIds.forEach((env) => {
    changes.rules[env] = changes.rules[env] || [];
    const numRules = changes.rules[env].length;

    changes.rules[env] = changes.rules[env].filter(
      (r) => !(r.type === "experiment-ref" && r.experimentId === experimentId)
    );
    if (changes.rules[env].length < numRules) hasChanges = true;
  });

  if (hasChanges) {
    await updateRevision(revision, changes, {
      user,
      action: "delete experiment rule",
      subject: `from all environments`,
      value: JSON.stringify({
        id: experimentId,
      }),
    });
  }
}

export async function editFeatureRule(
  revision: FeatureRevisionInterface,
  environment: string,
  i: number,
  updates: Partial<FeatureRule>,
  user: EventAuditUser
) {
  const changes = { rules: revision.rules || {} };

  changes.rules[environment] = changes.rules[environment] || [];
  if (!changes.rules[environment][i]) {
    throw new Error("Unknown rule");
  }

  changes.rules[environment][i] = {
    ...changes.rules[environment][i],
    ...updates,
  } as FeatureRule;

  await updateRevision(revision, changes, {
    user,
    action: "edit rule",
    subject: `in ${environment} (position ${i + 1})`,
    value: JSON.stringify(updates),
  });
}

export async function removeTagInFeature(
  organization: OrganizationInterface,
  user: EventAuditUser,
  tag: string
) {
  const query = { organization: organization.id, tags: tag };

  const featureDocs = await FeatureModel.find(query);
  const features = (featureDocs || []).map(toInterface);

  await FeatureModel.updateMany(query, {
    $pull: { tags: tag },
  });

  features.forEach((feature) => {
    const updatedFeature = {
      ...feature,
      tags: (feature.tags || []).filter((t) => t !== tag),
    };

    onFeatureUpdate(organization, user, feature, updatedFeature);
  });
}

export async function removeProjectFromFeatures(
  project: string,
  organization: OrganizationInterface,
  user: EventAuditUser
) {
  const query = { organization: organization.id, project };

  const featureDocs = await FeatureModel.find(query);
  const features = (featureDocs || []).map(toInterface);

  await FeatureModel.updateMany(query, { $set: { project: "" } });

  features.forEach((feature) => {
    const updatedFeature = {
      ...feature,
      project: "",
    };

    onFeatureUpdate(organization, user, feature, updatedFeature, project);
  });
}

export async function setDefaultValue(
  revision: FeatureRevisionInterface,
  defaultValue: string,
  user: EventAuditUser
) {
  await updateRevision(
    revision,
    { defaultValue },
    {
      user,
      action: "edit default value",
      subject: ``,
      value: JSON.stringify({ defaultValue }),
    }
  );
}

export async function setJsonSchema(
  org: OrganizationInterface,
  user: EventAuditUser,
  feature: FeatureInterface,
  schema: string,
  enabled?: boolean
) {
  return await updateFeature(org, user, feature, {
    jsonSchema: { schema, enabled: enabled ?? true, date: new Date() },
  });
}

export async function applyRevisionChanges(
  organization: OrganizationInterface,
  feature: FeatureInterface,
  revision: FeatureRevisionInterface,
  result: MergeResultChanges,
  user: EventAuditUser
) {
  let hasChanges = false;
  const changes: Partial<FeatureInterface> = {};
  if (result.defaultValue !== undefined) {
    changes.defaultValue = result.defaultValue;
    hasChanges = true;
  }

  Object.entries(result.rules || {}).forEach(([env, rules]) => {
    changes.environmentSettings =
      changes.environmentSettings ||
      cloneDeep(feature.environmentSettings || {});
    changes.environmentSettings[env] = changes.environmentSettings[env] || {};
    changes.environmentSettings[env].enabled =
      changes.environmentSettings[env].enabled || false;
    changes.environmentSettings[env].rules = rules;
    hasChanges = true;
  });

  if (!hasChanges) {
    throw new Error("No changes to publish");
  }

  if (changes.environmentSettings) {
    changes.nextScheduledUpdate = getNextScheduledUpdate(
      changes.environmentSettings
    );
  }

  changes.version = revision.version;

  // Update the `hasDrafts` field
  changes.hasDrafts = await hasDraft(organization.id, feature, [
    revision.version,
  ]);

  return await updateFeature(organization, user, feature, changes);
}

export async function publishRevision(
  organization: OrganizationInterface,
  feature: FeatureInterface,
  revision: FeatureRevisionInterface,
  result: MergeResultChanges,
  user: EventAuditUser,
  comment?: string
) {
  if (revision.status !== "draft") {
    throw new Error("Can only publish a draft revision");
  }

  // TODO: wrap these 2 calls in a transaction
  const updatedFeature = await applyRevisionChanges(
    organization,
    feature,
    revision,
    result,
    user
  );

  await markRevisionAsPublished(revision, user, comment);

  return updatedFeature;
}

function getLinkedExperiments(feature: FeatureInterface) {
  // Always start from the list of existing linked experiments
  // Even if an experiment is removed from a feature, there should still be a link
  // Otherwise, viewing a past revision of a feature will be broken
  const expIds: Set<string> = new Set(feature.linkedExperiments || []);

  // Add any missing one from the published rules
  if (feature.environmentSettings) {
    Object.values(feature.environmentSettings).forEach((env) => {
      env.rules?.forEach((rule) => {
        if (rule.type === "experiment-ref") {
          expIds.add(rule.experimentId);
        }
      });
    });
  }

  return [...expIds];
}

export async function toggleNeverStale(
  organization: OrganizationInterface,
  feature: FeatureInterface,
  user: EventAuditUser,
  neverStale: boolean
) {
  return await updateFeature(organization, user, feature, { neverStale });
}<|MERGE_RESOLUTION|>--- conflicted
+++ resolved
@@ -115,11 +115,8 @@
   revision: {},
   linkedExperiments: [String],
   jsonSchema: {},
-<<<<<<< HEAD
+  neverStale: Boolean,
   customFields: {},
-=======
-  neverStale: Boolean,
->>>>>>> 41d53dc5
 });
 
 featureSchema.index({ id: 1, organization: 1 }, { unique: true });
