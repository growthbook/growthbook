import mongoose from "mongoose";
import uniqid from "uniqid";
import {
  DataSourceInterface,
  DataSourceParams,
  DataSourceSettings,
  DataSourceType,
} from "../../types/datasource";
import { GoogleAnalyticsParams } from "../../types/integrations/googleanalytics";
import { getOauth2Client } from "../integrations/GoogleAnalytics";
import {
  createInitialInformationSchema,
  encryptParams,
  testDataSourceConnection,
} from "../services/datasource";
import { usingFileConfig, getConfigDatasources } from "../init/config";
import { upgradeDatasourceObject } from "../util/migrations";
import { ApiDataSource } from "../../types/openapi";

const dataSourceSchema = new mongoose.Schema({
  id: String,
  name: String,
  description: String,
  organization: {
    type: String,
    index: true,
  },
  dateCreated: Date,
  dateUpdated: Date,
  type: { type: String },
  params: String,
  projects: {
    type: [String],
    index: true,
  },
  settings: {},
});
dataSourceSchema.index({ id: 1, organization: 1 }, { unique: true });
type DataSourceDocument = mongoose.Document & DataSourceInterface;

const DataSourceModel = mongoose.model<DataSourceDocument>(
  "DataSource",
  dataSourceSchema
);

function toInterface(doc: DataSourceDocument): DataSourceInterface {
  return upgradeDatasourceObject(doc.toJSON());
}

export async function getDataSourcesByOrganization(organization: string) {
  // If using config.yml, immediately return the list from there
  if (usingFileConfig()) {
    return getConfigDatasources(organization);
  }

  return (
    await DataSourceModel.find({
      organization,
    })
  ).map(toInterface);
}
export async function getDataSourceById(id: string, organization: string) {
  // If using config.yml, immediately return the from there
  if (usingFileConfig()) {
    return (
      getConfigDatasources(organization).filter((d) => d.id === id)[0] || null
    );
  }

  const doc = await DataSourceModel.findOne({
    id,
    organization,
  });

  return doc ? toInterface(doc) : null;
}
export async function getDataSourcesByIds(ids: string[], organization: string) {
  // If using config.yml, immediately return the list from there
  if (usingFileConfig()) {
    return (
      getConfigDatasources(organization).filter((d) => ids.includes(d.id)) || []
    );
  }

  return (
    await DataSourceModel.find({
      id: { $in: ids },
      organization,
    })
  ).map(toInterface);
}

export async function removeProjectFromDatasources(
  project: string,
  organization: string
) {
  await DataSourceModel.updateMany(
    { organization, projects: project },
    { $pull: { projects: project } }
  );
}

export async function getOrganizationsWithDatasources(): Promise<string[]> {
  if (usingFileConfig()) {
    return [];
  }
  return await DataSourceModel.distinct("organization");
}
export async function deleteDatasourceById(id: string, organization: string) {
  if (usingFileConfig()) {
    throw new Error("Cannot delete. Data sources managed by config.yml");
  }
  await DataSourceModel.deleteOne({
    id,
    organization,
  });
}

export async function createDataSource(
  organization: string,
  name: string,
  type: DataSourceType,
  params: DataSourceParams,
  settings: DataSourceSettings,
  id?: string,
  description: string = "",
  projects?: string[]
) {
  if (usingFileConfig()) {
    throw new Error("Cannot add. Data sources managed by config.yml");
  }

  id = id || uniqid("ds_");
  projects = projects || [];

  if (type === "google_analytics") {
    const oauth2Client = getOauth2Client();
    const { tokens } = await oauth2Client.getToken(
      (params as GoogleAnalyticsParams).refreshToken
    );
    (params as GoogleAnalyticsParams).refreshToken = tokens.refresh_token || "";
  }

  // Add any missing exposure query ids
  if (settings.queries?.exposure) {
    settings.queries.exposure.forEach((exposure) => {
      if (!exposure.id) {
        exposure.id = uniqid("exq_");
      }
    });
  }

  const datasource: DataSourceInterface = {
    id,
    name,
    description,
    organization,
    type,
    settings,
    dateCreated: new Date(),
    dateUpdated: new Date(),
    params: encryptParams(params),
    projects,
  };

  await testDataSourceConnection(datasource);
  const model = await DataSourceModel.create(datasource);

  await onDataSourceCreate(datasource, organization);

  return toInterface(model);
}

export async function updateDataSource(
  id: string,
  organization: string,
  updates: Partial<DataSourceInterface>
) {
  if (usingFileConfig()) {
    throw new Error("Cannot update. Data sources managed by config.yml");
  }

  // Add any missing exposure query ids
  if (updates.settings?.queries?.exposure) {
    updates.settings.queries.exposure.forEach((exposure) => {
      if (!exposure.id) {
        exposure.id = uniqid("exq_");
      }
    });
  }

  await DataSourceModel.updateOne(
    {
      id,
      organization,
    },
    {
      $set: updates,
    }
  );
}

// WARNING: This does not restrict by organization
// Only use for deployment-wide actions like migration scripts or superadmin tools
export async function _dangerousGetAllDatasources(): Promise<
  DataSourceInterface[]
> {
  const all = await DataSourceModel.find();
  return all.map(toInterface);
}

<<<<<<< HEAD
async function onDataSourceCreate(
  datasource: DataSourceInterface,
  organization: string
): Promise<void> {
  await createInitialInformationSchema(datasource, organization);
=======
export function toDataSourceApiInterface(
  datasource: DataSourceInterface
): ApiDataSource {
  const settings = datasource.settings;
  const obj: ApiDataSource = {
    id: datasource.id,
    dateCreated: datasource.dateCreated?.toISOString() || "",
    dateUpdated: datasource.dateUpdated?.toISOString() || "",
    type: datasource.type,
    name: datasource.name || "",
    description: datasource.description || "",
    projectIds: datasource.projects || [],
    identifierTypes: (settings?.userIdTypes || []).map((identifier) => ({
      id: identifier.userIdType,
      description: identifier.description || "",
    })),
    assignmentQueries: (settings?.queries?.exposure || []).map((q) => ({
      id: q.id,
      name: q.name,
      description: q.description || "",
      identifierType: q.userIdType,
      sql: q.query,
      includesNameColumns: !!q.hasNameCol,
      dimensionColumns: q.dimensions,
    })),
    identifierJoinQueries: (settings?.queries?.identityJoins || []).map(
      (q) => ({
        identifierTypes: q.ids,
        sql: q.query,
      })
    ),
    eventTracker: settings?.schemaFormat || "custom",
  };

  if (datasource.type === "mixpanel") {
    obj.mixpanelSettings = {
      viewedExperimentEventName:
        settings?.events?.experimentEvent || "$experiment_started",
      experimentIdProperty:
        settings?.events?.experimentIdProperty || "Experiment name",
      variationIdProperty:
        settings?.events?.variationIdProperty || "Variant name",
      extraUserIdProperty: settings?.events?.extraUserIdProperty || "",
    };
  }

  return obj;
>>>>>>> 7cdd21c4
}<|MERGE_RESOLUTION|>--- conflicted
+++ resolved
@@ -209,13 +209,13 @@
   return all.map(toInterface);
 }
 
-<<<<<<< HEAD
 async function onDataSourceCreate(
   datasource: DataSourceInterface,
   organization: string
 ): Promise<void> {
   await createInitialInformationSchema(datasource, organization);
-=======
+}
+
 export function toDataSourceApiInterface(
   datasource: DataSourceInterface
 ): ApiDataSource {
@@ -263,5 +263,4 @@
   }
 
   return obj;
->>>>>>> 7cdd21c4
 }