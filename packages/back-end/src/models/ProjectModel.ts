--- conflicted
+++ resolved
@@ -31,13 +31,9 @@
 const ProjectModel = mongoose.model<ProjectDocument>("Project", projectSchema);
 
 function toInterface(doc: ProjectDocument): ProjectInterface {
-<<<<<<< HEAD
-  return doc.toJSON({ flattenMaps: false });
-=======
-  const ret = doc.toJSON();
+  const ret = doc.toJSON({ flattenMaps: false });
   ret.settings = ret.settings || {};
   return ret;
->>>>>>> cf216ccc
 }
 
 export async function createProject(
