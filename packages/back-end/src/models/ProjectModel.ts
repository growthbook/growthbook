import { ManagedBy } from "shared/validators";
import { ApiProject } from "back-end/types/openapi";
import {
<<<<<<< HEAD
  managedByValidator,
  ManagedBy,
} from "back-end/src/validators/managed-by";
import { logger } from "back-end/src/util/logger";
import { refreshSDKPayloadCache } from "back-end/src/services/features";
import { ReqContext } from "back-end/types/organization";
import { ApiReqContext } from "back-end/types/api";
import { getPayloadKeysForAllEnvs } from "./ExperimentModel";
import { baseSchema, MakeModelClass } from "./BaseModel";
export const statsEnginesValidator = z.enum(statsEngines);

export const projectSettingsValidator = z.object({
  statsEngine: statsEnginesValidator.optional(),
});

export const projectValidator = baseSchema
  .extend({
    name: z.string(),
    publicId: z.string().optional(),
    description: z.string().default("").optional(),
    settings: projectSettingsValidator.default({}).optional(),
    managedBy: managedByValidator.optional(),
  })
  .strict();

export type StatsEngine = z.infer<typeof statsEnginesValidator>;
export type ProjectSettings = z.infer<typeof projectSettingsValidator>;
export type ProjectInterface = z.infer<typeof projectValidator>;
=======
  ProjectInterface,
  ProjectSettings,
  projectValidator,
} from "back-end/src/validators/projects";
import { MakeModelClass } from "./BaseModel";
>>>>>>> 8a8292de

const BaseClass = MakeModelClass({
  schema: projectValidator,
  collectionName: "projects",
  idPrefix: "prj_",
  auditLog: {
    entity: "project",
    createEvent: "project.create",
    updateEvent: "project.update",
    deleteEvent: "project.delete",
  },
  globallyUniqueIds: true,
});

interface CreateProjectProps {
  name: string;
  publicId?: string;
  description?: string;
  id?: string;
  managedBy?: ManagedBy;
}

export class ProjectModel extends BaseClass {
  protected canRead(doc: ProjectInterface) {
    return this.context.permissions.canReadSingleProjectResource(doc.id);
  }

  protected canCreate() {
    return this.context.permissions.canCreateProjects();
  }

  protected canUpdate(doc: ProjectInterface) {
    return this.context.permissions.canUpdateProject(doc.id);
  }

  protected canDelete(doc: ProjectInterface) {
    return this.context.permissions.canDeleteProject(doc.id);
  }

  public create(project: CreateProjectProps) {
    return super.create({ ...project, settings: {} });
  }

  public updateSettingsById(id: string, settings: Partial<ProjectSettings>) {
    return super.updateById(id, { settings });
  }

  // Warning: This function is only used internally at the moment.
  // Make sure to add permission check if this functions gets
  // used in a context that needs it.
  public async removeManagedBy(managedBy: Partial<ManagedBy>) {
    await super._dangerousGetCollection().updateMany(
      {
        organization: this.context.org.id,
        managedBy,
      },
      {
        $unset: {
          managedBy: 1,
        },
      },
    );
  }

  public async ensureProjectsExist(projectIds: string[]) {
    const projects = await this.getByIds(projectIds);
    if (projects.length !== projectIds.length) {
      throw new Error(
        `Invalid project ids: ${projectIds
          .filter((id) => !projects.find((p) => p.id === id))
          .join(", ")}`,
      );
    }
  }

  public toApiInterface(project: ProjectInterface): ApiProject {
    return {
      id: project.id,
      name: project.name,
      publicId: project.publicId,
      description: project.description || "",
      dateCreated: project.dateCreated.toISOString(),
      dateUpdated: project.dateUpdated.toISOString(),
      settings: {
        statsEngine: project.settings?.statsEngine,
      },
    };
  }

  protected async afterCreate(
    doc: ProjectInterface,
    writeOptions?: never,
  ): Promise<void> {
    await super.afterCreate(doc, writeOptions);
    // Refresh SDK payload cache for all environments
    const payloadKeys = getPayloadKeysForAllEnvs(
      this.context as ReqContext | ApiReqContext,
      [doc.id],
    );
    refreshSDKPayloadCache(
      this.context as ReqContext | ApiReqContext,
      payloadKeys,
    ).catch((e) => {
      logger.error(
        e,
        "Error refreshing SDK payload cache after project create",
      );
    });
  }

  protected async afterUpdate(
    existing: ProjectInterface,
    updates: Partial<ProjectInterface>,
    newDoc: ProjectInterface,
    writeOptions?: never,
  ): Promise<void> {
    await super.afterUpdate(existing, updates, newDoc, writeOptions);
    // Refresh SDK payload cache for all environments
    const payloadKeys = getPayloadKeysForAllEnvs(
      this.context as ReqContext | ApiReqContext,
      [newDoc.id],
    );
    refreshSDKPayloadCache(
      this.context as ReqContext | ApiReqContext,
      payloadKeys,
    ).catch((e) => {
      logger.error(
        e,
        "Error refreshing SDK payload cache after project update",
      );
    });
  }

  protected async afterDelete(
    doc: ProjectInterface,
    writeOptions?: never,
  ): Promise<void> {
    await super.afterDelete(doc, writeOptions);
    // Refresh SDK payload cache for all environments
    const payloadKeys = getPayloadKeysForAllEnvs(
      this.context as ReqContext | ApiReqContext,
      [doc.id],
    );
    refreshSDKPayloadCache(
      this.context as ReqContext | ApiReqContext,
      payloadKeys,
    ).catch((e) => {
      logger.error(
        e,
        "Error refreshing SDK payload cache after project delete",
      );
    });
  }
}<|MERGE_RESOLUTION|>--- conflicted
+++ resolved
@@ -1,42 +1,16 @@
 import { ManagedBy } from "shared/validators";
 import { ApiProject } from "back-end/types/openapi";
 import {
-<<<<<<< HEAD
-  managedByValidator,
-  ManagedBy,
-} from "back-end/src/validators/managed-by";
-import { logger } from "back-end/src/util/logger";
-import { refreshSDKPayloadCache } from "back-end/src/services/features";
-import { ReqContext } from "back-end/types/organization";
-import { ApiReqContext } from "back-end/types/api";
-import { getPayloadKeysForAllEnvs } from "./ExperimentModel";
-import { baseSchema, MakeModelClass } from "./BaseModel";
-export const statsEnginesValidator = z.enum(statsEngines);
-
-export const projectSettingsValidator = z.object({
-  statsEngine: statsEnginesValidator.optional(),
-});
-
-export const projectValidator = baseSchema
-  .extend({
-    name: z.string(),
-    publicId: z.string().optional(),
-    description: z.string().default("").optional(),
-    settings: projectSettingsValidator.default({}).optional(),
-    managedBy: managedByValidator.optional(),
-  })
-  .strict();
-
-export type StatsEngine = z.infer<typeof statsEnginesValidator>;
-export type ProjectSettings = z.infer<typeof projectSettingsValidator>;
-export type ProjectInterface = z.infer<typeof projectValidator>;
-=======
   ProjectInterface,
   ProjectSettings,
   projectValidator,
 } from "back-end/src/validators/projects";
+import { ReqContext } from "back-end/types/request";
+import { ApiReqContext } from "back-end/types/api";
+import { refreshSDKPayloadCache } from "../services/features";
+import { logger } from "../util/logger";
+import { getPayloadKeysForAllEnvs } from "./ExperimentModel";
 import { MakeModelClass } from "./BaseModel";
->>>>>>> 8a8292de
 
 const BaseClass = MakeModelClass({
   schema: projectValidator,
