--- conflicted
+++ resolved
@@ -6,11 +6,8 @@
   FactMetricInterface,
   UpdateFactMetricProps,
 } from "../../types/fact-table";
-<<<<<<< HEAD
 import { upgradeFactMetricDoc } from "../util/migrations";
-=======
 import { ApiFactMetric } from "../../types/openapi";
->>>>>>> d8b1277e
 
 const factTableSchema = new mongoose.Schema({
   id: String,
@@ -37,12 +34,12 @@
   },
 
   cappingSettings: {
-    capping: String,
+    type: String,
     value: Number,
     ignoreZeros: Boolean,
   },
   windowSettings: {
-    window: String,
+    type: String,
     delayHours: Number,
     windowValue: Number,
     windowUnit: String,
@@ -133,12 +130,8 @@
   factMetric: FactMetricInterface
 ): ApiFactMetric {
   const {
-    capValue,
-    capping,
-    conversionDelayHours,
-    conversionWindowUnit,
-    conversionWindowValue,
-    hasConversionWindow,
+    cappingSettings,
+    windowSettings,
     regressionAdjustmentDays,
     regressionAdjustmentEnabled,
     regressionAdjustmentOverride,
@@ -152,16 +145,16 @@
     ...otherFields,
     denominator: denominator || undefined,
     cappingSettings: {
-      type: capping || "none",
-      value: capValue || 0,
+      type: cappingSettings.type || "none",
+      value: cappingSettings.value || 0,
     },
     windowSettings: {
-      type: hasConversionWindow ? "conversion" : "none",
-      delayHours: conversionDelayHours || 0,
-      ...(hasConversionWindow
+      type: windowSettings.type || "none",
+      delayHours: windowSettings.delayHours || 0,
+      ...(windowSettings.type
         ? {
-            windowValue: conversionWindowValue || 0,
-            windowUnit: conversionWindowUnit || "hours",
+            windowValue: windowSettings.windowValue || 0,
+            windowUnit: windowSettings.windowUnit || "hours",
           }
         : null),
     },
