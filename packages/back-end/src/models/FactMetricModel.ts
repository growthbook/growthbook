import { omit } from "lodash";
import {
  FactMetricInterface,
  FactTableInterface,
  LegacyFactMetricInterface,
} from "../../types/fact-table";
import { ApiFactMetric } from "../../types/openapi";
<<<<<<< HEAD
import { ApiReqContext } from "../../types/api";
import { ReqContext } from "../../types/organization";

const factTableSchema = new mongoose.Schema({
  id: String,
  managedBy: String,
  organization: String,
  dateCreated: Date,
  dateUpdated: Date,
  name: String,
  description: String,
  owner: String,
  datasource: String,
  projects: [String],
  tags: [String],
  inverse: Boolean,
  metricType: String,
  numerator: {
    factTableId: String,
    column: String,
    filters: [String],
  },
  denominator: {
    factTableId: String,
    column: String,
    filters: [String],
  },

  quantileSettings: {
    type: { type: String },
    quantile: Number,
    ignoreZeros: Boolean,
  },

  cappingSettings: {
    type: { type: String },
    value: Number,
    ignoreZeros: Boolean,
  },
  windowSettings: {
    type: { type: String },
    delayHours: Number,
    windowValue: Number,
    windowUnit: String,
  },

  maxPercentChange: Number,
  minPercentChange: Number,
  minSampleSize: Number,
  winRisk: Number,
  loseRisk: Number,

  regressionAdjustmentOverride: Boolean,
  regressionAdjustmentEnabled: Boolean,
  regressionAdjustmentDays: Number,

  // deprecated fields
  capping: String,
  capValue: Number,
  conversionDelayHours: Number,
  hasConversionWindow: Boolean,
  conversionWindowValue: Number,
  conversionWindowUnit: String,
});

factTableSchema.index({ id: 1, organization: 1 }, { unique: true });

type FactMetricDocument = mongoose.Document & FactMetricInterface;

const FactMetricModel = mongoose.model<FactMetricInterface>(
  "FactMetric",
  factTableSchema
);

function toInterface(doc: FactMetricDocument): FactMetricInterface {
  const ret = doc.toJSON<FactMetricDocument>();
  return upgradeFactMetricDoc(omit(ret, ["__v", "_id"]));
}

export async function getAllFactMetricsForOrganization(
  context: ReqContext | ApiReqContext
) {
  const docs = await FactMetricModel.find({ organization: context.org.id });
  return docs
    .map((doc) => toInterface(doc))
    .filter((f) => hasReadAccess(context.readAccessFilter, f.projects || []));
}

export async function getFactMetric(
  context: ReqContext | ApiReqContext,
  id: string
) {
  const doc = await FactMetricModel.findOne({
    organization: context.org.id,
    id,
  });

  if (!doc) return null;

  const factMetric = toInterface(doc);
  if (!hasReadAccess(context.readAccessFilter, factMetric.projects || [])) {
    return null;
=======
import { factMetricValidator } from "../routers/fact-table/fact-table.validators";
import { DEFAULT_CONVERSION_WINDOW_HOURS } from "../util/secrets";
import { UpdateProps } from "../../types/models";
import { BaseModel, ModelConfig } from "./BaseModel";
import { getFactTableMap } from "./FactTableModel";

type FactMetricSchema = typeof factMetricValidator;

export class FactMetricModel extends BaseModel<FactMetricSchema> {
  protected getConfig() {
    const config: ModelConfig<FactMetricSchema> = {
      schema: factMetricValidator,
      collectionName: "factmetrics",
      idPrefix: "fact__",
      auditLog: {
        entity: "metric",
        createEvent: "metric.create",
        updateEvent: "metric.update",
        deleteEvent: "metric.delete",
      },
      projectScoping: "multiple",
      globallyUniqueIds: false,
      readonlyFields: ["datasource"],
    };
    return config;
>>>>>>> ab8a7083
  }

  protected canRead(doc: FactMetricInterface): boolean {
    return this.context.hasPermission("readData", doc.projects || []);
  }
  protected canCreate(doc: FactMetricInterface): boolean {
    return this.context.permissions.canCreateMetric(doc);
  }
  protected canUpdate(
    existing: FactMetricInterface,
    updates: UpdateProps<FactMetricInterface>
  ): boolean {
    return this.context.permissions.canUpdateMetric(existing, updates);
  }
  protected canDelete(doc: FactMetricInterface): boolean {
    return this.context.permissions.canDeleteMetric(doc);
  }

  public static upgradeFactMetricDoc(
    doc: LegacyFactMetricInterface
  ): FactMetricInterface {
    const newDoc: FactMetricInterface = { ...doc };

    if (doc.windowSettings === undefined) {
      newDoc.windowSettings = {
        type: doc.hasConversionWindow ? "conversion" : "",
        windowValue:
          doc.conversionWindowValue || DEFAULT_CONVERSION_WINDOW_HOURS,
        windowUnit: doc.conversionWindowUnit || "hours",
        delayHours: doc.conversionDelayHours || 0,
      };
    }

    if (doc.cappingSettings === undefined) {
      newDoc.cappingSettings = {
        type: doc.capping || "",
        value: doc.capValue || 0,
      };
    }

    return newDoc;
  }

  protected migrate(legacyDoc: unknown): FactMetricInterface {
    return FactMetricModel.upgradeFactMetricDoc(
      legacyDoc as LegacyFactMetricInterface
    );
  }

  protected async beforeCreate(doc: FactMetricInterface) {
    if (!doc.id.match(/^fact__[-a-zA-Z0-9_]+$/)) {
      throw new Error(
        "Fact metric ids MUST start with 'fact__' and contain only letters, numbers, underscores, and dashes"
      );
    }
  }

  protected async beforeUpdate(existing: FactMetricInterface) {
    if (existing.managedBy === "api" && !this.context.isApiRequest) {
      throw new Error("Cannot update fact metric managed by API");
    }
  }

<<<<<<< HEAD
  await FactMetricModel.deleteOne({
    id: factMetric.id,
    organization: factMetric.organization,
  });
}

export function toFactMetricApiInterface(
  factMetric: FactMetricInterface
): ApiFactMetric {
  const {
    cappingSettings,
    windowSettings,
    regressionAdjustmentDays,
    regressionAdjustmentEnabled,
    regressionAdjustmentOverride,
    dateCreated,
    dateUpdated,
    denominator,
    ...otherFields
  } = omit(factMetric, ["organization"]);

  const metricType = otherFields.metricType;
  if (metricType === "quantile") {
    throw new Error("Quantile metrics not avaiable yet");
  }
  return {
    ...otherFields,
    metricType: metricType,
    managedBy: factMetric.managedBy || "",
    denominator: denominator || undefined,
    cappingSettings: {
      type: cappingSettings.type || "none",
      value: cappingSettings.value,
    },
    windowSettings: {
      type: windowSettings.type || "none",
      delayHours: windowSettings.delayHours,
      windowValue: windowSettings.windowValue,
      windowUnit: windowSettings.windowUnit,
    },
    regressionAdjustmentSettings: {
      override: regressionAdjustmentOverride || false,
      ...(regressionAdjustmentOverride
        ? {
            enabled: regressionAdjustmentEnabled || false,
          }
        : null),
      ...(regressionAdjustmentOverride && regressionAdjustmentEnabled
        ? {
            days: regressionAdjustmentDays || 0,
=======
  protected async beforeDelete(existing: FactMetricInterface) {
    if (existing.managedBy === "api" && !this.context.isApiRequest) {
      throw new Error("Cannot delete fact metric managed by API");
    }
  }

  // TODO: Once we migrate fact tables to new data model, we can use that instead
  private _factTableMap: Map<string, FactTableInterface> | null = null;
  private async getFactTableMap() {
    if (!this._factTableMap) {
      this._factTableMap = await getFactTableMap(this.context);
    }
    return this._factTableMap;
  }

  protected async customValidation(data: FactMetricInterface): Promise<void> {
    const factTableMap = await this.getFactTableMap();

    const numeratorFactTable = factTableMap.get(data.numerator.factTableId);
    if (!numeratorFactTable) {
      throw new Error("Could not find numerator fact table");
    }

    if (data.numerator.filters?.length) {
      for (const filter of data.numerator.filters) {
        if (!numeratorFactTable.filters.some((f) => f.id === filter)) {
          throw new Error(`Invalid numerator filter id: ${filter}`);
        }
      }
    }

    if (data.metricType === "ratio") {
      if (!data.denominator) {
        throw new Error("Denominator required for ratio metric");
      }
      if (data.denominator.factTableId !== data.numerator.factTableId) {
        const denominatorFactTable = factTableMap.get(
          data.denominator.factTableId
        );
        if (!denominatorFactTable) {
          throw new Error("Could not find denominator fact table");
        }
        if (denominatorFactTable.datasource !== numeratorFactTable.datasource) {
          throw new Error(
            "Numerator and denominator must be in the same datasource"
          );
        }

        if (data.denominator.filters?.length) {
          for (const filter of data.denominator.filters) {
            if (!denominatorFactTable.filters.some((f) => f.id === filter)) {
              throw new Error(`Invalid denominator filter id: ${filter}`);
            }
>>>>>>> ab8a7083
          }
        }
      }
    } else if (data.denominator?.factTableId) {
      throw new Error("Denominator not allowed for non-ratio metric");
    }

    // TODO-quantile add validation for quantile metrics
  }

  public toApiInterface(factMetric: FactMetricInterface): ApiFactMetric {
    const {
      cappingSettings,
      windowSettings,
      regressionAdjustmentDays,
      regressionAdjustmentEnabled,
      regressionAdjustmentOverride,
      dateCreated,
      dateUpdated,
      denominator,
      metricType,
      ...otherFields
    } = omit(factMetric, ["organization"]);

    return {
      ...otherFields,
      // TODO-quantile
      metricType: metricType === "quantile" ? "mean" : metricType,
      cappingSettings: {
        ...cappingSettings,
        type: cappingSettings.type || "none",
      },
      windowSettings: {
        ...windowSettings,
        type: windowSettings.type || "none",
      },
      managedBy: factMetric.managedBy || "",
      denominator: denominator || undefined,
      regressionAdjustmentSettings: {
        override: regressionAdjustmentOverride || false,
        ...(regressionAdjustmentOverride
          ? {
              enabled: regressionAdjustmentEnabled || false,
            }
          : null),
        ...(regressionAdjustmentOverride && regressionAdjustmentEnabled
          ? {
              days: regressionAdjustmentDays || 0,
            }
          : null),
      },
      dateCreated: dateCreated?.toISOString() || "",
      dateUpdated: dateUpdated?.toISOString() || "",
    };
  }
}<|MERGE_RESOLUTION|>--- conflicted
+++ resolved
@@ -5,110 +5,6 @@
   LegacyFactMetricInterface,
 } from "../../types/fact-table";
 import { ApiFactMetric } from "../../types/openapi";
-<<<<<<< HEAD
-import { ApiReqContext } from "../../types/api";
-import { ReqContext } from "../../types/organization";
-
-const factTableSchema = new mongoose.Schema({
-  id: String,
-  managedBy: String,
-  organization: String,
-  dateCreated: Date,
-  dateUpdated: Date,
-  name: String,
-  description: String,
-  owner: String,
-  datasource: String,
-  projects: [String],
-  tags: [String],
-  inverse: Boolean,
-  metricType: String,
-  numerator: {
-    factTableId: String,
-    column: String,
-    filters: [String],
-  },
-  denominator: {
-    factTableId: String,
-    column: String,
-    filters: [String],
-  },
-
-  quantileSettings: {
-    type: { type: String },
-    quantile: Number,
-    ignoreZeros: Boolean,
-  },
-
-  cappingSettings: {
-    type: { type: String },
-    value: Number,
-    ignoreZeros: Boolean,
-  },
-  windowSettings: {
-    type: { type: String },
-    delayHours: Number,
-    windowValue: Number,
-    windowUnit: String,
-  },
-
-  maxPercentChange: Number,
-  minPercentChange: Number,
-  minSampleSize: Number,
-  winRisk: Number,
-  loseRisk: Number,
-
-  regressionAdjustmentOverride: Boolean,
-  regressionAdjustmentEnabled: Boolean,
-  regressionAdjustmentDays: Number,
-
-  // deprecated fields
-  capping: String,
-  capValue: Number,
-  conversionDelayHours: Number,
-  hasConversionWindow: Boolean,
-  conversionWindowValue: Number,
-  conversionWindowUnit: String,
-});
-
-factTableSchema.index({ id: 1, organization: 1 }, { unique: true });
-
-type FactMetricDocument = mongoose.Document & FactMetricInterface;
-
-const FactMetricModel = mongoose.model<FactMetricInterface>(
-  "FactMetric",
-  factTableSchema
-);
-
-function toInterface(doc: FactMetricDocument): FactMetricInterface {
-  const ret = doc.toJSON<FactMetricDocument>();
-  return upgradeFactMetricDoc(omit(ret, ["__v", "_id"]));
-}
-
-export async function getAllFactMetricsForOrganization(
-  context: ReqContext | ApiReqContext
-) {
-  const docs = await FactMetricModel.find({ organization: context.org.id });
-  return docs
-    .map((doc) => toInterface(doc))
-    .filter((f) => hasReadAccess(context.readAccessFilter, f.projects || []));
-}
-
-export async function getFactMetric(
-  context: ReqContext | ApiReqContext,
-  id: string
-) {
-  const doc = await FactMetricModel.findOne({
-    organization: context.org.id,
-    id,
-  });
-
-  if (!doc) return null;
-
-  const factMetric = toInterface(doc);
-  if (!hasReadAccess(context.readAccessFilter, factMetric.projects || [])) {
-    return null;
-=======
 import { factMetricValidator } from "../routers/fact-table/fact-table.validators";
 import { DEFAULT_CONVERSION_WINDOW_HOURS } from "../util/secrets";
 import { UpdateProps } from "../../types/models";
@@ -134,7 +30,6 @@
       readonlyFields: ["datasource"],
     };
     return config;
->>>>>>> ab8a7083
   }
 
   protected canRead(doc: FactMetricInterface): boolean {
@@ -198,58 +93,6 @@
     }
   }
 
-<<<<<<< HEAD
-  await FactMetricModel.deleteOne({
-    id: factMetric.id,
-    organization: factMetric.organization,
-  });
-}
-
-export function toFactMetricApiInterface(
-  factMetric: FactMetricInterface
-): ApiFactMetric {
-  const {
-    cappingSettings,
-    windowSettings,
-    regressionAdjustmentDays,
-    regressionAdjustmentEnabled,
-    regressionAdjustmentOverride,
-    dateCreated,
-    dateUpdated,
-    denominator,
-    ...otherFields
-  } = omit(factMetric, ["organization"]);
-
-  const metricType = otherFields.metricType;
-  if (metricType === "quantile") {
-    throw new Error("Quantile metrics not avaiable yet");
-  }
-  return {
-    ...otherFields,
-    metricType: metricType,
-    managedBy: factMetric.managedBy || "",
-    denominator: denominator || undefined,
-    cappingSettings: {
-      type: cappingSettings.type || "none",
-      value: cappingSettings.value,
-    },
-    windowSettings: {
-      type: windowSettings.type || "none",
-      delayHours: windowSettings.delayHours,
-      windowValue: windowSettings.windowValue,
-      windowUnit: windowSettings.windowUnit,
-    },
-    regressionAdjustmentSettings: {
-      override: regressionAdjustmentOverride || false,
-      ...(regressionAdjustmentOverride
-        ? {
-            enabled: regressionAdjustmentEnabled || false,
-          }
-        : null),
-      ...(regressionAdjustmentOverride && regressionAdjustmentEnabled
-        ? {
-            days: regressionAdjustmentDays || 0,
-=======
   protected async beforeDelete(existing: FactMetricInterface) {
     if (existing.managedBy === "api" && !this.context.isApiRequest) {
       throw new Error("Cannot delete fact metric managed by API");
@@ -303,7 +146,6 @@
             if (!denominatorFactTable.filters.some((f) => f.id === filter)) {
               throw new Error(`Invalid denominator filter id: ${filter}`);
             }
->>>>>>> ab8a7083
           }
         }
       }
