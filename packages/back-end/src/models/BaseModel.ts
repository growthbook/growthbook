--- conflicted
+++ resolved
@@ -228,36 +228,24 @@
     }
     return this._updateOne(existing, updates, { writeOptions });
   }
-<<<<<<< HEAD
-  public async delete(existing: z.infer<T>): Promise<z.infer<T>> {
-    await this._deleteOne(existing);
+  public async delete(
+    existing: z.infer<T>,
+    writeOptions?: WriteOptions
+  ): Promise<void> {
+    await this._deleteOne(existing, writeOptions);
     return existing;
-  }
-  public async deleteById(id: string): Promise<z.infer<T> | undefined> {
-=======
-  public delete(
-    existing: z.infer<T>,
-    writeOptions?: WriteOptions
-  ): Promise<void> {
-    return this._deleteOne(existing, writeOptions);
   }
   public async deleteById(
     id: string,
     writeOptions?: WriteOptions
   ): Promise<void> {
->>>>>>> d0046e7c
     const existing = await this.getById(id);
     if (!existing) {
       // If it doesn't exist, maybe it was deleted already. No need to throw an error.
       return;
     }
-<<<<<<< HEAD
-
-    await this._deleteOne(existing);
+    await this._deleteOne(existing, writeOptions);
     return existing;
-=======
-    return this._deleteOne(existing, writeOptions);
->>>>>>> d0046e7c
   }
 
   /***************
