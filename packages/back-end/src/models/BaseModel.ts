--- conflicted
+++ resolved
@@ -47,17 +47,7 @@
   schema: T;
   collectionName: string;
   idPrefix?: string;
-<<<<<<< HEAD
-  auditLog: {
-    entity: EntityType;
-    createEvent: EventType;
-    updateEvent: EventType;
-    deleteEvent: EventType;
-  };
-=======
   auditLog: AuditLogConfig<Entity>;
-  projectScoping: "none" | "single" | "multiple";
->>>>>>> 18c87e27
   globallyUniqueIds?: boolean;
   skipDateUpdatedFields?: (keyof z.infer<T>)[];
   readonlyFields?: (keyof z.infer<T>)[];
@@ -75,13 +65,13 @@
 // We only need to add indexes once at server start-up
 const indexesAdded: Set<string> = new Set();
 
-<<<<<<< HEAD
 // Generic model class has everything but the actual data fetch implementation.
 // See BaseModel below for the class with explicit mongodb implementation.
-export abstract class GenericModel<T extends BaseSchema, WriteOptions = never> {
-=======
-export abstract class BaseModel<T extends BaseSchema, E extends EntityType> {
->>>>>>> 18c87e27
+export abstract class GenericModel<
+  T extends BaseSchema,
+  E extends EntityType,
+  WriteOptions = never
+> {
   protected context: Context;
   public constructor(context: Context) {
     this.context = context;
@@ -686,11 +676,11 @@
   }
 }
 
-<<<<<<< HEAD
 export abstract class BaseModel<
   T extends BaseSchema,
+  E extends EntityType,
   WriteOptions = never
-> extends GenericModel<T, WriteOptions> {
+> extends GenericModel<T, E, WriteOptions> {
   private _collection: Collection | null = null;
   protected _dangerousGetCollection() {
     if (!this._collection) {
@@ -703,11 +693,12 @@
   }
 }
 
-export const MakeGenericClass = <T extends BaseSchema>(
-  config: ModelConfig<T>
+export const MakeGenericClass = <T extends BaseSchema, E extends EntityType>(
+  config: ModelConfig<T, E>
 ) => {
   abstract class Model<WriteOptions = never> extends GenericModel<
     T,
+    E,
     WriteOptions
   > {
     getConfig() {
@@ -718,19 +709,14 @@
   return Model;
 };
 
-export const MakeModelClass = <T extends BaseSchema>(
-  config: ModelConfig<T>
+export const MakeModelClass = <T extends BaseSchema, E extends EntityType>(
+  config: ModelConfig<T, E>
 ) => {
   abstract class Model<WriteOptions = never> extends BaseModel<
     T,
+    E,
     WriteOptions
   > {
-=======
-export const MakeModelClass = <T extends BaseSchema, E extends EntityType>(
-  config: ModelConfig<T, E>
-) => {
-  abstract class Model extends BaseModel<T, E> {
->>>>>>> 18c87e27
     getConfig() {
       return config;
     }
