--- conflicted
+++ resolved
@@ -1,16 +1,10 @@
 import mongoose from "mongoose";
 import z from "zod";
 import uniqid from "uniqid";
-<<<<<<< HEAD
 import omit from "lodash/omit";
 import {
   InformationSchema,
   InformationSchemaInterface,
-=======
-import {
-  InformationSchemaInterface,
-  InformationSchema,
->>>>>>> 141067f3
 } from "../types/Integration";
 import { errorStringFromZodResult } from "../util/validation";
 import { logger } from "../util/logger";
@@ -39,10 +33,7 @@
                     tableName: z.string(),
                     path: z.string(),
                     id: z.string(),
-<<<<<<< HEAD
-=======
                     // add count of number of columns
->>>>>>> 141067f3
                   })
                 ),
               })
