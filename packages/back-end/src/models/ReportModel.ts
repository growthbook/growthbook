import mongoose from "mongoose";
import uniqid from "uniqid";
import omit from "lodash/omit";
import { ReportInterface } from "../../types/report";
import { getAllExperiments } from "./ExperimentModel";
import { queriesSchema } from "./QueryModel";

const reportSchema = new mongoose.Schema({
  id: String,
  dateCreated: Date,
  dateUpdated: Date,
  organization: String,
  experimentId: String,
  userId: String,
  title: String,
  description: String,
  runStarted: Date,
  error: String,
  queries: queriesSchema,
  status: String,
  type: String,
  args: {},
  results: {},
});

type ReportDocument = mongoose.Document & ReportInterface;

const ReportModel = mongoose.model<ReportDocument>("Report", reportSchema);

const toInterface = (doc: ReportDocument): ReportInterface => {
  const json: ReportInterface = omit(doc.toJSON(), ["__v", "_id"]);
  if ((json.args.attributionModel as string) === "allExposures") {
    json.args.attributionModel = "experimentDuration";
  }
  return json;
};

export async function createReport(
  organization: string,
  initialValue: Partial<ReportInterface>
): Promise<ReportInterface> {
  return ReportModel.create({
    status: "private",
    ...initialValue,
    organization,
    id: uniqid("rep_"),
    dateCreated: new Date(),
    dateUpdated: new Date(),
  });
<<<<<<< HEAD
=======

  return toInterface(report);
>>>>>>> 87f5c019
}

export async function getReportById(
  organization: string,
  id: string
): Promise<ReportInterface | null> {
  const report = await ReportModel.findOne({
    organization,
    id,
  });

<<<<<<< HEAD
  return report ? report : null;
=======
  return report ? toInterface(report) : null;
>>>>>>> 87f5c019
}

export async function getReportsByOrg(
  organization: string,
  project: string
): Promise<ReportInterface[]> {
  let reports = (await ReportModel.find({ organization })).map((r) =>
    toInterface(r)
  );
  // filter by project assigned to the experiment:
  if (reports.length > 0 && project) {
    const allExperiments = await getAllExperiments(organization, project);
    const expIds = new Set(allExperiments.map((e) => e.id));
    reports = reports.filter(
      (r) => r.experimentId && expIds.has(r.experimentId)
    );
  }
  return reports;
}

export async function getReportsByExperimentId(
  organization: string,
  experimentId: string
): Promise<ReportInterface[]> {
  return (await ReportModel.find({ organization, experimentId })).map((r) =>
    toInterface(r)
  );
}

export async function updateReport(
  organization: string,
  id: string,
  updates: Partial<ReportInterface>
) {
  await ReportModel.updateOne(
    {
      organization,
      id,
    },
    {
      $set: {
        ...updates,
        dateUpdated: new Date(),
      },
    }
  );
}

export async function deleteReportById(organization: string, id: string) {
  await ReportModel.deleteOne({
    organization,
    id,
  });
}<|MERGE_RESOLUTION|>--- conflicted
+++ resolved
@@ -28,7 +28,7 @@
 const ReportModel = mongoose.model<ReportDocument>("Report", reportSchema);
 
 const toInterface = (doc: ReportDocument): ReportInterface => {
-  const json: ReportInterface = omit(doc.toJSON(), ["__v", "_id"]);
+  const json: ReportInterface = omit(doc, ["__v", "_id"]);
   if ((json.args.attributionModel as string) === "allExposures") {
     json.args.attributionModel = "experimentDuration";
   }
@@ -39,7 +39,7 @@
   organization: string,
   initialValue: Partial<ReportInterface>
 ): Promise<ReportInterface> {
-  return ReportModel.create({
+  const report = await ReportModel.create({
     status: "private",
     ...initialValue,
     organization,
@@ -47,11 +47,7 @@
     dateCreated: new Date(),
     dateUpdated: new Date(),
   });
-<<<<<<< HEAD
-=======
-
   return toInterface(report);
->>>>>>> 87f5c019
 }
 
 export async function getReportById(
@@ -63,11 +59,7 @@
     id,
   });
 
-<<<<<<< HEAD
-  return report ? report : null;
-=======
   return report ? toInterface(report) : null;
->>>>>>> 87f5c019
 }
 
 export async function getReportsByOrg(
