import mongoose from "mongoose";
import { ObjectId } from "mongodb";
import { SSOConnectionInterface } from "../../types/sso-connection";

const ssoConnectionSchema = new mongoose.Schema({
  id: {
    type: String,
    unique: true,
  },
  emailDomains: {
    type: [String],
    index: true,
  },
  organization: {
    type: String,
    unique: true,
  },
  dateCreated: Date,
  idpType: String,
  clientId: String,
  clientSecret: String,
  extraQueryParameters: {},
  additionalScope: String,
  metadata: {},
});

type SSOConnectionDocument = mongoose.Document<
  ObjectId | undefined,
  Record<string, never>,
  SSOConnectionInterface
> &
  SSOConnectionInterface;

const SSOConnectionModel = mongoose.model<SSOConnectionDocument>(
  "SSOConnection",
  ssoConnectionSchema
);

function toInterface(doc: SSOConnectionDocument): SSOConnectionInterface {
  return doc.toJSON();
}

export async function getSSOConnectionById(
  id: string
): Promise<null | SSOConnectionInterface> {
  if (!id) return null;
  const doc = await SSOConnectionModel.findOne({ id });

<<<<<<< HEAD
  return doc ? doc.toJSON({ flattenMaps: false }) : null;
=======
  return doc ? toInterface(doc) : null;
>>>>>>> cf216ccc
}

export async function getSSOConnectionByEmailDomain(
  emailDomain: string
): Promise<null | SSOConnectionInterface> {
  if (!emailDomain) return null;
  const doc = await SSOConnectionModel.findOne({
    emailDomains: emailDomain,
  });

<<<<<<< HEAD
  return doc ? doc.toJSON({ flattenMaps: false }) : null;
=======
  return doc ? toInterface(doc) : null;
>>>>>>> cf216ccc
}

export function getSSOConnectionSummary(
  conn?: SSOConnectionInterface
): Partial<SSOConnectionInterface> | null {
  if (!conn) {
    return null;
  }
  return {
    emailDomains: conn.emailDomains,
    idpType: conn.idpType,
    clientId: conn.clientId,
    clientSecret: conn.clientSecret ? "********" : undefined,
    extraQueryParams: conn.extraQueryParams,
    additionalScope: conn.additionalScope,
    metadata: conn.metadata,
  };
}<|MERGE_RESOLUTION|>--- conflicted
+++ resolved
@@ -37,7 +37,7 @@
 );
 
 function toInterface(doc: SSOConnectionDocument): SSOConnectionInterface {
-  return doc.toJSON();
+  return doc.toJSON({ flattenMaps: false });
 }
 
 export async function getSSOConnectionById(
@@ -46,11 +46,7 @@
   if (!id) return null;
   const doc = await SSOConnectionModel.findOne({ id });
 
-<<<<<<< HEAD
-  return doc ? doc.toJSON({ flattenMaps: false }) : null;
-=======
   return doc ? toInterface(doc) : null;
->>>>>>> cf216ccc
 }
 
 export async function getSSOConnectionByEmailDomain(
@@ -61,11 +57,7 @@
     emailDomains: emailDomain,
   });
 
-<<<<<<< HEAD
-  return doc ? doc.toJSON({ flattenMaps: false }) : null;
-=======
   return doc ? toInterface(doc) : null;
->>>>>>> cf216ccc
 }
 
 export function getSSOConnectionSummary(
