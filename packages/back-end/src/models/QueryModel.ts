import mongoose from "mongoose";
import { omit } from "lodash";
import uniqid from "uniqid";
import { QueryInterface } from "../../types/query";
import { QUERY_CACHE_TTL_MINS } from "../util/secrets";
import { QueryLanguage } from "../../types/datasource";

export const queriesSchema = [
  {
    _id: false,
    query: String,
    status: String,
    name: String,
  },
];

const querySchema = new mongoose.Schema({
  id: {
    type: String,
    unique: true,
  },
  organization: {
    type: String,
    index: true,
  },
  datasource: String,
  language: String,
  query: String,
  status: {
    type: String,
    index: true,
  },
  createdAt: Date,
  startedAt: Date,
  finishedAt: Date,
  heartbeat: Date,
  result: {},
  rawResult: [],
  error: String,
  statistics: {},
<<<<<<< HEAD
  dependencies: [],
=======
  dependencies: [String],
>>>>>>> 005d8ec1
  cachedQueryUsed: String,
});

type QueryDocument = mongoose.Document & QueryInterface;

const QueryModel = mongoose.model<QueryInterface>("Query", querySchema);

function toInterface(doc: QueryDocument): QueryInterface {
  const ret = doc.toJSON<QueryDocument>();
  return omit(ret, ["__v", "_id"]);
}

export async function getQueriesByIds(organization: string, ids: string[]) {
  if (!ids.length) return [];
  const docs = await QueryModel.find({ organization, id: { $in: ids } });
  return docs.map((doc) => toInterface(doc));
}

export async function updateQuery(
  query: QueryInterface,
  changes: Partial<QueryInterface>
): Promise<QueryInterface> {
  await QueryModel.updateOne(
    { organization: query.organization, id: query.id },
    { $set: changes }
  );
  return {
    ...query,
    ...changes,
  };
}

export async function getRecentQuery(
  organization: string,
  datasource: string,
  query: string
) {
  // Only re-use queries that were run recently
  const earliestDate = new Date();
  earliestDate.setMinutes(earliestDate.getMinutes() - QUERY_CACHE_TTL_MINS);

  const latest = await QueryModel.find({
    organization,
    datasource,
    query,
    createdAt: {
      $gt: earliestDate,
    },
    status: { $in: ["succeeded", "running"] },
  })
    .sort({ createdAt: -1 })
    .limit(1);

  return latest[0] ? toInterface(latest[0]) : null;
}

export async function getStaleQueries(): Promise<
  { id: string; organization: string }[]
> {
  // Queries get a heartbeat updated every 30 seconds while actively running
  // If there's a fatal error (e.g. Node gets killed), a query could be stuck in a "running" state
  // This looks for any recent query that missed 2 heartbeats and marks them as failed
  const lastHeartbeat = new Date();
  lastHeartbeat.setSeconds(lastHeartbeat.getSeconds() - 70);

  const query = {
    status: "running",
    heartbeat: {
      $lt: lastHeartbeat,
    },
  };

  const docs = await QueryModel.find(query, {
    _id: 1,
    id: 1,
    organization: 1,
  }).limit(20);
  if (!docs.length) return [];

  await QueryModel.updateMany(
    {
      ...query,
      _id: { $in: docs.map((d) => d._id) },
    },
    {
      $set: {
        status: "failed",
        error: "Query execution was interupted. Please try again.",
      },
    }
  );

  return docs.map((doc) => ({ id: doc.id, organization: doc.organization }));
}

export async function createNewQuery({
  organization,
  datasource,
  language,
  query,
  dependencies = [],
<<<<<<< HEAD
  result = null,
  error = null,
=======
  running = false,
>>>>>>> 005d8ec1
}: {
  organization: string;
  datasource: string;
  language: QueryLanguage;
  query: string;
<<<<<<< HEAD
  dependencies?: string[];
  result?: null | Record<string, unknown>;
  error?: null | string;
=======
  dependencies: string[];
  running: boolean;
>>>>>>> 005d8ec1
}): Promise<QueryInterface> {
  const data: QueryInterface = {
    createdAt: new Date(),
    datasource,
    heartbeat: new Date(),
    id: uniqid("qry_"),
    language,
    organization,
    query,
<<<<<<< HEAD
    startedAt: result || error ? new Date() : undefined,
    status: result ? "succeeded" : error ? "failed" : "queued",
    result: result || undefined,
    error: error || undefined,
    dependencies: dependencies,
=======
    startedAt: running ? new Date() : undefined,
    status: running ? "running" : "queued",
    dependencies: dependencies,
  };
  const doc = await QueryModel.create(data);
  return toInterface(doc);
}

export async function createNewQueryFromCached({
  existing,
  dependencies,
}: {
  existing: QueryInterface;
  dependencies: string[];
}): Promise<QueryInterface> {
  const data: QueryInterface = {
    createdAt: new Date(),
    datasource: existing.datasource,
    heartbeat: new Date(),
    id: uniqid("qry_"),
    language: existing.language,
    organization: existing.organization,
    query: existing.query,
    startedAt: existing.startedAt,
    finishedAt: existing.finishedAt,
    status: existing.status,
    result: existing.result,
    rawResult: existing.rawResult,
    error: existing.error,
    statistics: existing.statistics,
    dependencies: dependencies,
    cachedQueryUsed: existing.id,
>>>>>>> 005d8ec1
  };
  const doc = await QueryModel.create(data);
  return toInterface(doc);
}<|MERGE_RESOLUTION|>--- conflicted
+++ resolved
@@ -38,11 +38,7 @@
   rawResult: [],
   error: String,
   statistics: {},
-<<<<<<< HEAD
-  dependencies: [],
-=======
   dependencies: [String],
->>>>>>> 005d8ec1
   cachedQueryUsed: String,
 });
 
@@ -144,25 +140,14 @@
   language,
   query,
   dependencies = [],
-<<<<<<< HEAD
-  result = null,
-  error = null,
-=======
   running = false,
->>>>>>> 005d8ec1
 }: {
   organization: string;
   datasource: string;
   language: QueryLanguage;
   query: string;
-<<<<<<< HEAD
-  dependencies?: string[];
-  result?: null | Record<string, unknown>;
-  error?: null | string;
-=======
   dependencies: string[];
   running: boolean;
->>>>>>> 005d8ec1
 }): Promise<QueryInterface> {
   const data: QueryInterface = {
     createdAt: new Date(),
@@ -172,13 +157,6 @@
     language,
     organization,
     query,
-<<<<<<< HEAD
-    startedAt: result || error ? new Date() : undefined,
-    status: result ? "succeeded" : error ? "failed" : "queued",
-    result: result || undefined,
-    error: error || undefined,
-    dependencies: dependencies,
-=======
     startedAt: running ? new Date() : undefined,
     status: running ? "running" : "queued",
     dependencies: dependencies,
@@ -211,7 +189,6 @@
     statistics: existing.statistics,
     dependencies: dependencies,
     cachedQueryUsed: existing.id,
->>>>>>> 005d8ec1
   };
   const doc = await QueryModel.create(data);
   return toInterface(doc);
