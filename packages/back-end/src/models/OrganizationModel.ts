--- conflicted
+++ resolved
@@ -223,7 +223,6 @@
     },
   });
   return withNorthStars.map(toInterface);
-<<<<<<< HEAD
 }
 
 export async function findOrganizationByClaimedDomain(domain: string) {
@@ -239,10 +238,8 @@
   return doc ? doc.accessToken : null;
 }
 
-export async function getOrgByAcccessToken(accessToken: string) {
+export async function getOrgByAccessToken(accessToken: string) {
   if (!accessToken) return null;
   const doc = await OrganizationModel.findOne({ accessToken });
   return doc ? toInterface(doc) : null;
-=======
->>>>>>> 3894573e
 }