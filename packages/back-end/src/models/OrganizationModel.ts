import mongoose from "mongoose";
import uniqid from "uniqid";
import { cloneDeep } from "lodash";
import { upgradeOrganizationDoc } from "@back-end/src/util/migrations";
import { IS_CLOUD } from "@back-end/src/util/secrets";
import {
  Invite,
  Member,
  OrganizationInterface,
  OrganizationMessage,
<<<<<<< HEAD
} from "@back-end/types/organization";
import { ApiOrganization } from "@back-end/types/openapi";
=======
} from "../../types/organization";
import { upgradeOrganizationDoc } from "../util/migrations";
import { ApiOrganization } from "../../types/openapi";
>>>>>>> a49bfb5f

const baseMemberFields = {
  _id: false,
  role: String,
  dateCreated: Date,
  limitAccessByEnvironment: Boolean,
  environments: [String],
  projectRoles: [
    {
      _id: false,
      project: String,
      role: String,
      limitAccessByEnvironment: Boolean,
      environments: [String],
    },
  ],
  teams: [String],
  externalId: String,
  managedByIdp: Boolean,
};

const organizationSchema = new mongoose.Schema({
  id: {
    type: String,
    unique: true,
  },
  dateCreated: Date,
  verifiedDomain: String,
  externalId: String,
  url: String,
  name: String,
  ownerEmail: String,
  restrictLoginMethod: String,
  restrictAuthSubPrefix: String,
  autoApproveMembers: Boolean,
  members: [
    {
      ...baseMemberFields,
      id: String,
    },
  ],
  invites: [
    {
      ...baseMemberFields,
      email: String,
      key: String,
    },
  ],
  pendingMembers: [
    {
      ...baseMemberFields,
      id: String,
      name: String,
      email: String,
    },
  ],
  messages: {
    required: false,
    type: [
      {
        _id: false,
        message: {
          required: true,
          type: String,
        },
        level: {
          required: true,
          type: String,
          enum: ["info", "warning", "danger"],
        },
      },
    ],
  },
  stripeCustomerId: String,
  discountCode: String,
  priceId: String,
  freeSeats: Number,
  disableSelfServeBilling: Boolean,
  freeTrialDate: Date,
  enterprise: Boolean,
  subscription: {
    id: String,
    qty: Number,
    trialEnd: Date,
    status: String,
    current_period_end: Number,
    cancel_at: Number,
    canceled_at: Number,
    cancel_at_period_end: Boolean,
    planNickname: String,
    priceId: String,
    hasPaymentMethod: Boolean,
  },
  licenseKey: String,
  connections: {
    slack: {
      team: String,
      token: String,
    },
    vercel: {
      token: String,
      configurationId: String,
      teamId: String,
    },
  },
  settings: {},
});

organizationSchema.index({ "members.id": 1 });

type OrganizationDocument = mongoose.Document & OrganizationInterface;

const OrganizationModel = mongoose.model<OrganizationInterface>(
  "Organization",
  organizationSchema
);

function toInterface(doc: OrganizationDocument): OrganizationInterface {
  return upgradeOrganizationDoc(doc.toJSON());
}

export async function createOrganization({
  email,
  userId,
  name,
  url = "",
  verifiedDomain = "",
  externalId = "",
}: {
  email: string;
  userId: string;
  name: string;
  url?: string;
  verifiedDomain?: string;
  externalId?: string;
}) {
  // TODO: sanitize fields
  const doc = await OrganizationModel.create({
    ownerEmail: email,
    name,
    url,
    verifiedDomain,
    externalId,
    invites: [],
    members: [
      {
        id: userId,
        role: "admin",
        dateCreated: new Date(),
        limitAccessByEnvironment: false,
        environments: [],
      },
    ],
    id: uniqid("org_"),
    dateCreated: new Date(),
    settings: {
      environments: [
        {
          id: "production",
          description: "",
          toggleOnList: true,
          defaultState: true,
        },
      ],
      // Default to the same attributes as the auto-wrapper for the Javascript SDK
      attributeSchema: [
        { property: "id", datatype: "string", hashAttribute: true },
        { property: "url", datatype: "string" },
        { property: "path", datatype: "string" },
        { property: "host", datatype: "string" },
        { property: "query", datatype: "string" },
        { property: "deviceType", datatype: "enum", enum: "desktop,mobile" },
        {
          property: "browser",
          datatype: "enum",
          enum: "chrome,edge,firefox,safari,unknown",
        },
        { property: "utmSource", datatype: "string" },
        { property: "utmMedium", datatype: "string" },
        { property: "utmCampaign", datatype: "string" },
        { property: "utmTerm", datatype: "string" },
        { property: "utmContent", datatype: "string" },
      ],
    },
  });
  return toInterface(doc);
}

export async function findAllOrganizations(
  page: number,
  search: string,
  limit: number = 50
) {
  const regex = new RegExp(search, "i");

  const query = search
    ? {
        $or: [
          { name: regex },
          { ownerEmail: regex },
          { id: regex },
          { externalId: regex },
        ],
      }
    : {};

  const docs = await OrganizationModel.find(query)
    .sort({ _id: -1 })
    .skip((page - 1) * limit)
    .limit(limit);

  const total = await (search
    ? OrganizationModel.find(query).countDocuments()
    : OrganizationModel.find().estimatedDocumentCount());

  return { organizations: docs.map(toInterface), total };
}
export async function findOrganizationById(id: string) {
  const doc = await OrganizationModel.findOne({ id });
  return doc ? toInterface(doc) : null;
}
export async function updateOrganization(
  id: string,
  update: Partial<OrganizationInterface>
) {
  await OrganizationModel.updateOne(
    {
      id,
    },
    {
      $set: update,
    }
  );
}

export async function updateOrganizationByStripeId(
  stripeCustomerId: string,
  update: Partial<OrganizationInterface>
) {
  await OrganizationModel.updateOne(
    {
      stripeCustomerId,
    },
    {
      $set: update,
    }
  );
}

export async function findOrganizationByStripeCustomerId(id: string) {
  const doc = await OrganizationModel.findOne({
    stripeCustomerId: id,
  });

  return doc ? toInterface(doc) : null;
}

export async function hasOrganization() {
  const res = await OrganizationModel.findOne();
  return !!res;
}

export async function findOrganizationsByMemberId(userId: string) {
  const docs = await OrganizationModel.find({
    members: {
      $elemMatch: {
        id: userId,
      },
    },
  });
  return docs.map(toInterface);
}

export async function findOrganizationByInviteKey(key: string) {
  const doc = await OrganizationModel.findOne({
    "invites.key": key,
  });
  return doc ? toInterface(doc) : null;
}

export async function getOrganizationFromSlackTeam(teamId: string) {
  const organization = await OrganizationModel.findOne({
    "connections.slack.team": teamId,
  });
  if (!organization) {
    throw new Error("Unknown slack team id");
  }

  return toInterface(organization);
}

export async function getOrganizationsWithNorthStars() {
  const withNorthStars = await OrganizationModel.find({
    "settings.northStar.metricIds": {
      $exists: true,
      $ne: [],
    },
  });
  return withNorthStars.map(toInterface);
}

export async function removeProjectFromProjectRoles(
  project: string,
  org: OrganizationInterface
) {
  if (!org) return;

  const updates: {
    members?: Member[];
    invites?: Invite[];
  } = {};

  const members = cloneDeep(org.members);
  members.forEach((m) => {
    if (!m.projectRoles?.length) return;
    m.projectRoles = m.projectRoles.filter((pr) => pr.project !== project);
  });
  if (JSON.stringify(members) !== JSON.stringify(org.members)) {
    updates["members"] = members;
  }

  const invites = cloneDeep(org.invites);
  invites.forEach((inv) => {
    if (!inv.projectRoles?.length) return;
    inv.projectRoles = inv.projectRoles.filter((pr) => pr.project !== project);
  });
  if (JSON.stringify(invites) !== JSON.stringify(org.invites)) {
    updates["invites"] = invites;
  }

  if (Object.keys(updates).length > 0) {
    await OrganizationModel.updateOne({ id: org.id }, { $set: updates });
  }
}

export async function findOrganizationsByDomain(domain: string) {
  const docs = await OrganizationModel.find({ verifiedDomain: domain });
  return docs.map(toInterface);
}

export async function setOrganizationMessages(
  orgId: string,
  messages: OrganizationMessage[]
): Promise<void> {
  await OrganizationModel.updateOne(
    {
      id: orgId,
    },
    { messages },
    {
      runValidators: true,
    }
  );
}

export function toOrganizationApiInterface(
  org: OrganizationInterface
): ApiOrganization {
  const { id, externalId, name, ownerEmail, dateCreated } = org;
  return {
    id,
    externalId,
    name,
    ownerEmail,
    dateCreated: dateCreated?.toISOString() || "",
  };
}<|MERGE_RESOLUTION|>--- conflicted
+++ resolved
@@ -1,21 +1,14 @@
 import mongoose from "mongoose";
 import uniqid from "uniqid";
 import { cloneDeep } from "lodash";
-import { upgradeOrganizationDoc } from "@back-end/src/util/migrations";
-import { IS_CLOUD } from "@back-end/src/util/secrets";
 import {
   Invite,
   Member,
   OrganizationInterface,
   OrganizationMessage,
-<<<<<<< HEAD
 } from "@back-end/types/organization";
+import { upgradeOrganizationDoc } from "@back-end/src/util/migrations";
 import { ApiOrganization } from "@back-end/types/openapi";
-=======
-} from "../../types/organization";
-import { upgradeOrganizationDoc } from "../util/migrations";
-import { ApiOrganization } from "../../types/openapi";
->>>>>>> a49bfb5f
 
 const baseMemberFields = {
   _id: false,
