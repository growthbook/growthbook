--- conflicted
+++ resolved
@@ -47,15 +47,11 @@
     });
   }
 
-<<<<<<< HEAD
   public async findByKey(key: string) {
     return this._findOne({ key });
   }
 
-  public async getBackEndSecretsReplacer() {
-=======
   public async getBackEndSecretsReplacer(origin: string) {
->>>>>>> 05dc9ae9
     const secrets = await this.getAll();
     const replacements: Record<string, string> = {};
     for (const secret of secrets) {
