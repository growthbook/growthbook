--- conflicted
+++ resolved
@@ -73,43 +73,21 @@
     return true;
   }
 
-<<<<<<< HEAD
-  public toApiInterface(doc: SafeRolloutInterface): SafeRolloutInterface {
-    return {
-      id: doc.id,
-      organization: doc.organization,
-      dateCreated: doc.dateCreated,
-      dateUpdated: doc.dateUpdated,
-      lastSnapshotAttempt: doc.lastSnapshotAttempt,
-      nextSnapshotAttempt: doc.nextSnapshotAttempt,
-      autoSnapshots: doc.autoSnapshots,
-      featureId: doc.featureId,
-      ruleId: doc.ruleId,
-      coverage: doc.coverage,
-      maxDurationDays: doc.maxDurationDays,
-      startedAt: doc.startedAt,
-      status: doc.status,
-      datasource: doc.datasource,
-      exposureQueryId: doc.exposureQueryId,
-      hashAttribute: doc.hashAttribute,
-      seed: doc.seed,
-      guardrailMetrics: doc.guardrailMetrics,
-      trackingKey: doc.trackingKey,
-    };
-  }
-  public async findByIds(ids: string[]) {
-    return await this._find({ id: { $in: ids } });
-=======
   public async findByRuleId(ruleId: string) {
+    // todo REMOVE
     return await this._findOne({ ruleId });
   }
 
   public async findByRuleIds(ruleIds: string[]) {
+    // todo REMOVE
     return await this._find({ ruleId: { $in: ruleIds } });
->>>>>>> fa9081bb
   }
 
   public async getAllByFeatureId(featureId: string) {
     return await this._find({ featureId });
   }
+
+  public async findByIds(ids: string[]) {
+    return await this._find({ id: { $in: ids } });
+  }
 }