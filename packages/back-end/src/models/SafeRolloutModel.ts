import { z } from "zod";
import { getCollection } from "back-end/src/util/mongo.util";
import { SafeRolloutRule } from "back-end/src/validators/features";
import { experimentAnalysisSummary } from "back-end/src/validators/experiments";
import { safeRolloutStatus } from "back-end/src/validators/shared";
import { baseSchema, MakeModelClass } from "./BaseModel";
const COLLECTION = "safeRolloutAnalysisSettings";

// Export shared validators
export { safeRolloutStatus };

export const safeRollout = z.object({
  trackingKey: z.string(),
  datasource: z.string(),
  exposureQueryId: z.string(),
  hashAttribute: z.string(),
  seed: z.string(),
  guardrailMetrics: z.array(z.string()),
  status: z.enum(safeRolloutStatus),
  startedAt: z.date().optional(),
  lastSnapshotAttempt: z.date().optional(),
  nextSnapshotAttempt: z.date().optional(),
  autoSnapshots: z.boolean().default(true),
  ruleId: z.string(),
  maxDurationDays: z.number().default(30),
  featureId: z.string(),
<<<<<<< HEAD
  coverage: z.number().default(1),
  analysisSummary: z.object({
    status: z.enum(safeRolloutStatus),
    analysis: z.array(z.any()),
  }),
=======
  coverage: z.number(),
  controlValue: z.string(),
  variationValue: z.string(),
  maxDurationDays: z.number(),
  analysisSummary: experimentAnalysisSummary,
>>>>>>> 4565434d
});

export const safeRolloutValidator = baseSchema
  .extend(safeRollout.shape)
  .strict();
export type SafeRolloutInterface = z.infer<typeof safeRolloutValidator>;
<<<<<<< HEAD
export type fullSafeRolloutInterface = SafeRolloutInterface & SafeRolloutRule;
=======
export type FullSafeRolloutInterface = SafeRolloutInterface & SafeRolloutRule;
>>>>>>> 4565434d

const BaseClass = MakeModelClass({
  schema: safeRolloutValidator,
  collectionName: COLLECTION,
  idPrefix: "sras_",
  auditLog: {
    entity: "safeRollout",
    createEvent: "safeRollout.create",
    updateEvent: "safeRollout.update",
    deleteEvent: "safeRollout.delete",
  },
  globallyUniqueIds: true,
});

interface createProps {
  nextSnapshotUpdate?: Date;
  autoSnapshots: boolean;
  ruleId: string;
  featureId: string;
  trackingKey: string;
  datasource: string;
  exposureQueryId: string;
  hashAttribute: string;
  seed: string;
  guardrailMetrics: string[];
  status: typeof safeRolloutStatus[number];
  startedAt?: Date;
  coverage: number;
<<<<<<< HEAD
  analysisSummary: SafeRolloutAnalysisSummary;
=======
  maxDurationDays: number;
  controlValue: string;
  variationValue: string;
>>>>>>> 4565434d
}

export class SafeRolloutModel extends BaseClass {
  protected canRead(_doc: SafeRolloutInterface): boolean {
    return true;
  }
  protected canReadAll() {
    return true;
  }
  protected canCreate() {
    return true;
  }

  protected canUpdate(_doc: SafeRolloutInterface) {
    return true;
  }

  protected canDelete(_doc: SafeRolloutInterface) {
    return true;
  }

  public create(props: createProps) {
    return super.create(props);
  }
  public toApiInterface(doc: SafeRolloutInterface): SafeRolloutInterface {
    return {
      id: doc.id,
      organization: doc.organization,
      dateCreated: doc.dateCreated,
      dateUpdated: doc.dateUpdated,
      lastSnapshotAttempt: doc.lastSnapshotAttempt,
      nextSnapshotAttempt: doc.nextSnapshotAttempt,
      autoSnapshots: doc.autoSnapshots,
      ruleId: doc.ruleId,
      featureId: doc.featureId,
      coverage: doc.coverage,
<<<<<<< HEAD
=======
      controlValue: doc.controlValue,
      variationValue: doc.variationValue,
      maxDurationDays: doc.maxDurationDays,
>>>>>>> 4565434d
      startedAt: doc.startedAt,
      status: doc.status,
      datasource: doc.datasource,
      exposureQueryId: doc.exposureQueryId,
      hashAttribute: doc.hashAttribute,
      seed: doc.seed,
      guardrailMetrics: doc.guardrailMetrics,
      trackingKey: doc.trackingKey,
    };
  }

  public async findByRuleId(ruleId: string) {
    return await this._findOne({ ruleId });
  }
  public async findByRuleIds(ruleIds: string[]) {
    return await this._find({ ruleId: { $in: ruleIds } });
  }
  public async getAllByFeatureId(featureId: string) {
    return await this._find({ featureId });
  }
}
export async function getAllRolloutsToBeUpdated() {
  const now = new Date();
  // get all the rollout settings that need a snapshot update
  const rolloutSettings = await getCollection(COLLECTION).find({
    nextSnapshotUpdate: { $lte: now },
    autoSnapshots: true,
  });
  return rolloutSettings.map((setting) => this.toApiInterface(setting));
}<|MERGE_RESOLUTION|>--- conflicted
+++ resolved
@@ -22,32 +22,19 @@
   nextSnapshotAttempt: z.date().optional(),
   autoSnapshots: z.boolean().default(true),
   ruleId: z.string(),
-  maxDurationDays: z.number().default(30),
   featureId: z.string(),
-<<<<<<< HEAD
-  coverage: z.number().default(1),
-  analysisSummary: z.object({
-    status: z.enum(safeRolloutStatus),
-    analysis: z.array(z.any()),
-  }),
-=======
   coverage: z.number(),
   controlValue: z.string(),
   variationValue: z.string(),
   maxDurationDays: z.number(),
   analysisSummary: experimentAnalysisSummary,
->>>>>>> 4565434d
 });
 
 export const safeRolloutValidator = baseSchema
   .extend(safeRollout.shape)
   .strict();
 export type SafeRolloutInterface = z.infer<typeof safeRolloutValidator>;
-<<<<<<< HEAD
-export type fullSafeRolloutInterface = SafeRolloutInterface & SafeRolloutRule;
-=======
 export type FullSafeRolloutInterface = SafeRolloutInterface & SafeRolloutRule;
->>>>>>> 4565434d
 
 const BaseClass = MakeModelClass({
   schema: safeRolloutValidator,
@@ -76,13 +63,8 @@
   status: typeof safeRolloutStatus[number];
   startedAt?: Date;
   coverage: number;
-<<<<<<< HEAD
+  maxDurationDays: number;
   analysisSummary: SafeRolloutAnalysisSummary;
-=======
-  maxDurationDays: number;
-  controlValue: string;
-  variationValue: string;
->>>>>>> 4565434d
 }
 
 export class SafeRolloutModel extends BaseClass {
@@ -119,12 +101,7 @@
       ruleId: doc.ruleId,
       featureId: doc.featureId,
       coverage: doc.coverage,
-<<<<<<< HEAD
-=======
-      controlValue: doc.controlValue,
-      variationValue: doc.variationValue,
       maxDurationDays: doc.maxDurationDays,
->>>>>>> 4565434d
       startedAt: doc.startedAt,
       status: doc.status,
       datasource: doc.datasource,
