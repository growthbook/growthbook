--- conflicted
+++ resolved
@@ -263,7 +263,13 @@
         experimentSnapshot: experimentSnapshotModel,
       });
 
-<<<<<<< HEAD
+      await notifyExperimentChange({
+        context,
+        experiment: updatedExperiment,
+        snapshot: experimentSnapshotModel,
+        previousAnalysisSummary: experimentModel.analysisSummary,
+      });
+
       try {
         await updateExperimentTimeSeries({
           context,
@@ -280,14 +286,6 @@
           "Unable to update experiment time series"
         );
       }
-=======
-      await notifyExperimentChange({
-        context,
-        experiment: updatedExperiment,
-        snapshot: experimentSnapshotModel,
-        previousAnalysisSummary: experimentModel.analysisSummary,
-      });
->>>>>>> 3687d36b
     }
   }
 }
