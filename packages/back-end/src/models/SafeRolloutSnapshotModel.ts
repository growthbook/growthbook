import { FilterQuery } from "mongoose";
import {
  SafeRolloutSnapshotInterface,
  safeRolloutSnapshotInterface,
<<<<<<< HEAD
} from "back-end/src/validators/safe-rollout";
import { getSafeRolloutAnalysisSummary, notifySafeRolloutChange } from "back-end/src/services/safeRolloutSnapshots";
=======
} from "back-end/src/validators/safe-rollout-snapshot";
import { getSafeRolloutAnalysisSummary } from "back-end/src/services/safeRolloutSnapshots";
>>>>>>> 5c085bcc
import { MakeModelClass } from "./BaseModel";

const BaseClass = MakeModelClass({
  schema: safeRolloutSnapshotInterface,
  collectionName: "saferolloutsnapshots",
  idPrefix: "srsnp_",
  globallyUniqueIds: true,
});

export class SafeRolloutSnapshotModel extends BaseClass {
  // TODO: fix permissions
  protected canCreate() {
    return true;
  }
  protected canRead(doc: SafeRolloutSnapshotInterface) {
    const { datasource } = this.getForeignRefs(doc);

    return this.context.permissions.canReadMultiProjectResource(
      datasource?.projects
    );
  }
  protected canUpdate() {
    return true;
  }
  protected canDelete() {
    return true;
  }

  public async getSnapshotForSafeRollout({
    safeRolloutId,
    dimension,
    beforeSnapshot,
    withResults = true,
  }: {
    safeRolloutId: string;
    dimension?: string;
    beforeSnapshot?: SafeRolloutSnapshotInterface;
    withResults?: boolean;
  }): Promise<SafeRolloutSnapshotInterface | undefined> {
    const query: FilterQuery<SafeRolloutSnapshotInterface> = {
      safeRolloutId,
      dimension: dimension || null,
    };

    const all = await super._find(
      {
        ...query,
        status: {
          $in: withResults ? ["success"] : ["success", "running", "error"],
        },
        ...(beforeSnapshot
          ? { dateCreated: { $lt: beforeSnapshot.dateCreated } }
          : {}),
      },
      {
        sort: { dateCreated: -1 },
        limit: 1,
      }
    );

    if (all[0]) {
      return all[0];
    }
  }

  protected async afterUpdate(
    _existingDoc: SafeRolloutSnapshotInterface,
    _updates: Partial<SafeRolloutSnapshotInterface>,
    updatedDoc: SafeRolloutSnapshotInterface
  ) {
    const latestSafeRolloutSnapshot = await this.getSnapshotForSafeRollout({
      safeRolloutId: updatedDoc.safeRolloutId,
      withResults: false,
    });

    // Ensure we only update the summary for the latest snapshot (or the new if it's the first one)
    const isLatestSnapshot =
      latestSafeRolloutSnapshot === null ||
      latestSafeRolloutSnapshot?.id === updatedDoc.id;

    if (isLatestSnapshot && updatedDoc.status === "success") {
      const safeRollout = await this.context.models.safeRollout.getById(
        updatedDoc.safeRolloutId
      );
      if (!safeRollout) {
        throw new Error("Safe rollout not found");
      }

      const safeRolloutAnalysisSummary = await getSafeRolloutAnalysisSummary({
        context: this.context,
        safeRollout,
        safeRolloutSnapshot: updatedDoc,
      });

      await this.context.models.safeRollout.updateById(safeRollout.id, {
        analysisSummary: safeRolloutAnalysisSummary,
      });

      await notifySafeRolloutChange({
        context: this.context,
        updatedSafeRollout: {
          ...safeRollout,
          analysisSummary: safeRolloutAnalysisSummary,
        },
        safeRolloutSnapshot
      });
    }
  }
}<|MERGE_RESOLUTION|>--- conflicted
+++ resolved
@@ -2,13 +2,11 @@
 import {
   SafeRolloutSnapshotInterface,
   safeRolloutSnapshotInterface,
-<<<<<<< HEAD
-} from "back-end/src/validators/safe-rollout";
-import { getSafeRolloutAnalysisSummary, notifySafeRolloutChange } from "back-end/src/services/safeRolloutSnapshots";
-=======
 } from "back-end/src/validators/safe-rollout-snapshot";
-import { getSafeRolloutAnalysisSummary } from "back-end/src/services/safeRolloutSnapshots";
->>>>>>> 5c085bcc
+import {
+  getSafeRolloutAnalysisSummary,
+  notifySafeRolloutChange,
+} from "back-end/src/services/safeRolloutSnapshots";
 import { MakeModelClass } from "./BaseModel";
 
 const BaseClass = MakeModelClass({
@@ -113,7 +111,7 @@
           ...safeRollout,
           analysisSummary: safeRolloutAnalysisSummary,
         },
-        safeRolloutSnapshot
+        safeRolloutSnapshot: updatedDoc,
       });
     }
   }
