--- conflicted
+++ resolved
@@ -120,7 +120,23 @@
         safeRolloutSnapshot: updatedDoc,
       });
 
-<<<<<<< HEAD
+      try {
+        await updateSafeRolloutTimeSeries({
+          context: this.context,
+          safeRollout: updatedSafeRollout,
+          safeRolloutSnapshot: updatedDoc,
+        });
+      } catch (e) {
+        this.context.logger.error(
+          e,
+          "Failed to update Safe Rollout time series data",
+          {
+            safeRolloutId: safeRollout.id,
+            snapshotId: updatedDoc.id,
+          }
+        );
+      }
+
       const feature = await getFeature(this.context, safeRollout.featureId);
       if (!feature) {
         throw new Error("Feature not found");
@@ -138,10 +154,7 @@
 
       const status = await checkAndRollbackSafeRollout({
         context: this.context,
-        updatedSafeRollout: {
-          ...safeRollout,
-          analysisSummary: safeRolloutAnalysisSummary,
-        },
+        updatedSafeRollout,
         safeRolloutSnapshot: updatedDoc,
         ruleIndex,
         feature,
@@ -152,23 +165,6 @@
           context: this.context,
           safeRollout,
         });
-=======
-      try {
-        await updateSafeRolloutTimeSeries({
-          context: this.context,
-          safeRollout: updatedSafeRollout,
-          safeRolloutSnapshot: updatedDoc,
-        });
-      } catch (e) {
-        this.context.logger.error(
-          e,
-          "Failed to update Safe Rollout time series data",
-          {
-            safeRolloutId: safeRollout.id,
-            snapshotId: updatedDoc.id,
-          }
-        );
->>>>>>> 605c1f4b
       }
     }
   }
