--- conflicted
+++ resolved
@@ -49,11 +49,7 @@
   numDays: number,
   segment?: string
 ): Promise<ImpactEstimateDocument | null> {
-<<<<<<< HEAD
-  const metricObj = await getMetricById(metric, context.org.id);
-=======
   const metricObj = await getMetricById(context, metric);
->>>>>>> 774352b8
   if (!metricObj) {
     throw new Error("Metric not found");
   }
@@ -62,14 +58,7 @@
     return null;
   }
 
-<<<<<<< HEAD
   const datasource = await getDataSourceById(context, metricObj.datasource);
-=======
-  const datasource = await getDataSourceById(
-    metricObj.datasource,
-    context.org.id
-  );
->>>>>>> 774352b8
   if (!datasource) {
     throw new Error("Datasource not found");
   }
