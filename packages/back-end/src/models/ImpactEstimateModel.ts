import mongoose from "mongoose";
import uniqid from "uniqid";
import { ImpactEstimateInterface } from "../../types/impact-estimate";
import { getMetricById } from "../models/MetricModel";
import { getSourceIntegrationObject } from "../services/datasource";
import { SegmentInterface } from "../../types/segment";
import { processMetricValueQueryResponse } from "../services/queries";
import { DEFAULT_CONVERSION_WINDOW_HOURS } from "../util/secrets";
import { findSegmentById } from "./SegmentModel";
import { getDataSourceById } from "./DataSourceModel";

const impactEstimateSchema = new mongoose.Schema({
  id: String,
  organization: String,
  metric: String,
  segment: String,
  conversionsPerDay: Number,
  query: String,
  queryLanguage: String,
  dateCreated: Date,
});
export type ImpactEstimateDocument = mongoose.Document &
  ImpactEstimateInterface;

export const ImpactEstimateModel = mongoose.model<ImpactEstimateDocument>(
  "ImpactEstimate",
  impactEstimateSchema
);

export async function createImpactEstimate(
  data: Partial<ImpactEstimateInterface>
) {
  const doc = await ImpactEstimateModel.create({
    query: "",
    queryLanguage: "none",
    ...data,
    id: uniqid("est_"),
    dateCreated: new Date(),
  });

  return doc;
}

export async function getImpactEstimate(
  organization: string,
  metric: string,
  numDays: number,
  segment?: string
): Promise<ImpactEstimateDocument | null> {
  const metricObj = await getMetricById(metric, organization);
  if (!metricObj) {
    throw new Error("Metric not found");
  }

  if (!metricObj.datasource) {
    return null;
  }

  const datasource = await getDataSourceById(
    metricObj.datasource,
    organization
  );
  if (!datasource) {
    throw new Error("Datasource not found");
  }

  let segmentObj: SegmentInterface | null = null;
  if (segment) {
    segmentObj = await findSegmentById(segment, organization);
<<<<<<< HEAD
=======
  }

  if (segmentObj?.datasource !== metricObj.datasource) {
    segmentObj = null;
>>>>>>> 09d8ee09
  }

  const integration = getSourceIntegrationObject(datasource);
  if (integration.decryptionError) {
    throw new Error(
      "Could not decrypt data source credentials. View the data source settings for more info."
    );
  }

  const conversionWindowHours =
    metricObj.conversionWindowHours || DEFAULT_CONVERSION_WINDOW_HOURS;

  // Ignore last X hours of data since we need to give people time to convert
  const end = new Date();
  end.setHours(end.getHours() - conversionWindowHours);
  const start = new Date();
  start.setDate(start.getDate() - numDays);
  start.setHours(start.getHours() - conversionWindowHours);

  const query = integration.getMetricValueQuery({
    from: start,
    to: end,
    name: "Metric Value",
    metric: metricObj,
    includeByDate: true,
    segment: segmentObj || undefined,
  });

  const queryResponse = await integration.runMetricValueQuery(query);
  const value = processMetricValueQueryResponse(queryResponse);

  let daysWithData = numDays;
  if (value.dates && value.dates.length > 0) {
    daysWithData = value.dates.length;
  }

  const conversionsPerDay = value.count / daysWithData;

  return createImpactEstimate({
    organization,
    metric,
    segment: segment || undefined,
    conversionsPerDay: conversionsPerDay,
    query: query,
    queryLanguage: integration.getSourceProperties().queryLanguage,
  });
}<|MERGE_RESOLUTION|>--- conflicted
+++ resolved
@@ -67,13 +67,10 @@
   let segmentObj: SegmentInterface | null = null;
   if (segment) {
     segmentObj = await findSegmentById(segment, organization);
-<<<<<<< HEAD
-=======
   }
 
   if (segmentObj?.datasource !== metricObj.datasource) {
     segmentObj = null;
->>>>>>> 09d8ee09
   }
 
   const integration = getSourceIntegrationObject(datasource);
