--- conflicted
+++ resolved
@@ -4,12 +4,9 @@
 import { getConfigMetrics, usingFileConfig } from "../init/config";
 import { upgradeMetricDoc } from "../util/migrations";
 import { EventAuditUser } from "../events/event-types";
-<<<<<<< HEAD
 import { ALLOW_CREATE_METRICS } from "../util/secrets";
-=======
 import { ReqContext } from "../../types/organization";
 import { ApiReqContext } from "../../types/api";
->>>>>>> d8b1277e
 import { queriesSchema } from "./QueryModel";
 import { ImpactEstimateModel } from "./ImpactEstimateModel";
 import { removeMetricFromExperiments } from "./ExperimentModel";
@@ -146,13 +143,8 @@
 }
 
 export async function deleteMetricById(
-<<<<<<< HEAD
   metric: MetricInterface,
-  org: OrganizationInterface,
-=======
-  id: string,
   context: ReqContext | ApiReqContext,
->>>>>>> d8b1277e
   user: EventAuditUser
 ) {
   if (metric.managedBy === "config") {
@@ -166,31 +158,18 @@
   // ideas (impact estimate)
   await ImpactEstimateModel.updateMany(
     {
-<<<<<<< HEAD
       metric: metric.id,
-      organization: org.id,
-=======
-      metric: id,
       organization: context.org.id,
->>>>>>> d8b1277e
     },
     { metric: "" }
   );
 
   // Experiments
-<<<<<<< HEAD
-  await removeMetricFromExperiments(metric.id, org, user);
+  await removeMetricFromExperiments(metric.id, context, user);
 
   await MetricModel.deleteOne({
     id: metric.id,
-    organization: org.id,
-=======
-  await removeMetricFromExperiments(id, context, user);
-
-  await MetricModel.deleteOne({
-    id,
     organization: context.org.id,
->>>>>>> d8b1277e
   });
 }
 
@@ -215,11 +194,7 @@
   });
 
   for (const metric of metricsToDelete) {
-<<<<<<< HEAD
-    await deleteMetricById(metric, organization, user);
-=======
-    await deleteMetricById(metric.id, context, user);
->>>>>>> d8b1277e
+    await deleteMetricById(metric, context, user);
   }
 }
 
