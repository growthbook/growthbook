--- conflicted
+++ resolved
@@ -34,7 +34,7 @@
 
 export async function getTag(
   organization: string,
-  tag: string
+  tag: string,
 ): Promise<TagInterface | null> {
   const doc = await TagModel.findOne({
     organization,
@@ -58,7 +58,6 @@
   const doc = await TagModel.findOne({
     organization,
   });
-
   return toTagInterface(doc);
 }
 
@@ -86,10 +85,7 @@
   tag: string,
   color: string,
   description: string,
-<<<<<<< HEAD
-  label?: string
-=======
->>>>>>> 886a6825
+  label?: string,
 ) {
   if (tag.length < MIN_TAG_LENGTH || tag.length > MAX_TAG_LENGTH) {
     throw new Error(
@@ -139,7 +135,7 @@
     },
     {
       $unset: { [`settings.${tag}`]: 1 },
-    }
+    },
   );
 }
 
@@ -148,7 +144,7 @@
   tag: string,
   color: string,
   description: string,
-  label: string
+  label: string,
 ) {
   if (description.length > 256) {
     description = description.substring(0, 256);
@@ -167,7 +163,7 @@
       $set: {
         [`settings.${tag}`]: { color, description, label },
       },
-    }
+    },
   );
 }
 
