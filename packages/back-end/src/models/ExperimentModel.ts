import { each, isEqual, pick, uniqWith } from "lodash";
import mongoose, { FilterQuery } from "mongoose";
import uniqid from "uniqid";
import cloneDeep from "lodash/cloneDeep";
import { includeExperimentInPayload, hasVisualChanges } from "shared/util";
import { generateTrackingKey } from "shared/experiments";
import { v4 as uuidv4 } from "uuid";
import {
  Changeset,
  ExperimentInterface,
  ExperimentType,
  LegacyExperimentInterface,
  Variation,
} from "back-end/types/experiment";
import { ReqContext } from "back-end/types/organization";
import { VisualChange } from "back-end/types/visual-changeset";
import {
  determineNextDate,
  toExperimentApiInterface,
} from "back-end/src/services/experiments";
import { logger } from "back-end/src/util/logger";
import { upgradeExperimentDoc } from "back-end/src/util/migrations";
import {
  refreshSDKPayloadCache,
  URLRedirectExperiment,
  VisualExperiment,
} from "back-end/src/services/features";
import { SDKPayloadKey } from "back-end/types/sdk-payload";
import { FeatureInterface } from "back-end/types/feature";
import { getAffectedSDKPayloadKeys } from "back-end/src/util/features";
import { getEnvironmentIdsFromOrg } from "back-end/src/services/organizations";
import { ApiReqContext } from "back-end/types/api";
import {
  getCollection,
  removeMongooseFields,
  ToInterface,
} from "back-end/src/util/mongo.util";
import { IdeaDocument } from "./IdeasModel";
import { addTags } from "./TagModel";
import { createEvent } from "./EventModel";
import {
  findVisualChangesets,
  VisualChangesetModel,
} from "./VisualChangesetModel";
import { getFeaturesByIds } from "./FeatureModel";

const COLLECTION = "experiments";

type FindOrganizationOptions = {
  experimentId: string;
  context: ReqContext | ApiReqContext;
};

type FilterKeys = ExperimentInterface & { _id: string };

type SortFilter = {
  [key in keyof Partial<FilterKeys>]: 1 | -1;
};

const banditResultObject = {
  _id: false,
  singleVariationResults: [
    {
      _id: false,
      users: Number,
      cr: Number,
      ci: [Number],
    },
  ],
  currentWeights: [Number],
  updatedWeights: [Number],
  srm: Number,
  bestArmProbabilities: [Number],
  additionalReward: Number,
  seed: Number,
  updateMessage: String,
  error: String,
  reweight: Boolean,
  weightsWereUpdated: Boolean,
};

const experimentSchema = new mongoose.Schema({
  id: String,
  uid: String,
  trackingKey: String,
  organization: {
    type: String,
    index: true,
  },
  project: String,
  owner: String,
  datasource: String,
  userIdType: String,
  exposureQueryId: String,
  hashAttribute: String,
  fallbackAttribute: String,
  hashVersion: Number,
  disableStickyBucketing: Boolean,
  bucketVersion: Number,
  minBucketVersion: Number,
  name: String,
  dateCreated: Date,
  dateUpdated: Date,
  tags: [String],
  description: String,
  // Observations is not used anymore, keeping here so it will continue being saved in Mongo if present
  observations: String,
  hypothesis: String,
  pastNotifications: [String],
  metricOverrides: [
    {
      _id: false,
      id: String,
      windowType: String,
      windowHours: Number,
      delayHours: Number,
      winRisk: Number,
      loseRisk: Number,
      properPriorOverride: Boolean,
      properPriorEnabled: Boolean,
      properPriorMean: Number,
      properPriorStdDev: Number,
      regressionAdjustmentOverride: Boolean,
      regressionAdjustmentEnabled: Boolean,
      regressionAdjustmentDays: Number,
      // deprecated fields
      conversionWindowHours: Number,
      conversionDelayHours: Number,
    },
  ],
  // These are using {} instead of [String] so Mongoose doesn't prefill them with empty arrays
  // This is necessary for migrations to work properly
  metrics: {},
  guardrails: {},
  goalMetrics: {},
  secondaryMetrics: {},
  guardrailMetrics: {},
  activationMetric: String,
  segment: String,
  queryFilter: String,
  skipPartialData: Boolean,
  attributionModel: String,
  archived: Boolean,
  status: String,
  results: String,
  analysis: String,
  winner: Number,
  releasedVariationId: String,
  excludeFromPayload: Boolean,
  currentPhase: Number,
  autoAssign: Boolean,
  // Legacy field, no longer used when creating experiments
  implementation: String,
  previewURL: String,
  targetURLRegex: String,
  variations: [
    {
      _id: false,
      id: String,
      name: String,
      description: String,
      key: String,
      value: String,
      screenshots: [
        {
          _id: false,
          path: String,
          width: Number,
          height: Number,
          description: String,
        },
      ],
      css: String,
      dom: [
        {
          _id: false,
          selector: String,
          action: String,
          attribute: String,
          value: String,
        },
      ],
    },
  ],
  phases: [
    {
      _id: false,
      dateStarted: Date,
      dateEnded: Date,
      phase: String,
      name: String,
      reason: String,
      coverage: Number,
      condition: String,
      savedGroups: [
        {
          _id: false,
          ids: [String],
          match: String,
        },
      ],
      prerequisites: [
        {
          _id: false,
          id: String,
          condition: String,
        },
      ],
      namespace: {},
      seed: String,
      variationWeights: [Number],
      groups: [String],
      banditEvents: [
        {
          _id: false,
          date: Date,
          banditResult: banditResultObject,
          snapshotId: String,
        },
      ],
    },
  ],
  data: String,
  lastSnapshotAttempt: Date,
  nextSnapshotAttempt: Date,
  autoSnapshots: Boolean,
  ideaSource: String,
  regressionAdjustmentEnabled: Boolean,
  hasVisualChangesets: Boolean,
  hasURLRedirects: Boolean,
  linkedFeatures: [String],
  sequentialTestingEnabled: Boolean,
  sequentialTestingTuningParameter: Number,
  statsEngine: String,
  manualLaunchChecklist: [
    {
      key: String,
      status: {
        type: String,
        enum: ["complete", "incomplete"],
      },
    },
  ],
  type: String,
  banditStage: String,
  banditStageDateStarted: Date,
  banditScheduleValue: Number,
  banditScheduleUnit: String,
  banditBurnInValue: Number,
  banditBurnInUnit: String,
  customFields: {},
  templateId: String,
  shareLevel: String,
  analysisSummary: {
    _id: false,
    snapshotId: String,
    health: {
      _id: false,
<<<<<<< HEAD
      srm: Number,
      multipleExposures: Number,
      totalUsers: Number,
=======
      power: {
        _id: false,
        errorMessage: String,
        additionalDaysNeeded: Number,
        lowPowerWarning: Boolean,
      },
>>>>>>> e89b54eb
    },
  },
});

type ExperimentDocument = mongoose.Document & ExperimentInterface;

export const ExperimentModel = mongoose.model<ExperimentInterface>(
  "Experiment",
  experimentSchema
);

/**
 * Convert the Mongo document to an ExperimentInterface, omitting Mongo default fields __v, _id
 * @param doc
 */
const toInterface: ToInterface<ExperimentInterface> = (doc) => {
  const experiment = removeMongooseFields(doc);
  return upgradeExperimentDoc(
    (experiment as unknown) as LegacyExperimentInterface
  );
};

async function findExperiments(
  context: ReqContext | ApiReqContext,
  query: FilterQuery<ExperimentDocument>,
  limit?: number,
  sortBy?: SortFilter
): Promise<ExperimentInterface[]> {
  let cursor = getCollection(COLLECTION).find(query);

  if (limit) {
    cursor = cursor.limit(limit);
  }
  if (sortBy) {
    cursor = cursor.sort(sortBy);
  }
  const experiments = (await cursor.toArray()).map(toInterface);

  return experiments.filter((exp) =>
    context.permissions.canReadSingleProjectResource(exp.project)
  );
}

export async function getExperimentById(
  context: ReqContext | ApiReqContext,
  id: string
): Promise<ExperimentInterface | null> {
  const doc = await getCollection(COLLECTION).findOne({
    organization: context.org.id,
    id,
  });

  if (!doc) return null;

  const experiment = toInterface(doc);

  return context.permissions.canReadSingleProjectResource(experiment.project)
    ? experiment
    : null;
}

export async function getExperimentByUid(
  uid: string
): Promise<ExperimentInterface | null> {
  const doc = await getCollection(COLLECTION).findOne({
    uid,
  });

  return doc ? toInterface(doc) : null;
}

export async function getAllExperiments(
  context: ReqContext | ApiReqContext,
  {
    project,
    includeArchived = false,
    type,
  }: {
    project?: string;
    includeArchived?: boolean;
    type?: ExperimentType;
  } = {}
): Promise<ExperimentInterface[]> {
  const query: FilterQuery<ExperimentDocument> = {
    organization: context.org.id,
  };

  if (project) {
    query.project = project;
  }

  if (!includeArchived) {
    query.archived = { $ne: true };
  }

  if (type === "multi-armed-bandit") {
    query.type = "multi-armed-bandit";
  } else if (type === "standard") {
    query.type = { $in: ["standard", null] };
  }

  return await findExperiments(context, query);
}

export async function hasArchivedExperiments(
  context: ReqContext | ApiReqContext,
  project?: string
): Promise<boolean> {
  const query: FilterQuery<ExperimentDocument> = {
    organization: context.org.id,
    archived: true,
  };

  if (project) {
    query.project = project;
  }

  const e = await getCollection(COLLECTION).findOne(query);
  return !!e;
}

export async function getExperimentByTrackingKey(
  context: ReqContext | ApiReqContext,
  trackingKey: string
): Promise<ExperimentInterface | null> {
  const doc = await getCollection(COLLECTION).findOne({
    organization: context.org.id,
    trackingKey,
  });

  if (!doc) return null;

  const experiment = toInterface(doc);

  return context.permissions.canReadSingleProjectResource(experiment.project)
    ? experiment
    : null;
}

export async function getExperimentsByIds(
  context: ReqContext | ApiReqContext,
  ids: string[]
): Promise<ExperimentInterface[]> {
  if (!ids.length) return [];
  return await findExperiments(context, {
    id: { $in: ids },
    organization: context.org.id,
  });
}

export async function getExperimentsByTrackingKeys(
  context: ReqContext | ApiReqContext,
  trackingKeys: string[]
): Promise<ExperimentInterface[]> {
  return await findExperiments(context, {
    trackingKey: { $in: trackingKeys },
    organization: context.org.id,
  });
}

export async function getSampleExperiment(
  organization: string
): Promise<ExperimentInterface | null> {
  const exp = await getCollection(COLLECTION).findOne({
    organization,
    id: /^exp_sample_/,
  });

  return exp ? toInterface(exp) : null;
}

export async function createExperiment({
  data,
  context,
}: {
  data: Partial<ExperimentInterface>;
  context: ReqContext | ApiReqContext;
}): Promise<ExperimentInterface> {
  data.organization = context.org.id;

  if (!data.name) throw new Error("Cannot create experiment with empty name!");

  if (!data.trackingKey) {
    data.trackingKey = await generateTrackingKey(
      data,
      async (key: string) => await getExperimentByTrackingKey(context, key)
    );
  }

  const nextUpdate = determineNextDate(
    context.org.settings?.updateSchedule || null
  );

  const exp = await ExperimentModel.create({
    id: uniqid("exp_"),
    uid: uuidv4().replace(/-/g, ""),
    // If this is a sample experiment, we'll override the id with data.id
    ...data,
    //set the default phase seed to uuid
    phases: data.phases
      ? data.phases.map(({ ...phase }) => {
          return {
            ...phase,
            seed: phase.seed || uuidv4(),
          };
        })
      : [],
    dateCreated: new Date(),
    dateUpdated: new Date(),
    autoSnapshots: nextUpdate !== null,
    lastSnapshotAttempt: new Date(),
    nextSnapshotAttempt: nextUpdate,
  });

  await onExperimentCreate({
    context,
    experiment: toInterface(exp),
  });

  if (data.tags) {
    await addTags(data.organization, data.tags);
  }

  return toInterface(exp);
}

export async function updateExperiment({
  context,
  experiment,
  changes,
  bypassWebhooks = false,
}: {
  context: ReqContext | ApiReqContext;
  experiment: ExperimentInterface;
  changes: Changeset;
  bypassWebhooks?: boolean;
}): Promise<ExperimentInterface> {
  // TODO: are there some changes where we don't want to update the dateUpdated?
  const allChanges = {
    ...changes,
  };
  allChanges.dateUpdated = new Date();

  if (allChanges.name === "")
    throw new Error("Cannot set empty name for experiment!");

  await ExperimentModel.updateOne(
    {
      id: experiment.id,
      organization: context.org.id,
    },
    {
      $set: allChanges,
    }
  );

  const updated = { ...experiment, ...allChanges };

  // TODO: are there some changes where we want to skip calling this?
  await onExperimentUpdate({
    context,
    oldExperiment: experiment,
    newExperiment: updated,
    bypassWebhooks,
  });

  return updated;
}

export async function getExperimentsByMetric(
  context: ReqContext | ApiReqContext,
  metricId: string
): Promise<{ id: string; name: string }[]> {
  const experiments = await findExperiments(context, {
    organization: context.org.id,
    $or: [
      { metrics: metricId },
      { goalMetrics: metricId },
      { guardrails: metricId },
      { guardrailMetrics: metricId },
      { secondaryMetrics: metricId },
      { activationMetric: metricId },
    ],
  });

  return experiments.map((exp) => ({
    id: exp.id,
    name: exp.name,
  }));
}

export async function getExperimentByIdea(
  context: ReqContext | ApiReqContext,
  idea: IdeaDocument
): Promise<ExperimentInterface | null> {
  const doc = await getCollection(COLLECTION).findOne({
    organization: context.org.id,
    ideaSource: idea.id,
  });

  if (!doc) return null;

  const experiment = toInterface(doc);

  return context.permissions.canReadSingleProjectResource(experiment.project)
    ? experiment
    : null;
}

export async function getExperimentsToUpdate(
  ids: string[]
): Promise<Pick<ExperimentInterface, "id" | "organization">[]> {
  const experiments = await getCollection(COLLECTION)
    .find({
      datasource: {
        $exists: true,
        $ne: "",
      },
      status: "running",
      autoSnapshots: true,
      nextSnapshotAttempt: {
        $exists: true,
        $lte: new Date(),
      },
      id: {
        $nin: ids,
      },
    })
    .project({
      id: true,
      organization: true,
    })
    .limit(100)
    .sort({ nextSnapshotAttempt: 1 })
    .toArray();

  return experiments.map((exp) => ({
    id: exp.id,
    organization: exp.organization,
  }));
}

export async function getExperimentsToUpdateLegacy(
  latestDate: Date
): Promise<Pick<ExperimentInterface, "id" | "organization">[]> {
  const experiments = await getCollection(COLLECTION)
    .find({
      datasource: {
        $exists: true,
        $ne: "",
      },
      status: "running",
      autoSnapshots: true,
      nextSnapshotAttempt: {
        $exists: false,
      },
      lastSnapshotAttempt: {
        $lte: latestDate,
      },
    })
    .project({
      id: true,
      organization: true,
    })
    .limit(100)
    .sort({ nextSnapshotAttempt: 1 })
    .toArray();

  return experiments.map((exp) => ({
    id: exp.id,
    organization: exp.organization,
  }));
}

export async function getPastExperimentsByDatasource(
  context: ReqContext | ApiReqContext,
  datasource: string
): Promise<
  Pick<ExperimentInterface, "id" | "trackingKey" | "exposureQueryId">[]
> {
  const experiments = await getCollection(COLLECTION)
    .find({
      organization: context.org.id,
      datasource,
    })
    .project({
      _id: false,
      id: true,
      trackingKey: true,
      exposureQueryId: true,
      project: true,
    })
    .toArray();

  const experimentsUserCanAccess = experiments.filter((exp) =>
    context.permissions.canReadSingleProjectResource(exp.project)
  );

  return experimentsUserCanAccess.map((exp) => ({
    id: exp.id,
    trackingKey: exp.trackingKey,
    exposureQueryId: exp.exposureQueryId,
  }));
}

export async function getExperimentsUsingMetric(
  context: ReqContext | ApiReqContext,
  metricId: string,
  limit?: number
): Promise<ExperimentInterface[]> {
  const experiments = await findExperiments(
    context,
    {
      organization: context.org.id,
      $or: [
        { metrics: metricId },
        { goalMetrics: metricId },
        { guardrails: metricId },
        { guardrailMetrics: metricId },
        { secondaryMetrics: metricId },
        { activationMetric: metricId },
      ],
      archived: {
        $ne: true,
      },
    },
    // hard cap at 1000 to prevent too many results
    limit !== undefined ? limit : 1000,
    { _id: -1 }
  );

  return experiments;
}

export async function getRecentExperimentsUsingMetric(
  context: ReqContext | ApiReqContext,
  metricId: string
): Promise<
  Pick<
    ExperimentInterface,
    "id" | "name" | "status" | "phases" | "results" | "analysis"
  >[]
> {
  const experiments = await findExperiments(
    context,
    {
      organization: context.org.id,
      $or: [
        { metrics: metricId },
        { goalMetrics: metricId },
        { guardrails: metricId },
        { guardrailMetrics: metricId },
        { secondaryMetrics: metricId },
        { activationMetric: metricId },
      ],
      archived: {
        $ne: true,
      },
    },
    10,
    { _id: -1 }
  );

  return experiments.map((exp) => ({
    id: exp.id,
    name: exp.name,
    status: exp.status,
    phases: exp.phases,
    results: exp.results,
    analysis: exp.analysis,
  }));
}

export async function deleteExperimentSegment(
  context: ReqContext | ApiReqContext,
  segment: string
): Promise<void> {
  const exps = await getExperimentsUsingSegment(context, segment);

  if (!exps.length) return;

  await ExperimentModel.updateMany(
    { organization: context.org.id, segment },
    {
      $set: { segment: "" },
    }
  );

  exps.forEach((previous) => {
    const current = cloneDeep(previous);
    current.segment = "";

    onExperimentUpdate({
      context,
      oldExperiment: previous,
      newExperiment: current,
      bypassWebhooks: true,
    }).catch((e) => {
      logger.error(e, "Error refreshing SDK Payload on experiment update");
    });
  });
}

export async function getExperimentsForActivityFeed(
  context: ReqContext | ApiReqContext,
  ids: string[]
): Promise<Pick<ExperimentInterface, "id" | "name">[]> {
  const experiments = await getCollection(COLLECTION)
    .find({
      organization: context.org.id,
      id: {
        $in: ids,
      },
    })
    .project({
      _id: false,
      id: true,
      name: true,
      project: true,
    })
    .toArray();

  const filteredExperiments = experiments.filter((exp) =>
    context.permissions.canReadSingleProjectResource(exp.project)
  );

  return filteredExperiments.map((exp) => ({
    id: exp.id,
    name: exp.name,
  }));
}

/**
 * Finds an experiment for an organization
 * @param experimentId
 * @param context
 */
const findExperiment = async ({
  experimentId,
  context,
}: FindOrganizationOptions): Promise<ExperimentInterface | null> => {
  const doc = await getCollection(COLLECTION).findOne({
    id: experimentId,
    organization: context.org.id,
  });

  if (!doc) return null;

  const experiment = toInterface(doc);

  return context.permissions.canReadSingleProjectResource(experiment.project)
    ? experiment
    : null;
};

// region Events

/**
 * @param context
 * @param experiment
 * @return event.id
 */
export const logExperimentCreated = async (
  context: ReqContext | ApiReqContext,
  experiment: ExperimentInterface
) => {
  const apiExperiment = await toExperimentApiInterface(context, experiment);

  // If experiment is part of the SDK payload, it affects all environments
  // Otherwise, it doesn't affect any
  const changedEnvs = includeExperimentInPayload(experiment)
    ? getEnvironmentIdsFromOrg(context.org)
    : [];

  await createEvent({
    context,
    object: "experiment",
    objectId: experiment.id,
    event: "created",
    data: {
      object: apiExperiment,
    },
    projects: [apiExperiment.project],
    tags: apiExperiment.tags,
    environments: changedEnvs,
    containsSecrets: false,
  });
};

/**
 * @param context
 * @param current
 * @return previous
 */
export const logExperimentUpdated = async ({
  context,
  current,
  previous,
}: {
  context: ReqContext | ApiReqContext;
  current: ExperimentInterface;
  previous: ExperimentInterface;
}) => {
  const previousApiExperimentPromise = toExperimentApiInterface(
    context,
    previous
  );

  const currentApiExperimentPromise = toExperimentApiInterface(
    context,
    current
  );
  const [previousApiExperiment, currentApiExperiment] = await Promise.all([
    previousApiExperimentPromise,
    currentApiExperimentPromise,
  ]);

  // If experiment is part of the SDK payload, it affects all environments
  // Otherwise, it doesn't affect any
  const hasPayloadChanges = hasChangesForSDKPayloadRefresh(previous, current);

  const changedEnvs = hasPayloadChanges
    ? getEnvironmentIdsFromOrg(context.org)
    : [];

  await createEvent({
    context,
    object: "experiment",
    objectId: current.id,
    event: "updated",
    data: {
      object: currentApiExperiment,
      previous_object: previousApiExperiment,
    },
    projects: Array.from(
      new Set([previousApiExperiment.project, currentApiExperiment.project])
    ),
    tags: Array.from(
      new Set([...previousApiExperiment.tags, ...currentApiExperiment.tags])
    ),
    environments: changedEnvs,
    containsSecrets: false,
  });
};

/**
 * Deletes an experiment by ID and logs the event for the organization
 * @param experiment
 * @param organization
 */
export async function deleteExperimentByIdForOrganization(
  context: ReqContext | ApiReqContext,
  experiment: ExperimentInterface
) {
  try {
    await ExperimentModel.deleteOne({
      id: experiment.id,
      organization: context.org.id,
    });

    await VisualChangesetModel.deleteMany({ experiment: experiment.id });

    await onExperimentDelete(context, experiment);
  } catch (e) {
    logger.error(e);
  }
}

/**
 * Delete experiments belonging to a project
 * @param projectId
 * @param organization
 */
export async function deleteAllExperimentsForAProject({
  projectId,
  context,
}: {
  projectId: string;
  context: ReqContext | ApiReqContext;
}) {
  const experimentsToDelete = await getCollection(COLLECTION)
    .find({
      organization: context.org.id,
      project: projectId,
    })
    .toArray();

  for (const experiment of experimentsToDelete) {
    await experiment.delete();
    VisualChangesetModel.deleteMany({ experiment: experiment.id });
    await onExperimentDelete(context, toInterface(experiment));
  }
}

/**
 * Removes the tag from any experiments that have it
 * and logs the experiment.updated event
 * @param context
 * @param tag
 */
export const removeTagFromExperiments = async ({
  context,
  tag,
}: {
  context: ReqContext | ApiReqContext;
  tag: string;
}): Promise<void> => {
  const query = { organization: context.org.id, tags: tag };
  const previousExperiments = await findExperiments(context, query);

  await ExperimentModel.updateMany(query, {
    $pull: { tags: tag },
  });

  logAllChanges(context, previousExperiments, (exp) => ({
    ...exp,
    tags: exp.tags.filter((t) => t !== tag),
  }));
};

export async function removeMetricFromExperiments(
  context: ReqContext | ApiReqContext,
  metricId: string
) {
  const oldExperiments: Record<
    string,
    {
      previous: ExperimentInterface | null;
      current: ExperimentInterface | null;
    }
  > = {};

  const orgId = context.org.id;

  const oldMetricQuery = { organization: orgId, metrics: metricId };
  const oldGuardRailsQuery = { organization: orgId, guardrails: metricId };
  const goalQuery = { organization: orgId, goalMetrics: metricId };
  const secondaryQuery = { organization: orgId, secondaryMetrics: metricId };
  const guardrailQuery = { organization: orgId, guardrailMetrics: metricId };
  const activationMetricQuery = {
    organization: orgId,
    activationMetric: metricId,
  };
  const docsToTrackChanges = await findExperiments(context, {
    $or: [
      oldMetricQuery,
      oldGuardRailsQuery,
      goalQuery,
      secondaryQuery,
      guardrailQuery,
      activationMetricQuery,
    ],
  });

  docsToTrackChanges.forEach((experiment: ExperimentInterface) => {
    if (!oldExperiments[experiment.id]) {
      oldExperiments[experiment.id] = {
        previous: experiment,
        current: null,
      };
    }
  });

  // Remove from metrics
  await ExperimentModel.updateMany(oldMetricQuery, {
    $pull: { metrics: metricId },
  });

  // Remove from guardrails
  await ExperimentModel.updateMany(oldGuardRailsQuery, {
    $pull: { guardrails: metricId },
  });

  // Remove from goalMetrics
  await ExperimentModel.updateMany(goalQuery, {
    $pull: { goalMetrics: metricId },
  });

  // Remove from secondaryMetrics
  await ExperimentModel.updateMany(secondaryQuery, {
    $pull: { secondaryMetrics: metricId },
  });

  // Remove from guardrailMetrics
  await ExperimentModel.updateMany(guardrailQuery, {
    $pull: { guardrailMetrics: metricId },
  });

  // Remove from activationMetric
  await ExperimentModel.updateMany(activationMetricQuery, {
    $set: { activationMetric: "" },
  });

  const ids = Object.keys(oldExperiments);

  const updatedExperiments = await findExperiments(context, {
    organization: context.org.id,
    id: {
      $in: ids,
    },
  });

  // Populate updated experiments
  updatedExperiments.forEach((experiment) => {
    const changeSet = oldExperiments[experiment.id];
    if (changeSet) {
      changeSet.current = experiment;
    }
  });

  // Log all the changes
  each(oldExperiments, (changeSet) => {
    const { previous, current } = changeSet;
    if (current && previous) {
      onExperimentUpdate({
        context,
        oldExperiment: previous,
        newExperiment: current,
        bypassWebhooks: true,
      }).catch((e) => {
        logger.error(e, "Error refreshing SDK Payload on experiment update");
      });
    }
  });
}

export async function removeProjectFromExperiments(
  context: ReqContext | ApiReqContext,
  project: string
) {
  const query = { organization: context.org.id, project };
  const previousExperiments = await findExperiments(context, query);

  await ExperimentModel.updateMany(query, { $set: { project: "" } });

  logAllChanges(context, previousExperiments, (exp) => ({
    ...exp,
    project: "",
  }));
}

export async function addLinkedFeatureToExperiment(
  context: ReqContext | ApiReqContext,
  experimentId: string,
  featureId: string,
  experiment?: ExperimentInterface | null
) {
  if (!experiment) {
    experiment = await findExperiment({
      experimentId,
      context,
    });
  }

  if (!experiment) return;

  if (experiment.linkedFeatures?.includes(featureId)) return;

  await ExperimentModel.updateOne(
    {
      id: experimentId,
      organization: context.org.id,
    },
    {
      $addToSet: {
        linkedFeatures: featureId,
      },
    }
  );

  onExperimentUpdate({
    context,
    oldExperiment: experiment,
    newExperiment: {
      ...experiment,
      linkedFeatures: [...(experiment.linkedFeatures || []), featureId],
    },
  }).catch((e) => {
    logger.error(e, "Error refreshing SDK Payload on experiment update");
  });
}

export async function removeLinkedFeatureFromExperiment(
  context: ReqContext | ApiReqContext,
  experimentId: string,
  featureId: string
) {
  const experiment = await findExperiment({
    experimentId,
    context,
  });

  if (!experiment) return;

  if (!experiment.linkedFeatures?.includes(featureId)) return;

  await ExperimentModel.updateOne(
    {
      id: experimentId,
      organization: context.org.id,
    },
    {
      $pull: {
        linkedFeatures: featureId,
      },
    }
  );

  onExperimentUpdate({
    context,
    oldExperiment: experiment,
    newExperiment: {
      ...experiment,
      linkedFeatures: (experiment.linkedFeatures || []).filter(
        (f) => f !== featureId
      ),
    },
  }).catch((e) => {
    logger.error(e, "Error refreshing SDK Payload on experiment update");
  });
}

function logAllChanges(
  context: ReqContext | ApiReqContext,
  previousExperiments: ExperimentInterface[],
  applyChanges: (exp: ExperimentInterface) => ExperimentInterface | null
) {
  previousExperiments.forEach((previous) => {
    const current = applyChanges(cloneDeep(previous));
    if (!current) return;
    onExperimentUpdate({
      context,
      oldExperiment: previous,
      newExperiment: current,
    }).catch((e) => {
      logger.error(e, "Error refreshing SDK Payload on experiment update");
    });
  });
}

export async function getExperimentsUsingSegment(
  context: ReqContext | ApiReqContext,
  id: string
) {
  return await findExperiments(context, {
    organization: context.org.id,
    segment: id,
  });
}

/**
 * @param context
 * @param experiment
 * @return experiment
 */
export const logExperimentDeleted = async (
  context: ReqContext | ApiReqContext,
  experiment: ExperimentInterface
) => {
  const apiExperiment = await toExperimentApiInterface(context, experiment);

  // If experiment is part of the SDK payload, it affects all environments
  // Otherwise, it doesn't affect any
  const changedEnvs = includeExperimentInPayload(experiment)
    ? getEnvironmentIdsFromOrg(context.org)
    : [];

  await createEvent({
    context,
    object: "experiment",
    objectId: experiment.id,
    event: "deleted",
    data: {
      object: apiExperiment,
    },
    projects: [apiExperiment.project],
    environments: changedEnvs,
    tags: apiExperiment.tags,
    containsSecrets: false,
  });
};

// type guard
const _isValidVisualExperiment = (
  e: Partial<VisualExperiment>
): e is VisualExperiment => !!e.experiment && !!e.visualChangeset;

export async function getExperimentMapForFeature(
  context: ReqContext | ApiReqContext,
  featureId: string
): Promise<Map<string, ExperimentInterface>> {
  const experiments = await findExperiments(context, {
    organization: context.org.id,
    archived: { $ne: true },
    linkedFeatures: featureId,
  });

  return new Map(
    experiments
      .filter((e) => includeExperimentInPayload(e))
      .map((e) => [e.id, e])
  );
}

export async function getAllPayloadExperiments(
  context: ReqContext | ApiReqContext,
  project?: string
): Promise<Map<string, ExperimentInterface>> {
  const experiments = await findExperiments(context, {
    organization: context.org.id,
    ...(project ? { project } : {}),
    archived: { $ne: true },
    $or: [
      {
        linkedFeatures: { $exists: true, $ne: [] },
      },
      {
        hasVisualChangesets: true,
      },
      {
        hasURLRedirects: true,
      },
    ],
  });

  return new Map(
    experiments
      .filter((e) => includeExperimentInPayload(e))
      .map((e) => [e.id, e])
  );
}

export const getAllVisualExperiments = async (
  context: ReqContext | ApiReqContext,
  experimentMap: Map<string, ExperimentInterface>
): Promise<Array<VisualExperiment>> => {
  const visualChangesets = await findVisualChangesets(context.org.id);

  if (!visualChangesets.length) return [];

  const visualChangesByExperimentId = visualChangesets.reduce<
    Record<string, Array<VisualChange>>
  >((acc, c) => {
    if (!acc[c.experiment]) acc[c.experiment] = [];
    acc[c.experiment] = acc[c.experiment].concat(c.visualChanges);
    return acc;
  }, {});

  const hasVisualChangesForVariation = (
    experimentId: string,
    variationId: string
  ): boolean => {
    const changes = visualChangesByExperimentId[experimentId];
    if (!changes) return false;
    return hasVisualChanges(
      changes.filter((vc) => vc.variation === variationId)
    );
  };

  return visualChangesets
    .map<VisualExperiment>((c) => ({
      experiment: experimentMap.get(c.experiment) as ExperimentInterface,
      visualChangeset: c,
      type: "visual",
    }))
    .filter(_isValidVisualExperiment)
    .filter((e) => {
      // Exclude experiments from SDK payload
      if (!includeExperimentInPayload(e.experiment)) return false;

      // Exclude experiments that are stopped and the released variation doesn’t have any visual changes
      if (
        e.experiment.status === "stopped" &&
        !hasVisualChangesForVariation(
          e.experiment.id,
          e.experiment.releasedVariationId
        )
      ) {
        return false;
      }
      return true;
    });
};

export const getAllURLRedirectExperiments = async (
  context: ReqContext | ApiReqContext,
  experimentMap: Map<string, ExperimentInterface>
): Promise<Array<URLRedirectExperiment>> => {
  const redirects = await context.models.urlRedirects.getAll();

  if (!redirects.length) return [];

  const exps: URLRedirectExperiment[] = [];

  redirects.forEach((r) => {
    const experiment = experimentMap.get(r.experiment);
    if (!experiment) return;

    // Exclude experiments from SDK payload
    if (!includeExperimentInPayload(experiment)) return;

    // Exclude experiments that are stopped and the released variation doesn’t have a destination URL
    if (experiment.status === "stopped") {
      const destination = r.destinationURLs.find(
        (d) => d.variation === experiment.releasedVariationId
      );
      if (!destination || !destination.url) return;
    }

    exps.push({
      type: "redirect",
      experiment,
      urlRedirect: r,
    });
  });

  return exps;
};

export function getPayloadKeysForAllEnvs(
  context: ReqContext | ApiReqContext,
  projects: string[]
) {
  const uniqueProjects = new Set(projects);

  const environments = getEnvironmentIdsFromOrg(context.org);

  const keys: SDKPayloadKey[] = [];
  uniqueProjects.forEach((p) => {
    environments.forEach((e) => {
      keys.push({
        environment: e,
        project: p,
      });
    });
  });
  return keys;
}

export function getPayloadKeys(
  context: ReqContext | ApiReqContext,
  experiment: ExperimentInterface,
  linkedFeatures?: FeatureInterface[]
): SDKPayloadKey[] {
  // If experiment is not included in the SDK payload
  if (!includeExperimentInPayload(experiment, linkedFeatures)) {
    return [];
  }

  const environments: string[] = getEnvironmentIdsFromOrg(context.org);
  const project = experiment.project ?? "";

  // Visual editor and URL redirect experiments always affect all environments
  if (experiment.hasVisualChangesets || experiment.hasURLRedirects) {
    const keys: SDKPayloadKey[] = [];

    environments.forEach((e) => {
      // Always update the "no-project" payload
      keys.push({ environment: e, project: "" });
      // If the experiment is in a project, update that payload as well
      if (project) keys.push({ environment: e, project });
    });

    return keys;
  }

  // Feature flag experiments only affect the environments where the experiment rule is active
  if (linkedFeatures && linkedFeatures.length > 0) {
    return getAffectedSDKPayloadKeys(
      linkedFeatures,
      environments,
      (rule) =>
        rule.type === "experiment-ref" &&
        rule.experimentId === experiment.id &&
        rule.enabled !== false
    );
  }

  // Otherwise, if no linked changes, there are no affected payload keys
  return [];
}

const getExperimentChanges = (
  experiment: ExperimentInterface
): Omit<ExperimentInterface, "variations"> & {
  variations: Partial<Variation>[];
} => {
  const importantKeys: Array<keyof ExperimentInterface> = [
    "trackingKey",
    "project",
    "hashAttribute",
    "hashVersion",
    "name",
    "archived",
    "status",
    "releasedVariationId",
    "excludeFromPayload",
    "autoAssign",
    "variations",
    "phases",
  ];

  return {
    ...pick(experiment, importantKeys),
    variations: experiment.variations.map((v) =>
      pick(v, ["id", "name", "key"])
    ),
  };
};

const hasChangesForSDKPayloadRefresh = (
  oldExperiment: ExperimentInterface,
  newExperiment: ExperimentInterface
): boolean => {
  // Skip experiments that don't have linked changes
  if (
    !includeExperimentInPayload(oldExperiment) &&
    !includeExperimentInPayload(newExperiment)
  ) {
    return false;
  }

  const oldChanges = getExperimentChanges(oldExperiment);
  const newChanges = getExperimentChanges(newExperiment);

  return !isEqual(oldChanges, newChanges);
};

const onExperimentCreate = async ({
  context,
  experiment,
}: {
  context: ReqContext | ApiReqContext;
  experiment: ExperimentInterface;
}) => {
  await logExperimentCreated(context, experiment);
};

const onExperimentUpdate = async ({
  context,
  oldExperiment,
  newExperiment,
  bypassWebhooks = false,
}: {
  context: ReqContext | ApiReqContext;
  oldExperiment: ExperimentInterface;
  newExperiment: ExperimentInterface;
  bypassWebhooks?: boolean;
}) => {
  await logExperimentUpdated({
    context,
    current: newExperiment,
    previous: oldExperiment,
  });

  if (
    !bypassWebhooks &&
    hasChangesForSDKPayloadRefresh(oldExperiment, newExperiment)
  ) {
    // Get linked features
    const featureIds = new Set([
      ...(oldExperiment.linkedFeatures || []),
      ...(newExperiment.linkedFeatures || []),
    ]);
    let linkedFeatures: FeatureInterface[] = [];
    if (featureIds.size > 0) {
      linkedFeatures = await getFeaturesByIds(context, [...featureIds]);
    }

    const oldPayloadKeys = oldExperiment
      ? getPayloadKeys(context, oldExperiment, linkedFeatures)
      : [];
    const newPayloadKeys = getPayloadKeys(
      context,
      newExperiment,
      linkedFeatures
    );
    const payloadKeys = uniqWith(
      [...oldPayloadKeys, ...newPayloadKeys],
      isEqual
    );

    refreshSDKPayloadCache(context, payloadKeys).catch((e) => {
      logger.error(e, "Error refreshing SDK payload cache");
    });
  }
};

const onExperimentDelete = async (
  context: ReqContext | ApiReqContext,
  experiment: ExperimentInterface
) => {
  await logExperimentDeleted(context, experiment);

  const featureIds = [...(experiment.linkedFeatures || [])];
  let linkedFeatures: FeatureInterface[] = [];
  if (featureIds.length > 0) {
    linkedFeatures = await getFeaturesByIds(context, featureIds);
  }

  const payloadKeys = getPayloadKeys(context, experiment, linkedFeatures);
  refreshSDKPayloadCache(context, payloadKeys).catch((e) => {
    logger.error(e, "Error refreshing SDK payload cache");
  });
};<|MERGE_RESOLUTION|>--- conflicted
+++ resolved
@@ -256,18 +256,15 @@
     snapshotId: String,
     health: {
       _id: false,
-<<<<<<< HEAD
       srm: Number,
       multipleExposures: Number,
       totalUsers: Number,
-=======
       power: {
         _id: false,
+        lowPowerWarning: Boolean,
         errorMessage: String,
         additionalDaysNeeded: Number,
-        lowPowerWarning: Boolean,
       },
->>>>>>> e89b54eb
     },
   },
 });
