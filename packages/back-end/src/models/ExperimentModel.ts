--- conflicted
+++ resolved
@@ -249,11 +249,8 @@
   banditBurnInValue: Number,
   banditBurnInUnit: String,
   customFields: {},
-<<<<<<< HEAD
   templateId: String,
-=======
   shareLevel: String,
->>>>>>> 0593abf0
 });
 
 type ExperimentDocument = mongoose.Document & ExperimentInterface;
