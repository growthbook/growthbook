import { each, flatten, isEqual, omit, pick, uniqBy, uniqWith } from "lodash";
import mongoose, { FilterQuery } from "mongoose";
import uniqid from "uniqid";
import cloneDeep from "lodash/cloneDeep";
import {
  Changeset,
  ExperimentInterface,
  LegacyExperimentInterface,
  Variation,
} from "../../types/experiment";
import { OrganizationInterface } from "../../types/organization";
import { VisualChange } from "../../types/visual-changeset";
import {
  determineNextDate,
  generateTrackingKey,
  toExperimentApiInterface,
} from "../services/experiments";
import {
  ExperimentCreatedNotificationEvent,
  ExperimentDeletedNotificationEvent,
  ExperimentUpdatedNotificationEvent,
} from "../events/notification-events";
import { EventNotifier } from "../events/notifiers/EventNotifier";
import { logger } from "../util/logger";
import { upgradeExperimentDoc } from "../util/migrations";
<<<<<<< HEAD
import { refreshSDKPayloadCache, VisualExperiment } from "../services/features";
import { SDKPayloadKey } from "../../types/sdk-payload";
=======
import { EventAuditUser } from "../events/event-types";
>>>>>>> 38d79757
import { IdeaDocument } from "./IdeasModel";
import { addTags } from "./TagModel";
import { createEvent } from "./EventModel";
import {
  findVisualChangesets,
  findVisualChangesetsByExperiment,
  VisualChangesetModel,
} from "./VisualChangesetModel";

type FindOrganizationOptions = {
  experimentId: string;
  organizationId: string;
};

type FilterKeys = ExperimentInterface & { _id: string };

type SortFilter = {
  [key in keyof Partial<FilterKeys>]: 1 | -1;
};

const experimentSchema = new mongoose.Schema({
  id: String,
  trackingKey: String,
  organization: {
    type: String,
    index: true,
  },
  project: String,
  owner: String,
  datasource: String,
  userIdType: String,
  exposureQueryId: String,
  hashAttribute: String,
  name: String,
  dateCreated: Date,
  dateUpdated: Date,
  tags: [String],
  description: String,
  // Observations is not used anymore, keeping here so it will continue being saved in Mongo if present
  observations: String,
  hypothesis: String,
  metrics: [String],
  metricOverrides: [
    {
      _id: false,
      id: String,
      conversionWindowHours: Number,
      conversionDelayHours: Number,
      winRisk: Number,
      loseRisk: Number,
    },
  ],
  guardrails: [String],
  activationMetric: String,
  segment: String,
  queryFilter: String,
  skipPartialData: Boolean,
  attributionModel: String,
  archived: Boolean,
  status: String,
  results: String,
  analysis: String,
  winner: Number,
  releasedVariationId: String,
  currentPhase: Number,
  autoAssign: Boolean,
  implementation: String,
  previewURL: String,
  targetURLRegex: String,
  visualEditorUrl: String,
  variations: [
    {
      _id: false,
      id: String,
      name: String,
      description: String,
      key: String,
      value: String,
      screenshots: [
        {
          _id: false,
          path: String,
          width: Number,
          height: Number,
          description: String,
        },
      ],
      css: String,
      dom: [
        {
          _id: false,
          selector: String,
          action: String,
          attribute: String,
          value: String,
        },
      ],
    },
  ],
  phases: [
    {
      _id: false,
      dateStarted: Date,
      dateEnded: Date,
      phase: String,
      name: String,
      reason: String,
      coverage: Number,
      condition: String,
      namespace: {},
      seed: String,
      variationWeights: [Number],
      groups: [String],
    },
  ],
  data: String,
  lastSnapshotAttempt: Date,
  nextSnapshotAttempt: Date,
  autoSnapshots: Boolean,
  ideaSource: String,
});

type ExperimentDocument = mongoose.Document & ExperimentInterface;

const ExperimentModel = mongoose.model<ExperimentDocument>(
  "Experiment",
  experimentSchema
);

/**
 * Convert the Mongo document to an ExperimentInterface, omitting Mongo default fields __v, _id
 * @param doc
 */
const toInterface = (doc: ExperimentDocument): ExperimentInterface => {
  const experiment = omit(doc.toJSON(), ["__v", "_id"]);
  return upgradeExperimentDoc(
    (experiment as unknown) as LegacyExperimentInterface
  );
};

async function findExperiments(
  query: FilterQuery<ExperimentDocument>,
  limit?: number,
  sortBy?: SortFilter
): Promise<ExperimentInterface[]> {
  let cursor = ExperimentModel.find(query);
  if (limit) {
    cursor = cursor.limit(limit);
  }
  if (sortBy) {
    cursor = cursor.sort(sortBy);
  }
  const experiments = await cursor;

  return experiments.map(toInterface);
}

export async function getExperimentById(
  organization: string,
  id: string
): Promise<ExperimentInterface | null> {
  const experiment = await ExperimentModel.findOne({ organization, id });
  return experiment ? toInterface(experiment) : null;
}

export async function getAllExperiments(
  organization: string,
  project?: string
): Promise<ExperimentInterface[]> {
  const query: FilterQuery<ExperimentDocument> = {
    organization,
  };

  if (project) {
    query.project = project;
  }

  return await findExperiments(query);
}

export async function getExperimentByTrackingKey(
  organization: string,
  trackingKey: string
): Promise<ExperimentInterface | null> {
  const experiment = await ExperimentModel.findOne({
    organization,
    trackingKey,
  });

  return experiment ? toInterface(experiment) : null;
}

export async function getExperimentsByIds(
  organization: string,
  ids: string[]
): Promise<ExperimentInterface[]> {
  return await findExperiments({
    id: { $in: ids },
    organization,
  });
}

export async function getSampleExperiment(
  organization: string
): Promise<ExperimentInterface | null> {
  const exp = await ExperimentModel.findOne({
    organization,
    id: /^exp_sample_/,
  });

  return exp ? toInterface(exp) : null;
}

<<<<<<< HEAD
export async function createExperiment({
  data,
  organization,
  bypassWebhooks = false,
}: {
  data: Partial<ExperimentInterface>;
  organization: OrganizationInterface;
  bypassWebhooks?: boolean;
}): Promise<ExperimentInterface> {
=======
export async function createExperiment(
  data: Partial<ExperimentInterface>,
  organization: OrganizationInterface,
  user: EventAuditUser
): Promise<ExperimentInterface> {
>>>>>>> 38d79757
  data.organization = organization.id;

  if (!data.trackingKey) {
    // Try to generate a unique tracking key based on the experiment name
    let n = 1;
    let found = null;
    while (n < 10 && !found) {
      const key = generateTrackingKey(data.name || data.id || "", n);
      if (!(await getExperimentByTrackingKey(data.organization, key))) {
        found = key;
      }
      n++;
    }

    // Fall back to uniqid if couldn't generate
    data.trackingKey = found || uniqid();
  }

  const nextUpdate = determineNextDate(
    organization.settings?.updateSchedule || null
  );

  const exp = await ExperimentModel.create({
    id: uniqid("exp_"),
    // If this is a sample experiment, we'll override the id with data.id
    ...data,
    dateCreated: new Date(),
    dateUpdated: new Date(),
    autoSnapshots: nextUpdate !== null,
    lastSnapshotAttempt: new Date(),
    nextSnapshotAttempt: nextUpdate,
  });

<<<<<<< HEAD
  await onExperimentCreate({
    organization,
    experiment: exp,
    bypassWebhooks,
  });
=======
  await logExperimentCreated(organization, user, exp);
>>>>>>> 38d79757

  if (data.tags) {
    await addTags(data.organization, data.tags);
  }

  return toInterface(exp);
}

export async function updateExperimentById(
  organization: OrganizationInterface,
  experiment: ExperimentInterface,
  changes: Changeset
): Promise<ExperimentInterface | null> {
  await ExperimentModel.updateOne(
    {
      id: experiment.id,
      organization: organization.id,
    },
    {
      $set: changes,
    }
  );

  const updated = { ...experiment, ...changes };

  await onExperimentUpdate({
    organization,
    oldExperiment: experiment,
    newExperiment: updated,
  });

  return updated;
}

export async function getExperimentsByMetric(
  organization: string,
  metricId: string
): Promise<{ id: string; name: string }[]> {
  const experiments: { id: string; name: string }[] = [];

  const cols = {
    _id: false,
    id: true,
    name: true,
  };

  // Using as a goal metric
  const goals = await ExperimentModel.find(
    {
      organization,
      metrics: metricId,
    },
    cols
  );
  goals.forEach((exp) => {
    experiments.push({
      id: exp.id,
      name: exp.name,
    });
  });

  // Using as a guardrail metric
  const guardrails = await ExperimentModel.find(
    {
      organization,
      guardrails: metricId,
    },
    cols
  );
  guardrails.forEach((exp) => {
    experiments.push({
      id: exp.id,
      name: exp.name,
    });
  });

  // Using as an activation metric
  const activations = await ExperimentModel.find(
    {
      organization,
      activationMetric: metricId,
    },
    cols
  );
  activations.forEach((exp) => {
    experiments.push({
      id: exp.id,
      name: exp.name,
    });
  });

  return uniqBy(experiments, "id");
}

export async function getExperimentByIdea(
  organization: string,
  idea: IdeaDocument
): Promise<ExperimentInterface | null> {
  const experiment = await ExperimentModel.findOne({
    organization,
    ideaSource: idea.id,
  });

  return experiment ? toInterface(experiment) : null;
}

export async function getExperimentsToUpdate(
  ids: string[]
): Promise<Pick<ExperimentInterface, "id" | "organization">[]> {
  const experiments = await ExperimentModel.find(
    {
      datasource: {
        $exists: true,
        $ne: "",
      },
      status: "running",
      autoSnapshots: true,
      nextSnapshotAttempt: {
        $exists: true,
        $lte: new Date(),
      },
      id: {
        $nin: ids,
      },
    },
    {
      id: true,
      organization: true,
    },
    {
      limit: 100,
      sort: { nextSnapshotAttempt: 1 },
    }
  );
  return experiments.map((exp) => ({
    id: exp.id,
    organization: exp.organization,
  }));
}

export async function getExperimentsToUpdateLegacy(
  latestDate: Date
): Promise<Pick<ExperimentInterface, "id" | "organization">[]> {
  const experiments = await ExperimentModel.find(
    {
      datasource: {
        $exists: true,
        $ne: "",
      },
      status: "running",
      autoSnapshots: true,
      nextSnapshotAttempt: {
        $exists: false,
      },
      lastSnapshotAttempt: {
        $lte: latestDate,
      },
    },
    {
      id: true,
      organization: true,
    },
    {
      limit: 100,
      sort: {
        nextSnapshotAttempt: 1,
      },
    }
  );
  return experiments.map((exp) => ({
    id: exp.id,
    organization: exp.organization,
  }));
}

export async function getPastExperimentsByDatasource(
  organization: string,
  datasource: string
): Promise<Pick<ExperimentInterface, "id" | "trackingKey">[]> {
  const experiments = await ExperimentModel.find(
    {
      organization,
      datasource,
    },
    {
      _id: false,
      id: true,
      trackingKey: true,
    }
  );

  return experiments.map((exp) => ({
    id: exp.id,
    trackingKey: exp.trackingKey,
  }));
}

export async function getRecentExperimentsUsingMetric(
  organization: string,
  metricId: string
): Promise<
  Pick<
    ExperimentInterface,
    "id" | "name" | "status" | "phases" | "results" | "analysis"
  >[]
> {
  const experiments = await findExperiments(
    {
      organization: organization,
      $or: [
        {
          metrics: metricId,
        },
        {
          guardrails: metricId,
        },
      ],
      archived: {
        $ne: true,
      },
    },
    10,
    { _id: -1 }
  );

  return experiments.map((exp) => ({
    id: exp.id,
    name: exp.name,
    status: exp.status,
    phases: exp.phases,
    results: exp.results,
    analysis: exp.analysis,
  }));
}

export async function deleteExperimentSegment(
  organization: OrganizationInterface,
  segment: string
): Promise<void> {
  const exps = await getExperimentsUsingSegment(segment, organization.id);

  if (!exps.length) return;

  await ExperimentModel.updateMany(
    { organization: organization.id, segment },
    {
      $set: { segment: "" },
    }
  );

  exps.forEach((previous) => {
    const current = cloneDeep(previous);
    current.segment = "";

    onExperimentUpdate({
      organization,
      oldExperiment: previous,
      newExperiment: current,
      bypassWebhooks: true,
    });
  });
}

export async function getExperimentsForActivityFeed(
  org: string,
  ids: string[]
): Promise<Pick<ExperimentInterface, "id" | "name">[]> {
  const experiments = await ExperimentModel.find(
    {
      organization: org,
      id: {
        $in: ids,
      },
    },
    {
      _id: false,
      id: true,
      name: true,
    }
  );

  return experiments.map((exp) => ({
    id: exp.id,
    name: exp.name,
  }));
}

/**
 * Finds an experiment for an organization
 * @param experimentId
 * @param organizationId
 */
export const findExperiment = async ({
  experimentId,
  organizationId,
}: FindOrganizationOptions): Promise<ExperimentInterface | null> => {
  const doc = await ExperimentModel.findOne({
    id: experimentId,
    organization: organizationId,
  });
  return doc ? toInterface(doc) : null;
};

// region Events

/**
 * @param organization
 * @param user
 * @param experiment
 * @return event.id
 */
const logExperimentCreated = async (
  organization: OrganizationInterface,
  user: EventAuditUser,
  experiment: ExperimentInterface
): Promise<string> => {
  const payload: ExperimentCreatedNotificationEvent = {
    object: "experiment",
    event: "experiment.created",
    user,
    data: {
      current: toExperimentApiInterface(organization, experiment),
    },
  };

  const emittedEvent = await createEvent(organization.id, payload);
  new EventNotifier(emittedEvent.id).perform();

  return emittedEvent.id;
};

<<<<<<< HEAD
/**
 * @param organization
 * @param experiment
 * @return event.id
 */
const logExperimentUpdated = async ({
=======
export const logExperimentUpdated = async ({
>>>>>>> 38d79757
  organization,
  user,
  current,
  previous,
}: {
  organization: OrganizationInterface;
  user: EventAuditUser;
  current: ExperimentInterface;
  previous: ExperimentInterface;
}): Promise<string> => {
  const payload: ExperimentUpdatedNotificationEvent = {
    object: "experiment",
    event: "experiment.updated",
    user,
    data: {
      previous: toExperimentApiInterface(organization, previous),
      current: toExperimentApiInterface(organization, current),
    },
  };

  const emittedEvent = await createEvent(organization.id, payload);
  new EventNotifier(emittedEvent.id).perform();

  return emittedEvent.id;
};

/**
 * Deletes an experiment by ID and logs the event for the organization
 * @param experiment
 * @param organization
 * @param user
 */
export async function deleteExperimentByIdForOrganization(
  experiment: ExperimentInterface,
  organization: OrganizationInterface,
  user: EventAuditUser
) {
  try {
<<<<<<< HEAD
=======
    await logExperimentDeleted(organization, user, experiment);

>>>>>>> 38d79757
    await ExperimentModel.deleteOne({
      id: experiment.id,
      organization: organization.id,
    });

    VisualChangesetModel.deleteMany({ experiment: experiment.id });

    await onExperimentDelete(organization, experiment);
  } catch (e) {
    logger.error(e);
  }
}

/**
 * Removes the tag from any experiments that have it
 * and logs the experiment.updated event
 * @param organization
 * @param user
 * @param tag
 */
export const removeTagFromExperiments = async ({
  organization,
  user,
  tag,
}: {
  organization: OrganizationInterface;
  user: EventAuditUser;
  tag: string;
}): Promise<void> => {
  const query = { organization: organization.id, tags: tag };
  const previousExperiments = await findExperiments(query);

  await ExperimentModel.updateMany(query, {
    $pull: { tags: tag },
  });

  previousExperiments.forEach((previous) => {
    const current = cloneDeep(previous);
    current.tags = current.tags.filter((t) => t != tag);

    onExperimentUpdate({
      organization,
<<<<<<< HEAD
      oldExperiment: previous,
      newExperiment: current,
      bypassWebhooks: true,
=======
      user,
      previous,
      current,
>>>>>>> 38d79757
    });
  });
};

export async function removeMetricFromExperiments(
  metricId: string,
  organization: OrganizationInterface,
  user: EventAuditUser
) {
  const oldExperiments: Record<
    string,
    {
      previous: ExperimentInterface | null;
      current: ExperimentInterface | null;
    }
  > = {};

  const orgId = organization.id;

  const metricQuery = { organization: orgId, metrics: metricId };
  const guardRailsQuery = { organization: orgId, guardrails: metricId };
  const activationMetricQuery = {
    organization: orgId,
    activationMetric: metricId,
  };
  const docsToTrackChanges = await findExperiments({
    $or: [metricQuery, guardRailsQuery, activationMetricQuery],
  });

  docsToTrackChanges.forEach((experiment: ExperimentInterface) => {
    if (!oldExperiments[experiment.id]) {
      oldExperiments[experiment.id] = {
        previous: experiment,
        current: null,
      };
    }
  });

  // Remove from metrics
  await ExperimentModel.updateMany(metricQuery, {
    $pull: { metrics: metricId },
  });

  // Remove from guardrails
  await ExperimentModel.updateMany(guardRailsQuery, {
    $pull: { guardrails: metricId },
  });

  // Remove from activationMetric
  await ExperimentModel.updateMany(activationMetricQuery, {
    $set: { activationMetric: "" },
  });

  const ids = Object.keys(oldExperiments);

  const updatedExperiments = await findExperiments({
    organization: organization.id,
    id: {
      $in: ids,
    },
  });

  // Populate updated experiments
  updatedExperiments.forEach((experiment) => {
    const changeSet = oldExperiments[experiment.id];
    if (changeSet) {
      changeSet.current = experiment;
    }
  });

  // Log all the changes
  each(oldExperiments, async (changeSet) => {
    const { previous, current } = changeSet;
    if (current && previous) {
      await onExperimentUpdate({
        organization,
<<<<<<< HEAD
        oldExperiment: previous,
        newExperiment: current,
        bypassWebhooks: true,
=======
        user,
        current,
        previous,
>>>>>>> 38d79757
      });
    }
  });
}

export async function removeProjectFromExperiments(
  project: string,
  organization: OrganizationInterface,
  user: EventAuditUser
) {
  const query = { organization: organization.id, project };
  const previousExperiments = await findExperiments(query);

  await ExperimentModel.updateMany(query, { $set: { project: "" } });

  previousExperiments.forEach((previous) => {
    const current = cloneDeep(previous);
    current.project = "";

    onExperimentUpdate({
      organization,
<<<<<<< HEAD
      oldExperiment: previous,
      newExperiment: current,
=======
      user,
      previous,
      current,
>>>>>>> 38d79757
    });
  });
}

export async function getExperimentsUsingSegment(id: string, orgId: string) {
  return await findExperiments({
    organization: orgId,
    segment: id,
  });
}

/**
 * @param organization
 * @param user
 * @param experiment
 * @return experiment
 */
export const logExperimentDeleted = async (
  organization: OrganizationInterface,
  user: EventAuditUser,
  experiment: ExperimentInterface
): Promise<string> => {
  const payload: ExperimentDeletedNotificationEvent = {
    object: "experiment",
    event: "experiment.deleted",
    user,
    data: {
      previous: toExperimentApiInterface(organization, experiment),
    },
  };

  const emittedEvent = await createEvent(organization.id, payload);
  new EventNotifier(emittedEvent.id).perform();

  return emittedEvent.id;
};

// type guard
const _isValidVisualExperiment = (
  e: Partial<VisualExperiment>
): e is VisualExperiment => !!e.experiment && !!e.visualChangeset;

export const getAllVisualExperiments = async (
  organization: string
): Promise<Array<VisualExperiment>> => {
  const visualChangesets = await findVisualChangesets(organization);

  if (!visualChangesets.length) return [];

  const visualChangesByExperimentId = visualChangesets.reduce<
    Record<string, Array<VisualChange>>
  >((acc, c) => {
    if (!acc[c.experiment]) acc[c.experiment] = [];
    acc[c.experiment] = acc[c.experiment].concat(c.visualChanges);
    return acc;
  }, {});

  const experiments = (
    await findExperiments({
      id: {
        $in: visualChangesets.map((changeset) => changeset.experiment),
      },
      organization,
      archived: false,
    })
  )
    // exclude experiments that are stopped and don't have a released variation
    // exclude experiments that are stopped and the released variation doesn’t have any visual changes
    .filter((e) => {
      if (e.status !== "stopped") return true;
      if (!e.releasedVariationId) return false;
      return visualChangesByExperimentId[e.id].some(
        (vc) =>
          vc.variation === e.releasedVariationId &&
          (!!vc.css || !!vc.domMutations.length)
      );
    });

  const visualExperiments: Array<
    Partial<VisualExperiment>
  > = visualChangesets.map((c) => ({
    experiment: experiments.find((e) => e.id === c.experiment),
    visualChangeset: c,
  }));

  return visualExperiments.filter(_isValidVisualExperiment);
};

export const getPayloadKeys = (
  organization: OrganizationInterface,
  experiment: ExperimentInterface
): SDKPayloadKey[] => {
  const environments =
    organization.settings?.environments?.map((e) => e.id) ?? [];
  const project = experiment.project ?? "";
  return environments.map((e) => ({
    environment: e,
    project,
  }));
};

const getAllVisualChanges = async (
  organization: OrganizationInterface,
  experiment: ExperimentInterface
) => {
  const visualChangesets = await findVisualChangesetsByExperiment(
    experiment.id,
    organization.id
  );

  if (!visualChangesets.length) return [];

  const importantKeys: Array<keyof VisualChange> = [
    "css",
    "domMutations",
    "variation",
  ];

  const visualChanges = flatten(visualChangesets.map((vc) => vc.visualChanges));

  return visualChanges.map((vc) => pick(vc, importantKeys));
};

const getExperimentChanges = (
  experiment: ExperimentInterface
): Omit<ExperimentInterface, "variations"> & {
  variations: Partial<Variation>[];
} => {
  const importantKeys: Array<keyof ExperimentInterface> = [
    "trackingKey",
    "project",
    "hashAttribute",
    "name",
    "archived",
    "status",
    "releasedVariationId",
    "autoAssign",
    "variations",
    "phases",
  ];

  return {
    ...pick(experiment, importantKeys),
    variations: experiment.variations.map((v) =>
      pick(v, ["id", "name", "key"])
    ),
  };
};

const hasChangesForSDKPayloadRefresh = async ({
  organization,
  oldExperiment,
  newExperiment,
}: {
  organization: OrganizationInterface;
  oldExperiment: ExperimentInterface;
  newExperiment: ExperimentInterface;
}): Promise<boolean> => {
  const oldChanges = getExperimentChanges(oldExperiment);
  const newChanges = getExperimentChanges(newExperiment);

  const hasExperimentChanges = !isEqual(oldChanges, newChanges);

  if (hasExperimentChanges) return true;

  const oldVisualChanges = await getAllVisualChanges(
    organization,
    oldExperiment
  );
  const newVisualChanges = await getAllVisualChanges(
    organization,
    newExperiment
  );

  const hasVisualChanges = !isEqual(oldVisualChanges, newVisualChanges);

  return hasVisualChanges;
};

const onExperimentCreate = async ({
  organization,
  experiment,
  bypassWebhooks,
}: {
  organization: OrganizationInterface;
  experiment: ExperimentInterface;
  bypassWebhooks?: boolean;
}) => {
  await logExperimentCreated(organization, experiment);

  if (bypassWebhooks) return;

  const payloadKeys = getPayloadKeys(organization, experiment);

  refreshSDKPayloadCache(organization, payloadKeys);
};

const onExperimentUpdate = async ({
  organization,
  oldExperiment,
  newExperiment,
  bypassWebhooks = false,
}: {
  organization: OrganizationInterface;
  oldExperiment: ExperimentInterface;
  newExperiment: ExperimentInterface;
  bypassWebhooks?: boolean;
}) => {
  await logExperimentUpdated({
    organization,
    current: newExperiment,
    previous: oldExperiment,
  });

  if (bypassWebhooks) return;

  const hasChanges = await hasChangesForSDKPayloadRefresh({
    organization,
    oldExperiment,
    newExperiment,
  });

  if (!hasChanges) return;

  const oldPayloadKeys = oldExperiment
    ? getPayloadKeys(organization, oldExperiment)
    : [];
  const newPayloadKeys = getPayloadKeys(organization, newExperiment);
  const payloadKeys = uniqWith([...oldPayloadKeys, ...newPayloadKeys], isEqual);

  refreshSDKPayloadCache(organization, payloadKeys);
};

const onExperimentDelete = async (
  organization: OrganizationInterface,
  experiment: ExperimentInterface
) => {
  await logExperimentDeleted(organization, experiment);

  const payloadKeys = getPayloadKeys(organization, experiment);

  refreshSDKPayloadCache(organization, payloadKeys);
};<|MERGE_RESOLUTION|>--- conflicted
+++ resolved
@@ -23,12 +23,9 @@
 import { EventNotifier } from "../events/notifiers/EventNotifier";
 import { logger } from "../util/logger";
 import { upgradeExperimentDoc } from "../util/migrations";
-<<<<<<< HEAD
 import { refreshSDKPayloadCache, VisualExperiment } from "../services/features";
 import { SDKPayloadKey } from "../../types/sdk-payload";
-=======
 import { EventAuditUser } from "../events/event-types";
->>>>>>> 38d79757
 import { IdeaDocument } from "./IdeasModel";
 import { addTags } from "./TagModel";
 import { createEvent } from "./EventModel";
@@ -242,23 +239,17 @@
   return exp ? toInterface(exp) : null;
 }
 
-<<<<<<< HEAD
 export async function createExperiment({
   data,
   organization,
   bypassWebhooks = false,
+  user,
 }: {
   data: Partial<ExperimentInterface>;
   organization: OrganizationInterface;
+  user: EventAuditUser;
   bypassWebhooks?: boolean;
 }): Promise<ExperimentInterface> {
-=======
-export async function createExperiment(
-  data: Partial<ExperimentInterface>,
-  organization: OrganizationInterface,
-  user: EventAuditUser
-): Promise<ExperimentInterface> {
->>>>>>> 38d79757
   data.organization = organization.id;
 
   if (!data.trackingKey) {
@@ -292,15 +283,12 @@
     nextSnapshotAttempt: nextUpdate,
   });
 
-<<<<<<< HEAD
   await onExperimentCreate({
     organization,
     experiment: exp,
     bypassWebhooks,
-  });
-=======
-  await logExperimentCreated(organization, user, exp);
->>>>>>> 38d79757
+    user,
+  });
 
   if (data.tags) {
     await addTags(data.organization, data.tags);
@@ -312,6 +300,7 @@
 export async function updateExperimentById(
   organization: OrganizationInterface,
   experiment: ExperimentInterface,
+  user: EventAuditUser,
   changes: Changeset
 ): Promise<ExperimentInterface | null> {
   await ExperimentModel.updateOne(
@@ -330,6 +319,7 @@
     organization,
     oldExperiment: experiment,
     newExperiment: updated,
+    user,
   });
 
   return updated;
@@ -538,6 +528,7 @@
 
 export async function deleteExperimentSegment(
   organization: OrganizationInterface,
+  user: EventAuditUser,
   segment: string
 ): Promise<void> {
   const exps = await getExperimentsUsingSegment(segment, organization.id);
@@ -560,6 +551,7 @@
       oldExperiment: previous,
       newExperiment: current,
       bypassWebhooks: true,
+      user,
     });
   });
 }
@@ -632,16 +624,12 @@
   return emittedEvent.id;
 };
 
-<<<<<<< HEAD
 /**
  * @param organization
  * @param experiment
  * @return event.id
  */
 const logExperimentUpdated = async ({
-=======
-export const logExperimentUpdated = async ({
->>>>>>> 38d79757
   organization,
   user,
   current,
@@ -680,11 +668,6 @@
   user: EventAuditUser
 ) {
   try {
-<<<<<<< HEAD
-=======
-    await logExperimentDeleted(organization, user, experiment);
-
->>>>>>> 38d79757
     await ExperimentModel.deleteOne({
       id: experiment.id,
       organization: organization.id,
@@ -692,7 +675,7 @@
 
     VisualChangesetModel.deleteMany({ experiment: experiment.id });
 
-    await onExperimentDelete(organization, experiment);
+    await onExperimentDelete(organization, user, experiment);
   } catch (e) {
     logger.error(e);
   }
@@ -727,15 +710,10 @@
 
     onExperimentUpdate({
       organization,
-<<<<<<< HEAD
       oldExperiment: previous,
       newExperiment: current,
       bypassWebhooks: true,
-=======
       user,
-      previous,
-      current,
->>>>>>> 38d79757
     });
   });
 };
@@ -812,15 +790,10 @@
     if (current && previous) {
       await onExperimentUpdate({
         organization,
-<<<<<<< HEAD
         oldExperiment: previous,
         newExperiment: current,
         bypassWebhooks: true,
-=======
         user,
-        current,
-        previous,
->>>>>>> 38d79757
       });
     }
   });
@@ -842,14 +815,9 @@
 
     onExperimentUpdate({
       organization,
-<<<<<<< HEAD
       oldExperiment: previous,
       newExperiment: current,
-=======
       user,
-      previous,
-      current,
->>>>>>> 38d79757
     });
   });
 }
@@ -1033,12 +1001,14 @@
   organization,
   experiment,
   bypassWebhooks,
+  user,
 }: {
   organization: OrganizationInterface;
   experiment: ExperimentInterface;
   bypassWebhooks?: boolean;
+  user: EventAuditUser;
 }) => {
-  await logExperimentCreated(organization, experiment);
+  await logExperimentCreated(organization, user, experiment);
 
   if (bypassWebhooks) return;
 
@@ -1052,16 +1022,19 @@
   oldExperiment,
   newExperiment,
   bypassWebhooks = false,
+  user,
 }: {
   organization: OrganizationInterface;
   oldExperiment: ExperimentInterface;
   newExperiment: ExperimentInterface;
   bypassWebhooks?: boolean;
+  user: EventAuditUser;
 }) => {
   await logExperimentUpdated({
     organization,
     current: newExperiment,
     previous: oldExperiment,
+    user,
   });
 
   if (bypassWebhooks) return;
@@ -1085,9 +1058,10 @@
 
 const onExperimentDelete = async (
   organization: OrganizationInterface,
+  user: EventAuditUser,
   experiment: ExperimentInterface
 ) => {
-  await logExperimentDeleted(organization, experiment);
+  await logExperimentDeleted(organization, user, experiment);
 
   const payloadKeys = getPayloadKeys(organization, experiment);
 
