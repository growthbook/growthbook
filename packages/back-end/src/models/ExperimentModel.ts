--- conflicted
+++ resolved
@@ -4,72 +4,46 @@
 import cloneDeep from "lodash/cloneDeep";
 import { includeExperimentInPayload, hasVisualChanges } from "shared/util";
 import { hasReadAccess } from "shared/permissions";
-import { EventNotifier } from "@back-end/src/events/notifiers/EventNotifier";
 import {
   ExperimentCreatedNotificationEvent,
   ExperimentDeletedNotificationEvent,
   ExperimentUpdatedNotificationEvent,
 } from "@back-end/src/events/notification-events";
-import { getEnvironmentIdsFromOrg } from "@back-end/src/services/organizations";
+import { EventNotifier } from "@back-end/src/events/notifiers/EventNotifier";
+import { logger } from "@back-end/src/util/logger";
+import { upgradeExperimentDoc } from "@back-end/src/util/migrations";
+import { getAffectedSDKPayloadKeys } from "@back-end/src/util/features";
 import {
-  refreshSDKPayloadCache,
-  VisualExperiment,
-} from "@back-end/src/services/features";
+  Changeset,
+  ExperimentInterface,
+  LegacyExperimentInterface,
+  Variation,
+} from "@back-end/types/experiment";
+import { ReqContext } from "@back-end/types/organization";
+import { VisualChange } from "@back-end/types/visual-changeset";
+import { SDKPayloadKey } from "@back-end/types/sdk-payload";
+import { FeatureInterface } from "@back-end/types/feature";
+import { ApiReqContext } from "@back-end/types/api";
 import {
   determineNextDate,
   generateTrackingKey,
   toExperimentApiInterface,
 } from "@back-end/src/services/experiments";
-import { getAffectedSDKPayloadKeys } from "@back-end/src/util/features";
-import { upgradeExperimentDoc } from "@back-end/src/util/migrations";
-import { logger } from "@back-end/src/util/logger";
-import { ApiReqContext } from "@back-end/types/api";
-import { FeatureInterface } from "@back-end/types/feature";
-import { SDKPayloadKey } from "@back-end/types/sdk-payload";
-import { VisualChange } from "@back-end/types/visual-changeset";
-import { ReqContext } from "@back-end/types/organization";
-import {
-<<<<<<< HEAD
-  Changeset,
-  ExperimentInterface,
-  LegacyExperimentInterface,
-  Variation,
-} from "@back-end/types/experiment";
-import { getFeaturesByIds } from "./FeatureModel";
-=======
-  ExperimentCreatedNotificationEvent,
-  ExperimentDeletedNotificationEvent,
-  ExperimentUpdatedNotificationEvent,
-} from "../events/notification-events";
-import { EventNotifier } from "../events/notifiers/EventNotifier";
-import { logger } from "../util/logger";
-import { upgradeExperimentDoc } from "../util/migrations";
 import {
   refreshSDKPayloadCache,
   URLRedirectExperiment,
   VisualExperiment,
-} from "../services/features";
-import { SDKPayloadKey } from "../../types/sdk-payload";
-import { FeatureInterface } from "../../types/feature";
-import { getAffectedSDKPayloadKeys } from "../util/features";
-import { getEnvironmentIdsFromOrg } from "../services/organizations";
-import { ApiReqContext } from "../../types/api";
+} from "@back-end/src/services/features";
+import { getEnvironmentIdsFromOrg } from "@back-end/src/services/organizations";
 import { IdeaDocument } from "./IdeasModel";
 import { addTags } from "./TagModel";
 import { createEvent } from "./EventModel";
->>>>>>> 57f1e603
 import {
   findVisualChangesets,
   VisualChangesetModel,
 } from "./VisualChangesetModel";
-<<<<<<< HEAD
-import { createEvent } from "./EventModel";
-import { addTags } from "./TagModel";
-import { IdeaDocument } from "./IdeasModel";
-=======
 import { getFeaturesByIds } from "./FeatureModel";
 import { findURLRedirects } from "./UrlRedirectModel";
->>>>>>> 57f1e603
 
 type FindOrganizationOptions = {
   experimentId: string;
