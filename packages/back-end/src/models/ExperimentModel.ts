import { each, isEqual, omit, pick, uniqBy, uniqWith } from "lodash";
import mongoose, { FilterQuery } from "mongoose";
import uniqid from "uniqid";
import cloneDeep from "lodash/cloneDeep";
import { includeExperimentInPayload, hasVisualChanges } from "shared/util";
import {
  Changeset,
  ExperimentInterface,
  LegacyExperimentInterface,
  Variation,
} from "../../types/experiment";
import { OrganizationInterface } from "../../types/organization";
import { VisualChange } from "../../types/visual-changeset";
import {
  determineNextDate,
  generateTrackingKey,
  toExperimentApiInterface,
} from "../services/experiments";
import {
  ExperimentCreatedNotificationEvent,
  ExperimentDeletedNotificationEvent,
  ExperimentUpdatedNotificationEvent,
} from "../events/notification-events";
import { EventNotifier } from "../events/notifiers/EventNotifier";
import { logger } from "../util/logger";
import { upgradeExperimentDoc } from "../util/migrations";
import { refreshSDKPayloadCache, VisualExperiment } from "../services/features";
import { SDKPayloadKey } from "../../types/sdk-payload";
import { EventAuditUser } from "../events/event-types";
import { FeatureInterface } from "../../types/feature";
import { getAffectedSDKPayloadKeys } from "../util/features";
import { IdeaDocument } from "./IdeasModel";
import { addTags } from "./TagModel";
import { createEvent } from "./EventModel";
import {
  findVisualChangesets,
  VisualChangesetModel,
} from "./VisualChangesetModel";
import { getFeaturesByIds } from "./FeatureModel";

type FindOrganizationOptions = {
  experimentId: string;
  organizationId: string;
};

type FilterKeys = ExperimentInterface & { _id: string };

type SortFilter = {
  [key in keyof Partial<FilterKeys>]: 1 | -1;
};

const experimentSchema = new mongoose.Schema({
  id: String,
  trackingKey: String,
  organization: {
    type: String,
    index: true,
  },
  project: String,
  owner: String,
  datasource: String,
  userIdType: String,
  exposureQueryId: String,
  hashAttribute: String,
  hashVersion: Number,
  name: String,
  dateCreated: Date,
  dateUpdated: Date,
  tags: [String],
  description: String,
  // Observations is not used anymore, keeping here so it will continue being saved in Mongo if present
  observations: String,
  hypothesis: String,
  metrics: [String],
  metricOverrides: [
    {
      _id: false,
      id: String,
      conversionWindowHours: Number,
      conversionDelayHours: Number,
      winRisk: Number,
      loseRisk: Number,
      regressionAdjustmentOverride: Boolean,
      regressionAdjustmentEnabled: Boolean,
      regressionAdjustmentDays: Number,
    },
  ],
  guardrails: [String],
  activationMetric: String,
  segment: String,
  queryFilter: String,
  skipPartialData: Boolean,
  attributionModel: String,
  archived: Boolean,
  status: String,
  results: String,
  analysis: String,
  winner: Number,
  releasedVariationId: String,
  excludeFromPayload: Boolean,
  currentPhase: Number,
  autoAssign: Boolean,
  // Legacy field, no longer used when creating experiments
  implementation: String,
  previewURL: String,
  targetURLRegex: String,
  variations: [
    {
      _id: false,
      id: String,
      name: String,
      description: String,
      key: String,
      value: String,
      screenshots: [
        {
          _id: false,
          path: String,
          width: Number,
          height: Number,
          description: String,
        },
      ],
      css: String,
      dom: [
        {
          _id: false,
          selector: String,
          action: String,
          attribute: String,
          value: String,
        },
      ],
    },
  ],
  phases: [
    {
      _id: false,
      dateStarted: Date,
      dateEnded: Date,
      phase: String,
      name: String,
      reason: String,
      coverage: Number,
      condition: String,
      namespace: {},
      seed: String,
      variationWeights: [Number],
      groups: [String],
    },
  ],
  data: String,
  lastSnapshotAttempt: Date,
  nextSnapshotAttempt: Date,
  autoSnapshots: Boolean,
  ideaSource: String,
<<<<<<< HEAD
  customFields: {},
=======
  regressionAdjustmentEnabled: Boolean,
  hasVisualChangesets: Boolean,
  linkedFeatures: [String],
  sequentialTestingEnabled: Boolean,
  sequentialTestingTuningParameter: Number,
  statsEngine: String,
>>>>>>> 38df151b
});

type ExperimentDocument = mongoose.Document & ExperimentInterface;

const ExperimentModel = mongoose.model<ExperimentInterface>(
  "Experiment",
  experimentSchema
);

/**
 * Convert the Mongo document to an ExperimentInterface, omitting Mongo default fields __v, _id
 * @param doc
 */
const toInterface = (doc: ExperimentDocument): ExperimentInterface => {
  const experiment = omit(doc.toJSON(), ["__v", "_id"]);
  return upgradeExperimentDoc(
    (experiment as unknown) as LegacyExperimentInterface
  );
};

async function findExperiments(
  query: FilterQuery<ExperimentDocument>,
  limit?: number,
  sortBy?: SortFilter
): Promise<ExperimentInterface[]> {
  let cursor = ExperimentModel.find(query);
  if (limit) {
    cursor = cursor.limit(limit);
  }
  if (sortBy) {
    cursor = cursor.sort(sortBy);
  }
  const experiments = await cursor;

  return experiments.map(toInterface);
}

export async function getExperimentById(
  organization: string,
  id: string
): Promise<ExperimentInterface | null> {
  const experiment = await ExperimentModel.findOne({ organization, id });
  return experiment ? toInterface(experiment) : null;
}

export async function getAllExperiments(
  organization: string,
  project?: string
): Promise<ExperimentInterface[]> {
  const query: FilterQuery<ExperimentDocument> = {
    organization,
  };

  if (project) {
    query.project = project;
  }

  return await findExperiments(query);
}

export async function getExperimentByTrackingKey(
  organization: string,
  trackingKey: string
): Promise<ExperimentInterface | null> {
  const experiment = await ExperimentModel.findOne({
    organization,
    trackingKey,
  });

  return experiment ? toInterface(experiment) : null;
}

export async function getExperimentsByIds(
  organization: string,
  ids: string[]
): Promise<ExperimentInterface[]> {
  return await findExperiments({
    id: { $in: ids },
    organization,
  });
}

export async function getSampleExperiment(
  organization: string
): Promise<ExperimentInterface | null> {
  const exp = await ExperimentModel.findOne({
    organization,
    id: /^exp_sample_/,
  });

  return exp ? toInterface(exp) : null;
}

export async function createExperiment({
  data,
  organization,
  user,
}: {
  data: Partial<ExperimentInterface>;
  organization: OrganizationInterface;
  user: EventAuditUser;
}): Promise<ExperimentInterface> {
  data.organization = organization.id;

  if (!data.trackingKey) {
    // Try to generate a unique tracking key based on the experiment name
    let n = 1;
    let found = null;
    while (n < 10 && !found) {
      const key = generateTrackingKey(data.name || data.id || "", n);
      if (!(await getExperimentByTrackingKey(data.organization, key))) {
        found = key;
      }
      n++;
    }

    // Fall back to uniqid if couldn't generate
    data.trackingKey = found || uniqid();
  }

  const nextUpdate = determineNextDate(
    organization.settings?.updateSchedule || null
  );

  const exp = await ExperimentModel.create({
    id: uniqid("exp_"),
    // If this is a sample experiment, we'll override the id with data.id
    ...data,
    dateCreated: new Date(),
    dateUpdated: new Date(),
    autoSnapshots: nextUpdate !== null,
    lastSnapshotAttempt: new Date(),
    nextSnapshotAttempt: nextUpdate,
  });

  await onExperimentCreate({
    organization,
    experiment: exp,
    user,
  });

  if (data.tags) {
    await addTags(data.organization, data.tags);
  }

  return toInterface(exp);
}

export async function updateExperiment({
  organization,
  experiment,
  user,
  changes,
  bypassWebhooks = false,
}: {
  organization: OrganizationInterface;
  experiment: ExperimentInterface;
  user: EventAuditUser;
  changes: Changeset;
  bypassWebhooks?: boolean;
}): Promise<ExperimentInterface | null> {
  await ExperimentModel.updateOne(
    {
      id: experiment.id,
      organization: organization.id,
    },
    {
      $set: changes,
    }
  );

  const updated = { ...experiment, ...changes };

  await onExperimentUpdate({
    organization,
    oldExperiment: experiment,
    newExperiment: updated,
    user,
    bypassWebhooks,
  });

  return updated;
}

export async function getExperimentsByMetric(
  organization: string,
  metricId: string
): Promise<{ id: string; name: string }[]> {
  const experiments: { id: string; name: string }[] = [];

  const cols = {
    _id: false,
    id: true,
    name: true,
  };

  // Using as a goal metric
  const goals = await ExperimentModel.find(
    {
      organization,
      metrics: metricId,
    },
    cols
  );
  goals.forEach((exp) => {
    experiments.push({
      id: exp.id,
      name: exp.name,
    });
  });

  // Using as a guardrail metric
  const guardrails = await ExperimentModel.find(
    {
      organization,
      guardrails: metricId,
    },
    cols
  );
  guardrails.forEach((exp) => {
    experiments.push({
      id: exp.id,
      name: exp.name,
    });
  });

  // Using as an activation metric
  const activations = await ExperimentModel.find(
    {
      organization,
      activationMetric: metricId,
    },
    cols
  );
  activations.forEach((exp) => {
    experiments.push({
      id: exp.id,
      name: exp.name,
    });
  });

  return uniqBy(experiments, "id");
}

export async function getExperimentByIdea(
  organization: string,
  idea: IdeaDocument
): Promise<ExperimentInterface | null> {
  const experiment = await ExperimentModel.findOne({
    organization,
    ideaSource: idea.id,
  });

  return experiment ? toInterface(experiment) : null;
}

export async function getExperimentsToUpdate(
  ids: string[]
): Promise<Pick<ExperimentInterface, "id" | "organization">[]> {
  const experiments = await ExperimentModel.find(
    {
      datasource: {
        $exists: true,
        $ne: "",
      },
      status: "running",
      autoSnapshots: true,
      nextSnapshotAttempt: {
        $exists: true,
        $lte: new Date(),
      },
      id: {
        $nin: ids,
      },
    },
    {
      id: true,
      organization: true,
    },
    {
      limit: 100,
      sort: { nextSnapshotAttempt: 1 },
    }
  );
  return experiments.map((exp) => ({
    id: exp.id,
    organization: exp.organization,
  }));
}

export async function getExperimentsToUpdateLegacy(
  latestDate: Date
): Promise<Pick<ExperimentInterface, "id" | "organization">[]> {
  const experiments = await ExperimentModel.find(
    {
      datasource: {
        $exists: true,
        $ne: "",
      },
      status: "running",
      autoSnapshots: true,
      nextSnapshotAttempt: {
        $exists: false,
      },
      lastSnapshotAttempt: {
        $lte: latestDate,
      },
    },
    {
      id: true,
      organization: true,
    },
    {
      limit: 100,
      sort: {
        nextSnapshotAttempt: 1,
      },
    }
  );
  return experiments.map((exp) => ({
    id: exp.id,
    organization: exp.organization,
  }));
}

export async function getPastExperimentsByDatasource(
  organization: string,
  datasource: string
): Promise<Pick<ExperimentInterface, "id" | "trackingKey">[]> {
  const experiments = await ExperimentModel.find(
    {
      organization,
      datasource,
    },
    {
      _id: false,
      id: true,
      trackingKey: true,
    }
  );

  return experiments.map((exp) => ({
    id: exp.id,
    trackingKey: exp.trackingKey,
  }));
}

export async function getRecentExperimentsUsingMetric(
  organization: string,
  metricId: string
): Promise<
  Pick<
    ExperimentInterface,
    "id" | "name" | "status" | "phases" | "results" | "analysis"
  >[]
> {
  const experiments = await findExperiments(
    {
      organization: organization,
      $or: [
        {
          metrics: metricId,
        },
        {
          guardrails: metricId,
        },
      ],
      archived: {
        $ne: true,
      },
    },
    10,
    { _id: -1 }
  );

  return experiments.map((exp) => ({
    id: exp.id,
    name: exp.name,
    status: exp.status,
    phases: exp.phases,
    results: exp.results,
    analysis: exp.analysis,
  }));
}

export async function deleteExperimentSegment(
  organization: OrganizationInterface,
  user: EventAuditUser,
  segment: string
): Promise<void> {
  const exps = await getExperimentsUsingSegment(segment, organization.id);

  if (!exps.length) return;

  await ExperimentModel.updateMany(
    { organization: organization.id, segment },
    {
      $set: { segment: "" },
    }
  );

  exps.forEach((previous) => {
    const current = cloneDeep(previous);
    current.segment = "";

    onExperimentUpdate({
      organization,
      oldExperiment: previous,
      newExperiment: current,
      bypassWebhooks: true,
      user,
    });
  });
}

export async function getExperimentsForActivityFeed(
  org: string,
  ids: string[]
): Promise<Pick<ExperimentInterface, "id" | "name">[]> {
  const experiments = await ExperimentModel.find(
    {
      organization: org,
      id: {
        $in: ids,
      },
    },
    {
      _id: false,
      id: true,
      name: true,
    }
  );

  return experiments.map((exp) => ({
    id: exp.id,
    name: exp.name,
  }));
}

/**
 * Finds an experiment for an organization
 * @param experimentId
 * @param organizationId
 */
export const findExperiment = async ({
  experimentId,
  organizationId,
}: FindOrganizationOptions): Promise<ExperimentInterface | null> => {
  const doc = await ExperimentModel.findOne({
    id: experimentId,
    organization: organizationId,
  });
  return doc ? toInterface(doc) : null;
};

// region Events

/**
 * @param organization
 * @param user
 * @param experiment
 * @return event.id
 */
const logExperimentCreated = async (
  organization: OrganizationInterface,
  user: EventAuditUser,
  experiment: ExperimentInterface
): Promise<string | undefined> => {
  const apiExperiment = await toExperimentApiInterface(
    organization,
    experiment
  );
  const payload: ExperimentCreatedNotificationEvent = {
    object: "experiment",
    event: "experiment.created",
    user,
    data: {
      current: apiExperiment,
    },
  };

  const emittedEvent = await createEvent(organization.id, payload);
  if (emittedEvent) {
    new EventNotifier(emittedEvent.id).perform();
    return emittedEvent.id;
  }
};

/**
 * @param organization
 * @param experiment
 * @return event.id
 */
const logExperimentUpdated = async ({
  organization,
  user,
  current,
  previous,
}: {
  organization: OrganizationInterface;
  user: EventAuditUser;
  current: ExperimentInterface;
  previous: ExperimentInterface;
}): Promise<string | undefined> => {
  const previousApiExperimentPromise = toExperimentApiInterface(
    organization,
    previous
  );
  const currentApiExperimentPromise = toExperimentApiInterface(
    organization,
    current
  );
  const [previousApiExperiment, currentApiExperiment] = await Promise.all([
    previousApiExperimentPromise,
    currentApiExperimentPromise,
  ]);

  const payload: ExperimentUpdatedNotificationEvent = {
    object: "experiment",
    event: "experiment.updated",
    user,
    data: {
      previous: previousApiExperiment,
      current: currentApiExperiment,
    },
  };

  const emittedEvent = await createEvent(organization.id, payload);
  if (emittedEvent) {
    new EventNotifier(emittedEvent.id).perform();
    return emittedEvent.id;
  }
};

/**
 * Deletes an experiment by ID and logs the event for the organization
 * @param experiment
 * @param organization
 * @param user
 */
export async function deleteExperimentByIdForOrganization(
  experiment: ExperimentInterface,
  organization: OrganizationInterface,
  user: EventAuditUser
) {
  try {
    await ExperimentModel.deleteOne({
      id: experiment.id,
      organization: organization.id,
    });

    VisualChangesetModel.deleteMany({ experiment: experiment.id });

    await onExperimentDelete(organization, user, experiment);
  } catch (e) {
    logger.error(e);
  }
}

/**
 * Delete experiments belonging to a project
 * @param projectId
 * @param organization
 * @param user
 */
export async function deleteAllExperimentsForAProject({
  projectId,
  organization,
  user,
}: {
  projectId: string;
  organization: OrganizationInterface;
  user: EventAuditUser;
}) {
  const experimentsToDelete = await ExperimentModel.find({
    organization: organization.id,
    project: projectId,
  });

  for (const experiment of experimentsToDelete) {
    await experiment.delete();
    VisualChangesetModel.deleteMany({ experiment: experiment.id });
    await onExperimentDelete(organization, user, experiment);
  }
}

/**
 * Removes the tag from any experiments that have it
 * and logs the experiment.updated event
 * @param organization
 * @param user
 * @param tag
 */
export const removeTagFromExperiments = async ({
  organization,
  user,
  tag,
}: {
  organization: OrganizationInterface;
  user: EventAuditUser;
  tag: string;
}): Promise<void> => {
  const query = { organization: organization.id, tags: tag };
  const previousExperiments = await findExperiments(query);

  await ExperimentModel.updateMany(query, {
    $pull: { tags: tag },
  });

  logAllChanges(organization, user, previousExperiments, (exp) => ({
    ...exp,
    tags: exp.tags.filter((t) => t !== tag),
  }));
};

export async function removeMetricFromExperiments(
  metricId: string,
  organization: OrganizationInterface,
  user: EventAuditUser
) {
  const oldExperiments: Record<
    string,
    {
      previous: ExperimentInterface | null;
      current: ExperimentInterface | null;
    }
  > = {};

  const orgId = organization.id;

  const metricQuery = { organization: orgId, metrics: metricId };
  const guardRailsQuery = { organization: orgId, guardrails: metricId };
  const activationMetricQuery = {
    organization: orgId,
    activationMetric: metricId,
  };
  const docsToTrackChanges = await findExperiments({
    $or: [metricQuery, guardRailsQuery, activationMetricQuery],
  });

  docsToTrackChanges.forEach((experiment: ExperimentInterface) => {
    if (!oldExperiments[experiment.id]) {
      oldExperiments[experiment.id] = {
        previous: experiment,
        current: null,
      };
    }
  });

  // Remove from metrics
  await ExperimentModel.updateMany(metricQuery, {
    $pull: { metrics: metricId },
  });

  // Remove from guardrails
  await ExperimentModel.updateMany(guardRailsQuery, {
    $pull: { guardrails: metricId },
  });

  // Remove from activationMetric
  await ExperimentModel.updateMany(activationMetricQuery, {
    $set: { activationMetric: "" },
  });

  const ids = Object.keys(oldExperiments);

  const updatedExperiments = await findExperiments({
    organization: organization.id,
    id: {
      $in: ids,
    },
  });

  // Populate updated experiments
  updatedExperiments.forEach((experiment) => {
    const changeSet = oldExperiments[experiment.id];
    if (changeSet) {
      changeSet.current = experiment;
    }
  });

  // Log all the changes
  each(oldExperiments, async (changeSet) => {
    const { previous, current } = changeSet;
    if (current && previous) {
      await onExperimentUpdate({
        organization,
        oldExperiment: previous,
        newExperiment: current,
        bypassWebhooks: true,
        user,
      });
    }
  });
}

export async function removeProjectFromExperiments(
  project: string,
  organization: OrganizationInterface,
  user: EventAuditUser
) {
  const query = { organization: organization.id, project };
  const previousExperiments = await findExperiments(query);

  await ExperimentModel.updateMany(query, { $set: { project: "" } });

  logAllChanges(organization, user, previousExperiments, (exp) => ({
    ...exp,
    project: "",
  }));
}

export async function addLinkedFeatureToExperiment(
  organization: OrganizationInterface,
  user: EventAuditUser,
  experimentId: string,
  featureId: string
) {
  const experiment = await findExperiment({
    experimentId,
    organizationId: organization.id,
  });

  if (!experiment) return;

  if (experiment.linkedFeatures?.includes(featureId)) return;

  await ExperimentModel.updateOne(
    {
      id: experimentId,
      organization: organization.id,
    },
    {
      $addToSet: {
        linkedFeatures: featureId,
      },
    }
  );

  onExperimentUpdate({
    organization,
    oldExperiment: experiment,
    newExperiment: {
      ...experiment,
      linkedFeatures: [...(experiment.linkedFeatures || []), featureId],
    },
    user,
  });
}

export async function removeLinkedFeatureFromExperiment(
  organization: OrganizationInterface,
  user: EventAuditUser,
  experimentId: string,
  featureId: string
) {
  const experiment = await findExperiment({
    experimentId,
    organizationId: organization.id,
  });

  if (!experiment) return;

  if (!experiment.linkedFeatures?.includes(featureId)) return;

  await ExperimentModel.updateOne(
    {
      id: experimentId,
      organization: organization.id,
    },
    {
      $pull: {
        linkedFeatures: featureId,
      },
    }
  );

  onExperimentUpdate({
    organization,
    oldExperiment: experiment,
    newExperiment: {
      ...experiment,
      linkedFeatures: (experiment.linkedFeatures || []).filter(
        (f) => f !== featureId
      ),
    },
    user,
  });
}

function logAllChanges(
  organization: OrganizationInterface,
  user: EventAuditUser,
  previousExperiments: ExperimentInterface[],
  applyChanges: (exp: ExperimentInterface) => ExperimentInterface | null
) {
  previousExperiments.forEach((previous) => {
    const current = applyChanges(cloneDeep(previous));
    if (!current) return;
    onExperimentUpdate({
      organization,
      oldExperiment: previous,
      newExperiment: current,
      user,
    });
  });
}

export async function getExperimentsUsingSegment(id: string, orgId: string) {
  return await findExperiments({
    organization: orgId,
    segment: id,
  });
}

/**
 * @param organization
 * @param user
 * @param experiment
 * @return experiment
 */
export const logExperimentDeleted = async (
  organization: OrganizationInterface,
  user: EventAuditUser,
  experiment: ExperimentInterface
): Promise<string | undefined> => {
  const apiExperiment = await toExperimentApiInterface(
    organization,
    experiment
  );
  const payload: ExperimentDeletedNotificationEvent = {
    object: "experiment",
    event: "experiment.deleted",
    user,
    data: {
      previous: apiExperiment,
    },
  };

  const emittedEvent = await createEvent(organization.id, payload);
  if (emittedEvent) {
    new EventNotifier(emittedEvent.id).perform();
    return emittedEvent.id;
  }
};

// type guard
const _isValidVisualExperiment = (
  e: Partial<VisualExperiment>
): e is VisualExperiment => !!e.experiment && !!e.visualChangeset;

export async function getExperimentMapForFeature(
  organization: string,
  featureId: string
): Promise<Map<string, ExperimentInterface>> {
  const experiments = await findExperiments({
    organization,
    archived: { $ne: true },
    linkedFeatures: featureId,
  });

  return new Map(
    experiments
      .filter((e) => includeExperimentInPayload(e))
      .map((e) => [e.id, e])
  );
}

export async function getAllPayloadExperiments(
  organization: string,
  project?: string
): Promise<Map<string, ExperimentInterface>> {
  const experiments = await findExperiments({
    organization,
    ...(project ? { project } : {}),
    archived: { $ne: true },
    $or: [
      {
        linkedFeatures: { $exists: true, $ne: [] },
      },
      {
        hasVisualChangesets: true,
      },
    ],
  });

  return new Map(
    experiments
      .filter((e) => includeExperimentInPayload(e))
      .map((e) => [e.id, e])
  );
}

export const getAllVisualExperiments = async (
  organization: string,
  experimentMap: Map<string, ExperimentInterface>
): Promise<Array<VisualExperiment>> => {
  const visualChangesets = await findVisualChangesets(organization);

  if (!visualChangesets.length) return [];

  const visualChangesByExperimentId = visualChangesets.reduce<
    Record<string, Array<VisualChange>>
  >((acc, c) => {
    if (!acc[c.experiment]) acc[c.experiment] = [];
    acc[c.experiment] = acc[c.experiment].concat(c.visualChanges);
    return acc;
  }, {});

  const hasVisualChangesForVariation = (
    experimentId: string,
    variationId: string
  ): boolean => {
    const changes = visualChangesByExperimentId[experimentId];
    if (!changes) return false;
    return hasVisualChanges(
      changes.filter((vc) => vc.variation === variationId)
    );
  };

  return visualChangesets
    .map((c) => ({
      experiment: experimentMap.get(c.experiment),
      visualChangeset: c,
    }))
    .filter(_isValidVisualExperiment)
    .filter((e) => {
      // Exclude experiments from SDK payload
      if (!includeExperimentInPayload(e.experiment)) return false;

      // Exclude experiments that are stopped and the released variation doesn’t have any visual changes
      if (
        e.experiment.status === "stopped" &&
        !hasVisualChangesForVariation(
          e.experiment.id,
          e.experiment.releasedVariationId
        )
      ) {
        return false;
      }
      return true;
    });
};

export const getPayloadKeys = (
  organization: OrganizationInterface,
  experiment: ExperimentInterface,
  linkedFeatures?: FeatureInterface[]
): SDKPayloadKey[] => {
  // If experiment is not included in the SDK payload
  if (!includeExperimentInPayload(experiment, linkedFeatures)) {
    return [];
  }

  const environments: string[] =
    organization.settings?.environments?.map((e) => e.id) ?? [];
  const project = experiment.project ?? "";

  // Visual editor experiments always affect all environments
  if (experiment.hasVisualChangesets) {
    return environments.map((e) => ({
      environment: e,
      project,
    }));
  }

  // Feature flag experiments only affect the environments where the experiment rule is active
  if (linkedFeatures && linkedFeatures.length > 0) {
    return getAffectedSDKPayloadKeys(
      linkedFeatures,
      (rule) =>
        rule.type === "experiment-ref" &&
        rule.experimentId === experiment.id &&
        rule.enabled !== false
    );
  }

  // Otherwise, if no linked visual editor or feature flag changes, there are no affected payload keys
  return [];
};

const getExperimentChanges = (
  experiment: ExperimentInterface
): Omit<ExperimentInterface, "variations"> & {
  variations: Partial<Variation>[];
} => {
  const importantKeys: Array<keyof ExperimentInterface> = [
    "trackingKey",
    "project",
    "hashAttribute",
    "hashVersion",
    "name",
    "archived",
    "status",
    "releasedVariationId",
    "excludeFromPayload",
    "autoAssign",
    "variations",
    "phases",
  ];

  return {
    ...pick(experiment, importantKeys),
    variations: experiment.variations.map((v) =>
      pick(v, ["id", "name", "key"])
    ),
  };
};

const hasChangesForSDKPayloadRefresh = (
  oldExperiment: ExperimentInterface,
  newExperiment: ExperimentInterface
): boolean => {
  // Skip experiments that don't have linked features or visual changesets
  if (
    !includeExperimentInPayload(oldExperiment) &&
    !includeExperimentInPayload(newExperiment)
  ) {
    return false;
  }

  const oldChanges = getExperimentChanges(oldExperiment);
  const newChanges = getExperimentChanges(newExperiment);

  return !isEqual(oldChanges, newChanges);
};

const onExperimentCreate = async ({
  organization,
  experiment,
  user,
}: {
  organization: OrganizationInterface;
  experiment: ExperimentInterface;
  user: EventAuditUser;
}) => {
  await logExperimentCreated(organization, user, experiment);
};

const onExperimentUpdate = async ({
  organization,
  oldExperiment,
  newExperiment,
  bypassWebhooks = false,
  user,
}: {
  organization: OrganizationInterface;
  oldExperiment: ExperimentInterface;
  newExperiment: ExperimentInterface;
  bypassWebhooks?: boolean;
  user: EventAuditUser;
}) => {
  await logExperimentUpdated({
    organization,
    current: newExperiment,
    previous: oldExperiment,
    user,
  });

  if (
    !bypassWebhooks &&
    hasChangesForSDKPayloadRefresh(oldExperiment, newExperiment)
  ) {
    // Get linked features
    const featureIds = [
      ...(oldExperiment.linkedFeatures || []),
      ...(newExperiment.linkedFeatures || []),
    ];
    let linkedFeatures: FeatureInterface[] = [];
    if (featureIds.length > 0) {
      linkedFeatures = await getFeaturesByIds(organization.id, featureIds);
    }

    const oldPayloadKeys = oldExperiment
      ? getPayloadKeys(organization, oldExperiment, linkedFeatures)
      : [];
    const newPayloadKeys = getPayloadKeys(
      organization,
      newExperiment,
      linkedFeatures
    );
    const payloadKeys = uniqWith(
      [...oldPayloadKeys, ...newPayloadKeys],
      isEqual
    );

    refreshSDKPayloadCache(organization, payloadKeys);
  }
};

const onExperimentDelete = async (
  organization: OrganizationInterface,
  user: EventAuditUser,
  experiment: ExperimentInterface
) => {
  await logExperimentDeleted(organization, user, experiment);

  const featureIds = [...(experiment.linkedFeatures || [])];
  let linkedFeatures: FeatureInterface[] = [];
  if (featureIds.length > 0) {
    linkedFeatures = await getFeaturesByIds(organization.id, featureIds);
  }

  const payloadKeys = getPayloadKeys(organization, experiment, linkedFeatures);
  refreshSDKPayloadCache(organization, payloadKeys);
};<|MERGE_RESOLUTION|>--- conflicted
+++ resolved
@@ -154,16 +154,13 @@
   nextSnapshotAttempt: Date,
   autoSnapshots: Boolean,
   ideaSource: String,
-<<<<<<< HEAD
-  customFields: {},
-=======
   regressionAdjustmentEnabled: Boolean,
   hasVisualChangesets: Boolean,
   linkedFeatures: [String],
   sequentialTestingEnabled: Boolean,
   sequentialTestingTuningParameter: Number,
   statsEngine: String,
->>>>>>> 38df151b
+  customFields: {},
 });
 
 type ExperimentDocument = mongoose.Document & ExperimentInterface;
