import { Response } from "express";
import { IS_CLOUD } from "@back-end/src/util/secrets";
import { AuthRequest } from "../../types/AuthRequest";
import { usingOpenId } from "../../services/auth";
import { createUser, getUserByEmail } from "../../services/users";
import { findOrganizationsByMemberId } from "../../models/OrganizationModel";
import {
  addMemberFromSSOConnection,
  findVerifiedOrgForNewUser,
  getContextFromReq,
  validateLoginMethod,
} from "../../services/organizations";
import { UserModel } from "../../models/UserModel";
import {
  deleteWatchedByEntity,
  getWatchedByUser,
  upsertWatch,
} from "../../models/WatchModel";
import { getFeature } from "../../models/FeatureModel";
import { getExperimentById } from "../../models/ExperimentModel";

function isValidWatchEntityType(type: string): boolean {
  if (type === "experiment" || type === "feature") {
    return true;
  } else {
    return false;
  }
}

export async function getUser(req: AuthRequest, res: Response) {
  // If using SSO, auto-create users in Mongo who we don't recognize yet
  if (!req.userId && usingOpenId()) {
<<<<<<< HEAD
    // we don't currently have away to verify users have agreed to terms of service when self hosted
    let agreedToTerms = false;
    if (IS_CLOUD) {
      // we know if they agreed to terms if they are using Cloud SSO
      agreedToTerms = true;
    }
    const user = await createUser(
      req.name || "",
      req.email,
      "",
      req.verified,
      agreedToTerms
    );
=======
    const user = await createUser({
      name: req.name || "",
      email: req.email,
      password: "",
      verified: req.verified,
    });
>>>>>>> 18c87e27
    req.userId = user.id;
  }

  if (!req.userId) {
    throw new Error("Must be logged in");
  }

  const userId = req.userId;

  // List of all organizations the user belongs to
  const orgs = await findOrganizationsByMemberId(userId);

  // If the user is not in an organization yet and is using SSO
  // Check to see if they should be auto-added to one based on their email domain
  if (!orgs.length) {
    const autoOrg = await addMemberFromSSOConnection(req);
    if (autoOrg) {
      orgs.push(autoOrg);
    }
  }

  // Filter out orgs that the user can't log in to
  let lastError = "";
  const validOrgs = orgs.filter((org) => {
    try {
      validateLoginMethod(org, req);
      return true;
    } catch (e) {
      lastError = e;
      return false;
    }
  });

  // If all of a user's orgs were filtered out, throw an error
  if (orgs.length && !validOrgs.length) {
    throw new Error(lastError || "Must login with SSO");
  }

  return res.status(200).json({
    status: 200,
    userId: userId,
    userName: req.name,
    email: req.email,
    superAdmin: !!req.superAdmin,
    organizations: validOrgs.map((org) => {
      return {
        id: org.id,
        name: org.name,
      };
    }),
  });
}

export async function putUserName(
  req: AuthRequest<{ name: string }>,
  res: Response
) {
  const { name } = req.body;
  const { userId } = getContextFromReq(req);

  try {
    await UserModel.updateOne(
      {
        id: userId,
      },
      {
        $set: {
          name,
        },
      }
    );
    res.status(200).json({
      status: 200,
    });
  } catch (e) {
    res.status(400).json({
      status: 400,
      message: e.message || "An error occurred",
    });
  }
}

export async function getWatchedItems(req: AuthRequest, res: Response) {
  const { org, userId } = getContextFromReq(req);
  try {
    const watch = await getWatchedByUser(org.id, userId);
    res.status(200).json({
      status: 200,
      experiments: watch?.experiments || [],
      features: watch?.features || [],
    });
  } catch (e) {
    res.status(400).json({
      status: 400,
      message: e.message,
    });
  }
}

export async function postWatchItem(
  req: AuthRequest<null, { type: string; id: string }>,
  res: Response
) {
  const context = getContextFromReq(req);
  const { org, userId } = context;
  const { type, id } = req.params;
  let item;

  if (!isValidWatchEntityType(type)) {
    return res.status(400).json({
      status: 400,
      message:
        "Invalid entity type. Type must be either experiment or feature.",
    });
  }

  if (type === "feature") {
    item = await getFeature(context, id);
  } else if (type === "experiment") {
    item = await getExperimentById(context, id);
    if (item && item.organization !== org.id) {
      res.status(403).json({
        status: 403,
        message: "You do not have access to this experiment",
      });
      return;
    }
  }
  if (!item) {
    throw new Error(`Could not find ${item}`);
  }

  await upsertWatch({
    userId,
    organization: org.id,
    item: id,
    type: type === "experiment" ? "experiments" : "features", // Pluralizes entity type for the Watch model,
  });

  return res.status(200).json({
    status: 200,
  });
}

export async function postUnwatchItem(
  req: AuthRequest<null, { type: string; id: string }>,
  res: Response
) {
  const { org, userId } = getContextFromReq(req);
  const { type, id } = req.params;

  if (!isValidWatchEntityType(type)) {
    return res.status(400).json({
      status: 400,
      message:
        "Invalid entity type. Type must be either experiment or feature.",
    });
  }

  try {
    await deleteWatchedByEntity({
      organization: org.id,
      userId,
      type: type === "experiment" ? "experiments" : "features", // Pluralizes entity type for the Watch model
      item: id,
    });

    return res.status(200).json({
      status: 200,
    });
  } catch (e) {
    res.status(400).json({
      status: 400,
      message: e.message,
    });
  }
}

export async function getRecommendedOrg(req: AuthRequest, res: Response) {
  const { email } = req;
  const user = await getUserByEmail(email);
  if (!user?.verified) {
    return res.status(200).json({
      message: "no verified user found",
    });
  }
  const org = await findVerifiedOrgForNewUser(email);
  if (org) {
    const currentUserIsPending = !!org?.pendingMembers?.find(
      (m) => m.id === user.id
    );
    return res.status(200).json({
      organization: {
        id: org.id,
        name: org.name,
        members: org?.members?.length || 0,
        currentUserIsPending,
      },
    });
  }
  res.status(200).json({
    message: "no org found",
  });
}<|MERGE_RESOLUTION|>--- conflicted
+++ resolved
@@ -30,28 +30,19 @@
 export async function getUser(req: AuthRequest, res: Response) {
   // If using SSO, auto-create users in Mongo who we don't recognize yet
   if (!req.userId && usingOpenId()) {
-<<<<<<< HEAD
     // we don't currently have away to verify users have agreed to terms of service when self hosted
     let agreedToTerms = false;
     if (IS_CLOUD) {
       // we know if they agreed to terms if they are using Cloud SSO
       agreedToTerms = true;
     }
-    const user = await createUser(
-      req.name || "",
-      req.email,
-      "",
-      req.verified,
-      agreedToTerms
-    );
-=======
     const user = await createUser({
       name: req.name || "",
       email: req.email,
       password: "",
       verified: req.verified,
-    });
->>>>>>> 18c87e27
+      agreedToTerms,
+    });
     req.userId = user.id;
   }
 
