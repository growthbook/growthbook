import { Response } from "express";
<<<<<<< HEAD
import { IS_CLOUD } from "../../util/secrets";
=======
import { OrganizationInterface } from "@back-end/types/organization";
>>>>>>> 2f6adfdd
import { AuthRequest } from "../../types/AuthRequest";
import { usingOpenId } from "../../services/auth";
import { findOrganizationsByMemberId } from "../../models/OrganizationModel";
import {
  addMemberFromSSOConnection,
  findVerifiedOrgsForNewUser,
  getContextFromReq,
  validateLoginMethod,
} from "../../services/organizations";
import { createUser, getUserByEmail, updateUser } from "../../models/UserModel";
import { deleteWatchedByEntity, upsertWatch } from "../../models/WatchModel";
import { getFeature } from "../../models/FeatureModel";
import { getExperimentById } from "../../models/ExperimentModel";

function isValidWatchEntityType(type: string): boolean {
  if (type === "experiment" || type === "feature") {
    return true;
  } else {
    return false;
  }
}

export async function getUser(req: AuthRequest, res: Response) {
  // If using SSO, auto-create users in Mongo who we don't recognize yet
  if (!req.userId && usingOpenId()) {
    // we don't currently have away to verify users have agreed to terms of service when self hosted
    let agreedToTerms = false;
    if (IS_CLOUD) {
      // we know if they agreed to terms if they are using Cloud SSO
      agreedToTerms = true;
    }
    const user = await createUser({
      name: req.name || "",
      email: req.email,
      password: "",
      verified: req.verified,
      agreedToTerms,
    });
    req.userId = user.id;
  }

  if (!req.userId) {
    throw new Error("Must be logged in");
  }

  const userId = req.userId;

  // List of all organizations the user belongs to
  const orgs = await findOrganizationsByMemberId(userId);

  // If the user is not in an organization yet and is using SSO
  // Check to see if they should be auto-added to one based on their email domain
  if (!orgs.length) {
    const autoOrg = await addMemberFromSSOConnection(req);
    if (autoOrg) {
      orgs.push(autoOrg);
    }
  }

  // Filter out orgs that the user can't log in to
  let lastError = "";
  const validOrgs = orgs.filter((org) => {
    try {
      validateLoginMethod(org, req);
      return true;
    } catch (e) {
      lastError = e;
      return false;
    }
  });

  // If all of a user's orgs were filtered out, throw an error
  if (orgs.length && !validOrgs.length) {
    throw new Error(lastError || "Must login with SSO");
  }

  return res.status(200).json({
    status: 200,
    userId: userId,
    userName: req.name,
    email: req.email,
    superAdmin: !!req.superAdmin,
    organizations: validOrgs.map((org) => {
      return {
        id: org.id,
        name: org.name,
      };
    }),
  });
}

export async function putUserName(
  req: AuthRequest<{ name: string }>,
  res: Response
) {
  const { name } = req.body;
  const { userId } = getContextFromReq(req);

  try {
    await updateUser(userId, { name });
    res.status(200).json({
      status: 200,
    });
  } catch (e) {
    res.status(400).json({
      status: 400,
      message: e.message || "An error occurred",
    });
  }
}

export async function postWatchItem(
  req: AuthRequest<null, { type: string; id: string }>,
  res: Response
) {
  const context = getContextFromReq(req);
  const { org, userId } = context;
  const { type, id } = req.params;
  let item;

  if (!isValidWatchEntityType(type)) {
    return res.status(400).json({
      status: 400,
      message:
        "Invalid entity type. Type must be either experiment or feature.",
    });
  }

  if (type === "feature") {
    item = await getFeature(context, id);
  } else if (type === "experiment") {
    item = await getExperimentById(context, id);
    if (item && item.organization !== org.id) {
      res.status(403).json({
        status: 403,
        message: "You do not have access to this experiment",
      });
      return;
    }
  }
  if (!item) {
    throw new Error(`Could not find ${item}`);
  }

  await upsertWatch({
    userId,
    organization: org.id,
    item: id,
    type: type === "experiment" ? "experiments" : "features", // Pluralizes entity type for the Watch model,
  });

  return res.status(200).json({
    status: 200,
  });
}

export async function postUnwatchItem(
  req: AuthRequest<null, { type: string; id: string }>,
  res: Response
) {
  const { org, userId } = getContextFromReq(req);
  const { type, id } = req.params;

  if (!isValidWatchEntityType(type)) {
    return res.status(400).json({
      status: 400,
      message:
        "Invalid entity type. Type must be either experiment or feature.",
    });
  }

  try {
    await deleteWatchedByEntity({
      organization: org.id,
      userId,
      type: type === "experiment" ? "experiments" : "features", // Pluralizes entity type for the Watch model
      item: id,
    });

    return res.status(200).json({
      status: 200,
    });
  } catch (e) {
    res.status(400).json({
      status: 400,
      message: e.message,
    });
  }
}

export async function getRecommendedOrgs(req: AuthRequest, res: Response) {
  const { email } = req;
  const user = await getUserByEmail(email);
  if (!user?.verified) {
    return res.status(200).json({
      message: "no verified user found",
    });
  }
  const orgs = await findVerifiedOrgsForNewUser(email);

  // Filter out orgs that the user is already a member of
  const joinableOrgs = orgs?.filter((org) => {
    return !org.members.find((m) => m.id === user.id);
  });

  if (joinableOrgs) {
    return res.status(200).json({
      organizations: joinableOrgs.map((org: OrganizationInterface) => {
        const currentUserIsPending = !!org?.pendingMembers?.find(
          (m) => m.id === user.id
        );
        return {
          id: org.id,
          name: org.name,
          members: org?.members?.length || 0,
          currentUserIsPending,
        };
      }),
    });
  }
  res.status(200).json({
    message: "no org found",
  });
}<|MERGE_RESOLUTION|>--- conflicted
+++ resolved
@@ -1,9 +1,6 @@
 import { Response } from "express";
-<<<<<<< HEAD
+import { OrganizationInterface } from "@back-end/types/organization";
 import { IS_CLOUD } from "../../util/secrets";
-=======
-import { OrganizationInterface } from "@back-end/types/organization";
->>>>>>> 2f6adfdd
 import { AuthRequest } from "../../types/AuthRequest";
 import { usingOpenId } from "../../services/auth";
 import { findOrganizationsByMemberId } from "../../models/OrganizationModel";
@@ -29,7 +26,6 @@
 export async function getUser(req: AuthRequest, res: Response) {
   // If using SSO, auto-create users in Mongo who we don't recognize yet
   if (!req.userId && usingOpenId()) {
-    // we don't currently have away to verify users have agreed to terms of service when self hosted
     let agreedToTerms = false;
     if (IS_CLOUD) {
       // we know if they agreed to terms if they are using Cloud SSO
