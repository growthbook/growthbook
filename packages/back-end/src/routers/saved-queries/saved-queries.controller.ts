--- conflicted
+++ resolved
@@ -14,7 +14,6 @@
 } from "back-end/src/validators/saved-queries";
 import { orgHasPremiumFeature } from "back-end/src/enterprise";
 import { runFreeFormQuery } from "back-end/src/services/datasource";
-<<<<<<< HEAD
 import {
   secondsUntilAICanBeUsedAgain,
   simpleCompletion,
@@ -34,10 +33,6 @@
 import { ReqContext } from "back-end/types/organization";
 import { DataSourceInterface } from "back-end/types/datasource";
 import { ApiReqContext } from "back-end/types/api";
-=======
-import { ReqContext } from "back-end/types/organization";
-import { DataSourceInterface } from "back-end/types/datasource";
->>>>>>> 373fdd3a
 
 export async function getSavedQueries(req: AuthRequest, res: Response) {
   const context = getContextFromReq(req);
@@ -195,7 +190,40 @@
   });
 }
 
-<<<<<<< HEAD
+export async function executeAndSaveQuery(
+  context: ReqContext,
+  savedQuery: SavedQuery,
+  datasource: DataSourceInterface,
+  limit: number = 1000
+) {
+  const { results, sql, duration, error } = await runFreeFormQuery(
+    context,
+    datasource,
+    savedQuery.sql,
+    limit
+  );
+
+  // Don't save if there was an error
+  if (error || !results) {
+    return {
+      results: results,
+      error,
+      duration,
+      sql,
+    };
+  }
+
+  await context.models.savedQueries.update(savedQuery, {
+    results: {
+      results: results,
+      error,
+      duration,
+      sql,
+    },
+    dateLastRan: new Date(),
+  });
+}
+
 export async function postGenerateSQL(
   req: AuthRequest<{ input: string; datasourceId: string }>,
   res: Response
@@ -519,38 +547,4 @@
     .catch((err) => {
       throw new Error("Error inserting new schema table: " + err.message);
     });
-=======
-export async function executeAndSaveQuery(
-  context: ReqContext,
-  savedQuery: SavedQuery,
-  datasource: DataSourceInterface,
-  limit: number = 1000
-) {
-  const { results, sql, duration, error } = await runFreeFormQuery(
-    context,
-    datasource,
-    savedQuery.sql,
-    limit
-  );
-
-  // Don't save if there was an error
-  if (error || !results) {
-    return {
-      results: results,
-      error,
-      duration,
-      sql,
-    };
-  }
-
-  await context.models.savedQueries.update(savedQuery, {
-    results: {
-      results: results,
-      error,
-      duration,
-      sql,
-    },
-    dateLastRan: new Date(),
-  });
->>>>>>> 373fdd3a
 }