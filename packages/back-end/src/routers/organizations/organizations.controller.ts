import { Response } from "express";
import { cloneDeep } from "lodash";
import { freeEmailDomains } from "free-email-domains-typescript";
import {
  accountFeatures,
  getAccountPlan,
  getEffectiveAccountPlan,
  getLicense,
  getLicenseError,
  licenseInit,
} from "enterprise";
import { experimentHasLinkedChanges } from "shared/util";
import {
  getRoles,
  areProjectRolesValid,
  isRoleValid,
  getDefaultRole,
} from "shared/permissions";
import uniqid from "uniqid";
import { getWatchedByUser } from "../../models/WatchModel";
import {
  UpdateSdkWebhookProps,
  deleteLegacySdkWebhookById,
  deleteSdkWebhookById,
  findAllLegacySdkWebhooks,
  findSdkWebhookById,
  updateSdkWebhook,
} from "../../models/WebhookModel";
import {
  AuthRequest,
  ResponseWithStatusAndError,
} from "../../types/AuthRequest";
import {
  acceptInvite,
  addMemberToOrg,
  addPendingMemberToOrg,
  expandOrgMembers,
  findVerifiedOrgsForNewUser,
  getContextFromReq,
  getInviteUrl,
  getNumberOfUniqueMembersAndInvites,
  importConfig,
  inviteUser,
  isEnterpriseSSO,
  removeMember,
  revokeInvite,
} from "../../services/organizations";
import {
  getNonSensitiveParams,
  getSourceIntegrationObject,
} from "../../services/datasource";
import { updatePassword } from "../../services/users";
import { getAllTags } from "../../models/TagModel";
import {
  Invite,
  MemberRoleWithProjects,
  NamespaceUsage,
  OrganizationInterface,
  OrganizationSettings,
  Role,
  SDKAttribute,
} from "../../../types/organization";
import {
  auditDetailsUpdate,
  getRecentWatchedAudits,
  isValidAuditEntityType,
} from "../../services/audit";
import { getAllFeatures } from "../../models/FeatureModel";
import { findDimensionsByOrganization } from "../../models/DimensionModel";
import {
  ALLOW_SELF_ORG_CREATION,
  APP_ORIGIN,
  IS_CLOUD,
  IS_MULTI_ORG,
} from "../../util/secrets";
import {
  sendInviteEmail,
  sendNewMemberEmail,
  sendPendingMemberEmail,
  sendNewOrgEmail,
  sendPendingMemberApprovalEmail,
  sendOwnerEmailChangeEmail,
} from "../../services/email";
import { getDataSourcesByOrganization } from "../../models/DataSourceModel";
import { getAllSavedGroups } from "../../models/SavedGroupModel";
import { getMetricsByOrganization } from "../../models/MetricModel";
import {
  createOrganization,
  findOrganizationByInviteKey,
  findAllOrganizations,
  findOrganizationsByMemberId,
  hasOrganization,
  updateOrganization,
  addCustomRole,
  editCustomRole,
  removeCustomRole,
  deactivateRoleById,
  activateRoleById,
  addGetStartedChecklistItem,
} from "../../models/OrganizationModel";
import { ConfigFile } from "../../init/config";
import { ExperimentRule, NamespaceValue } from "../../../types/feature";
import { usingOpenId } from "../../services/auth";
import { getSSOConnectionSummary } from "../../models/SSOConnectionModel";
import {
  createOrganizationApiKey,
  createUserPersonalAccessApiKey,
  deleteApiKeyById,
  deleteApiKeyByKey,
  getAllApiKeysByOrganization,
  getApiKeyByIdOrKey,
  getUnredactedSecretKey,
} from "../../models/ApiKeyModel";
import { getUserPermissions } from "../../util/organization.util";
import {
  deleteUser,
  getUserById,
  getAllUsers,
  getUserByEmail,
} from "../../models/UserModel";
import {
  getAllExperiments,
  getExperimentsForActivityFeed,
} from "../../models/ExperimentModel";
import {
  findAllAuditsByEntityType,
  findAllAuditsByEntityTypeParent,
  findAuditByEntity,
  findAuditByEntityParent,
} from "../../models/AuditModel";
import { EntityType } from "../../types/Audit";
import { getTeamsForOrganization } from "../../models/TeamModel";
import { getAllFactTablesForOrganization } from "../../models/FactTableModel";
import { TeamInterface } from "../../../types/team";
import { fireSdkWebhook } from "../../jobs/sdkWebhooks";
import {
  getLicenseMetaData,
  getUserCodesForOrg,
} from "../../services/licenseData";
import { findSDKConnectionsByIds } from "../../models/SdkConnectionModel";

export async function getDefinitions(req: AuthRequest, res: Response) {
  const context = getContextFromReq(req);
  const orgId = context.org.id;
  if (!orgId) {
    throw new Error("Must be part of an organization");
  }

  const [
    metrics,
    datasources,
    dimensions,
    segments,
    tags,
    savedGroups,
    projects,
    factTables,
    factMetrics,
  ] = await Promise.all([
    getMetricsByOrganization(context),
    getDataSourcesByOrganization(context),
    findDimensionsByOrganization(orgId),
    context.models.segments.getAll(),
    getAllTags(orgId),
    getAllSavedGroups(orgId),
    context.models.projects.getAll(),
    getAllFactTablesForOrganization(context),
    context.models.factMetrics.getAll(),
  ]);

  return res.status(200).json({
    status: 200,
    metrics,
    datasources: datasources.map((d) => {
      const integration = getSourceIntegrationObject(context, d);
      return {
        id: d.id,
        name: d.name,
        description: d.description,
        type: d.type,
        settings: d.settings,
        params: getNonSensitiveParams(integration),
        projects: d.projects || [],
        properties: integration.getSourceProperties(),
        decryptionError: integration.decryptionError || false,
        dateCreated: d.dateCreated,
        dateUpdated: d.dateUpdated,
      };
    }),
    dimensions,
    segments,
    tags,
    savedGroups,
    projects,
    factTables,
    factMetrics,
  });
}

export async function getActivityFeed(req: AuthRequest, res: Response) {
  const context = getContextFromReq(req);
  const { org, userId } = context;
  try {
    const docs = await getRecentWatchedAudits(userId, org.id);

    if (!docs.length) {
      return res.status(200).json({
        status: 200,
        events: [],
        experiments: [],
        features: [],
      });
    }

    const experimentIds = Array.from(new Set(docs.map((d) => d.entity.id)));
    const experiments = await getExperimentsForActivityFeed(
      context,
      experimentIds
    );

    res.status(200).json({
      status: 200,
      events: docs,
      experiments,
    });
  } catch (e) {
    res.status(400).json({
      status: 400,
      message: e.message,
    });
  }
}

export async function getAllHistory(
  req: AuthRequest<null, { type: string }>,
  res: Response
) {
  const { org } = getContextFromReq(req);
  const { type } = req.params;

  if (!isValidAuditEntityType(type)) {
    return res.status(400).json({
      status: 400,
      message: `${type} is not a valid entity type. Possible entity types are: ${EntityType}`,
    });
  }

  const events = await Promise.all([
    findAllAuditsByEntityType(org.id, type),
    findAllAuditsByEntityTypeParent(org.id, type),
  ]);

  const merged = [...events[0], ...events[1]];

  merged.sort((a, b) => {
    if (b.dateCreated > a.dateCreated) return 1;
    else if (b.dateCreated < a.dateCreated) return -1;
    return 0;
  });

  if (merged.filter((e) => e.organization !== org.id).length > 0) {
    return res.status(403).json({
      status: 403,
      message: "You do not have access to view history",
    });
  }

  res.status(200).json({
    status: 200,
    events: merged,
  });
}

export async function getHistory(
  req: AuthRequest<null, { type: string; id: string }>,
  res: Response
) {
  const { org } = getContextFromReq(req);
  const { type, id } = req.params;

  if (!isValidAuditEntityType(type)) {
    return res.status(400).json({
      status: 400,
      message: `${type} is not a valid entity type. Possible entity types are: ${EntityType}`,
    });
  }

  const events = await Promise.all([
    findAuditByEntity(org.id, type, id),
    findAuditByEntityParent(org.id, type, id),
  ]);

  const merged = [...events[0], ...events[1]];

  merged.sort((a, b) => {
    if (b.dateCreated > a.dateCreated) return 1;
    else if (b.dateCreated < a.dateCreated) return -1;
    return 0;
  });

  if (merged.filter((e) => e.organization !== org.id).length > 0) {
    return res.status(403).json({
      status: 403,
      message: "You do not have access to view history for this",
    });
  }

  res.status(200).json({
    status: 200,
    events: merged,
  });
}

export async function putMemberRole(
  req: AuthRequest<MemberRoleWithProjects, { id: string }>,
  res: Response
) {
  const context = getContextFromReq(req);

  if (!context.permissions.canManageTeam()) {
    context.permissions.throwPermissionError();
  }
  const { org, userId } = context;
  const {
    role,
    limitAccessByEnvironment,
    environments,
    projectRoles,
  } = req.body;
  const { id } = req.params;

  if (id === userId) {
    return res.status(400).json({
      status: 400,
      message: "Cannot change your own role",
    });
  }

  if (!isRoleValid(role, org) || !areProjectRolesValid(projectRoles, org)) {
    return res.status(400).json({
      status: 400,
      message: "Invalid role",
    });
  }

  let found = false;
  org.members.forEach((m) => {
    if (m.id === id) {
      m.role = role;
      m.limitAccessByEnvironment = !!limitAccessByEnvironment;
      m.environments = environments || [];
      m.projectRoles = projectRoles || [];
      found = true;
    }
  });
  org?.pendingMembers?.forEach((m) => {
    if (m.id === id) {
      m.role = role;
      m.limitAccessByEnvironment = !!limitAccessByEnvironment;
      m.environments = environments || [];
      m.projectRoles = projectRoles || [];
      found = true;
    }
  });

  if (!found) {
    return res.status(404).json({
      status: 404,
      message: "Cannot find member",
    });
  }

  try {
    await updateOrganization(org.id, {
      members: org.members,
      pendingMembers: org.pendingMembers,
    });
    return res.status(200).json({
      status: 200,
    });
  } catch (e) {
    return res.status(400).json({
      status: 400,
      message: e.message || "Failed to change role",
    });
  }
}

export async function putMember(
  req: AuthRequest<{
    orgId: string;
  }>,
  res: Response
) {
  if (!req.userId || !req.email) {
    throw new Error("Must be logged in");
  }
  const { orgId } = req.body;
  if (!orgId) {
    throw new Error("Must provide orgId");
  }
  if (!req.verified) {
    throw new Error("User is not verified");
  }

  // ensure org matches one of the calculated verified org
  const organizations = await findVerifiedOrgsForNewUser(req.email);
  if (!organizations) {
    throw new Error("Invalid orgId");
  }

  const organization = organizations.find((o) => o.id === orgId);
  if (!organization) {
    throw new Error("Invalid orgId");
  }

  // check if user is already a member
  const existingMember = organization.members.find((m) => m.id === req.userId);
  if (existingMember) {
    return res.status(200).json({
      status: 200,
      message: "User is already a member of organization",
    });
  }

  try {
    const invite: Invite | undefined = organization.invites.find(
      (inv) => inv.email === req.email
    );
    if (invite) {
      // if user already invited, accept invite
      await acceptInvite(invite.key, req.userId);
    } else if (organization.autoApproveMembers) {
      // if auto approve, add user as member
      await addMemberToOrg({
        organization,
        userId: req.userId,
        ...getDefaultRole(organization),
      });
    } else {
      // otherwise, add user as pending member
      await addPendingMemberToOrg({
        organization,
        name: req.name || "",
        userId: req.userId,
        email: req.email,
        ...getDefaultRole(organization),
      });

      try {
        const teamUrl = APP_ORIGIN + "/settings/team/?org=" + orgId;
        await sendPendingMemberEmail(
          req.name || "",
          req.email || "",
          organization.name,
          organization.ownerEmail,
          teamUrl
        );
      } catch (e) {
        req.log.error(e, "Failed to send pending member email");
      }

      return res.status(200).json({
        status: 200,
        isPending: true,
        message: "Successfully added pending member to organization",
      });
    }

    try {
      await sendNewMemberEmail(
        req.name || "",
        req.email || "",
        organization.name,
        organization.ownerEmail
      );
    } catch (e) {
      req.log.error(e, "Failed to send new member email");
    }

    return res.status(200).json({
      status: 200,
      message: "Successfully added member to organization",
    });
  } catch (e) {
    return res.status(400).json({
      status: 400,
      message: e.message || "Failed to add member to organization",
    });
  }
}

export async function postMemberApproval(
  req: AuthRequest<unknown, { id: string }>,
  res: Response
) {
  const context = getContextFromReq(req);

  if (!context.permissions.canManageTeam()) {
    context.permissions.throwPermissionError();
  }

  const { org } = context;
  const { id } = req.params;

  const pendingMember = org?.pendingMembers?.find((m) => m.id === id);
  if (!pendingMember) {
    return res.status(404).json({
      status: 404,
      message: "Cannot find pending member",
    });
  }

  try {
    await addMemberToOrg({
      organization: org,
      userId: pendingMember.id,
      role: pendingMember.role,
      limitAccessByEnvironment: pendingMember.limitAccessByEnvironment,
      environments: pendingMember.environments,
      projectRoles: pendingMember.projectRoles,
    });
  } catch (e) {
    return res.status(400).json({
      status: 400,
      message: e.message || "Failed to approve member",
    });
  }

  try {
    const url = APP_ORIGIN + "/?org=" + org.id;
    await sendPendingMemberApprovalEmail(
      pendingMember.name || "",
      pendingMember.email || "",
      org.name,
      url
    );
  } catch (e) {
    req.log.error(e, "Failed to send pending member approval email");
  }

  return res.status(200).json({
    status: 200,
    message: "Successfully added member to organization",
  });
}

export async function postAutoApproveMembers(
  req: AuthRequest<{ state: boolean }>,
  res: Response
) {
  const context = getContextFromReq(req);

  if (!context.permissions.canManageTeam()) {
    context.permissions.throwPermissionError();
  }
  const { org } = context;
  const { state } = req.body;

  try {
    await updateOrganization(org.id, {
      autoApproveMembers: state,
    });
    return res.status(200).json({
      status: 200,
      message: "Successfully updated auto approve members",
    });
  } catch (e) {
    return res.status(400).json({
      status: 400,
      message: e.message || "Failed to update auto approve members",
    });
  }
}

export async function putInviteRole(
  req: AuthRequest<MemberRoleWithProjects, { key: string }>,
  res: Response
) {
  const context = getContextFromReq(req);

  if (!context.permissions.canManageTeam()) {
    context.permissions.throwPermissionError();
  }

  const { org } = context;
  const {
    role,
    limitAccessByEnvironment,
    environments,
    projectRoles,
  } = req.body;
  const { key } = req.params;
  const originalInvites: Invite[] = cloneDeep(org.invites);

  if (!isRoleValid(role, org) || !areProjectRolesValid(projectRoles, org)) {
    return res.status(400).json({
      status: 400,
      message: "Invalid role",
    });
  }

  let found = false;

  org.invites.forEach((m) => {
    if (m.key === key) {
      m.role = role;
      m.limitAccessByEnvironment = !!limitAccessByEnvironment;
      m.environments = environments || [];
      m.projectRoles = projectRoles || [];
      found = true;
    }
  });

  if (!found) {
    return res.status(404).json({
      status: 404,
      message: "Cannot find member",
    });
  }

  try {
    await updateOrganization(org.id, {
      invites: org.invites,
    });
    await req.audit({
      event: "organization.update",
      entity: {
        object: "organization",
        id: org.id,
      },
      details: auditDetailsUpdate(
        { invites: originalInvites },
        { invites: org.invites }
      ),
    });
    return res.status(200).json({
      status: 200,
    });
  } catch (e) {
    return res.status(400).json({
      status: 400,
      message: e.message || "Failed to change role",
    });
  }
}

export async function getOrganization(req: AuthRequest, res: Response) {
  if (!req.organization) {
    return res.status(200).json({
      status: 200,
      organization: null,
    });
  }
  const context = getContextFromReq(req);
  const { org, userId } = context;
  const {
    invites,
    members,
    ownerEmail,
    name,
    id,
    url,
    subscription,
    freeSeats,
    connections,
    settings,
    disableSelfServeBilling,
    licenseKey,
    messages,
    externalId,
    setupEventTracker,
  } = org;

  let license;
  if (licenseKey || process.env.LICENSE_KEY) {
    // automatically set the license data based on org license key
    license = getLicense(licenseKey || process.env.LICENSE_KEY);
    if (!license || (license.organizationId && license.organizationId !== id)) {
      try {
        license = await licenseInit(
          org,
          getUserCodesForOrg,
          getLicenseMetaData
        );
      } catch (e) {
        // eslint-disable-next-line no-console
        console.error("setting license failed", e);
      }
    }
  }

  const filteredAttributes = settings?.attributeSchema?.filter((attribute) =>
    context.permissions.canReadMultiProjectResource(attribute.projects)
  );

  const filteredEnvironments = settings?.environments?.filter((environment) =>
    context.permissions.canReadMultiProjectResource(environment.projects)
  );

  // Use a stripped down list of invites if the user doesn't have permission to manage the team
  // The full invite object contains a key which can be used to accept the invite
  // Without this filtering, a user could accept an invite of a higher-priveleged user and assume their role
  const filteredInvites = context.permissions.canManageTeam()
    ? invites
    : invites.map((i) => ({ email: i.email }));

  // Some other global org data needed by the front-end
  const apiKeys = await getAllApiKeysByOrganization(context);
  const enterpriseSSO = isEnterpriseSSO(req.loginMethod)
    ? getSSOConnectionSummary(req.loginMethod)
    : null;

  const expandedMembers = await expandOrgMembers(members, userId);

  const teams = await getTeamsForOrganization(org.id);

  const teamsWithMembers: TeamInterface[] = teams.map((team) => {
    const memberIds = org.members
      .filter((member) => member.teams?.includes(team.id))
      .map((m) => m.id);
    return {
      ...team,
      members: memberIds,
    };
  });

  const currentUserPermissions = getUserPermissions(
    req.currentUser,
    org,
    teams || []
  );
  const seatsInUse = getNumberOfUniqueMembersAndInvites(org);

  const watch = await getWatchedByUser(org.id, userId);

  return res.status(200).json({
    status: 200,
    apiKeys,
    enterpriseSSO,
    accountPlan: getAccountPlan(org),
    effectiveAccountPlan: getEffectiveAccountPlan(org),
    licenseError: getLicenseError(org),
    commercialFeatures: [...accountFeatures[getEffectiveAccountPlan(org)]],
    roles: getRoles(org),
    members: expandedMembers,
    currentUserPermissions,
    teams: teamsWithMembers,
    license,
    watching: {
      experiments: watch?.experiments || [],
      features: watch?.features || [],
    },
    organization: {
      invites: filteredInvites,
      ownerEmail,
      externalId,
      name,
      id,
      url,
      subscription,
      licenseKey,
      freeSeats,
      disableSelfServeBilling,
      freeTrialDate: org.freeTrialDate,
      discountCode: org.discountCode || "",
      slackTeam: connections?.slack?.team,
      customRoles: org.customRoles,
      deactivatedRoles: org.deactivatedRoles,
      settings: {
        ...settings,
        attributeSchema: filteredAttributes,
        environments: filteredEnvironments,
      },
      autoApproveMembers: org.autoApproveMembers,
      members: org.members,
      messages: messages || [],
      pendingMembers: org.pendingMembers,
      getStartedChecklistItems: org.getStartedChecklistItems,
<<<<<<< HEAD
      setupEventTracker,
=======
      dateCreated: org.dateCreated,
>>>>>>> be5f4bae
    },
    seatsInUse,
  });
}

export async function getNamespaces(req: AuthRequest, res: Response) {
  if (!req.organization) {
    return res.status(200).json({
      status: 200,
      organization: null,
    });
  }
  const context = getContextFromReq(req);
  const { environments } = context;

  const namespaces: NamespaceUsage = {};

  // Get active legacy experiment rules on features
  const allFeatures = await getAllFeatures(context);
  allFeatures.forEach((f) => {
    if (f.archived) return;
    environments.forEach((env) => {
      if (!f.environmentSettings?.[env]?.enabled) return;
      const rules = f.environmentSettings?.[env]?.rules || [];
      rules
        .filter(
          (r) =>
            r.enabled &&
            r.type === "experiment" &&
            r.namespace &&
            r.namespace.enabled
        )
        .forEach((r: ExperimentRule) => {
          const { name, range } = r.namespace as NamespaceValue;
          namespaces[name] = namespaces[name] || [];
          namespaces[name].push({
            link: `/features/${f.id}`,
            name: f.id,
            id: f.id,
            trackingKey: r.trackingKey || f.id,
            start: range[0],
            end: range[1],
            environment: env,
          });
        });
    });
  });

  const allExperiments = await getAllExperiments(context);
  allExperiments.forEach((e) => {
    if (e.archived) return;

    // Skip experiments that are not linked to any changes since they aren't included in the payload
    if (!experimentHasLinkedChanges(e)) return;

    // Skip if experiment is stopped and doesn't have a temporary rollout enabled
    if (
      e.status === "stopped" &&
      (e.excludeFromPayload || !e.releasedVariationId)
    ) {
      return;
    }

    // Skip if a namespace isn't enabled on the latest phase
    if (!e.phases) return;
    const phase = e.phases[e.phases.length - 1];
    if (!phase) return;
    if (!phase.namespace || !phase.namespace.enabled) return;

    const { name, range } = phase.namespace;
    namespaces[name] = namespaces[name] || [];
    namespaces[name].push({
      link: `/experiment/${e.id}`,
      name: e.name,
      id: e.trackingKey,
      trackingKey: e.trackingKey,
      start: range[0],
      end: range[1],
      environment: "",
    });
  });

  res.status(200).json({
    status: 200,
    namespaces,
  });
  return;
}

export async function postNamespaces(
  req: AuthRequest<{
    label: string;
    description: string;
    status: "active" | "inactive";
  }>,
  res: Response
) {
  const { label, description, status } = req.body;
  const context = getContextFromReq(req);

  if (!context.permissions.canCreateNamespace()) {
    context.permissions.throwPermissionError();
  }

  const { org } = context;

  const namespaces = org.settings?.namespaces || [];

  // Namespace with the same name already exists
  if (namespaces.filter((n) => n.label === label).length > 0) {
    throw new Error("A namespace with this name already exists.");
  }

  // Create a unique id for this new namespace - We might want to clean this
  // up later, but for now, 'name' is the unique identifier, and 'label' is
  // the display name.
  const name = uniqid("ns-");
  await updateOrganization(org.id, {
    settings: {
      ...org.settings,
      namespaces: [...namespaces, { name, label, description, status }],
    },
  });

  await req.audit({
    event: "organization.update",
    entity: {
      object: "organization",
      id: org.id,
    },
    details: auditDetailsUpdate(
      { settings: { namespaces } },
      {
        settings: {
          namespaces: [...namespaces, { name, description, status }],
        },
      }
    ),
  });

  res.status(200).json({
    status: 200,
  });
}

export async function putNamespaces(
  req: AuthRequest<
    {
      label: string;
      description: string;
      status: "active" | "inactive";
    },
    { name: string }
  >,
  res: Response
) {
  const { label, description, status } = req.body;
  const { name } = req.params;

  const context = getContextFromReq(req);

  if (!context.permissions.canUpdateNamespace()) {
    context.permissions.throwPermissionError();
  }

  const { org } = context;

  const namespaces = org.settings?.namespaces || [];

  // Make sure this namespace exists
  if (namespaces.filter((n) => n.name === name).length === 0) {
    throw new Error("Namespace not found.");
  }

  const updatedNamespaces = namespaces.map((n) => {
    if (n.name === name) {
      // cannot update the 'name' (id) of a namespace
      return { label, name: n.name, description, status };
    }
    return n;
  });

  await updateOrganization(org.id, {
    settings: {
      ...org.settings,
      namespaces: updatedNamespaces,
    },
  });

  await req.audit({
    event: "organization.update",
    entity: {
      object: "organization",
      id: org.id,
    },
    details: auditDetailsUpdate(
      { settings: { namespaces } },
      { settings: { namespaces: updatedNamespaces } }
    ),
  });

  res.status(200).json({
    status: 200,
  });
}

export async function deleteNamespace(
  req: AuthRequest<null, { name: string }>,
  res: Response
) {
  const context = getContextFromReq(req);

  if (!context.permissions.canDeleteNamespace()) {
    context.permissions.throwPermissionError();
  }
  const { org } = context;
  const { name } = req.params;

  const namespaces = org.settings?.namespaces || [];

  const updatedNamespaces = namespaces.filter((n) => {
    return n.name !== name;
  });

  if (namespaces.length === updatedNamespaces.length) {
    throw new Error("Namespace not found.");
  }

  await updateOrganization(org.id, {
    settings: {
      ...org.settings,
      namespaces: updatedNamespaces,
    },
  });

  await req.audit({
    event: "organization.update",
    entity: {
      object: "organization",
      id: org.id,
    },
    details: auditDetailsUpdate(
      { settings: { namespaces } },
      { settings: { namespaces: updatedNamespaces } }
    ),
  });

  res.status(200).json({
    status: 200,
  });
}

export async function getInviteInfo(
  req: AuthRequest<unknown, { key: string }>,
  res: ResponseWithStatusAndError<{ organization: string; role: string }>
) {
  const { key } = req.params;

  try {
    if (!req.userId) {
      throw new Error("Must be logged in");
    }
    const org = await findOrganizationByInviteKey(key);

    if (!org) {
      throw new Error("Invalid or expired invitation key");
    }

    const invite = org.invites.find((i) => i.key === key);
    if (!invite) {
      throw new Error("Invalid or expired invitation key");
    }

    return res.status(200).json({
      status: 200,
      organization: org.name,
      role: invite.role,
    });
  } catch (e) {
    return res.status(400).json({
      status: 400,
      message: e.message,
    });
  }
}

export async function postInviteAccept(
  req: AuthRequest<{ key: string }>,
  res: Response
) {
  const { key } = req.body;

  try {
    if (!req.userId) {
      throw new Error("Must be logged in");
    }
    const org = await acceptInvite(key, req.userId);

    return res.status(200).json({
      status: 200,
      orgId: org.id,
    });
  } catch (e) {
    return res.status(400).json({
      status: 400,
      message: e.message,
    });
  }
}

export async function postInvite(
  req: AuthRequest<
    {
      email: string;
    } & MemberRoleWithProjects
  >,
  res: Response
) {
  const context = getContextFromReq(req);

  if (!context.permissions.canManageTeam()) {
    context.permissions.throwPermissionError();
  }

  const { org } = context;
  const {
    email,
    role,
    limitAccessByEnvironment,
    environments,
    projectRoles,
  } = req.body;

  // Make sure role is valid
  if (!isRoleValid(role, org) || !areProjectRolesValid(projectRoles, org)) {
    return res.status(400).json({
      status: 400,
      message: "Invalid role",
    });
  }

  const license = getLicense();
  if (
    license &&
    license.hardCap &&
    getNumberOfUniqueMembersAndInvites(org) >= (license.seats || 0)
  ) {
    throw new Error(
      "Whoops! You've reached the seat limit on your license. Please contact sales@growthbook.io to increase your seat limit."
    );
  }

  const { emailSent, inviteUrl } = await inviteUser({
    organization: org,
    email,
    role,
    limitAccessByEnvironment,
    environments,
    projectRoles,
  });

  return res.status(200).json({
    status: 200,
    inviteUrl,
    emailSent,
  });
}

interface SignupBody {
  company: string;
  externalId: string;
}

export async function deleteMember(
  req: AuthRequest<null, { id: string }>,
  res: Response
) {
  const context = getContextFromReq(req);

  if (!context.permissions.canManageTeam()) {
    context.permissions.throwPermissionError();
  }

  const { org, userId } = context;
  const { id } = req.params;

  if (id === userId) {
    return res.status(400).json({
      status: 400,
      message: "Cannot change your own role",
    });
  }

  await removeMember(org, id);

  res.status(200).json({
    status: 200,
  });
}

export async function postInviteResend(
  req: AuthRequest<{ key: string }>,
  res: Response
) {
  const context = getContextFromReq(req);

  if (!context.permissions.canManageTeam()) {
    context.permissions.throwPermissionError();
  }

  const { org } = context;
  const { key } = req.body;

  let emailSent = false;
  try {
    await sendInviteEmail(org, key);
    emailSent = true;
  } catch (e) {
    req.log.error(e, "Error sending email");
    emailSent = false;
  }

  const inviteUrl = getInviteUrl(key);
  return res.status(200).json({
    status: 200,
    inviteUrl,
    emailSent,
  });
}

export async function deleteInvite(
  req: AuthRequest<{ key: string }>,
  res: Response
) {
  const context = getContextFromReq(req);

  if (!context.permissions.canManageTeam()) {
    context.permissions.throwPermissionError();
  }

  const { org } = context;
  const { key } = req.body;

  await revokeInvite(org, key);

  res.status(200).json({
    status: 200,
  });
}

export async function signup(req: AuthRequest<SignupBody>, res: Response) {
  const { company, externalId } = req.body;

  const context = getContextFromReq(req);

  const orgs = await hasOrganization();
  // Only allow one organization per site unless IS_MULTI_ORG is true
  if (!IS_MULTI_ORG && orgs) {
    throw new Error("An organization already exists");
  }

  let verifiedDomain = "";
  if (IS_MULTI_ORG) {
    if (orgs && !ALLOW_SELF_ORG_CREATION && !req.superAdmin) {
      throw new Error(
        "You are not allowed to create an organization.  Ask your site admin."
      );
    }
    // if the owner is verified, try to infer a verified domain
    if (req.email && req.verified) {
      const domain = req.email.toLowerCase().split("@")[1] || "";
      const isFreeDomain = freeEmailDomains.includes(domain);
      if (!isFreeDomain) {
        verifiedDomain = domain;
      }
    }
  }

  try {
    if (company.length < 3) {
      throw Error("Company length must be at least 3 characters");
    }
    if (!req.userId) {
      throw Error("Must be logged in");
    }
    const org = await createOrganization({
      email: req.email,
      userId: req.userId,
      name: company,
      verifiedDomain,
      externalId,
    });

    const project = await context.models.projects.create({
      name: "My First Project",
    });

    // Alert the site manager about new organizations that are created
    try {
      await sendNewOrgEmail(company, req.email);
    } catch (e) {
      req.log.error(e, "New org email sending failure");
    }

    // Include project id in response
    res.status(200).json({
      status: 200,
      orgId: org.id,
      projectId: project.id,
    });
  } catch (e) {
    res.status(400).json({
      status: 400,
      message: e.message || "An error occurred",
    });
  }
}

export async function putOrganization(
  req: AuthRequest<Partial<OrganizationInterface>>,
  res: Response
) {
  const context = getContextFromReq(req);
  const { org } = context;
  const {
    name,
    ownerEmail,
    settings,
    connections,
    externalId,
    licenseKey,
  } = req.body;

  if (connections || name || ownerEmail) {
    if (!context.permissions.canManageOrgSettings()) {
      context.permissions.throwPermissionError();
    }
  }
  if (settings) {
    Object.keys(settings).forEach((k: keyof OrganizationSettings) => {
      if (k === "environments") {
        throw new Error(
          "Not supported: Updating organization environments not supported via this route."
        );
      } else if (k === "sdkInstructionsViewed" || k === "visualEditorEnabled") {
        if (
          !context.permissions.canCreateSDKConnection({
            projects: [],
            environment: "",
          })
        ) {
          context.permissions.throwPermissionError();
        }
      } else if (k === "attributeSchema") {
        throw new Error(
          "Not supported: Updating organization attributes not supported via this route."
        );
      } else if (k === "northStar") {
        if (!context.permissions.canManageNorthStarMetric()) {
          context.permissions.throwPermissionError();
        }
      } else if (k === "namespaces") {
        throw new Error(
          "Not supported: Updating namespaces not supported via this route."
        );
      } else {
        if (!context.permissions.canManageOrgSettings()) {
          context.permissions.throwPermissionError();
        }
      }
    });
  }

  try {
    const updates: Partial<OrganizationInterface> = {};

    const orig: Partial<OrganizationInterface> = {};

    if (name) {
      updates.name = name;
      orig.name = org.name;
    }
    if (ownerEmail && ownerEmail !== org.ownerEmail) {
      // the owner email is being changed
      const newOwnerUser = await getUserByEmail(ownerEmail);
      if (!newOwnerUser) {
        throw Error("New owner does not have an account");
      }
      updates.ownerEmail = ownerEmail;
      orig.ownerEmail = org.ownerEmail;
      // send email to original owner and new owner alerting them of the change:
      try {
        await sendOwnerEmailChangeEmail(
          req.email,
          org.name,
          org.ownerEmail,
          ownerEmail
        );
      } catch (e) {
        req.log.error(e, "Failed to send owner email change email");
      }
    }
    if (externalId !== undefined) {
      updates.externalId = externalId;
      orig.externalId = org.externalId;
    }
    if (settings) {
      updates.settings = {
        ...org.settings,
        ...settings,
      };
      orig.settings = org.settings;
    }
    if (connections?.vercel) {
      const { token, configurationId, teamId } = connections.vercel;
      if (token && configurationId) {
        updates.connections = {
          ...updates.connections,
          vercel: { token, configurationId, teamId },
        };
        orig.connections = org.connections;
      }
    }

    if (licenseKey && licenseKey.trim() !== org.licenseKey) {
      updates.licenseKey = licenseKey.trim();
      orig.licenseKey = org.licenseKey;
      await setLicenseKey(org, updates.licenseKey);
    }

    await updateOrganization(org.id, updates);

    await req.audit({
      event: "organization.update",
      entity: {
        object: "organization",
        id: org.id,
      },
      details: auditDetailsUpdate(orig, updates),
    });

    res.status(200).json({
      status: 200,
    });
  } catch (e) {
    res.status(400).json({
      status: 400,
      message: e.message || "An error occurred",
    });
  }
}

export const autoAddGroupsAttribute = async (
  req: AuthRequest<never>,
  res: Response<{ status: 200; added: boolean }>
) => {
  // Add missing `$groups` attribute automatically if it's being referenced by a Saved Group
  const context = getContextFromReq(req);
  const { org } = context;

  // TODO: When we add project-scoping to saved groups - pass in the actual projects array below
  if (!context.permissions.canCreateAttribute({})) {
    context.permissions.throwPermissionError();
  }

  let added = false;

  const attributeSchema = org.settings?.attributeSchema;
  if (
    attributeSchema &&
    !attributeSchema.some((attribute) => attribute.property === "$groups")
  ) {
    const newAttributeSchema: SDKAttribute[] = [
      ...attributeSchema,
      {
        property: "$groups",
        datatype: "string[]",
      },
    ];

    const orig = {
      settings: {
        ...org.settings,
      },
    };

    const updates = {
      settings: {
        ...org.settings,
        attributeSchema: newAttributeSchema,
      },
    };

    added = true;

    await updateOrganization(org.id, updates);

    await req.audit({
      event: "organization.update",
      entity: {
        object: "organization",
        id: org.id,
      },
      details: auditDetailsUpdate(orig, updates),
    });
  }

  return res.status(200).json({
    status: 200,
    added,
  });
};

export async function getApiKeys(req: AuthRequest, res: Response) {
  const context = getContextFromReq(req);
  const keys = await getAllApiKeysByOrganization(context);
  const filteredKeys = keys.filter((k) => !k.userId || k.userId === req.userId);

  res.status(200).json({
    status: 200,
    keys: filteredKeys,
  });
}

export async function postApiKey(
  req: AuthRequest<{
    description?: string;
    type: string;
  }>,
  res: Response
) {
  const context = getContextFromReq(req);
  const { org, userId } = context;
  const { description = "", type } = req.body;

  // Handle user personal access tokens
  if (type === "user") {
    if (!userId) {
      throw new Error(
        "Cannot create user personal access token without a user ID"
      );
    }
    const key = await createUserPersonalAccessApiKey({
      description,
      userId: userId,
      organizationId: org.id,
    });

    return res.status(200).json({
      status: 200,
      key,
    });
  }
  // Handle organization secret tokens
  else {
    if (!context.permissions.canCreateApiKey()) {
      context.permissions.throwPermissionError();
    }

    if (type && !["readonly", "admin"].includes(type)) {
      throw new Error("can only assign readonly or admin roles");
    }

    const key = await createOrganizationApiKey({
      organizationId: org.id,
      description,
      role: type as "readonly" | "admin",
    });

    return res.status(200).json({
      status: 200,
      key,
    });
  }
}

export async function deleteApiKey(
  req: AuthRequest<{ key?: string; id?: string }>,
  res: Response
) {
  const context = getContextFromReq(req);
  const { userId, org } = context;
  // Old API keys did not have an id, so we need to delete by the key value itself
  const { key, id } = req.body;
  if (!key && !id) {
    throw new Error("Must provide either an API key or id in order to delete");
  }

  const keyObj = await getApiKeyByIdOrKey(
    context,
    id || undefined,
    key || undefined
  );
  if (!keyObj) {
    throw new Error("Could not find API key to delete");
  }

  if (keyObj.secret) {
    if (!keyObj.userId) {
      // If there is no userId, this is an API Key, so we check permissions.
      if (!context.permissions.canDeleteApiKey()) {
        context.permissions.throwPermissionError();
      }
      // Otherwise, this is a Personal Access Token (PAT) - users can delete only their own PATs regardless of permission level.
    } else if (keyObj.userId !== userId) {
      throw new Error("You do not have permission to delete this.");
    }
  } else {
    if (
      !context.permissions.canDeleteSDKConnection({
        projects: [keyObj.project || ""],
        environment: keyObj.environment || "",
      })
    ) {
      context.permissions.throwPermissionError();
    }
  }

  if (id) {
    await deleteApiKeyById(org.id, id);
  } else if (key) {
    await deleteApiKeyByKey(org.id, key);
  }

  res.status(200).json({
    status: 200,
  });
}

export async function postApiKeyReveal(
  req: AuthRequest<{ id: string }>,
  res: Response
) {
  const context = getContextFromReq(req);
  const { org } = context;
  const { id } = req.body;

  const key = await getUnredactedSecretKey(org.id, id);
  if (!key) {
    return res.status(403).json({
      status: 403,
    });
  }

  if (!key.userId) {
    // Only admins can reveal non-user keys
    if (!context.permissions.canCreateApiKey()) {
      context.permissions.throwPermissionError();
    }
  } else {
    // This is a user key
    // The key must be owned by the user requesting to reveal it
    const isMatchingUserKey = req.userId === key.userId;
    if (!isMatchingUserKey) {
      return res.status(403).json({
        status: 403,
      });
    }
  }

  res.status(200).json({
    status: 200,
    key,
  });
}

export async function getLegacyWebhooks(req: AuthRequest, res: Response) {
  const context = getContextFromReq(req);
  const webhooks = await findAllLegacySdkWebhooks(context);

  res.status(200).json({
    status: 200,
    webhooks: webhooks.filter((webhook) =>
      context.permissions.canReadSingleProjectResource(webhook.project)
    ),
  });
}

export async function testSDKWebhook(
  req: AuthRequest<Record<string, unknown>, { id: string }>,
  res: Response
) {
  const webhookId = req.params.id;

  const context = getContextFromReq(req);
  const webhook = await findSdkWebhookById(context, webhookId);
  if (!webhook) {
    throw new Error("Could not find webhook");
  }

  const conns = await findSDKConnectionsByIds(context, webhook.sdks);
  if (!conns.length) {
    throw new Error("Could not find any SDK connection tied to this webhook");
  }

  if (!conns.every((c) => context.permissions.canUpdateSDKWebhook(c))) {
    context.permissions.throwPermissionError();
  }

  await fireSdkWebhook(context, webhook).catch(() => {
    // Do nothing, already being logged in Mongo
  });
  res.status(200).json({
    status: 200,
  });
}

export async function putSDKWebhook(
  req: AuthRequest<UpdateSdkWebhookProps, { id: string }>,
  res: Response
) {
  const context = getContextFromReq(req);

  const { id } = req.params;
  const webhook = await findSdkWebhookById(context, id);
  if (!webhook) {
    throw new Error("Could not find webhook");
  }

  const conns = await findSDKConnectionsByIds(context, webhook.sdks);
  if (!conns.length) {
    throw new Error("Could not find any SDK connection tied to this webhook");
  }

  if (!conns.every((c) => context.permissions.canUpdateSDKWebhook(c))) {
    context.permissions.throwPermissionError();
  }

  const updatedWebhook = await updateSdkWebhook(context, webhook, req.body);

  // Fire the webhook now that it has changed
  fireSdkWebhook(context, updatedWebhook).catch(() => {
    // Do nothing, already being logged in Mongo
  });
  res.status(200).json({
    status: 200,
    webhook: updatedWebhook,
  });
}

export async function deleteLegacyWebhook(
  req: AuthRequest<null, { id: string }>,
  res: Response
) {
  const context = getContextFromReq(req);

  if (!context.permissions.canManageLegacySDKWebhooks()) {
    context.permissions.throwPermissionError();
  }
  const { id } = req.params;
  await deleteLegacySdkWebhookById(context, id);

  res.status(200).json({
    status: 200,
  });
}

export async function deleteSDKWebhook(
  req: AuthRequest<null, { id: string }>,
  res: Response
) {
  const context = getContextFromReq(req);
  const { id } = req.params;

  const webhook = await findSdkWebhookById(context, id);
  if (webhook) {
    // It's ok if conns is empty here
    // We still want to allow deleting orphaned webhooks
    const conns = await findSDKConnectionsByIds(context, webhook.sdks);
    if (!conns.every((c) => context.permissions.canDeleteSDKWebhook(c))) {
      context.permissions.throwPermissionError();
    }
  }

  await deleteSdkWebhookById(context, id);

  res.status(200).json({
    status: 200,
  });
}

export async function postImportConfig(
  req: AuthRequest<{
    contents: string;
  }>,
  res: Response
) {
  const context = getContextFromReq(req);

  if (!context.permissions.canManageOrgSettings()) {
    context.permissions.throwPermissionError();
  }

  const { contents } = req.body;

  const config: ConfigFile = JSON.parse(contents);
  if (!config) {
    throw new Error("Failed to parse config.yml file contents.");
  }

  await importConfig(context, config);

  res.status(200).json({
    status: 200,
  });
}

export async function getOrphanedUsers(req: AuthRequest, res: Response) {
  const context = getContextFromReq(req);

  if (!context.permissions.canManageOrgSettings()) {
    context.permissions.throwPermissionError();
  }

  if (IS_CLOUD) {
    throw new Error("Unable to get orphaned users on GrowthBook Cloud");
  }

  if (IS_MULTI_ORG && !req.superAdmin) {
    throw new Error(
      "Only super admins get orphaned users on multi-org deployments"
    );
  }

  const allUsers = await getAllUsers();
  const { organizations: allOrgs } = await findAllOrganizations(1, "");

  const membersInOrgs = new Set<string>();
  allOrgs.forEach((org) => {
    org.members.forEach((m) => {
      membersInOrgs.add(m.id);
    });
  });

  const orphanedUsers = allUsers
    .filter((u) => !membersInOrgs.has(u.id))
    .map(({ id, name, email }) => ({
      id,
      name,
      email,
    }));

  return res.status(200).json({
    status: 200,
    orphanedUsers,
  });
}

export async function addOrphanedUser(
  req: AuthRequest<MemberRoleWithProjects, { id: string }>,
  res: Response
) {
  const context = getContextFromReq(req);

  if (!context.permissions.canManageOrgSettings()) {
    context.permissions.throwPermissionError();
  }

  if (IS_CLOUD) {
    throw new Error("This action is not permitted on GrowthBook Cloud");
  }

  if (IS_MULTI_ORG && !req.superAdmin) {
    throw new Error(
      "Only super admins can add orphaned users on multi-org deployments"
    );
  }

  const { org } = getContextFromReq(req);

  const { id } = req.params;
  const {
    role,
    environments,
    limitAccessByEnvironment,
    projectRoles,
  } = req.body;

  // Make sure user exists
  const user = await getUserById(id);
  if (!user) {
    return res.status(400).json({
      status: 400,
      message: "Cannot find user with that id",
    });
  }

  // Make sure user is actually orphaned
  const orgs = await findOrganizationsByMemberId(id);
  if (orgs.length) {
    return res.status(400).json({
      status: 400,
      message: "Cannot add users who are already part of an organization",
    });
  }

  // Make sure role is valid
  if (!isRoleValid(role, org) || !areProjectRolesValid(projectRoles, org)) {
    return res.status(400).json({
      status: 400,
      message: "Invalid role",
    });
  }

  const license = getLicense();
  if (
    license &&
    license.hardCap &&
    getNumberOfUniqueMembersAndInvites(org) >= (license.seats || 0)
  ) {
    throw new Error(
      "Whoops! You've reached the seat limit on your license. Please contact sales@growthbook.io to increase your seat limit."
    );
  }

  await addMemberToOrg({
    organization: org,
    userId: id,
    role,
    environments,
    limitAccessByEnvironment,
    projectRoles,
  });

  return res.status(200).json({
    status: 200,
  });
}

export async function deleteOrphanedUser(
  req: AuthRequest<unknown, { id: string }>,
  res: Response
) {
  const context = getContextFromReq(req);

  if (!context.permissions.canManageOrgSettings()) {
    context.permissions.throwPermissionError();
  }

  if (IS_CLOUD) {
    throw new Error("Unable to delete orphaned users on GrowthBook Cloud");
  }

  if (IS_MULTI_ORG && !req.superAdmin) {
    throw new Error(
      "Only super admins delete orphaned users on multi-org deployments"
    );
  }

  const { id } = req.params;

  // Make sure user exists
  const user = await getUserById(id);
  if (!user) {
    return res.status(400).json({
      status: 400,
      message: "Cannot find user with that id",
    });
  }

  // Make sure user is orphaned
  const orgs = await findOrganizationsByMemberId(id);
  if (orgs.length) {
    return res.status(400).json({
      status: 400,
      message: "Cannot delete users who are part of an organization",
    });
  }

  await deleteUser(id);
  return res.status(200).json({
    status: 200,
  });
}

export async function putAdminResetUserPassword(
  req: AuthRequest<
    {
      userToUpdateId: string;
      updatedPassword: string;
    },
    {
      id: string;
    }
  >,
  res: Response
) {
  const context = getContextFromReq(req);

  if (!context.permissions.canManageOrgSettings()) {
    context.permissions.throwPermissionError();
  }

  const { updatedPassword } = req.body;
  const userToUpdateId = req.params.id;

  // Only enable for self-hosted deployments that are not using SSO
  if (usingOpenId()) {
    throw new Error("This functionality is not available when using SSO");
  }

  const { org } = getContextFromReq(req);
  const isUserToUpdateInSameOrg = org.members.find(
    (member) => member.id === userToUpdateId
  );

  // Only update the password if the member we're updating is in the same org as the requester
  // Exception: allow updating the password if the user is not part of any organization
  if (!isUserToUpdateInSameOrg) {
    const orgs = await findOrganizationsByMemberId(userToUpdateId);
    if (orgs.length > 0) {
      throw new Error(
        "Cannot change password of users outside your organization."
      );
    }
  }

  await updatePassword(userToUpdateId, updatedPassword);

  res.status(200).json({
    status: 200,
  });
}

export async function setLicenseKey(
  org: OrganizationInterface,
  licenseKey: string
) {
  if (!IS_CLOUD && IS_MULTI_ORG) {
    throw new Error(
      "You must use the LICENSE_KEY environmental variable on multi org sites."
    );
  }

  org.licenseKey = licenseKey;
  await licenseInit(org, getUserCodesForOrg, getLicenseMetaData, true);
}

export async function putLicenseKey(
  req: AuthRequest<{ licenseKey: string }>,
  res: Response
) {
  const context = getContextFromReq(req);

  const { org } = context;
  const orgId = org?.id;
  if (!orgId) {
    throw new Error("Must be part of an organization");
  }

  if (!context.permissions.canManageBilling()) {
    context.permissions.throwPermissionError();
  }

  const licenseKey = req.body.licenseKey.trim();
  if (!licenseKey) {
    throw new Error("missing license key");
  }

  await setLicenseKey(org, licenseKey);

  try {
    await updateOrganization(orgId, {
      licenseKey,
    });
  } catch (e) {
    throw new Error("Failed to save license key");
  }

  res.status(200).json({
    status: 200,
  });
}

export async function putDefaultRole(
  req: AuthRequest<{ defaultRole: string }>,
  res: Response
) {
  const context = getContextFromReq(req);
  const { org } = context;
  const { defaultRole } = req.body;

  const commercialFeatures = [...accountFeatures[getAccountPlan(org)]];

  if (!commercialFeatures.includes("sso")) {
    throw new Error(
      "Must have a commercial License Key to update the organization's default role."
    );
  }

  if (!isRoleValid(defaultRole, org)) {
    throw new Error("Invalid role");
  }

  if (!context.permissions.canManageTeam()) {
    context.permissions.throwPermissionError();
  }

  updateOrganization(org.id, {
    settings: {
      ...org.settings,
      defaultRole: {
        role: defaultRole,
        limitAccessByEnvironment: false,
        environments: [],
      },
    },
  });

  res.status(200).json({
    status: 200,
  });
}

export async function putGetStartedChecklistItem(
  req: AuthRequest<{
    checklistItem: string;
    project: string;
  }>,
  res: Response
) {
  const context = getContextFromReq(req);
  const { org } = context;
  const { checklistItem, project } = req.body;

  if (checklistItem !== "environments" && checklistItem !== "attributes") {
    throw new Error("Unexpected Get Started checklist item.");
  }

  if (
    checklistItem === "environments" &&
    !context.permissions.canCreateEnvironment({
      id: "",
      projects: [project],
    })
  ) {
    context.permissions.throwPermissionError();
  }

  if (
    checklistItem === "attributes" &&
    !context.permissions.canCreateAttribute({
      projects: [project],
    })
  ) {
    context.permissions.throwPermissionError();
  }

  addGetStartedChecklistItem(org.id, checklistItem);

  res.status(200).json({
    status: 200,
  });
}

export async function putSetupEventTracker(
  req: AuthRequest<{
    eventTracker: string;
  }>,
  res: Response
) {
  const context = getContextFromReq(req);
  const { org } = context;
  const { eventTracker } = req.body;

  try {
    await updateOrganization(org.id, {
      setupEventTracker: eventTracker,
    });
  } catch (e) {
    throw new Error("Failed to save setup event tracker");
  }

  res.status(200).json({
    status: 200,
  });
}

export async function postCustomRole(req: AuthRequest<Role>, res: Response) {
  const context = getContextFromReq(req);
  const roleToAdd = req.body;

  if (!context.hasPremiumFeature("custom-roles")) {
    throw new Error("Must have an Enterprise License Key to use custom roles.");
  }

  if (!context.permissions.canManageCustomRoles()) {
    context.permissions.throwPermissionError();
  }

  await addCustomRole(context.org, roleToAdd);

  res.status(200).json({
    status: 200,
  });
}

export async function putCustomRole(
  req: AuthRequest<Omit<Role, "id">, { id: string }>,
  res: Response
) {
  const context = getContextFromReq(req);
  const roleToUpdate = req.body;
  const { id } = req.params;

  if (!context.hasPremiumFeature("custom-roles")) {
    throw new Error("Must have an Enterprise License Key to use custom roles.");
  }

  if (!context.permissions.canManageCustomRoles()) {
    context.permissions.throwPermissionError();
  }

  await editCustomRole(context.org, id, roleToUpdate);

  res.status(200).json({
    status: 200,
  });
}

export async function deleteCustomRole(
  req: AuthRequest<null, { id: string }>,
  res: Response
) {
  const context = getContextFromReq(req);
  const { id } = req.params;

  if (!context.hasPremiumFeature("custom-roles")) {
    throw new Error("Must have an Enterprise License Key to use custom roles.");
  }

  if (!context.permissions.canManageCustomRoles()) {
    context.permissions.throwPermissionError();
  }

  await removeCustomRole(context.org, context.teams, id);

  res.status(200).json({
    status: 200,
  });
}

export async function deactivateRole(
  req: AuthRequest<null, { id: string }>,
  res: Response
) {
  const context = getContextFromReq(req);
  const { id } = req.params;

  // Only orgs with custom-roles feature can deactivate roles
  if (!context.hasPremiumFeature("custom-roles")) {
    throw new Error("Must have an Enterprise License Key to use custom roles.");
  }

  if (!context.permissions.canManageCustomRoles()) {
    context.permissions.throwPermissionError();
  }

  await deactivateRoleById(context.org, id);

  res.status(200).json({
    status: 200,
  });
}

export async function activateRole(
  req: AuthRequest<null, { id: string }>,
  res: Response
) {
  const context = getContextFromReq(req);
  const { id } = req.params;

  // Only orgs with custom-roles feature can activate roles
  if (!context.hasPremiumFeature("custom-roles")) {
    throw new Error("Must have an Enterprise License Key to use custom roles.");
  }

  if (!context.permissions.canManageCustomRoles()) {
    context.permissions.throwPermissionError();
  }

  await activateRoleById(context.org, id);

  res.status(200).json({
    status: 200,
  });
}<|MERGE_RESOLUTION|>--- conflicted
+++ resolved
@@ -777,11 +777,8 @@
       messages: messages || [],
       pendingMembers: org.pendingMembers,
       getStartedChecklistItems: org.getStartedChecklistItems,
-<<<<<<< HEAD
       setupEventTracker,
-=======
       dateCreated: org.dateCreated,
->>>>>>> be5f4bae
     },
     seatsInUse,
   });
