--- conflicted
+++ resolved
@@ -1672,58 +1672,13 @@
   fireSdkWebhook(context, updatedWebhook).catch(() => {
     // Do nothing, already being logged in Mongo
   });
-
   res.status(200).json({
     status: 200,
     webhook: updatedWebhook,
   });
 }
 
-<<<<<<< HEAD
-export async function putWebhookSDK(
-  req: AuthRequest<WebhookInterface, { id: string }>,
-  res: Response
-) {
-  const context = getContextFromReq(req);
-
-  if (!context.permissions.canUpdateSDKWebhook()) {
-    context.permissions.throwPermissionError();
-  }
-
-  const { id } = req.params;
-  const { name, endpoint, sendPayload, headers, httpMethod } = req.body;
-  const webhook = await WebhookModel.findOne({
-    id,
-  });
-
-  if (!webhook) {
-    throw new Error("Could not find webhook");
-  }
-  if (webhook.organization !== context.org.id) {
-    throw new Error("You don't have access to that webhook");
-  }
-
-  if (!name || !endpoint) {
-    throw new Error("Missing required properties");
-  }
-
-  webhook.set("name", name);
-  webhook.set("endpoint", endpoint);
-  webhook.set("sendPayload", sendPayload);
-  webhook.set("headers", headers);
-  webhook.set("httpMethod", httpMethod);
-  await webhook.save();
-
-  res.status(200).json({
-    status: 200,
-    webhook,
-  });
-}
-
-export async function deleteWebhook(
-=======
 export async function deleteLegacyWebhook(
->>>>>>> f8a41537
   req: AuthRequest<null, { id: string }>,
   res: Response
 ) {
