--- conflicted
+++ resolved
@@ -115,11 +115,8 @@
 import { getAllFactTablesForOrganization } from "../../models/FactTableModel";
 import { getAllFactMetricsForOrganization } from "../../models/FactMetricModel";
 import { TeamInterface } from "../../../types/team";
-<<<<<<< HEAD
 import { queueSingleWebhookById } from "../../jobs/sdkWebhooks";
-=======
 import { initializeLicense } from "../../services/licenseData";
->>>>>>> 61111230
 
 export async function getDefinitions(req: AuthRequest, res: Response) {
   const { org } = getOrgFromReq(req);
