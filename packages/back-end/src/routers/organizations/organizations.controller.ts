import { Response } from "express";
import { cloneDeep } from "lodash";
import { freeEmailDomains } from "free-email-domains-typescript";
import {
  accountFeatures,
  getAccountPlan,
  getEffectiveAccountPlan,
  getLicense,
  getLicenseError,
  getLowestPlanPerFeature,
  getSubscriptionFromLicense,
  licenseInit,
  LicenseInterface,
} from "enterprise";
import { experimentHasLinkedChanges } from "shared/util";
import {
  getRoles,
  areProjectRolesValid,
  isRoleValid,
  getDefaultRole,
} from "shared/permissions";
import uniqid from "uniqid";
import { getWatchedByUser } from "back-end/src/models/WatchModel";
import {
  UpdateSdkWebhookProps,
  deleteLegacySdkWebhookById,
  deleteSdkWebhookById,
  findAllLegacySdkWebhooks,
  findSdkWebhookById,
  updateSdkWebhook,
} from "back-end/src/models/WebhookModel";
import {
  AuthRequest,
  ResponseWithStatusAndError,
} from "back-end/src/types/AuthRequest";
import {
  acceptInvite,
  addMemberToOrg,
  addPendingMemberToOrg,
  expandOrgMembers,
  findVerifiedOrgsForNewUser,
  getContextFromReq,
  getInviteUrl,
  getNumberOfUniqueMembersAndInvites,
  importConfig,
  inviteUser,
  isEnterpriseSSO,
  removeMember,
  revokeInvite,
  getSubscriptionFromOrg,
} from "back-end/src/services/organizations";
import {
  getNonSensitiveParams,
  getSourceIntegrationObject,
} from "back-end/src/services/datasource";
import { updatePassword } from "back-end/src/services/users";
import { getAllTags } from "back-end/src/models/TagModel";
import {
<<<<<<< HEAD
  GetOrganizationResponse,
=======
  CreateOrganizationPostBody,
>>>>>>> 0389a883
  Invite,
  MemberRoleWithProjects,
  NamespaceUsage,
  OrganizationInterface,
  OrganizationSettings,
  Role,
  SDKAttribute,
} from "back-end/types/organization";
import {
  auditDetailsUpdate,
  getRecentWatchedAudits,
  isValidAuditEntityType,
} from "back-end/src/services/audit";
import { getAllFeatures } from "back-end/src/models/FeatureModel";
import { findDimensionsByOrganization } from "back-end/src/models/DimensionModel";
import {
  ALLOW_SELF_ORG_CREATION,
  APP_ORIGIN,
  IS_CLOUD,
  IS_MULTI_ORG,
} from "back-end/src/util/secrets";
import {
  sendInviteEmail,
  sendNewMemberEmail,
  sendPendingMemberEmail,
  sendNewOrgEmail,
  sendPendingMemberApprovalEmail,
  sendOwnerEmailChangeEmail,
} from "back-end/src/services/email";
import { getDataSourcesByOrganization } from "back-end/src/models/DataSourceModel";
import { getAllSavedGroups } from "back-end/src/models/SavedGroupModel";
import { getMetricsByOrganization } from "back-end/src/models/MetricModel";
import {
  createOrganization,
  findOrganizationByInviteKey,
  findAllOrganizations,
  findOrganizationsByMemberId,
  hasOrganization,
  updateOrganization,
  addCustomRole,
  editCustomRole,
  removeCustomRole,
  deactivateRoleById,
  activateRoleById,
  addGetStartedChecklistItem,
} from "back-end/src/models/OrganizationModel";
import { ConfigFile } from "back-end/src/init/config";
import { ExperimentRule, NamespaceValue } from "back-end/types/feature";
import { usingOpenId } from "back-end/src/services/auth";
import { getSSOConnectionSummary } from "back-end/src/models/SSOConnectionModel";
import {
  createOrganizationApiKey,
  createUserPersonalAccessApiKey,
  deleteApiKeyById,
  deleteApiKeyByKey,
  getAllApiKeysByOrganization,
  getApiKeyByIdOrKey,
  getUnredactedSecretKey,
} from "back-end/src/models/ApiKeyModel";
import { getUserPermissions } from "back-end/src/util/organization.util";
import {
  deleteUser,
  getUserById,
  getAllUsers,
  getUserByEmail,
} from "back-end/src/models/UserModel";
import {
  getAllExperiments,
  getExperimentsForActivityFeed,
} from "back-end/src/models/ExperimentModel";
import {
  findAllAuditsByEntityType,
  findAllAuditsByEntityTypeParent,
  findAuditByEntity,
  findAuditByEntityParent,
} from "back-end/src/models/AuditModel";
import { EntityType } from "back-end/src/types/Audit";
import { getTeamsForOrganization } from "back-end/src/models/TeamModel";
import { getAllFactTablesForOrganization } from "back-end/src/models/FactTableModel";
import { TeamInterface } from "back-end/types/team";
import { fireSdkWebhook } from "back-end/src/jobs/sdkWebhooks";
import {
  getLicenseMetaData,
  getUserCodesForOrg,
} from "back-end/src/services/licenseData";
import { findSDKConnectionsByIds } from "back-end/src/models/SdkConnectionModel";

export async function getDefinitions(req: AuthRequest, res: Response) {
  const context = getContextFromReq(req);
  const orgId = context.org.id;
  if (!orgId) {
    throw new Error("Must be part of an organization");
  }

  const [
    metrics,
    datasources,
    dimensions,
    segments,
    metricGroups,
    tags,
    savedGroups,
    customFields,
    projects,
    factTables,
    factMetrics,
  ] = await Promise.all([
    getMetricsByOrganization(context),
    getDataSourcesByOrganization(context),
    findDimensionsByOrganization(orgId),
    context.models.segments.getAll(),
    context.models.metricGroups.getAll(),
    getAllTags(orgId),
    getAllSavedGroups(orgId),
    context.models.customFields.getCustomFields(),
    context.models.projects.getAll(),
    getAllFactTablesForOrganization(context),
    context.models.factMetrics.getAll(),
  ]);

  return res.status(200).json({
    status: 200,
    metrics,
    datasources: datasources.map((d) => {
      const integration = getSourceIntegrationObject(context, d);
      return {
        id: d.id,
        name: d.name,
        description: d.description,
        type: d.type,
        settings: d.settings,
        params: getNonSensitiveParams(integration),
        projects: d.projects || [],
        properties: integration.getSourceProperties(),
        decryptionError: integration.decryptionError || false,
        dateCreated: d.dateCreated,
        dateUpdated: d.dateUpdated,
      };
    }),
    dimensions,
    segments,
    metricGroups,
    tags,
    savedGroups,
    customFields: customFields?.fields ?? [],
    projects,
    factTables,
    factMetrics,
  });
}

export async function getActivityFeed(req: AuthRequest, res: Response) {
  const context = getContextFromReq(req);
  const { org, userId } = context;
  try {
    const docs = await getRecentWatchedAudits(userId, org.id);

    if (!docs.length) {
      return res.status(200).json({
        status: 200,
        events: [],
        experiments: [],
        features: [],
      });
    }

    const experimentIds = Array.from(new Set(docs.map((d) => d.entity.id)));
    const experiments = await getExperimentsForActivityFeed(
      context,
      experimentIds
    );

    res.status(200).json({
      status: 200,
      events: docs,
      experiments,
    });
  } catch (e) {
    res.status(400).json({
      status: 400,
      message: e.message,
    });
  }
}

export async function getAllHistory(
  req: AuthRequest<null, { type: string }>,
  res: Response
) {
  const { org } = getContextFromReq(req);
  const { type } = req.params;

  if (!isValidAuditEntityType(type)) {
    return res.status(400).json({
      status: 400,
      message: `${type} is not a valid entity type. Possible entity types are: ${EntityType}`,
    });
  }

  const events = await Promise.all([
    findAllAuditsByEntityType(org.id, type),
    findAllAuditsByEntityTypeParent(org.id, type),
  ]);

  const merged = [...events[0], ...events[1]];

  merged.sort((a, b) => {
    if (b.dateCreated > a.dateCreated) return 1;
    else if (b.dateCreated < a.dateCreated) return -1;
    return 0;
  });

  if (merged.filter((e) => e.organization !== org.id).length > 0) {
    return res.status(403).json({
      status: 403,
      message: "You do not have access to view history",
    });
  }

  res.status(200).json({
    status: 200,
    events: merged,
  });
}

export async function getHistory(
  req: AuthRequest<null, { type: string; id: string }>,
  res: Response
) {
  const { org } = getContextFromReq(req);
  const { type, id } = req.params;

  if (!isValidAuditEntityType(type)) {
    return res.status(400).json({
      status: 400,
      message: `${type} is not a valid entity type. Possible entity types are: ${EntityType}`,
    });
  }

  const events = await Promise.all([
    findAuditByEntity(org.id, type, id),
    findAuditByEntityParent(org.id, type, id),
  ]);

  const merged = [...events[0], ...events[1]];

  merged.sort((a, b) => {
    if (b.dateCreated > a.dateCreated) return 1;
    else if (b.dateCreated < a.dateCreated) return -1;
    return 0;
  });

  if (merged.filter((e) => e.organization !== org.id).length > 0) {
    return res.status(403).json({
      status: 403,
      message: "You do not have access to view history for this",
    });
  }

  res.status(200).json({
    status: 200,
    events: merged,
  });
}

export async function putMemberRole(
  req: AuthRequest<MemberRoleWithProjects, { id: string }>,
  res: Response
) {
  const context = getContextFromReq(req);

  if (!context.permissions.canManageTeam()) {
    context.permissions.throwPermissionError();
  }
  const { org, userId } = context;
  const {
    role,
    limitAccessByEnvironment,
    environments,
    projectRoles,
  } = req.body;
  const { id } = req.params;

  if (id === userId) {
    return res.status(400).json({
      status: 400,
      message: "Cannot change your own role",
    });
  }

  if (!isRoleValid(role, org) || !areProjectRolesValid(projectRoles, org)) {
    return res.status(400).json({
      status: 400,
      message: "Invalid role",
    });
  }

  let found = false;
  org.members.forEach((m) => {
    if (m.id === id) {
      m.role = role;
      m.limitAccessByEnvironment = !!limitAccessByEnvironment;
      m.environments = environments || [];
      m.projectRoles = projectRoles || [];
      found = true;
    }
  });
  org?.pendingMembers?.forEach((m) => {
    if (m.id === id) {
      m.role = role;
      m.limitAccessByEnvironment = !!limitAccessByEnvironment;
      m.environments = environments || [];
      m.projectRoles = projectRoles || [];
      found = true;
    }
  });

  if (!found) {
    return res.status(404).json({
      status: 404,
      message: "Cannot find member",
    });
  }

  try {
    await updateOrganization(org.id, {
      members: org.members,
      pendingMembers: org.pendingMembers,
    });
    return res.status(200).json({
      status: 200,
    });
  } catch (e) {
    return res.status(400).json({
      status: 400,
      message: e.message || "Failed to change role",
    });
  }
}

export async function putMember(
  req: AuthRequest<{
    orgId: string;
  }>,
  res: Response
) {
  if (!req.userId || !req.email) {
    throw new Error("Must be logged in");
  }
  const { orgId } = req.body;
  if (!orgId) {
    throw new Error("Must provide orgId");
  }
  if (!req.verified) {
    throw new Error("User is not verified");
  }

  // ensure org matches one of the calculated verified org
  const organizations = await findVerifiedOrgsForNewUser(req.email);
  if (!organizations) {
    throw new Error("Invalid orgId");
  }

  const organization = organizations.find((o) => o.id === orgId);
  if (!organization) {
    throw new Error("Invalid orgId");
  }

  // check if user is already a member
  const existingMember = organization.members.find((m) => m.id === req.userId);
  if (existingMember) {
    return res.status(200).json({
      status: 200,
      message: "User is already a member of organization",
    });
  }

  try {
    const invite: Invite | undefined = organization.invites.find(
      (inv) => inv.email === req.email
    );
    if (invite) {
      // if user already invited, accept invite
      await acceptInvite(invite.key, req.userId);
    } else if (organization.autoApproveMembers) {
      // if auto approve, add user as member
      await addMemberToOrg({
        organization,
        userId: req.userId,
        ...getDefaultRole(organization),
      });
    } else {
      // otherwise, add user as pending member
      await addPendingMemberToOrg({
        organization,
        name: req.name || "",
        userId: req.userId,
        email: req.email,
        ...getDefaultRole(organization),
      });

      try {
        const teamUrl = APP_ORIGIN + "/settings/team/?org=" + orgId;
        await sendPendingMemberEmail(
          req.name || "",
          req.email || "",
          organization.name,
          organization.ownerEmail,
          teamUrl
        );
      } catch (e) {
        req.log.error(e, "Failed to send pending member email");
      }

      return res.status(200).json({
        status: 200,
        isPending: true,
        message: "Successfully added pending member to organization",
      });
    }

    try {
      await sendNewMemberEmail(
        req.name || "",
        req.email || "",
        organization.name,
        organization.ownerEmail
      );
    } catch (e) {
      req.log.error(e, "Failed to send new member email");
    }

    return res.status(200).json({
      status: 200,
      message: "Successfully added member to organization",
    });
  } catch (e) {
    return res.status(400).json({
      status: 400,
      message: e.message || "Failed to add member to organization",
    });
  }
}

export async function postMemberApproval(
  req: AuthRequest<unknown, { id: string }>,
  res: Response
) {
  const context = getContextFromReq(req);

  if (!context.permissions.canManageTeam()) {
    context.permissions.throwPermissionError();
  }

  const { org } = context;
  const { id } = req.params;

  const pendingMember = org?.pendingMembers?.find((m) => m.id === id);
  if (!pendingMember) {
    return res.status(404).json({
      status: 404,
      message: "Cannot find pending member",
    });
  }

  try {
    await addMemberToOrg({
      organization: org,
      userId: pendingMember.id,
      role: pendingMember.role,
      limitAccessByEnvironment: pendingMember.limitAccessByEnvironment,
      environments: pendingMember.environments,
      projectRoles: pendingMember.projectRoles,
    });
  } catch (e) {
    return res.status(400).json({
      status: 400,
      message: e.message || "Failed to approve member",
    });
  }

  try {
    const url = APP_ORIGIN + "/?org=" + org.id;
    await sendPendingMemberApprovalEmail(
      pendingMember.name || "",
      pendingMember.email || "",
      org.name,
      url
    );
  } catch (e) {
    req.log.error(e, "Failed to send pending member approval email");
  }

  return res.status(200).json({
    status: 200,
    message: "Successfully added member to organization",
  });
}

export async function postAutoApproveMembers(
  req: AuthRequest<{ state: boolean }>,
  res: Response
) {
  const context = getContextFromReq(req);

  if (!context.permissions.canManageTeam()) {
    context.permissions.throwPermissionError();
  }
  const { org } = context;
  const { state } = req.body;

  try {
    await updateOrganization(org.id, {
      autoApproveMembers: state,
    });
    return res.status(200).json({
      status: 200,
      message: "Successfully updated auto approve members",
    });
  } catch (e) {
    return res.status(400).json({
      status: 400,
      message: e.message || "Failed to update auto approve members",
    });
  }
}

export async function putInviteRole(
  req: AuthRequest<MemberRoleWithProjects, { key: string }>,
  res: Response
) {
  const context = getContextFromReq(req);

  if (!context.permissions.canManageTeam()) {
    context.permissions.throwPermissionError();
  }

  const { org } = context;
  const {
    role,
    limitAccessByEnvironment,
    environments,
    projectRoles,
  } = req.body;
  const { key } = req.params;
  const originalInvites: Invite[] = cloneDeep(org.invites);

  if (!isRoleValid(role, org) || !areProjectRolesValid(projectRoles, org)) {
    return res.status(400).json({
      status: 400,
      message: "Invalid role",
    });
  }

  let found = false;

  org.invites.forEach((m) => {
    if (m.key === key) {
      m.role = role;
      m.limitAccessByEnvironment = !!limitAccessByEnvironment;
      m.environments = environments || [];
      m.projectRoles = projectRoles || [];
      found = true;
    }
  });

  if (!found) {
    return res.status(404).json({
      status: 404,
      message: "Cannot find member",
    });
  }

  try {
    await updateOrganization(org.id, {
      invites: org.invites,
    });
    await req.audit({
      event: "organization.update",
      entity: {
        object: "organization",
        id: org.id,
      },
      details: auditDetailsUpdate(
        { invites: originalInvites },
        { invites: org.invites }
      ),
    });
    return res.status(200).json({
      status: 200,
    });
  } catch (e) {
    return res.status(400).json({
      status: 400,
      message: e.message || "Failed to change role",
    });
  }
}

export async function getOrganization(
  req: AuthRequest,
  res: Response<GetOrganizationResponse | { status: 200; organization: null }>
) {
  if (!req.organization) {
    return res.status(200).json({
      status: 200,
      organization: null,
    });
  }
  const context = getContextFromReq(req);
  const { org, userId } = context;
  const {
    invites,
    members,
    ownerEmail,
    demographicData,
    name,
    id,
    url,
    subscription,
    freeSeats,
    settings,
    disableSelfServeBilling,
    licenseKey,
    messages,
    externalId,
    setupEventTracker,
  } = org;

  let license: Partial<LicenseInterface> | null = null;
  if (licenseKey || process.env.LICENSE_KEY) {
    // automatically set the license data based on org license key
    license = getLicense(licenseKey || process.env.LICENSE_KEY);
    if (!license || (license.organizationId && license.organizationId !== id)) {
      try {
        license =
          (await licenseInit(org, getUserCodesForOrg, getLicenseMetaData)) ||
          null;
      } catch (e) {
        // eslint-disable-next-line no-console
        console.error("setting license failed", e);
      }
    }
  }

  const filteredAttributes = settings?.attributeSchema?.filter((attribute) =>
    context.permissions.canReadMultiProjectResource(attribute.projects)
  );

  const filteredEnvironments = settings?.environments?.filter((environment) =>
    context.permissions.canReadMultiProjectResource(environment.projects)
  );

  // Use a stripped down list of invites if the user doesn't have permission to manage the team
  // The full invite object contains a key which can be used to accept the invite
  // Without this filtering, a user could accept an invite of a higher-priveleged user and assume their role
  const filteredInvites = context.permissions.canManageTeam()
    ? invites
    : invites.map((i) => ({ email: i.email }));

  // Some other global org data needed by the front-end
  const apiKeys = await getAllApiKeysByOrganization(context);
  const enterpriseSSO = isEnterpriseSSO(req.loginMethod)
    ? getSSOConnectionSummary(req.loginMethod)
    : null;

  const expandedMembers = await expandOrgMembers(members, userId);

  const teams = await getTeamsForOrganization(org.id);

  const teamsWithMembers: TeamInterface[] = teams.map((team) => {
    const memberIds = org.members
      .filter((member) => member.teams?.includes(team.id))
      .map((m) => m.id);
    return {
      ...team,
      members: memberIds,
    };
  });

  const currentUserPermissions = getUserPermissions(
    req.currentUser,
    org,
    teams || []
  );
  const seatsInUse = getNumberOfUniqueMembersAndInvites(org);

  const watch = await getWatchedByUser(org.id, userId);

  const commercialFeatureLowestPlan = getLowestPlanPerFeature(accountFeatures);

  return res.status(200).json({
    status: 200,
    apiKeys,
    enterpriseSSO,
    accountPlan: getAccountPlan(org),
    effectiveAccountPlan: getEffectiveAccountPlan(org),
    licenseError: getLicenseError(org),
    commercialFeatures: [...accountFeatures[getEffectiveAccountPlan(org)]],
    commercialFeatureLowestPlan: commercialFeatureLowestPlan,
    roles: getRoles(org),
    members: expandedMembers,
    currentUserPermissions,
    teams: teamsWithMembers,
    license,
    subscription: license
      ? getSubscriptionFromLicense(license)
      : getSubscriptionFromOrg(org),
    watching: {
      experiments: watch?.experiments || [],
      features: watch?.features || [],
    },
    organization: {
      invites: filteredInvites as Invite[],
      ownerEmail,
      demographicData,
      externalId,
      name,
      id,
      url,
      subscription,
      licenseKey,
      freeSeats,
      enterprise: org.enterprise,
      disableSelfServeBilling,
      freeTrialDate: org.freeTrialDate,
      discountCode: org.discountCode || "",
      customRoles: org.customRoles,
      deactivatedRoles: org.deactivatedRoles,
      settings: {
        ...settings,
        attributeSchema: filteredAttributes,
        environments: filteredEnvironments,
      },
      autoApproveMembers: org.autoApproveMembers,
      members: org.members,
      messages: messages || [],
      pendingMembers: org.pendingMembers,
      getStartedChecklistItems: org.getStartedChecklistItems,
      setupEventTracker,
      dateCreated: org.dateCreated,
    },
    seatsInUse,
  });
}

export async function getNamespaces(req: AuthRequest, res: Response) {
  if (!req.organization) {
    return res.status(200).json({
      status: 200,
      organization: null,
    });
  }
  const context = getContextFromReq(req);
  const { environments } = context;

  const namespaces: NamespaceUsage = {};

  // Get active legacy experiment rules on features
  const allFeatures = await getAllFeatures(context);
  allFeatures.forEach((f) => {
    if (f.archived) return;
    environments.forEach((env) => {
      if (!f.environmentSettings?.[env]?.enabled) return;
      const rules = f.environmentSettings?.[env]?.rules || [];
      rules
        .filter(
          (r) =>
            r.enabled &&
            r.type === "experiment" &&
            r.namespace &&
            r.namespace.enabled
        )
        .forEach((r: ExperimentRule) => {
          const { name, range } = r.namespace as NamespaceValue;
          namespaces[name] = namespaces[name] || [];
          namespaces[name].push({
            link: `/features/${f.id}`,
            name: f.id,
            id: f.id,
            trackingKey: r.trackingKey || f.id,
            start: range[0],
            end: range[1],
            environment: env,
          });
        });
    });
  });

  const allExperiments = await getAllExperiments(context);
  allExperiments.forEach((e) => {
    if (e.archived) return;

    // Skip experiments that are not linked to any changes since they aren't included in the payload
    if (!experimentHasLinkedChanges(e)) return;

    // Skip if experiment is stopped and doesn't have a temporary rollout enabled
    if (
      e.status === "stopped" &&
      (e.excludeFromPayload || !e.releasedVariationId)
    ) {
      return;
    }

    // Skip if a namespace isn't enabled on the latest phase
    if (!e.phases) return;
    const phase = e.phases[e.phases.length - 1];
    if (!phase) return;
    if (!phase.namespace || !phase.namespace.enabled) return;

    const { name, range } = phase.namespace;
    namespaces[name] = namespaces[name] || [];
    namespaces[name].push({
      link: `/experiment/${e.id}`,
      name: e.name,
      id: e.trackingKey,
      trackingKey: e.trackingKey,
      start: range[0],
      end: range[1],
      environment: "",
    });
  });

  res.status(200).json({
    status: 200,
    namespaces,
  });
  return;
}

export async function postNamespaces(
  req: AuthRequest<{
    label: string;
    description: string;
    status: "active" | "inactive";
  }>,
  res: Response
) {
  const { label, description, status } = req.body;
  const context = getContextFromReq(req);

  if (!context.permissions.canCreateNamespace()) {
    context.permissions.throwPermissionError();
  }

  const { org } = context;

  const namespaces = org.settings?.namespaces || [];

  // Namespace with the same name already exists
  if (namespaces.filter((n) => n.label === label).length > 0) {
    throw new Error("A namespace with this name already exists.");
  }

  // Create a unique id for this new namespace - We might want to clean this
  // up later, but for now, 'name' is the unique identifier, and 'label' is
  // the display name.
  const name = uniqid("ns-");
  await updateOrganization(org.id, {
    settings: {
      ...org.settings,
      namespaces: [...namespaces, { name, label, description, status }],
    },
  });

  await req.audit({
    event: "organization.update",
    entity: {
      object: "organization",
      id: org.id,
    },
    details: auditDetailsUpdate(
      { settings: { namespaces } },
      {
        settings: {
          namespaces: [...namespaces, { name, description, status }],
        },
      }
    ),
  });

  res.status(200).json({
    status: 200,
  });
}

export async function putNamespaces(
  req: AuthRequest<
    {
      label: string;
      description: string;
      status: "active" | "inactive";
    },
    { name: string }
  >,
  res: Response
) {
  const { label, description, status } = req.body;
  const { name } = req.params;

  const context = getContextFromReq(req);

  if (!context.permissions.canUpdateNamespace()) {
    context.permissions.throwPermissionError();
  }

  const { org } = context;

  const namespaces = org.settings?.namespaces || [];

  // Make sure this namespace exists
  if (namespaces.filter((n) => n.name === name).length === 0) {
    throw new Error("Namespace not found.");
  }

  const updatedNamespaces = namespaces.map((n) => {
    if (n.name === name) {
      // cannot update the 'name' (id) of a namespace
      return { label, name: n.name, description, status };
    }
    return n;
  });

  await updateOrganization(org.id, {
    settings: {
      ...org.settings,
      namespaces: updatedNamespaces,
    },
  });

  await req.audit({
    event: "organization.update",
    entity: {
      object: "organization",
      id: org.id,
    },
    details: auditDetailsUpdate(
      { settings: { namespaces } },
      { settings: { namespaces: updatedNamespaces } }
    ),
  });

  res.status(200).json({
    status: 200,
  });
}

export async function deleteNamespace(
  req: AuthRequest<null, { name: string }>,
  res: Response
) {
  const context = getContextFromReq(req);

  if (!context.permissions.canDeleteNamespace()) {
    context.permissions.throwPermissionError();
  }
  const { org } = context;
  const { name } = req.params;

  const namespaces = org.settings?.namespaces || [];

  const updatedNamespaces = namespaces.filter((n) => {
    return n.name !== name;
  });

  if (namespaces.length === updatedNamespaces.length) {
    throw new Error("Namespace not found.");
  }

  await updateOrganization(org.id, {
    settings: {
      ...org.settings,
      namespaces: updatedNamespaces,
    },
  });

  await req.audit({
    event: "organization.update",
    entity: {
      object: "organization",
      id: org.id,
    },
    details: auditDetailsUpdate(
      { settings: { namespaces } },
      { settings: { namespaces: updatedNamespaces } }
    ),
  });

  res.status(200).json({
    status: 200,
  });
}

export async function getInviteInfo(
  req: AuthRequest<unknown, { key: string }>,
  res: ResponseWithStatusAndError<{ organization: string; role: string }>
) {
  const { key } = req.params;

  try {
    if (!req.userId) {
      throw new Error("Must be logged in");
    }
    const org = await findOrganizationByInviteKey(key);

    if (!org) {
      throw new Error("Invalid or expired invitation key");
    }

    const invite = org.invites.find((i) => i.key === key);
    if (!invite) {
      throw new Error("Invalid or expired invitation key");
    }

    return res.status(200).json({
      status: 200,
      organization: org.name,
      role: invite.role,
    });
  } catch (e) {
    return res.status(400).json({
      status: 400,
      message: e.message,
    });
  }
}

export async function postInviteAccept(
  req: AuthRequest<{ key: string }>,
  res: Response
) {
  const { key } = req.body;

  try {
    if (!req.userId) {
      throw new Error("Must be logged in");
    }
    const org = await acceptInvite(key, req.userId);

    return res.status(200).json({
      status: 200,
      orgId: org.id,
    });
  } catch (e) {
    return res.status(400).json({
      status: 400,
      message: e.message,
    });
  }
}

export async function postInvite(
  req: AuthRequest<
    {
      email: string;
    } & MemberRoleWithProjects
  >,
  res: Response
) {
  const context = getContextFromReq(req);

  if (!context.permissions.canManageTeam()) {
    context.permissions.throwPermissionError();
  }

  const { org } = context;
  const {
    email,
    role,
    limitAccessByEnvironment,
    environments,
    projectRoles,
  } = req.body;

  // Make sure role is valid
  if (!isRoleValid(role, org) || !areProjectRolesValid(projectRoles, org)) {
    return res.status(400).json({
      status: 400,
      message: "Invalid role",
    });
  }

  const license = getLicense();
  if (
    license &&
    license.hardCap &&
    getNumberOfUniqueMembersAndInvites(org) >= (license.seats || 0)
  ) {
    throw new Error(
      "Whoops! You've reached the seat limit on your license. Please contact sales@growthbook.io to increase your seat limit."
    );
  }

  const { emailSent, inviteUrl } = await inviteUser({
    organization: org,
    email,
    role,
    limitAccessByEnvironment,
    environments,
    projectRoles,
  });

  return res.status(200).json({
    status: 200,
    inviteUrl,
    emailSent,
  });
}

export async function deleteMember(
  req: AuthRequest<null, { id: string }>,
  res: Response
) {
  const context = getContextFromReq(req);

  if (!context.permissions.canManageTeam()) {
    context.permissions.throwPermissionError();
  }

  const { org, userId } = context;
  const { id } = req.params;

  if (id === userId) {
    return res.status(400).json({
      status: 400,
      message: "Cannot change your own role",
    });
  }

  await removeMember(org, id);

  res.status(200).json({
    status: 200,
  });
}

export async function postInviteResend(
  req: AuthRequest<{ key: string }>,
  res: Response
) {
  const context = getContextFromReq(req);

  if (!context.permissions.canManageTeam()) {
    context.permissions.throwPermissionError();
  }

  const { org } = context;
  const { key } = req.body;

  let emailSent = false;
  try {
    await sendInviteEmail(org, key);
    emailSent = true;
  } catch (e) {
    req.log.error(e, "Error sending email");
    emailSent = false;
  }

  const inviteUrl = getInviteUrl(key);
  return res.status(200).json({
    status: 200,
    inviteUrl,
    emailSent,
  });
}

export async function deleteInvite(
  req: AuthRequest<{ key: string }>,
  res: Response
) {
  const context = getContextFromReq(req);

  if (!context.permissions.canManageTeam()) {
    context.permissions.throwPermissionError();
  }

  const { org } = context;
  const { key } = req.body;

  await revokeInvite(org, key);

  res.status(200).json({
    status: 200,
  });
}

export async function signup(
  req: AuthRequest<CreateOrganizationPostBody>,
  res: Response
) {
  // Note: Request will not have an organization at this point. Do not use getContextFromReq
  const { company, externalId, demographicData } = req.body;

  const orgs = await hasOrganization();
  // Only allow one organization per site unless IS_MULTI_ORG is true
  if (!IS_MULTI_ORG && orgs) {
    throw new Error("An organization already exists");
  }

  let verifiedDomain = "";
  if (IS_MULTI_ORG) {
    if (orgs && !ALLOW_SELF_ORG_CREATION && !req.superAdmin) {
      throw new Error(
        "You are not allowed to create an organization.  Ask your site admin."
      );
    }
    // if the owner is verified, try to infer a verified domain
    if (req.email && req.verified) {
      const domain = req.email.toLowerCase().split("@")[1] || "";
      const isFreeDomain = freeEmailDomains.includes(domain);
      if (!isFreeDomain) {
        verifiedDomain = domain;
      }
    }
  }

  try {
    if (company.length < 3) {
      throw Error("Company length must be at least 3 characters");
    }
    if (!req.userId) {
      throw Error("Must be logged in");
    }
    const org = await createOrganization({
      email: req.email,
      userId: req.userId,
      name: company,
      verifiedDomain,
      externalId,
      demographicData,
    });

    req.organization = org;
    const context = getContextFromReq(req);

    const project = await context.models.projects.create({
      name: "My First Project",
    });

    // Alert the site manager about new organizations that are created
    try {
      await sendNewOrgEmail(company, req.email);
    } catch (e) {
      req.log.error(e, "New org email sending failure");
    }

    // Include project id in response
    res.status(200).json({
      status: 200,
      orgId: org.id,
      projectId: project.id,
    });
  } catch (e) {
    res.status(400).json({
      status: 400,
      message: e.message || "An error occurred",
    });
  }
}

export async function putOrganization(
  req: AuthRequest<Partial<OrganizationInterface>>,
  res: Response
) {
  const context = getContextFromReq(req);
  const { org } = context;
  const {
    name,
    ownerEmail,
    settings,
    connections,
    externalId,
    licenseKey,
  } = req.body;

  if (connections || name || ownerEmail) {
    if (!context.permissions.canManageOrgSettings()) {
      context.permissions.throwPermissionError();
    }
  }
  if (settings) {
    Object.keys(settings).forEach((k: keyof OrganizationSettings) => {
      if (k === "environments") {
        throw new Error(
          "Not supported: Updating organization environments not supported via this route."
        );
      } else if (k === "sdkInstructionsViewed" || k === "visualEditorEnabled") {
        if (
          !context.permissions.canCreateSDKConnection({
            projects: [],
            environment: "",
          })
        ) {
          context.permissions.throwPermissionError();
        }
      } else if (k === "attributeSchema") {
        throw new Error(
          "Not supported: Updating organization attributes not supported via this route."
        );
      } else if (k === "northStar") {
        if (!context.permissions.canManageNorthStarMetric()) {
          context.permissions.throwPermissionError();
        }
      } else if (k === "namespaces") {
        throw new Error(
          "Not supported: Updating namespaces not supported via this route."
        );
      } else {
        if (!context.permissions.canManageOrgSettings()) {
          context.permissions.throwPermissionError();
        }
      }
    });
  }

  try {
    const updates: Partial<OrganizationInterface> = {};

    const orig: Partial<OrganizationInterface> = {};

    if (name) {
      updates.name = name;
      orig.name = org.name;
    }
    if (ownerEmail && ownerEmail !== org.ownerEmail) {
      // the owner email is being changed
      const newOwnerUser = await getUserByEmail(ownerEmail);
      if (!newOwnerUser) {
        throw Error("New owner does not have an account");
      }
      updates.ownerEmail = ownerEmail;
      orig.ownerEmail = org.ownerEmail;
      // send email to original owner and new owner alerting them of the change:
      try {
        await sendOwnerEmailChangeEmail(
          req.email,
          org.name,
          org.ownerEmail,
          ownerEmail
        );
      } catch (e) {
        req.log.error(e, "Failed to send owner email change email");
      }
    }
    if (externalId !== undefined) {
      updates.externalId = externalId;
      orig.externalId = org.externalId;
    }
    if (settings) {
      updates.settings = {
        ...org.settings,
        ...settings,
      };
      orig.settings = org.settings;
    }
    if (connections?.vercel) {
      const { token, configurationId, teamId } = connections.vercel;
      if (token && configurationId) {
        updates.connections = {
          ...updates.connections,
          vercel: { token, configurationId, teamId },
        };
        orig.connections = org.connections;
      }
    }

    if (licenseKey && licenseKey.trim() !== org.licenseKey) {
      updates.licenseKey = licenseKey.trim();
      orig.licenseKey = org.licenseKey;
      await setLicenseKey(org, updates.licenseKey);
    }

    await updateOrganization(org.id, updates);

    await req.audit({
      event: "organization.update",
      entity: {
        object: "organization",
        id: org.id,
      },
      details: auditDetailsUpdate(orig, updates),
    });

    res.status(200).json({
      status: 200,
    });
  } catch (e) {
    res.status(400).json({
      status: 400,
      message: e.message || "An error occurred",
    });
  }
}

export const autoAddGroupsAttribute = async (
  req: AuthRequest<never>,
  res: Response<{ status: 200; added: boolean }>
) => {
  // Add missing `$groups` attribute automatically if it's being referenced by a Saved Group
  const context = getContextFromReq(req);
  const { org } = context;

  // TODO: When we add project-scoping to saved groups - pass in the actual projects array below
  if (!context.permissions.canCreateAttribute({})) {
    context.permissions.throwPermissionError();
  }

  let added = false;

  const attributeSchema = org.settings?.attributeSchema;
  if (
    attributeSchema &&
    !attributeSchema.some((attribute) => attribute.property === "$groups")
  ) {
    const newAttributeSchema: SDKAttribute[] = [
      ...attributeSchema,
      {
        property: "$groups",
        datatype: "string[]",
      },
    ];

    const orig = {
      settings: {
        ...org.settings,
      },
    };

    const updates = {
      settings: {
        ...org.settings,
        attributeSchema: newAttributeSchema,
      },
    };

    added = true;

    await updateOrganization(org.id, updates);

    await req.audit({
      event: "organization.update",
      entity: {
        object: "organization",
        id: org.id,
      },
      details: auditDetailsUpdate(orig, updates),
    });
  }

  return res.status(200).json({
    status: 200,
    added,
  });
};

export async function getApiKeys(req: AuthRequest, res: Response) {
  const context = getContextFromReq(req);
  const keys = await getAllApiKeysByOrganization(context);
  const filteredKeys = keys.filter((k) => !k.userId || k.userId === req.userId);

  res.status(200).json({
    status: 200,
    keys: filteredKeys,
  });
}

export async function postApiKey(
  req: AuthRequest<{
    description?: string;
    type: string;
  }>,
  res: Response
) {
  const context = getContextFromReq(req);
  const { org, userId } = context;
  const { description = "", type } = req.body;

  // Handle user personal access tokens
  if (type === "user") {
    if (!userId) {
      throw new Error(
        "Cannot create user personal access token without a user ID"
      );
    }
    const key = await createUserPersonalAccessApiKey({
      description,
      userId: userId,
      organizationId: org.id,
    });

    return res.status(200).json({
      status: 200,
      key,
    });
  }
  // Handle organization secret tokens
  else {
    if (!context.permissions.canCreateApiKey()) {
      context.permissions.throwPermissionError();
    }

    if (type && !["readonly", "admin"].includes(type)) {
      throw new Error("can only assign readonly or admin roles");
    }

    const key = await createOrganizationApiKey({
      organizationId: org.id,
      description,
      role: type as "readonly" | "admin",
    });

    return res.status(200).json({
      status: 200,
      key,
    });
  }
}

export async function deleteApiKey(
  req: AuthRequest<{ key?: string; id?: string }>,
  res: Response
) {
  const context = getContextFromReq(req);
  const { userId, org } = context;
  // Old API keys did not have an id, so we need to delete by the key value itself
  const { key, id } = req.body;
  if (!key && !id) {
    throw new Error("Must provide either an API key or id in order to delete");
  }

  const keyObj = await getApiKeyByIdOrKey(
    context,
    id || undefined,
    key || undefined
  );
  if (!keyObj) {
    throw new Error("Could not find API key to delete");
  }

  if (keyObj.secret) {
    if (!keyObj.userId) {
      // If there is no userId, this is an API Key, so we check permissions.
      if (!context.permissions.canDeleteApiKey()) {
        context.permissions.throwPermissionError();
      }
      // Otherwise, this is a Personal Access Token (PAT) - users can delete only their own PATs regardless of permission level.
    } else if (keyObj.userId !== userId) {
      throw new Error("You do not have permission to delete this.");
    }
  } else {
    if (
      !context.permissions.canDeleteSDKConnection({
        projects: [keyObj.project || ""],
        environment: keyObj.environment || "",
      })
    ) {
      context.permissions.throwPermissionError();
    }
  }

  if (id) {
    await deleteApiKeyById(org.id, id);
  } else if (key) {
    await deleteApiKeyByKey(org.id, key);
  }

  res.status(200).json({
    status: 200,
  });
}

export async function postApiKeyReveal(
  req: AuthRequest<{ id: string }>,
  res: Response
) {
  const context = getContextFromReq(req);
  const { org } = context;
  const { id } = req.body;

  const key = await getUnredactedSecretKey(org.id, id);
  if (!key) {
    return res.status(403).json({
      status: 403,
    });
  }

  if (!key.userId) {
    // Only admins can reveal non-user keys
    if (!context.permissions.canCreateApiKey()) {
      context.permissions.throwPermissionError();
    }
  } else {
    // This is a user key
    // The key must be owned by the user requesting to reveal it
    const isMatchingUserKey = req.userId === key.userId;
    if (!isMatchingUserKey) {
      return res.status(403).json({
        status: 403,
      });
    }
  }

  res.status(200).json({
    status: 200,
    key,
  });
}

export async function getLegacyWebhooks(req: AuthRequest, res: Response) {
  const context = getContextFromReq(req);
  const webhooks = await findAllLegacySdkWebhooks(context);

  res.status(200).json({
    status: 200,
    webhooks: webhooks.filter((webhook) =>
      context.permissions.canReadSingleProjectResource(webhook.project)
    ),
  });
}

export async function testSDKWebhook(
  req: AuthRequest<Record<string, unknown>, { id: string }>,
  res: Response
) {
  const webhookId = req.params.id;

  const context = getContextFromReq(req);
  const webhook = await findSdkWebhookById(context, webhookId);
  if (!webhook) {
    throw new Error("Could not find webhook");
  }

  const conns = await findSDKConnectionsByIds(context, webhook.sdks);
  if (!conns.length) {
    throw new Error("Could not find any SDK connection tied to this webhook");
  }

  if (!conns.every((c) => context.permissions.canUpdateSDKWebhook(c))) {
    context.permissions.throwPermissionError();
  }

  await fireSdkWebhook(context, webhook).catch(() => {
    // Do nothing, already being logged in Mongo
  });
  res.status(200).json({
    status: 200,
  });
}

export async function putSDKWebhook(
  req: AuthRequest<UpdateSdkWebhookProps, { id: string }>,
  res: Response
) {
  const context = getContextFromReq(req);

  const { id } = req.params;
  const webhook = await findSdkWebhookById(context, id);
  if (!webhook) {
    throw new Error("Could not find webhook");
  }

  const conns = await findSDKConnectionsByIds(context, webhook.sdks);
  if (!conns.length) {
    throw new Error("Could not find any SDK connection tied to this webhook");
  }

  if (!conns.every((c) => context.permissions.canUpdateSDKWebhook(c))) {
    context.permissions.throwPermissionError();
  }

  const updatedWebhook = await updateSdkWebhook(context, webhook, req.body);

  // Fire the webhook now that it has changed
  fireSdkWebhook(context, updatedWebhook).catch(() => {
    // Do nothing, already being logged in Mongo
  });
  res.status(200).json({
    status: 200,
    webhook: updatedWebhook,
  });
}

export async function deleteLegacyWebhook(
  req: AuthRequest<null, { id: string }>,
  res: Response
) {
  const context = getContextFromReq(req);

  if (!context.permissions.canManageLegacySDKWebhooks()) {
    context.permissions.throwPermissionError();
  }
  const { id } = req.params;
  await deleteLegacySdkWebhookById(context, id);

  res.status(200).json({
    status: 200,
  });
}

export async function deleteSDKWebhook(
  req: AuthRequest<null, { id: string }>,
  res: Response
) {
  const context = getContextFromReq(req);
  const { id } = req.params;

  const webhook = await findSdkWebhookById(context, id);
  if (webhook) {
    // It's ok if conns is empty here
    // We still want to allow deleting orphaned webhooks
    const conns = await findSDKConnectionsByIds(context, webhook.sdks);
    if (!conns.every((c) => context.permissions.canDeleteSDKWebhook(c))) {
      context.permissions.throwPermissionError();
    }
  }

  await deleteSdkWebhookById(context, id);

  res.status(200).json({
    status: 200,
  });
}

export async function postImportConfig(
  req: AuthRequest<{
    contents: string;
  }>,
  res: Response
) {
  const context = getContextFromReq(req);

  if (!context.permissions.canManageOrgSettings()) {
    context.permissions.throwPermissionError();
  }

  const { contents } = req.body;

  const config: ConfigFile = JSON.parse(contents);
  if (!config) {
    throw new Error("Failed to parse config.yml file contents.");
  }

  await importConfig(context, config);

  res.status(200).json({
    status: 200,
  });
}

export async function getOrphanedUsers(req: AuthRequest, res: Response) {
  const context = getContextFromReq(req);

  if (!context.permissions.canManageOrgSettings()) {
    context.permissions.throwPermissionError();
  }

  if (IS_CLOUD) {
    throw new Error("Unable to get orphaned users on GrowthBook Cloud");
  }

  if (IS_MULTI_ORG && !req.superAdmin) {
    throw new Error(
      "Only super admins get orphaned users on multi-org deployments"
    );
  }

  const allUsers = await getAllUsers();
  const { organizations: allOrgs } = await findAllOrganizations(1, "");

  const membersInOrgs = new Set<string>();
  allOrgs.forEach((org) => {
    org.members.forEach((m) => {
      membersInOrgs.add(m.id);
    });
  });

  const orphanedUsers = allUsers
    .filter((u) => !membersInOrgs.has(u.id))
    .map(({ id, name, email }) => ({
      id,
      name,
      email,
    }));

  return res.status(200).json({
    status: 200,
    orphanedUsers,
  });
}

export async function addOrphanedUser(
  req: AuthRequest<MemberRoleWithProjects, { id: string }>,
  res: Response
) {
  const context = getContextFromReq(req);

  if (!context.permissions.canManageOrgSettings()) {
    context.permissions.throwPermissionError();
  }

  if (IS_CLOUD) {
    throw new Error("This action is not permitted on GrowthBook Cloud");
  }

  if (IS_MULTI_ORG && !req.superAdmin) {
    throw new Error(
      "Only super admins can add orphaned users on multi-org deployments"
    );
  }

  const { org } = getContextFromReq(req);

  const { id } = req.params;
  const {
    role,
    environments,
    limitAccessByEnvironment,
    projectRoles,
  } = req.body;

  // Make sure user exists
  const user = await getUserById(id);
  if (!user) {
    return res.status(400).json({
      status: 400,
      message: "Cannot find user with that id",
    });
  }

  // Make sure user is actually orphaned
  const orgs = await findOrganizationsByMemberId(id);
  if (orgs.length) {
    return res.status(400).json({
      status: 400,
      message: "Cannot add users who are already part of an organization",
    });
  }

  // Make sure role is valid
  if (!isRoleValid(role, org) || !areProjectRolesValid(projectRoles, org)) {
    return res.status(400).json({
      status: 400,
      message: "Invalid role",
    });
  }

  const license = getLicense();
  if (
    license &&
    license.hardCap &&
    getNumberOfUniqueMembersAndInvites(org) >= (license.seats || 0)
  ) {
    throw new Error(
      "Whoops! You've reached the seat limit on your license. Please contact sales@growthbook.io to increase your seat limit."
    );
  }

  await addMemberToOrg({
    organization: org,
    userId: id,
    role,
    environments,
    limitAccessByEnvironment,
    projectRoles,
  });

  return res.status(200).json({
    status: 200,
  });
}

export async function deleteOrphanedUser(
  req: AuthRequest<unknown, { id: string }>,
  res: Response
) {
  const context = getContextFromReq(req);

  if (!context.permissions.canManageOrgSettings()) {
    context.permissions.throwPermissionError();
  }

  if (IS_CLOUD) {
    throw new Error("Unable to delete orphaned users on GrowthBook Cloud");
  }

  if (IS_MULTI_ORG && !req.superAdmin) {
    throw new Error(
      "Only super admins delete orphaned users on multi-org deployments"
    );
  }

  const { id } = req.params;

  // Make sure user exists
  const user = await getUserById(id);
  if (!user) {
    return res.status(400).json({
      status: 400,
      message: "Cannot find user with that id",
    });
  }

  // Make sure user is orphaned
  const orgs = await findOrganizationsByMemberId(id);
  if (orgs.length) {
    return res.status(400).json({
      status: 400,
      message: "Cannot delete users who are part of an organization",
    });
  }

  await deleteUser(id);
  return res.status(200).json({
    status: 200,
  });
}

export async function putAdminResetUserPassword(
  req: AuthRequest<
    {
      userToUpdateId: string;
      updatedPassword: string;
    },
    {
      id: string;
    }
  >,
  res: Response
) {
  const context = getContextFromReq(req);

  if (!context.permissions.canManageOrgSettings()) {
    context.permissions.throwPermissionError();
  }

  const { updatedPassword } = req.body;
  const userToUpdateId = req.params.id;

  // Only enable for self-hosted deployments that are not using SSO
  if (usingOpenId()) {
    throw new Error("This functionality is not available when using SSO");
  }

  const { org } = getContextFromReq(req);
  const isUserToUpdateInSameOrg = org.members.find(
    (member) => member.id === userToUpdateId
  );

  // Only update the password if the member we're updating is in the same org as the requester
  // Exception: allow updating the password if the user is not part of any organization
  if (!isUserToUpdateInSameOrg) {
    const orgs = await findOrganizationsByMemberId(userToUpdateId);
    if (orgs.length > 0) {
      throw new Error(
        "Cannot change password of users outside your organization."
      );
    }
  }

  await updatePassword(userToUpdateId, updatedPassword);

  res.status(200).json({
    status: 200,
  });
}

export async function setLicenseKey(
  org: OrganizationInterface,
  licenseKey: string
) {
  if (!IS_CLOUD && IS_MULTI_ORG) {
    throw new Error(
      "You must use the LICENSE_KEY environmental variable on multi org sites."
    );
  }

  org.licenseKey = licenseKey;
  await licenseInit(org, getUserCodesForOrg, getLicenseMetaData, true);
}

export async function putLicenseKey(
  req: AuthRequest<{ licenseKey: string }>,
  res: Response
) {
  const context = getContextFromReq(req);

  const { org } = context;
  const orgId = org?.id;
  if (!orgId) {
    throw new Error("Must be part of an organization");
  }

  if (!context.permissions.canManageBilling()) {
    context.permissions.throwPermissionError();
  }

  const licenseKey = req.body.licenseKey.trim();
  if (!licenseKey) {
    throw new Error("missing license key");
  }

  await setLicenseKey(org, licenseKey);

  try {
    await updateOrganization(orgId, {
      licenseKey,
    });
  } catch (e) {
    throw new Error("Failed to save license key");
  }

  res.status(200).json({
    status: 200,
  });
}

export async function putDefaultRole(
  req: AuthRequest<{ defaultRole: string }>,
  res: Response
) {
  const context = getContextFromReq(req);
  const { org } = context;
  const { defaultRole } = req.body;

  const commercialFeatures = [...accountFeatures[getAccountPlan(org)]];

  if (!commercialFeatures.includes("sso")) {
    throw new Error(
      "Must have a commercial License Key to update the organization's default role."
    );
  }

  if (!isRoleValid(defaultRole, org)) {
    throw new Error("Invalid role");
  }

  if (!context.permissions.canManageTeam()) {
    context.permissions.throwPermissionError();
  }

  updateOrganization(org.id, {
    settings: {
      ...org.settings,
      defaultRole: {
        role: defaultRole,
        limitAccessByEnvironment: false,
        environments: [],
      },
    },
  });

  res.status(200).json({
    status: 200,
  });
}

export async function putGetStartedChecklistItem(
  req: AuthRequest<{
    checklistItem: string;
    project: string;
  }>,
  res: Response
) {
  const context = getContextFromReq(req);
  const { org } = context;
  const { checklistItem, project } = req.body;

  if (checklistItem !== "environments" && checklistItem !== "attributes") {
    throw new Error("Unexpected Get Started checklist item.");
  }

  if (
    checklistItem === "environments" &&
    !context.permissions.canCreateEnvironment({
      id: "",
      projects: [project],
    })
  ) {
    context.permissions.throwPermissionError();
  }

  if (
    checklistItem === "attributes" &&
    !context.permissions.canCreateAttribute({
      projects: [project],
    })
  ) {
    context.permissions.throwPermissionError();
  }

  addGetStartedChecklistItem(org.id, checklistItem);

  res.status(200).json({
    status: 200,
  });
}

export async function putSetupEventTracker(
  req: AuthRequest<{
    eventTracker: string;
  }>,
  res: Response
) {
  const context = getContextFromReq(req);
  const { org } = context;
  const { eventTracker } = req.body;

  try {
    await updateOrganization(org.id, {
      setupEventTracker: eventTracker,
    });
  } catch (e) {
    throw new Error("Failed to save setup event tracker");
  }

  res.status(200).json({
    status: 200,
  });
}

export async function postCustomRole(req: AuthRequest<Role>, res: Response) {
  const context = getContextFromReq(req);
  const roleToAdd = req.body;

  if (!context.hasPremiumFeature("custom-roles")) {
    throw new Error("Must have an Enterprise License Key to use custom roles.");
  }

  if (!context.permissions.canManageCustomRoles()) {
    context.permissions.throwPermissionError();
  }

  await addCustomRole(context.org, roleToAdd);

  res.status(200).json({
    status: 200,
  });
}

export async function putCustomRole(
  req: AuthRequest<Omit<Role, "id">, { id: string }>,
  res: Response
) {
  const context = getContextFromReq(req);
  const roleToUpdate = req.body;
  const { id } = req.params;

  if (!context.hasPremiumFeature("custom-roles")) {
    throw new Error("Must have an Enterprise License Key to use custom roles.");
  }

  if (!context.permissions.canManageCustomRoles()) {
    context.permissions.throwPermissionError();
  }

  await editCustomRole(context.org, id, roleToUpdate);

  res.status(200).json({
    status: 200,
  });
}

export async function deleteCustomRole(
  req: AuthRequest<null, { id: string }>,
  res: Response
) {
  const context = getContextFromReq(req);
  const { id } = req.params;

  if (!context.hasPremiumFeature("custom-roles")) {
    throw new Error("Must have an Enterprise License Key to use custom roles.");
  }

  if (!context.permissions.canManageCustomRoles()) {
    context.permissions.throwPermissionError();
  }

  await removeCustomRole(context.org, context.teams, id);

  res.status(200).json({
    status: 200,
  });
}

export async function deactivateRole(
  req: AuthRequest<null, { id: string }>,
  res: Response
) {
  const context = getContextFromReq(req);
  const { id } = req.params;

  // Only orgs with custom-roles feature can deactivate roles
  if (!context.hasPremiumFeature("custom-roles")) {
    throw new Error("Must have an Enterprise License Key to use custom roles.");
  }

  if (!context.permissions.canManageCustomRoles()) {
    context.permissions.throwPermissionError();
  }

  await deactivateRoleById(context.org, id);

  res.status(200).json({
    status: 200,
  });
}

export async function activateRole(
  req: AuthRequest<null, { id: string }>,
  res: Response
) {
  const context = getContextFromReq(req);
  const { id } = req.params;

  // Only orgs with custom-roles feature can activate roles
  if (!context.hasPremiumFeature("custom-roles")) {
    throw new Error("Must have an Enterprise License Key to use custom roles.");
  }

  if (!context.permissions.canManageCustomRoles()) {
    context.permissions.throwPermissionError();
  }

  await activateRoleById(context.org, id);

  res.status(200).json({
    status: 200,
  });
}<|MERGE_RESOLUTION|>--- conflicted
+++ resolved
@@ -56,11 +56,8 @@
 import { updatePassword } from "back-end/src/services/users";
 import { getAllTags } from "back-end/src/models/TagModel";
 import {
-<<<<<<< HEAD
   GetOrganizationResponse,
-=======
   CreateOrganizationPostBody,
->>>>>>> 0389a883
   Invite,
   MemberRoleWithProjects,
   NamespaceUsage,
