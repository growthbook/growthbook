--- conflicted
+++ resolved
@@ -93,12 +93,9 @@
   addCustomRole,
   editCustomRole,
   removeCustomRole,
-<<<<<<< HEAD
   deactivateRoleById,
   activateRoleById,
-=======
   addGetStartedChecklistItem,
->>>>>>> c1a6c183
 } from "../../models/OrganizationModel";
 import { findAllProjectsByOrganization } from "../../models/ProjectModel";
 import { ConfigFile } from "../../init/config";
