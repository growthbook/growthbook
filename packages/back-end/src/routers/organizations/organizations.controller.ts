import { Response } from "express";
import {
  AuthRequest,
  ResponseWithStatusAndError,
} from "../../types/AuthRequest";
import {
  acceptInvite,
  addMemberToOrg,
  getInviteUrl,
  getOrgFromReq,
  importConfig,
  inviteUser,
  isEnterpriseSSO,
  removeMember,
  revokeInvite,
} from "../../services/organizations";
import {
  getNonSensitiveParams,
  getSourceIntegrationObject,
} from "../../services/datasource";
import { getUsersByIds, updatePassword } from "../../services/users";
import { getAllTags } from "../../models/TagModel";
import {
  ExpandedMember,
  Invite,
  MemberRole,
  MemberRoleWithProjects,
  NamespaceUsage,
  OrganizationInterface,
  OrganizationSettings,
} from "../../../types/organization";
import {
  auditDetailsUpdate,
  findByEntity,
  findByEntityParent,
  getWatchedAudits,
} from "../../services/audit";
import { ExperimentModel } from "../../models/ExperimentModel";
import { getAllFeatures } from "../../models/FeatureModel";
import { SegmentModel } from "../../models/SegmentModel";
import { findDimensionsByOrganization } from "../../models/DimensionModel";
import { IS_CLOUD } from "../../util/secrets";
import { sendInviteEmail, sendNewOrgEmail } from "../../services/email";
import { getDataSourcesByOrganization } from "../../models/DataSourceModel";
import { getAllGroups } from "../../services/group";
import { getAllSavedGroups } from "../../models/SavedGroupModel";
import { getMetricsByOrganization } from "../../models/MetricModel";
import { WebhookModel } from "../../models/WebhookModel";
import { createWebhook } from "../../services/webhooks";
import {
  createOrganization,
<<<<<<< HEAD
  findOrganizationByInviteKey,
=======
  findAllOrganizations,
  findOrganizationsByMemberId,
>>>>>>> aee11a3e
  hasOrganization,
  updateOrganization,
} from "../../models/OrganizationModel";
import { findAllProjectsByOrganization } from "../../models/ProjectModel";
import { ConfigFile } from "../../init/config";
import { WebhookInterface } from "../../../types/webhook";
import { ExperimentRule, NamespaceValue } from "../../../types/feature";
import { usingOpenId } from "../../services/auth";
import { cloneDeep } from "lodash";
import { getSSOConnectionSummary } from "../../models/SSOConnectionModel";
import {
  createApiKey,
  deleteApiKeyById,
  deleteApiKeyByKey,
  getAllApiKeysByOrganization,
  getApiKeyByIdOrKey,
  getFirstPublishableApiKey,
  getUnredactedSecretKey,
} from "../../models/ApiKeyModel";
import {
  accountFeatures,
  getAccountPlan,
  getRoles,
} from "../../util/organization.util";
import { deleteUser, findUserById, getAllUsers } from "../../models/UserModel";

export async function getDefinitions(req: AuthRequest, res: Response) {
  const { org } = getOrgFromReq(req);
  const orgId = org?.id;
  if (!orgId) {
    throw new Error("Must be part of an organization");
  }

  const [
    metrics,
    datasources,
    dimensions,
    segments,
    tags,
    groups,
    savedGroups,
    projects,
  ] = await Promise.all([
    getMetricsByOrganization(orgId),
    getDataSourcesByOrganization(orgId),
    findDimensionsByOrganization(orgId),
    SegmentModel.find({
      organization: orgId,
    }),
    getAllTags(orgId),
    getAllGroups(orgId),
    getAllSavedGroups(orgId),
    findAllProjectsByOrganization(orgId),
  ]);

  return res.status(200).json({
    status: 200,
    metrics,
    datasources: datasources.map((d) => {
      const integration = getSourceIntegrationObject(d);
      return {
        id: d.id,
        name: d.name,
        type: d.type,
        settings: d.settings,
        params: getNonSensitiveParams(integration),
        properties: integration.getSourceProperties(),
        decryptionError: integration.decryptionError || false,
      };
    }),
    dimensions,
    segments,
    tags,
    groups,
    savedGroups,
    projects,
  });
}

export async function getActivityFeed(req: AuthRequest, res: Response) {
  const { org, userId } = getOrgFromReq(req);
  try {
    const docs = await getWatchedAudits(userId, org.id);

    if (!docs.length) {
      return res.status(200).json({
        status: 200,
        events: [],
        experiments: [],
        features: [],
      });
    }

    const experimentIds = Array.from(new Set(docs.map((d) => d.entity.id)));
    const experiments = await ExperimentModel.find(
      {
        id: {
          $in: experimentIds,
        },
      },
      {
        _id: false,
        id: true,
        name: true,
      }
    );

    res.status(200).json({
      status: 200,
      events: docs,
      experiments,
    });
  } catch (e) {
    res.status(400).json({
      status: 400,
      message: e.message,
    });
  }
}

export async function getHistory(
  req: AuthRequest<null, { type: string; id: string }>,
  res: Response
) {
  const { org } = getOrgFromReq(req);
  const { type, id } = req.params;

  const events = await Promise.all([
    findByEntity(org.id, type, id),
    findByEntityParent(org.id, type, id),
  ]);

  const merged = [...events[0], ...events[1]];

  merged.sort((a, b) => {
    if (b.dateCreated > a.dateCreated) return 1;
    else if (b.dateCreated < a.dateCreated) return -1;
    return 0;
  });

  if (merged.filter((e) => e.organization !== org.id).length > 0) {
    return res.status(403).json({
      status: 403,
      message: "You do not have access to view history for this",
    });
  }

  res.status(200).json({
    status: 200,
    events: merged,
  });
}

export async function putMemberRole(
  req: AuthRequest<MemberRoleWithProjects, { id: string }>,
  res: Response
) {
  req.checkPermissions("manageTeam");

  const { org, userId } = getOrgFromReq(req);
  const {
    role,
    limitAccessByEnvironment,
    environments,
    projectRoles,
  } = req.body;
  const { id } = req.params;

  if (id === userId) {
    return res.status(400).json({
      status: 400,
      message: "Cannot change your own role",
    });
  }

  let found = false;
  org.members.forEach((m) => {
    if (m.id === id) {
      m.role = role;
      m.limitAccessByEnvironment = !!limitAccessByEnvironment;
      m.environments = environments || [];
      m.projectRoles = projectRoles || [];
      found = true;
    }
  });

  if (!found) {
    return res.status(404).json({
      status: 404,
      message: "Cannot find member",
    });
  }

  try {
    await updateOrganization(org.id, {
      members: org.members,
    });
    return res.status(200).json({
      status: 200,
    });
  } catch (e) {
    return res.status(400).json({
      status: 400,
      message: e.message || "Failed to change role",
    });
  }
}

export async function putInviteRole(
  req: AuthRequest<MemberRoleWithProjects, { key: string }>,
  res: Response
) {
  req.checkPermissions("manageTeam");

  const { org } = getOrgFromReq(req);
  const {
    role,
    limitAccessByEnvironment,
    environments,
    projectRoles,
  } = req.body;
  const { key } = req.params;
  const originalInvites: Invite[] = cloneDeep(org.invites);

  let found = false;

  org.invites.forEach((m) => {
    if (m.key === key) {
      m.role = role;
      m.limitAccessByEnvironment = !!limitAccessByEnvironment;
      m.environments = environments || [];
      m.projectRoles = projectRoles || [];
      found = true;
    }
  });

  if (!found) {
    return res.status(404).json({
      status: 404,
      message: "Cannot find member",
    });
  }

  try {
    await updateOrganization(org.id, {
      invites: org.invites,
    });
    await req.audit({
      event: "organization.update",
      entity: {
        object: "organization",
        id: org.id,
      },
      details: auditDetailsUpdate(
        { invites: originalInvites },
        { invites: org.invites }
      ),
    });
    return res.status(200).json({
      status: 200,
    });
  } catch (e) {
    return res.status(400).json({
      status: 400,
      message: e.message || "Failed to change role",
    });
  }
}

export async function getOrganization(req: AuthRequest, res: Response) {
  if (!req.organization) {
    return res.status(200).json({
      status: 200,
      organization: null,
    });
  }

  const { org } = getOrgFromReq(req);
  const {
    invites,
    members,
    ownerEmail,
    name,
    url,
    subscription,
    freeSeats,
    connections,
    settings,
    disableSelfServeBilling,
  } = org;

  // Some other global org data needed by the front-end
  const apiKeys = await getAllApiKeysByOrganization(org.id);
  const enterpriseSSO = isEnterpriseSSO(req.loginMethod)
    ? getSSOConnectionSummary(req.loginMethod)
    : null;

  // Add email/name to the organization members array
  const userInfo = await getUsersByIds(members.map((m) => m.id));
  const expandedMembers: ExpandedMember[] = [];
  userInfo.forEach(({ id, email, name, _id }) => {
    const memberInfo = members.find((m) => m.id === id);
    if (!memberInfo) return;
    expandedMembers.push({
      email,
      name,
      ...memberInfo,
      dateCreated: memberInfo.dateCreated || _id.getTimestamp(),
    });
  });

  return res.status(200).json({
    status: 200,
    apiKeys,
    enterpriseSSO,
    accountPlan: getAccountPlan(org),
    commercialFeatures: [...accountFeatures[getAccountPlan(org)]],
    roles: getRoles(org),
    members: expandedMembers,
    organization: {
      invites,
      ownerEmail,
      name,
      url,
      subscription,
      freeSeats,
      disableSelfServeBilling,
      discountCode: org.discountCode || "",
      slackTeam: connections?.slack?.team,
      settings,
      members: org.members,
    },
  });
}

export async function getNamespaces(req: AuthRequest, res: Response) {
  if (!req.organization) {
    return res.status(200).json({
      status: 200,
      organization: null,
    });
  }
  const { org } = getOrgFromReq(req);

  const namespaces: NamespaceUsage = {};

  // Get all of the active experiments that are tied to a namespace
  const allFeatures = await getAllFeatures(org.id);
  allFeatures.forEach((f) => {
    Object.keys(f.environmentSettings || {}).forEach((env) => {
      if (!f.environmentSettings?.[env]?.enabled) return;
      const rules = f.environmentSettings?.[env]?.rules || [];
      rules
        .filter(
          (r) =>
            r.enabled &&
            r.type === "experiment" &&
            r.namespace &&
            r.namespace.enabled
        )
        .forEach((r: ExperimentRule) => {
          const { name, range } = r.namespace as NamespaceValue;
          namespaces[name] = namespaces[name] || [];
          namespaces[name].push({
            featureId: f.id,
            trackingKey: r.trackingKey || f.id,
            start: range[0],
            end: range[1],
            environment: env,
          });
        });
    });
  });

  res.status(200).json({
    status: 200,
    namespaces,
  });
  return;
}

export async function postNamespaces(
  req: AuthRequest<{
    name: string;
    description: string;
    status: "active" | "inactive";
  }>,
  res: Response
) {
  req.checkPermissions("manageNamespaces");

  const { name, description, status } = req.body;
  const { org } = getOrgFromReq(req);

  const namespaces = org.settings?.namespaces || [];

  // Namespace with the same name already exists
  if (namespaces.filter((n) => n.name === name).length > 0) {
    throw new Error("Namespace names must be unique.");
  }

  await updateOrganization(org.id, {
    settings: {
      ...org.settings,
      namespaces: [...namespaces, { name, description, status }],
    },
  });

  await req.audit({
    event: "organization.update",
    entity: {
      object: "organization",
      id: org.id,
    },
    details: auditDetailsUpdate(
      { settings: { namespaces } },
      {
        settings: {
          namespaces: [...namespaces, { name, description, status }],
        },
      }
    ),
  });

  res.status(200).json({
    status: 200,
  });
}

export async function putNamespaces(
  req: AuthRequest<
    {
      name: string;
      description: string;
      status: "active" | "inactive";
    },
    { name: string }
  >,
  res: Response
) {
  req.checkPermissions("manageNamespaces");

  const { name, description, status } = req.body;
  const originalName = req.params.name;
  const { org } = getOrgFromReq(req);

  const namespaces = org.settings?.namespaces || [];

  // Namespace with the same name already exists
  if (namespaces.filter((n) => n.name === originalName).length === 0) {
    throw new Error("Namespace not found.");
  }
  const updatedNamespaces = namespaces.map((n) => {
    if (n.name === originalName) {
      return { name, description, status };
    }
    return n;
  });

  await updateOrganization(org.id, {
    settings: {
      ...org.settings,
      namespaces: updatedNamespaces,
    },
  });

  await req.audit({
    event: "organization.update",
    entity: {
      object: "organization",
      id: org.id,
    },
    details: auditDetailsUpdate(
      { settings: { namespaces } },
      { settings: { namespaces: updatedNamespaces } }
    ),
  });

  res.status(200).json({
    status: 200,
  });
}

export async function deleteNamespace(
  req: AuthRequest<null, { name: string }>,
  res: Response
) {
  req.checkPermissions("manageNamespaces");

  const { org } = getOrgFromReq(req);
  const { name } = req.params;

  const namespaces = org.settings?.namespaces || [];

  const updatedNamespaces = namespaces.filter((n) => {
    return n.name !== name;
  });

  if (namespaces.length === updatedNamespaces.length) {
    throw new Error("Namespace not found.");
  }

  await updateOrganization(org.id, {
    settings: {
      ...org.settings,
      namespaces: updatedNamespaces,
    },
  });

  await req.audit({
    event: "organization.update",
    entity: {
      object: "organization",
      id: org.id,
    },
    details: auditDetailsUpdate(
      { settings: { namespaces } },
      { settings: { namespaces: updatedNamespaces } }
    ),
  });

  res.status(200).json({
    status: 200,
  });
}

export async function getInviteInfo(
  req: AuthRequest<unknown, { key: string }>,
  res: ResponseWithStatusAndError<{ organization: string; role: MemberRole }>
) {
  const { key } = req.params;

  try {
    if (!req.userId) {
      throw new Error("Must be logged in");
    }
    const org = await findOrganizationByInviteKey(key);

    if (!org) {
      throw new Error("Invalid or expired invitation key");
    }

    const invite = org.invites.find((i) => i.key === key);
    if (!invite) {
      throw new Error("Invalid or expired invitation key");
    }

    return res.status(200).json({
      status: 200,
      organization: org.name,
      role: invite.role,
    });
  } catch (e) {
    return res.status(400).json({
      status: 400,
      message: e.message,
    });
  }
}

export async function postInviteAccept(
  req: AuthRequest<{ key: string }>,
  res: Response
) {
  const { key } = req.body;

  try {
    if (!req.userId) {
      throw new Error("Must be logged in");
    }
    const org = await acceptInvite(key, req.userId);

    return res.status(200).json({
      status: 200,
      orgId: org.id,
    });
  } catch (e) {
    return res.status(400).json({
      status: 400,
      message: e.message,
    });
  }
}

export async function postInvite(
  req: AuthRequest<
    {
      email: string;
    } & MemberRoleWithProjects
  >,
  res: Response
) {
  req.checkPermissions("manageTeam");

  const { org } = getOrgFromReq(req);
  const {
    email,
    role,
    limitAccessByEnvironment,
    environments,
    projectRoles,
  } = req.body;

  const { emailSent, inviteUrl } = await inviteUser({
    organization: org,
    email,
    role,
    limitAccessByEnvironment,
    environments,
    projectRoles,
  });

  return res.status(200).json({
    status: 200,
    inviteUrl,
    emailSent,
  });
}

interface SignupBody {
  company: string;
}

export async function deleteMember(
  req: AuthRequest<null, { id: string }>,
  res: Response
) {
  req.checkPermissions("manageTeam");

  const { org, userId } = getOrgFromReq(req);
  const { id } = req.params;

  if (id === userId) {
    return res.status(400).json({
      status: 400,
      message: "Cannot change your own role",
    });
  }

  await removeMember(org, id);

  res.status(200).json({
    status: 200,
  });
}

export async function postInviteResend(
  req: AuthRequest<{ key: string }>,
  res: Response
) {
  req.checkPermissions("manageTeam");

  const { org } = getOrgFromReq(req);
  const { key } = req.body;

  let emailSent = false;
  try {
    await sendInviteEmail(org, key);
    emailSent = true;
  } catch (e) {
    req.log.error(e, "Error sending email");
    emailSent = false;
  }

  const inviteUrl = getInviteUrl(key);
  return res.status(200).json({
    status: 200,
    inviteUrl,
    emailSent,
  });
}

export async function deleteInvite(
  req: AuthRequest<{ key: string }>,
  res: Response
) {
  req.checkPermissions("manageTeam");

  const { org } = getOrgFromReq(req);
  const { key } = req.body;

  await revokeInvite(org, key);

  res.status(200).json({
    status: 200,
  });
}

export async function signup(req: AuthRequest<SignupBody>, res: Response) {
  const { company } = req.body;

  if (!IS_CLOUD) {
    const orgs = await hasOrganization();
    // there are odd edge cases where a user can exist, but not an org,
    // so we want to allow org creation this way if there are no other orgs
    // on a local install.
    if (orgs && !req.admin) {
      throw new Error("An organization already exists");
    }
  }

  try {
    if (company.length < 3) {
      throw Error("Company length must be at least 3 characters");
    }
    if (!req.userId) {
      throw Error("Must be logged in");
    }
    const org = await createOrganization(req.email, req.userId, company, "");

    // Alert the site manager about new organizations that are created
    try {
      await sendNewOrgEmail(company, req.email);
    } catch (e) {
      req.log.error(e, "New org email sending failure");
    }

    res.status(200).json({
      status: 200,
      orgId: org.id,
    });
  } catch (e) {
    res.status(400).json({
      status: 400,
      message: e.message || "An error occurred",
    });
  }
}

export async function putOrganization(
  req: AuthRequest<Partial<OrganizationInterface>>,
  res: Response
) {
  const { org } = getOrgFromReq(req);
  const { name, settings, connections } = req.body;

  if (connections || name) {
    req.checkPermissions("organizationSettings");
  }
  if (settings) {
    Object.keys(settings).forEach((k: keyof OrganizationSettings) => {
      if (k === "environments") {
        // Require permissions for any old environments that changed
        const affectedEnvs: Set<string> = new Set();
        org.settings?.environments?.forEach((env) => {
          const oldHash = JSON.stringify(env);
          const newHash = JSON.stringify(
            settings[k]?.find((e) => e.id === env.id)
          );
          if (oldHash !== newHash) {
            affectedEnvs.add(env.id);
          }
        });

        // Require permissions for any new environments that have been added
        const oldIds = new Set(
          org.settings?.environments?.map((env) => env.id) || []
        );
        settings[k]?.forEach((env) => {
          if (!oldIds.has(env.id)) {
            affectedEnvs.add(env.id);
          }
        });

        req.checkPermissions(
          "manageEnvironments",
          "",
          Array.from(affectedEnvs)
        );
      } else if (k === "sdkInstructionsViewed" || k === "visualEditorEnabled") {
        req.checkPermissions("manageEnvironments", "", []);
      } else if (k === "attributeSchema") {
        req.checkPermissions("manageTargetingAttributes");
      } else if (k === "northStar") {
        req.checkPermissions("manageNorthStarMetric");
      } else if (k === "namespaces") {
        req.checkPermissions("manageNamespaces");
      } else {
        req.checkPermissions("organizationSettings");
      }
    });
  }

  try {
    const updates: Partial<OrganizationInterface> = {};

    const orig: Partial<OrganizationInterface> = {};

    if (name) {
      updates.name = name;
      orig.name = org.name;
    }
    if (settings) {
      updates.settings = {
        ...org.settings,
        ...settings,
      };
      orig.settings = org.settings;
    }
    if (connections?.vercel) {
      const { token, configurationId, teamId } = connections.vercel;
      if (token && configurationId) {
        updates.connections = {
          ...updates.connections,
          vercel: { token, configurationId, teamId },
        };
        orig.connections = org.connections;
      }
    }

    await updateOrganization(org.id, updates);

    await req.audit({
      event: "organization.update",
      entity: {
        object: "organization",
        id: org.id,
      },
      details: auditDetailsUpdate(orig, updates),
    });

    res.status(200).json({
      status: 200,
    });
  } catch (e) {
    res.status(400).json({
      status: 400,
      message: e.message || "An error occurred",
    });
  }
}

export async function getApiKeys(req: AuthRequest, res: Response) {
  const { org } = getOrgFromReq(req);
  const keys = await getAllApiKeysByOrganization(org.id);
  res.status(200).json({
    status: 200,
    keys,
  });
}

export async function postApiKey(
  req: AuthRequest<{
    description?: string;
    environment: string;
    secret: boolean;
    encryptSDK: boolean;
  }>,
  res: Response
) {
  const { org } = getOrgFromReq(req);
  const { description, environment, secret, encryptSDK } = req.body;

  const { preferExisting } = req.query as { preferExisting?: string };
  if (preferExisting) {
    if (secret) {
      throw new Error("Cannot use 'preferExisting' for secret API keys");
    }
    const existing = await getFirstPublishableApiKey(org.id, environment);
    if (existing) {
      return res.status(200).json({
        status: 200,
        key: existing,
      });
    }
  }

  // Only require permissions if we are creating a new API key
  if (secret) {
    req.checkPermissions("manageApiKeys");
  } else {
    req.checkPermissions("manageEnvironments", "", [environment]);
  }

  const key = await createApiKey({
    organization: org.id,
    description: description || "",
    environment: environment || "",
    secret: !!secret,
    encryptSDK,
  });

  res.status(200).json({
    status: 200,
    key,
  });
}

export async function deleteApiKey(
  req: AuthRequest<{ key?: string; id?: string }>,
  res: Response
) {
  const { org } = getOrgFromReq(req);
  // Old API keys did not have an id, so we need to delete by the key value itself
  const { key, id } = req.body;
  if (!key && !id) {
    throw new Error("Must provide either an API key or id in order to delete");
  }

  const keyObj = await getApiKeyByIdOrKey(
    org.id,
    id || undefined,
    key || undefined
  );
  if (!keyObj) {
    throw new Error("Could not find API key to delete");
  }

  if (keyObj.secret) {
    req.checkPermissions("manageApiKeys");
  } else {
    req.checkPermissions("manageEnvironments", "", [keyObj.environment || ""]);
  }

  if (id) {
    await deleteApiKeyById(org.id, id);
  } else if (key) {
    await deleteApiKeyByKey(org.id, key);
  }

  res.status(200).json({
    status: 200,
  });
}

export async function postApiKeyReveal(
  req: AuthRequest<{ id: string }>,
  res: Response
) {
  req.checkPermissions("manageApiKeys");

  const { org } = getOrgFromReq(req);
  const { id } = req.body;

  const key = await getUnredactedSecretKey(org.id, id);

  res.status(200).json({
    status: 200,
    key,
  });
}

export async function getWebhooks(req: AuthRequest, res: Response) {
  const { org } = getOrgFromReq(req);
  const webhooks = await WebhookModel.find({
    organization: org.id,
  });
  res.status(200).json({
    status: 200,
    webhooks,
  });
}

export async function postWebhook(
  req: AuthRequest<{
    name: string;
    endpoint: string;
    project: string;
    environment: string;
  }>,
  res: Response
) {
  req.checkPermissions("manageWebhooks");

  const { org } = getOrgFromReq(req);
  const { name, endpoint, project, environment } = req.body;

  const webhook = await createWebhook(
    org.id,
    name,
    endpoint,
    project,
    environment
  );

  res.status(200).json({
    status: 200,
    webhook,
  });
}

export async function putWebhook(
  req: AuthRequest<WebhookInterface, { id: string }>,
  res: Response
) {
  req.checkPermissions("manageWebhooks");

  const { org } = getOrgFromReq(req);
  const { id } = req.params;

  const webhook = await WebhookModel.findOne({
    id,
  });

  if (!webhook) {
    throw new Error("Could not find webhook");
  }
  if (webhook.organization !== org.id) {
    throw new Error("You don't have access to that webhook");
  }

  const { name, endpoint, project, environment } = req.body;
  if (!name || !endpoint) {
    throw new Error("Missing required properties");
  }

  webhook.set("name", name);
  webhook.set("endpoint", endpoint);
  webhook.set("project", project || "");
  webhook.set("environment", environment || "");

  await webhook.save();

  res.status(200).json({
    status: 200,
    webhook,
  });
}

export async function deleteWebhook(
  req: AuthRequest<null, { id: string }>,
  res: Response
) {
  req.checkPermissions("manageWebhooks");

  const { org } = getOrgFromReq(req);
  const { id } = req.params;

  await WebhookModel.deleteOne({
    organization: org.id,
    id,
  });

  res.status(200).json({
    status: 200,
  });
}

export async function postImportConfig(
  req: AuthRequest<{
    contents: string;
  }>,
  res: Response
) {
  req.checkPermissions("organizationSettings");

  const { org } = getOrgFromReq(req);
  const { contents } = req.body;

  const config: ConfigFile = JSON.parse(contents);
  if (!config) {
    throw new Error("Failed to parse config.yml file contents.");
  }

  await importConfig(config, org);

  res.status(200).json({
    status: 200,
  });
}

export async function getOrphanedUsers(req: AuthRequest, res: Response) {
  req.checkPermissions("organizationSettings");

  if (IS_CLOUD) {
    throw new Error("Unable to get orphaned users on GrowthBook Cloud");
  }

  const allUsers = await getAllUsers();
  const allOrgs = await findAllOrganizations();

  const membersInOrgs = new Set<string>();
  allOrgs.forEach((org) => {
    org.members.forEach((m) => {
      membersInOrgs.add(m.id);
    });
  });

  const orphanedUsers = allUsers
    .filter((u) => !membersInOrgs.has(u.id))
    .map(({ id, name, email }) => ({
      id,
      name,
      email,
    }));

  return res.status(200).json({
    status: 200,
    orphanedUsers,
  });
}

export async function addOrphanedUser(
  req: AuthRequest<MemberRoleWithProjects, { id: string }>,
  res: Response
) {
  req.checkPermissions("organizationSettings");

  if (IS_CLOUD) {
    throw new Error("This action is not permitted on GrowthBook Cloud");
  }

  const { org } = getOrgFromReq(req);

  const { id } = req.params;
  const {
    role,
    environments,
    limitAccessByEnvironment,
    projectRoles,
  } = req.body;

  // Make sure user exists
  const user = await findUserById(id);
  if (!user) {
    return res.status(400).json({
      status: 400,
      message: "Cannot find user with that id",
    });
  }

  // Make sure user is actually orphaned
  const orgs = await findOrganizationsByMemberId(id);
  if (orgs.length) {
    return res.status(400).json({
      status: 400,
      message: "Cannot add users who are already part of an organization",
    });
  }

  await addMemberToOrg({
    organization: org,
    userId: id,
    role,
    environments,
    limitAccessByEnvironment,
    projectRoles,
  });

  return res.status(200).json({
    status: 200,
  });
}

export async function deleteOrphanedUser(
  req: AuthRequest<unknown, { id: string }>,
  res: Response
) {
  req.checkPermissions("organizationSettings");

  if (IS_CLOUD) {
    throw new Error("Unable to delete orphaned users on GrowthBook Cloud");
  }

  const { id } = req.params;

  // Make sure user exists
  const user = await findUserById(id);
  if (!user) {
    return res.status(400).json({
      status: 400,
      message: "Cannot find user with that id",
    });
  }

  // Make sure user is orphaned
  const orgs = await findOrganizationsByMemberId(id);
  if (orgs.length) {
    return res.status(400).json({
      status: 400,
      message: "Cannot delete users who are part of an organization",
    });
  }

  await deleteUser(id);
  return res.status(200).json({
    status: 200,
  });
}

export async function putAdminResetUserPassword(
  req: AuthRequest<
    {
      userToUpdateId: string;
      updatedPassword: string;
    },
    {
      id: string;
    }
  >,
  res: Response
) {
  req.checkPermissions("organizationSettings");

  const { updatedPassword } = req.body;
  const userToUpdateId = req.params.id;

  // Only enable for self-hosted deployments that are not using SSO
  if (usingOpenId()) {
    throw new Error("This functionality is not available when using SSO");
  }

  const { org } = getOrgFromReq(req);
  const isUserToUpdateInSameOrg = org.members.find(
    (member) => member.id === userToUpdateId
  );

  // Only update the password if the member we're updating is in the same org as the requester
  // Exception: allow updating the password if the user is not part of any organization
  if (!isUserToUpdateInSameOrg) {
    const orgs = await findOrganizationsByMemberId(userToUpdateId);
    if (orgs.length > 0) {
      throw new Error(
        "Cannot change password of users outside your organization."
      );
    }
  }

  await updatePassword(userToUpdateId, updatedPassword);

  res.status(200).json({
    status: 200,
  });
}<|MERGE_RESOLUTION|>--- conflicted
+++ resolved
@@ -49,12 +49,9 @@
 import { createWebhook } from "../../services/webhooks";
 import {
   createOrganization,
-<<<<<<< HEAD
   findOrganizationByInviteKey,
-=======
   findAllOrganizations,
   findOrganizationsByMemberId,
->>>>>>> aee11a3e
   hasOrganization,
   updateOrganization,
 } from "../../models/OrganizationModel";
