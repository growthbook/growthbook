--- conflicted
+++ resolved
@@ -136,13 +136,8 @@
     factTables,
     factMetrics,
   ] = await Promise.all([
-<<<<<<< HEAD
-    getMetricsByOrganization(orgId),
+    getMetricsByOrganization(context),
     getDataSourcesByOrganization(context),
-=======
-    getMetricsByOrganization(context),
-    getDataSourcesByOrganization(orgId),
->>>>>>> 774352b8
     findDimensionsByOrganization(orgId),
     findSegmentsByOrganization(orgId),
     getAllTags(orgId),
@@ -1707,11 +1702,7 @@
     throw new Error("Failed to parse config.yml file contents.");
   }
 
-<<<<<<< HEAD
-  await importConfig(config, context);
-=======
   await importConfig(context, config);
->>>>>>> 774352b8
 
   res.status(200).json({
     status: 200,
