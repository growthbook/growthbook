import { Response } from "express";
import { cloneDeep } from "lodash";
import { freeEmailDomains } from "free-email-domains-typescript";
import {
  accountFeatures,
  getAccountPlan,
  getEffectiveAccountPlan,
  getLicense,
  getLicenseError,
} from "enterprise";
import { experimentHasLinkedChanges } from "shared/util";
import {
  UpdateSdkWebhookProps,
  deleteLegacySdkWebhookById,
  deleteSdkWebhookById,
  findAllLegacySdkWebhooks,
  findSdkWebhookById,
  updateSdkWebhook,
} from "../../models/WebhookModel";
import {
  AuthRequest,
  ResponseWithStatusAndError,
} from "../../types/AuthRequest";
import {
  acceptInvite,
  addMemberToOrg,
  addPendingMemberToOrg,
  expandOrgMembers,
  findVerifiedOrgForNewUser,
  getContextFromReq,
  getEnvironments,
  getInviteUrl,
  getNumberOfUniqueMembersAndInvites,
  importConfig,
  inviteUser,
  isEnterpriseSSO,
  removeMember,
  revokeInvite,
} from "../../services/organizations";
import {
  getNonSensitiveParams,
  getSourceIntegrationObject,
} from "../../services/datasource";
import { updatePassword } from "../../services/users";
import { getAllTags } from "../../models/TagModel";
import {
  Environment,
  Invite,
  MemberRole,
  MemberRoleWithProjects,
  NamespaceUsage,
  OrganizationInterface,
  OrganizationSettings,
  SDKAttribute,
} from "../../../types/organization";
import {
  auditDetailsUpdate,
  getRecentWatchedAudits,
  isValidAuditEntityType,
} from "../../services/audit";
import { getAllFeatures } from "../../models/FeatureModel";
import { findDimensionsByOrganization } from "../../models/DimensionModel";
import { findSegmentsByOrganization } from "../../models/SegmentModel";
import {
  ALLOW_SELF_ORG_CREATION,
  APP_ORIGIN,
  IS_CLOUD,
  IS_MULTI_ORG,
} from "../../util/secrets";
import {
  sendInviteEmail,
  sendNewMemberEmail,
  sendPendingMemberEmail,
  sendNewOrgEmail,
  sendPendingMemberApprovalEmail,
} from "../../services/email";
import { getDataSourcesByOrganization } from "../../models/DataSourceModel";
import { getAllSavedGroups } from "../../models/SavedGroupModel";
import { getMetricsByOrganization } from "../../models/MetricModel";
<<<<<<< HEAD
import {
  WebhookModel,
  countWebhooksByOrg,
  findWebhookById,
} from "../../models/WebhookModel";
import { createWebhook, createSdkWebhook } from "../../services/webhooks";
=======
>>>>>>> dcc953d2
import {
  createOrganization,
  findOrganizationByInviteKey,
  findAllOrganizations,
  findOrganizationsByMemberId,
  hasOrganization,
  updateOrganization,
} from "../../models/OrganizationModel";
import { findAllProjectsByOrganization } from "../../models/ProjectModel";
import { ConfigFile } from "../../init/config";
import { ExperimentRule, NamespaceValue } from "../../../types/feature";
import { usingOpenId } from "../../services/auth";
import { getSSOConnectionSummary } from "../../models/SSOConnectionModel";
import {
  createOrganizationApiKey,
  createUserPersonalAccessApiKey,
  deleteApiKeyById,
  deleteApiKeyByKey,
  getAllApiKeysByOrganization,
  getApiKeyByIdOrKey,
  getFirstPublishableApiKey,
  getUnredactedSecretKey,
} from "../../models/ApiKeyModel";
import {
  getDefaultRole,
  getRoles,
  getUserPermissions,
} from "../../util/organization.util";
import { deleteUser, findUserById, getAllUsers } from "../../models/UserModel";
import {
  getAllExperiments,
  getExperimentsForActivityFeed,
} from "../../models/ExperimentModel";
import { removeEnvironmentFromSlackIntegration } from "../../models/SlackIntegrationModel";
import {
  findAllAuditsByEntityType,
  findAllAuditsByEntityTypeParent,
  findAuditByEntity,
  findAuditByEntityParent,
} from "../../models/AuditModel";
import { EntityType } from "../../types/Audit";
import { getTeamsForOrganization } from "../../models/TeamModel";
import { getAllFactTablesForOrganization } from "../../models/FactTableModel";
import { TeamInterface } from "../../../types/team";
import { fireSdkWebhook } from "../../jobs/sdkWebhooks";
import { initializeLicenseForOrg } from "../../services/licenseData";
import {
  findSDKConnectionById,
  findSDKConnectionsByOrganization,
} from "../../models/SdkConnectionModel";
import { triggerSingleSDKWebhookJobs } from "../../jobs/updateAllJobs";
import { SDKConnectionInterface } from "../../../types/sdk-connection";

export async function getDefinitions(req: AuthRequest, res: Response) {
  const context = getContextFromReq(req);
  const orgId = context.org.id;
  if (!orgId) {
    throw new Error("Must be part of an organization");
  }

  const [
    metrics,
    datasources,
    dimensions,
    segments,
    tags,
    savedGroups,
    projects,
    factTables,
    factMetrics,
  ] = await Promise.all([
    getMetricsByOrganization(context),
    getDataSourcesByOrganization(context),
    findDimensionsByOrganization(orgId),
    findSegmentsByOrganization(orgId),
    getAllTags(orgId),
    getAllSavedGroups(orgId),
    findAllProjectsByOrganization(context),
    getAllFactTablesForOrganization(context),
    context.models.factMetrics.getAll(),
  ]);

  return res.status(200).json({
    status: 200,
    metrics,
    datasources: datasources.map((d) => {
      const integration = getSourceIntegrationObject(context, d);
      return {
        id: d.id,
        name: d.name,
        description: d.description,
        type: d.type,
        settings: d.settings,
        params: getNonSensitiveParams(integration),
        projects: d.projects || [],
        properties: integration.getSourceProperties(),
        decryptionError: integration.decryptionError || false,
        dateCreated: d.dateCreated,
        dateUpdated: d.dateUpdated,
      };
    }),
    dimensions,
    segments,
    tags,
    savedGroups,
    projects,
    factTables,
    factMetrics,
  });
}

export async function getActivityFeed(req: AuthRequest, res: Response) {
  const context = getContextFromReq(req);
  const { org, userId } = context;
  try {
    const docs = await getRecentWatchedAudits(userId, org.id);

    if (!docs.length) {
      return res.status(200).json({
        status: 200,
        events: [],
        experiments: [],
        features: [],
      });
    }

    const experimentIds = Array.from(new Set(docs.map((d) => d.entity.id)));
    const experiments = await getExperimentsForActivityFeed(
      context,
      experimentIds
    );

    res.status(200).json({
      status: 200,
      events: docs,
      experiments,
    });
  } catch (e) {
    res.status(400).json({
      status: 400,
      message: e.message,
    });
  }
}

export async function getAllHistory(
  req: AuthRequest<null, { type: string }>,
  res: Response
) {
  const { org } = getContextFromReq(req);
  const { type } = req.params;

  if (!isValidAuditEntityType(type)) {
    return res.status(400).json({
      status: 400,
      message: `${type} is not a valid entity type. Possible entity types are: ${EntityType}`,
    });
  }

  const events = await Promise.all([
    findAllAuditsByEntityType(org.id, type),
    findAllAuditsByEntityTypeParent(org.id, type),
  ]);

  const merged = [...events[0], ...events[1]];

  merged.sort((a, b) => {
    if (b.dateCreated > a.dateCreated) return 1;
    else if (b.dateCreated < a.dateCreated) return -1;
    return 0;
  });

  if (merged.filter((e) => e.organization !== org.id).length > 0) {
    return res.status(403).json({
      status: 403,
      message: "You do not have access to view history",
    });
  }

  res.status(200).json({
    status: 200,
    events: merged,
  });
}

export async function getHistory(
  req: AuthRequest<null, { type: string; id: string }>,
  res: Response
) {
  const { org } = getContextFromReq(req);
  const { type, id } = req.params;

  if (!isValidAuditEntityType(type)) {
    return res.status(400).json({
      status: 400,
      message: `${type} is not a valid entity type. Possible entity types are: ${EntityType}`,
    });
  }

  const events = await Promise.all([
    findAuditByEntity(org.id, type, id),
    findAuditByEntityParent(org.id, type, id),
  ]);

  const merged = [...events[0], ...events[1]];

  merged.sort((a, b) => {
    if (b.dateCreated > a.dateCreated) return 1;
    else if (b.dateCreated < a.dateCreated) return -1;
    return 0;
  });

  if (merged.filter((e) => e.organization !== org.id).length > 0) {
    return res.status(403).json({
      status: 403,
      message: "You do not have access to view history for this",
    });
  }

  res.status(200).json({
    status: 200,
    events: merged,
  });
}

export async function putMemberRole(
  req: AuthRequest<MemberRoleWithProjects, { id: string }>,
  res: Response
) {
  const context = getContextFromReq(req);

  if (!context.permissions.canManageTeam()) {
    context.permissions.throwPermissionError();
  }
  const { org, userId } = context;
  const {
    role,
    limitAccessByEnvironment,
    environments,
    projectRoles,
  } = req.body;
  const { id } = req.params;

  if (id === userId) {
    return res.status(400).json({
      status: 400,
      message: "Cannot change your own role",
    });
  }

  let found = false;
  org.members.forEach((m) => {
    if (m.id === id) {
      m.role = role;
      m.limitAccessByEnvironment = !!limitAccessByEnvironment;
      m.environments = environments || [];
      m.projectRoles = projectRoles || [];
      found = true;
    }
  });
  org?.pendingMembers?.forEach((m) => {
    if (m.id === id) {
      m.role = role;
      m.limitAccessByEnvironment = !!limitAccessByEnvironment;
      m.environments = environments || [];
      m.projectRoles = projectRoles || [];
      found = true;
    }
  });

  if (!found) {
    return res.status(404).json({
      status: 404,
      message: "Cannot find member",
    });
  }

  try {
    await updateOrganization(org.id, {
      members: org.members,
      pendingMembers: org.pendingMembers,
    });
    return res.status(200).json({
      status: 200,
    });
  } catch (e) {
    return res.status(400).json({
      status: 400,
      message: e.message || "Failed to change role",
    });
  }
}

export async function putMember(
  req: AuthRequest<{
    orgId: string;
  }>,
  res: Response
) {
  if (!req.userId || !req.email) {
    throw new Error("Must be logged in");
  }
  const { orgId } = req.body;
  if (!orgId) {
    throw new Error("Must provide orgId");
  }
  if (!req.verified) {
    throw new Error("User is not verified");
  }

  // ensure org matches calculated verified org
  const organization = await findVerifiedOrgForNewUser(req.email);
  if (!organization || organization.id !== orgId) {
    throw new Error("Invalid orgId");
  }

  // check if user is already a member
  const existingMember = organization.members.find((m) => m.id === req.userId);
  if (existingMember) {
    return res.status(200).json({
      status: 200,
      message: "User is already a member of organization",
    });
  }

  try {
    const invite: Invite | undefined = organization.invites.find(
      (inv) => inv.email === req.email
    );
    if (invite) {
      // if user already invited, accept invite
      await acceptInvite(invite.key, req.userId);
    } else if (organization.autoApproveMembers) {
      // if auto approve, add user as member
      await addMemberToOrg({
        organization,
        userId: req.userId,
        ...getDefaultRole(organization),
      });
    } else {
      // otherwise, add user as pending member
      await addPendingMemberToOrg({
        organization,
        name: req.name || "",
        userId: req.userId,
        email: req.email,
        ...getDefaultRole(organization),
      });

      try {
        const teamUrl = APP_ORIGIN + "/settings/team/?org=" + orgId;
        await sendPendingMemberEmail(
          req.name || "",
          req.email || "",
          organization.name,
          organization.ownerEmail,
          teamUrl
        );
      } catch (e) {
        req.log.error(e, "Failed to send pending member email");
      }

      return res.status(200).json({
        status: 200,
        isPending: true,
        message: "Successfully added pending member to organization",
      });
    }

    try {
      await sendNewMemberEmail(
        req.name || "",
        req.email || "",
        organization.name,
        organization.ownerEmail
      );
    } catch (e) {
      req.log.error(e, "Failed to send new member email");
    }

    return res.status(200).json({
      status: 200,
      message: "Successfully added member to organization",
    });
  } catch (e) {
    return res.status(400).json({
      status: 400,
      message: e.message || "Failed to add member to organization",
    });
  }
}

export async function postMemberApproval(
  req: AuthRequest<unknown, { id: string }>,
  res: Response
) {
  const context = getContextFromReq(req);

  if (!context.permissions.canManageTeam()) {
    context.permissions.throwPermissionError();
  }

  const { org } = context;
  const { id } = req.params;

  const pendingMember = org?.pendingMembers?.find((m) => m.id === id);
  if (!pendingMember) {
    return res.status(404).json({
      status: 404,
      message: "Cannot find pending member",
    });
  }

  try {
    await addMemberToOrg({
      organization: org,
      userId: pendingMember.id,
      role: pendingMember.role,
      limitAccessByEnvironment: pendingMember.limitAccessByEnvironment,
      environments: pendingMember.environments,
      projectRoles: pendingMember.projectRoles,
    });
  } catch (e) {
    return res.status(400).json({
      status: 400,
      message: e.message || "Failed to approve member",
    });
  }

  try {
    const url = APP_ORIGIN + "/?org=" + org.id;
    await sendPendingMemberApprovalEmail(
      pendingMember.name || "",
      pendingMember.email || "",
      org.name,
      url
    );
  } catch (e) {
    req.log.error(e, "Failed to send pending member approval email");
  }

  return res.status(200).json({
    status: 200,
    message: "Successfully added member to organization",
  });
}

export async function postAutoApproveMembers(
  req: AuthRequest<{ state: boolean }>,
  res: Response
) {
  const context = getContextFromReq(req);

  if (!context.permissions.canManageTeam()) {
    context.permissions.throwPermissionError();
  }
  const { org } = context;
  const { state } = req.body;

  try {
    await updateOrganization(org.id, {
      autoApproveMembers: state,
    });
    return res.status(200).json({
      status: 200,
      message: "Successfully updated auto approve members",
    });
  } catch (e) {
    return res.status(400).json({
      status: 400,
      message: e.message || "Failed to update auto approve members",
    });
  }
}

export async function putInviteRole(
  req: AuthRequest<MemberRoleWithProjects, { key: string }>,
  res: Response
) {
  const context = getContextFromReq(req);

  if (!context.permissions.canManageTeam()) {
    context.permissions.throwPermissionError();
  }

  const { org } = context;
  const {
    role,
    limitAccessByEnvironment,
    environments,
    projectRoles,
  } = req.body;
  const { key } = req.params;
  const originalInvites: Invite[] = cloneDeep(org.invites);

  let found = false;

  org.invites.forEach((m) => {
    if (m.key === key) {
      m.role = role;
      m.limitAccessByEnvironment = !!limitAccessByEnvironment;
      m.environments = environments || [];
      m.projectRoles = projectRoles || [];
      found = true;
    }
  });

  if (!found) {
    return res.status(404).json({
      status: 404,
      message: "Cannot find member",
    });
  }

  try {
    await updateOrganization(org.id, {
      invites: org.invites,
    });
    await req.audit({
      event: "organization.update",
      entity: {
        object: "organization",
        id: org.id,
      },
      details: auditDetailsUpdate(
        { invites: originalInvites },
        { invites: org.invites }
      ),
    });
    return res.status(200).json({
      status: 200,
    });
  } catch (e) {
    return res.status(400).json({
      status: 400,
      message: e.message || "Failed to change role",
    });
  }
}

export async function getOrganization(req: AuthRequest, res: Response) {
  if (!req.organization) {
    return res.status(200).json({
      status: 200,
      organization: null,
    });
  }
  const context = getContextFromReq(req);
  const { org, userId } = context;
  const {
    invites,
    members,
    ownerEmail,
    name,
    id,
    url,
    subscription,
    freeSeats,
    connections,
    settings,
    disableSelfServeBilling,
    licenseKey,
    messages,
    externalId,
  } = org;

  let license;
  if (licenseKey || process.env.LICENSE_KEY) {
    // automatically set the license data based on org license key
    license = getLicense(licenseKey || process.env.LICENSE_KEY);
    if (!license || (license.organizationId && license.organizationId !== id)) {
      try {
        license = await initializeLicenseForOrg(org);
      } catch (e) {
        // eslint-disable-next-line no-console
        console.error("setting license failed", e);
      }
    }
  }

  const filteredAttributes = settings?.attributeSchema?.filter((attribute) =>
    context.permissions.canReadMultiProjectResource(attribute.projects)
  );

  const filteredEnvironments = settings?.environments?.filter((environment) =>
    context.permissions.canReadMultiProjectResource(environment.projects)
  );

  // Some other global org data needed by the front-end
  const apiKeys = await getAllApiKeysByOrganization(context);
  const enterpriseSSO = isEnterpriseSSO(req.loginMethod)
    ? getSSOConnectionSummary(req.loginMethod)
    : null;

  const expandedMembers = await expandOrgMembers(members);

  const teams = await getTeamsForOrganization(org.id);

  const teamsWithMembers: TeamInterface[] = teams.map((team) => {
    const memberIds = org.members
      .filter((member) => member.teams?.includes(team.id))
      .map((m) => m.id);
    return {
      ...team,
      members: memberIds,
    };
  });

  const currentUserPermissions = getUserPermissions(userId, org, teams || []);
  const seatsInUse = getNumberOfUniqueMembersAndInvites(org);

  return res.status(200).json({
    status: 200,
    apiKeys,
    enterpriseSSO,
    accountPlan: getAccountPlan(org),
    effectiveAccountPlan: getEffectiveAccountPlan(org),
    licenseError: getLicenseError(org),
    commercialFeatures: [...accountFeatures[getEffectiveAccountPlan(org)]],
    roles: getRoles(org),
    members: expandedMembers,
    currentUserPermissions,
    teams: teamsWithMembers,
    license,
    organization: {
      invites,
      ownerEmail,
      externalId,
      name,
      id,
      url,
      subscription,
      licenseKey,
      freeSeats,
      disableSelfServeBilling,
      freeTrialDate: org.freeTrialDate,
      discountCode: org.discountCode || "",
      slackTeam: connections?.slack?.team,
      settings: {
        ...settings,
        attributeSchema: filteredAttributes,
        environments: filteredEnvironments,
      },
      autoApproveMembers: org.autoApproveMembers,
      members: org.members,
      messages: messages || [],
      pendingMembers: org.pendingMembers,
    },
    seatsInUse,
  });
}

export async function getNamespaces(req: AuthRequest, res: Response) {
  if (!req.organization) {
    return res.status(200).json({
      status: 200,
      organization: null,
    });
  }
  const context = getContextFromReq(req);
  const { environments } = context;

  const namespaces: NamespaceUsage = {};

  // Get active legacy experiment rules on features
  const allFeatures = await getAllFeatures(context);
  allFeatures.forEach((f) => {
    if (f.archived) return;
    environments.forEach((env) => {
      if (!f.environmentSettings?.[env]?.enabled) return;
      const rules = f.environmentSettings?.[env]?.rules || [];
      rules
        .filter(
          (r) =>
            r.enabled &&
            r.type === "experiment" &&
            r.namespace &&
            r.namespace.enabled
        )
        .forEach((r: ExperimentRule) => {
          const { name, range } = r.namespace as NamespaceValue;
          namespaces[name] = namespaces[name] || [];
          namespaces[name].push({
            link: `/features/${f.id}`,
            name: f.id,
            id: f.id,
            trackingKey: r.trackingKey || f.id,
            start: range[0],
            end: range[1],
            environment: env,
          });
        });
    });
  });

  const allExperiments = await getAllExperiments(context);
  allExperiments.forEach((e) => {
    if (e.archived) return;

    // Skip experiments that are not linked to any changes since they aren't included in the payload
    if (!experimentHasLinkedChanges(e)) return;

    // Skip if experiment is stopped and doesn't have a temporary rollout enabled
    if (
      e.status === "stopped" &&
      (e.excludeFromPayload || !e.releasedVariationId)
    ) {
      return;
    }

    // Skip if a namespace isn't enabled on the latest phase
    if (!e.phases) return;
    const phase = e.phases[e.phases.length - 1];
    if (!phase) return;
    if (!phase.namespace || !phase.namespace.enabled) return;

    const { name, range } = phase.namespace;
    namespaces[name] = namespaces[name] || [];
    namespaces[name].push({
      link: `/experiment/${e.id}`,
      name: e.name,
      id: e.trackingKey,
      trackingKey: e.trackingKey,
      start: range[0],
      end: range[1],
      environment: "",
    });
  });

  res.status(200).json({
    status: 200,
    namespaces,
  });
  return;
}

export async function postNamespaces(
  req: AuthRequest<{
    name: string;
    description: string;
    status: "active" | "inactive";
  }>,
  res: Response
) {
  const { name, description, status } = req.body;
  const context = getContextFromReq(req);

  if (!context.permissions.canCreateNamespace()) {
    context.permissions.throwPermissionError();
  }

  const { org } = context;

  const namespaces = org.settings?.namespaces || [];

  // Namespace with the same name already exists
  if (namespaces.filter((n) => n.name === name).length > 0) {
    throw new Error("Namespace names must be unique.");
  }

  await updateOrganization(org.id, {
    settings: {
      ...org.settings,
      namespaces: [...namespaces, { name, description, status }],
    },
  });

  await req.audit({
    event: "organization.update",
    entity: {
      object: "organization",
      id: org.id,
    },
    details: auditDetailsUpdate(
      { settings: { namespaces } },
      {
        settings: {
          namespaces: [...namespaces, { name, description, status }],
        },
      }
    ),
  });

  res.status(200).json({
    status: 200,
  });
}

export async function putNamespaces(
  req: AuthRequest<
    {
      name: string;
      description: string;
      status: "active" | "inactive";
    },
    { name: string }
  >,
  res: Response
) {
  const { name, description, status } = req.body;
  const originalName = req.params.name;
  const context = getContextFromReq(req);

  if (!context.permissions.canUpdateNamespace()) {
    context.permissions.throwPermissionError();
  }

  const { org } = context;

  const namespaces = org.settings?.namespaces || [];

  // Namespace with the same name already exists
  if (namespaces.filter((n) => n.name === originalName).length === 0) {
    throw new Error("Namespace not found.");
  }
  const updatedNamespaces = namespaces.map((n) => {
    if (n.name === originalName) {
      return { name, description, status };
    }
    return n;
  });

  await updateOrganization(org.id, {
    settings: {
      ...org.settings,
      namespaces: updatedNamespaces,
    },
  });

  await req.audit({
    event: "organization.update",
    entity: {
      object: "organization",
      id: org.id,
    },
    details: auditDetailsUpdate(
      { settings: { namespaces } },
      { settings: { namespaces: updatedNamespaces } }
    ),
  });

  res.status(200).json({
    status: 200,
  });
}

export async function deleteNamespace(
  req: AuthRequest<null, { name: string }>,
  res: Response
) {
  const context = getContextFromReq(req);

  if (!context.permissions.canDeleteNamespace()) {
    context.permissions.throwPermissionError();
  }
  const { org } = context;
  const { name } = req.params;

  const namespaces = org.settings?.namespaces || [];

  const updatedNamespaces = namespaces.filter((n) => {
    return n.name !== name;
  });

  if (namespaces.length === updatedNamespaces.length) {
    throw new Error("Namespace not found.");
  }

  await updateOrganization(org.id, {
    settings: {
      ...org.settings,
      namespaces: updatedNamespaces,
    },
  });

  await req.audit({
    event: "organization.update",
    entity: {
      object: "organization",
      id: org.id,
    },
    details: auditDetailsUpdate(
      { settings: { namespaces } },
      { settings: { namespaces: updatedNamespaces } }
    ),
  });

  res.status(200).json({
    status: 200,
  });
}

export async function getInviteInfo(
  req: AuthRequest<unknown, { key: string }>,
  res: ResponseWithStatusAndError<{ organization: string; role: MemberRole }>
) {
  const { key } = req.params;

  try {
    if (!req.userId) {
      throw new Error("Must be logged in");
    }
    const org = await findOrganizationByInviteKey(key);

    if (!org) {
      throw new Error("Invalid or expired invitation key");
    }

    const invite = org.invites.find((i) => i.key === key);
    if (!invite) {
      throw new Error("Invalid or expired invitation key");
    }

    return res.status(200).json({
      status: 200,
      organization: org.name,
      role: invite.role,
    });
  } catch (e) {
    return res.status(400).json({
      status: 400,
      message: e.message,
    });
  }
}

export async function postInviteAccept(
  req: AuthRequest<{ key: string }>,
  res: Response
) {
  const { key } = req.body;

  try {
    if (!req.userId) {
      throw new Error("Must be logged in");
    }
    const org = await acceptInvite(key, req.userId);

    return res.status(200).json({
      status: 200,
      orgId: org.id,
    });
  } catch (e) {
    return res.status(400).json({
      status: 400,
      message: e.message,
    });
  }
}

export async function postInvite(
  req: AuthRequest<
    {
      email: string;
    } & MemberRoleWithProjects
  >,
  res: Response
) {
  const context = getContextFromReq(req);

  if (!context.permissions.canManageTeam()) {
    context.permissions.throwPermissionError();
  }

  const { org } = context;
  const {
    email,
    role,
    limitAccessByEnvironment,
    environments,
    projectRoles,
  } = req.body;

  const license = getLicense();
  if (
    license &&
    license.hardCap &&
    getNumberOfUniqueMembersAndInvites(org) >= (license.seats || 0)
  ) {
    throw new Error(
      "Whoops! You've reached the seat limit on your license. Please contact sales@growthbook.io to increase your seat limit."
    );
  }

  const { emailSent, inviteUrl } = await inviteUser({
    organization: org,
    email,
    role,
    limitAccessByEnvironment,
    environments,
    projectRoles,
  });

  return res.status(200).json({
    status: 200,
    inviteUrl,
    emailSent,
  });
}

interface SignupBody {
  company: string;
  externalId: string;
}

export async function deleteMember(
  req: AuthRequest<null, { id: string }>,
  res: Response
) {
  const context = getContextFromReq(req);

  if (!context.permissions.canManageTeam()) {
    context.permissions.throwPermissionError();
  }

  const { org, userId } = context;
  const { id } = req.params;

  if (id === userId) {
    return res.status(400).json({
      status: 400,
      message: "Cannot change your own role",
    });
  }

  await removeMember(org, id);

  res.status(200).json({
    status: 200,
  });
}

export async function postInviteResend(
  req: AuthRequest<{ key: string }>,
  res: Response
) {
  const context = getContextFromReq(req);

  if (!context.permissions.canManageTeam()) {
    context.permissions.throwPermissionError();
  }

  const { org } = context;
  const { key } = req.body;

  let emailSent = false;
  try {
    await sendInviteEmail(org, key);
    emailSent = true;
  } catch (e) {
    req.log.error(e, "Error sending email");
    emailSent = false;
  }

  const inviteUrl = getInviteUrl(key);
  return res.status(200).json({
    status: 200,
    inviteUrl,
    emailSent,
  });
}

export async function deleteInvite(
  req: AuthRequest<{ key: string }>,
  res: Response
) {
  const context = getContextFromReq(req);

  if (!context.permissions.canManageTeam()) {
    context.permissions.throwPermissionError();
  }

  const { org } = context;
  const { key } = req.body;

  await revokeInvite(org, key);

  res.status(200).json({
    status: 200,
  });
}

export async function signup(req: AuthRequest<SignupBody>, res: Response) {
  const { company, externalId } = req.body;

  const orgs = await hasOrganization();
  if (!IS_MULTI_ORG) {
    // there are odd edge cases where a user can exist, but not an org,
    // so we want to allow org creation this way if there are no other orgs
    // on a local install.
    if (orgs && !req.superAdmin) {
      throw new Error("An organization already exists");
    }
  }

  let verifiedDomain = "";
  if (IS_MULTI_ORG) {
    if (orgs && !ALLOW_SELF_ORG_CREATION && !req.superAdmin) {
      throw new Error(
        "You are not allowed to create an organization.  Ask your site admin."
      );
    }
    // if the owner is verified, try to infer a verified domain
    if (req.email && req.verified) {
      const domain = req.email.toLowerCase().split("@")[1] || "";
      const isFreeDomain = freeEmailDomains.includes(domain);
      if (!isFreeDomain) {
        verifiedDomain = domain;
      }
    }
  }

  try {
    if (company.length < 3) {
      throw Error("Company length must be at least 3 characters");
    }
    if (!req.userId) {
      throw Error("Must be logged in");
    }
    const org = await createOrganization({
      email: req.email,
      userId: req.userId,
      name: company,
      verifiedDomain,
      externalId,
    });

    // Alert the site manager about new organizations that are created
    try {
      await sendNewOrgEmail(company, req.email);
    } catch (e) {
      req.log.error(e, "New org email sending failure");
    }

    res.status(200).json({
      status: 200,
      orgId: org.id,
    });
  } catch (e) {
    res.status(400).json({
      status: 400,
      message: e.message || "An error occurred",
    });
  }
}

export async function putOrganization(
  req: AuthRequest<Partial<OrganizationInterface>>,
  res: Response
) {
  const context = getContextFromReq(req);
  const { org } = context;
  const { name, settings, connections, externalId, licenseKey } = req.body;

  const deletedEnvIds: string[] = [];
  const envsWithModifiedProjects: Environment[] = [];
  const existingEnvironments = getEnvironments(org);

  if (connections || name) {
    if (!context.permissions.canManageOrgSettings()) {
      context.permissions.throwPermissionError();
    }
  }
  if (settings) {
    Object.keys(settings).forEach((k: keyof OrganizationSettings) => {
      if (k === "environments") {
        // Require permissions for any old environments that changed
        const affectedEnvs: Set<Environment> = new Set();
        existingEnvironments.forEach((env) => {
          const oldHash = JSON.stringify(env);
          const newHash = JSON.stringify(
            settings[k]?.find((e) => e.id === env.id)
          );
          if (oldHash !== newHash) {
            affectedEnvs.add(env);
          }
          if (!newHash && oldHash) {
            deletedEnvIds.push(env.id);
          }
        });

        // Require permissions for any new environments that have been added
        const oldIds = new Set(existingEnvironments.map((env) => env.id) || []);
        settings[k]?.forEach((env) => {
          if (!oldIds.has(env.id)) {
            affectedEnvs.add(env);
          }
        });

        // Check if any environments' projects have been changed (may require webhook triggers)
        existingEnvironments.forEach((env) => {
          const oldProjects = env.projects || [];
          const newProjects =
            settings[k]?.find((e) => e.id === env.id)?.projects || [];
          if (JSON.stringify(oldProjects) !== JSON.stringify(newProjects)) {
            envsWithModifiedProjects.push({
              ...env,
              projects: newProjects,
            });
          }
        });

        affectedEnvs.forEach((env) => {
          if (!context.permissions.canCreateOrUpdateEnvironment(env)) {
            context.permissions.throwPermissionError();
          }
        });

        envsWithModifiedProjects.forEach((env) => {
          if (!context.permissions.canCreateOrUpdateEnvironment(env)) {
            context.permissions.throwPermissionError();
          }
        });
      } else if (k === "sdkInstructionsViewed" || k === "visualEditorEnabled") {
        if (
          !context.permissions.canCreateSDKConnection({
            projects: [],
            environment: "",
          })
        ) {
          context.permissions.throwPermissionError();
        }
      } else if (k === "attributeSchema") {
        throw new Error(
          "Not supported: Updating organization attributes not supported via this route."
        );
      } else if (k === "northStar") {
        if (!context.permissions.canManageNorthStarMetric()) {
          context.permissions.throwPermissionError();
        }
      } else if (k === "namespaces") {
        throw new Error(
          "Not supported: Updating namespaces not supported via this route."
        );
      } else {
        if (!context.permissions.canManageOrgSettings()) {
          context.permissions.throwPermissionError();
        }
      }
    });
  }

  try {
    const updates: Partial<OrganizationInterface> = {};

    const orig: Partial<OrganizationInterface> = {};

    if (name) {
      updates.name = name;
      orig.name = org.name;
    }
    if (externalId !== undefined) {
      updates.externalId = externalId;
      orig.externalId = org.externalId;
    }
    if (settings) {
      updates.settings = {
        ...org.settings,
        ...settings,
      };
      orig.settings = org.settings;
    }
    if (connections?.vercel) {
      const { token, configurationId, teamId } = connections.vercel;
      if (token && configurationId) {
        updates.connections = {
          ...updates.connections,
          vercel: { token, configurationId, teamId },
        };
        orig.connections = org.connections;
      }
    }

    if (licenseKey && licenseKey.trim() !== org.licenseKey) {
      updates.licenseKey = licenseKey.trim();
      orig.licenseKey = org.licenseKey;
      await setLicenseKey(org, updates.licenseKey);
    }

    await updateOrganization(org.id, updates);

    await req.audit({
      event: "organization.update",
      entity: {
        object: "organization",
        id: org.id,
      },
      details: auditDetailsUpdate(orig, updates),
    });

    deletedEnvIds.forEach((envId) => {
      removeEnvironmentFromSlackIntegration({ organizationId: org.id, envId });
    });

    // Trigger SDK webhooks to reflect project changes in environments
    const affectedConnections = new Set<SDKConnectionInterface>();
    if (envsWithModifiedProjects.length) {
      const connections = await findSDKConnectionsByOrganization(context);
      for (const env of envsWithModifiedProjects) {
        const affected = connections.filter((c) => c.environment === env.id);
        affected.forEach((c) => affectedConnections.add(c));
      }
    }
    for (const connection of affectedConnections) {
      const isUsingProxy = !!(
        connection.proxy.enabled && connection.proxy.host
      );
      await triggerSingleSDKWebhookJobs(
        context,
        connection,
        {},
        connection.proxy,
        isUsingProxy
      );
    }

    res.status(200).json({
      status: 200,
    });
  } catch (e) {
    res.status(400).json({
      status: 400,
      message: e.message || "An error occurred",
    });
  }
}

export const autoAddGroupsAttribute = async (
  req: AuthRequest<never>,
  res: Response<{ status: 200; added: boolean }>
) => {
  // Add missing `$groups` attribute automatically if it's being referenced by a Saved Group
  const context = getContextFromReq(req);
  const { org } = context;

  // TODO: When we add project-scoping to saved groups - pass in the actual projects array below
  if (!context.permissions.canCreateAttribute({})) {
    context.permissions.throwPermissionError();
  }

  let added = false;

  const attributeSchema = org.settings?.attributeSchema;
  if (
    attributeSchema &&
    !attributeSchema.some((attribute) => attribute.property === "$groups")
  ) {
    const newAttributeSchema: SDKAttribute[] = [
      ...attributeSchema,
      {
        property: "$groups",
        datatype: "string[]",
      },
    ];

    const orig = {
      settings: {
        ...org.settings,
      },
    };

    const updates = {
      settings: {
        ...org.settings,
        attributeSchema: newAttributeSchema,
      },
    };

    added = true;

    await updateOrganization(org.id, updates);

    await req.audit({
      event: "organization.update",
      entity: {
        object: "organization",
        id: org.id,
      },
      details: auditDetailsUpdate(orig, updates),
    });
  }

  return res.status(200).json({
    status: 200,
    added,
  });
};

export async function getApiKeys(req: AuthRequest, res: Response) {
  const context = getContextFromReq(req);
  const keys = await getAllApiKeysByOrganization(context);
  const filteredKeys = keys.filter((k) => !k.userId || k.userId === req.userId);

  res.status(200).json({
    status: 200,
    keys: filteredKeys,
  });
}

export async function postApiKey(
  req: AuthRequest<{
    description?: string;
    environment: string;
    project: string;
    type: string;
    secret: boolean;
    encryptSDK: boolean;
  }>,
  res: Response
) {
  const context = getContextFromReq(req);
  const { org, userId } = context;
  const {
    description = "",
    environment = "",
    project = "",
    secret = false,
    type,
  } = req.body;

  const { preferExisting } = req.query as { preferExisting?: string };
  if (preferExisting) {
    if (secret) {
      throw new Error("Cannot use 'preferExisting' for secret API keys");
    }
    const existing = await getFirstPublishableApiKey(org.id, environment);
    if (existing) {
      return res.status(200).json({
        status: 200,
        key: existing,
      });
    }
  }

  // Only require permissions if we are creating a new API key
  if (secret) {
    if (type !== "user") {
      // All access token types except `user` require the permission
      if (!context.permissions.canCreateApiKey()) {
        context.permissions.throwPermissionError();
      }
    }
  } else {
    if (
      !context.permissions.canCreateSDKConnection({
        projects: [project],
        environment,
      })
    ) {
      context.permissions.throwPermissionError();
    }
  }

  // Handle user personal access tokens
  if (type === "user") {
    if (!userId) {
      throw new Error(
        "Cannot create user personal access token without a user ID"
      );
    }
    const key = await createUserPersonalAccessApiKey({
      description,
      userId: userId,
      organizationId: org.id,
    });

    return res.status(200).json({
      status: 200,
      key,
    });
  }

  // Handle organization secret tokens
  if (secret) {
    if (type && !["readonly", "admin"].includes(type)) {
      throw new Error("can only assign readonly or admin roles");
    }

    const key = await createOrganizationApiKey({
      organizationId: org.id,
      description,
      role: type as "readonly" | "admin",
    });

    return res.status(200).json({
      status: 200,
      key,
    });
  }

  throw new Error("Invalid API key type");
}

export async function deleteApiKey(
  req: AuthRequest<{ key?: string; id?: string }>,
  res: Response
) {
  const context = getContextFromReq(req);
  const { userId, org } = context;
  // Old API keys did not have an id, so we need to delete by the key value itself
  const { key, id } = req.body;
  if (!key && !id) {
    throw new Error("Must provide either an API key or id in order to delete");
  }

  const keyObj = await getApiKeyByIdOrKey(
    context,
    id || undefined,
    key || undefined
  );
  if (!keyObj) {
    throw new Error("Could not find API key to delete");
  }

  if (keyObj.secret) {
    if (!keyObj.userId) {
      // If there is no userId, this is an API Key, so we check permissions.
      if (!context.permissions.canDeleteApiKey()) {
        context.permissions.throwPermissionError();
      }
      // Otherwise, this is a Personal Access Token (PAT) - users can delete only their own PATs regardless of permission level.
    } else if (keyObj.userId !== userId) {
      throw new Error("You do not have permission to delete this.");
    }
  } else {
    if (
      !context.permissions.canDeleteSDKConnection({
        projects: [keyObj.project || ""],
        environment: keyObj.environment || "",
      })
    ) {
      context.permissions.throwPermissionError();
    }
  }

  if (id) {
    await deleteApiKeyById(org.id, id);
  } else if (key) {
    await deleteApiKeyByKey(org.id, key);
  }

  res.status(200).json({
    status: 200,
  });
}

export async function postApiKeyReveal(
  req: AuthRequest<{ id: string }>,
  res: Response
) {
  const context = getContextFromReq(req);
  const { org } = context;
  const { id } = req.body;

  const key = await getUnredactedSecretKey(org.id, id);
  if (!key) {
    return res.status(403).json({
      status: 403,
    });
  }

  if (!key.userId) {
    // Only admins can reveal non-user keys
    if (!context.permissions.canCreateApiKey()) {
      context.permissions.throwPermissionError();
    }
  } else {
    // This is a user key
    // The key must be owned by the user requesting to reveal it
    const isMatchingUserKey = req.userId === key.userId;
    if (!isMatchingUserKey) {
      return res.status(403).json({
        status: 403,
      });
    }
  }

  res.status(200).json({
    status: 200,
    key,
  });
}

export async function getLegacyWebhooks(req: AuthRequest, res: Response) {
  const context = getContextFromReq(req);
  const webhooks = await findAllLegacySdkWebhooks(context);

  res.status(200).json({
    status: 200,
    webhooks: webhooks.filter((webhook) =>
      context.permissions.canReadSingleProjectResource(webhook.project)
    ),
  });
}

<<<<<<< HEAD
export async function getWebhooksSDK(
  req: AuthRequest<Record<string, unknown>, { sdkid: string }>,
  res: Response
) {
  const { org } = getContextFromReq(req);
  const { sdkid } = req.params;
  const webhooks = await WebhookModel.find({
    organization: org.id,
    useSdkMode: true,
    sdks: { $in: sdkid },
  });
  res.status(200).json({
    status: 200,
    webhooks,
  });
}

export async function postWebhook(
  req: AuthRequest<{
    name: string;
    endpoint: string;
    project?: string;
    environment: string;
  }>,
  res: Response
) {
  const context = getContextFromReq(req);
  const { name, endpoint, project, environment } = req.body;

  if (
    !context.permissions.canCreateSDKWebhook({
      projects: [project || ""],
      environment,
    })
  ) {
    context.permissions.throwPermissionError();
  }

  const webhook = await createWebhook({
    organization: context.org.id,
    name,
    endpoint,
    project,
    environment,
  });

  res.status(200).json({
    status: 200,
    webhook,
  });
}
export async function getTestWebhook(
=======
export async function testSDKWebhook(
>>>>>>> dcc953d2
  req: AuthRequest<Record<string, unknown>, { id: string }>,
  res: Response
) {
  const webhookId = req.params.id;
<<<<<<< HEAD
  await queueSingleWebhookById(webhookId);
  res.status(200).json({
    status: 200,
  });
}
export async function postWebhookSDK(
  req: AuthRequest<{
    name: string;
    endpoint: string;
    sdkid: string;
    sendPayload: boolean;
    headers?: string;
    httpMethod: WebhookMethod;
  }>,
  res: Response
) {
  const { name, endpoint, sdkid, sendPayload, headers, httpMethod } = req.body;
=======

>>>>>>> dcc953d2
  const context = getContextFromReq(req);
  const webhook = await findSdkWebhookById(context, webhookId);
  if (!webhook) {
    throw new Error("Could not find webhook");
  }

<<<<<<< HEAD
  const connection = await findSDKConnectionById(context, sdkid);

  if (!connection) {
    throw new Error(`Unable to find connection: ${sdkid}`);
  }

  if (!context.permissions.canCreateSDKWebhook(connection)) {
    context.permissions.throwPermissionError();
  }
  const webhookcount = await countWebhooksByOrg(org.id);
  const canAddMultipleSdkWebhooks = orgHasPremiumFeature(
    org,
    "multiple-sdk-webhooks"
  );
  if (!canAddMultipleSdkWebhooks && webhookcount > 0) {
    throw new Error("your webhook limit has been reached");
  }
=======
  if (!context.permissions.canUpdateSDKWebhook()) {
    context.permissions.throwPermissionError();
  }
>>>>>>> dcc953d2

  await fireSdkWebhook(context, webhook).catch(() => {
    // Do nothing, already being logged in Mongo
  });
  res.status(200).json({
    status: 200,
  });
}

export async function putSDKWebhook(
  req: AuthRequest<UpdateSdkWebhookProps, { id: string }>,
  res: Response
) {
  const { id } = req.params;
<<<<<<< HEAD
  const context = getContextFromReq(req);
  const { name, endpoint, project, environment } = req.body;
  const webhook = await WebhookModel.findOne({
    id,
  });

=======
  const webhook = await findSdkWebhookById(context, id);
>>>>>>> dcc953d2
  if (!webhook) {
    throw new Error("Could not find webhook");
  }

  const updatedWebhook = await updateSdkWebhook(context, webhook, req.body);

<<<<<<< HEAD
  // if this is an SDK Webhook - loop through all connected SDKs
  // and check update permissions
  if (webhook.useSdkMode && webhook.sdks.length > 0) {
    for (let i = 0; i < webhook.sdks.length; i++) {
      const connection = await findSDKConnectionById(context, webhook.sdks[0]);

      if (!connection) {
        throw new Error(`Unable to find SDK Connection ${webhook.sdks[0]}`);
      }
      // Passing in an empty object as the second arg
      // since an SDKWebhook's projects and env are inherited from it's connected sdks
      if (!context.permissions.canUpdateSDKWebhook(connection, {})) {
        context.permissions.throwPermissionError();
      }
    }
  } else {
    if (
      !context.permissions.canUpdateSDKWebhook(
        {
          projects: [webhook.project || ""],
          environment: webhook.environment || "",
        },
        { projects: [project || ""], environment: environment || "" }
      )
    ) {
      context.permissions.throwPermissionError();
    }
  }

  webhook.set("name", name);
  webhook.set("endpoint", endpoint);
  webhook.set("project", project || "");
  webhook.set("environment", environment || "");
  if (webhook.useSdkMode) queueSingleWebhookById(webhook.id);
  await webhook.save();
=======
  // Fire the webhook now that it has changed
  fireSdkWebhook(context, updatedWebhook).catch(() => {
    // Do nothing, already being logged in Mongo
  });
>>>>>>> dcc953d2

  res.status(200).json({
    status: 200,
    webhook: updatedWebhook,
  });
}

export async function deleteLegacyWebhook(
  req: AuthRequest<null, { id: string }>,
  res: Response
) {
  const context = getContextFromReq(req);
  const { id } = req.params;

  const webhook = await findWebhookById(id);

  if (!webhook) {
    throw new Error(`Unable to find webhook: ${id}`);
  }

  if (
    !context.permissions.canDeleteSDKWebhook({
      projects: [webhook.project || ""],
      environment: webhook.environment || "",
    })
  ) {
    context.permissions.throwPermissionError();
  }
<<<<<<< HEAD

  await WebhookModel.deleteOne({
    organization: context.org.id,
    id,
  });
=======
  const { id } = req.params;
  await deleteLegacySdkWebhookById(context, id);
>>>>>>> dcc953d2

  res.status(200).json({
    status: 200,
  });
}

export async function deleteSDKWebhook(
  req: AuthRequest<null, { id: string }>,
  res: Response
) {
  const { id } = req.params;
  const context = getContextFromReq(req);

  const webhook = await findWebhookById(id);

  if (!webhook) {
    throw new Error("Unable to find webhook");
  }

  if (webhook.sdks.length > 0) {
    for (let i = 0; i < webhook.sdks.length; i++) {
      const connection = await findSDKConnectionById(context, webhook.sdks[0]);

      if (!connection) {
        throw new Error(`Unable to find SDK Connection ${webhook.sdks[0]}`);
      }
      if (
        !context.permissions.canUpdateSDKWebhook(connection, {
          projects: connection.projects,
          environment: connection.environment,
        })
      ) {
        context.permissions.throwPermissionError();
      }
    }
  }
<<<<<<< HEAD

  await WebhookModel.deleteOne({
    organization: context.org.id,
    id,
  });
=======
  const { id } = req.params;
  await deleteSdkWebhookById(context, id);
>>>>>>> dcc953d2

  res.status(200).json({
    status: 200,
  });
}

export async function postImportConfig(
  req: AuthRequest<{
    contents: string;
  }>,
  res: Response
) {
  const context = getContextFromReq(req);

  if (!context.permissions.canManageOrgSettings()) {
    context.permissions.throwPermissionError();
  }

  const { contents } = req.body;

  const config: ConfigFile = JSON.parse(contents);
  if (!config) {
    throw new Error("Failed to parse config.yml file contents.");
  }

  await importConfig(context, config);

  res.status(200).json({
    status: 200,
  });
}

export async function getOrphanedUsers(req: AuthRequest, res: Response) {
  const context = getContextFromReq(req);

  if (!context.permissions.canManageOrgSettings()) {
    context.permissions.throwPermissionError();
  }

  if (IS_CLOUD) {
    throw new Error("Unable to get orphaned users on GrowthBook Cloud");
  }

  if (IS_MULTI_ORG && !req.superAdmin) {
    throw new Error(
      "Only super admins get orphaned users on multi-org deployments"
    );
  }

  const allUsers = await getAllUsers();
  const { organizations: allOrgs } = await findAllOrganizations(1, "");

  const membersInOrgs = new Set<string>();
  allOrgs.forEach((org) => {
    org.members.forEach((m) => {
      membersInOrgs.add(m.id);
    });
  });

  const orphanedUsers = allUsers
    .filter((u) => !membersInOrgs.has(u.id))
    .map(({ id, name, email }) => ({
      id,
      name,
      email,
    }));

  return res.status(200).json({
    status: 200,
    orphanedUsers,
  });
}

export async function addOrphanedUser(
  req: AuthRequest<MemberRoleWithProjects, { id: string }>,
  res: Response
) {
  const context = getContextFromReq(req);

  if (!context.permissions.canManageOrgSettings()) {
    context.permissions.throwPermissionError();
  }

  if (IS_CLOUD) {
    throw new Error("This action is not permitted on GrowthBook Cloud");
  }

  if (IS_MULTI_ORG && !req.superAdmin) {
    throw new Error(
      "Only super admins can add orphaned users on multi-org deployments"
    );
  }

  const { org } = getContextFromReq(req);

  const { id } = req.params;
  const {
    role,
    environments,
    limitAccessByEnvironment,
    projectRoles,
  } = req.body;

  // Make sure user exists
  const user = await findUserById(id);
  if (!user) {
    return res.status(400).json({
      status: 400,
      message: "Cannot find user with that id",
    });
  }

  // Make sure user is actually orphaned
  const orgs = await findOrganizationsByMemberId(id);
  if (orgs.length) {
    return res.status(400).json({
      status: 400,
      message: "Cannot add users who are already part of an organization",
    });
  }

  const license = getLicense();
  if (
    license &&
    license.hardCap &&
    getNumberOfUniqueMembersAndInvites(org) >= (license.seats || 0)
  ) {
    throw new Error(
      "Whoops! You've reached the seat limit on your license. Please contact sales@growthbook.io to increase your seat limit."
    );
  }

  await addMemberToOrg({
    organization: org,
    userId: id,
    role,
    environments,
    limitAccessByEnvironment,
    projectRoles,
  });

  return res.status(200).json({
    status: 200,
  });
}

export async function deleteOrphanedUser(
  req: AuthRequest<unknown, { id: string }>,
  res: Response
) {
  const context = getContextFromReq(req);

  if (!context.permissions.canManageOrgSettings()) {
    context.permissions.throwPermissionError();
  }

  if (IS_CLOUD) {
    throw new Error("Unable to delete orphaned users on GrowthBook Cloud");
  }

  if (IS_MULTI_ORG && !req.superAdmin) {
    throw new Error(
      "Only super admins delete orphaned users on multi-org deployments"
    );
  }

  const { id } = req.params;

  // Make sure user exists
  const user = await findUserById(id);
  if (!user) {
    return res.status(400).json({
      status: 400,
      message: "Cannot find user with that id",
    });
  }

  // Make sure user is orphaned
  const orgs = await findOrganizationsByMemberId(id);
  if (orgs.length) {
    return res.status(400).json({
      status: 400,
      message: "Cannot delete users who are part of an organization",
    });
  }

  await deleteUser(id);
  return res.status(200).json({
    status: 200,
  });
}

export async function putAdminResetUserPassword(
  req: AuthRequest<
    {
      userToUpdateId: string;
      updatedPassword: string;
    },
    {
      id: string;
    }
  >,
  res: Response
) {
  const context = getContextFromReq(req);

  if (!context.permissions.canManageOrgSettings()) {
    context.permissions.throwPermissionError();
  }

  const { updatedPassword } = req.body;
  const userToUpdateId = req.params.id;

  // Only enable for self-hosted deployments that are not using SSO
  if (usingOpenId()) {
    throw new Error("This functionality is not available when using SSO");
  }

  const { org } = getContextFromReq(req);
  const isUserToUpdateInSameOrg = org.members.find(
    (member) => member.id === userToUpdateId
  );

  // Only update the password if the member we're updating is in the same org as the requester
  // Exception: allow updating the password if the user is not part of any organization
  if (!isUserToUpdateInSameOrg) {
    const orgs = await findOrganizationsByMemberId(userToUpdateId);
    if (orgs.length > 0) {
      throw new Error(
        "Cannot change password of users outside your organization."
      );
    }
  }

  await updatePassword(userToUpdateId, updatedPassword);

  res.status(200).json({
    status: 200,
  });
}

async function setLicenseKey(org: OrganizationInterface, licenseKey: string) {
  if (!IS_CLOUD && IS_MULTI_ORG) {
    throw new Error(
      "You must use the LICENSE_KEY environmental variable on multi org sites."
    );
  }

  try {
    org.licenseKey = licenseKey;
    await initializeLicenseForOrg(org, true);
  } catch (error) {
    // As we show this error on the front-end, show a more generic invalid license key error
    // if the error is not related to being able to connect to the license server
    if (error.message.includes("Could not connect")) {
      throw new Error(error?.message);
    } else {
      throw new Error("Invalid license key");
    }
  }
}

export async function putLicenseKey(
  req: AuthRequest<{ licenseKey: string }>,
  res: Response
) {
  const context = getContextFromReq(req);

  const { org } = context;
  const orgId = org?.id;
  if (!orgId) {
    throw new Error("Must be part of an organization");
  }

  if (!context.permissions.canManageBilling()) {
    context.permissions.throwPermissionError();
  }

  const licenseKey = req.body.licenseKey.trim();
  if (!licenseKey) {
    throw new Error("missing license key");
  }

  await setLicenseKey(org, licenseKey);

  try {
    await updateOrganization(orgId, {
      licenseKey,
    });
  } catch (e) {
    throw new Error("Failed to save license key");
  }

  res.status(200).json({
    status: 200,
  });
}

export async function putDefaultRole(
  req: AuthRequest<{ defaultRole: MemberRole }>,
  res: Response
) {
  const context = getContextFromReq(req);
  const { org } = context;
  const { defaultRole } = req.body;

  const commercialFeatures = [...accountFeatures[getAccountPlan(org)]];

  if (!commercialFeatures.includes("sso")) {
    throw new Error(
      "Must have a commercial License Key to update the organization's default role."
    );
  }

  if (!context.permissions.canManageTeam()) {
    context.permissions.throwPermissionError();
  }

  updateOrganization(org.id, {
    settings: {
      ...org.settings,
      defaultRole: {
        role: defaultRole,
        limitAccessByEnvironment: false,
        environments: [],
      },
    },
  });

  res.status(200).json({
    status: 200,
  });
}<|MERGE_RESOLUTION|>--- conflicted
+++ resolved
@@ -77,15 +77,6 @@
 import { getDataSourcesByOrganization } from "../../models/DataSourceModel";
 import { getAllSavedGroups } from "../../models/SavedGroupModel";
 import { getMetricsByOrganization } from "../../models/MetricModel";
-<<<<<<< HEAD
-import {
-  WebhookModel,
-  countWebhooksByOrg,
-  findWebhookById,
-} from "../../models/WebhookModel";
-import { createWebhook, createSdkWebhook } from "../../services/webhooks";
-=======
->>>>>>> dcc953d2
 import {
   createOrganization,
   findOrganizationByInviteKey,
@@ -133,7 +124,7 @@
 import { fireSdkWebhook } from "../../jobs/sdkWebhooks";
 import { initializeLicenseForOrg } from "../../services/licenseData";
 import {
-  findSDKConnectionById,
+  findSDKConnectionsByIds,
   findSDKConnectionsByOrganization,
 } from "../../models/SdkConnectionModel";
 import { triggerSingleSDKWebhookJobs } from "../../jobs/updateAllJobs";
@@ -1681,116 +1672,26 @@
   });
 }
 
-<<<<<<< HEAD
-export async function getWebhooksSDK(
-  req: AuthRequest<Record<string, unknown>, { sdkid: string }>,
-  res: Response
-) {
-  const { org } = getContextFromReq(req);
-  const { sdkid } = req.params;
-  const webhooks = await WebhookModel.find({
-    organization: org.id,
-    useSdkMode: true,
-    sdks: { $in: sdkid },
-  });
-  res.status(200).json({
-    status: 200,
-    webhooks,
-  });
-}
-
-export async function postWebhook(
-  req: AuthRequest<{
-    name: string;
-    endpoint: string;
-    project?: string;
-    environment: string;
-  }>,
-  res: Response
-) {
-  const context = getContextFromReq(req);
-  const { name, endpoint, project, environment } = req.body;
-
-  if (
-    !context.permissions.canCreateSDKWebhook({
-      projects: [project || ""],
-      environment,
-    })
-  ) {
-    context.permissions.throwPermissionError();
-  }
-
-  const webhook = await createWebhook({
-    organization: context.org.id,
-    name,
-    endpoint,
-    project,
-    environment,
-  });
-
-  res.status(200).json({
-    status: 200,
-    webhook,
-  });
-}
-export async function getTestWebhook(
-=======
 export async function testSDKWebhook(
->>>>>>> dcc953d2
   req: AuthRequest<Record<string, unknown>, { id: string }>,
   res: Response
 ) {
   const webhookId = req.params.id;
-<<<<<<< HEAD
-  await queueSingleWebhookById(webhookId);
-  res.status(200).json({
-    status: 200,
-  });
-}
-export async function postWebhookSDK(
-  req: AuthRequest<{
-    name: string;
-    endpoint: string;
-    sdkid: string;
-    sendPayload: boolean;
-    headers?: string;
-    httpMethod: WebhookMethod;
-  }>,
-  res: Response
-) {
-  const { name, endpoint, sdkid, sendPayload, headers, httpMethod } = req.body;
-=======
-
->>>>>>> dcc953d2
+
   const context = getContextFromReq(req);
   const webhook = await findSdkWebhookById(context, webhookId);
   if (!webhook) {
     throw new Error("Could not find webhook");
   }
 
-<<<<<<< HEAD
-  const connection = await findSDKConnectionById(context, sdkid);
-
-  if (!connection) {
-    throw new Error(`Unable to find connection: ${sdkid}`);
-  }
-
-  if (!context.permissions.canCreateSDKWebhook(connection)) {
+  const conns = await findSDKConnectionsByIds(context, webhook.sdks);
+  if (!conns.length) {
+    throw new Error("Could not find any SDK connection tied to this webhook");
+  }
+
+  if (!conns.every((c) => context.permissions.canUpdateSDKWebhook(c))) {
     context.permissions.throwPermissionError();
   }
-  const webhookcount = await countWebhooksByOrg(org.id);
-  const canAddMultipleSdkWebhooks = orgHasPremiumFeature(
-    org,
-    "multiple-sdk-webhooks"
-  );
-  if (!canAddMultipleSdkWebhooks && webhookcount > 0) {
-    throw new Error("your webhook limit has been reached");
-  }
-=======
-  if (!context.permissions.canUpdateSDKWebhook()) {
-    context.permissions.throwPermissionError();
-  }
->>>>>>> dcc953d2
 
   await fireSdkWebhook(context, webhook).catch(() => {
     // Do nothing, already being logged in Mongo
@@ -1804,65 +1705,29 @@
   req: AuthRequest<UpdateSdkWebhookProps, { id: string }>,
   res: Response
 ) {
+  const context = getContextFromReq(req);
+
   const { id } = req.params;
-<<<<<<< HEAD
-  const context = getContextFromReq(req);
-  const { name, endpoint, project, environment } = req.body;
-  const webhook = await WebhookModel.findOne({
-    id,
-  });
-
-=======
   const webhook = await findSdkWebhookById(context, id);
->>>>>>> dcc953d2
   if (!webhook) {
     throw new Error("Could not find webhook");
   }
 
+  const conns = await findSDKConnectionsByIds(context, webhook.sdks);
+  if (!conns.length) {
+    throw new Error("Could not find any SDK connection tied to this webhook");
+  }
+
+  if (!conns.every((c) => context.permissions.canUpdateSDKWebhook(c))) {
+    context.permissions.throwPermissionError();
+  }
+
   const updatedWebhook = await updateSdkWebhook(context, webhook, req.body);
 
-<<<<<<< HEAD
-  // if this is an SDK Webhook - loop through all connected SDKs
-  // and check update permissions
-  if (webhook.useSdkMode && webhook.sdks.length > 0) {
-    for (let i = 0; i < webhook.sdks.length; i++) {
-      const connection = await findSDKConnectionById(context, webhook.sdks[0]);
-
-      if (!connection) {
-        throw new Error(`Unable to find SDK Connection ${webhook.sdks[0]}`);
-      }
-      // Passing in an empty object as the second arg
-      // since an SDKWebhook's projects and env are inherited from it's connected sdks
-      if (!context.permissions.canUpdateSDKWebhook(connection, {})) {
-        context.permissions.throwPermissionError();
-      }
-    }
-  } else {
-    if (
-      !context.permissions.canUpdateSDKWebhook(
-        {
-          projects: [webhook.project || ""],
-          environment: webhook.environment || "",
-        },
-        { projects: [project || ""], environment: environment || "" }
-      )
-    ) {
-      context.permissions.throwPermissionError();
-    }
-  }
-
-  webhook.set("name", name);
-  webhook.set("endpoint", endpoint);
-  webhook.set("project", project || "");
-  webhook.set("environment", environment || "");
-  if (webhook.useSdkMode) queueSingleWebhookById(webhook.id);
-  await webhook.save();
-=======
   // Fire the webhook now that it has changed
   fireSdkWebhook(context, updatedWebhook).catch(() => {
     // Do nothing, already being logged in Mongo
   });
->>>>>>> dcc953d2
 
   res.status(200).json({
     status: 200,
@@ -1875,32 +1740,12 @@
   res: Response
 ) {
   const context = getContextFromReq(req);
-  const { id } = req.params;
-
-  const webhook = await findWebhookById(id);
-
-  if (!webhook) {
-    throw new Error(`Unable to find webhook: ${id}`);
-  }
-
-  if (
-    !context.permissions.canDeleteSDKWebhook({
-      projects: [webhook.project || ""],
-      environment: webhook.environment || "",
-    })
-  ) {
+
+  if (!context.permissions.canManageLegacySDKWebhooks()) {
     context.permissions.throwPermissionError();
   }
-<<<<<<< HEAD
-
-  await WebhookModel.deleteOne({
-    organization: context.org.id,
-    id,
-  });
-=======
   const { id } = req.params;
   await deleteLegacySdkWebhookById(context, id);
->>>>>>> dcc953d2
 
   res.status(200).json({
     status: 200,
@@ -1911,42 +1756,20 @@
   req: AuthRequest<null, { id: string }>,
   res: Response
 ) {
+  const context = getContextFromReq(req);
   const { id } = req.params;
-  const context = getContextFromReq(req);
-
-  const webhook = await findWebhookById(id);
-
-  if (!webhook) {
-    throw new Error("Unable to find webhook");
-  }
-
-  if (webhook.sdks.length > 0) {
-    for (let i = 0; i < webhook.sdks.length; i++) {
-      const connection = await findSDKConnectionById(context, webhook.sdks[0]);
-
-      if (!connection) {
-        throw new Error(`Unable to find SDK Connection ${webhook.sdks[0]}`);
-      }
-      if (
-        !context.permissions.canUpdateSDKWebhook(connection, {
-          projects: connection.projects,
-          environment: connection.environment,
-        })
-      ) {
-        context.permissions.throwPermissionError();
-      }
-    }
-  }
-<<<<<<< HEAD
-
-  await WebhookModel.deleteOne({
-    organization: context.org.id,
-    id,
-  });
-=======
-  const { id } = req.params;
+
+  const webhook = await findSdkWebhookById(context, id);
+  if (webhook) {
+    // It's ok if conns is empty here
+    // We still want to allow deleting orphaned webhooks
+    const conns = await findSDKConnectionsByIds(context, webhook.sdks);
+    if (!conns.every((c) => context.permissions.canDeleteSDKWebhook(c))) {
+      context.permissions.throwPermissionError();
+    }
+  }
+
   await deleteSdkWebhookById(context, id);
->>>>>>> dcc953d2
 
   res.status(200).json({
     status: 200,
