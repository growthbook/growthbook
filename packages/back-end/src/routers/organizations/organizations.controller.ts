--- conflicted
+++ resolved
@@ -143,11 +143,8 @@
   getSubscriptionFromLicense,
 } from "back-end/src/enterprise";
 import { getUsageFromCache } from "back-end/src/enterprise/billing";
-<<<<<<< HEAD
+import { logger } from "back-end/src/util/logger";
 import { AgreementType } from "back-end/src/validators/agreements";
-=======
-import { logger } from "back-end/src/util/logger";
->>>>>>> db62d7cf
 
 export async function getDefinitions(req: AuthRequest, res: Response) {
   const context = getContextFromReq(req);
