--- conflicted
+++ resolved
@@ -10,22 +10,6 @@
   setLicense,
 } from "enterprise";
 import { hasReadAccess } from "shared/permissions";
-import {
-  ALLOW_SELF_ORG_CREATION,
-  APP_ORIGIN,
-  IS_CLOUD,
-  IS_MULTI_ORG,
-} from "@back-end/src/util/secrets";
-import {
-  getDefaultRole,
-  getRoles,
-  getUserPermissions,
-} from "@back-end/src/util/organization.util";
-import {
-  AuthRequest,
-  ResponseWithStatusAndError,
-} from "@back-end/src/types/AuthRequest";
-import { EntityType } from "@back-end/src/types/Audit";
 import { getAllTags } from "@back-end/src/models/TagModel";
 import { getAllFeatures } from "@back-end/src/models/FeatureModel";
 import { findDimensionsByOrganization } from "@back-end/src/models/DimensionModel";
@@ -73,23 +57,10 @@
   findAllAuditsByEntityTypeParent,
   findAuditByEntity,
   findAuditByEntityParent,
-<<<<<<< HEAD
 } from "@back-end/src/models/AuditModel";
 import { getTeamsForOrganization } from "@back-end/src/models/TeamModel";
 import { getAllFactTablesForOrganization } from "@back-end/src/models/FactTableModel";
 import { getAllFactMetricsForOrganization } from "@back-end/src/models/FactMetricModel";
-import { ExperimentRule, NamespaceValue } from "@back-end/types/feature";
-import { WebhookInterface, WebhookMethod } from "@back-end/types/webhook";
-import {
-  Invite,
-  MemberRole,
-  MemberRoleWithProjects,
-  NamespaceUsage,
-  OrganizationInterface,
-  OrganizationSettings,
-  SDKAttribute,
-} from "@back-end/types/organization";
-import { TeamInterface } from "@back-end/types/team";
 import { usingOpenId } from "@back-end/src/services/auth";
 import {
   createWebhook,
@@ -128,19 +99,37 @@
   removeMember,
   revokeInvite,
 } from "@back-end/src/services/organizations";
-import { initializeLicenseForOrg } from "@back-end/src/services/licenseData";
+import { initializeLicense } from "@back-end/src/services/licenseData";
+import { EntityType } from "@back-end/src/types/Audit";
+import {
+  getDefaultRole,
+  getRoles,
+  getUserPermissions,
+} from "@back-end/src/util/organization.util";
+import { ExperimentRule, NamespaceValue } from "@back-end/types/feature";
+import { WebhookInterface, WebhookMethod } from "@back-end/types/webhook";
+import { ConfigFile } from "@back-end/src/init/config";
+import {
+  ALLOW_SELF_ORG_CREATION,
+  APP_ORIGIN,
+  IS_CLOUD,
+  IS_MULTI_ORG,
+} from "@back-end/src/util/secrets";
+import {
+  Invite,
+  MemberRole,
+  MemberRoleWithProjects,
+  NamespaceUsage,
+  OrganizationInterface,
+  OrganizationSettings,
+  SDKAttribute,
+} from "@back-end/types/organization";
+import {
+  AuthRequest,
+  ResponseWithStatusAndError,
+} from "@back-end/src/types/AuthRequest";
+import { TeamInterface } from "@back-end/types/team";
 import { queueSingleWebhookById } from "@back-end/src/jobs/sdkWebhooks";
-import { ConfigFile } from "@back-end/src/init/config";
-=======
-} from "../../models/AuditModel";
-import { EntityType } from "../../types/Audit";
-import { getTeamsForOrganization } from "../../models/TeamModel";
-import { getAllFactTablesForOrganization } from "../../models/FactTableModel";
-import { getAllFactMetricsForOrganization } from "../../models/FactMetricModel";
-import { TeamInterface } from "../../../types/team";
-import { queueSingleWebhookById } from "../../jobs/sdkWebhooks";
-import { initializeLicense } from "../../services/licenseData";
->>>>>>> a49bfb5f
 
 export async function getDefinitions(req: AuthRequest, res: Response) {
   const context = getContextFromReq(req);
