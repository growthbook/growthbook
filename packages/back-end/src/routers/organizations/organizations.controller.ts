import { Response } from "express";
import { cloneDeep } from "lodash";
import { freeEmailDomains } from "free-email-domains-typescript";
import {
  AuthRequest,
  ResponseWithStatusAndError,
} from "../../types/AuthRequest";
import {
  acceptInvite,
  addMemberToOrg,
  addPendingMemberToOrg,
  findVerifiedOrgForNewUser,
  getInviteUrl,
  getOrgFromReq,
  importConfig,
  inviteUser,
  isEnterpriseSSO,
  removeMember,
  revokeInvite,
} from "../../services/organizations";
import {
  getNonSensitiveParams,
  getSourceIntegrationObject,
} from "../../services/datasource";
import { getUsersByIds, updatePassword } from "../../services/users";
import { getAllTags } from "../../models/TagModel";
import {
  ExpandedMember,
  Invite,
  MemberRole,
  MemberRoleWithProjects,
  NamespaceUsage,
  OrganizationInterface,
  OrganizationSettings,
} from "../../../types/organization";
import {
  auditDetailsUpdate,
  findAllByEntityType,
  findAllByEntityTypeParent,
  findByEntity,
  findByEntityParent,
  getWatchedAudits,
} from "../../services/audit";
import { getAllFeatures } from "../../models/FeatureModel";
import { findDimensionsByOrganization } from "../../models/DimensionModel";
<<<<<<< HEAD
import { findSegmentsByOrganization } from "../../models/SegmentModel";
import { IS_CLOUD } from "../../util/secrets";
import { sendInviteEmail, sendNewOrgEmail } from "../../services/email";
=======
import { APP_ORIGIN, IS_CLOUD } from "../../util/secrets";
import {
  sendInviteEmail,
  sendNewMemberEmail,
  sendPendingMemberEmail,
  sendNewOrgEmail,
  sendPendingMemberApprovalEmail,
} from "../../services/email";
>>>>>>> 06d0426e
import { getDataSourcesByOrganization } from "../../models/DataSourceModel";
import { getAllGroups } from "../../services/group";
import { getAllSavedGroups } from "../../models/SavedGroupModel";
import { getMetricsByOrganization } from "../../models/MetricModel";
import { WebhookModel } from "../../models/WebhookModel";
import { createWebhook } from "../../services/webhooks";
import {
  createOrganization,
  findOrganizationByInviteKey,
  findAllOrganizations,
  findOrganizationsByMemberId,
  hasOrganization,
  updateOrganization,
} from "../../models/OrganizationModel";
import { findAllProjectsByOrganization } from "../../models/ProjectModel";
import { ConfigFile } from "../../init/config";
import { WebhookInterface } from "../../../types/webhook";
import { ExperimentRule, NamespaceValue } from "../../../types/feature";
import { usingOpenId } from "../../services/auth";
import { getSSOConnectionSummary } from "../../models/SSOConnectionModel";
import {
  createApiKey,
  deleteApiKeyById,
  deleteApiKeyByKey,
  getAllApiKeysByOrganization,
  getApiKeyByIdOrKey,
  getFirstPublishableApiKey,
  getUnredactedSecretKey,
} from "../../models/ApiKeyModel";
import {
  accountFeatures,
  getAccountPlan,
  getDefaultRole,
  getRoles,
} from "../../util/organization.util";
import { deleteUser, findUserById, getAllUsers } from "../../models/UserModel";
import licenseInit, { getLicense, setLicense } from "../../init/license";
import { getExperimentsForActivityFeed } from "../../models/ExperimentModel";
import { removeEnvironmentFromSlackIntegration } from "../../models/SlackIntegrationModel";

export async function getDefinitions(req: AuthRequest, res: Response) {
  const { org } = getOrgFromReq(req);
  const orgId = org?.id;
  if (!orgId) {
    throw new Error("Must be part of an organization");
  }

  const [
    metrics,
    datasources,
    dimensions,
    segments,
    tags,
    groups,
    savedGroups,
    projects,
  ] = await Promise.all([
    getMetricsByOrganization(orgId),
    getDataSourcesByOrganization(orgId),
    findDimensionsByOrganization(orgId),
    findSegmentsByOrganization(orgId),
    getAllTags(orgId),
    getAllGroups(orgId),
    getAllSavedGroups(orgId),
    findAllProjectsByOrganization(orgId),
  ]);

  return res.status(200).json({
    status: 200,
    metrics,
    datasources: datasources.map((d) => {
      const integration = getSourceIntegrationObject(d);
      return {
        id: d.id,
        name: d.name,
        description: d.description,
        type: d.type,
        settings: d.settings,
        params: getNonSensitiveParams(integration),
        projects: d.projects || [],
        properties: integration.getSourceProperties(),
        decryptionError: integration.decryptionError || false,
        dateCreated: d.dateCreated,
        dateUpdated: d.dateUpdated,
      };
    }),
    dimensions,
    segments,
    tags,
    groups,
    savedGroups,
    projects,
  });
}

export async function getActivityFeed(req: AuthRequest, res: Response) {
  const { org, userId } = getOrgFromReq(req);
  try {
    const docs = await getWatchedAudits(userId, org.id);

    if (!docs.length) {
      return res.status(200).json({
        status: 200,
        events: [],
        experiments: [],
        features: [],
      });
    }

    const experimentIds = Array.from(new Set(docs.map((d) => d.entity.id)));
    const experiments = await getExperimentsForActivityFeed(
      org.id,
      experimentIds
    );

    res.status(200).json({
      status: 200,
      events: docs,
      experiments,
    });
  } catch (e) {
    res.status(400).json({
      status: 400,
      message: e.message,
    });
  }
}

export async function getAllHistory(
  req: AuthRequest<null, { type: string }>,
  res: Response
) {
  const { org } = getOrgFromReq(req);
  const { type } = req.params;

  const events = await Promise.all([
    findAllByEntityType(org.id, type),
    findAllByEntityTypeParent(org.id, type),
  ]);

  const merged = [...events[0], ...events[1]];

  merged.sort((a, b) => {
    if (b.dateCreated > a.dateCreated) return 1;
    else if (b.dateCreated < a.dateCreated) return -1;
    return 0;
  });

  if (merged.filter((e) => e.organization !== org.id).length > 0) {
    return res.status(403).json({
      status: 403,
      message: "You do not have access to view history",
    });
  }

  res.status(200).json({
    status: 200,
    events: merged,
  });
}

export async function getHistory(
  req: AuthRequest<null, { type: string; id: string }>,
  res: Response
) {
  const { org } = getOrgFromReq(req);
  const { type, id } = req.params;

  const events = await Promise.all([
    findByEntity(org.id, type, id),
    findByEntityParent(org.id, type, id),
  ]);

  const merged = [...events[0], ...events[1]];

  merged.sort((a, b) => {
    if (b.dateCreated > a.dateCreated) return 1;
    else if (b.dateCreated < a.dateCreated) return -1;
    return 0;
  });

  if (merged.filter((e) => e.organization !== org.id).length > 0) {
    return res.status(403).json({
      status: 403,
      message: "You do not have access to view history for this",
    });
  }

  res.status(200).json({
    status: 200,
    events: merged,
  });
}

export async function putMemberRole(
  req: AuthRequest<MemberRoleWithProjects, { id: string }>,
  res: Response
) {
  req.checkPermissions("manageTeam");

  const { org, userId } = getOrgFromReq(req);
  const {
    role,
    limitAccessByEnvironment,
    environments,
    projectRoles,
  } = req.body;
  const { id } = req.params;

  if (id === userId) {
    return res.status(400).json({
      status: 400,
      message: "Cannot change your own role",
    });
  }

  let found = false;
  org.members.forEach((m) => {
    if (m.id === id) {
      m.role = role;
      m.limitAccessByEnvironment = !!limitAccessByEnvironment;
      m.environments = environments || [];
      m.projectRoles = projectRoles || [];
      found = true;
    }
  });
  org?.pendingMembers?.forEach((m) => {
    if (m.id === id) {
      m.role = role;
      m.limitAccessByEnvironment = !!limitAccessByEnvironment;
      m.environments = environments || [];
      m.projectRoles = projectRoles || [];
      found = true;
    }
  });

  if (!found) {
    return res.status(404).json({
      status: 404,
      message: "Cannot find member",
    });
  }

  try {
    await updateOrganization(org.id, {
      members: org.members,
      pendingMembers: org.pendingMembers,
    });
    return res.status(200).json({
      status: 200,
    });
  } catch (e) {
    return res.status(400).json({
      status: 400,
      message: e.message || "Failed to change role",
    });
  }
}

export async function putMember(
  req: AuthRequest<{
    orgId: string;
  }>,
  res: Response
) {
  if (!req.userId || !req.email) {
    throw new Error("Must be logged in");
  }
  const { orgId } = req.body;
  if (!orgId) {
    throw new Error("Must provide orgId");
  }
  if (!req.verified) {
    throw new Error("User is not verified");
  }

  // ensure org matches calculated verified org
  const organization = await findVerifiedOrgForNewUser(req.email);
  if (!organization || organization.id !== orgId) {
    throw new Error("Invalid orgId");
  }

  // check if user is already a member
  const existingMember = organization.members.find((m) => m.id === req.userId);
  if (existingMember) {
    return res.status(200).json({
      status: 200,
      message: "User is already a member of organization",
    });
  }

  try {
    const invite: Invite | undefined = organization.invites.find(
      (inv) => inv.email === req.email
    );
    if (invite) {
      // if user already invited, accept invite
      await acceptInvite(invite.key, req.userId);
    } else if (organization.autoApproveMembers) {
      // if auto approve, add user as member
      await addMemberToOrg({
        organization,
        userId: req.userId,
        ...getDefaultRole(organization),
      });
    } else {
      // otherwise, add user as pending member
      await addPendingMemberToOrg({
        organization,
        name: req.name || "",
        userId: req.userId,
        email: req.email,
        ...getDefaultRole(organization),
      });

      try {
        const teamUrl = APP_ORIGIN + "/settings/team/?org=" + orgId;
        await sendPendingMemberEmail(
          req.name || "",
          req.email || "",
          organization.name,
          organization.ownerEmail,
          teamUrl
        );
      } catch (e) {
        req.log.error(e, "Failed to send pending member email");
      }

      return res.status(200).json({
        status: 200,
        isPending: true,
        message: "Successfully added pending member to organization",
      });
    }

    try {
      await sendNewMemberEmail(
        req.name || "",
        req.email || "",
        organization.name,
        organization.ownerEmail
      );
    } catch (e) {
      req.log.error(e, "Failed to send new member email");
    }

    return res.status(200).json({
      status: 200,
      message: "Successfully added member to organization",
    });
  } catch (e) {
    return res.status(400).json({
      status: 400,
      message: e.message || "Failed to add member to organization",
    });
  }
}

export async function postMemberApproval(
  req: AuthRequest<unknown, { id: string }>,
  res: Response
) {
  req.checkPermissions("manageTeam");
  const { org } = getOrgFromReq(req);
  const { id } = req.params;

  const pendingMember = org?.pendingMembers?.find((m) => m.id === id);
  if (!pendingMember) {
    return res.status(404).json({
      status: 404,
      message: "Cannot find pending member",
    });
  }

  try {
    await addMemberToOrg({
      organization: org,
      userId: pendingMember.id,
      role: pendingMember.role,
      limitAccessByEnvironment: pendingMember.limitAccessByEnvironment,
      environments: pendingMember.environments,
      projectRoles: pendingMember.projectRoles,
    });
  } catch (e) {
    return res.status(400).json({
      status: 400,
      message: e.message || "Failed to approve member",
    });
  }

  try {
    const url = APP_ORIGIN + "/?org=" + org.id;
    await sendPendingMemberApprovalEmail(
      pendingMember.name || "",
      pendingMember.email || "",
      org.name,
      url
    );
  } catch (e) {
    req.log.error(e, "Failed to send pending member approval email");
  }

  return res.status(200).json({
    status: 200,
    message: "Successfully added member to organization",
  });
}

export async function postAutoApproveMembers(
  req: AuthRequest<{ state: boolean }>,
  res: Response
) {
  req.checkPermissions("manageTeam");
  const { org } = getOrgFromReq(req);
  const { state } = req.body;

  try {
    await updateOrganization(org.id, {
      autoApproveMembers: state,
    });
    return res.status(200).json({
      status: 200,
      message: "Successfully updated auto approve members",
    });
  } catch (e) {
    return res.status(400).json({
      status: 400,
      message: e.message || "Failed to update auto approve members",
    });
  }
}

export async function putInviteRole(
  req: AuthRequest<MemberRoleWithProjects, { key: string }>,
  res: Response
) {
  req.checkPermissions("manageTeam");

  const { org } = getOrgFromReq(req);
  const {
    role,
    limitAccessByEnvironment,
    environments,
    projectRoles,
  } = req.body;
  const { key } = req.params;
  const originalInvites: Invite[] = cloneDeep(org.invites);

  let found = false;

  org.invites.forEach((m) => {
    if (m.key === key) {
      m.role = role;
      m.limitAccessByEnvironment = !!limitAccessByEnvironment;
      m.environments = environments || [];
      m.projectRoles = projectRoles || [];
      found = true;
    }
  });

  if (!found) {
    return res.status(404).json({
      status: 404,
      message: "Cannot find member",
    });
  }

  try {
    await updateOrganization(org.id, {
      invites: org.invites,
    });
    await req.audit({
      event: "organization.update",
      entity: {
        object: "organization",
        id: org.id,
      },
      details: auditDetailsUpdate(
        { invites: originalInvites },
        { invites: org.invites }
      ),
    });
    return res.status(200).json({
      status: 200,
    });
  } catch (e) {
    return res.status(400).json({
      status: 400,
      message: e.message || "Failed to change role",
    });
  }
}

export async function getOrganization(req: AuthRequest, res: Response) {
  if (!req.organization) {
    return res.status(200).json({
      status: 200,
      organization: null,
    });
  }

  const { org } = getOrgFromReq(req);
  const {
    invites,
    members,
    ownerEmail,
    name,
    id,
    url,
    subscription,
    freeSeats,
    connections,
    settings,
    disableSelfServeBilling,
    licenseKey,
  } = org;

  if (!IS_CLOUD && licenseKey) {
    // automatically set the license data based on org license key
    const licenseData = getLicense();
    if (!licenseData || (licenseData.org && licenseData.org !== id)) {
      try {
        await licenseInit(licenseKey);
      } catch (e) {
        // eslint-disable-next-line no-console
        console.error("setting license failed", e);
      }
    }
  }

  // Some other global org data needed by the front-end
  const apiKeys = await getAllApiKeysByOrganization(org.id);
  const enterpriseSSO = isEnterpriseSSO(req.loginMethod)
    ? getSSOConnectionSummary(req.loginMethod)
    : null;

  // Add email/name to the organization members array
  const userInfo = await getUsersByIds(members.map((m) => m.id));
  const expandedMembers: ExpandedMember[] = [];
  userInfo.forEach(({ id, email, verified, name, _id }) => {
    const memberInfo = members.find((m) => m.id === id);
    if (!memberInfo) return;
    expandedMembers.push({
      email,
      verified,
      name,
      ...memberInfo,
      dateCreated: memberInfo.dateCreated || _id.getTimestamp(),
    });
  });

  return res.status(200).json({
    status: 200,
    apiKeys,
    enterpriseSSO,
    accountPlan: getAccountPlan(org),
    commercialFeatures: res.locals.licenseError
      ? []
      : [...accountFeatures[getAccountPlan(org)]],
    roles: getRoles(org),
    members: expandedMembers,
    organization: {
      invites,
      ownerEmail,
      name,
      id,
      url,
      subscription,
      licenseKey,
      freeSeats,
      disableSelfServeBilling,
      discountCode: org.discountCode || "",
      slackTeam: connections?.slack?.team,
      settings,
      autoApproveMembers: org.autoApproveMembers,
      members: org.members,
      pendingMembers: org.pendingMembers,
    },
  });
}

export async function getNamespaces(req: AuthRequest, res: Response) {
  if (!req.organization) {
    return res.status(200).json({
      status: 200,
      organization: null,
    });
  }
  const { org } = getOrgFromReq(req);

  const namespaces: NamespaceUsage = {};

  // Get all of the active experiments that are tied to a namespace
  const allFeatures = await getAllFeatures(org.id);
  allFeatures.forEach((f) => {
    Object.keys(f.environmentSettings || {}).forEach((env) => {
      if (!f.environmentSettings?.[env]?.enabled) return;
      const rules = f.environmentSettings?.[env]?.rules || [];
      rules
        .filter(
          (r) =>
            r.enabled &&
            r.type === "experiment" &&
            r.namespace &&
            r.namespace.enabled
        )
        .forEach((r: ExperimentRule) => {
          const { name, range } = r.namespace as NamespaceValue;
          namespaces[name] = namespaces[name] || [];
          namespaces[name].push({
            featureId: f.id,
            trackingKey: r.trackingKey || f.id,
            start: range[0],
            end: range[1],
            environment: env,
          });
        });
    });
  });

  res.status(200).json({
    status: 200,
    namespaces,
  });
  return;
}

export async function postNamespaces(
  req: AuthRequest<{
    name: string;
    description: string;
    status: "active" | "inactive";
  }>,
  res: Response
) {
  req.checkPermissions("manageNamespaces");

  const { name, description, status } = req.body;
  const { org } = getOrgFromReq(req);

  const namespaces = org.settings?.namespaces || [];

  // Namespace with the same name already exists
  if (namespaces.filter((n) => n.name === name).length > 0) {
    throw new Error("Namespace names must be unique.");
  }

  await updateOrganization(org.id, {
    settings: {
      ...org.settings,
      namespaces: [...namespaces, { name, description, status }],
    },
  });

  await req.audit({
    event: "organization.update",
    entity: {
      object: "organization",
      id: org.id,
    },
    details: auditDetailsUpdate(
      { settings: { namespaces } },
      {
        settings: {
          namespaces: [...namespaces, { name, description, status }],
        },
      }
    ),
  });

  res.status(200).json({
    status: 200,
  });
}

export async function putNamespaces(
  req: AuthRequest<
    {
      name: string;
      description: string;
      status: "active" | "inactive";
    },
    { name: string }
  >,
  res: Response
) {
  req.checkPermissions("manageNamespaces");

  const { name, description, status } = req.body;
  const originalName = req.params.name;
  const { org } = getOrgFromReq(req);

  const namespaces = org.settings?.namespaces || [];

  // Namespace with the same name already exists
  if (namespaces.filter((n) => n.name === originalName).length === 0) {
    throw new Error("Namespace not found.");
  }
  const updatedNamespaces = namespaces.map((n) => {
    if (n.name === originalName) {
      return { name, description, status };
    }
    return n;
  });

  await updateOrganization(org.id, {
    settings: {
      ...org.settings,
      namespaces: updatedNamespaces,
    },
  });

  await req.audit({
    event: "organization.update",
    entity: {
      object: "organization",
      id: org.id,
    },
    details: auditDetailsUpdate(
      { settings: { namespaces } },
      { settings: { namespaces: updatedNamespaces } }
    ),
  });

  res.status(200).json({
    status: 200,
  });
}

export async function deleteNamespace(
  req: AuthRequest<null, { name: string }>,
  res: Response
) {
  req.checkPermissions("manageNamespaces");

  const { org } = getOrgFromReq(req);
  const { name } = req.params;

  const namespaces = org.settings?.namespaces || [];

  const updatedNamespaces = namespaces.filter((n) => {
    return n.name !== name;
  });

  if (namespaces.length === updatedNamespaces.length) {
    throw new Error("Namespace not found.");
  }

  await updateOrganization(org.id, {
    settings: {
      ...org.settings,
      namespaces: updatedNamespaces,
    },
  });

  await req.audit({
    event: "organization.update",
    entity: {
      object: "organization",
      id: org.id,
    },
    details: auditDetailsUpdate(
      { settings: { namespaces } },
      { settings: { namespaces: updatedNamespaces } }
    ),
  });

  res.status(200).json({
    status: 200,
  });
}

export async function getInviteInfo(
  req: AuthRequest<unknown, { key: string }>,
  res: ResponseWithStatusAndError<{ organization: string; role: MemberRole }>
) {
  const { key } = req.params;

  try {
    if (!req.userId) {
      throw new Error("Must be logged in");
    }
    const org = await findOrganizationByInviteKey(key);

    if (!org) {
      throw new Error("Invalid or expired invitation key");
    }

    const invite = org.invites.find((i) => i.key === key);
    if (!invite) {
      throw new Error("Invalid or expired invitation key");
    }

    return res.status(200).json({
      status: 200,
      organization: org.name,
      role: invite.role,
    });
  } catch (e) {
    return res.status(400).json({
      status: 400,
      message: e.message,
    });
  }
}

export async function postInviteAccept(
  req: AuthRequest<{ key: string }>,
  res: Response
) {
  const { key } = req.body;

  try {
    if (!req.userId) {
      throw new Error("Must be logged in");
    }
    const org = await acceptInvite(key, req.userId);

    return res.status(200).json({
      status: 200,
      orgId: org.id,
    });
  } catch (e) {
    return res.status(400).json({
      status: 400,
      message: e.message,
    });
  }
}

export async function postInvite(
  req: AuthRequest<
    {
      email: string;
    } & MemberRoleWithProjects
  >,
  res: Response
) {
  req.checkPermissions("manageTeam");

  const { org } = getOrgFromReq(req);
  const {
    email,
    role,
    limitAccessByEnvironment,
    environments,
    projectRoles,
  } = req.body;

  const { emailSent, inviteUrl } = await inviteUser({
    organization: org,
    email,
    role,
    limitAccessByEnvironment,
    environments,
    projectRoles,
  });

  return res.status(200).json({
    status: 200,
    inviteUrl,
    emailSent,
  });
}

interface SignupBody {
  company: string;
}

export async function deleteMember(
  req: AuthRequest<null, { id: string }>,
  res: Response
) {
  req.checkPermissions("manageTeam");

  const { org, userId } = getOrgFromReq(req);
  const { id } = req.params;

  if (id === userId) {
    return res.status(400).json({
      status: 400,
      message: "Cannot change your own role",
    });
  }

  await removeMember(org, id);

  res.status(200).json({
    status: 200,
  });
}

export async function postInviteResend(
  req: AuthRequest<{ key: string }>,
  res: Response
) {
  req.checkPermissions("manageTeam");

  const { org } = getOrgFromReq(req);
  const { key } = req.body;

  let emailSent = false;
  try {
    await sendInviteEmail(org, key);
    emailSent = true;
  } catch (e) {
    req.log.error(e, "Error sending email");
    emailSent = false;
  }

  const inviteUrl = getInviteUrl(key);
  return res.status(200).json({
    status: 200,
    inviteUrl,
    emailSent,
  });
}

export async function deleteInvite(
  req: AuthRequest<{ key: string }>,
  res: Response
) {
  req.checkPermissions("manageTeam");

  const { org } = getOrgFromReq(req);
  const { key } = req.body;

  await revokeInvite(org, key);

  res.status(200).json({
    status: 200,
  });
}

export async function signup(req: AuthRequest<SignupBody>, res: Response) {
  const { company } = req.body;

  if (!IS_CLOUD) {
    const orgs = await hasOrganization();
    // there are odd edge cases where a user can exist, but not an org,
    // so we want to allow org creation this way if there are no other orgs
    // on a local install.
    if (orgs && !req.admin) {
      throw new Error("An organization already exists");
    }
  }

  let verifiedDomain = "";
  if (IS_CLOUD) {
    // if the owner is verified, try to infer a verified domain
    if (req.email && req.verified) {
      const domain = req.email.toLowerCase().split("@")[1] || "";
      const isFreeDomain = freeEmailDomains.includes(domain);
      if (!isFreeDomain) {
        verifiedDomain = domain;
      }
    }
  }

  try {
    if (company.length < 3) {
      throw Error("Company length must be at least 3 characters");
    }
    if (!req.userId) {
      throw Error("Must be logged in");
    }
    const org = await createOrganization({
      email: req.email,
      userId: req.userId,
      name: company,
      verifiedDomain,
    });

    // Alert the site manager about new organizations that are created
    try {
      await sendNewOrgEmail(company, req.email);
    } catch (e) {
      req.log.error(e, "New org email sending failure");
    }

    res.status(200).json({
      status: 200,
      orgId: org.id,
    });
  } catch (e) {
    res.status(400).json({
      status: 400,
      message: e.message || "An error occurred",
    });
  }
}

export async function putOrganization(
  req: AuthRequest<Partial<OrganizationInterface>>,
  res: Response
) {
  const { org } = getOrgFromReq(req);
  const { name, settings, connections } = req.body;

  const deletedEnvIds: string[] = [];

  if (connections || name) {
    req.checkPermissions("organizationSettings");
  }
  if (settings) {
    Object.keys(settings).forEach((k: keyof OrganizationSettings) => {
      if (k === "environments") {
        // Require permissions for any old environments that changed
        const affectedEnvs: Set<string> = new Set();
        org.settings?.environments?.forEach((env) => {
          const oldHash = JSON.stringify(env);
          const newHash = JSON.stringify(
            settings[k]?.find((e) => e.id === env.id)
          );
          if (oldHash !== newHash) {
            affectedEnvs.add(env.id);
          }
          if (!newHash && oldHash) {
            deletedEnvIds.push(env.id);
          }
        });

        // Require permissions for any new environments that have been added
        const oldIds = new Set(
          org.settings?.environments?.map((env) => env.id) || []
        );
        settings[k]?.forEach((env) => {
          if (!oldIds.has(env.id)) {
            affectedEnvs.add(env.id);
          }
        });

        req.checkPermissions(
          "manageEnvironments",
          "",
          Array.from(affectedEnvs)
        );
      } else if (k === "sdkInstructionsViewed" || k === "visualEditorEnabled") {
        req.checkPermissions("manageEnvironments", "", []);
      } else if (k === "attributeSchema") {
        req.checkPermissions("manageTargetingAttributes");
      } else if (k === "northStar") {
        req.checkPermissions("manageNorthStarMetric");
      } else if (k === "namespaces") {
        req.checkPermissions("manageNamespaces");
      } else {
        req.checkPermissions("organizationSettings");
      }
    });
  }

  try {
    const updates: Partial<OrganizationInterface> = {};

    const orig: Partial<OrganizationInterface> = {};

    if (name) {
      updates.name = name;
      orig.name = org.name;
    }
    if (settings) {
      updates.settings = {
        ...org.settings,
        ...settings,
      };
      orig.settings = org.settings;
    }
    if (connections?.vercel) {
      const { token, configurationId, teamId } = connections.vercel;
      if (token && configurationId) {
        updates.connections = {
          ...updates.connections,
          vercel: { token, configurationId, teamId },
        };
        orig.connections = org.connections;
      }
    }

    await updateOrganization(org.id, updates);

    await req.audit({
      event: "organization.update",
      entity: {
        object: "organization",
        id: org.id,
      },
      details: auditDetailsUpdate(orig, updates),
    });

    deletedEnvIds.forEach((envId) => {
      removeEnvironmentFromSlackIntegration({ organizationId: org.id, envId });
    });

    res.status(200).json({
      status: 200,
    });
  } catch (e) {
    res.status(400).json({
      status: 400,
      message: e.message || "An error occurred",
    });
  }
}

export async function getApiKeys(req: AuthRequest, res: Response) {
  const { org } = getOrgFromReq(req);
  const keys = await getAllApiKeysByOrganization(org.id);
  res.status(200).json({
    status: 200,
    keys,
  });
}

export async function postApiKey(
  req: AuthRequest<{
    description?: string;
    environment: string;
    project: string;
    secret: boolean;
    encryptSDK: boolean;
  }>,
  res: Response
) {
  const { org } = getOrgFromReq(req);
  const { description, environment, project, secret, encryptSDK } = req.body;

  const { preferExisting } = req.query as { preferExisting?: string };
  if (preferExisting) {
    if (secret) {
      throw new Error("Cannot use 'preferExisting' for secret API keys");
    }
    const existing = await getFirstPublishableApiKey(org.id, environment);
    if (existing) {
      return res.status(200).json({
        status: 200,
        key: existing,
      });
    }
  }

  // Only require permissions if we are creating a new API key
  if (secret) {
    req.checkPermissions("manageApiKeys");
  } else {
    req.checkPermissions("manageEnvironments", "", [environment]);
  }

  const key = await createApiKey({
    organization: org.id,
    description: description || "",
    environment: environment || "",
    project: project || "",
    secret: !!secret,
    encryptSDK,
  });

  res.status(200).json({
    status: 200,
    key,
  });
}

export async function deleteApiKey(
  req: AuthRequest<{ key?: string; id?: string }>,
  res: Response
) {
  const { org } = getOrgFromReq(req);
  // Old API keys did not have an id, so we need to delete by the key value itself
  const { key, id } = req.body;
  if (!key && !id) {
    throw new Error("Must provide either an API key or id in order to delete");
  }

  const keyObj = await getApiKeyByIdOrKey(
    org.id,
    id || undefined,
    key || undefined
  );
  if (!keyObj) {
    throw new Error("Could not find API key to delete");
  }

  if (keyObj.secret) {
    req.checkPermissions("manageApiKeys");
  } else {
    req.checkPermissions("manageEnvironments", "", [keyObj.environment || ""]);
  }

  if (id) {
    await deleteApiKeyById(org.id, id);
  } else if (key) {
    await deleteApiKeyByKey(org.id, key);
  }

  res.status(200).json({
    status: 200,
  });
}

export async function postApiKeyReveal(
  req: AuthRequest<{ id: string }>,
  res: Response
) {
  req.checkPermissions("manageApiKeys");

  const { org } = getOrgFromReq(req);
  const { id } = req.body;

  const key = await getUnredactedSecretKey(org.id, id);

  res.status(200).json({
    status: 200,
    key,
  });
}

export async function getWebhooks(req: AuthRequest, res: Response) {
  const { org } = getOrgFromReq(req);
  const webhooks = await WebhookModel.find({
    organization: org.id,
  });
  res.status(200).json({
    status: 200,
    webhooks,
  });
}

export async function postWebhook(
  req: AuthRequest<{
    name: string;
    endpoint: string;
    project: string;
    environment: string;
  }>,
  res: Response
) {
  req.checkPermissions("manageWebhooks");

  const { org } = getOrgFromReq(req);
  const { name, endpoint, project, environment } = req.body;

  const webhook = await createWebhook(
    org.id,
    name,
    endpoint,
    project,
    environment
  );

  res.status(200).json({
    status: 200,
    webhook,
  });
}

export async function putWebhook(
  req: AuthRequest<WebhookInterface, { id: string }>,
  res: Response
) {
  req.checkPermissions("manageWebhooks");

  const { org } = getOrgFromReq(req);
  const { id } = req.params;

  const webhook = await WebhookModel.findOne({
    id,
  });

  if (!webhook) {
    throw new Error("Could not find webhook");
  }
  if (webhook.organization !== org.id) {
    throw new Error("You don't have access to that webhook");
  }

  const { name, endpoint, project, environment } = req.body;
  if (!name || !endpoint) {
    throw new Error("Missing required properties");
  }

  webhook.set("name", name);
  webhook.set("endpoint", endpoint);
  webhook.set("project", project || "");
  webhook.set("environment", environment || "");

  await webhook.save();

  res.status(200).json({
    status: 200,
    webhook,
  });
}

export async function deleteWebhook(
  req: AuthRequest<null, { id: string }>,
  res: Response
) {
  req.checkPermissions("manageWebhooks");

  const { org } = getOrgFromReq(req);
  const { id } = req.params;

  await WebhookModel.deleteOne({
    organization: org.id,
    id,
  });

  res.status(200).json({
    status: 200,
  });
}

export async function postImportConfig(
  req: AuthRequest<{
    contents: string;
  }>,
  res: Response
) {
  req.checkPermissions("organizationSettings");

  const { org } = getOrgFromReq(req);
  const { contents } = req.body;

  const config: ConfigFile = JSON.parse(contents);
  if (!config) {
    throw new Error("Failed to parse config.yml file contents.");
  }

  await importConfig(config, org);

  res.status(200).json({
    status: 200,
  });
}

export async function getOrphanedUsers(req: AuthRequest, res: Response) {
  req.checkPermissions("organizationSettings");

  if (IS_CLOUD) {
    throw new Error("Unable to get orphaned users on GrowthBook Cloud");
  }

  const allUsers = await getAllUsers();
  const allOrgs = await findAllOrganizations();

  const membersInOrgs = new Set<string>();
  allOrgs.forEach((org) => {
    org.members.forEach((m) => {
      membersInOrgs.add(m.id);
    });
  });

  const orphanedUsers = allUsers
    .filter((u) => !membersInOrgs.has(u.id))
    .map(({ id, name, email }) => ({
      id,
      name,
      email,
    }));

  return res.status(200).json({
    status: 200,
    orphanedUsers,
  });
}

export async function addOrphanedUser(
  req: AuthRequest<MemberRoleWithProjects, { id: string }>,
  res: Response
) {
  req.checkPermissions("organizationSettings");

  if (IS_CLOUD) {
    throw new Error("This action is not permitted on GrowthBook Cloud");
  }

  const { org } = getOrgFromReq(req);

  const { id } = req.params;
  const {
    role,
    environments,
    limitAccessByEnvironment,
    projectRoles,
  } = req.body;

  // Make sure user exists
  const user = await findUserById(id);
  if (!user) {
    return res.status(400).json({
      status: 400,
      message: "Cannot find user with that id",
    });
  }

  // Make sure user is actually orphaned
  const orgs = await findOrganizationsByMemberId(id);
  if (orgs.length) {
    return res.status(400).json({
      status: 400,
      message: "Cannot add users who are already part of an organization",
    });
  }

  await addMemberToOrg({
    organization: org,
    userId: id,
    role,
    environments,
    limitAccessByEnvironment,
    projectRoles,
  });

  return res.status(200).json({
    status: 200,
  });
}

export async function deleteOrphanedUser(
  req: AuthRequest<unknown, { id: string }>,
  res: Response
) {
  req.checkPermissions("organizationSettings");

  if (IS_CLOUD) {
    throw new Error("Unable to delete orphaned users on GrowthBook Cloud");
  }

  const { id } = req.params;

  // Make sure user exists
  const user = await findUserById(id);
  if (!user) {
    return res.status(400).json({
      status: 400,
      message: "Cannot find user with that id",
    });
  }

  // Make sure user is orphaned
  const orgs = await findOrganizationsByMemberId(id);
  if (orgs.length) {
    return res.status(400).json({
      status: 400,
      message: "Cannot delete users who are part of an organization",
    });
  }

  await deleteUser(id);
  return res.status(200).json({
    status: 200,
  });
}

export async function putAdminResetUserPassword(
  req: AuthRequest<
    {
      userToUpdateId: string;
      updatedPassword: string;
    },
    {
      id: string;
    }
  >,
  res: Response
) {
  req.checkPermissions("organizationSettings");

  const { updatedPassword } = req.body;
  const userToUpdateId = req.params.id;

  // Only enable for self-hosted deployments that are not using SSO
  if (usingOpenId()) {
    throw new Error("This functionality is not available when using SSO");
  }

  const { org } = getOrgFromReq(req);
  const isUserToUpdateInSameOrg = org.members.find(
    (member) => member.id === userToUpdateId
  );

  // Only update the password if the member we're updating is in the same org as the requester
  // Exception: allow updating the password if the user is not part of any organization
  if (!isUserToUpdateInSameOrg) {
    const orgs = await findOrganizationsByMemberId(userToUpdateId);
    if (orgs.length > 0) {
      throw new Error(
        "Cannot change password of users outside your organization."
      );
    }
  }

  await updatePassword(userToUpdateId, updatedPassword);

  res.status(200).json({
    status: 200,
  });
}

export async function putLicenseKey(
  req: AuthRequest<{ licenseKey: string }>,
  res: Response
) {
  const { org } = getOrgFromReq(req);
  const orgId = org?.id;
  if (!orgId) {
    throw new Error("Must be part of an organization");
  }
  req.checkPermissions("manageBilling");
  if (IS_CLOUD) {
    throw new Error("License keys are only applicable to self-hosted accounts");
  }
  const { licenseKey } = req.body;
  if (!licenseKey) {
    throw new Error("missing license key");
  }

  const currentLicenseData = getLicense();
  let licenseData = null;
  try {
    // set new license
    await licenseInit(licenseKey);
    licenseData = getLicense();
  } catch (e) {
    // eslint-disable-next-line no-console
    console.error("setting new license failed", e);
  }
  if (!licenseData) {
    // setting license failed, revert to previous
    try {
      await setLicense(currentLicenseData);
    } catch (e) {
      // reverting also failed
      // eslint-disable-next-line no-console
      console.error("reverting to old license failed", e);
      await setLicense(null);
    }
    throw new Error("Invalid license key");
  }

  try {
    await updateOrganization(orgId, {
      licenseKey,
    });
  } catch (e) {
    throw new Error("Failed to save license key");
  }

  res.status(200).json({
    status: 200,
  });
}<|MERGE_RESOLUTION|>--- conflicted
+++ resolved
@@ -43,11 +43,7 @@
 } from "../../services/audit";
 import { getAllFeatures } from "../../models/FeatureModel";
 import { findDimensionsByOrganization } from "../../models/DimensionModel";
-<<<<<<< HEAD
 import { findSegmentsByOrganization } from "../../models/SegmentModel";
-import { IS_CLOUD } from "../../util/secrets";
-import { sendInviteEmail, sendNewOrgEmail } from "../../services/email";
-=======
 import { APP_ORIGIN, IS_CLOUD } from "../../util/secrets";
 import {
   sendInviteEmail,
@@ -56,7 +52,6 @@
   sendNewOrgEmail,
   sendPendingMemberApprovalEmail,
 } from "../../services/email";
->>>>>>> 06d0426e
 import { getDataSourcesByOrganization } from "../../models/DataSourceModel";
 import { getAllGroups } from "../../services/group";
 import { getAllSavedGroups } from "../../models/SavedGroupModel";
