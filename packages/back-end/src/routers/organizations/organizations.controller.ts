import { Response } from "express";
import { cloneDeep } from "lodash";
import { freeEmailDomains } from "free-email-domains-typescript";
import {
  accountFeatures,
  getAccountPlan,
  getEffectiveAccountPlan,
  getLicense,
  getLicenseError,
  getLowestPlanPerFeature,
  getSubscriptionFromLicense,
  licenseInit,
  LicenseInterface,
} from "enterprise";
import { experimentHasLinkedChanges } from "shared/util";
import {
  getRoles,
  areProjectRolesValid,
  isRoleValid,
  getDefaultRole,
} from "shared/permissions";
import uniqid from "uniqid";
import { getWatchedByUser } from "back-end/src/models/WatchModel";
import {
  UpdateSdkWebhookProps,
  deleteLegacySdkWebhookById,
  deleteSdkWebhookById,
  findAllLegacySdkWebhooks,
  findSdkWebhookById,
  updateSdkWebhook,
} from "back-end/src/models/WebhookModel";
import {
  AuthRequest,
  ResponseWithStatusAndError,
} from "back-end/src/types/AuthRequest";
import {
  acceptInvite,
  addMemberToOrg,
  addPendingMemberToOrg,
  expandOrgMembers,
  findVerifiedOrgsForNewUser,
  getContextFromReq,
  getInviteUrl,
  getNumberOfUniqueMembersAndInvites,
  importConfig,
  inviteUser,
  isEnterpriseSSO,
  removeMember,
  revokeInvite,
  getSubscriptionFromOrg,
} from "back-end/src/services/organizations";
import {
  getNonSensitiveParams,
  getSourceIntegrationObject,
} from "back-end/src/services/datasource";
import { updatePassword } from "back-end/src/services/users";
import { getAllTags } from "back-end/src/models/TagModel";
import {
  GetOrganizationResponse,
<<<<<<< HEAD
=======
  CreateOrganizationPostBody,
>>>>>>> fd86b972
  Invite,
  MemberRoleWithProjects,
  NamespaceUsage,
  OrganizationInterface,
  OrganizationSettings,
  Role,
  SDKAttribute,
} from "back-end/types/organization";
import {
  auditDetailsUpdate,
  getRecentWatchedAudits,
  isValidAuditEntityType,
} from "back-end/src/services/audit";
import { getAllFeatures } from "back-end/src/models/FeatureModel";
import { findDimensionsByOrganization } from "back-end/src/models/DimensionModel";
import {
  ALLOW_SELF_ORG_CREATION,
  APP_ORIGIN,
  IS_CLOUD,
  IS_MULTI_ORG,
} from "back-end/src/util/secrets";
import {
  sendInviteEmail,
  sendNewMemberEmail,
  sendPendingMemberEmail,
  sendNewOrgEmail,
  sendPendingMemberApprovalEmail,
  sendOwnerEmailChangeEmail,
} from "back-end/src/services/email";
import { getDataSourcesByOrganization } from "back-end/src/models/DataSourceModel";
import { getAllSavedGroups } from "back-end/src/models/SavedGroupModel";
import { getMetricsByOrganization } from "back-end/src/models/MetricModel";
import {
  createOrganization,
  findOrganizationByInviteKey,
  findAllOrganizations,
  findOrganizationsByMemberId,
  hasOrganization,
  updateOrganization,
  addCustomRole,
  editCustomRole,
  removeCustomRole,
  deactivateRoleById,
  activateRoleById,
  addGetStartedChecklistItem,
} from "back-end/src/models/OrganizationModel";
import { ConfigFile } from "back-end/src/init/config";
import { ExperimentRule, NamespaceValue } from "back-end/types/feature";
import { usingOpenId } from "back-end/src/services/auth";
import { getSSOConnectionSummary } from "back-end/src/models/SSOConnectionModel";
import {
  createOrganizationApiKey,
  createUserPersonalAccessApiKey,
  deleteApiKeyById,
  deleteApiKeyByKey,
  getAllApiKeysByOrganization,
  getApiKeyByIdOrKey,
  getUnredactedSecretKey,
} from "back-end/src/models/ApiKeyModel";
import { getUserPermissions } from "back-end/src/util/organization.util";
import {
  deleteUser,
  getUserById,
  getAllUsers,
  getUserByEmail,
} from "back-end/src/models/UserModel";
import {
  getAllExperiments,
  getExperimentsForActivityFeed,
} from "back-end/src/models/ExperimentModel";
import {
  findAllAuditsByEntityType,
  findAllAuditsByEntityTypeParent,
  findAuditByEntity,
  findAuditByEntityParent,
} from "back-end/src/models/AuditModel";
import { EntityType } from "back-end/src/types/Audit";
import { getTeamsForOrganization } from "back-end/src/models/TeamModel";
import { getAllFactTablesForOrganization } from "back-end/src/models/FactTableModel";
import { TeamInterface } from "back-end/types/team";
import { fireSdkWebhook } from "back-end/src/jobs/sdkWebhooks";
import {
  getLicenseMetaData,
  getUserCodesForOrg,
} from "back-end/src/services/licenseData";
import { findSDKConnectionsByIds } from "back-end/src/models/SdkConnectionModel";

export async function getDefinitions(req: AuthRequest, res: Response) {
  const context = getContextFromReq(req);
  const orgId = context.org.id;
  if (!orgId) {
    throw new Error("Must be part of an organization");
  }

  const [
    metrics,
    datasources,
    dimensions,
    segments,
    metricGroups,
    tags,
    savedGroups,
    customFields,
    projects,
    factTables,
    factMetrics,
  ] = await Promise.all([
    getMetricsByOrganization(context),
    getDataSourcesByOrganization(context),
    findDimensionsByOrganization(orgId),
    context.models.segments.getAll(),
    context.models.metricGroups.getAll(),
    getAllTags(orgId),
    getAllSavedGroups(orgId),
    context.models.customFields.getCustomFields(),
    context.models.projects.getAll(),
    getAllFactTablesForOrganization(context),
    context.models.factMetrics.getAll(),
  ]);

  return res.status(200).json({
    status: 200,
    metrics,
    datasources: datasources.map((d) => {
      const integration = getSourceIntegrationObject(context, d);
      return {
        id: d.id,
        name: d.name,
        description: d.description,
        type: d.type,
        settings: d.settings,
        params: getNonSensitiveParams(integration),
        projects: d.projects || [],
        properties: integration.getSourceProperties(),
        decryptionError: integration.decryptionError || false,
        dateCreated: d.dateCreated,
        dateUpdated: d.dateUpdated,
      };
    }),
    dimensions,
    segments,
    metricGroups,
    tags,
    savedGroups,
    customFields: customFields?.fields ?? [],
    projects,
    factTables,
    factMetrics,
  });
}

export async function getActivityFeed(req: AuthRequest, res: Response) {
  const context = getContextFromReq(req);
  const { org, userId } = context;
  try {
    const docs = await getRecentWatchedAudits(userId, org.id);

    if (!docs.length) {
      return res.status(200).json({
        status: 200,
        events: [],
        experiments: [],
        features: [],
      });
    }

    const experimentIds = Array.from(new Set(docs.map((d) => d.entity.id)));
    const experiments = await getExperimentsForActivityFeed(
      context,
      experimentIds
    );

    res.status(200).json({
      status: 200,
      events: docs,
      experiments,
    });
  } catch (e) {
    res.status(400).json({
      status: 400,
      message: e.message,
    });
  }
}

export async function getAllHistory(
  req: AuthRequest<null, { type: string }>,
  res: Response
) {
  const { org } = getContextFromReq(req);
  const { type } = req.params;

  if (!isValidAuditEntityType(type)) {
    return res.status(400).json({
      status: 400,
      message: `${type} is not a valid entity type. Possible entity types are: ${EntityType}`,
    });
  }

  const events = await Promise.all([
    findAllAuditsByEntityType(org.id, type),
    findAllAuditsByEntityTypeParent(org.id, type),
  ]);

  const merged = [...events[0], ...events[1]];

  merged.sort((a, b) => {
    if (b.dateCreated > a.dateCreated) return 1;
    else if (b.dateCreated < a.dateCreated) return -1;
    return 0;
  });

  if (merged.filter((e) => e.organization !== org.id).length > 0) {
    return res.status(403).json({
      status: 403,
      message: "You do not have access to view history",
    });
  }

  res.status(200).json({
    status: 200,
    events: merged,
  });
}

export async function getHistory(
  req: AuthRequest<null, { type: string; id: string }>,
  res: Response
) {
  const { org } = getContextFromReq(req);
  const { type, id } = req.params;

  if (!isValidAuditEntityType(type)) {
    return res.status(400).json({
      status: 400,
      message: `${type} is not a valid entity type. Possible entity types are: ${EntityType}`,
    });
  }

  const events = await Promise.all([
    findAuditByEntity(org.id, type, id),
    findAuditByEntityParent(org.id, type, id),
  ]);

  const merged = [...events[0], ...events[1]];

  merged.sort((a, b) => {
    if (b.dateCreated > a.dateCreated) return 1;
    else if (b.dateCreated < a.dateCreated) return -1;
    return 0;
  });

  if (merged.filter((e) => e.organization !== org.id).length > 0) {
    return res.status(403).json({
      status: 403,
      message: "You do not have access to view history for this",
    });
  }

  res.status(200).json({
    status: 200,
    events: merged,
  });
}

export async function putMemberRole(
  req: AuthRequest<MemberRoleWithProjects, { id: string }>,
  res: Response
) {
  const context = getContextFromReq(req);

  if (!context.permissions.canManageTeam()) {
    context.permissions.throwPermissionError();
  }
  const { org, userId } = context;
  const {
    role,
    limitAccessByEnvironment,
    environments,
    projectRoles,
  } = req.body;
  const { id } = req.params;

  if (id === userId) {
    return res.status(400).json({
      status: 400,
      message: "Cannot change your own role",
    });
  }

  if (!isRoleValid(role, org) || !areProjectRolesValid(projectRoles, org)) {
    return res.status(400).json({
      status: 400,
      message: "Invalid role",
    });
  }

  let found = false;
  org.members.forEach((m) => {
    if (m.id === id) {
      m.role = role;
      m.limitAccessByEnvironment = !!limitAccessByEnvironment;
      m.environments = environments || [];
      m.projectRoles = projectRoles || [];
      found = true;
    }
  });
  org?.pendingMembers?.forEach((m) => {
    if (m.id === id) {
      m.role = role;
      m.limitAccessByEnvironment = !!limitAccessByEnvironment;
      m.environments = environments || [];
      m.projectRoles = projectRoles || [];
      found = true;
    }
  });

  if (!found) {
    return res.status(404).json({
      status: 404,
      message: "Cannot find member",
    });
  }

  try {
    await updateOrganization(org.id, {
      members: org.members,
      pendingMembers: org.pendingMembers,
    });
    return res.status(200).json({
      status: 200,
    });
  } catch (e) {
    return res.status(400).json({
      status: 400,
      message: e.message || "Failed to change role",
    });
  }
}

export async function putMember(
  req: AuthRequest<{
    orgId: string;
  }>,
  res: Response
) {
  if (!req.userId || !req.email) {
    throw new Error("Must be logged in");
  }
  const { orgId } = req.body;
  if (!orgId) {
    throw new Error("Must provide orgId");
  }
  if (!req.verified) {
    throw new Error("User is not verified");
  }

  // ensure org matches one of the calculated verified org
  const organizations = await findVerifiedOrgsForNewUser(req.email);
  if (!organizations) {
    throw new Error("Invalid orgId");
  }

  const organization = organizations.find((o) => o.id === orgId);
  if (!organization) {
    throw new Error("Invalid orgId");
  }

  // check if user is already a member
  const existingMember = organization.members.find((m) => m.id === req.userId);
  if (existingMember) {
    return res.status(200).json({
      status: 200,
      message: "User is already a member of organization",
    });
  }

  try {
    const invite: Invite | undefined = organization.invites.find(
      (inv) => inv.email === req.email
    );
    if (invite) {
      // if user already invited, accept invite
      await acceptInvite(invite.key, req.userId);
    } else if (organization.autoApproveMembers) {
      // if auto approve, add user as member
      await addMemberToOrg({
        organization,
        userId: req.userId,
        ...getDefaultRole(organization),
      });
    } else {
      // otherwise, add user as pending member
      await addPendingMemberToOrg({
        organization,
        name: req.name || "",
        userId: req.userId,
        email: req.email,
        ...getDefaultRole(organization),
      });

      try {
        const teamUrl = APP_ORIGIN + "/settings/team/?org=" + orgId;
        await sendPendingMemberEmail(
          req.name || "",
          req.email || "",
          organization.name,
          organization.ownerEmail,
          teamUrl
        );
      } catch (e) {
        req.log.error(e, "Failed to send pending member email");
      }

      return res.status(200).json({
        status: 200,
        isPending: true,
        message: "Successfully added pending member to organization",
      });
    }

    try {
      await sendNewMemberEmail(
        req.name || "",
        req.email || "",
        organization.name,
        organization.ownerEmail
      );
    } catch (e) {
      req.log.error(e, "Failed to send new member email");
    }

    return res.status(200).json({
      status: 200,
      message: "Successfully added member to organization",
    });
  } catch (e) {
    return res.status(400).json({
      status: 400,
      message: e.message || "Failed to add member to organization",
    });
  }
}

export async function postMemberApproval(
  req: AuthRequest<unknown, { id: string }>,
  res: Response
) {
  const context = getContextFromReq(req);

  if (!context.permissions.canManageTeam()) {
    context.permissions.throwPermissionError();
  }

  const { org } = context;
  const { id } = req.params;

  const pendingMember = org?.pendingMembers?.find((m) => m.id === id);
  if (!pendingMember) {
    return res.status(404).json({
      status: 404,
      message: "Cannot find pending member",
    });
  }

  try {
    await addMemberToOrg({
      organization: org,
      userId: pendingMember.id,
      role: pendingMember.role,
      limitAccessByEnvironment: pendingMember.limitAccessByEnvironment,
      environments: pendingMember.environments,
      projectRoles: pendingMember.projectRoles,
    });
  } catch (e) {
    return res.status(400).json({
      status: 400,
      message: e.message || "Failed to approve member",
    });
  }

  try {
    const url = APP_ORIGIN + "/?org=" + org.id;
    await sendPendingMemberApprovalEmail(
      pendingMember.name || "",
      pendingMember.email || "",
      org.name,
      url
    );
  } catch (e) {
    req.log.error(e, "Failed to send pending member approval email");
  }

  return res.status(200).json({
    status: 200,
    message: "Successfully added member to organization",
  });
}

export async function postAutoApproveMembers(
  req: AuthRequest<{ state: boolean }>,
  res: Response
) {
  const context = getContextFromReq(req);

  if (!context.permissions.canManageTeam()) {
    context.permissions.throwPermissionError();
  }
  const { org } = context;
  const { state } = req.body;

  try {
    await updateOrganization(org.id, {
      autoApproveMembers: state,
    });
    return res.status(200).json({
      status: 200,
      message: "Successfully updated auto approve members",
    });
  } catch (e) {
    return res.status(400).json({
      status: 400,
      message: e.message || "Failed to update auto approve members",
    });
  }
}

export async function putInviteRole(
  req: AuthRequest<MemberRoleWithProjects, { key: string }>,
  res: Response
) {
  const context = getContextFromReq(req);

  if (!context.permissions.canManageTeam()) {
    context.permissions.throwPermissionError();
  }

  const { org } = context;
  const {
    role,
    limitAccessByEnvironment,
    environments,
    projectRoles,
  } = req.body;
  const { key } = req.params;
  const originalInvites: Invite[] = cloneDeep(org.invites);

  if (!isRoleValid(role, org) || !areProjectRolesValid(projectRoles, org)) {
    return res.status(400).json({
      status: 400,
      message: "Invalid role",
    });
  }

  let found = false;

  org.invites.forEach((m) => {
    if (m.key === key) {
      m.role = role;
      m.limitAccessByEnvironment = !!limitAccessByEnvironment;
      m.environments = environments || [];
      m.projectRoles = projectRoles || [];
      found = true;
    }
  });

  if (!found) {
    return res.status(404).json({
      status: 404,
      message: "Cannot find member",
    });
  }

  try {
    await updateOrganization(org.id, {
      invites: org.invites,
    });
    await req.audit({
      event: "organization.update",
      entity: {
        object: "organization",
        id: org.id,
      },
      details: auditDetailsUpdate(
        { invites: originalInvites },
        { invites: org.invites }
      ),
    });
    return res.status(200).json({
      status: 200,
    });
  } catch (e) {
    return res.status(400).json({
      status: 400,
      message: e.message || "Failed to change role",
    });
  }
}

export async function getOrganization(
  req: AuthRequest,
  res: Response<GetOrganizationResponse | { status: 200; organization: null }>
) {
  if (!req.organization) {
    return res.status(200).json({
      status: 200,
      organization: null,
    });
  }
  const context = getContextFromReq(req);
  const { org, userId } = context;
  const {
    invites,
    members,
    ownerEmail,
    demographicData,
    name,
    id,
    url,
    subscription,
    freeSeats,
    settings,
    disableSelfServeBilling,
    licenseKey,
    messages,
    externalId,
    setupEventTracker,
  } = org;

  let license: Partial<LicenseInterface> | null = null;
  if (licenseKey || process.env.LICENSE_KEY) {
    // automatically set the license data based on org license key
    license = getLicense(licenseKey || process.env.LICENSE_KEY);
    if (!license || (license.organizationId && license.organizationId !== id)) {
      try {
        license =
          (await licenseInit(org, getUserCodesForOrg, getLicenseMetaData)) ||
          null;
      } catch (e) {
        // eslint-disable-next-line no-console
        console.error("setting license failed", e);
      }
    }
  }

  const filteredAttributes = settings?.attributeSchema?.filter((attribute) =>
    context.permissions.canReadMultiProjectResource(attribute.projects)
  );

  const filteredEnvironments = settings?.environments?.filter((environment) =>
    context.permissions.canReadMultiProjectResource(environment.projects)
  );

  // Use a stripped down list of invites if the user doesn't have permission to manage the team
  // The full invite object contains a key which can be used to accept the invite
  // Without this filtering, a user could accept an invite of a higher-priveleged user and assume their role
  const filteredInvites = context.permissions.canManageTeam()
    ? invites
    : invites.map((i) => ({ email: i.email }));

  // Some other global org data needed by the front-end
  const apiKeys = await getAllApiKeysByOrganization(context);
  const enterpriseSSO = isEnterpriseSSO(req.loginMethod)
    ? getSSOConnectionSummary(req.loginMethod)
    : null;

  const expandedMembers = await expandOrgMembers(members, userId);

  const teams = await getTeamsForOrganization(org.id);

  const teamsWithMembers: TeamInterface[] = teams.map((team) => {
    const memberIds = org.members
      .filter((member) => member.teams?.includes(team.id))
      .map((m) => m.id);
    return {
      ...team,
      members: memberIds,
    };
  });

  const currentUserPermissions = getUserPermissions(
    req.currentUser,
    org,
    teams || []
  );
  const seatsInUse = getNumberOfUniqueMembersAndInvites(org);

  const watch = await getWatchedByUser(org.id, userId);

  const commercialFeatureLowestPlan = getLowestPlanPerFeature(accountFeatures);

  return res.status(200).json({
    status: 200,
    apiKeys,
    enterpriseSSO,
    accountPlan: getAccountPlan(org),
    effectiveAccountPlan: getEffectiveAccountPlan(org),
    licenseError: getLicenseError(org),
    commercialFeatures: [...accountFeatures[getEffectiveAccountPlan(org)]],
    commercialFeatureLowestPlan: commercialFeatureLowestPlan,
    roles: getRoles(org),
    members: expandedMembers,
    currentUserPermissions,
    teams: teamsWithMembers,
    license,
    subscription: license
      ? getSubscriptionFromLicense(license)
      : getSubscriptionFromOrg(org),
    watching: {
      experiments: watch?.experiments || [],
      features: watch?.features || [],
    },
    organization: {
      invites: filteredInvites as Invite[],
      ownerEmail,
      demographicData,
      externalId,
      name,
      id,
      url,
      subscription,
      licenseKey,
      freeSeats,
      enterprise: org.enterprise,
      disableSelfServeBilling,
      freeTrialDate: org.freeTrialDate,
      discountCode: org.discountCode || "",
      customRoles: org.customRoles,
      deactivatedRoles: org.deactivatedRoles,
      settings: {
        ...settings,
        attributeSchema: filteredAttributes,
        environments: filteredEnvironments,
      },
      autoApproveMembers: org.autoApproveMembers,
      members: org.members,
      messages: messages || [],
      pendingMembers: org.pendingMembers,
      getStartedChecklistItems: org.getStartedChecklistItems,
      setupEventTracker,
      dateCreated: org.dateCreated,
    },
    seatsInUse,
  });
}

export async function getNamespaces(req: AuthRequest, res: Response) {
  if (!req.organization) {
    return res.status(200).json({
      status: 200,
      organization: null,
    });
  }
  const context = getContextFromReq(req);
  const { environments } = context;

  const namespaces: NamespaceUsage = {};

  // Get active legacy experiment rules on features
  const allFeatures = await getAllFeatures(context);
  allFeatures.forEach((f) => {
    if (f.archived) return;
    environments.forEach((env) => {
      if (!f.environmentSettings?.[env]?.enabled) return;
      const rules = f.environmentSettings?.[env]?.rules || [];
      rules
        .filter(
          (r) =>
            r.enabled &&
            r.type === "experiment" &&
            r.namespace &&
            r.namespace.enabled
        )
        .forEach((r: ExperimentRule) => {
          const { name, range } = r.namespace as NamespaceValue;
          namespaces[name] = namespaces[name] || [];
          namespaces[name].push({
            link: `/features/${f.id}`,
            name: f.id,
            id: f.id,
            trackingKey: r.trackingKey || f.id,
            start: range[0],
            end: range[1],
            environment: env,
          });
        });
    });
  });

  const allExperiments = await getAllExperiments(context);
  allExperiments.forEach((e) => {
    if (e.archived) return;

    // Skip experiments that are not linked to any changes since they aren't included in the payload
    if (!experimentHasLinkedChanges(e)) return;

    // Skip if experiment is stopped and doesn't have a temporary rollout enabled
    if (
      e.status === "stopped" &&
      (e.excludeFromPayload || !e.releasedVariationId)
    ) {
      return;
    }

    // Skip if a namespace isn't enabled on the latest phase
    if (!e.phases) return;
    const phase = e.phases[e.phases.length - 1];
    if (!phase) return;
    if (!phase.namespace || !phase.namespace.enabled) return;

    const { name, range } = phase.namespace;
    namespaces[name] = namespaces[name] || [];
    namespaces[name].push({
      link: `/experiment/${e.id}`,
      name: e.name,
      id: e.trackingKey,
      trackingKey: e.trackingKey,
      start: range[0],
      end: range[1],
      environment: "",
    });
  });

  res.status(200).json({
    status: 200,
    namespaces,
  });
  return;
}

export async function postNamespaces(
  req: AuthRequest<{
    label: string;
    description: string;
    status: "active" | "inactive";
  }>,
  res: Response
) {
  const { label, description, status } = req.body;
  const context = getContextFromReq(req);

  if (!context.permissions.canCreateNamespace()) {
    context.permissions.throwPermissionError();
  }

  const { org } = context;

  const namespaces = org.settings?.namespaces || [];

  // Namespace with the same name already exists
  if (namespaces.filter((n) => n.label === label).length > 0) {
    throw new Error("A namespace with this name already exists.");
  }

  // Create a unique id for this new namespace - We might want to clean this
  // up later, but for now, 'name' is the unique identifier, and 'label' is
  // the display name.
  const name = uniqid("ns-");
  await updateOrganization(org.id, {
    settings: {
      ...org.settings,
      namespaces: [...namespaces, { name, label, description, status }],
    },
  });

  await req.audit({
    event: "organization.update",
    entity: {
      object: "organization",
      id: org.id,
    },
    details: auditDetailsUpdate(
      { settings: { namespaces } },
      {
        settings: {
          namespaces: [...namespaces, { name, description, status }],
        },
      }
    ),
  });

  res.status(200).json({
    status: 200,
  });
}

export async function putNamespaces(
  req: AuthRequest<
    {
      label: string;
      description: string;
      status: "active" | "inactive";
    },
    { name: string }
  >,
  res: Response
) {
  const { label, description, status } = req.body;
  const { name } = req.params;

  const context = getContextFromReq(req);

  if (!context.permissions.canUpdateNamespace()) {
    context.permissions.throwPermissionError();
  }

  const { org } = context;

  const namespaces = org.settings?.namespaces || [];

  // Make sure this namespace exists
  if (namespaces.filter((n) => n.name === name).length === 0) {
    throw new Error("Namespace not found.");
  }

  const updatedNamespaces = namespaces.map((n) => {
    if (n.name === name) {
      // cannot update the 'name' (id) of a namespace
      return { label, name: n.name, description, status };
    }
    return n;
  });

  await updateOrganization(org.id, {
    settings: {
      ...org.settings,
      namespaces: updatedNamespaces,
    },
  });

  await req.audit({
    event: "organization.update",
    entity: {
      object: "organization",
      id: org.id,
    },
    details: auditDetailsUpdate(
      { settings: { namespaces } },
      { settings: { namespaces: updatedNamespaces } }
    ),
  });

  res.status(200).json({
    status: 200,
  });
}

export async function deleteNamespace(
  req: AuthRequest<null, { name: string }>,
  res: Response
) {
  const context = getContextFromReq(req);

  if (!context.permissions.canDeleteNamespace()) {
    context.permissions.throwPermissionError();
  }
  const { org } = context;
  const { name } = req.params;

  const namespaces = org.settings?.namespaces || [];

  const updatedNamespaces = namespaces.filter((n) => {
    return n.name !== name;
  });

  if (namespaces.length === updatedNamespaces.length) {
    throw new Error("Namespace not found.");
  }

  await updateOrganization(org.id, {
    settings: {
      ...org.settings,
      namespaces: updatedNamespaces,
    },
  });

  await req.audit({
    event: "organization.update",
    entity: {
      object: "organization",
      id: org.id,
    },
    details: auditDetailsUpdate(
      { settings: { namespaces } },
      { settings: { namespaces: updatedNamespaces } }
    ),
  });

  res.status(200).json({
    status: 200,
  });
}

export async function getInviteInfo(
  req: AuthRequest<unknown, { key: string }>,
  res: ResponseWithStatusAndError<{ organization: string; role: string }>
) {
  const { key } = req.params;

  try {
    if (!req.userId) {
      throw new Error("Must be logged in");
    }
    const org = await findOrganizationByInviteKey(key);

    if (!org) {
      throw new Error("Invalid or expired invitation key");
    }

    const invite = org.invites.find((i) => i.key === key);
    if (!invite) {
      throw new Error("Invalid or expired invitation key");
    }

    return res.status(200).json({
      status: 200,
      organization: org.name,
      role: invite.role,
    });
  } catch (e) {
    return res.status(400).json({
      status: 400,
      message: e.message,
    });
  }
}

export async function postInviteAccept(
  req: AuthRequest<{ key: string }>,
  res: Response
) {
  const { key } = req.body;

  try {
    if (!req.userId) {
      throw new Error("Must be logged in");
    }
    const org = await acceptInvite(key, req.userId);

    return res.status(200).json({
      status: 200,
      orgId: org.id,
    });
  } catch (e) {
    return res.status(400).json({
      status: 400,
      message: e.message,
    });
  }
}

export async function postInvite(
  req: AuthRequest<
    {
      email: string;
    } & MemberRoleWithProjects
  >,
  res: Response
) {
  const context = getContextFromReq(req);

  if (!context.permissions.canManageTeam()) {
    context.permissions.throwPermissionError();
  }

  const { org } = context;
  const {
    email,
    role,
    limitAccessByEnvironment,
    environments,
    projectRoles,
  } = req.body;

  // Make sure role is valid
  if (!isRoleValid(role, org) || !areProjectRolesValid(projectRoles, org)) {
    return res.status(400).json({
      status: 400,
      message: "Invalid role",
    });
  }

  const license = getLicense();
  if (
    license &&
    license.hardCap &&
    getNumberOfUniqueMembersAndInvites(org) >= (license.seats || 0)
  ) {
    throw new Error(
      "Whoops! You've reached the seat limit on your license. Please contact sales@growthbook.io to increase your seat limit."
    );
  }

  const { emailSent, inviteUrl } = await inviteUser({
    organization: org,
    email,
    role,
    limitAccessByEnvironment,
    environments,
    projectRoles,
  });

  return res.status(200).json({
    status: 200,
    inviteUrl,
    emailSent,
  });
}

export async function deleteMember(
  req: AuthRequest<null, { id: string }>,
  res: Response
) {
  const context = getContextFromReq(req);

  if (!context.permissions.canManageTeam()) {
    context.permissions.throwPermissionError();
  }

  const { org, userId } = context;
  const { id } = req.params;

  if (id === userId) {
    return res.status(400).json({
      status: 400,
      message: "Cannot change your own role",
    });
  }

  await removeMember(org, id);

  res.status(200).json({
    status: 200,
  });
}

export async function postInviteResend(
  req: AuthRequest<{ key: string }>,
  res: Response
) {
  const context = getContextFromReq(req);

  if (!context.permissions.canManageTeam()) {
    context.permissions.throwPermissionError();
  }

  const { org } = context;
  const { key } = req.body;

  let emailSent = false;
  try {
    await sendInviteEmail(org, key);
    emailSent = true;
  } catch (e) {
    req.log.error(e, "Error sending email");
    emailSent = false;
  }

  const inviteUrl = getInviteUrl(key);
  return res.status(200).json({
    status: 200,
    inviteUrl,
    emailSent,
  });
}

export async function deleteInvite(
  req: AuthRequest<{ key: string }>,
  res: Response
) {
  const context = getContextFromReq(req);

  if (!context.permissions.canManageTeam()) {
    context.permissions.throwPermissionError();
  }

  const { org } = context;
  const { key } = req.body;

  await revokeInvite(org, key);

  res.status(200).json({
    status: 200,
  });
}

export async function signup(
  req: AuthRequest<CreateOrganizationPostBody>,
  res: Response
) {
  // Note: Request will not have an organization at this point. Do not use getContextFromReq
  const { company, externalId, demographicData } = req.body;

  const orgs = await hasOrganization();
  // Only allow one organization per site unless IS_MULTI_ORG is true
  if (!IS_MULTI_ORG && orgs) {
    throw new Error("An organization already exists");
  }

  let verifiedDomain = "";
  if (IS_MULTI_ORG) {
    if (orgs && !ALLOW_SELF_ORG_CREATION && !req.superAdmin) {
      throw new Error(
        "You are not allowed to create an organization.  Ask your site admin."
      );
    }
    // if the owner is verified, try to infer a verified domain
    if (req.email && req.verified) {
      const domain = req.email.toLowerCase().split("@")[1] || "";
      const isFreeDomain = freeEmailDomains.includes(domain);
      if (!isFreeDomain) {
        verifiedDomain = domain;
      }
    }
  }

  try {
    if (company.length < 3) {
      throw Error("Company length must be at least 3 characters");
    }
    if (!req.userId) {
      throw Error("Must be logged in");
    }
    const org = await createOrganization({
      email: req.email,
      userId: req.userId,
      name: company,
      verifiedDomain,
      externalId,
      demographicData,
    });

    req.organization = org;
    const context = getContextFromReq(req);

    const project = await context.models.projects.create({
      name: "My First Project",
    });

    // Alert the site manager about new organizations that are created
    try {
      await sendNewOrgEmail(company, req.email);
    } catch (e) {
      req.log.error(e, "New org email sending failure");
    }

    // Include project id in response
    res.status(200).json({
      status: 200,
      orgId: org.id,
      projectId: project.id,
    });
  } catch (e) {
    res.status(400).json({
      status: 400,
      message: e.message || "An error occurred",
    });
  }
}

export async function putOrganization(
  req: AuthRequest<Partial<OrganizationInterface>>,
  res: Response
) {
  const context = getContextFromReq(req);
  const { org } = context;
  const {
    name,
    ownerEmail,
    settings,
    connections,
    externalId,
    licenseKey,
  } = req.body;

  if (connections || name || ownerEmail) {
    if (!context.permissions.canManageOrgSettings()) {
      context.permissions.throwPermissionError();
    }
  }
  if (settings) {
    Object.keys(settings).forEach((k: keyof OrganizationSettings) => {
      if (k === "environments") {
        throw new Error(
          "Not supported: Updating organization environments not supported via this route."
        );
      } else if (k === "sdkInstructionsViewed" || k === "visualEditorEnabled") {
        if (
          !context.permissions.canCreateSDKConnection({
            projects: [],
            environment: "",
          })
        ) {
          context.permissions.throwPermissionError();
        }
      } else if (k === "attributeSchema") {
        throw new Error(
          "Not supported: Updating organization attributes not supported via this route."
        );
      } else if (k === "northStar") {
        if (!context.permissions.canManageNorthStarMetric()) {
          context.permissions.throwPermissionError();
        }
      } else if (k === "namespaces") {
        throw new Error(
          "Not supported: Updating namespaces not supported via this route."
        );
      } else {
        if (!context.permissions.canManageOrgSettings()) {
          context.permissions.throwPermissionError();
        }
      }
    });
  }

  try {
    const updates: Partial<OrganizationInterface> = {};

    const orig: Partial<OrganizationInterface> = {};

    if (name) {
      updates.name = name;
      orig.name = org.name;
    }
    if (ownerEmail && ownerEmail !== org.ownerEmail) {
      // the owner email is being changed
      const newOwnerUser = await getUserByEmail(ownerEmail);
      if (!newOwnerUser) {
        throw Error("New owner does not have an account");
      }
      updates.ownerEmail = ownerEmail;
      orig.ownerEmail = org.ownerEmail;
      // send email to original owner and new owner alerting them of the change:
      try {
        await sendOwnerEmailChangeEmail(
          req.email,
          org.name,
          org.ownerEmail,
          ownerEmail
        );
      } catch (e) {
        req.log.error(e, "Failed to send owner email change email");
      }
    }
    if (externalId !== undefined) {
      updates.externalId = externalId;
      orig.externalId = org.externalId;
    }
    if (settings) {
      updates.settings = {
        ...org.settings,
        ...settings,
      };
      orig.settings = org.settings;
    }
    if (connections?.vercel) {
      const { token, configurationId, teamId } = connections.vercel;
      if (token && configurationId) {
        updates.connections = {
          ...updates.connections,
          vercel: { token, configurationId, teamId },
        };
        orig.connections = org.connections;
      }
    }

    if (licenseKey && licenseKey.trim() !== org.licenseKey) {
      updates.licenseKey = licenseKey.trim();
      orig.licenseKey = org.licenseKey;
      await setLicenseKey(org, updates.licenseKey);
    }

    await updateOrganization(org.id, updates);

    await req.audit({
      event: "organization.update",
      entity: {
        object: "organization",
        id: org.id,
      },
      details: auditDetailsUpdate(orig, updates),
    });

    res.status(200).json({
      status: 200,
    });
  } catch (e) {
    res.status(400).json({
      status: 400,
      message: e.message || "An error occurred",
    });
  }
}

export const autoAddGroupsAttribute = async (
  req: AuthRequest<never>,
  res: Response<{ status: 200; added: boolean }>
) => {
  // Add missing `$groups` attribute automatically if it's being referenced by a Saved Group
  const context = getContextFromReq(req);
  const { org } = context;

  // TODO: When we add project-scoping to saved groups - pass in the actual projects array below
  if (!context.permissions.canCreateAttribute({})) {
    context.permissions.throwPermissionError();
  }

  let added = false;

  const attributeSchema = org.settings?.attributeSchema;
  if (
    attributeSchema &&
    !attributeSchema.some((attribute) => attribute.property === "$groups")
  ) {
    const newAttributeSchema: SDKAttribute[] = [
      ...attributeSchema,
      {
        property: "$groups",
        datatype: "string[]",
      },
    ];

    const orig = {
      settings: {
        ...org.settings,
      },
    };

    const updates = {
      settings: {
        ...org.settings,
        attributeSchema: newAttributeSchema,
      },
    };

    added = true;

    await updateOrganization(org.id, updates);

    await req.audit({
      event: "organization.update",
      entity: {
        object: "organization",
        id: org.id,
      },
      details: auditDetailsUpdate(orig, updates),
    });
  }

  return res.status(200).json({
    status: 200,
    added,
  });
};

export async function getApiKeys(req: AuthRequest, res: Response) {
  const context = getContextFromReq(req);
  const keys = await getAllApiKeysByOrganization(context);
  const filteredKeys = keys.filter((k) => !k.userId || k.userId === req.userId);

  res.status(200).json({
    status: 200,
    keys: filteredKeys,
  });
}

export async function postApiKey(
  req: AuthRequest<{
    description?: string;
    type: string;
  }>,
  res: Response
) {
  const context = getContextFromReq(req);
  const { org, userId } = context;
  const { description = "", type } = req.body;

  // Handle user personal access tokens
  if (type === "user") {
    if (!userId) {
      throw new Error(
        "Cannot create user personal access token without a user ID"
      );
    }
    const key = await createUserPersonalAccessApiKey({
      description,
      userId: userId,
      organizationId: org.id,
    });

    return res.status(200).json({
      status: 200,
      key,
    });
  }
  // Handle organization secret tokens
  else {
    if (!context.permissions.canCreateApiKey()) {
      context.permissions.throwPermissionError();
    }

    if (type && !["readonly", "admin"].includes(type)) {
      throw new Error("can only assign readonly or admin roles");
    }

    const key = await createOrganizationApiKey({
      organizationId: org.id,
      description,
      role: type as "readonly" | "admin",
    });

    return res.status(200).json({
      status: 200,
      key,
    });
  }
}

export async function deleteApiKey(
  req: AuthRequest<{ key?: string; id?: string }>,
  res: Response
) {
  const context = getContextFromReq(req);
  const { userId, org } = context;
  // Old API keys did not have an id, so we need to delete by the key value itself
  const { key, id } = req.body;
  if (!key && !id) {
    throw new Error("Must provide either an API key or id in order to delete");
  }

  const keyObj = await getApiKeyByIdOrKey(
    context,
    id || undefined,
    key || undefined
  );
  if (!keyObj) {
    throw new Error("Could not find API key to delete");
  }

  if (keyObj.secret) {
    if (!keyObj.userId) {
      // If there is no userId, this is an API Key, so we check permissions.
      if (!context.permissions.canDeleteApiKey()) {
        context.permissions.throwPermissionError();
      }
      // Otherwise, this is a Personal Access Token (PAT) - users can delete only their own PATs regardless of permission level.
    } else if (keyObj.userId !== userId) {
      throw new Error("You do not have permission to delete this.");
    }
  } else {
    if (
      !context.permissions.canDeleteSDKConnection({
        projects: [keyObj.project || ""],
        environment: keyObj.environment || "",
      })
    ) {
      context.permissions.throwPermissionError();
    }
  }

  if (id) {
    await deleteApiKeyById(org.id, id);
  } else if (key) {
    await deleteApiKeyByKey(org.id, key);
  }

  res.status(200).json({
    status: 200,
  });
}

export async function postApiKeyReveal(
  req: AuthRequest<{ id: string }>,
  res: Response
) {
  const context = getContextFromReq(req);
  const { org } = context;
  const { id } = req.body;

  const key = await getUnredactedSecretKey(org.id, id);
  if (!key) {
    return res.status(403).json({
      status: 403,
    });
  }

  if (!key.userId) {
    // Only admins can reveal non-user keys
    if (!context.permissions.canCreateApiKey()) {
      context.permissions.throwPermissionError();
    }
  } else {
    // This is a user key
    // The key must be owned by the user requesting to reveal it
    const isMatchingUserKey = req.userId === key.userId;
    if (!isMatchingUserKey) {
      return res.status(403).json({
        status: 403,
      });
    }
  }

  res.status(200).json({
    status: 200,
    key,
  });
}

export async function getLegacyWebhooks(req: AuthRequest, res: Response) {
  const context = getContextFromReq(req);
  const webhooks = await findAllLegacySdkWebhooks(context);

  res.status(200).json({
    status: 200,
    webhooks: webhooks.filter((webhook) =>
      context.permissions.canReadSingleProjectResource(webhook.project)
    ),
  });
}

export async function testSDKWebhook(
  req: AuthRequest<Record<string, unknown>, { id: string }>,
  res: Response
) {
  const webhookId = req.params.id;

  const context = getContextFromReq(req);
  const webhook = await findSdkWebhookById(context, webhookId);
  if (!webhook) {
    throw new Error("Could not find webhook");
  }

  const conns = await findSDKConnectionsByIds(context, webhook.sdks);
  if (!conns.length) {
    throw new Error("Could not find any SDK connection tied to this webhook");
  }

  if (!conns.every((c) => context.permissions.canUpdateSDKWebhook(c))) {
    context.permissions.throwPermissionError();
  }

  await fireSdkWebhook(context, webhook).catch(() => {
    // Do nothing, already being logged in Mongo
  });
  res.status(200).json({
    status: 200,
  });
}

export async function putSDKWebhook(
  req: AuthRequest<UpdateSdkWebhookProps, { id: string }>,
  res: Response
) {
  const context = getContextFromReq(req);

  const { id } = req.params;
  const webhook = await findSdkWebhookById(context, id);
  if (!webhook) {
    throw new Error("Could not find webhook");
  }

  const conns = await findSDKConnectionsByIds(context, webhook.sdks);
  if (!conns.length) {
    throw new Error("Could not find any SDK connection tied to this webhook");
  }

  if (!conns.every((c) => context.permissions.canUpdateSDKWebhook(c))) {
    context.permissions.throwPermissionError();
  }

  const updatedWebhook = await updateSdkWebhook(context, webhook, req.body);

  // Fire the webhook now that it has changed
  fireSdkWebhook(context, updatedWebhook).catch(() => {
    // Do nothing, already being logged in Mongo
  });
  res.status(200).json({
    status: 200,
    webhook: updatedWebhook,
  });
}

export async function deleteLegacyWebhook(
  req: AuthRequest<null, { id: string }>,
  res: Response
) {
  const context = getContextFromReq(req);

  if (!context.permissions.canManageLegacySDKWebhooks()) {
    context.permissions.throwPermissionError();
  }
  const { id } = req.params;
  await deleteLegacySdkWebhookById(context, id);

  res.status(200).json({
    status: 200,
  });
}

export async function deleteSDKWebhook(
  req: AuthRequest<null, { id: string }>,
  res: Response
) {
  const context = getContextFromReq(req);
  const { id } = req.params;

  const webhook = await findSdkWebhookById(context, id);
  if (webhook) {
    // It's ok if conns is empty here
    // We still want to allow deleting orphaned webhooks
    const conns = await findSDKConnectionsByIds(context, webhook.sdks);
    if (!conns.every((c) => context.permissions.canDeleteSDKWebhook(c))) {
      context.permissions.throwPermissionError();
    }
  }

  await deleteSdkWebhookById(context, id);

  res.status(200).json({
    status: 200,
  });
}

export async function postImportConfig(
  req: AuthRequest<{
    contents: string;
  }>,
  res: Response
) {
  const context = getContextFromReq(req);

  if (!context.permissions.canManageOrgSettings()) {
    context.permissions.throwPermissionError();
  }

  const { contents } = req.body;

  const config: ConfigFile = JSON.parse(contents);
  if (!config) {
    throw new Error("Failed to parse config.yml file contents.");
  }

  await importConfig(context, config);

  res.status(200).json({
    status: 200,
  });
}

export async function getOrphanedUsers(req: AuthRequest, res: Response) {
  const context = getContextFromReq(req);

  if (!context.permissions.canManageOrgSettings()) {
    context.permissions.throwPermissionError();
  }

  if (IS_CLOUD) {
    throw new Error("Unable to get orphaned users on GrowthBook Cloud");
  }

  if (IS_MULTI_ORG && !req.superAdmin) {
    throw new Error(
      "Only super admins get orphaned users on multi-org deployments"
    );
  }

  const allUsers = await getAllUsers();
  const { organizations: allOrgs } = await findAllOrganizations(1, "");

  const membersInOrgs = new Set<string>();
  allOrgs.forEach((org) => {
    org.members.forEach((m) => {
      membersInOrgs.add(m.id);
    });
  });

  const orphanedUsers = allUsers
    .filter((u) => !membersInOrgs.has(u.id))
    .map(({ id, name, email }) => ({
      id,
      name,
      email,
    }));

  return res.status(200).json({
    status: 200,
    orphanedUsers,
  });
}

export async function addOrphanedUser(
  req: AuthRequest<MemberRoleWithProjects, { id: string }>,
  res: Response
) {
  const context = getContextFromReq(req);

  if (!context.permissions.canManageOrgSettings()) {
    context.permissions.throwPermissionError();
  }

  if (IS_CLOUD) {
    throw new Error("This action is not permitted on GrowthBook Cloud");
  }

  if (IS_MULTI_ORG && !req.superAdmin) {
    throw new Error(
      "Only super admins can add orphaned users on multi-org deployments"
    );
  }

  const { org } = getContextFromReq(req);

  const { id } = req.params;
  const {
    role,
    environments,
    limitAccessByEnvironment,
    projectRoles,
  } = req.body;

  // Make sure user exists
  const user = await getUserById(id);
  if (!user) {
    return res.status(400).json({
      status: 400,
      message: "Cannot find user with that id",
    });
  }

  // Make sure user is actually orphaned
  const orgs = await findOrganizationsByMemberId(id);
  if (orgs.length) {
    return res.status(400).json({
      status: 400,
      message: "Cannot add users who are already part of an organization",
    });
  }

  // Make sure role is valid
  if (!isRoleValid(role, org) || !areProjectRolesValid(projectRoles, org)) {
    return res.status(400).json({
      status: 400,
      message: "Invalid role",
    });
  }

  const license = getLicense();
  if (
    license &&
    license.hardCap &&
    getNumberOfUniqueMembersAndInvites(org) >= (license.seats || 0)
  ) {
    throw new Error(
      "Whoops! You've reached the seat limit on your license. Please contact sales@growthbook.io to increase your seat limit."
    );
  }

  await addMemberToOrg({
    organization: org,
    userId: id,
    role,
    environments,
    limitAccessByEnvironment,
    projectRoles,
  });

  return res.status(200).json({
    status: 200,
  });
}

export async function deleteOrphanedUser(
  req: AuthRequest<unknown, { id: string }>,
  res: Response
) {
  const context = getContextFromReq(req);

  if (!context.permissions.canManageOrgSettings()) {
    context.permissions.throwPermissionError();
  }

  if (IS_CLOUD) {
    throw new Error("Unable to delete orphaned users on GrowthBook Cloud");
  }

  if (IS_MULTI_ORG && !req.superAdmin) {
    throw new Error(
      "Only super admins delete orphaned users on multi-org deployments"
    );
  }

  const { id } = req.params;

  // Make sure user exists
  const user = await getUserById(id);
  if (!user) {
    return res.status(400).json({
      status: 400,
      message: "Cannot find user with that id",
    });
  }

  // Make sure user is orphaned
  const orgs = await findOrganizationsByMemberId(id);
  if (orgs.length) {
    return res.status(400).json({
      status: 400,
      message: "Cannot delete users who are part of an organization",
    });
  }

  await deleteUser(id);
  return res.status(200).json({
    status: 200,
  });
}

export async function putAdminResetUserPassword(
  req: AuthRequest<
    {
      userToUpdateId: string;
      updatedPassword: string;
    },
    {
      id: string;
    }
  >,
  res: Response
) {
  const context = getContextFromReq(req);

  if (!context.permissions.canManageOrgSettings()) {
    context.permissions.throwPermissionError();
  }

  const { updatedPassword } = req.body;
  const userToUpdateId = req.params.id;

  // Only enable for self-hosted deployments that are not using SSO
  if (usingOpenId()) {
    throw new Error("This functionality is not available when using SSO");
  }

  const { org } = getContextFromReq(req);
  const isUserToUpdateInSameOrg = org.members.find(
    (member) => member.id === userToUpdateId
  );

  // Only update the password if the member we're updating is in the same org as the requester
  // Exception: allow updating the password if the user is not part of any organization
  if (!isUserToUpdateInSameOrg) {
    const orgs = await findOrganizationsByMemberId(userToUpdateId);
    if (orgs.length > 0) {
      throw new Error(
        "Cannot change password of users outside your organization."
      );
    }
  }

  await updatePassword(userToUpdateId, updatedPassword);

  res.status(200).json({
    status: 200,
  });
}

export async function setLicenseKey(
  org: OrganizationInterface,
  licenseKey: string
) {
  if (!IS_CLOUD && IS_MULTI_ORG) {
    throw new Error(
      "You must use the LICENSE_KEY environmental variable on multi org sites."
    );
  }

  org.licenseKey = licenseKey;
  await licenseInit(org, getUserCodesForOrg, getLicenseMetaData, true);
}

export async function putLicenseKey(
  req: AuthRequest<{ licenseKey: string }>,
  res: Response
) {
  const context = getContextFromReq(req);

  const { org } = context;
  const orgId = org?.id;
  if (!orgId) {
    throw new Error("Must be part of an organization");
  }

  if (!context.permissions.canManageBilling()) {
    context.permissions.throwPermissionError();
  }

  const licenseKey = req.body.licenseKey.trim();
  if (!licenseKey) {
    throw new Error("missing license key");
  }

  await setLicenseKey(org, licenseKey);

  try {
    await updateOrganization(orgId, {
      licenseKey,
    });
  } catch (e) {
    throw new Error("Failed to save license key");
  }

  res.status(200).json({
    status: 200,
  });
}

export async function putDefaultRole(
  req: AuthRequest<{ defaultRole: string }>,
  res: Response
) {
  const context = getContextFromReq(req);
  const { org } = context;
  const { defaultRole } = req.body;

  const commercialFeatures = [...accountFeatures[getAccountPlan(org)]];

  if (!commercialFeatures.includes("sso")) {
    throw new Error(
      "Must have a commercial License Key to update the organization's default role."
    );
  }

  if (!isRoleValid(defaultRole, org)) {
    throw new Error("Invalid role");
  }

  if (!context.permissions.canManageTeam()) {
    context.permissions.throwPermissionError();
  }

  updateOrganization(org.id, {
    settings: {
      ...org.settings,
      defaultRole: {
        role: defaultRole,
        limitAccessByEnvironment: false,
        environments: [],
      },
    },
  });

  res.status(200).json({
    status: 200,
  });
}

export async function putGetStartedChecklistItem(
  req: AuthRequest<{
    checklistItem: string;
    project: string;
  }>,
  res: Response
) {
  const context = getContextFromReq(req);
  const { org } = context;
  const { checklistItem, project } = req.body;

  if (checklistItem !== "environments" && checklistItem !== "attributes") {
    throw new Error("Unexpected Get Started checklist item.");
  }

  if (
    checklistItem === "environments" &&
    !context.permissions.canCreateEnvironment({
      id: "",
      projects: [project],
    })
  ) {
    context.permissions.throwPermissionError();
  }

  if (
    checklistItem === "attributes" &&
    !context.permissions.canCreateAttribute({
      projects: [project],
    })
  ) {
    context.permissions.throwPermissionError();
  }

  addGetStartedChecklistItem(org.id, checklistItem);

  res.status(200).json({
    status: 200,
  });
}

export async function putSetupEventTracker(
  req: AuthRequest<{
    eventTracker: string;
  }>,
  res: Response
) {
  const context = getContextFromReq(req);
  const { org } = context;
  const { eventTracker } = req.body;

  try {
    await updateOrganization(org.id, {
      setupEventTracker: eventTracker,
    });
  } catch (e) {
    throw new Error("Failed to save setup event tracker");
  }

  res.status(200).json({
    status: 200,
  });
}

export async function postCustomRole(req: AuthRequest<Role>, res: Response) {
  const context = getContextFromReq(req);
  const roleToAdd = req.body;

  if (!context.hasPremiumFeature("custom-roles")) {
    throw new Error("Must have an Enterprise License Key to use custom roles.");
  }

  if (!context.permissions.canManageCustomRoles()) {
    context.permissions.throwPermissionError();
  }

  await addCustomRole(context.org, roleToAdd);

  res.status(200).json({
    status: 200,
  });
}

export async function putCustomRole(
  req: AuthRequest<Omit<Role, "id">, { id: string }>,
  res: Response
) {
  const context = getContextFromReq(req);
  const roleToUpdate = req.body;
  const { id } = req.params;

  if (!context.hasPremiumFeature("custom-roles")) {
    throw new Error("Must have an Enterprise License Key to use custom roles.");
  }

  if (!context.permissions.canManageCustomRoles()) {
    context.permissions.throwPermissionError();
  }

  await editCustomRole(context.org, id, roleToUpdate);

  res.status(200).json({
    status: 200,
  });
}

export async function deleteCustomRole(
  req: AuthRequest<null, { id: string }>,
  res: Response
) {
  const context = getContextFromReq(req);
  const { id } = req.params;

  if (!context.hasPremiumFeature("custom-roles")) {
    throw new Error("Must have an Enterprise License Key to use custom roles.");
  }

  if (!context.permissions.canManageCustomRoles()) {
    context.permissions.throwPermissionError();
  }

  await removeCustomRole(context.org, context.teams, id);

  res.status(200).json({
    status: 200,
  });
}

export async function deactivateRole(
  req: AuthRequest<null, { id: string }>,
  res: Response
) {
  const context = getContextFromReq(req);
  const { id } = req.params;

  // Only orgs with custom-roles feature can deactivate roles
  if (!context.hasPremiumFeature("custom-roles")) {
    throw new Error("Must have an Enterprise License Key to use custom roles.");
  }

  if (!context.permissions.canManageCustomRoles()) {
    context.permissions.throwPermissionError();
  }

  await deactivateRoleById(context.org, id);

  res.status(200).json({
    status: 200,
  });
}

export async function activateRole(
  req: AuthRequest<null, { id: string }>,
  res: Response
) {
  const context = getContextFromReq(req);
  const { id } = req.params;

  // Only orgs with custom-roles feature can activate roles
  if (!context.hasPremiumFeature("custom-roles")) {
    throw new Error("Must have an Enterprise License Key to use custom roles.");
  }

  if (!context.permissions.canManageCustomRoles()) {
    context.permissions.throwPermissionError();
  }

  await activateRoleById(context.org, id);

  res.status(200).json({
    status: 200,
  });
}<|MERGE_RESOLUTION|>--- conflicted
+++ resolved
@@ -57,10 +57,7 @@
 import { getAllTags } from "back-end/src/models/TagModel";
 import {
   GetOrganizationResponse,
-<<<<<<< HEAD
-=======
   CreateOrganizationPostBody,
->>>>>>> fd86b972
   Invite,
   MemberRoleWithProjects,
   NamespaceUsage,
