--- conflicted
+++ resolved
@@ -66,7 +66,6 @@
     organization: org.id,
     managedByIdp: false,
     ...permissions,
-    managedByIdp: true,
   });
 
   await req.audit({
@@ -188,7 +187,6 @@
     });
   }
 
-<<<<<<< HEAD
   if (team?.managedByIdp) {
     return res.status(400).json({
       status: 400,
@@ -197,22 +195,6 @@
     });
   }
 
-  // TODO: Replace error above with code below once we add a double confirm delete dialog for team deletion in the UI
-
-  // // Remove members from team to be deleted
-  // await Promise.all(
-  //   members.map((member) => {
-  //     return removeMemberFromTeam({
-  //       organization: org,
-  //       userId: member.id,
-  //       teamId: id,
-  //     });
-  //   })
-  // );
-
-  // Delete the team
-=======
->>>>>>> 0f834386
   await deleteTeam(id, org.id);
 
   await req.audit({
