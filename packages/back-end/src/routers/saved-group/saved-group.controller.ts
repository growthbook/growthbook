import type { Response } from "express";
import { isEqual } from "lodash";
import {
  formatByteSizeString,
<<<<<<< HEAD
  SAVED_GROUP_SIZE_LIMIT_BYTES,
=======
  ID_LIST_DATATYPES,
  LARGE_GROUP_SIZE_LIMIT_BYTES,
>>>>>>> 64b655b6
  validateCondition,
} from "shared/util";
import { SavedGroupInterface } from "shared/src/types";
import { logger } from "../../util/logger";
import { AuthRequest } from "../../types/AuthRequest";
import { ApiErrorResponse } from "../../../types/api";
import { getContextFromReq } from "../../services/organizations";
import {
  CreateSavedGroupProps,
  UpdateSavedGroupProps,
} from "../../../types/saved-group";
import {
  createSavedGroup,
  deleteSavedGroupById,
  getAllSavedGroups,
  getSavedGroupById,
  updateSavedGroupById,
} from "../../models/SavedGroupModel";
import {
  auditDetailsCreate,
  auditDetailsDelete,
  auditDetailsUpdate,
} from "../../services/audit";
import { savedGroupUpdated } from "../../services/savedGroups";

// region GET /saved-groups
type ListSavedGroupsRequest = AuthRequest<
  Record<string, never>,
  Record<string, never>
>;

type ListSavedGroupsResponse = {
  status: 200;
  savedGroups: SavedGroupInterface[];
};

/**
 * GET /saved-groups
 * List all saved-group resources
 * @param req
 * @param res
 */
export const getSavedGroups = async (
  req: ListSavedGroupsRequest,
  res: Response<ListSavedGroupsResponse>
) => {
  const context = getContextFromReq(req);
  const { org } = context;

  if (!context.permissions.canCreateSavedGroup()) {
    context.permissions.throwPermissionError();
  }

  const savedGroups = await getAllSavedGroups(org.id);

  return res.status(200).json({
    status: 200,
    savedGroups,
  });
};

// endregion GET /saved-groups

// region POST /saved-groups

type CreateSavedGroupRequest = AuthRequest<CreateSavedGroupProps>;

type CreateSavedGroupResponse = {
  status: 200;
  savedGroup: SavedGroupInterface;
};

/**
 * POST /saved-groups
 * Create a saved-group resource
 * @param req
 * @param res
 */
export const postSavedGroup = async (
  req: CreateSavedGroupRequest,
  res: Response<CreateSavedGroupResponse>
) => {
  const context = getContextFromReq(req);
  const { org, userName } = context;
  const {
    groupName,
    owner,
    attributeKey,
    values,
    type,
    condition,
    description,
  } = req.body;

  if (!context.permissions.canCreateSavedGroup()) {
    context.permissions.throwPermissionError();
  }
  let uniqValues: string[] | undefined = undefined;
  // If this is a condition group, make sure the condition is valid and not empty
  if (type === "condition") {
    const conditionRes = validateCondition(condition);
    if (!conditionRes.success) {
      throw new Error(conditionRes.error);
    }
    if (conditionRes.empty) {
      throw new Error("Condition cannot be empty");
    }
  } else if (type === "list") {
    // If this is a list group, make sure the attributeKey is specified
    if (!attributeKey) {
      throw new Error("Must specify an attributeKey");
    }
    const attributeSchema = org.settings?.attributeSchema || [];
    const datatype = attributeSchema.find(
      (sdkAttr) => sdkAttr.property === attributeKey
    )?.datatype;
    if (!datatype) {
      throw new Error("Unknown attributeKey");
    }
    if (!ID_LIST_DATATYPES.includes(datatype)) {
      throw new Error(
        "Cannot create an ID List for the given attribute key. Try using a Condition Group instead."
      );
    }
    uniqValues = [...new Set(values)];
    if (
      new Blob([JSON.stringify(uniqValues)]).size > LARGE_GROUP_SIZE_LIMIT_BYTES
    ) {
      throw new Error(
        `The maximum size for a list is ${formatByteSizeString(
          LARGE_GROUP_SIZE_LIMIT_BYTES
        )}.`
      );
    }
  }
  if (typeof description === "string" && description.length > 100) {
    throw new Error("Description must be at most 100 characters");
  }

<<<<<<< HEAD
  const uniqValues = [...new Set(values)];
  if (
    new Blob([JSON.stringify(uniqValues)]).size > SAVED_GROUP_SIZE_LIMIT_BYTES
  ) {
    throw new Error(
      `The maximum size for a list is ${formatByteSizeString(
        SAVED_GROUP_SIZE_LIMIT_BYTES
      )}.`
    );
  }

=======
>>>>>>> 64b655b6
  const savedGroup = await createSavedGroup(org.id, {
    values: uniqValues,
    type,
    condition,
    groupName,
    owner: owner || userName,
    attributeKey,
    description,
  });

  await req.audit({
    event: "savedGroup.created",
    entity: {
      object: "savedGroup",
      id: savedGroup.id,
      name: groupName,
    },
    details: auditDetailsCreate(savedGroup),
  });

  return res.status(200).json({
    status: 200,
    savedGroup,
  });
};

// endregion POST /saved-groups

// region GET /saved-groups/:id

type GetSavedGroupRequest = AuthRequest<Record<string, never>, { id: string }>;

type GetSavedGroupResponse = {
  status: 200;
  savedGroup: SavedGroupInterface;
};

/**
 * GET /saved-groups/:id
 * Fetch a saved-group resource
 * @param req
 * @param res
 */
export const getSavedGroup = async (
  req: GetSavedGroupRequest,
  res: Response<GetSavedGroupResponse>
) => {
  const context = getContextFromReq(req);
  const { org } = context;
  const { id } = req.params;

  if (!id) {
    throw new Error("Must specify saved group id");
  }

  const savedGroup = await getSavedGroupById(id, org.id);

  if (!savedGroup) {
    throw new Error("Could not find saved group");
  }

  return res.status(200).json({
    status: 200,
    savedGroup,
  });
};

// endregion GET /saved-groups/:id

// region POST /saved-groups/:id/add-items

type PostSavedGroupAddItemsRequest = AuthRequest<
  { items: string[] },
  { id: string }
>;

type PostSavedGroupAddItemsResponse = {
  status: 200;
};

/**
 * POST /saved-groups/:id/add-items
 * Update one saved-group resource by adding the specified list of items
 * @param req
 * @param res
 */
export const postSavedGroupAddItems = async (
  req: PostSavedGroupAddItemsRequest,
  res: Response<PostSavedGroupAddItemsResponse | ApiErrorResponse>
) => {
  const context = getContextFromReq(req);
  const { org } = context;
  const { id } = req.params;
  const { items } = req.body;

  if (!id) {
    throw new Error("Must specify saved group id");
  }

  if (!context.permissions.canUpdateSavedGroup()) {
    context.permissions.throwPermissionError();
  }

  const savedGroup = await getSavedGroupById(id, org.id);

  if (!savedGroup) {
    throw new Error("Could not find saved group");
  }

  if (savedGroup.type !== "list") {
    throw new Error("Can only add items to ID list saved groups");
  }

  if (!items) {
    throw new Error("Must specify items to add to group");
  }

  if (!Array.isArray(items)) {
    throw new Error("Must provide a list of items to add");
  }

  const attributeSchema = org.settings?.attributeSchema || [];
  const datatype = attributeSchema.find(
    (sdkAttr) => sdkAttr.property === savedGroup.attributeKey
  )?.datatype;
  if (!datatype) {
    throw new Error("Unknown attributeKey");
  }
  if (!ID_LIST_DATATYPES.includes(datatype)) {
    throw new Error(
      "Cannot add items to this group. The attribute key's datatype is not supported."
    );
  }
  const newValues = [...new Set([...(savedGroup.values || []), ...items])];
  if (
    new Blob([JSON.stringify(newValues)]).size > SAVED_GROUP_SIZE_LIMIT_BYTES
  ) {
    throw new Error(
      `The maximum size for a list is ${formatByteSizeString(
        SAVED_GROUP_SIZE_LIMIT_BYTES
      )}. Adding these items to the list would exceed the limit.`
    );
  }

  const changes = await updateSavedGroupById(id, org.id, {
    values: newValues,
  });

  const updatedSavedGroup = { ...savedGroup, ...changes };

  await req.audit({
    event: "savedGroup.updated",
    entity: {
      object: "savedGroup",
      id: updatedSavedGroup.id,
      name: savedGroup.groupName,
    },
    details: auditDetailsUpdate(savedGroup, updatedSavedGroup),
  });

  savedGroupUpdated(context, savedGroup.id);

  return res.status(200).json({
    status: 200,
  });
};

// endregion POST /saved-groups/:id/add-items

// region POST /saved-groups/:id/remove-items

type PostSavedGroupRemoveItemsRequest = AuthRequest<
  { items: string[] },
  { id: string }
>;

type PostSavedGroupRemoveItemsResponse = {
  status: 200;
};

/**
 * POST /saved-groups/:id/remove-items
 * Update one saved-group resource by removing the specified list of items
 * @param req
 * @param res
 */
export const postSavedGroupRemoveItems = async (
  req: PostSavedGroupRemoveItemsRequest,
  res: Response<PostSavedGroupRemoveItemsResponse | ApiErrorResponse>
) => {
  const context = getContextFromReq(req);
  const { org } = context;
  const { id } = req.params;
  const { items } = req.body;

  if (!id) {
    throw new Error("Must specify saved group id");
  }

  if (!context.permissions.canUpdateSavedGroup()) {
    context.permissions.throwPermissionError();
  }

  const savedGroup = await getSavedGroupById(id, org.id);

  if (!savedGroup) {
    throw new Error("Could not find saved group");
  }

  if (savedGroup.type !== "list") {
    throw new Error("Can only remove items from ID list saved groups");
  }

  if (!items) {
    throw new Error("Must specify items to remove from group");
  }

  if (!Array.isArray(items)) {
    throw new Error("Must provide a list of items to remove");
  }

  const attributeSchema = org.settings?.attributeSchema || [];
  const datatype = attributeSchema.find(
    (sdkAttr) => sdkAttr.property === savedGroup.attributeKey
  )?.datatype;
  if (!datatype) {
    throw new Error("Unknown attributeKey");
  }
  if (!ID_LIST_DATATYPES.includes(datatype)) {
    throw new Error(
      "Cannot remove items from this group. The attribute key's datatype is not supported."
    );
  }
  const toRemove = new Set(items);
  const newValues = (savedGroup.values || []).filter(
    (value) => !toRemove.has(value)
  );
  const changes = await updateSavedGroupById(id, org.id, {
    values: newValues,
  });

  const updatedSavedGroup = { ...savedGroup, ...changes };

  await req.audit({
    event: "savedGroup.updated",
    entity: {
      object: "savedGroup",
      id: updatedSavedGroup.id,
      name: savedGroup.groupName,
    },
    details: auditDetailsUpdate(savedGroup, updatedSavedGroup),
  });

  savedGroupUpdated(context, savedGroup.id);

  return res.status(200).json({
    status: 200,
  });
};

// endregion POST /saved-groups/:id/remove-items

// region PUT /saved-groups/:id

type PutSavedGroupRequest = AuthRequest<UpdateSavedGroupProps, { id: string }>;

type PutSavedGroupResponse = {
  status: 200;
};

/**
 * PUT /saved-groups/:id
 * Update one saved-group resource
 * @param req
 * @param res
 */
export const putSavedGroup = async (
  req: PutSavedGroupRequest,
  res: Response<PutSavedGroupResponse | ApiErrorResponse>
) => {
  const context = getContextFromReq(req);
  const { org } = context;
  const { groupName, owner, values, condition, description } = req.body;
  const { id } = req.params;

  if (!id) {
    throw new Error("Must specify saved group id");
  }

  if (!context.permissions.canUpdateSavedGroup()) {
    context.permissions.throwPermissionError();
  }

  const savedGroup = await getSavedGroupById(id, org.id);

  if (!savedGroup) {
    throw new Error("Could not find saved group");
  }

  const fieldsToUpdate: UpdateSavedGroupProps = {};

  if (typeof groupName !== "undefined" && groupName !== savedGroup.groupName) {
    fieldsToUpdate.groupName = groupName;
  }
  if (typeof owner !== "undefined" && owner !== savedGroup.owner) {
    fieldsToUpdate.owner = owner;
  }
  if (
    savedGroup.type === "list" &&
    values &&
    !isEqual(values, savedGroup.values)
  ) {
    fieldsToUpdate.values = values;
  }
  if (
    savedGroup.type === "condition" &&
    condition &&
    condition !== savedGroup.condition
  ) {
    // Validate condition to make sure it's valid
    const conditionRes = validateCondition(condition);
    if (!conditionRes.success) {
      throw new Error(conditionRes.error);
    }
    if (conditionRes.empty) {
      throw new Error("Condition cannot be empty");
    }

    fieldsToUpdate.condition = condition;
  }
  if (description !== savedGroup.description) {
    if (typeof description === "string" && description.length > 100) {
      throw new Error("Description must be at most 100 characters");
    }
    fieldsToUpdate.description = description;
  }

  // If there are no changes, return early
  if (Object.keys(fieldsToUpdate).length === 0) {
    return res.status(200).json({
      status: 200,
    });
  }

  const changes = await updateSavedGroupById(id, org.id, fieldsToUpdate);

  const updatedSavedGroup = { ...savedGroup, ...changes };

  await req.audit({
    event: "savedGroup.updated",
    entity: {
      object: "savedGroup",
      id: updatedSavedGroup.id,
      name: groupName,
    },
    details: auditDetailsUpdate(savedGroup, updatedSavedGroup),
  });

  // If the values or condition change, we need to invalidate cached feature rules
  if (fieldsToUpdate.condition || fieldsToUpdate.values) {
    savedGroupUpdated(context, savedGroup.id).catch((e) => {
      logger.error(e, "Error refreshing SDK Payload on saved group update");
    });
  }

  return res.status(200).json({
    status: 200,
  });
};

// endregion PUT /saved-groups/:id

// region DELETE /saved-groups/:id

type DeleteSavedGroupRequest = AuthRequest<
  Record<string, never>,
  { id: string },
  Record<string, never>
>;

type DeleteSavedGroupResponse =
  | {
      status: 200;
    }
  | {
      status: number;
      message: string;
    };

/**
 * DELETE /saved-groups/:id
 * Delete one saved-group resource by ID
 * @param req
 * @param res
 */
export const deleteSavedGroup = async (
  req: DeleteSavedGroupRequest,
  res: Response<DeleteSavedGroupResponse>
) => {
  const { id } = req.params;
  const context = getContextFromReq(req);

  if (!context.permissions.canCreateSavedGroup()) {
    context.permissions.throwPermissionError();
  }

  const { org } = context;

  const savedGroup = await getSavedGroupById(id, org.id);

  if (!savedGroup) {
    res.status(403).json({
      status: 404,
      message: "Saved group not found",
    });
    return;
  }

  if (savedGroup.organization !== org.id) {
    res.status(403).json({
      status: 403,
      message: "You do not have access to this saved group",
    });
    return;
  }

  await deleteSavedGroupById(id, org.id);

  await req.audit({
    event: "savedGroup.deleted",
    entity: {
      object: "savedGroup",
      id: id,
      name: savedGroup.groupName,
    },
    details: auditDetailsDelete(savedGroup),
  });

  res.status(200).json({
    status: 200,
  });
};

// endregion DELETE /saved-groups/:id<|MERGE_RESOLUTION|>--- conflicted
+++ resolved
@@ -2,12 +2,8 @@
 import { isEqual } from "lodash";
 import {
   formatByteSizeString,
-<<<<<<< HEAD
   SAVED_GROUP_SIZE_LIMIT_BYTES,
-=======
   ID_LIST_DATATYPES,
-  LARGE_GROUP_SIZE_LIMIT_BYTES,
->>>>>>> 64b655b6
   validateCondition,
 } from "shared/util";
 import { SavedGroupInterface } from "shared/src/types";
@@ -105,7 +101,7 @@
   if (!context.permissions.canCreateSavedGroup()) {
     context.permissions.throwPermissionError();
   }
-  let uniqValues: string[] | undefined = undefined;
+  const uniqValues: string[] | undefined = undefined;
   // If this is a condition group, make sure the condition is valid and not empty
   if (type === "condition") {
     const conditionRes = validateCondition(condition);
@@ -132,13 +128,13 @@
         "Cannot create an ID List for the given attribute key. Try using a Condition Group instead."
       );
     }
-    uniqValues = [...new Set(values)];
+    const uniqValues = [...new Set(values)];
     if (
-      new Blob([JSON.stringify(uniqValues)]).size > LARGE_GROUP_SIZE_LIMIT_BYTES
+      new Blob([JSON.stringify(uniqValues)]).size > SAVED_GROUP_SIZE_LIMIT_BYTES
     ) {
       throw new Error(
         `The maximum size for a list is ${formatByteSizeString(
-          LARGE_GROUP_SIZE_LIMIT_BYTES
+          SAVED_GROUP_SIZE_LIMIT_BYTES
         )}.`
       );
     }
@@ -147,20 +143,6 @@
     throw new Error("Description must be at most 100 characters");
   }
 
-<<<<<<< HEAD
-  const uniqValues = [...new Set(values)];
-  if (
-    new Blob([JSON.stringify(uniqValues)]).size > SAVED_GROUP_SIZE_LIMIT_BYTES
-  ) {
-    throw new Error(
-      `The maximum size for a list is ${formatByteSizeString(
-        SAVED_GROUP_SIZE_LIMIT_BYTES
-      )}.`
-    );
-  }
-
-=======
->>>>>>> 64b655b6
   const savedGroup = await createSavedGroup(org.id, {
     values: uniqValues,
     type,
