import type { Response } from "express";
import { FilterQuery } from "mongoose";
import { z } from "zod";
import { AuthRequest } from "../../types/AuthRequest";
import { ApiErrorResponse } from "../../../types/api";
import { getContextFromReq } from "../../services/organizations";
import { getDataSourceById } from "../../models/DataSourceModel";
import { getIdeasByQuery } from "../../services/ideas";
import { IdeaDocument, IdeaModel } from "../../models/IdeasModel";
import {
  getMetricsUsingSegment,
  removeSegmentFromAllMetrics,
} from "../../models/MetricModel";
import {
  deleteExperimentSegment,
  getExperimentsUsingSegment,
} from "../../models/ExperimentModel";
import { MetricInterface } from "../../../types/metric";
import { SegmentInterface } from "../../../types/segment";
import { ExperimentInterface } from "../../../types/experiment";
<<<<<<< HEAD
import { EventAuditUserForResponseLocals } from "../../events/event-types";
import {
  createSegmentValidator,
  updateSegmentValidator,
} from "./segment.validators";
=======
import { EventUserForResponseLocals } from "../../events/event-types";
>>>>>>> ba4df924

// region GET /segments

type GetSegmentsRequest = AuthRequest;

type GetSegmentsResponse = {
  status: 200;
  segments: SegmentInterface[];
};

/**
 * GET /segments
 * Get all segment resources
 * @param req
 * @param res
 */
export const getSegments = async (
  req: GetSegmentsRequest,
  res: Response<GetSegmentsResponse, EventUserForResponseLocals>
) => {
  const context = getContextFromReq(req);
  const segments = await context.models.segments.getAll();
  res.status(200).json({
    status: 200,
    segments: segments.map((segment) => {
      return {
        ...segment,
        type: segment.type || "SQL",
      };
    }),
  });
};

// endregion GET /segments

// region GET /segments/:id/usage

type GetSegmentUsageRequest = AuthRequest<
  Record<string, never>,
  { id: string },
  Record<string, never>
>;

type GetSegmentUsageResponse = {
  ideas: IdeaDocument[];
  metrics: MetricInterface[];
  experiments: ExperimentInterface[];
  total: number;
  status: 200;
};

/**
 * GET /segments/:id/usage
 * Get segment usage data by segment ID
 * @param req
 * @param res
 */
export const getSegmentUsage = async (
  req: GetSegmentUsageRequest,
  res: Response<GetSegmentUsageResponse, EventUserForResponseLocals>
) => {
  const { id } = req.params;
  const context = getContextFromReq(req);
  const { org } = context;

  const segment = await context.models.segments.getById(id);

  if (!segment) {
    throw new Error("Could not find segment");
  }
  const query: FilterQuery<IdeaDocument> = {
    organization: org.id,
    "estimateParams.segment": id,
  };
  const ideas = await getIdeasByQuery(query);

  // metricSchema
  const metrics = await getMetricsUsingSegment(context, id);

  // experiments:
  const experiments = await getExperimentsUsingSegment(context, id);

  res.status(200).json({
    ideas,
    metrics,
    experiments,
    total: ideas.length + metrics.length + experiments.length,
    status: 200,
  });
};

// endregion GET /segments/:id

// region POST /segments

type CreateSegmentRequest = AuthRequest<z.infer<typeof createSegmentValidator>>;

type CreateSegmentResponse = {
  status: 200;
  segment: SegmentInterface;
};

/**
 * POST /segments
 * Create a segment resource
 * @param req
 * @param res
 */
export const postSegment = async (
  req: CreateSegmentRequest,
  res: Response<
    CreateSegmentResponse | ApiErrorResponse,
    EventUserForResponseLocals
  >
) => {
  const {
    datasource,
    name,
    sql,
    userIdType,
    description,
    owner,
    factTableId,
    filters,
    type,
  } = req.body;

  const context = getContextFromReq(req);
  if (!context.permissions.canCreateSegment()) {
    context.permissions.throwPermissionError();
  }

  const datasourceDoc = await getDataSourceById(context, datasource);
  if (!datasourceDoc) {
    throw new Error("Invalid data source");
  }

  const doc = await context.models.segments.create({
    owner: owner || "",
    datasource,
    userIdType,
    name,
    sql,
    description,
    type,
    factTableId,
    filters,
  });

  res.status(200).json({
    status: 200,
    segment: doc,
  });
};

// endregion POST /segments

// region PUT /segments/:id

type PutSegmentRequest = AuthRequest<
  z.infer<typeof updateSegmentValidator>,
  { id: string }
>;

type PutSegmentResponse = {
  status: 200;
};

/**
 * PUT /segments/:id
 * Update one segment resource
 * @param req
 * @param res
 */
export const putSegment = async (
  req: PutSegmentRequest,
  res: Response<
    PutSegmentResponse | ApiErrorResponse,
    EventUserForResponseLocals
  >
) => {
  const { id } = req.params;
  const context = getContextFromReq(req);
  if (!context.permissions.canUpdateSegment()) {
    context.permissions.throwPermissionError();
  }
  const { org } = context;

  const segment = await context.models.segments.getById(id);

  if (!segment) {
    throw new Error("Could not find segment");
  }
  if (segment.organization !== org.id) {
    throw new Error("You don't have access to that segment");
  }

  const {
    datasource,
    name,
    sql,
    userIdType,
    description,
    owner,
    factTableId,
    filters,
    type,
  } = req.body;

  const datasourceDoc = await getDataSourceById(context, datasource);
  if (!datasourceDoc) {
    throw new Error("Invalid data source");
  }

  await context.models.segments.updateById(id, {
    owner: owner,
    datasource,
    userIdType,
    name,
    sql,
    description,
    type,
    factTableId,
    filters,
  });

  res.status(200).json({
    status: 200,
  });
};

// endregion PUT /segments/:id

// region DELETE /segments/:id

type DeleteSegmentRequest = AuthRequest<null, { id: string }>;

type DeleteSegmentResponse = {
  status: 200;
};

/**
 * DELETE /segments/:id
 * Delete one segment resource by ID
 * @param req
 * @param res
 */
export const deleteSegment = async (
  req: DeleteSegmentRequest,
  res: Response<DeleteSegmentResponse, EventUserForResponseLocals>
) => {
  const { id } = req.params;
  const context = getContextFromReq(req);

  if (!context.permissions.canDeleteSegment()) {
    context.permissions.throwPermissionError();
  }

  const { org } = context;
  const segment = await context.models.segments.getById(id);

  if (!segment) {
    throw new Error("Could not find segment");
  }

  await context.models.segments.delete(segment);

  // delete references:
  // ideas:
  const ideas = await getIdeasByQuery({
    organization: org.id,
    "estimateParams.segment": id,
  });
  if (ideas.length > 0) {
    await IdeaModel.updateMany(
      { organization: org.id, "estimateParams.segment": id },
      {
        $unset: { "estimateParams.segment": "" },
      }
    );
  }

  // metrics
  await removeSegmentFromAllMetrics(org.id, id);

  await deleteExperimentSegment(context, id);

  res.status(200).json({
    status: 200,
  });
};

// endregion DELETE /segments/:id<|MERGE_RESOLUTION|>--- conflicted
+++ resolved
@@ -1,6 +1,7 @@
 import type { Response } from "express";
 import { FilterQuery } from "mongoose";
 import { z } from "zod";
+import { EventUserForResponseLocals } from "../../events/event-types";
 import { AuthRequest } from "../../types/AuthRequest";
 import { ApiErrorResponse } from "../../../types/api";
 import { getContextFromReq } from "../../services/organizations";
@@ -18,15 +19,10 @@
 import { MetricInterface } from "../../../types/metric";
 import { SegmentInterface } from "../../../types/segment";
 import { ExperimentInterface } from "../../../types/experiment";
-<<<<<<< HEAD
-import { EventAuditUserForResponseLocals } from "../../events/event-types";
 import {
   createSegmentValidator,
   updateSegmentValidator,
 } from "./segment.validators";
-=======
-import { EventUserForResponseLocals } from "../../events/event-types";
->>>>>>> ba4df924
 
 // region GET /segments
 
