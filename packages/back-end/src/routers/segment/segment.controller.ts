--- conflicted
+++ resolved
@@ -13,13 +13,8 @@
   updateMetricsByQuery,
 } from "../../models/MetricModel";
 import {
-<<<<<<< HEAD
-  getExperimentsUsingSegment,
-  updateExperimentByQuery,
-=======
   deleteExperimentSegment,
   getExperimentsUsingSegment,
->>>>>>> 8b15c94e
 } from "../../models/ExperimentModel";
 import { MetricInterface } from "../../../types/metric";
 import { ExperimentInterface } from "../../../types/experiment";
@@ -305,16 +300,7 @@
 
   const exps = await getExperimentsUsingSegment(id, org.id);
   if (exps.length > 0) {
-<<<<<<< HEAD
-    await updateExperimentByQuery(
-      { organization: org.id, segment: id },
-      {
-        $set: { segment: "" },
-      }
-    );
-=======
     await deleteExperimentSegment(org.id, id);
->>>>>>> 8b15c94e
   }
 
   res.status(200).json({
