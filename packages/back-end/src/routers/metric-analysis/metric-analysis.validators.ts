--- conflicted
+++ resolved
@@ -1,10 +1,5 @@
 import { z } from "zod";
-<<<<<<< HEAD
-import { queryPointerValidator } from "back-end/src/validators/queries";
-import { customMetricSlice } from "back-end/src/validators/experiments";
-=======
-import { queryPointerValidator } from "shared/validators";
->>>>>>> 1246c704
+import { customMetricSlice, queryPointerValidator } from "shared/validators";
 
 export const metricAnalysisPopulationTypeValidator = z.enum([
   "metric",
