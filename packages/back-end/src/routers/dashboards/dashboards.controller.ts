--- conflicted
+++ resolved
@@ -285,14 +285,11 @@
         metricMap: await getMetricMap(context),
         queryParentId: mainSnapshot.id,
         factTableMap: await getFactTableMap(context),
-<<<<<<< HEAD
         // TODO(adriel): Is this correct?
         fullRefresh: false,
         incrementalRefreshStartTime: new Date(),
-=======
         experimentQueryMetadata:
           getAdditionalQueryMetadataForExperiment(experiment),
->>>>>>> 6bb7c077
       });
     } else {
       await deleteSnapshotById(context.org.id, mainSnapshot.id);
