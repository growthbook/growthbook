--- conflicted
+++ resolved
@@ -7,26 +7,17 @@
 } from "shared/enterprise";
 import { isDefined, isString, stringToBoolean } from "shared/util";
 import { groupBy } from "lodash";
-import { getValidDate } from "shared/dates";
 import {
   AuthRequest,
   ResponseWithStatusAndError,
 } from "back-end/src/types/AuthRequest";
 import { getContextFromReq } from "back-end/src/services/organizations";
 import { DashboardInterface } from "back-end/src/enterprise/validators/dashboard";
-<<<<<<< HEAD
-import { createDashboardBlock } from "back-end/src/enterprise/models/DashboardBlockModel";
-import { DashboardBlockInterface } from "back-end/src/enterprise/validators/dashboard-block";
-=======
 import {
   createDashboardBlock,
   migrate,
 } from "back-end/src/enterprise/models/DashboardBlockModel";
-import {
-  DashboardBlockInterface,
-  SqlExplorerBlockInterface,
-} from "back-end/src/enterprise/validators/dashboard-block";
->>>>>>> dd4610d8
+import { DashboardBlockInterface } from "back-end/src/enterprise/validators/dashboard-block";
 import { createExperimentSnapshot } from "back-end/src/controllers/experiments";
 import { getExperimentById } from "back-end/src/models/ExperimentModel";
 import { getDataSourceById } from "back-end/src/models/DataSourceModel";
@@ -195,7 +186,6 @@
   }
 
   if (updates.blocks) {
-<<<<<<< HEAD
     // Quick permission check before we write to the block collection
     if (experiment) {
       if (!context.hasPremiumFeature("dashboards")) {
@@ -215,63 +205,14 @@
           );
         }
       }
-=======
+    }
     const migratedBlocks = updates.blocks.map((block) => migrate(block));
-
-    // Duplicate permissions checks to prevent persisting the child blocks if the user doesn't have permission
-    const isOwner = context.userId === dashboard.userId || !dashboard.userId;
-    const isAdmin = context.permissions.canSuperDeleteReport();
-    const canEdit =
-      isOwner ||
-      isAdmin ||
-      (dashboard.editLevel === "organization" &&
-        context.permissions.canUpdateReport(experiment));
-    const canManage = isOwner || isAdmin;
-
-    if (!canEdit) context.permissions.throwPermissionError();
-    if (
-      ("title" in updates ||
-        "editLevel" in updates ||
-        "enableAutoUpdates" in updates) &&
-      !canManage
-    ) {
-      return context.permissions.throwPermissionError();
-    }
->>>>>>> dd4610d8
-
-      if (
-        dashboard.editLevel === "published" ||
-        updates.editLevel === "published"
-      ) {
-        if (!context.hasPremiumFeature("share-product-analytics-dashboards")) {
-          throw new Error(
-            "Your plan does not support updating shared dashboards.",
-          );
-        }
-      }
-      if (!context.permissions.canUpdateGeneralDashboards(dashboard, updates)) {
-        context.permissions.throwPermissionError();
-      }
-    }
     const createdBlocks = await Promise.all(
-<<<<<<< HEAD
-      updates.blocks.map((blockData) => {
-        if (blockData.type === "metric-explorer") {
-          blockData.analysisSettings.startDate = getValidDate(
-            blockData.analysisSettings.startDate,
-          );
-          blockData.analysisSettings.endDate = getValidDate(
-            blockData.analysisSettings.endDate,
-          );
-        }
-        return isPersistedDashboardBlock(blockData as DashboardBlockInterface)
-=======
       migratedBlocks.map((blockData) =>
         isPersistedDashboardBlock(blockData)
->>>>>>> dd4610d8
           ? blockData
-          : createDashboardBlock(context.org.id, blockData);
-      }),
+          : createDashboardBlock(context.org.id, blockData),
+      ),
     );
     updates.blocks = createdBlocks;
   }
