--- conflicted
+++ resolved
@@ -252,34 +252,8 @@
     if (!experiment)
       throw new Error("Cannot update dashboard without an attached experiment");
 
-<<<<<<< HEAD
-  let mainSnapshotUsed = false;
-  // Copy the blocks of the dashboard to overwrite their snapshot IDs
-  const newBlocks = dashboard.blocks.map((block) => {
-    if (!blockHasFieldOfType(block, "snapshotId", isString)) return block;
-    if (!snapshotSatisfiesBlock(mainSnapshot, block)) return { ...block };
-    mainSnapshotUsed = true;
-    return { ...block, snapshotId: mainSnapshot.id };
-  });
-  if (mainSnapshotUsed) {
-    await queryRunner.startAnalysis({
-      snapshotType: "standard",
-      snapshotSettings: mainSnapshot.settings,
-      variationNames: experiment.variations.map((v) => v.name),
-      metricMap: await getMetricMap(context),
-      queryParentId: mainSnapshot.id,
-      factTableMap: await getFactTableMap(context),
-      // TODO(adriel): Is this correct?
-      fullRefresh: false,
-      incrementalRefreshStartTime: new Date(),
-    });
-  } else {
-    await deleteSnapshotById(context.org.id, mainSnapshot.id);
-  }
-=======
     const datasource = await getDataSourceById(context, experiment.datasource);
     if (!datasource) throw new Error("Failed to find connected datasource");
->>>>>>> 66a4a2f8
 
     const { snapshot: mainSnapshot, queryRunner } =
       await createExperimentSnapshot({
@@ -310,6 +284,9 @@
         metricMap: await getMetricMap(context),
         queryParentId: mainSnapshot.id,
         factTableMap: await getFactTableMap(context),
+        // TODO(adriel): Is this correct?
+        fullRefresh: false,
+        incrementalRefreshStartTime: new Date(),
       });
     } else {
       await deleteSnapshotById(context.org.id, mainSnapshot.id);
