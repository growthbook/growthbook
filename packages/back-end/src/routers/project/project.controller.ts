import type { Response } from "express";
<<<<<<< HEAD
import { ProjectInterface, ProjectSettings } from "shared/types/project";
import { EventUserForResponseLocals } from "shared/types/events/event-types";
=======
import { stringToBoolean } from "shared/util";
>>>>>>> 1d024e95
import { removeProjectFromSavedGroups } from "back-end/src/models/SavedGroupModel";
import { AuthRequest } from "back-end/src/types/AuthRequest";
import { ApiErrorResponse } from "back-end/types/api";
import { getContextFromReq } from "back-end/src/services/organizations";
import {
  deleteAllDataSourcesForAProject,
  removeProjectFromDatasources,
} from "back-end/src/models/DataSourceModel";
import {
  deleteAllMetricsForAProject,
  removeProjectFromMetrics,
} from "back-end/src/models/MetricModel";
import {
  deleteAllFeaturesForAProject,
  removeProjectFromFeatures,
} from "back-end/src/models/FeatureModel";
import { removeProjectFromProjectRoles } from "back-end/src/models/OrganizationModel";
import {
  deleteAllExperimentsForAProject,
  removeProjectFromExperiments,
} from "back-end/src/models/ExperimentModel";
import {
  deleteAllSlackIntegrationsForAProject,
  removeProjectFromSlackIntegration,
} from "back-end/src/models/SlackIntegrationModel";
import { deleteAllFactTablesForAProject } from "back-end/src/models/FactTableModel";

// region POST /projects

type CreateProjectRequest = AuthRequest<{ name: string; description: string }>;

type CreateProjectResponse = {
  status: 200;
  project: ProjectInterface;
};

/**
 * POST /projects
 * Create a project resource
 * @param req
 * @param res
 */
export const postProject = async (
  req: CreateProjectRequest,
  res: Response<
    CreateProjectResponse | ApiErrorResponse,
    EventUserForResponseLocals
  >,
) => {
  const context = getContextFromReq(req);

  if (!context.permissions.canCreateProjects()) {
    context.permissions.throwPermissionError();
  }
  const { name, description } = req.body;

  const doc = await context.models.projects.create({
    name,
    description,
  });

  res.status(200).json({
    status: 200,
    project: doc,
  });
};

// endregion POST /projects

// region PUT /projects/:id

type PutProjectRequest = AuthRequest<
  Record<string, never>,
  { id: string },
  Record<string, never>
>;

type PutProjectResponse = {
  status: 200;
};

/**
 * PUT /projects/:id
 * Update one project resource
 * @param req
 * @param res
 */
export const putProject = async (
  req: PutProjectRequest,
  res: Response<
    PutProjectResponse | ApiErrorResponse,
    EventUserForResponseLocals
  >,
) => {
  const { id } = req.params;

  const context = getContextFromReq(req);

  if (!context.permissions.canUpdateProject(id)) {
    context.permissions.throwPermissionError();
  }

  const project = await context.models.projects.getById(id);

  if (!project) {
    res.status(404).json({
      message: "Could not find project",
    });
    return;
  }

  const { name, description } = req.body;

  await context.models.projects.updateById(id, {
    name,
    description,
  });

  res.status(200).json({
    status: 200,
  });
};

// endregion PUT /projects/:id

// region DELETE /projects/:id

type DeleteProjectRequest = AuthRequest<
  null,
  { id: string },
  {
    deleteResources?: string;
  }
>;

type DeleteProjectResponse = {
  status: number;
};

/**
 * DELETE /projects/:id
 * Delete one project resource by ID
 * @param req
 * @param res
 */
export const deleteProject = async (
  req: DeleteProjectRequest,
  res: Response<
    DeleteProjectResponse | ApiErrorResponse,
    EventUserForResponseLocals
  >,
) => {
  const { id } = req.params;
  const deleteResources = stringToBoolean(req.query.deleteResources, false);
  const context = getContextFromReq(req);

  if (!context.permissions.canDeleteProject(id)) {
    context.permissions.throwPermissionError();
  }
  const { org } = context;

  await context.models.projects.deleteById(id);

  const failedToDeleteResources: string[] = [];

  // Cleanup functions from other models
  // Clean up data sources
  try {
    if (deleteResources) {
      if (!context.permissions.canDeleteDataSource({ projects: [id] })) {
        context.permissions.throwPermissionError();
      }

      await deleteAllDataSourcesForAProject({
        projectId: id,
        organizationId: org.id,
      });
    } else {
      await removeProjectFromDatasources(id, org.id);
    }
  } catch (e) {
    failedToDeleteResources.push("data sources");
  }

  // Clean up metrics
  try {
    if (deleteResources) {
      if (!context.permissions.canDeleteMetric({ projects: [id] })) {
        context.permissions.throwPermissionError();
      }
      await deleteAllMetricsForAProject({
        projectId: id,
        context,
      });
    } else {
      await removeProjectFromMetrics(id, org.id);
    }
  } catch (e) {
    failedToDeleteResources.push("metrics");
  }

  // Clean up fact tables and metrics
  try {
    if (deleteResources) {
      await deleteAllFactTablesForAProject({
        projectId: id,
        context,
      });
      await context.models.factMetrics.deleteAllFactMetricsForAProject(id);
    }
  } catch (e) {
    failedToDeleteResources.push("fact tables and metrics");
  }

  // Clean up features
  try {
    if (deleteResources) {
      if (!context.permissions.canDeleteFeature({ project: id })) {
        context.permissions.throwPermissionError();
      }

      await deleteAllFeaturesForAProject({
        projectId: id,
        context,
      });
    } else {
      await removeProjectFromFeatures(context, id);
    }
  } catch (e) {
    failedToDeleteResources.push("features");
  }

  // Clean up experiments
  try {
    if (deleteResources) {
      if (!context.permissions.canDeleteExperiment({ project: id })) {
        context.permissions.throwPermissionError();
      }
      await deleteAllExperimentsForAProject({
        projectId: id,
        context,
      });
    } else {
      await removeProjectFromExperiments(context, id);
    }
  } catch (e) {
    failedToDeleteResources.push("experiments");
  }

  // Clean up Slack integrations
  try {
    if (deleteResources) {
      if (!context.permissions.canManageIntegrations()) {
        context.permissions.throwPermissionError();
      }

      await deleteAllSlackIntegrationsForAProject({
        projectId: id,
        organization: org,
      });
    } else {
      await removeProjectFromSlackIntegration({
        organizationId: org.id,
        projectId: id,
      });
    }
  } catch (e) {
    failedToDeleteResources.push("Slack integrations");
  }

  // Clean up project roles
  try {
    await removeProjectFromProjectRoles(id, org);
  } catch (e) {
    failedToDeleteResources.push("project roles");
  }

  // Clean up saved groups
  try {
    await removeProjectFromSavedGroups(id, org.id);
  } catch (e) {
    failedToDeleteResources.push("saved groups");
  }

  // TODO: other resources to clean up
  // ideas?
  // dimensions?
  // segments?
  // webhooks?
  // safe rollouts?
  // custom hooks?
  // custom fields?
  // pre-launch checklists?

  if (deleteResources && failedToDeleteResources.length > 0) {
    const message =
      `Project deleted, but failed to delete the following resources: ` +
      failedToDeleteResources.join(", ");
    res.status(400).json({
      status: 400,
      message,
    });
    return;
  }

  res.status(200).json({
    status: 200,
  });
};

// endregion DELETE /projects/:id

type PutProjectSettingsRequest = AuthRequest<
  { settings: ProjectSettings },
  { id: string }
>;
type PutProjectSettingsResponse = {
  status: 200;
  settings: ProjectSettings;
};
export const putProjectSettings = async (
  req: PutProjectSettingsRequest,
  res: Response<PutProjectSettingsResponse | ApiErrorResponse>,
) => {
  const { id } = req.params;

  const context = getContextFromReq(req);

  if (!context.permissions.canUpdateProject(id)) {
    context.permissions.throwPermissionError();
  }

  const project = await context.models.projects.getById(id);

  if (!project) {
    res.status(404).json({
      message: "Could not find project",
    });
    return;
  }

  const { settings } = req.body;

  await context.models.projects.update(project, { settings });

  res.status(200).json({
    status: 200,
    settings,
  });
};<|MERGE_RESOLUTION|>--- conflicted
+++ resolved
@@ -1,10 +1,7 @@
 import type { Response } from "express";
-<<<<<<< HEAD
 import { ProjectInterface, ProjectSettings } from "shared/types/project";
 import { EventUserForResponseLocals } from "shared/types/events/event-types";
-=======
 import { stringToBoolean } from "shared/util";
->>>>>>> 1d024e95
 import { removeProjectFromSavedGroups } from "back-end/src/models/SavedGroupModel";
 import { AuthRequest } from "back-end/src/types/AuthRequest";
 import { ApiErrorResponse } from "back-end/types/api";
