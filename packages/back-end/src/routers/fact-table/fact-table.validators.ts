import { z } from "zod";

export const factTableColumnTypeValidator = z.enum([
  "number",
  "string",
  "date",
  "boolean",
  "other",
  "",
]);

export const numberFormatValidator = z.enum(["", "currency", "time:seconds"]);

export const createColumnPropsValidator = z
  .object({
    column: z.string(),
    name: z.string(),
    description: z.string(),
    numberFormat: numberFormatValidator,
    datatype: factTableColumnTypeValidator,
    deleted: z.boolean().optional(),
  })
  .strict();

export const updateColumnPropsValidator = z
  .object({
    name: z.string(),
    description: z.string(),
    numberFormat: numberFormatValidator,
    datatype: factTableColumnTypeValidator,
    deleted: z.boolean().optional(),
  })
  .strict();

export const createFactTablePropsValidator = z
  .object({
    name: z.string(),
    description: z.string(),
    id: z.string().optional(),
    owner: z.string().optional(),
    projects: z.array(z.string()),
    tags: z.array(z.string()),
    datasource: z.string(),
    userIdTypes: z.array(z.string()),
    sql: z.string(),
    eventName: z.string(),
    columns: z.array(createColumnPropsValidator),
    managedBy: z.enum(["", "api"]).optional(),
  })
  .strict();

export const updateFactTablePropsValidator = z
  .object({
    name: z.string().optional(),
    description: z.string().optional(),
    owner: z.string().optional(),
    projects: z.array(z.string()).optional(),
    tags: z.array(z.string()).optional(),
    userIdTypes: z.array(z.string()).optional(),
    sql: z.string().optional(),
    eventName: z.string().optional(),
    columns: z.array(createColumnPropsValidator).optional(),
    managedBy: z.enum(["", "api"]).optional(),
    columnsError: z.string().nullable().optional(),
  })
  .strict();

export const columnRefValidator = z
  .object({
    factTableId: z.string(),
    column: z.string(),
    filters: z.array(z.string()),
  })
  .strict();

export const cappingTypeValidator = z.enum(["absolute", "percentile", ""]);
export const conversionWindowUnitValidator = z.enum(["weeks", "days", "hours"]);
export const windowTypeValidator = z.enum(["conversion", "lookback", ""]);

export const quantileTypeValidator = z.enum(["unit", "event"])
export const quantileSettingsValidator = z.object({
  type: quantileTypeValidator,
  value: z.number(),
  ignoreZeros: z.boolean().optional(),
});

export const cappingSettingsValidator = z
  .object({
    type: cappingTypeValidator,
    value: z.number(),
    ignoreZeros: z.boolean().optional(),
  })
  .strict();

export const windowSettingsValidator = z.object({
  type: windowTypeValidator,
  delayHours: z.coerce.number(),
  windowValue: z.number(),
  windowUnit: conversionWindowUnitValidator,
});

<<<<<<< HEAD
export const metricTypeValidator = z.enum(["ratio", "mean", "proportion", "quantile"]);
=======
export const quantileSettingsValidator = z.object({
  quantile: z.number(),
  type: z.enum(["unit", "event"]),
  ignoreZeros: z.boolean(),
});

export const metricTypeValidator = z.enum([
  "ratio",
  "mean",
  "proportion",
  "quantile",
]);
>>>>>>> e2109eca

export const createFactMetricPropsValidator = z.object({
  id: z.string().optional(),
  owner: z.string().optional(),
  datasource: z.string(),
  name: z.string(),
  description: z.string(),
  tags: z.array(z.string()),
  projects: z.array(z.string()),
  managedBy: z.enum(["", "api"]).optional(),

  metricType: metricTypeValidator,
  numerator: columnRefValidator,
  denominator: columnRefValidator.nullable(),

  inverse: z.boolean(),

  quantileSettings: quantileSettingsValidator.optional(),

  cappingSettings: cappingSettingsValidator,
  windowSettings: windowSettingsValidator,
  quantileSettings: quantileSettingsValidator.nullable(),

  maxPercentChange: z.number(),
  minPercentChange: z.number(),
  minSampleSize: z.number(),
  winRisk: z.number(),
  loseRisk: z.number(),

  regressionAdjustmentOverride: z.boolean(),
  regressionAdjustmentEnabled: z.boolean(),
  regressionAdjustmentDays: z.number(),
});

export const updateFactMetricPropsValidator = z.object({
  owner: z.string().optional(),
  name: z.string().optional(),
  description: z.string().optional(),
  tags: z.array(z.string()).optional(),
  projects: z.array(z.string()).optional(),
  managedBy: z.enum(["", "api"]).optional(),

  metricType: metricTypeValidator.optional(),
  numerator: columnRefValidator.optional(),
  denominator: columnRefValidator.nullable().optional(),

  inverse: z.boolean().optional(),

  quantileSettings: quantileSettingsValidator.optional(),

  cappingSettings: cappingSettingsValidator.optional(),
  windowSettings: windowSettingsValidator.optional(),

  maxPercentChange: z.number().optional(),
  minPercentChange: z.number().optional(),
  minSampleSize: z.number().optional(),
  winRisk: z.number().optional(),
  loseRisk: z.number().optional(),

  regressionAdjustmentOverride: z.boolean().optional(),
  regressionAdjustmentEnabled: z.boolean().optional(),
  regressionAdjustmentDays: z.number().optional(),
});

export const createFactFilterPropsValidator = z
  .object({
    id: z.string().optional(),
    name: z.string(),
    description: z.string(),
    value: z.string(),
    managedBy: z.enum(["", "api"]).optional(),
  })
  .strict();

export const updateFactFilterPropsValidator = z
  .object({
    name: z.string().optional(),
    description: z.string().optional(),
    value: z.string().optional(),
    managedBy: z.enum(["", "api"]).optional(),
  })
  .strict();

export const testFactFilterPropsValidator = z
  .object({
    value: z.string(),
  })
  .strict();<|MERGE_RESOLUTION|>--- conflicted
+++ resolved
@@ -77,13 +77,6 @@
 export const conversionWindowUnitValidator = z.enum(["weeks", "days", "hours"]);
 export const windowTypeValidator = z.enum(["conversion", "lookback", ""]);
 
-export const quantileTypeValidator = z.enum(["unit", "event"])
-export const quantileSettingsValidator = z.object({
-  type: quantileTypeValidator,
-  value: z.number(),
-  ignoreZeros: z.boolean().optional(),
-});
-
 export const cappingSettingsValidator = z
   .object({
     type: cappingTypeValidator,
@@ -99,9 +92,6 @@
   windowUnit: conversionWindowUnitValidator,
 });
 
-<<<<<<< HEAD
-export const metricTypeValidator = z.enum(["ratio", "mean", "proportion", "quantile"]);
-=======
 export const quantileSettingsValidator = z.object({
   quantile: z.number(),
   type: z.enum(["unit", "event"]),
@@ -114,7 +104,6 @@
   "proportion",
   "quantile",
 ]);
->>>>>>> e2109eca
 
 export const createFactMetricPropsValidator = z.object({
   id: z.string().optional(),
@@ -132,11 +121,10 @@
 
   inverse: z.boolean(),
 
-  quantileSettings: quantileSettingsValidator.optional(),
+  quantileSettings: quantileSettingsValidator.nullable(),
 
   cappingSettings: cappingSettingsValidator,
   windowSettings: windowSettingsValidator,
-  quantileSettings: quantileSettingsValidator.nullable(),
 
   maxPercentChange: z.number(),
   minPercentChange: z.number(),
