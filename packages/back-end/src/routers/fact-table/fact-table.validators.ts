import { z } from "zod";

// If you change these types, also update the factTableColumnTypeValidator to match
export const factTableColumnTypes = [
  "number",
  "string",
  "date",
  "boolean",
  "json",
  "other",
  "",
];
// Duplicate of the above as we can't use `as const` without breaking imports in the frontend
export const factTableColumnTypeValidator = z.enum([
  "number",
  "string",
  "date",
  "boolean",
  "json",
  "other",
  "",
]);

export const numberFormatValidator = z.enum([
  "",
  "currency",
  "time:seconds",
  "memory:bytes",
  "memory:kilobytes",
]);

export const jsonColumnFieldsValidator = z.record(
  z.object({ datatype: factTableColumnTypeValidator }),
);

export const createColumnPropsValidator = z
  .object({
    column: z.string(),
    name: z.string().optional(),
    description: z.string().optional(),
    numberFormat: numberFormatValidator.optional(),
    datatype: factTableColumnTypeValidator,
    jsonFields: jsonColumnFieldsValidator.optional(),
    deleted: z.boolean().optional(),
    alwaysInlineFilter: z.boolean().optional(),
    topValues: z.array(z.string()).optional(),
    isDimension: z.boolean().optional(),
    dimensionLevels: z.array(z.string()).optional(),
  })
  .strict();

export const updateColumnPropsValidator = z
  .object({
    name: z.string().optional(),
    description: z.string().optional(),
    numberFormat: numberFormatValidator.optional(),
    datatype: factTableColumnTypeValidator.optional(),
    jsonFields: jsonColumnFieldsValidator.optional(),
    alwaysInlineFilter: z.boolean().optional(),
    topValues: z.array(z.string()).optional(),
    deleted: z.boolean().optional(),
    isDimension: z.boolean().optional(),
    dimensionLevels: z.array(z.string()).optional(),
  })
  .strict();

export const createFactTablePropsValidator = z
  .object({
    name: z.string(),
    description: z.string(),
    id: z.string().optional(),
    owner: z.string().default(""),
    projects: z.array(z.string()),
    tags: z.array(z.string()),
    datasource: z.string(),
    userIdTypes: z.array(z.string()),
    sql: z.string(),
    eventName: z.string(),
<<<<<<< HEAD
    columns: z.array(createColumnPropsValidator),
    managedBy: z.enum(["", "api", "admin"]).optional(),
=======
    columns: z.array(createColumnPropsValidator).optional(),
    managedBy: z.enum(["", "api"]).optional(),
>>>>>>> 1da66c59
  })
  .strict();

export const updateFactTablePropsValidator = z
  .object({
    name: z.string().optional(),
    description: z.string().optional(),
    owner: z.string().optional(),
    projects: z.array(z.string()).optional(),
    tags: z.array(z.string()).optional(),
    userIdTypes: z.array(z.string()).optional(),
    sql: z.string().optional(),
    eventName: z.string().optional(),
    columns: z.array(createColumnPropsValidator).optional(),
    managedBy: z.enum(["", "api", "admin"]).optional(),
    columnsError: z.string().nullable().optional(),
    archived: z.boolean().optional(),
  })
  .strict();

export const columnAggregationValidator = z.enum([
  "sum",
  "max",
  "count distinct",
]);

export const columnRefValidator = z
  .object({
    factTableId: z.string(),
    column: z.string(),
    aggregation: columnAggregationValidator.optional(),
    inlineFilters: z.record(z.string().array()).optional(),
    filters: z.array(z.string()),
    aggregateFilter: z.string().optional(),
    aggregateFilterColumn: z.string().optional(),
  })
  .strict();

export const cappingTypeValidator = z.enum(["absolute", "percentile", ""]);
export const conversionWindowUnitValidator = z.enum([
  "weeks",
  "days",
  "hours",
  "minutes",
]);
export const windowTypeValidator = z.enum(["conversion", "lookback", ""]);

export const cappingSettingsValidator = z
  .object({
    type: cappingTypeValidator,
    value: z.number(),
    ignoreZeros: z.boolean().optional(),
  })
  .strict();

export const legacyWindowSettingsValidator = z.object({
  type: windowTypeValidator.optional(),
  delayHours: z.coerce.number().optional(),
  delayValue: z.coerce.number().optional(),
  delayUnit: conversionWindowUnitValidator.optional(),
  windowValue: z.number().optional(),
  windowUnit: conversionWindowUnitValidator.optional(),
});

export const windowSettingsValidator = z.object({
  type: windowTypeValidator,
  delayValue: z.coerce.number(),
  delayUnit: conversionWindowUnitValidator,
  windowValue: z.number(),
  windowUnit: conversionWindowUnitValidator,
});

export const quantileSettingsValidator = z.object({
  quantile: z.number(),
  type: z.enum(["unit", "event"]),
  ignoreZeros: z.boolean(),
});

export const priorSettingsValidator = z.object({
  override: z.boolean(),
  proper: z.boolean(),
  mean: z.number(),
  stddev: z.number(),
});

export const metricTypeValidator = z.enum([
  "ratio",
  "mean",
  "proportion",
  "retention",
  "quantile",
]);

export const factMetricValidator = z
  .object({
    id: z.string(),
    organization: z.string(),
    managedBy: z.enum(["", "api", "admin"]).optional(),
    owner: z.string().default(""),
    datasource: z.string(),
    dateCreated: z.date(),
    dateUpdated: z.date(),
    name: z.string(),
    description: z.string(),
    tags: z.array(z.string()).default([]),
    projects: z.array(z.string()),
    inverse: z.boolean(),
    archived: z.boolean().optional(),

    metricType: metricTypeValidator,
    numerator: columnRefValidator,
    denominator: columnRefValidator.nullable(),

    cappingSettings: cappingSettingsValidator,
    windowSettings: windowSettingsValidator,
    priorSettings: priorSettingsValidator,

    maxPercentChange: z.number(),
    minPercentChange: z.number(),
    minSampleSize: z.number(),
    targetMDE: z.number(),
    displayAsPercentage: z.boolean().optional(),

    winRisk: z.number(),
    loseRisk: z.number(),

    regressionAdjustmentOverride: z.boolean(),
    regressionAdjustmentEnabled: z.boolean(),
    regressionAdjustmentDays: z.number(),

    enableMetricDimensions: z.boolean().optional(),

    quantileSettings: quantileSettingsValidator.nullable(),
  })
  .strict();

export const createFactFilterPropsValidator = z
  .object({
    id: z.string().optional(),
    name: z.string(),
    description: z.string(),
    value: z.string(),
    managedBy: z.enum(["", "api"]).optional(),
  })
  .strict();

export const updateFactFilterPropsValidator = z
  .object({
    name: z.string().optional(),
    description: z.string().optional(),
    value: z.string().optional(),
    managedBy: z.enum(["", "api"]).optional(),
  })
  .strict();

export const testFactFilterPropsValidator = z
  .object({
    value: z.string(),
  })
  .strict();<|MERGE_RESOLUTION|>--- conflicted
+++ resolved
@@ -76,13 +76,8 @@
     userIdTypes: z.array(z.string()),
     sql: z.string(),
     eventName: z.string(),
-<<<<<<< HEAD
-    columns: z.array(createColumnPropsValidator),
+    columns: z.array(createColumnPropsValidator).optional(),
     managedBy: z.enum(["", "api", "admin"]).optional(),
-=======
-    columns: z.array(createColumnPropsValidator).optional(),
-    managedBy: z.enum(["", "api"]).optional(),
->>>>>>> 1da66c59
   })
   .strict();
 
