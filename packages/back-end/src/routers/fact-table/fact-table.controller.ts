--- conflicted
+++ resolved
@@ -36,10 +36,7 @@
 import { getSourceIntegrationObject } from "../../services/datasource";
 import { getDataSourceById } from "../../models/DataSourceModel";
 import { DataSourceInterface } from "../../../types/datasource";
-<<<<<<< HEAD
-=======
 import { runRefreshColumnsQuery } from "../../jobs/refreshFactTableColumns";
->>>>>>> d8b1277e
 
 export const getFactTables = async (
   req: AuthRequest,
@@ -103,10 +100,6 @@
   if (!datasource) {
     throw new Error("Could not find datasource");
   }
-<<<<<<< HEAD
-
-  data.columns = [];
-=======
   req.checkPermissions("runQueries", datasource.projects || "");
 
   data.columns = await runRefreshColumnsQuery(
@@ -116,7 +109,6 @@
   if (!data.columns.length) {
     throw new Error("SQL did not return any rows");
   }
->>>>>>> d8b1277e
 
   const factTable = await createFactTable(org.id, data);
   if (data.tags.length > 0) {
@@ -147,9 +139,6 @@
     req.checkPermissions("manageFactTables", data.projects || "");
   }
 
-<<<<<<< HEAD
-  await updateFactTable(factTable, data, req.auditUser);
-=======
   const datasource = await getDataSourceById(factTable.datasource, org.id);
   if (!datasource) {
     throw new Error("Could not find datasource");
@@ -167,9 +156,8 @@
     throw new Error("SQL did not return any rows");
   }
 
-  await updateFactTable(factTable, data);
-
->>>>>>> d8b1277e
+  await updateFactTable(factTable, data, req.auditUser);
+
   await addTagsDiff(org.id, factTable.tags, data.tags || []);
 
   res.status(200).json({
