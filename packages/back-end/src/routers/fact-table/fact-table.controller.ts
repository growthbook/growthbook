import type { Response } from "express";
import { AuthRequest } from "../../types/AuthRequest";
import { getContextFromReq } from "../../services/organizations";
import {
  CreateFactFilterProps,
  CreateFactMetricProps,
  CreateFactTableProps,
  FactMetricInterface,
  FactTableInterface,
  UpdateFactFilterProps,
  UpdateFactMetricProps,
  UpdateColumnProps,
  UpdateFactTableProps,
  TestFactFilterProps,
  FactFilterTestResults,
} from "../../../types/fact-table";
import {
  createFactTable,
  getAllFactTablesForOrganization,
  getFactTable,
  updateColumn,
  updateFactTable,
  deleteFactTable as deleteFactTableInDb,
  deleteFactFilter as deleteFactFilterInDb,
  createFactFilter,
  updateFactFilter,
} from "../../models/FactTableModel";
import { addTags, addTagsDiff } from "../../models/TagModel";
import {
  createFactMetric,
  getAllFactMetricsForOrganization,
  getFactMetric,
  updateFactMetric,
  deleteFactMetric as deleteFactMetricInDb,
} from "../../models/FactMetricModel";
import { getSourceIntegrationObject } from "../../services/datasource";
import { getDataSourceById } from "../../models/DataSourceModel";
import { DataSourceInterface } from "../../../types/datasource";
import { runRefreshColumnsQuery } from "../../jobs/refreshFactTableColumns";

export const getFactTables = async (
  req: AuthRequest,
  res: Response<{ status: 200; factTables: FactTableInterface[] }>
) => {
  const context = getContextFromReq(req);

  const factTables = await getAllFactTablesForOrganization(context);

  res.status(200).json({
    status: 200,
    factTables,
  });
};

async function testFilterQuery(
  datasource: DataSourceInterface,
  factTable: FactTableInterface,
  filter: string
): Promise<FactFilterTestResults> {
  const integration = getSourceIntegrationObject(datasource, true);

  if (!integration.getTestQuery || !integration.runTestQuery) {
    throw new Error("Testing not supported on this data source");
  }

  const sql = integration.getTestQuery(
    `SELECT * FROM (${factTable.sql}) f WHERE ${filter}`,
    {
      eventName: factTable.eventName,
    }
  );

  try {
    const results = await integration.runTestQuery(sql);
    return {
      sql,
      ...results,
    };
  } catch (e) {
    return {
      sql,
      error: e.message,
    };
  }
}

export const postFactTable = async (
  req: AuthRequest<CreateFactTableProps>,
  res: Response<{ status: 200; factTable: FactTableInterface }>
) => {
  const data = req.body;
  const context = getContextFromReq(req);
<<<<<<< HEAD
  const { org } = getContextFromReq(req);
=======
>>>>>>> 774352b8

  req.checkPermissions("manageFactTables", data.projects || "");

  if (!data.datasource) {
    throw new Error("Must specify a data source for this fact table");
  }
<<<<<<< HEAD
  const datasource = await getDataSourceById(context, data.datasource);
=======
  const datasource = await getDataSourceById(data.datasource, context.org.id);
>>>>>>> 774352b8
  if (!datasource) {
    throw new Error("Could not find datasource");
  }
  req.checkPermissions("runQueries", datasource.projects || "");

  data.columns = await runRefreshColumnsQuery(
    datasource,
    data as FactTableInterface
  );
  if (!data.columns.length) {
    throw new Error("SQL did not return any rows");
  }

  const factTable = await createFactTable(context, data);
  if (data.tags.length > 0) {
    await addTags(context.org.id, data.tags);
  }

  res.status(200).json({
    status: 200,
    factTable,
  });
};

export const putFactTable = async (
  req: AuthRequest<UpdateFactTableProps, { id: string }>,
  res: Response<{ status: 200 }>
) => {
  const data = req.body;
  const context = getContextFromReq(req);
<<<<<<< HEAD
  const { org } = context;
=======
>>>>>>> 774352b8

  const factTable = await getFactTable(context, req.params.id);
  if (!factTable) {
    throw new Error("Could not find fact table with that id");
  }

  // Check permissions for both the existing projects and new ones (if they are being changed)
  req.checkPermissions("manageFactTables", factTable.projects);
  if (data.projects) {
    req.checkPermissions("manageFactTables", data.projects || "");
  }

<<<<<<< HEAD
  const datasource = await getDataSourceById(context, factTable.datasource);
=======
  const datasource = await getDataSourceById(
    factTable.datasource,
    context.org.id
  );
>>>>>>> 774352b8
  if (!datasource) {
    throw new Error("Could not find datasource");
  }
  req.checkPermissions("runQueries", datasource.projects || "");

  // Update the columns
  data.columns = await runRefreshColumnsQuery(datasource, {
    ...factTable,
    ...data,
  } as FactTableInterface);
  data.columnsError = null;

  if (!data.columns.some((col) => !col.deleted)) {
    throw new Error("SQL did not return any rows");
  }

  await updateFactTable(context, factTable, data);

  await addTagsDiff(context.org.id, factTable.tags, data.tags || []);

  res.status(200).json({
    status: 200,
  });
};

export const deleteFactTable = async (
  req: AuthRequest<null, { id: string }>,
  res: Response<{ status: 200 }>
) => {
  const context = getContextFromReq(req);

  const factTable = await getFactTable(context, req.params.id);
  if (!factTable) {
    throw new Error("Could not find fact table with that id");
  }
  req.checkPermissions("manageFactTables", factTable.projects);

  await deleteFactTableInDb(context, factTable);

  res.status(200).json({
    status: 200,
  });
};

export const putColumn = async (
  req: AuthRequest<UpdateColumnProps, { id: string; column: string }>,
  res: Response<{ status: 200 }>
) => {
  const data = req.body;
  const context = getContextFromReq(req);

  const factTable = await getFactTable(context, req.params.id);
  if (!factTable) {
    throw new Error("Could not find fact table with that id");
  }

  req.checkPermissions("manageFactTables", factTable.projects);

  await updateColumn(factTable, req.params.column, data);

  res.status(200).json({
    status: 200,
  });
};

export const postFactFilterTest = async (
  req: AuthRequest<TestFactFilterProps, { id: string }>,
  res: Response<{
    status: 200;
    result: FactFilterTestResults;
  }>
) => {
  const data = req.body;
  const context = getContextFromReq(req);
<<<<<<< HEAD
  const { org } = context;
=======
>>>>>>> 774352b8

  const factTable = await getFactTable(context, req.params.id);
  if (!factTable) {
    throw new Error("Could not find fact table with that id");
  }

  req.checkPermissions("manageFactTables", factTable.projects);

<<<<<<< HEAD
  const datasource = await getDataSourceById(context, factTable.datasource);
=======
  const datasource = await getDataSourceById(
    factTable.datasource,
    context.org.id
  );
>>>>>>> 774352b8
  if (!datasource) {
    throw new Error("Could not find datasource");
  }
  req.checkPermissions("runQueries", datasource.projects || "");

  const result = await testFilterQuery(datasource, factTable, data.value);

  res.status(200).json({
    status: 200,
    result,
  });
};

export const postFactFilter = async (
  req: AuthRequest<CreateFactFilterProps, { id: string }>,
  res: Response<{ status: 200; filterId: string }>
) => {
  const data = req.body;
  const context = getContextFromReq(req);
<<<<<<< HEAD
  const { org } = context;
=======
>>>>>>> 774352b8

  const factTable = await getFactTable(context, req.params.id);
  if (!factTable) {
    throw new Error("Could not find fact table with that id");
  }

  req.checkPermissions("manageFactTables", factTable.projects);

<<<<<<< HEAD
  const datasource = await getDataSourceById(context, factTable.datasource);
=======
  const datasource = await getDataSourceById(
    factTable.datasource,
    context.org.id
  );
>>>>>>> 774352b8
  if (!datasource) {
    throw new Error("Could not find datasource");
  }
  req.checkPermissions("runQueries", datasource.projects || "");

  const filter = await createFactFilter(factTable, data);

  res.status(200).json({
    status: 200,
    filterId: filter.id,
  });
};

export const putFactFilter = async (
  req: AuthRequest<UpdateFactFilterProps, { id: string; filterId: string }>,
  res: Response<{ status: 200 }>
) => {
  const data = req.body;
  const context = getContextFromReq(req);
<<<<<<< HEAD
  const { org } = context;
=======
>>>>>>> 774352b8

  const factTable = await getFactTable(context, req.params.id);
  if (!factTable) {
    throw new Error("Could not find fact table with that id");
  }

  req.checkPermissions("manageFactTables", factTable.projects);

  // If the filter SQL is changing, re-test the query
  const existingFilter = factTable.filters.find(
    (f) => f.id === req.params.filterId
  );
  if (existingFilter && existingFilter.value !== data.value) {
<<<<<<< HEAD
    const datasource = await getDataSourceById(context, factTable.datasource);
=======
    const datasource = await getDataSourceById(
      factTable.datasource,
      context.org.id
    );
>>>>>>> 774352b8
    if (!datasource) {
      throw new Error("Could not find datasource");
    }
    req.checkPermissions("runQueries", datasource.projects || "");
  }

  await updateFactFilter(context, factTable, req.params.filterId, data);

  res.status(200).json({
    status: 200,
  });
};

export const deleteFactFilter = async (
  req: AuthRequest<null, { id: string; filterId: string }>,
  res: Response<{ status: 200 }>
) => {
  const context = getContextFromReq(req);

  const factTable = await getFactTable(context, req.params.id);
  if (!factTable) {
    throw new Error("Could not find filter table with that id");
  }
  req.checkPermissions("manageFactTables", factTable.projects);

  await deleteFactFilterInDb(context, factTable, req.params.filterId);

  res.status(200).json({
    status: 200,
  });
};

export const getFactMetrics = async (
  req: AuthRequest,
  res: Response<{ status: 200; factMetrics: FactMetricInterface[] }>
) => {
  const context = getContextFromReq(req);

  const factMetrics = await getAllFactMetricsForOrganization(context);

  res.status(200).json({
    status: 200,
    factMetrics,
  });
};

export const postFactMetric = async (
  req: AuthRequest<CreateFactMetricProps>,
  res: Response<{ status: 200; factMetric: FactMetricInterface }>
) => {
  const data = req.body;
  const context = getContextFromReq(req);

  req.checkPermissions("createMetrics", data.projects || "");

  const factMetric = await createFactMetric(context, data);

  if (data.tags.length > 0) {
    await addTags(context.org.id, data.tags);
  }

  res.status(200).json({
    status: 200,
    factMetric,
  });
};

export const putFactMetric = async (
  req: AuthRequest<UpdateFactMetricProps, { id: string }>,
  res: Response<{ status: 200 }>
) => {
  const data = req.body;
  const context = getContextFromReq(req);

  const factMetric = await getFactMetric(context, req.params.id);
  if (!factMetric) {
    throw new Error("Could not find fact metric with that id");
  }

  // Check permissions for both the existing projects and new ones (if they are being changed)
  req.checkPermissions("createMetrics", factMetric.projects);
  if (data.projects) {
    req.checkPermissions("createMetrics", data.projects || "");
  }

  await updateFactMetric(context, factMetric, data);

  await addTagsDiff(context.org.id, factMetric.tags, data.tags || []);

  res.status(200).json({
    status: 200,
  });
};

export const deleteFactMetric = async (
  req: AuthRequest<null, { id: string }>,
  res: Response<{ status: 200 }>
) => {
  const context = getContextFromReq(req);

  const factMetric = await getFactMetric(context, req.params.id);
  if (!factMetric) {
    throw new Error("Could not find fact metric with that id");
  }
  req.checkPermissions("createMetrics", factMetric.projects);

  await deleteFactMetricInDb(context, factMetric);

  res.status(200).json({
    status: 200,
  });
};<|MERGE_RESOLUTION|>--- conflicted
+++ resolved
@@ -90,21 +90,13 @@
 ) => {
   const data = req.body;
   const context = getContextFromReq(req);
-<<<<<<< HEAD
-  const { org } = getContextFromReq(req);
-=======
->>>>>>> 774352b8
 
   req.checkPermissions("manageFactTables", data.projects || "");
 
   if (!data.datasource) {
     throw new Error("Must specify a data source for this fact table");
   }
-<<<<<<< HEAD
   const datasource = await getDataSourceById(context, data.datasource);
-=======
-  const datasource = await getDataSourceById(data.datasource, context.org.id);
->>>>>>> 774352b8
   if (!datasource) {
     throw new Error("Could not find datasource");
   }
@@ -135,10 +127,6 @@
 ) => {
   const data = req.body;
   const context = getContextFromReq(req);
-<<<<<<< HEAD
-  const { org } = context;
-=======
->>>>>>> 774352b8
 
   const factTable = await getFactTable(context, req.params.id);
   if (!factTable) {
@@ -151,14 +139,7 @@
     req.checkPermissions("manageFactTables", data.projects || "");
   }
 
-<<<<<<< HEAD
   const datasource = await getDataSourceById(context, factTable.datasource);
-=======
-  const datasource = await getDataSourceById(
-    factTable.datasource,
-    context.org.id
-  );
->>>>>>> 774352b8
   if (!datasource) {
     throw new Error("Could not find datasource");
   }
@@ -233,26 +214,15 @@
 ) => {
   const data = req.body;
   const context = getContextFromReq(req);
-<<<<<<< HEAD
-  const { org } = context;
-=======
->>>>>>> 774352b8
-
-  const factTable = await getFactTable(context, req.params.id);
-  if (!factTable) {
-    throw new Error("Could not find fact table with that id");
-  }
-
-  req.checkPermissions("manageFactTables", factTable.projects);
-
-<<<<<<< HEAD
+
+  const factTable = await getFactTable(context, req.params.id);
+  if (!factTable) {
+    throw new Error("Could not find fact table with that id");
+  }
+
+  req.checkPermissions("manageFactTables", factTable.projects);
+
   const datasource = await getDataSourceById(context, factTable.datasource);
-=======
-  const datasource = await getDataSourceById(
-    factTable.datasource,
-    context.org.id
-  );
->>>>>>> 774352b8
   if (!datasource) {
     throw new Error("Could not find datasource");
   }
@@ -272,26 +242,15 @@
 ) => {
   const data = req.body;
   const context = getContextFromReq(req);
-<<<<<<< HEAD
-  const { org } = context;
-=======
->>>>>>> 774352b8
-
-  const factTable = await getFactTable(context, req.params.id);
-  if (!factTable) {
-    throw new Error("Could not find fact table with that id");
-  }
-
-  req.checkPermissions("manageFactTables", factTable.projects);
-
-<<<<<<< HEAD
+
+  const factTable = await getFactTable(context, req.params.id);
+  if (!factTable) {
+    throw new Error("Could not find fact table with that id");
+  }
+
+  req.checkPermissions("manageFactTables", factTable.projects);
+
   const datasource = await getDataSourceById(context, factTable.datasource);
-=======
-  const datasource = await getDataSourceById(
-    factTable.datasource,
-    context.org.id
-  );
->>>>>>> 774352b8
   if (!datasource) {
     throw new Error("Could not find datasource");
   }
@@ -311,10 +270,6 @@
 ) => {
   const data = req.body;
   const context = getContextFromReq(req);
-<<<<<<< HEAD
-  const { org } = context;
-=======
->>>>>>> 774352b8
 
   const factTable = await getFactTable(context, req.params.id);
   if (!factTable) {
@@ -328,14 +283,7 @@
     (f) => f.id === req.params.filterId
   );
   if (existingFilter && existingFilter.value !== data.value) {
-<<<<<<< HEAD
     const datasource = await getDataSourceById(context, factTable.datasource);
-=======
-    const datasource = await getDataSourceById(
-      factTable.datasource,
-      context.org.id
-    );
->>>>>>> 774352b8
     if (!datasource) {
       throw new Error("Could not find datasource");
     }
