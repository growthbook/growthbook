--- conflicted
+++ resolved
@@ -1,10 +1,5 @@
 import express from "express";
 import { z } from "zod";
-<<<<<<< HEAD
-import { wrapController } from "back-end/src/routers/wrapController";
-import { validateRequestMiddleware } from "back-end/src/routers/utils/validateRequestMiddleware";
-=======
->>>>>>> 8a8292de
 import {
   createFactFilterPropsValidator,
   createFactTablePropsValidator,
