import { z } from "zod";

export const holdoutLinkedItemValidator = z.object({
  dateAdded: z.date(),
  id: z.string(),
}); // TODO: Consider using an object with ids as keys instead of an array

export const analysisSettingsValidator = z
  .object({
    // TODO: Move to experiment snapshot settings
    analysisWindow: z
      .object({
        start: z.date(),
        end: z.date(),
      })
      .optional(),
  })
  .optional();

export const holdoutValidator = z
  .object({
    id: z.string(),
    organization: z.string(),
    dateCreated: z.date(),
    dateUpdated: z.date(),
    projects: z.array(z.string()),
    name: z.string(),
    experimentId: z.string(),
    linkedExperiments: z.array(holdoutLinkedItemValidator),
<<<<<<< HEAD
=======
    analysisSettings: analysisSettingsValidator,
>>>>>>> 25a014c7
    linkedFeatures: z.array(holdoutLinkedItemValidator),
    environments: z.array(z.string()),
    analysisStartDate: z.date().optional(),
    holdoutStopDate: z.date().optional(),
    holdoutStartDate: z.date().optional(),
  })
  .strict();

export type HoldoutInterface = z.infer<typeof holdoutValidator>;<|MERGE_RESOLUTION|>--- conflicted
+++ resolved
@@ -5,17 +5,17 @@
   id: z.string(),
 }); // TODO: Consider using an object with ids as keys instead of an array
 
-export const analysisSettingsValidator = z
-  .object({
-    // TODO: Move to experiment snapshot settings
-    analysisWindow: z
-      .object({
-        start: z.date(),
-        end: z.date(),
-      })
-      .optional(),
-  })
-  .optional();
+// export const analysisSettingsValidator = z
+//   .object({
+//     // TODO: Move to experiment snapshot settings
+//     analysisWindow: z
+//       .object({
+//         start: z.date(),
+//         end: z.date(),
+//       })
+//       .optional(),
+//   })
+//   .optional();
 
 export const holdoutValidator = z
   .object({
@@ -27,10 +27,6 @@
     name: z.string(),
     experimentId: z.string(),
     linkedExperiments: z.array(holdoutLinkedItemValidator),
-<<<<<<< HEAD
-=======
-    analysisSettings: analysisSettingsValidator,
->>>>>>> 25a014c7
     linkedFeatures: z.array(holdoutLinkedItemValidator),
     environments: z.array(z.string()),
     analysisStartDate: z.date().optional(),
