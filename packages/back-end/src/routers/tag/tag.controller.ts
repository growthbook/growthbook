--- conflicted
+++ resolved
@@ -1,38 +1,25 @@
 import type { Response } from "express";
-<<<<<<< HEAD
-import {
-  auditDetailsCreate,
-  auditDetailsDelete,
-  auditDetailsUpdate,
-} from "../../services/audit";
-import { AuthRequest } from "../../types/AuthRequest";
-import { ApiErrorResponse } from "../../../types/api";
-import { getContextFromReq } from "../../services/organizations";
-import { TagInterface } from "../../../types/tag";
+import { TagInterface } from "shared/types/tag";
+import { EventUserForResponseLocals } from "shared/types/events/event-types";
+import { AuthRequest } from "back-end/src/types/AuthRequest";
+import { ApiErrorResponse } from "back-end/types/api";
+import { getContextFromReq } from "back-end/src/services/organizations";
 import {
   addTag,
   getAllTags,
   getTag,
   removeTag,
   updateTag,
-} from "../../models/TagModel";
-import { removeTagInMetrics } from "../../models/MetricModel";
-import { removeTagInFeature } from "../../models/FeatureModel";
-import { removeTagFromSlackIntegration } from "../../models/SlackIntegrationModel";
-import { removeTagFromExperiments } from "../../models/ExperimentModel";
-import { EventAuditUserForResponseLocals } from "../../events/event-types";
-=======
-import { TagInterface } from "shared/types/tag";
-import { EventUserForResponseLocals } from "shared/types/events/event-types";
-import { AuthRequest } from "back-end/src/types/AuthRequest";
-import { ApiErrorResponse } from "back-end/types/api";
-import { getContextFromReq } from "back-end/src/services/organizations";
-import { addTag, removeTag } from "back-end/src/models/TagModel";
+} from "back-end/src/models/TagModel";
 import { removeTagInMetrics } from "back-end/src/models/MetricModel";
 import { removeTagInFeature } from "back-end/src/models/FeatureModel";
 import { removeTagFromSlackIntegration } from "back-end/src/models/SlackIntegrationModel";
 import { removeTagFromExperiments } from "back-end/src/models/ExperimentModel";
->>>>>>> 886a6825
+import {
+  auditDetailsCreate,
+  auditDetailsDelete,
+  auditDetailsUpdate,
+} from "back-end/src/services/audit";
 
 // region POST /tag
 
@@ -62,7 +49,9 @@
   // make sure it doesn't already exist:
   const existing = await getAllTags(context.org.id);
   const matchingId = existing.find((tag) => tag.id === id);
-  const matchingLabel = existing.find((tag) => tag.label === label);
+  const matchingLabel = existing.find(
+    (tag) => tag.label === label && tag.id !== id,
+  );
 
   if (matchingId) {
     throw new Error("A Tag with this id already exists");
@@ -100,7 +89,7 @@
  */
 export const putTag = async (
   req: AuthRequest<TagInterface, { id: string }>,
-  res: Response<PutTagResponse>
+  res: Response<PutTagResponse>,
 ) => {
   const context = getContextFromReq(req);
   if (!context.permissions.canCreateAndUpdateTag()) {
@@ -110,7 +99,9 @@
   const { id } = req.params;
   const existing = await getAllTags(context.org.id);
   const matchingId = existing.find((tag) => tag.id === id);
-  const matchingLabel = existing.find((tag) => tag.label === label);
+  const matchingLabel = existing.find(
+    (tag) => tag.label === label && tag.id !== id,
+  );
   if (!matchingId) {
     throw new Error("Tag not found");
   }
@@ -135,7 +126,7 @@
           description,
           label,
         },
-      }
+      },
     ),
   });
   res.status(200).json({
