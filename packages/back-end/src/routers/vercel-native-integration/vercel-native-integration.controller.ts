import crypto from "crypto";
import { Request, Response } from "express";
import { z } from "zod";
import { createRemoteJWKSet, jwtVerify } from "jose";
import { v4 as uuidv4 } from "uuid";
import {
  findVercelInstallationByInstallationId,
  VercelNativeIntegrationModel,
  Resource,
} from "back-end/src/models/VercelNativeIntegrationModel";
import {
  createOrganization,
  updateOrganization,
  findOrganizationById,
} from "back-end/src/models/OrganizationModel";
import { createUser, getUserByEmail } from "back-end/src/models/UserModel";
import { ReqContextClass } from "back-end/src/services/context";
import { setResponseCookies } from "back-end/src/controllers/auth";
import { OrganizationInterface } from "back-end/types/organization";
import {
  getVercelSSOToken,
  syncVercelSdkWebhook,
  deleteVercelSdkWebhook,
} from "back-end/src/services/vercel-native-integration.service";
import { createSDKConnection } from "back-end/src/models/SdkConnectionModel";
import {
  postCancelSubscriptionToLicenseServer,
  postNewVercelSubscriptionToLicenseServer,
} from "back-end/src/enterprise";
import { getLicenseByKey } from "back-end/src/enterprise/models/licenseModel";
import { getOrganizationById } from "back-end/src/services/organizations";
import {
  userAuthenticationValidator,
  systemAuthenticationValidator,
  UpsertInstallationPayload,
  ProvisitionResource,
  UpdateResource,
  BillingPlan,
} from "./vercel-native-integration.validators";

const STARTER_BILLING_PLAN: BillingPlan = {
  description:
    "Growthbook's free plan. Add up to 3 users. Enjoy unlimited feature flag evaluations, community support, up to 1M CDN requests/month, and up to 5GB of CDN Bandwidth/month.",
  id: "starter-billing-plan",
  name: "Starter (Free) Plan",
  type: "subscription",
};

const PRO_BILLING_PLAN: BillingPlan = {
  description:
    "Enjoy all the benefits of our starter plan, plus add up to 100 members (each member incurs a cost of $20/month), get in-app chat support, up to 2M CDN requests/month, and up to 20GB of CDN Bandwidth/month.",
  id: "pro-billing-plan",
  name: "Pro Plan",
  type: "subscription",
  cost: "20.00/month per user + usage",
  details: [{ label: "label", value: "value" }],
  highlightedDetails: [
    { label: "highlighted label", value: "highlighted value" },
  ],
};

const billingPlans = [STARTER_BILLING_PLAN, PRO_BILLING_PLAN] as const;

const VERCEL_JKWS_URL = "https://marketplace.vercel.com/.well-known/jwks";

const vercelJKWSKey = createRemoteJWKSet(new URL(VERCEL_JKWS_URL));

const getBearerToken = (req: Request) => {
  const authHeader = req.headers.authorization;

  if (authHeader) {
    const parts = authHeader.split(" ");
    if (parts.length === 2 && parts[0].toLowerCase() === "bearer") {
      return parts[1];
    }
  }

  return undefined;
};

type CheckedAuth<T extends string | "user"> = T extends "user"
  ? {
      status: "authenticated";
      authentication: z.infer<typeof userAuthenticationValidator>;
    }
  : {
      status: "authenticated";
      authentication: z.infer<typeof systemAuthenticationValidator>;
    };

const checkAuth = async <T extends string | "user">({
  token,
  type,
}: {
  token: string;
  type: T;
}): Promise<CheckedAuth<T> | { status: "error"; message: string }> => {
  try {
    const payload = await jwtVerify(token, await vercelJKWSKey);

    if (type === "user")
      return {
        status: "authenticated",
        authentication: userAuthenticationValidator.parse(payload),
      } as CheckedAuth<T>;

    if (type === "system")
      return {
        status: "authenticated",
        authentication: systemAuthenticationValidator.parse(payload),
      } as CheckedAuth<T>;

    return { status: "error", message: `Unsupported authentication: ${type}` };
  } catch (_err) {
    return { status: "error", message: "Invalid credentials" };
  }
};

const addOrganizationUser = (id: string, organization: OrganizationInterface) =>
  updateOrganization(organization.id, {
    members: [
      ...organization.members,
      {
        id,
        role: "admin",
        dateCreated: new Date(),
        limitAccessByEnvironment: false,
        environments: [],
      },
    ],
  });

const findOrCreateUser = async ({
  email,
  organization,
}: {
  email: string;
  organization: OrganizationInterface;
}) => {
  const existingUser = await getUserByEmail(email);

  if (existingUser) {
    if (!organization.members.find(({ id }) => existingUser.id === id))
      await addOrganizationUser(existingUser.id, organization);
    return existingUser;
  }

  const newUser = await createUser({
    name: email.split("@")[0],
    email,
    password: crypto.randomBytes(18).toString("hex"),
  });

  await addOrganizationUser(newUser.id, organization);

  return newUser;
};

const getContext = async ({
  installationId,
  resourceId,
  userEmail,
  res,
}: {
  installationId: string;
  resourceId?: string;
  userEmail?: string;
  res: Response;
}) => {
  const failed = (status: number, reason?: string) => {
    if (reason) res.status(status).send(reason);
    else res.sendStatus(status);

    throw new Error("Authentication failed");
  };

  const integration = await findVercelInstallationByInstallationId(
    installationId
  );

  if (!integration) return failed(400, "Invalid installation!");

  const resource = (() => {
    if (!resourceId) return;

    const resource = integration.resources.find(({ id }) => id === resourceId);

    if (!resource) {
      res.status(400).send("Invalid request!");
      throw new Error(`Invalid resourceId: ${resourceId}`);
    }

    return resource;
  })();

  const organizationId = resource?.organizationId || integration.organization;
  const org = await findOrganizationById(organizationId);

  if (!org) return failed(400, "Invalid installation!");

  const user = await findOrCreateUser({
    email: userEmail || org.ownerEmail,
    organization: org,
  });

  const context = new ReqContextClass({
    org,
    auditUser: null,
    user,
  });

  // The model is attached to the top-level org so we
  // need a different context here!
  const topLevelOrg = await findOrganizationById(integration.organization);
  if (!topLevelOrg) return failed(400, "Invalid installation!");

  const topLevelContext = new ReqContextClass({
    org: topLevelOrg,
    auditUser: null,
    user,
  });

  const integrationModel = new VercelNativeIntegrationModel(topLevelContext);

  return {
    context,
    org,
    user,
    integrationModel,
    integration,
    resource,
  };
};

const authContext = async (req: Request, res: Response) => {
  const failed = (status: number, reason?: string) => {
    if (reason) res.status(status).send(reason);
    else res.sendStatus(status);

    throw new Error("Authentication failed");
  };

  const token = getBearerToken(req);

  if (!token) return failed(401, "Invalid credentials");

  const checkedAuth = await checkAuth({
    token,
    type: String(req.headers["x-vercel-auth"]),
  });

  if (checkedAuth.status === "error") return failed(401, checkedAuth.message);

  const {
    authentication: {
      payload: { installation_id: installationId },
    },
  } = checkedAuth;

  if (
    req.params.installation_id &&
    installationId !== req.params.installation_id
  )
    return failed(400, "Invalid request!");

  return getContext({
    installationId,
    resourceId: req.params.resource_id,
    userEmail:
      "user_email" in checkedAuth.authentication.payload &&
      typeof checkedAuth.authentication.payload.user_email === "string"
        ? checkedAuth.authentication.payload.user_email
        : undefined,
    res,
  });
};

export async function upsertInstallation(req: Request, res: Response) {
  const token = getBearerToken(req);

  if (!token) return res.status(401).send("Invalid credentials");

  const checkedAuth = await checkAuth({ token, type: "user" });

  if (checkedAuth.status === "error")
    return res.status(401).send(checkedAuth.message);

  const { authentication } = checkedAuth;

  const payload = req.body as UpsertInstallationPayload;

  if (authentication.payload.installation_id !== req.params.installation_id)
    return res.status(400).send("Invalid request!");

  const user =
    (await await getUserByEmail(payload.account.contact.email)) ||
    (await createUser({
      name: payload.account.name || payload.account.contact.email.split("@")[0],
      email: payload.account.contact.email,
      password: crypto.randomBytes(18).toString("hex"),
    }));

  const installationName = `Vercel instalation ${authentication.payload.installation_id}`;

  const org = await createOrganization({
    email: payload.account.contact.email,
    userId: user.id,
    name: installationName,
    isVercelIntegration: true,
    restrictLoginMethod: "vercel",
  });

  const context = new ReqContextClass({
    org,
    auditUser: null,
    user,
  });

  const integrationModel = new VercelNativeIntegrationModel(context);

  await integrationModel.create({
    installationId: authentication.payload.installation_id,
    upsertData: { payload, authentication: authentication.payload },
    resources: [],
  });

  return res.sendStatus(204);
}

export async function getInstallation(req: Request, res: Response) {
  await authContext(req, res);
  return res.json();
}

export async function updateInstallation(req: Request, res: Response) {
  // We don't support installation-level billing plans!
  return res.status(400).send("Invalid request!");
}

export async function deleteInstallation(req: Request, res: Response) {
<<<<<<< HEAD
  const { nativeIntegrationModel, nativeIntegration, org } = await authContext(
    req,
    res
  );
=======
  const { integrationModel, integration } = await authContext(req, res);
>>>>>>> 19c6bfd7

  await integrationModel.deleteById(integration.id);

  return res.status(200).send({ finalized: true });
}

export async function provisionResource(req: Request, res: Response) {
  const {
    user,
    org: contextOrg,
    integrationModel,
    integration,
  } = await authContext(req, res);

  const {
    externalId: _externalId,
    billingPlanId,
    ...payload
  } = req.body as ProvisitionResource;

  const billingPlan = billingPlans.find(({ id }) => id === billingPlanId);

  if (!billingPlan) return res.status(400).send("Invalid billing plan!");

  const org = await (async () => {
    if (integration.resources.length === 0) {
      await updateOrganization(contextOrg.id, {
        name: payload.name,
        isVercelIntegration: true,
        restrictLoginMethod: "vercel",
      });
      return contextOrg;
    }

    return createOrganization({
      email: user.email,
      userId: user.id,
      name: payload.name,
      isVercelIntegration: true,
      restrictLoginMethod: "vercel",
    });
  })();

  if (billingPlanId === "pro-billing-plan") {
    try {
      // Get fresh org with updated name
      const updatedOrg = await getOrganizationById(contextOrg.id);

      if (!updatedOrg) {
        throw new Error("Organization not found");
      }
      await postNewVercelSubscriptionToLicenseServer(
        updatedOrg,
        req.params.installation_id,
        user.name || ""
      );
    } catch (e) {
      throw new Error(
        `Unable to create new subscription. Reason: ${e.message} || "Unknown`
      );
    }
  }
  const sdkConnection = await createSDKConnection({
    organization: org.id,
    name: payload.name,
    languages: ["react"],
    environment: "production",
    includeVisualExperiments: true,
    includeDraftExperiments: true,
    includeRuleIds: true,
    includeRedirectExperiments: false,
    includeExperimentNames: true,
    hashSecureAttributes: false,
    projects: [],
    encryptPayload: false,
  });

  const resource: Resource = {
    ...payload,
    id: uuidv4(),
    organizationId: org.id,
    billingPlan,
    secrets: [{ name: "GROWTHBOOK_CLIENT_KEY", value: sdkConnection.key }],
    status: "ready",
  };

  await integrationModel.update(integration, {
    resources: [...integration.resources, resource],
  });

  await syncVercelSdkWebhook(org.id);

  return res.json(resource);
}

export async function getResource(req: Request, res: Response) {
  const { resource } = await authContext(req, res);

  if (!resource) return res.status(400).send("Resource not found!");

  return res.json(resource);
}

export async function updateResource(req: Request, res: Response) {
  const { org, integrationModel, integration, resource } = await authContext(
    req,
    res
  );

  if (!resource) return res.status(400).send("Resource not found!");

  const { billingPlanId, ...payload } = req.body as UpdateResource;

  const updatedBillingPlan = billingPlanId
    ? billingPlans.find(({ id }) => id === billingPlanId)
    : undefined;

  if (billingPlanId && !updatedBillingPlan)
    return res.status(400).send("Invalid billing plan!");

  const updatedResource = {
    ...resource,
    ...payload,
    ...(updatedBillingPlan ? { billingPlan: updatedBillingPlan } : {}),
  };

  await integrationModel.update(integration, {
    resources: integration.resources.map((r) =>
      r.id === resource.id ? updatedResource : r
    ),
  });

  await syncVercelSdkWebhook(org.id);

  return res.json(updatedResource);
}

export async function getResourceProducts(req: Request, res: Response) {
  await authContext(req, res);

  return res.json({ plans: billingPlans });
}

export async function deleteResource(req: Request, res: Response) {
  const {
    context,
    org,
    integrationModel,
    integration,
    resource,
  } = await authContext(req, res);

  if (!resource) return res.status(400).send("Resource not found!");

<<<<<<< HEAD
  const license = await getLicenseByKey(org.licenseKey || "");
  if (!license) {
    return res.status(404).send(`Unable to locate license for org: ${org.id}`);
  }

  await postCancelSubscriptionToLicenseServer(license.id);

  await nativeIntegrationModel.update(nativeIntegration, {
    resources: nativeIntegration.resources.filter((r) => r.id !== resource.id),
=======
  await integrationModel.update(integration, {
    resources: integration.resources.filter((r) => r.id !== resource.id),
>>>>>>> 19c6bfd7
  });

  await deleteVercelSdkWebhook(context);

  await updateOrganization(
    org.id,
    {
      isVercelIntegration: false,
    },
    { restrictLoginMethod: 1 }
  );

  return res.sendStatus(204);
}

export async function getProducts(req: Request, res: Response) {
  await authContext(req, res);

  const slug = req.params.slug;

  if (!slug) return res.status(400).send("Invalid request!");

  return res.json({ plans: billingPlans });
}

export async function postVercelIntegrationSSO(req: Request, res: Response) {
  const { code, state, resourceId } = req.body;

  const token = await getVercelSSOToken({
    code: String(code),
    state: String(state),
  });

  const checkedToken = await checkAuth({ token, type: "user" });

  if (checkedToken.status === "error")
    return res.status(400).send("Invalid authentication token!");

  const {
    authentication: {
      payload: { user_email: userEmail, installation_id: installationId },
    },
  } = checkedToken;

  const vercelInstallation = await findVercelInstallationByInstallationId(
    installationId
  );

  if (!vercelInstallation)
    return res
      .status(400)
      .send(
        `Could not find installation for installationId: ${installationId}`
      );

  const { user, org } = await getContext({
    installationId,
    resourceId,
    userEmail,
    res,
  });

  await setResponseCookies(req, res, user);

  res.send({ organizationId: org.id });
}<|MERGE_RESOLUTION|>--- conflicted
+++ resolved
@@ -338,14 +338,7 @@
 }
 
 export async function deleteInstallation(req: Request, res: Response) {
-<<<<<<< HEAD
-  const { nativeIntegrationModel, nativeIntegration, org } = await authContext(
-    req,
-    res
-  );
-=======
   const { integrationModel, integration } = await authContext(req, res);
->>>>>>> 19c6bfd7
 
   await integrationModel.deleteById(integration.id);
 
@@ -500,7 +493,6 @@
 
   if (!resource) return res.status(400).send("Resource not found!");
 
-<<<<<<< HEAD
   const license = await getLicenseByKey(org.licenseKey || "");
   if (!license) {
     return res.status(404).send(`Unable to locate license for org: ${org.id}`);
@@ -508,12 +500,8 @@
 
   await postCancelSubscriptionToLicenseServer(license.id);
 
-  await nativeIntegrationModel.update(nativeIntegration, {
-    resources: nativeIntegration.resources.filter((r) => r.id !== resource.id),
-=======
   await integrationModel.update(integration, {
     resources: integration.resources.filter((r) => r.id !== resource.id),
->>>>>>> 19c6bfd7
   });
 
   await deleteVercelSdkWebhook(context);
