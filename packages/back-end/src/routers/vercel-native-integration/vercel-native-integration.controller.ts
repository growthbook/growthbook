import crypto from "crypto";
import { Request, Response } from "express";
import { z } from "zod";
import { createRemoteJWKSet, jwtVerify } from "jose";
import { v4 as uuidv4 } from "uuid";
import {
  findVercelInstallationByInstallationId,
  VercelNativeIntegrationModel,
  Resource,
} from "back-end/src/models/VercelNativeIntegrationModel";
import {
  createOrganization,
  updateOrganization,
  findOrganizationById,
} from "back-end/src/models/OrganizationModel";
import { createUser, getUserByEmail } from "back-end/src/models/UserModel";
import { ReqContextClass } from "back-end/src/services/context";
import { setResponseCookies } from "back-end/src/controllers/auth";
import { OrganizationInterface } from "back-end/types/organization";
import {
  getVercelSSOToken,
  syncVercelSdkWebhook,
  deleteVercelSdkWebhook,
} from "back-end/src/services/vercel-native-integration.service";
import { createSDKConnection } from "back-end/src/models/SdkConnectionModel";
import {
  postCancelSubscriptionToLicenseServer,
  postNewVercelSubscriptionToLicenseServer,
} from "back-end/src/enterprise";
import { getLicenseByKey } from "back-end/src/enterprise/models/licenseModel";
import { getOrganizationById } from "back-end/src/services/organizations";
import {
  userAuthenticationValidator,
  systemAuthenticationValidator,
  UpsertInstallationPayload,
  ProvisitionResource,
  UpdateResource,
  BillingPlan,
} from "./vercel-native-integration.validators";

const STARTER_BILLING_PLAN: BillingPlan = {
  description:
    "Growthbook's free plan. Add up to 3 users. Enjoy unlimited feature flag evaluations, community support, up to 1M CDN requests/month, and up to 5GB of CDN Bandwidth/month.",
  id: "starter-billing-plan",
  name: "Starter (Free) Plan",
  type: "subscription",
};

const PRO_BILLING_PLAN: BillingPlan = {
  description:
    "Enjoy all the benefits of our starter plan, plus add up to 100 members (each member incurs a cost of $20/month), get in-app chat support, up to 2M CDN requests/month, and up to 20GB of CDN Bandwidth/month.",
  id: "pro-billing-plan",
  name: "Pro Plan",
  type: "subscription",
  cost: "20.00/month per user + usage",
  details: [{ label: "label", value: "value" }],
  highlightedDetails: [
    { label: "highlighted label", value: "highlighted value" },
  ],
};

const billingPlans = [STARTER_BILLING_PLAN, PRO_BILLING_PLAN] as const;

const VERCEL_JKWS_URL = "https://marketplace.vercel.com/.well-known/jwks";

const vercelJKWSKey = createRemoteJWKSet(new URL(VERCEL_JKWS_URL));

const getBearerToken = (req: Request) => {
  const authHeader = req.headers.authorization;

  if (authHeader) {
    const parts = authHeader.split(" ");
    if (parts.length === 2 && parts[0].toLowerCase() === "bearer") {
      return parts[1];
    }
  }

  return undefined;
};

type CheckedAuth<T extends string | "user"> = T extends "user"
  ? {
      status: "authenticated";
      authentication: z.infer<typeof userAuthenticationValidator>;
    }
  : {
      status: "authenticated";
      authentication: z.infer<typeof systemAuthenticationValidator>;
    };

const checkAuth = async <T extends string | "user">({
  token,
  type,
}: {
  token: string;
  type: T;
}): Promise<CheckedAuth<T> | { status: "error"; message: string }> => {
  try {
    const payload = await jwtVerify(token, await vercelJKWSKey);

    if (type === "user")
      return {
        status: "authenticated",
        authentication: userAuthenticationValidator.parse(payload),
      } as CheckedAuth<T>;

    if (type === "system")
      return {
        status: "authenticated",
        authentication: systemAuthenticationValidator.parse(payload),
      } as CheckedAuth<T>;

    return { status: "error", message: `Unsupported authentication: ${type}` };
  } catch (_err) {
    return { status: "error", message: "Invalid credentials" };
  }
};

const addOrganizationUser = (id: string, organization: OrganizationInterface) =>
  updateOrganization(organization.id, {
    members: [
      ...organization.members,
      {
        id,
        role: "admin",
        dateCreated: new Date(),
        limitAccessByEnvironment: false,
        environments: [],
      },
    ],
  });

const findOrCreateUser = async ({
  email,
  organization,
}: {
  email: string;
  organization: OrganizationInterface;
}) => {
  const existingUser = await getUserByEmail(email);

  if (existingUser) {
    if (!organization.members.find(({ id }) => existingUser.id === id))
      await addOrganizationUser(existingUser.id, organization);
    return existingUser;
  }

  const newUser = await createUser({
    name: email.split("@")[0],
    email,
    password: crypto.randomBytes(18).toString("hex"),
  });

  await addOrganizationUser(newUser.id, organization);

  return newUser;
};

const getContext = async ({
  installationId,
  resourceId,
  userEmail,
  res,
}: {
  installationId: string;
  resourceId?: string;
  userEmail?: string;
  res: Response;
}) => {
  const failed = (status: number, reason?: string) => {
    if (reason) res.status(status).send(reason);
    else res.sendStatus(status);

    throw new Error("Authentication failed");
  };

  const nativeIntegration = await findVercelInstallationByInstallationId(
    installationId
  );

  if (!nativeIntegration) return failed(400, "Invalid installation!");

  const organizationId = (() => {
    if (!resourceId) return nativeIntegration.organization;

    const resource = nativeIntegration.resources.find(
      ({ id }) => id === resourceId
    );

    if (!resource) {
      res.status(400).send("Invalid request!");
      throw new Error(`Invalid resourceId: ${resourceId}`);
    }

    return resource.organizationId;
  })();

  const org = await findOrganizationById(organizationId);

  if (!org) return failed(400, "Invalid installation!");

  const user = await findOrCreateUser({
    email: userEmail || org.ownerEmail,
    organization: org,
  });

  const context = new ReqContextClass({
    org,
    auditUser: null,
    user,
  });

  const nativeIntegrationModel = new VercelNativeIntegrationModel(context);

  return {
    context,
    org,
    user,
    nativeIntegrationModel,
    nativeIntegration,
  };
};

const authContext = async (req: Request, res: Response) => {
  const failed = (status: number, reason?: string) => {
    if (reason) res.status(status).send(reason);
    else res.sendStatus(status);

    throw new Error("Authentication failed");
  };

  const token = getBearerToken(req);

  if (!token) return failed(401, "Invalid credentials");

  const checkedAuth = await checkAuth({
    token,
    type: String(req.headers["x-vercel-auth"]),
  });

  if (checkedAuth.status === "error") return failed(401, checkedAuth.message);

  const {
    authentication: {
      payload: { installation_id: installationId },
    },
  } = checkedAuth;

  return getContext({
    installationId,
    resourceId: req.params.resource_id,
    userEmail:
      "user_email" in checkedAuth.authentication.payload &&
      typeof checkedAuth.authentication.payload.user_email === "string"
        ? checkedAuth.authentication.payload.user_email
        : undefined,
    res,
  });
};

export async function upsertInstallation(req: Request, res: Response) {
  const token = getBearerToken(req);

  if (!token) return res.status(401).send("Invalid credentials");

  const checkedAuth = await checkAuth({ token, type: "user" });

  if (checkedAuth.status === "error")
    return res.status(401).send(checkedAuth.message);

  const { authentication } = checkedAuth;

  const payload = req.body as UpsertInstallationPayload;

  if (authentication.payload.installation_id !== req.params.installation_id)
    return res.status(400).send("Invalid request!");

  const user =
    (await await getUserByEmail(payload.account.contact.email)) ||
    (await createUser({
      name: payload.account.name || payload.account.contact.email.split("@")[0],
      email: payload.account.contact.email,
      password: crypto.randomBytes(18).toString("hex"),
    }));

  const installationName = `Vercel instalation ${authentication.payload.installation_id}`;

  const org = await createOrganization({
    email: payload.account.contact.email,
    userId: user.id,
    name: installationName,
    isVercelIntegration: true,
    restrictLoginMethod: "vercel",
  });

  const context = new ReqContextClass({
    org,
    auditUser: null,
    user,
  });

  const nativeIntegrationModel = new VercelNativeIntegrationModel(context);

  await nativeIntegrationModel.create({
    installationId: authentication.payload.installation_id,
    upsertData: { payload, authentication: authentication.payload },
    resources: [],
  });

  return res.sendStatus(204);
}

export async function getInstallation(req: Request, res: Response) {
  const { nativeIntegration } = await authContext(req, res);

  if (nativeIntegration.installationId !== req.params.installation_id)
    return res.status(400).send("Invalid request!");

  return res.json();
}

export async function updateInstallation(req: Request, res: Response) {
  // We don't support installation-level billing plans!
  return res.status(400).send("Invalid request!");
}

export async function deleteInstallation(req: Request, res: Response) {
  const { nativeIntegrationModel, nativeIntegration, org } = await authContext(
    req,
    res
  );

  if (nativeIntegration.installationId !== req.params.installation_id)
    return res.status(400).send("Invalid request!");

  // TODO: cascade delete
  await nativeIntegrationModel.deleteById(nativeIntegration.id);

  return res.status(200).send({ finalized: true });
}

export async function provisionResource(req: Request, res: Response) {
  const {
    user,
    org: contextOrg,
    nativeIntegrationModel,
    nativeIntegration,
  } = await authContext(req, res);

  const {
    externalId: _externalId,
    billingPlanId,
    ...payload
  } = req.body as ProvisitionResource;

  const billingPlan = billingPlans.find(({ id }) => id === billingPlanId);

  if (!billingPlan) return res.status(400).send("Invalid billing plan!");

  const org = await (async () => {
    if (nativeIntegration.resources.length === 0) {
      await updateOrganization(contextOrg.id, {
        name: payload.name,
        isVercelIntegration: true,
        restrictLoginMethod: "vercel",
      });
      return contextOrg;
    }

    return createOrganization({
      email: user.email,
      userId: user.id,
      name: payload.name,
      isVercelIntegration: true,
      restrictLoginMethod: "vercel",
    });
  })();

  if (billingPlanId === "pro-billing-plan") {
    try {
      // Get fresh org with updated name
      const updatedOrg = await getOrganizationById(contextOrg.id);

      if (!updatedOrg) {
        throw new Error("Organization not found");
      }
      await postNewVercelSubscriptionToLicenseServer(
        updatedOrg,
        req.params.installation_id,
        user.name || ""
      );
    } catch (e) {
      throw new Error(
        `Unable to create new subscription. Reason: ${e.message} || "Unknown`
      );
    }
  }
  const sdkConnection = await createSDKConnection({
    organization: org.id,
    name: payload.name,
    languages: ["react"],
    environment: "production",
    includeVisualExperiments: true,
    includeDraftExperiments: true,
    includeRuleIds: true,
    includeRedirectExperiments: false,
    includeExperimentNames: true,
    hashSecureAttributes: false,
    projects: [],
    encryptPayload: false,
  });

  const resource: Resource = {
    ...payload,
    id: uuidv4(),
    organizationId: org.id,
    billingPlan,
    secrets: [{ name: "GROWTHBOOK_CLIENT_KEY", value: sdkConnection.key }],
    status: "ready",
  };

  await nativeIntegrationModel.update(nativeIntegration, {
    resources: [...nativeIntegration.resources, resource],
  });

  await syncVercelSdkWebhook(org.id);

  return res.json(resource);
}

export async function getResource(req: Request, res: Response) {
  const { nativeIntegration } = await authContext(req, res);

  if (nativeIntegration.installationId !== req.params.installation_id)
    return res.status(400).send("Installation not found!");

  const resource = nativeIntegration.resources.find(
    ({ id }) => id === req.params.resource_id
  );

  if (!resource) return res.status(400).send("Resource not found!");

  return res.json(resource);
}

export async function updateResource(req: Request, res: Response) {
  const { org, nativeIntegrationModel, nativeIntegration } = await authContext(
    req,
    res
  );

  if (nativeIntegration.installationId !== req.params.installation_id)
    return res.status(400).send("Installation not found!");

  const resource = nativeIntegration.resources.find(
    ({ id }) => id === req.params.resource_id
  );

  if (!resource) return res.status(400).send("Resource not found!");

  const { billingPlanId, ...payload } = req.body as UpdateResource;

  const updatedBillingPlan = billingPlanId
    ? billingPlans.find(({ id }) => id === billingPlanId)
    : undefined;

  if (billingPlanId && !updatedBillingPlan)
    return res.status(400).send("Invalid billing plan!");

  const updatedResource = {
    ...resource,
    ...payload,
    ...(updatedBillingPlan ? { billingPlan: updatedBillingPlan } : {}),
  };

  await nativeIntegrationModel.update(nativeIntegration, {
    resources: nativeIntegration.resources.map((r) =>
      r.id === resource.id ? updatedResource : r
    ),
  });

  await syncVercelSdkWebhook(org.id);

  return res.json(updatedResource);
}

export async function getResourceProducts(req: Request, res: Response) {
  await authContext(req, res);

  return res.json({ plans: billingPlans });
}

export async function deleteResource(req: Request, res: Response) {
<<<<<<< HEAD
  const { nativeIntegrationModel, nativeIntegration, org } = await authContext(
    req,
    res
  );
=======
  const {
    context,
    org,
    nativeIntegrationModel,
    nativeIntegration,
  } = await authContext(req, res);
>>>>>>> 2b81ff8f

  if (nativeIntegration.installationId !== req.params.installation_id)
    return res.status(400).send("Invalid request!");

  const resource = nativeIntegration.resources.find(
    ({ id }) => id === req.params.resource_id
  );

  if (!resource) return res.status(400).send("Resource not found!");

  const license = await getLicenseByKey(org.licenseKey || "");
  if (!license) {
    return res.status(404).send(`Unable to locate license for org: ${org.id}`);
  }

  await postCancelSubscriptionToLicenseServer(license.id);

  await nativeIntegrationModel.update(nativeIntegration, {
    resources: nativeIntegration.resources.filter((r) => r.id !== resource.id),
  });

  await deleteVercelSdkWebhook(context);

  await updateOrganization(
    org.id,
    {
      isVercelIntegration: false,
    },
    { restrictLoginMethod: 1 }
  );

  return res.sendStatus(204);
}

export async function getProducts(req: Request, res: Response) {
  await authContext(req, res);

  const slug = req.params.slug;

  if (!slug) return res.status(400).send("Invalid request!");

  return res.json({ plans: billingPlans });
}

export async function postVercelIntegrationSSO(req: Request, res: Response) {
  const { code, state, resourceId } = req.body;

  const token = await getVercelSSOToken({
    code: String(code),
    state: String(state),
  });

  const checkedToken = await checkAuth({ token, type: "user" });

  if (checkedToken.status === "error")
    return res.status(400).send("Invalid authentication token!");

  const {
    authentication: {
      payload: { user_email: userEmail, installation_id: installationId },
    },
  } = checkedToken;

  const vercelInstallation = await findVercelInstallationByInstallationId(
    installationId
  );

  if (!vercelInstallation)
    return res
      .status(400)
      .send(
        `Could not find installation for installationId: ${installationId}`
      );

  const { user, org } = await getContext({
    installationId,
    resourceId,
    userEmail,
    res,
  });

  await setResponseCookies(req, res, user);

  res.send({ organizationId: org.id });
}<|MERGE_RESOLUTION|>--- conflicted
+++ resolved
@@ -491,19 +491,12 @@
 }
 
 export async function deleteResource(req: Request, res: Response) {
-<<<<<<< HEAD
-  const { nativeIntegrationModel, nativeIntegration, org } = await authContext(
-    req,
-    res
-  );
-=======
   const {
     context,
     org,
     nativeIntegrationModel,
     nativeIntegration,
   } = await authContext(req, res);
->>>>>>> 2b81ff8f
 
   if (nativeIntegration.installationId !== req.params.installation_id)
     return res.status(400).send("Invalid request!");
