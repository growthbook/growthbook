--- conflicted
+++ resolved
@@ -26,7 +26,6 @@
   postCancelSubscriptionToLicenseServer,
   postNewVercelSubscriptionToLicenseServer,
 } from "back-end/src/enterprise";
-import { getOrganizationById } from "back-end/src/services/organizations";
 import { getLicenseByKey } from "back-end/src/enterprise/models/licenseModel";
 import {
   userAuthenticationValidator,
@@ -230,20 +229,9 @@
     },
   } = checkedAuth;
 
-<<<<<<< HEAD
-  const { organization, resources } =
-    await findVercelInstallationByInstallationId(installationId);
-
-  const organizationId = resourceId
-    ? resources.find(({ id }) => id === resourceId)?.organizationId
-    : organization;
-
-  if (!organizationId) return failed(401, "Invalid resourceId");
-=======
   const { organization } = await findVercelInstallationByInstallationId(
     installationId
   );
->>>>>>> 952f0505
 
   return getContext({
     organizationId: organization,
@@ -348,11 +336,7 @@
   // TODO: cascade delete
   await nativeIntegrationModel.deleteById(nativeIntegration.id);
 
-<<<<<<< HEAD
-  return res.sendStatus(204).json({ finalized: true }); //MKTODO: Remove the .json() call - this is just for testing
-=======
   return res.status(200).send({ finalized: true });
->>>>>>> 952f0505
 }
 
 export async function provisionResource(req: Request, res: Response) {
@@ -388,17 +372,10 @@
     });
   })();
 
-<<<<<<< HEAD
-  const organization = await getOrganizationById(organizationId);
-
-  if (!organization) {
-    throw new Error(`Unable to locate org by id: ${organizationId}`);
-  }
-
   if (billingPlanId === "pro-billing-plan") {
     try {
       await postNewVercelSubscriptionToLicenseServer(
-        organization,
+        org,
         req.params.installation_id,
         user.name || ""
       );
@@ -408,7 +385,6 @@
       );
     }
   }
-=======
   const sdkConnection = await createSDKConnection({
     organization: org.id,
     name: payload.name,
@@ -423,7 +399,6 @@
     projects: [],
     encryptPayload: false,
   });
->>>>>>> 952f0505
 
   const resource: Resource = {
     ...payload,
@@ -435,10 +410,6 @@
       { name: "GROWTHBOOK_DOMAIN", value: "https://app.growthbook.io" },
     ],
     status: "ready",
-    billingPlan:
-      billingPlanId === "pro-billing-plan"
-        ? PRO_BILLING_PLAN
-        : STARTER_BILLING_PLAN,
   };
 
   await nativeIntegrationModel.update(nativeIntegration, {
