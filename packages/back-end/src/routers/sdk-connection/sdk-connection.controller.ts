import type { Response } from "express";
<<<<<<< HEAD
import { orgHasPremiumFeature } from "shared/enterprise";
import { triggerSingleSDKWebhookJobs } from "../../jobs/updateAllJobs";
=======
import { orgHasPremiumFeature } from "enterprise";
import { triggerSingleSDKWebhookJobs } from "back-end/src/jobs/updateAllJobs";
>>>>>>> 7dc2f956
import {
  CreateSdkWebhookProps,
  WebhookInterface,
} from "back-end/types/webhook";
import {
  countSdkWebhooksByOrg,
  createSdkWebhook,
  findAllSdkWebhooksByConnection,
} from "back-end/src/models/WebhookModel";
import { AuthRequest } from "back-end/src/types/AuthRequest";
import { getContextFromReq } from "back-end/src/services/organizations";
import {
  SDKConnectionInterface,
  CreateSDKConnectionParams,
  EditSDKConnectionParams,
  ProxyTestResult,
} from "back-end/types/sdk-connection";
import {
  createSDKConnection,
  deleteSDKConnectionById,
  editSDKConnection,
  findSDKConnectionById,
  findSDKConnectionsByOrganization,
  testProxyConnection,
} from "back-end/src/models/SdkConnectionModel";

export const getSDKConnections = async (
  req: AuthRequest,
  res: Response<{
    status: 200;
    connections: SDKConnectionInterface[];
  }>
) => {
  const context = getContextFromReq(req);
  const connections = await findSDKConnectionsByOrganization(context);
  res.status(200).json({
    status: 200,
    connections,
  });
};

export const postSDKConnection = async (
  req: AuthRequest<Omit<CreateSDKConnectionParams, "organization">>,
  res: Response<{
    status: 200;
    connection: SDKConnectionInterface;
  }>
) => {
  const context = getContextFromReq(req);
  const { org } = context;
  const params = req.body;

  if (!context.permissions.canCreateSDKConnection(params)) {
    context.permissions.throwPermissionError();
  }

  let encryptPayload = false;
  if (orgHasPremiumFeature(org, "encrypt-features-endpoint")) {
    encryptPayload = params.encryptPayload;
  }

  let hashSecureAttributes = false;
  if (orgHasPremiumFeature(org, "hash-secure-attributes")) {
    hashSecureAttributes = params.hashSecureAttributes;
  }

  let remoteEvalEnabled = false;
  if (orgHasPremiumFeature(org, "remote-evaluation")) {
    remoteEvalEnabled = params.remoteEvalEnabled || false;
  }

  if (remoteEvalEnabled) {
    encryptPayload = false;
    hashSecureAttributes = false;
  }

  const doc = await createSDKConnection({
    ...params,
    encryptPayload,
    hashSecureAttributes,
    remoteEvalEnabled,
    organization: org.id,
  });
  const isUsingProxy = !!(doc.proxy.enabled && doc.proxy.host);
  triggerSingleSDKWebhookJobs(context, doc, {}, doc.proxy, isUsingProxy);
  res.status(200).json({
    status: 200,
    connection: doc,
  });
};

export const putSDKConnection = async (
  req: AuthRequest<EditSDKConnectionParams, { id: string }>,
  res: Response<{ status: 200 }>
) => {
  const context = getContextFromReq(req);
  const { id } = req.params;
  const connection = await findSDKConnectionById(context, id);

  if (!connection) {
    throw new Error("Could not find SDK Connection");
  }

  if (!context.permissions.canUpdateSDKConnection(connection, req.body)) {
    context.permissions.throwPermissionError();
  }

  let encryptPayload = req.body.encryptPayload || false;
  const encryptionPermitted = orgHasPremiumFeature(
    context.org,
    "encrypt-features-endpoint"
  );
  const changingFromUnencryptedToEncrypted =
    !connection.encryptPayload && encryptPayload;
  if (changingFromUnencryptedToEncrypted && !encryptionPermitted) {
    encryptPayload = false;
  }

  let hashSecureAttributes = false;
  if (orgHasPremiumFeature(context.org, "hash-secure-attributes")) {
    hashSecureAttributes = req.body.hashSecureAttributes || false;
  }

  let remoteEvalEnabled = false;
  if (orgHasPremiumFeature(context.org, "remote-evaluation")) {
    remoteEvalEnabled = req.body.remoteEvalEnabled || false;
  }

  if (remoteEvalEnabled) {
    encryptPayload = false;
    hashSecureAttributes = false;
  }

  await editSDKConnection(context, connection, {
    ...req.body,
    encryptPayload,
    hashSecureAttributes,
    remoteEvalEnabled,
  });
  res.status(200).json({
    status: 200,
  });
};

export const deleteSDKConnection = async (
  req: AuthRequest<null, { id: string }>,
  res: Response<{ status: 200 }>
) => {
  const { id } = req.params;
  const context = getContextFromReq(req);
  const connection = await findSDKConnectionById(context, id);

  if (!connection) {
    throw new Error("Could not find SDK Connection");
  }

  if (!context.permissions.canDeleteSDKConnection(connection)) {
    context.permissions.throwPermissionError();
  }

  await deleteSDKConnectionById(context.org.id, id);

  res.status(200).json({
    status: 200,
  });
};

export const checkSDKConnectionProxyStatus = async (
  req: AuthRequest<null, { id: string }>,
  res: Response<{
    status: 200;
    result?: ProxyTestResult;
  }>
) => {
  const { id } = req.params;
  const context = getContextFromReq(req);
  const connection = await findSDKConnectionById(context, id);

  if (!connection) {
    throw new Error("Could not find SDK Connection");
  }

  const result = await testProxyConnection(connection);

  res.status(200).json({
    status: 200,
    result,
  });
};

export const getSDKConnectionWebhooks = async (
  req: AuthRequest<null, { id: string }>,
  res: Response<{
    status: 200;
    webhooks: WebhookInterface[];
  }>
) => {
  const context = getContextFromReq(req);
  const { id } = req.params;

  const conn = await findSDKConnectionById(context, id);
  if (!conn) {
    throw new Error("Could not find SDK connection");
  }

  const webhooks = await findAllSdkWebhooksByConnection(context, id);

  // If user does not have write access, remove the shared secret
  if (!context.permissions.canUpdateSDKWebhook(conn)) {
    webhooks.forEach((w) => {
      w.signingKey = "";
    });
  }

  res.status(200).json({
    status: 200,
    webhooks,
  });
};

export async function postSDKConnectionWebhook(
  req: AuthRequest<CreateSdkWebhookProps, { id: string }>,
  res: Response
) {
  const context = getContextFromReq(req);
  const { org } = context;

  const { id } = req.params;
  const connection = await findSDKConnectionById(context, id);
  if (!connection) {
    throw new Error("Could not find SDK Connection");
  }

  if (!context.permissions.canCreateSDKWebhook(connection)) {
    context.permissions.throwPermissionError();
  }

  const webhookcount = await countSdkWebhooksByOrg(org.id);
  const canAddMultipleSdkWebhooks = orgHasPremiumFeature(
    org,
    "multiple-sdk-webhooks"
  );
  if (!canAddMultipleSdkWebhooks && webhookcount > 0) {
    throw new Error("your webhook limit has been reached");
  }

  const webhook = await createSdkWebhook(context, id, req.body);
  return res.status(200).json({
    status: 200,
    webhook,
  });
}<|MERGE_RESOLUTION|>--- conflicted
+++ resolved
@@ -1,11 +1,6 @@
 import type { Response } from "express";
-<<<<<<< HEAD
-import { orgHasPremiumFeature } from "shared/enterprise";
-import { triggerSingleSDKWebhookJobs } from "../../jobs/updateAllJobs";
-=======
 import { orgHasPremiumFeature } from "enterprise";
 import { triggerSingleSDKWebhookJobs } from "back-end/src/jobs/updateAllJobs";
->>>>>>> 7dc2f956
 import {
   CreateSdkWebhookProps,
   WebhookInterface,
