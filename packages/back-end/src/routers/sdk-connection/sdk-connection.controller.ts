import type { Response } from "express";
import { orgHasPremiumFeature } from "enterprise";
import { AuthRequest } from "../../types/AuthRequest";
import { getOrgFromReq } from "../../services/organizations";
import {
  SDKConnectionInterface,
  CreateSDKConnectionParams,
  EditSDKConnectionParams,
  ProxyTestResult,
} from "../../../types/sdk-connection";
import {
  createSDKConnection,
  deleteSDKConnectionById,
  editSDKConnection,
  findSDKConnectionById,
  findSDKConnectionsByOrganization,
  testProxyConnection,
} from "../../models/SdkConnectionModel";

export const getSDKConnections = async (
  req: AuthRequest,
  res: Response<{
    status: 200;
    connections: SDKConnectionInterface[];
  }>
) => {
  const { org } = getOrgFromReq(req);
  const connections = await findSDKConnectionsByOrganization(org.id);
  res.status(200).json({
    status: 200,
    connections,
  });
};

export const postSDKConnection = async (
  req: AuthRequest<Omit<CreateSDKConnectionParams, "organization">>,
  res: Response<{
    status: 200;
    connection: SDKConnectionInterface;
  }>
) => {
  const { org } = getOrgFromReq(req);
  const params = req.body;

  req.checkPermissions("manageEnvironments", params.project, [
    params.environment,
  ]);

  let encryptPayload = false;
  if (orgHasPremiumFeature(org, "encrypt-features-endpoint")) {
    encryptPayload = params.encryptPayload;
  }

  let hashSecureAttributes = false;
  if (orgHasPremiumFeature(org, "hash-secure-attributes")) {
    hashSecureAttributes = params.hashSecureAttributes;
  }

<<<<<<< HEAD
  let sseEnabled = false;
  if (orgHasPremiumFeature(org, "cloud-proxy")) {
    sseEnabled = params.sseEnabled || false;
  }

  let remoteEvalEnabled = false;
  if (orgHasPremiumFeature(org, "remote-evaluation")) {
    remoteEvalEnabled = params.remoteEvalEnabled || false;
  }

  if (remoteEvalEnabled) {
    encryptPayload = false;
    hashSecureAttributes = false;
  }

=======
>>>>>>> 8481afce
  const doc = await createSDKConnection({
    ...params,
    encryptPayload,
    hashSecureAttributes,
<<<<<<< HEAD
    sseEnabled,
    remoteEvalEnabled,
=======
>>>>>>> 8481afce
    organization: org.id,
  });

  res.status(200).json({
    status: 200,
    connection: doc,
  });
};

export const putSDKConnection = async (
  req: AuthRequest<EditSDKConnectionParams, { id: string }>,
  res: Response<{ status: 200 }>
) => {
  const { org } = getOrgFromReq(req);
  const { id } = req.params;
  const connection = await findSDKConnectionById(id);

  if (!connection || connection.organization !== org.id) {
    throw new Error("Could not find SDK Connection");
  }

  req.checkPermissions(
    "manageEnvironments",
    [connection.project, req.body.project || ""],
    [connection.environment]
  );

  let encryptPayload = req.body.encryptPayload || false;
  const encryptionPermitted = orgHasPremiumFeature(
    org,
    "encrypt-features-endpoint"
  );
  const changingFromUnencryptedToEncrypted =
    !connection.encryptPayload && encryptPayload;
  if (changingFromUnencryptedToEncrypted && !encryptionPermitted) {
    encryptPayload = false;
  }

  let hashSecureAttributes = false;
  if (orgHasPremiumFeature(org, "hash-secure-attributes")) {
    hashSecureAttributes = req.body.hashSecureAttributes || false;
  }

<<<<<<< HEAD
  let sseEnabled = false;
  if (orgHasPremiumFeature(org, "cloud-proxy")) {
    sseEnabled = req.body.sseEnabled || false;
  }

  let remoteEvalEnabled = false;
  if (orgHasPremiumFeature(org, "remote-evaluation")) {
    remoteEvalEnabled = req.body.remoteEvalEnabled || false;
  }

  if (remoteEvalEnabled) {
    encryptPayload = false;
    hashSecureAttributes = false;
  }

=======
>>>>>>> 8481afce
  await editSDKConnection(connection, {
    ...req.body,
    encryptPayload,
    hashSecureAttributes,
<<<<<<< HEAD
    sseEnabled,
    remoteEvalEnabled,
=======
>>>>>>> 8481afce
  });

  res.status(200).json({
    status: 200,
  });
};

export const deleteSDKConnection = async (
  req: AuthRequest<null, { id: string }>,
  res: Response<{ status: 200 }>
) => {
  const { id } = req.params;
  const { org } = getOrgFromReq(req);
  const connection = await findSDKConnectionById(id);

  if (!connection || connection.organization !== org.id) {
    throw new Error("Could not find SDK Connection");
  }

  req.checkPermissions("manageEnvironments", connection.project, [
    connection.environment,
  ]);

  await deleteSDKConnectionById(org.id, id);

  res.status(200).json({
    status: 200,
  });
};

export const checkSDKConnectionProxyStatus = async (
  req: AuthRequest<null, { id: string }>,
  res: Response<{
    status: 200;
    result: ProxyTestResult;
  }>
) => {
  const { id } = req.params;
  const { org } = getOrgFromReq(req);
  const connection = await findSDKConnectionById(id);

  if (!connection || connection.organization !== org.id) {
    throw new Error("Could not find SDK Connection");
  }

  const result = await testProxyConnection(connection);

  res.status(200).json({
    status: 200,
    result,
  });
};<|MERGE_RESOLUTION|>--- conflicted
+++ resolved
@@ -56,12 +56,6 @@
     hashSecureAttributes = params.hashSecureAttributes;
   }
 
-<<<<<<< HEAD
-  let sseEnabled = false;
-  if (orgHasPremiumFeature(org, "cloud-proxy")) {
-    sseEnabled = params.sseEnabled || false;
-  }
-
   let remoteEvalEnabled = false;
   if (orgHasPremiumFeature(org, "remote-evaluation")) {
     remoteEvalEnabled = params.remoteEvalEnabled || false;
@@ -72,17 +66,11 @@
     hashSecureAttributes = false;
   }
 
-=======
->>>>>>> 8481afce
   const doc = await createSDKConnection({
     ...params,
     encryptPayload,
     hashSecureAttributes,
-<<<<<<< HEAD
-    sseEnabled,
     remoteEvalEnabled,
-=======
->>>>>>> 8481afce
     organization: org.id,
   });
 
@@ -126,12 +114,6 @@
     hashSecureAttributes = req.body.hashSecureAttributes || false;
   }
 
-<<<<<<< HEAD
-  let sseEnabled = false;
-  if (orgHasPremiumFeature(org, "cloud-proxy")) {
-    sseEnabled = req.body.sseEnabled || false;
-  }
-
   let remoteEvalEnabled = false;
   if (orgHasPremiumFeature(org, "remote-evaluation")) {
     remoteEvalEnabled = req.body.remoteEvalEnabled || false;
@@ -142,17 +124,11 @@
     hashSecureAttributes = false;
   }
 
-=======
->>>>>>> 8481afce
   await editSDKConnection(connection, {
     ...req.body,
     encryptPayload,
     hashSecureAttributes,
-<<<<<<< HEAD
-    sseEnabled,
     remoteEvalEnabled,
-=======
->>>>>>> 8481afce
   });
 
   res.status(200).json({
