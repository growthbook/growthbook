import type { Response } from "express";
import {
  getDemoDataSourceFeatureId,
  getDemoDatasourceProjectIdForOrganization,
} from "shared/demo-datasource";
import {
  DEFAULT_P_VALUE_THRESHOLD,
  DEFAULT_STATS_ENGINE,
} from "shared/constants";
import { AuthRequest } from "back-end/src/types/AuthRequest";
import { getContextFromReq } from "back-end/src/services/organizations";
import { EventUserForResponseLocals } from "back-end/src/events/event-types";
import { PostgresConnectionParams } from "back-end/types/integrations/postgres";
import { createDataSource } from "back-end/src/models/DataSourceModel";
import {
  createExperiment,
  getAllExperiments,
} from "back-end/src/models/ExperimentModel";
import {
  createMetric,
  createSnapshot,
} from "back-end/src/services/experiments";
import { PrivateApiErrorResponse } from "back-end/types/api";
import { DataSourceSettings } from "back-end/types/datasource";
import { ExperimentInterface } from "back-end/types/experiment";
import { ExperimentRefRule, FeatureInterface } from "back-end/types/feature";
import { MetricInterface } from "back-end/types/metric";
import { ProjectInterface } from "back-end/types/project";
import { ExperimentSnapshotAnalysisSettings } from "back-end/types/experiment-snapshot";
import { getMetricMap } from "back-end/src/models/MetricModel";
import { createFeature } from "back-end/src/models/FeatureModel";
import { getFactTableMap } from "back-end/src/models/FactTableModel";
import { MetricWindowSettings } from "back-end/types/fact-table";

// region Constants for Demo Datasource

// Datasource constants
const DATASOURCE_TYPE = "postgres";
const DEMO_DATASOURCE_SETTINGS: DataSourceSettings = {
  userIdTypes: [{ userIdType: "user_id" }],
  queries: {
    exposure: [
      {
        id: "user_id",
        name: "Logged-in User Experiments",
        userIdType: "user_id",
        query:
          "SELECT\nuserId AS user_id,\ntimestamp AS timestamp,\nexperimentId AS experiment_id,\nvariationId AS variation_id,\nbrowser\nFROM experiment_viewed",
        dimensions: ["browser"],
      },
    ],
  },
};

const DEMO_DATASOURCE_PARAMS: PostgresConnectionParams = {
  user: "gbdemoreader",
  host: "sample-data.growthbook.io",
  database: "growthbook",
  password: "WnGeRgTPwEu4",
  port: 5432,
  ssl: true,
  defaultSchema: "sample",
};

const ASSET_OWNER = "";
const DEMO_TAGS = ["growthbook-demo"];

// Metric constants
const CONVERSION_WINDOW_SETTINGS: MetricWindowSettings = {
  type: "conversion",
  windowUnit: "hours",
  windowValue: 72,
  delayHours: 0,
};
const DENOMINATOR_METRIC_NAME = "Purchases - Number of Orders (72 hour window)";
const DEMO_METRICS: Pick<
  MetricInterface,
  "name" | "description" | "type" | "sql" | "windowSettings" | "aggregation"
>[] = [
  {
    name: "Purchases - Total Revenue (72 hour window)",
    description: "The total amount of USD spent aggregated at the user level",
    type: "revenue",
    sql:
      "SELECT\nuserId AS user_id,\ntimestamp AS timestamp,\namount AS value\nFROM orders",
    windowSettings: CONVERSION_WINDOW_SETTINGS,
  },
  {
    name: "Purchases - Any Order (72 hour window)",
    description: "Whether the user places any order or not (0/1)",
    type: "binomial",
    sql: "SELECT\nuserId AS user_id,\ntimestamp AS timestamp\nFROM orders",
    windowSettings: CONVERSION_WINDOW_SETTINGS,
  },
  {
    name: DENOMINATOR_METRIC_NAME,
    description: "Total number of discrete orders placed by a user",
    type: "count",
    sql:
      "SELECT\nuserId AS user_id,\ntimestamp AS timestamp,\n1 AS value\nFROM orders",
    windowSettings: CONVERSION_WINDOW_SETTINGS,
  },
  {
    name: "Retention - [1, 14) Days",
    description:
      "Whether the user logged in 1-14 days after experiment exposure",
    type: "binomial",
    windowSettings: {
      type: "conversion",
      delayHours: 24,
      windowUnit: "days",
      windowValue: 13,
    },
    sql:
      "SELECT\nuserId AS user_id,\ntimestamp AS timestamp\nFROM pages WHERE path = '/'",
  },
  {
    name: "Days Active in Next 7 Days",
    description:
      "Count of times the user was active in the next 7 days after exposure",
    type: "count",
    windowSettings: {
      type: "conversion",
      delayHours: 0,
      windowUnit: "days",
      windowValue: 7,
    },
    aggregation: "COUNT(DISTINCT value)",
    sql:
      "SELECT\nuserId AS user_id,\ntimestamp AS timestamp,\nDATE_TRUNC('day', timestamp) AS value\nFROM pages WHERE path = '/'",
  },
];

const DEMO_RATIO_METRIC: Pick<
  MetricInterface,
  "name" | "description" | "type" | "sql"
> = {
  name: "Purchases - Average Order Value (ratio)",
  description:
    "The average value of purchases made in the 72 hours after exposure divided by the total number of purchases",
  type: "revenue",
  sql:
    "SELECT\nuserId AS user_id,\ntimestamp AS timestamp,\namount AS value\nFROM orders",
};

// endregion Constants for Demo Datasource

// region POST /demo-datasource-project

type CreateDemoDatasourceProjectRequest = AuthRequest;

type CreateDemoDatasourceProjectResponse = {
  status: 200;
  project: ProjectInterface;
  experimentId: string;
};

/**
 * POST /demo-datasource-project
 * Create a demo-datasource-project resource
 * @param req
 * @param res
 */
export const postDemoDatasourceProject = async (
  req: CreateDemoDatasourceProjectRequest,
  res: Response<
    CreateDemoDatasourceProjectResponse | PrivateApiErrorResponse,
    EventUserForResponseLocals
  >
) => {
  const context = getContextFromReq(req);

  if (!context.permissions.canCreateProjects()) {
    context.permissions.throwPermissionError();
  }
  req.checkPermissions("createAnalyses", "");

  const { org, environments } = context;

  const demoProjId = getDemoDatasourceProjectIdForOrganization(org.id);

  if (
    !context.permissions.canCreateMetric({ projects: [demoProjId] }) ||
    !context.permissions.canCreateDataSource({ projects: [demoProjId] })
  ) {
    context.permissions.throwPermissionError();
  }

  const existingDemoProject: ProjectInterface | null = await context.models.projects.getById(
    demoProjId
  );

  if (existingDemoProject) {
    const existingExperiments = await getAllExperiments(context, {
      project: existingDemoProject.id,
      includeArchived: true,
    });

    res.status(200).json({
      status: 200,
      project: existingDemoProject,
      experimentId: existingExperiments[0]?.id || "",
    });
    return;
  }

  try {
    const project = await context.models.projects.create({
      id: demoProjId,
      name: "Sample Data",
    });
    const datasource = await createDataSource(
      context,
      "Sample Data Source",
      DATASOURCE_TYPE,
      DEMO_DATASOURCE_PARAMS,
      DEMO_DATASOURCE_SETTINGS,
      undefined,
      "",
      [project.id]
    );

    // Create metrics
    const metrics = await Promise.all(
      DEMO_METRICS.map(async (m) => {
        return createMetric({
          ...m,
          organization: org.id,
          owner: ASSET_OWNER,
          userIdColumns: { user_id: "user_id" },
          userIdTypes: ["user_id"],
          datasource: datasource.id,
          projects: [project.id],
          tags: DEMO_TAGS,
        });
      })
    );

    const denominatorMetricId = metrics.find(
      (m) => m.name === DENOMINATOR_METRIC_NAME
    )?.id;
    const ratioMetric = denominatorMetricId
      ? await createMetric({
          ...DEMO_RATIO_METRIC,
          denominator: denominatorMetricId,
          organization: org.id,
          owner: ASSET_OWNER,
          userIdColumns: { user_id: "user_id" },
          userIdTypes: ["user_id"],
          datasource: datasource.id,
          projects: [project.id],
          tags: DEMO_TAGS,
        })
      : undefined;

    // Create experiment
    const experimentStartDate = new Date();
    experimentStartDate.setDate(experimentStartDate.getDate() - 30);
    const experimentToCreate: Pick<
      ExperimentInterface,
      | "name"
      | "owner"
      | "description"
      | "datasource"
      | "goalMetrics"
      | "project"
      | "hypothesis"
      | "exposureQueryId"
      | "status"
      | "tags"
      | "trackingKey"
      | "variations"
      | "phases"
    > = {
      name: getDemoDataSourceFeatureId(),
      trackingKey: getDemoDataSourceFeatureId(),
      description: `**THIS IS A DEMO EXPERIMENT USED FOR DEMONSTRATION PURPOSES ONLY**

Experiment to test impact of checkout cart design.
Both variations move the "Proceed to checkout" button to a single table, but with different
spacing and headings.`,
      hypothesis: `We predict new variations will increase Purchase metrics and have uncertain effects on Retention.`,
      owner: ASSET_OWNER,
      datasource: datasource.id,
      project: project.id,
      goalMetrics: metrics
        .map((m) => m.id)
        .concat(ratioMetric ? ratioMetric?.id : []),
      exposureQueryId: "user_id",
      status: "running",
      tags: DEMO_TAGS,
      variations: [
        {
          id: "v0",
          key: "0",
          name: "Current",
          screenshots: [
            {
              path: "/images/demo-datasource/current.png",
            },
          ],
        },
        {
          id: "v1",
          key: "1",
          name: "Dev-Compact",
          screenshots: [
            {
              path: "/images/demo-datasource/dev-compact.png",
            },
          ],
        },
        {
          id: "v2",
          key: "2",
          name: "Dev",
          screenshots: [
            {
              path: "/images/demo-datasource/dev.png",
            },
          ],
        },
      ],
      phases: [
        {
          dateStarted: experimentStartDate,
          name: "",
          reason: "",
          coverage: 1,
          condition: "",
          namespace: { enabled: false, name: "", range: [0, 1] },
          variationWeights: [0.3334, 0.3333, 0.3333],
        },
      ],
    };

    const createdExperiment = await createExperiment({
      data: experimentToCreate,
      context,
    });

    // Create feature
    const featureToCreate: FeatureInterface = {
      id: getDemoDataSourceFeatureId(),
      version: 1,
      project: project.id,
      organization: org.id,
      dateCreated: new Date(),
      dateUpdated: new Date(),
      description:
        "Controls checkout layout UI. Employees forced to see new UI, other users randomly assigned to one of three designs.",
      owner: ASSET_OWNER,
      valueType: "string",
      defaultValue: "current",
      tags: DEMO_TAGS,
      environmentSettings: {},
    };

    environments.forEach((env) => {
      featureToCreate.environmentSettings[env] = {
        enabled: true,
        rules: [
          {
            type: "force",
            description: "",
            id: `${getDemoDataSourceFeatureId()}-employee-force-rule`,
            value: "dev",
            condition: `{"is_employee":true}`,
            enabled: true,
          },
          {
            type: "experiment-ref",
            description: "",
            id: `${getDemoDataSourceFeatureId()}-exp-rule`,
            enabled: true,
            experimentId: getDemoDataSourceFeatureId(), // This value is replaced below after the experiment is created.
            variations: [
              {
                variationId: "v0",
                value: "current",
              },
              {
                variationId: "v1",
                value: "dev-compact",
              },
              {
                variationId: "v2",
                value: "dev",
              },
            ],
          },
        ],
      };

      featureToCreate.environmentSettings[env].rules.forEach((rule) => {
        if (rule.type === "experiment-ref") {
          (rule as ExperimentRefRule).experimentId = createdExperiment.id;
        }
      });
    });

    await createFeature(context, featureToCreate);

    const analysisSettings: ExperimentSnapshotAnalysisSettings = {
      statsEngine: org.settings?.statsEngine || DEFAULT_STATS_ENGINE,
      differenceType: "relative",
      dimensions: [],
      pValueThreshold:
        org.settings?.pValueThreshold ?? DEFAULT_P_VALUE_THRESHOLD,
    };

    const metricMap = await getMetricMap(context);
    const factTableMap = await getFactTableMap(context);

    await createSnapshot({
      experiment: createdExperiment,
      context,
      phaseIndex: 0,
      defaultAnalysisSettings: analysisSettings,
      additionalAnalysisSettings: [],
      settingsForSnapshotMetrics: [],
      metricMap: metricMap,
      factTableMap,
      useCache: true,
<<<<<<< HEAD
      type: "ad-hoc",
=======
      type: "standard",
      triggeredBy: "manual",
>>>>>>> 690b358f
    });

    res.status(200).json({
      status: 200,
      project: project,
      experimentId: createdExperiment.id,
    });
  } catch (e) {
    res.status(500).json({
      status: 500,
      message: `Failed to create demo datasource and project with message: ${e.message}`,
    });
  }
  return;
};

// endregion POST /demo-datasource-project<|MERGE_RESOLUTION|>--- conflicted
+++ resolved
@@ -422,12 +422,8 @@
       metricMap: metricMap,
       factTableMap,
       useCache: true,
-<<<<<<< HEAD
-      type: "ad-hoc",
-=======
       type: "standard",
       triggeredBy: "manual",
->>>>>>> 690b358f
     });
 
     res.status(200).json({
