--- conflicted
+++ resolved
@@ -294,15 +294,11 @@
       owner: ASSET_OWNER,
       datasource: datasource.id,
       project: project.id,
-<<<<<<< HEAD
       goalMetrics: metrics.slice(0, 1).map((m) => m.id),
       secondaryMetrics: metrics
         .slice(1, undefined)
         .map((m) => m.id)
         .concat(ratioMetric ? ratioMetric?.id : []),
-=======
-      goalMetrics,
->>>>>>> e89b54eb
       exposureQueryId: "user_id",
       status: "running",
       tags: DEMO_TAGS,
