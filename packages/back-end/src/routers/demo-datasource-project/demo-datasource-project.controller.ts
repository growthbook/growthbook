import type { Response } from "express";
import {
  getDemoDataSourceFeatureId,
  getDemoDatasourceProjectIdForOrganization,
} from "shared/demo-datasource";
import {
  DEFAULT_P_VALUE_THRESHOLD,
  DEFAULT_STATS_ENGINE,
} from "shared/constants";
import { AuthRequest } from "../../types/AuthRequest";
import { getContextFromReq } from "../../services/organizations";
import { EventAuditUserForResponseLocals } from "../../events/event-types";
import { PostgresConnectionParams } from "../../../types/integrations/postgres";
import { createDataSource } from "../../models/DataSourceModel";
import {
  createExperiment,
  getAllExperiments,
} from "../../models/ExperimentModel";
import { createProject, findProjectById } from "../../models/ProjectModel";
import { createMetric, createSnapshot } from "../../services/experiments";
import { PrivateApiErrorResponse } from "../../../types/api";
import { DataSourceSettings } from "../../../types/datasource";
import { ExperimentInterface } from "../../../types/experiment";
import { ExperimentRefRule, FeatureInterface } from "../../../types/feature";
import { MetricInterface } from "../../../types/metric";
import { ProjectInterface } from "../../../types/project";
import { ExperimentSnapshotAnalysisSettings } from "../../../types/experiment-snapshot";
import { getMetricMap } from "../../models/MetricModel";
import { createFeature } from "../../models/FeatureModel";
import { getFactTableMap } from "../../models/FactTableModel";
import { MetricWindowSettings } from "../../../types/fact-table";

// region Constants for Demo Datasource

// Datasource constants
const DATASOURCE_TYPE = "postgres";
const DEMO_DATASOURCE_SETTINGS: DataSourceSettings = {
  userIdTypes: [{ userIdType: "user_id" }],
  queries: {
    exposure: [
      {
        id: "user_id",
        name: "Logged-in User Experiments",
        userIdType: "user_id",
        query:
          "SELECT\nuserId AS user_id,\ntimestamp AS timestamp,\nexperimentId AS experiment_id,\nvariationId AS variation_id,\nbrowser\nFROM experiment_viewed",
        dimensions: ["browser"],
      },
    ],
  },
};

const DEMO_DATASOURCE_PARAMS: PostgresConnectionParams = {
  user: "gbdemoreader",
  host: "sample-data.growthbook.io",
  database: "growthbook",
  password: "WnGeRgTPwEu4",
  port: 5432,
  ssl: true,
  defaultSchema: "sample",
};

const ASSET_OWNER = "";
const DEMO_TAGS = ["growthbook-demo"];

// Metric constants
const CONVERSION_WINDOW_SETTINGS: MetricWindowSettings = {
  type: "conversion",
  windowUnit: "hours",
  windowValue: 72,
  delayHours: 0,
};
const DENOMINATOR_METRIC_NAME = "Purchases - Number of Orders (72 hour window)";
const DEMO_METRICS: Pick<
  MetricInterface,
  "name" | "description" | "type" | "sql" | "windowSettings" | "aggregation"
>[] = [
  {
    name: "Purchases - Total Revenue (72 hour window)",
    description: "The total amount of USD spent aggregated at the user level",
    type: "revenue",
    sql:
      "SELECT\nuserId AS user_id,\ntimestamp AS timestamp,\namount AS value\nFROM orders",
    windowSettings: CONVERSION_WINDOW_SETTINGS,
  },
  {
    name: "Purchases - Any Order (72 hour window)",
    description: "Whether the user places any order or not (0/1)",
    type: "binomial",
    sql: "SELECT\nuserId AS user_id,\ntimestamp AS timestamp\nFROM orders",
    windowSettings: CONVERSION_WINDOW_SETTINGS,
  },
  {
    name: DENOMINATOR_METRIC_NAME,
    description: "Total number of discrete orders placed by a user",
    type: "count",
    sql:
      "SELECT\nuserId AS user_id,\ntimestamp AS timestamp,\n1 AS value\nFROM orders",
    windowSettings: CONVERSION_WINDOW_SETTINGS,
  },
  {
    name: "Retention - [1, 14) Days",
    description:
      "Whether the user logged in 1-14 days after experiment exposure",
    type: "binomial",
    windowSettings: {
      type: "conversion",
      delayHours: 24,
      windowUnit: "days",
      windowValue: 13,
    },
    sql:
      "SELECT\nuserId AS user_id,\ntimestamp AS timestamp\nFROM pages WHERE path = '/'",
  },
  {
    name: "Days Active in Next 7 Days",
    description:
      "Count of times the user was active in the next 7 days after exposure",
    type: "count",
    windowSettings: {
      type: "conversion",
      delayHours: 0,
      windowUnit: "days",
      windowValue: 7,
    },
    aggregation: "COUNT(DISTINCT value)",
    sql:
      "SELECT\nuserId AS user_id,\ntimestamp AS timestamp,\nDATE_TRUNC('day', timestamp) AS value\nFROM pages WHERE path = '/'",
  },
];

const DEMO_RATIO_METRIC: Pick<
  MetricInterface,
  "name" | "description" | "type" | "sql"
> = {
  name: "Purchases - Average Order Value (ratio)",
  description:
    "The average value of purchases made in the 72 hours after exposure divided by the total number of purchases",
  type: "revenue",
  sql:
    "SELECT\nuserId AS user_id,\ntimestamp AS timestamp,\namount AS value\nFROM orders",
};

// endregion Constants for Demo Datasource

// region POST /demo-datasource-project

type CreateDemoDatasourceProjectRequest = AuthRequest;

type CreateDemoDatasourceProjectResponse = {
  status: 200;
  project: ProjectInterface;
  experimentId: string;
};

/**
 * POST /demo-datasource-project
 * Create a demo-datasource-project resource
 * @param req
 * @param res
 */
export const postDemoDatasourceProject = async (
  req: CreateDemoDatasourceProjectRequest,
  res: Response<
    CreateDemoDatasourceProjectResponse | PrivateApiErrorResponse,
    EventAuditUserForResponseLocals
  >
) => {
  const context = getContextFromReq(req);

<<<<<<< HEAD
  req.checkPermissions("manageProjects", "");
=======
  if (!context.permissions.canCreateProjects()) {
    context.permissions.throwPermissionError();
  }
  req.checkPermissions("createDatasources", "");
>>>>>>> 55d796e5
  req.checkPermissions("createAnalyses", "");

  const { org, environments } = context;

  const demoProjId = getDemoDatasourceProjectIdForOrganization(org.id);

  if (
    !context.permissions.canCreateMetric({ projects: [demoProjId] }) ||
    !context.permissions.canCreateDataSource({ projects: [demoProjId] })
  ) {
    context.permissions.throwPermissionError();
  }

  const existingDemoProject: ProjectInterface | null = await findProjectById(
    context,
    demoProjId
  );

  if (existingDemoProject) {
    const existingExperiments = await getAllExperiments(
      context,
      existingDemoProject.id
    );

    res.status(200).json({
      status: 200,
      project: existingDemoProject,
      experimentId: existingExperiments[0]?.id || "",
    });
    return;
  }

  try {
    const project = await createProject(org.id, {
      id: demoProjId,
      name: "Sample Data",
    });
    const datasource = await createDataSource(
      org.id,
      "Sample Data Source",
      DATASOURCE_TYPE,
      DEMO_DATASOURCE_PARAMS,
      DEMO_DATASOURCE_SETTINGS,
      undefined,
      "",
      [project.id]
    );

    // Create metrics
    const metrics = await Promise.all(
      DEMO_METRICS.map(async (m) => {
        return createMetric({
          ...m,
          organization: org.id,
          owner: ASSET_OWNER,
          userIdColumns: { user_id: "user_id" },
          userIdTypes: ["user_id"],
          datasource: datasource.id,
          projects: [project.id],
          tags: DEMO_TAGS,
        });
      })
    );

    const denominatorMetricId = metrics.find(
      (m) => m.name === DENOMINATOR_METRIC_NAME
    )?.id;
    const ratioMetric = denominatorMetricId
      ? await createMetric({
          ...DEMO_RATIO_METRIC,
          denominator: denominatorMetricId,
          organization: org.id,
          owner: ASSET_OWNER,
          userIdColumns: { user_id: "user_id" },
          userIdTypes: ["user_id"],
          datasource: datasource.id,
          projects: [project.id],
          tags: DEMO_TAGS,
        })
      : undefined;

    // Create experiment
    const experimentStartDate = new Date();
    experimentStartDate.setDate(experimentStartDate.getDate() - 30);
    const experimentToCreate: Pick<
      ExperimentInterface,
      | "name"
      | "owner"
      | "description"
      | "datasource"
      | "metrics"
      | "project"
      | "hypothesis"
      | "exposureQueryId"
      | "status"
      | "tags"
      | "trackingKey"
      | "variations"
      | "phases"
    > = {
      name: getDemoDataSourceFeatureId(),
      trackingKey: getDemoDataSourceFeatureId(),
      description: `**THIS IS A DEMO EXPERIMENT USED FOR DEMONSTRATION PURPOSES ONLY**

Experiment to test impact of checkout cart design.
Both variations move the "Proceed to checkout" button to a single table, but with different
spacing and headings.`,
      hypothesis: `We predict new variations will increase Purchase metrics and have uncertain effects on Retention.`,
      owner: ASSET_OWNER,
      datasource: datasource.id,
      project: project.id,
      metrics: metrics
        .map((m) => m.id)
        .concat(ratioMetric ? ratioMetric?.id : []),
      exposureQueryId: "user_id",
      status: "running",
      tags: DEMO_TAGS,
      variations: [
        {
          id: "v0",
          key: "0",
          name: "Current",
          screenshots: [
            {
              path: "/images/demo-datasource/current.png",
            },
          ],
        },
        {
          id: "v1",
          key: "1",
          name: "Dev-Compact",
          screenshots: [
            {
              path: "/images/demo-datasource/dev-compact.png",
            },
          ],
        },
        {
          id: "v2",
          key: "2",
          name: "Dev",
          screenshots: [
            {
              path: "/images/demo-datasource/dev.png",
            },
          ],
        },
      ],
      phases: [
        {
          dateStarted: experimentStartDate,
          name: "",
          reason: "",
          coverage: 1,
          condition: "",
          namespace: { enabled: false, name: "", range: [0, 1] },
          variationWeights: [0.3334, 0.3333, 0.3333],
        },
      ],
    };

    const createdExperiment = await createExperiment({
      data: experimentToCreate,
      context,
    });

    // Create feature
    const featureToCreate: FeatureInterface = {
      id: getDemoDataSourceFeatureId(),
      version: 1,
      project: project.id,
      organization: org.id,
      dateCreated: new Date(),
      dateUpdated: new Date(),
      description:
        "Controls checkout layout UI. Employees forced to see new UI, other users randomly assigned to one of three designs.",
      owner: ASSET_OWNER,
      valueType: "string",
      defaultValue: "current",
      tags: DEMO_TAGS,
      environmentSettings: {},
    };

    environments.forEach((env) => {
      featureToCreate.environmentSettings[env] = {
        enabled: true,
        rules: [
          {
            type: "force",
            description: "",
            id: `${getDemoDataSourceFeatureId()}-employee-force-rule`,
            value: "dev",
            condition: `{"is_employee":true}`,
            enabled: true,
          },
          {
            type: "experiment-ref",
            description: "",
            id: `${getDemoDataSourceFeatureId()}-exp-rule`,
            enabled: true,
            experimentId: getDemoDataSourceFeatureId(), // This value is replaced below after the experiment is created.
            variations: [
              {
                variationId: "v0",
                value: "current",
              },
              {
                variationId: "v1",
                value: "dev-compact",
              },
              {
                variationId: "v2",
                value: "dev",
              },
            ],
          },
        ],
      };

      featureToCreate.environmentSettings[env].rules.forEach((rule) => {
        if (rule.type === "experiment-ref") {
          (rule as ExperimentRefRule).experimentId = createdExperiment.id;
        }
      });
    });

    await createFeature(context, featureToCreate);

    const analysisSettings: ExperimentSnapshotAnalysisSettings = {
      statsEngine: org.settings?.statsEngine || DEFAULT_STATS_ENGINE,
      differenceType: "relative",
      dimensions: [],
      pValueThreshold:
        org.settings?.pValueThreshold ?? DEFAULT_P_VALUE_THRESHOLD,
    };

    const metricMap = await getMetricMap(context);
    const factTableMap = await getFactTableMap(context);

    await createSnapshot({
      experiment: createdExperiment,
      context,
      phaseIndex: 0,
      defaultAnalysisSettings: analysisSettings,
      additionalAnalysisSettings: [],
      metricRegressionAdjustmentStatuses: [],
      metricMap: metricMap,
      factTableMap,
      useCache: true,
    });

    res.status(200).json({
      status: 200,
      project: project,
      experimentId: createdExperiment.id,
    });
  } catch (e) {
    res.status(500).json({
      status: 500,
      message: `Failed to create demo datasource and project with message: ${e.message}`,
    });
  }
  return;
};

// endregion POST /demo-datasource-project<|MERGE_RESOLUTION|>--- conflicted
+++ resolved
@@ -168,14 +168,9 @@
 ) => {
   const context = getContextFromReq(req);
 
-<<<<<<< HEAD
-  req.checkPermissions("manageProjects", "");
-=======
   if (!context.permissions.canCreateProjects()) {
     context.permissions.throwPermissionError();
   }
-  req.checkPermissions("createDatasources", "");
->>>>>>> 55d796e5
   req.checkPermissions("createAnalyses", "");
 
   const { org, environments } = context;
