--- conflicted
+++ resolved
@@ -49,11 +49,7 @@
   factTable: ["autocreate"],
   customField: ["create", "update", "delete"],
   experimentTemplate: ["create", "update", "delete"],
-<<<<<<< HEAD
-  safeRolloutSnapshot: ["create", "update", "delete"],
-  safeRolloutAnalysisSettings: ["create", "update", "delete"],
-=======
->>>>>>> 094e09e7
+  safeRollout: ["create", "update", "delete"],
 } as const;
 
 export type EntityEvents = typeof entityEvents;
