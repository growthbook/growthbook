--- conflicted
+++ resolved
@@ -54,11 +54,8 @@
   safeRollout: ["create", "update", "delete"],
   decisionCriteria: ["create", "update", "delete"],
   execReport: ["create", "update", "delete"],
-<<<<<<< HEAD
   holdout: ["create", "update", "delete"],
-=======
   savedQuery: ["create", "update", "delete"],
->>>>>>> de473cb4
 } as const;
 
 export type EntityEvents = typeof entityEvents;
