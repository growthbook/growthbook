export const EntityType = [
  "experiment",
  "feature",
  "metric",
  "datasource",
  "comment",
  "user",
  "organization",
  "savedGroup",
<<<<<<< HEAD
  "customField",
=======
  "archetype",
>>>>>>> efe16c40
  "team",
] as const;

export type EntityType = typeof EntityType[number];<|MERGE_RESOLUTION|>--- conflicted
+++ resolved
@@ -7,11 +7,8 @@
   "user",
   "organization",
   "savedGroup",
-<<<<<<< HEAD
+  "archetype",
   "customField",
-=======
-  "archetype",
->>>>>>> efe16c40
   "team",
 ] as const;
 
