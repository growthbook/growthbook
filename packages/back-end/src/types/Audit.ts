export const entityEvents = {
  attribute: ["create", "update", "delete"],
  experiment: [
    "create",
    "update",
    "start",
    "phase",
    "phase",
    "stop",
    "status",
    "archive",
    "unarchive",
    "delete",
    "results",
    "analysis",
    "screenshot",
    "screenshot",
    "refresh",
    "launchChecklist.updated",
    "phase.delete",
    "screenshot.delete",
    "screenshot.create",
  ],
  project: ["create", "update", "delete"],
  environment: ["create", "update", "delete"],
  feature: [
    "create",
    "publish",
    "revert",
    "update",
    "toggle",
    "archive",
    "delete",
  ],
  urlRedirect: ["create", "update", "delete"],
  metric: ["autocreate", "create", "update", "delete", "analysis"],
  metricAnalysis: ["create", "update", "delete"],
  metricGroup: ["create", "delete", "update"],
  populationData: ["create", "delete", "update"],
  datasource: ["create", "update", "delete", "import"],
  comment: ["create", "update", "delete"],
  "sdk-connection": ["create", "update", "delete"],
  user: ["create", "update", "delete", "invite"],
  organization: ["create", "update", "delete", "disable", "enable"],
  savedGroup: ["created", "deleted", "updated"],
  segment: ["create", "delete", "update"],
  archetype: ["created", "deleted", "updated"],
  team: ["create", "delete", "update"],
  factTable: ["autocreate"],
  customField: ["create", "update", "delete"],
  experimentTemplate: ["create", "update", "delete"],
<<<<<<< HEAD
  execReport: ["create", "update", "delete"],
=======
  safeRollout: ["create", "update", "delete"],
  decisionCriteria: ["create", "update", "delete"],
>>>>>>> c080db5d
} as const;

export type EntityEvents = typeof entityEvents;
export const EntityType = Object.keys(entityEvents) as [keyof EntityEvents];
export type EntityType = typeof EntityType[number];

export type EventTypes<K> = K extends EntityType
  ? `${K}.${EntityEvents[K][number]}`
  : never;

export type EventType = EventTypes<EntityType>;<|MERGE_RESOLUTION|>--- conflicted
+++ resolved
@@ -49,12 +49,9 @@
   factTable: ["autocreate"],
   customField: ["create", "update", "delete"],
   experimentTemplate: ["create", "update", "delete"],
-<<<<<<< HEAD
-  execReport: ["create", "update", "delete"],
-=======
   safeRollout: ["create", "update", "delete"],
   decisionCriteria: ["create", "update", "delete"],
->>>>>>> c080db5d
+  execReport: ["create", "update", "delete"],
 } as const;
 
 export type EntityEvents = typeof entityEvents;
