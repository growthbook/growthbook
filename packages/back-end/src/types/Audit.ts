--- conflicted
+++ resolved
@@ -55,11 +55,8 @@
   safeRollout: ["create", "update", "delete"],
   decisionCriteria: ["create", "update", "delete"],
   execReport: ["create", "update", "delete"],
-<<<<<<< HEAD
-  experimentVector: ["create", "update", "delete"],
-=======
   savedQuery: ["create", "update", "delete"],
->>>>>>> 1e2bd1f5
+  vector: ["create", "update", "delete"],
 } as const;
 
 export type EntityEvents = typeof entityEvents;
