--- conflicted
+++ resolved
@@ -1,18 +1,3 @@
-<<<<<<< HEAD
-export const EntityType = [
-  "experiment",
-  "feature",
-  "metric",
-  "datasource",
-  "comment",
-  "user",
-  "organization",
-  "savedGroup",
-  "archetype",
-  "team",
-  "urlRedirect",
-] as const;
-=======
 export const entityEvents = {
   attribute: ["create", "update", "delete"],
   experiment: [
@@ -46,6 +31,7 @@
     "archive",
     "delete",
   ],
+  urlRedirect: ["create", "update", "delete"],
   metric: ["autocreate", "create", "update", "delete", "analysis"],
   datasource: ["create", "update", "delete", "import"],
   comment: ["create", "update", "delete"],
@@ -55,7 +41,6 @@
   archetype: ["created", "deleted", "updated"],
   team: ["create", "delete", "update"],
 } as const;
->>>>>>> 18c87e27
 
 export type EntityEvents = typeof entityEvents;
 export const EntityType = Object.keys(entityEvents) as [keyof EntityEvents];
