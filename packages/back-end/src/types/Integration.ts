--- conflicted
+++ resolved
@@ -552,18 +552,16 @@
   total_units: number;
 }[];
 
-<<<<<<< HEAD
 export type MaxTimestampQueryResponseRow = {
   max_timestamp: string;
 };
-=======
+
 export type UserExperimentExposuresQueryResponseRows = {
   timestamp: string;
   experiment_id: string;
   variation_id: string;
   [key: string]: string | null;
 }[];
->>>>>>> 14abe97c
 
 // eslint-disable-next-line
 export type QueryResponse<Rows = Record<string, any>[]> = {
