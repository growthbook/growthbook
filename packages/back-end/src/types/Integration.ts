import { BigQueryTimestamp } from "@google-cloud/bigquery";
import { ExperimentMetricInterface } from "shared/experiments";
import {
  DataSourceProperties,
  DataSourceSettings,
  SchemaFormat,
} from "../../types/datasource";
import { DimensionInterface } from "../../types/dimension";
import { ExperimentSnapshotSettings } from "../../types/experiment-snapshot";
import { MetricInterface, MetricType } from "../../types/metric";
import { QueryStatistics } from "../../types/query";
import { SegmentInterface } from "../../types/segment";
import { FormatDialect } from "../util/sql";
import { TemplateVariables } from "../../types/sql";
import { FactTableMap } from "../models/FactTableModel";

export class MissingDatasourceParamsError extends Error {
  constructor(message: string) {
    super(message);
    this.name = "MissingDatasourceParamsError";
  }
}

export class DataSourceNotSupportedError extends Error {
  constructor() {
    super("This data source is not supported yet.");
    this.name = "DataSourceNotSupportedError";
  }
}

export type MetricAggregationType = "pre" | "post" | "noWindow";

export interface ExperimentMetricStats {
  metric_type: MetricType;
  count: number;
  main_sum: number;
  main_sum_squares: number;
}

export type VariationMetricResult = ExperimentMetricStats & {
  metric: string;
};

export type ExperimentResults = {
  dimensions: {
    dimension: string;
    variations: {
      variation: number;
      users: number;
      metrics: {
        [key: string]: ExperimentMetricStats;
      };
    }[];
  }[];
  unknownVariations: string[];
  multipleExposures?: number;
};

export type ExperimentQueryResponses = {
  dimension: string;
  variation: string;
  users: number;
  metrics: VariationMetricResult[];
}[];

export type UserDimension = {
  type: "user";
  dimension: DimensionInterface;
};
export type ExperimentDimension = {
  type: "experiment";
  id: string;
};
export type DateDimension = {
  type: "date";
};

export type DateCumulativeDimension = {
  type: "datecumulative";
};
export type DateDailyDimension = {
  type: "datedaily";
};
export type ActivationDimension = {
  type: "activation";
};
export type Dimension =
  | UserDimension
  | ExperimentDimension
  | DateDimension
  | DateCumulativeDimension
  | DateDailyDimension
  | ActivationDimension;

export type ProcessedDimensions = {
  unitDimensions: UserDimension[];
  experimentDimensions: ExperimentDimension[];
  activationDimension: ActivationDimension | null;
};

export type ExperimentMetricQueryParams = {
  settings: ExperimentSnapshotSettings;
  metric: ExperimentMetricInterface;
  activationMetric: ExperimentMetricInterface | null;
  denominatorMetrics: ExperimentMetricInterface[];
  factTableMap: FactTableMap;
  dimension: Dimension | null;
  segment: SegmentInterface | null;
  useUnitsTable: boolean;
  unitsTableFullName?: string;
};

export type ExperimentUnitsQueryParams = {
  settings: ExperimentSnapshotSettings;
<<<<<<< HEAD
  activationMetric: MetricInterface | null;
  dimensions: Dimension[];
=======
  activationMetric: ExperimentMetricInterface | null;
  factTableMap: FactTableMap;
  dimension: Dimension | null;
>>>>>>> 34f2b51c
  segment: SegmentInterface | null;
  unitsTableFullName?: string;
  includeIdJoins: boolean;
};

export type PastExperimentParams = {
  from: Date;
};

export type MetricValueParams = {
  from: Date;
  to: Date;
  metric: MetricInterface;
  name: string;
  segment?: SegmentInterface;
  includeByDate?: boolean;
};

export type MetricValueResultDate = {
  date: string;
  count: number;
  mean: number;
  stddev: number;
};

export type MetricValueResult = {
  count: number;
  stddev: number;
  mean: number;
  dates?: MetricValueResultDate[];
};

export type PastExperimentResult = {
  experiments: {
    exposureQueryId: string;
    experiment_id: string;
    experiment_name?: string;
    variation_id: string;
    variation_name?: string;
    start_date: Date;
    end_date: Date;
    users: number;
  }[];
};

export type TrackedEventResponseRow = {
  event: string;
  displayName: string;
  hasUserId: boolean;
  count: number;
  lastTrackedAt: Date | BigQueryTimestamp;
};

export type TrackedEventData = {
  event: string;
  displayName: string;
  hasUserId: boolean;
  count: number;
  lastTrackedAt: Date;
  metricsToCreate: {
    name: string;
    sql: string;
    type: MetricType;
    shouldCreate?: boolean;
    exists?: boolean;
  }[];
};

export type MetricValueQueryResponseRow = {
  date: string;
  count: number;
  main_sum: number;
  main_sum_squares: number;
};
export type MetricValueQueryResponseRows = MetricValueQueryResponseRow[];

export type PastExperimentResponseRows = {
  exposure_query: string;
  experiment_id: string;
  experiment_name?: string;
  variation_id: string;
  variation_name?: string;
  start_date: string;
  end_date: string;
  users: number;
}[];

export type ExperimentMetricQueryResponseRows = {
  dimension: string;
  variation: string;
  users: number;
  count: number;
  statistic_type: "ratio" | "mean" | "mean_ra";
  main_metric_type: MetricType;
  main_cap_value?: number;
  main_sum: number;
  main_sum_squares: number;
  denominator_metric_type?: MetricType;
  denominator_cap_value?: number;
  denominator_sum?: number;
  denominator_sum_squares?: number;
  main_denominator_sum_product?: number;
  covariate_metric_type?: MetricType;
  covariate_sum?: number;
  covariate_sum_squares?: number;
  main_covariate_sum_product?: number;
}[];

export type ExperimentAggregateUnitsQueryResponseProcessedRow = {
  variation: string;
  exposureDate: string;
  activated: string | null;
  dimensions: { [key: string]: string };
  units: number;
};

export type ExperimentAggregateUnitsQueryResponseProcessedRows = ExperimentAggregateUnitsQueryResponseProcessedRow[];


export type ExperimentAggregateUnitsQueryResponseRows = Record<string, string | number>[];

// eslint-disable-next-line
export type QueryResponse<Rows = Record<string, any>[]> = {
  rows: Rows;
  statistics?: QueryStatistics;
};

export type MetricValueQueryResponse = QueryResponse<MetricValueQueryResponseRows>;
export type PastExperimentQueryResponse = QueryResponse<PastExperimentResponseRows>;
export type ExperimentMetricQueryResponse = QueryResponse<ExperimentMetricQueryResponseRows>;
export type ExperimentUnitsQueryResponse = QueryResponse;
export type ExperimentAggregateUnitsQueryResponse = QueryResponse<ExperimentAggregateUnitsQueryResponseRows>;

export interface SourceIntegrationConstructor {
  new (
    encryptedParams: string,
    settings: DataSourceSettings
  ): SourceIntegrationInterface;
}

export interface TestQueryRow {
  [key: string]: unknown;
}

export interface TestQueryResult {
  results: TestQueryRow[];
  duration: number;
}

export interface RawInformationSchema {
  table_name: string;
  table_catalog: string;
  table_schema: string;
  column_count: string;
}

export interface Column {
  columnName: string;
  path?: string;
  dataType: string;
}

export interface Table {
  tableName: string;
  path: string;
  id: string;
  numOfColumns: number;
  dateCreated: Date;
  dateUpdated: Date;
}

export interface Schema {
  schemaName: string;
  tables: Table[];
  path?: string;
  dateCreated: Date;
  dateUpdated: Date;
}

export interface InformationSchema {
  databaseName: string;
  path?: string;
  schemas: Schema[];
  dateCreated: Date;
  dateUpdated: Date;
}

export interface InformationSchemaError {
  errorType: "generic" | "not_supported" | "missing_params";
  message: string;
}

export interface InformationSchemaInterface {
  id: string;
  datasourceId: string;
  databases: InformationSchema[];
  organization: string;
  status: "PENDING" | "COMPLETE";
  refreshMS: number;
  error?: InformationSchemaError | null;
  dateCreated: Date;
  dateUpdated: Date;
}

export interface InformationSchemaTablesInterface {
  id: string;
  datasourceId: string;
  organization: string;
  tableName: string;
  tableSchema: string;
  databaseName: string;
  columns: Column[];
  refreshMS: number;
  dateCreated: Date;
  dateUpdated: Date;
  informationSchemaId: string;
}

export interface SourceIntegrationInterface {
  datasource: string;
  organization: string;
  type: string;
  settings: DataSourceSettings;
  decryptionError: boolean;
  // eslint-disable-next-line
  params: any;
  getSensitiveParamKeys(): string[];
  getExperimentResultsQuery(
    snapshotSettings: ExperimentSnapshotSettings,
    metrics: ExperimentMetricInterface[],
    activationMetric: ExperimentMetricInterface | null,
    dimension: DimensionInterface | null
  ): string;
  getFormatDialect?(): FormatDialect;
  getExperimentResults(
    snapshotSettings: ExperimentSnapshotSettings,
    metrics: ExperimentMetricInterface[],
    activationMetric: ExperimentMetricInterface | null,
    dimension: DimensionInterface | null
  ): Promise<ExperimentQueryResponses>;
  getSourceProperties(): DataSourceProperties;
  testConnection(): Promise<boolean>;
  getTableData?(
    databaseName: string,
    tableSchema: string,
    tableName: string
  ): Promise<{ tableData: null | unknown[] }>;
  getInformationSchema?(): Promise<InformationSchema[]>;
  getTestValidityQuery?(
    query: string,
    templateVariables?: TemplateVariables
  ): string;
  getTestQuery?(query: string, templateVariables?: TemplateVariables): string;
  runTestQuery?(
    sql: string,
    timestampCols?: string[]
  ): Promise<TestQueryResult>;
  getMetricValueQuery(params: MetricValueParams): string;
  getExperimentMetricQuery(params: ExperimentMetricQueryParams): string;
  getExperimentAggregateUnitsQuery(params: ExperimentUnitsQueryParams, useUnitsTable: boolean): string;
  getExperimentUnitsTableQuery(params: ExperimentUnitsQueryParams): string;
  getPastExperimentQuery(params: PastExperimentParams): string;
  runMetricValueQuery(query: string): Promise<MetricValueQueryResponse>;
  runExperimentMetricQuery(
    query: string
  ): Promise<ExperimentMetricQueryResponse>;
  runExperimentUnitsQuery(query: string): Promise<ExperimentUnitsQueryResponse>;
  runExperimentAggregateUnitsQuery(query: string): Promise<ExperimentAggregateUnitsQueryResponse>;
  runPastExperimentQuery(query: string): Promise<PastExperimentQueryResponse>;
  processExperimentAggregateUnitsQueryResponseRows(rows: ExperimentAggregateUnitsQueryResponseRows): Promise<ExperimentAggregateUnitsQueryResponseProcessedRows>;
  getEventsTrackedByDatasource?: (
    schemaFormat: SchemaFormat,
    existingMetrics: MetricInterface[],
    schema?: string
  ) => Promise<TrackedEventData[]>;
  getAutoGeneratedMetricSqlQuery?(
    event: string,
    hasUserId: boolean,
    schemaFormat: SchemaFormat,
    type: MetricType
  ): string;
  generateTablePath?(
    tableName: string,
    schema?: string,
    database?: string,
    requireSchema?: boolean
  ): string;
}<|MERGE_RESOLUTION|>--- conflicted
+++ resolved
@@ -112,14 +112,9 @@
 
 export type ExperimentUnitsQueryParams = {
   settings: ExperimentSnapshotSettings;
-<<<<<<< HEAD
-  activationMetric: MetricInterface | null;
-  dimensions: Dimension[];
-=======
   activationMetric: ExperimentMetricInterface | null;
   factTableMap: FactTableMap;
-  dimension: Dimension | null;
->>>>>>> 34f2b51c
+  dimensions: Dimension[];
   segment: SegmentInterface | null;
   unitsTableFullName?: string;
   includeIdJoins: boolean;
