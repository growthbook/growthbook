--- conflicted
+++ resolved
@@ -240,16 +240,12 @@
   ): Promise<ExperimentQueryResponses>;
   getSourceProperties(): DataSourceProperties;
   testConnection(): Promise<boolean>;
-<<<<<<< HEAD
-  getInformationSchema(): Promise<null | InformationSchema[]>;
   getTableData(
     databaseName: string,
     tableSchema: string,
     tableName: string
   ): Promise<null | unknown[]>;
-=======
   getInformationSchema?(): Promise<InformationSchema[]>;
->>>>>>> fd7beaa2
   getTestQuery?(query: string): string;
   runTestQuery?(sql: string): Promise<TestQueryResult>;
   getMetricValueQuery(params: MetricValueParams): string;
