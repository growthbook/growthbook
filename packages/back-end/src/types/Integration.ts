import {
  DataSourceProperties,
  DataSourceSettings,
} from "../../types/datasource";
import { DimensionInterface } from "../../types/dimension";
import { ExperimentInterface, ExperimentPhase } from "../../types/experiment";
import { MetricInterface, MetricType } from "../../types/metric";
import { SegmentInterface } from "../../types/segment";

export class NoDefaultDatasetError extends Error {
  constructor() {
    super(
      "To view the information schema for a BigQuery dataset, you must define a default dataset. Please add a default dataset by editing the datasource's connection settings."
    );
    this.name = "NoDefaultDatasetError";
  }
}

export class DataSourceNotSupportedError extends Error {
  constructor() {
    super("This data source is not supported yet.");
    this.name = "DataSourceNotSupportedError";
  }
}

export interface ExperimentMetricStats {
  metric_type: MetricType;
  count: number;
  main_sum: number;
  main_sum_squares: number;
}

export type VariationMetricResult = ExperimentMetricStats & {
  metric: string;
};

export type ExperimentResults = {
  dimensions: {
    dimension: string;
    variations: {
      variation: number;
      users: number;
      metrics: {
        [key: string]: ExperimentMetricStats;
      };
    }[];
  }[];
  unknownVariations: string[];
  multipleExposures?: number;
};

export type ExperimentQueryResponses = {
  dimension: string;
  variation: string;
  users: number;
  metrics: VariationMetricResult[];
}[];

export type UserDimension = {
  type: "user";
  dimension: DimensionInterface;
};
export type ExperimentDimension = {
  type: "experiment";
  id: string;
};
export type DateDimension = {
  type: "date";
};
export type ActivationDimension = {
  type: "activation";
};
export type Dimension =
  | UserDimension
  | ExperimentDimension
  | DateDimension
  | ActivationDimension;

export type ExperimentMetricQueryParams = {
  experiment: ExperimentInterface;
  phase: ExperimentPhase;
  metric: MetricInterface;
  activationMetrics: MetricInterface[];
  denominatorMetrics: MetricInterface[];
  dimension: Dimension | null;
  segment: SegmentInterface | null;
};

export type PastExperimentParams = {
  from: Date;
};

export type MetricValueParams = {
  from: Date;
  to: Date;
  metric: MetricInterface;
  name: string;
  segment?: SegmentInterface;
  includeByDate?: boolean;
};

export type MetricValueResultDate = {
  date: string;
  count: number;
  mean: number;
  stddev: number;
};

export type MetricValueResult = {
  count: number;
  stddev: number;
  mean: number;
  dates?: MetricValueResultDate[];
};

export type PastExperimentResult = {
  experiments: {
    exposureQueryId: string;
    experiment_id: string;
    experiment_name?: string;
    variation_id: string;
    variation_name?: string;
    start_date: Date;
    end_date: Date;
    users: number;
  }[];
};

export type MetricValueQueryResponseRow = {
  date: string;
  count: number;
  main_sum: number;
  main_sum_squares: number;
};
export type MetricValueQueryResponse = MetricValueQueryResponseRow[];
export type PastExperimentResponse = {
  exposure_query: string;
  experiment_id: string;
  experiment_name?: string;
  variation_id: string;
  variation_name?: string;
  start_date: string;
  end_date: string;
  users: number;
}[];
export type ExperimentMetricQueryResponse = {
  dimension: string;
  variation: string;
  users: number;
  count: number;
  statistic_type: "ratio" | "mean";
  main_metric_type: MetricType;
  main_sum: number;
  main_sum_squares: number;
  denominator_metric_type?: MetricType;
  denominator_sum?: number;
  denominator_sum_squares?: number;
  main_denominator_sum_product?: number;
}[];
export interface SourceIntegrationConstructor {
  new (
    encryptedParams: string,
    settings: DataSourceSettings
  ): SourceIntegrationInterface;
}

export interface TestQueryRow {
  [key: string]: unknown;
}

export interface TestQueryResult {
  results: TestQueryRow[];
  duration: number;
}

export interface RawInformationSchema {
  table_name: string;
  table_catalog: string;
  table_schema: string;
  column_count: string;
}

export interface Column {
  columnName: string;
  path?: string;
  dataType: string;
}

export interface Table {
  tableName: string;
  path: string;
  id: string;
  numOfColumns: number;
  dateCreated: Date;
  dateUpdated: Date;
}

export interface Schema {
  schemaName: string;
  tables: Table[];
  path?: string;
  dateCreated: Date;
  dateUpdated: Date;
}

export interface InformationSchema {
  databaseName: string;
  path?: string;
  schemas: Schema[];
  dateCreated: Date;
  dateUpdated: Date;
}

export interface InformationSchemaError {
  errorType: "generic" | "not_supported" | "no_default_dataset";
  message: string;
}

export interface InformationSchemaInterface {
  id: string;
  datasourceId: string;
  databases: InformationSchema[];
  organization: string;
  status: "PENDING" | "COMPLETE";
<<<<<<< HEAD
  error?: string;
  refreshMS: number;
=======
  error?: InformationSchemaError;
>>>>>>> 6786c4d0
  dateCreated: Date;
  dateUpdated: Date;
}

export interface InformationSchemaTablesInterface {
  id: string;
  datasourceId: string;
  organization: string;
  tableName: string;
  tableSchema: string;
  databaseName: string;
  columns: Column[];
  refreshMS: number;
  dateCreated: Date;
  dateUpdated: Date;
  informationSchemaId: string;
}

export interface SourceIntegrationInterface {
  datasource: string;
  organization: string;
  settings: DataSourceSettings;
  decryptionError: boolean;
  // eslint-disable-next-line
  params: any;
  getSensitiveParamKeys(): string[];
  getExperimentResultsQuery(
    experiment: ExperimentInterface,
    phase: ExperimentPhase,
    metrics: MetricInterface[],
    activationMetric: MetricInterface | null,
    dimension: DimensionInterface | null
  ): string;
  getExperimentResults(
    experiment: ExperimentInterface,
    phase: ExperimentPhase,
    metrics: MetricInterface[],
    activationMetric: MetricInterface | null,
    dimension: DimensionInterface | null
  ): Promise<ExperimentQueryResponses>;
  getSourceProperties(): DataSourceProperties;
  testConnection(): Promise<boolean>;
  getTableData?(
    databaseName: string,
    tableSchema: string,
    tableName: string
  ): Promise<{ tableData: null | unknown[]; refreshMS: number }>;
  getInformationSchema?(): Promise<{
    informationSchema: InformationSchema[];
    refreshMS: number;
  }>;
  getTestQuery?(query: string): string;
  runTestQuery?(sql: string): Promise<TestQueryResult>;
  getMetricValueQuery(params: MetricValueParams): string;
  getExperimentMetricQuery(params: ExperimentMetricQueryParams): string;
  getPastExperimentQuery(params: PastExperimentParams): string;
  runMetricValueQuery(query: string): Promise<MetricValueQueryResponse>;
  runExperimentMetricQuery(
    query: string
  ): Promise<ExperimentMetricQueryResponse>;
  runPastExperimentQuery(query: string): Promise<PastExperimentResponse>;
}<|MERGE_RESOLUTION|>--- conflicted
+++ resolved
@@ -222,12 +222,8 @@
   databases: InformationSchema[];
   organization: string;
   status: "PENDING" | "COMPLETE";
-<<<<<<< HEAD
-  error?: string;
   refreshMS: number;
-=======
   error?: InformationSchemaError;
->>>>>>> 6786c4d0
   dateCreated: Date;
   dateUpdated: Date;
 }
