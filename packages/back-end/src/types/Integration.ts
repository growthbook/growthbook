--- conflicted
+++ resolved
@@ -7,8 +7,6 @@
 import { MetricInterface, MetricType } from "../../types/metric";
 import { SegmentInterface } from "../../types/segment";
 
-<<<<<<< HEAD
-=======
 export class MissingDatasourceParamsError extends Error {
   constructor(message: string) {
     super(message);
@@ -22,7 +20,7 @@
     this.name = "DataSourceNotSupportedError";
   }
 }
->>>>>>> fdf8ddc9
+
 export type MetricAggregationType = "pre" | "post" | "noWindow";
 
 export interface ExperimentMetricStats {
