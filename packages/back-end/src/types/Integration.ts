--- conflicted
+++ resolved
@@ -7,11 +7,7 @@
 import { MetricInterface, MetricType } from "../../types/metric";
 import { SegmentInterface } from "../../types/segment";
 
-<<<<<<< HEAD
-export type AggregateType = "pre" | "post" | "noWindow";
-=======
 export type MetricAggregationType = "pre" | "post" | "noWindow";
->>>>>>> a9e94355
 
 export interface ExperimentMetricStats {
   metric_type: MetricType;
