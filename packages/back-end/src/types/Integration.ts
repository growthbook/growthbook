import {
  DataSourceProperties,
  DataSourceSettings,
} from "../../types/datasource";
import { DimensionInterface } from "../../types/dimension";
import { ExperimentInterface, ExperimentPhase } from "../../types/experiment";
import { MetricInterface, MetricType } from "../../types/metric";
import { SegmentInterface } from "../../types/segment";

<<<<<<< HEAD
export class MissingDatasourceParamsError extends Error {
  constructor(message: string) {
    super(message);
    this.name = "MissingDatasourceParamsError";
  }
}

export class DataSourceNotSupportedError extends Error {
  constructor() {
    super("This data source is not supported yet.");
    this.name = "DataSourceNotSupportedError";
  }
}
=======
export type MetricAggregationType = "pre" | "post" | "noWindow";
>>>>>>> 552300c7

export interface ExperimentMetricStats {
  metric_type: MetricType;
  count: number;
  main_sum: number;
  main_sum_squares: number;
}

export type VariationMetricResult = ExperimentMetricStats & {
  metric: string;
};

export type ExperimentResults = {
  dimensions: {
    dimension: string;
    variations: {
      variation: number;
      users: number;
      metrics: {
        [key: string]: ExperimentMetricStats;
      };
    }[];
  }[];
  unknownVariations: string[];
  multipleExposures?: number;
};

export type ExperimentQueryResponses = {
  dimension: string;
  variation: string;
  users: number;
  metrics: VariationMetricResult[];
}[];

export type UserDimension = {
  type: "user";
  dimension: DimensionInterface;
};
export type ExperimentDimension = {
  type: "experiment";
  id: string;
};
export type DateDimension = {
  type: "date";
};
export type ActivationDimension = {
  type: "activation";
};
export type Dimension =
  | UserDimension
  | ExperimentDimension
  | DateDimension
  | ActivationDimension;

export type ExperimentMetricQueryParams = {
  experiment: ExperimentInterface;
  phase: ExperimentPhase;
  metric: MetricInterface;
  activationMetrics: MetricInterface[];
  denominatorMetrics: MetricInterface[];
  dimension: Dimension | null;
  segment: SegmentInterface | null;
};

export type PastExperimentParams = {
  from: Date;
};

export type MetricValueParams = {
  from: Date;
  to: Date;
  metric: MetricInterface;
  name: string;
  segment?: SegmentInterface;
  includeByDate?: boolean;
};

export type MetricValueResultDate = {
  date: string;
  count: number;
  mean: number;
  stddev: number;
};

export type MetricValueResult = {
  count: number;
  stddev: number;
  mean: number;
  dates?: MetricValueResultDate[];
};

export type PastExperimentResult = {
  experiments: {
    exposureQueryId: string;
    experiment_id: string;
    experiment_name?: string;
    variation_id: string;
    variation_name?: string;
    start_date: Date;
    end_date: Date;
    users: number;
  }[];
};

export type MetricValueQueryResponseRow = {
  date: string;
  count: number;
  main_sum: number;
  main_sum_squares: number;
};
export type MetricValueQueryResponse = MetricValueQueryResponseRow[];
export type PastExperimentResponse = {
  exposure_query: string;
  experiment_id: string;
  experiment_name?: string;
  variation_id: string;
  variation_name?: string;
  start_date: string;
  end_date: string;
  users: number;
}[];
export type ExperimentMetricQueryResponse = {
  dimension: string;
  variation: string;
  users: number;
  count: number;
  statistic_type: "ratio" | "mean";
  main_metric_type: MetricType;
  main_sum: number;
  main_sum_squares: number;
  denominator_metric_type?: MetricType;
  denominator_sum?: number;
  denominator_sum_squares?: number;
  main_denominator_sum_product?: number;
}[];
export interface SourceIntegrationConstructor {
  new (
    encryptedParams: string,
    settings: DataSourceSettings
  ): SourceIntegrationInterface;
}

export interface TestQueryRow {
  [key: string]: unknown;
}

export interface TestQueryResult {
  results: TestQueryRow[];
  duration: number;
}

export interface RawInformationSchema {
  table_name: string;
  table_catalog: string;
  table_schema: string;
  column_count: string;
}

export interface Column {
  columnName: string;
  path?: string;
  dataType: string;
}

export interface Table {
  tableName: string;
  path: string;
  id: string;
  numOfColumns: number;
  dateCreated: Date;
  dateUpdated: Date;
}

export interface Schema {
  schemaName: string;
  tables: Table[];
  path?: string;
  dateCreated: Date;
  dateUpdated: Date;
}

export interface InformationSchema {
  databaseName: string;
  path?: string;
  schemas: Schema[];
  dateCreated: Date;
  dateUpdated: Date;
}

export interface InformationSchemaError {
  errorType: "generic" | "not_supported" | "missing_params";
  message: string;
}

export interface InformationSchemaInterface {
  id: string;
  datasourceId: string;
  databases: InformationSchema[];
  organization: string;
  status: "PENDING" | "COMPLETE";
  error?: InformationSchemaError;
  dateCreated: Date;
  dateUpdated: Date;
}

export interface InformationSchemaTablesInterface {
  id: string;
  datasourceId: string;
  organization: string;
  tableName: string;
  tableSchema: string;
  databaseName: string;
  columns: Column[];
  dateCreated: Date;
  dateUpdated: Date;
}

export interface SourceIntegrationInterface {
  datasource: string;
  organization: string;
  settings: DataSourceSettings;
  decryptionError: boolean;
  // eslint-disable-next-line
  params: any;
  getSensitiveParamKeys(): string[];
  getExperimentResultsQuery(
    experiment: ExperimentInterface,
    phase: ExperimentPhase,
    metrics: MetricInterface[],
    activationMetric: MetricInterface | null,
    dimension: DimensionInterface | null
  ): string;
  getExperimentResults(
    experiment: ExperimentInterface,
    phase: ExperimentPhase,
    metrics: MetricInterface[],
    activationMetric: MetricInterface | null,
    dimension: DimensionInterface | null
  ): Promise<ExperimentQueryResponses>;
  getSourceProperties(): DataSourceProperties;
  testConnection(): Promise<boolean>;
  getInformationSchema?(): Promise<InformationSchema[]>;
  getTestQuery?(query: string): string;
  runTestQuery?(sql: string): Promise<TestQueryResult>;
  getMetricValueQuery(params: MetricValueParams): string;
  getExperimentMetricQuery(params: ExperimentMetricQueryParams): string;
  getPastExperimentQuery(params: PastExperimentParams): string;
  runMetricValueQuery(query: string): Promise<MetricValueQueryResponse>;
  runExperimentMetricQuery(
    query: string
  ): Promise<ExperimentMetricQueryResponse>;
  runPastExperimentQuery(query: string): Promise<PastExperimentResponse>;
}<|MERGE_RESOLUTION|>--- conflicted
+++ resolved
@@ -7,7 +7,6 @@
 import { MetricInterface, MetricType } from "../../types/metric";
 import { SegmentInterface } from "../../types/segment";
 
-<<<<<<< HEAD
 export class MissingDatasourceParamsError extends Error {
   constructor(message: string) {
     super(message);
@@ -21,9 +20,7 @@
     this.name = "DataSourceNotSupportedError";
   }
 }
-=======
 export type MetricAggregationType = "pre" | "post" | "noWindow";
->>>>>>> 552300c7
 
 export interface ExperimentMetricStats {
   metric_type: MetricType;
