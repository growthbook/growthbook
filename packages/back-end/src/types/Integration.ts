--- conflicted
+++ resolved
@@ -40,9 +40,6 @@
   }
 }
 
-<<<<<<< HEAD
-export type DataType = "string" | "number" | "boolean" | "date" | "timestamp";
-=======
 export type DataType =
   | "string"
   | "integer"
@@ -50,7 +47,6 @@
   | "boolean"
   | "date"
   | "timestamp";
->>>>>>> 88b3ddc2
 
 export type MetricAggregationType = "pre" | "post" | "noWindow";
 
