--- conflicted
+++ resolved
@@ -77,768 +77,6 @@
   }
 }
 
-<<<<<<< HEAD
-export type DataType =
-  | "string"
-  | "integer"
-  | "float"
-  | "boolean"
-  | "date"
-  | "timestamp"
-  | "hll";
-
-export type MetricAggregationType = "pre" | "post" | "noWindow";
-
-export type FactMetricAggregationType =
-  | "sum"
-  | "count"
-  | "countDistinctHLL"
-  | "max"
-  | "eventQuantile"
-  | "unitQuantileIgnoreZeros"
-  | "unitQuantile"
-  | "binomial"
-  | "binomialAggregateFilter"
-  | "userCountAggregateFilter";
-
-export type FactMetricAggregationMetadata = {
-  // Every metric can be partially aggregated (e.g. per user-date) to `intermediateDataType`
-  // to be stored in the experimenter's warehouse where it can later be re-aggregated
-  // to produce the final metric value.
-  intermediateDataType: DataType;
-
-  // Takes the processed column from the fact table (e.g. 1 for binomial, or `column`
-  // for a selected column) and produces a partially aggregated value that can be
-  // stored at the user-date level as intermediateDataType.
-  partialAggregationFunction: (column: string) => string;
-
-  // Takes the partially aggregated value and re-aggregates it to the user level
-  // for producing the final metric value. This should produce a value of type
-  // `finalDataType`, but is returned directly to the back-end, not stored in
-  // the experimenter's warehouse.
-  reAggregationFunction: (column: string, quantileColumn?: string) => string;
-
-  // Data type of the final value produced by the fullAggregationFunction and reAggregationFunction
-  finalDataType: DataType;
-
-  // Takes the processed column from the fact table and produces the final metric value
-  // directly and is only used for CUPED metrics in the incremental refresh pipeline.
-  fullAggregationFunction: (column: string, quantileColumn?: string) => string;
-};
-
-// "exposure" builds a window before the first exposure date for the user
-// "phaseStart" builds a window before the phase start date for all users
-export type CovariateWindowType = "firstExposure" | "phaseStart";
-
-export type CovariatePhaseStartSettings = {
-  covariateStartDate: Date;
-  covariateEndDate: Date;
-};
-
-export type CovariateFirstExposureSettings = {
-  hours: number;
-  minDelay: number;
-  alias: string;
-};
-
-/**
- * Transformation function applied to aggregated metric values at the user level.
- * For most metrics, this is an identity function that returns the column unchanged.
- * For dailyParticipation metrics, this divides by the participation window to
- * produce a participation rate.
- */
-export type AggregatedValueTransformation = (
-  column: string,
-  initialTimestampColumn: string,
-  analysisEndDate: Date,
-) => string;
-
-export type FactMetricData = {
-  alias: string;
-  id: string;
-  metric: FactMetricInterface;
-  metricIndex: number;
-  ratioMetric: boolean;
-  funnelMetric: boolean;
-  quantileMetric: "" | MetricQuantileSettings["type"];
-  metricQuantileSettings: MetricQuantileSettings;
-  regressionAdjusted: boolean;
-  regressionAdjustmentHours: number;
-  overrideConversionWindows: boolean;
-  isPercentileCapped: boolean;
-  numeratorSourceIndex: number;
-  denominatorSourceIndex: number;
-  capCoalesceMetric: string;
-  capCoalesceDenominator: string;
-  capCoalesceCovariate: string;
-  capCoalesceDenominatorCovariate: string;
-  numeratorAggFns: FactMetricAggregationMetadata;
-  denominatorAggFns: FactMetricAggregationMetadata;
-  covariateNumeratorAggFns: FactMetricAggregationMetadata;
-  covariateDenominatorAggFns: FactMetricAggregationMetadata;
-  minMetricDelay: number;
-  raMetricFirstExposureSettings: CovariateFirstExposureSettings;
-  raMetricPhaseStartSettings: CovariatePhaseStartSettings;
-  metricStart: Date;
-  metricEnd: Date | null;
-  maxHoursToConvert: number;
-  // Transformation applied to aggregated values at the user level
-  aggregatedValueTransformation: AggregatedValueTransformation;
-};
-
-export type FactMetricSourceData = {
-  factTable: FactTableInterface;
-  index: number;
-  metricData: FactMetricData[];
-  percentileData: FactMetricPercentileData[];
-  eventQuantileData: FactMetricQuantileData[];
-  regressionAdjustedMetrics: FactMetricData[];
-  minCovariateStartDate: Date;
-  maxCovariateEndDate: Date;
-  metricStart: Date;
-  metricEnd: Date;
-  maxHoursToConvert: number;
-  activationMetric: ExperimentMetricInterface | null;
-  bindingLastMaxTimestamp: boolean;
-};
-
-export type FactMetricQuantileData = {
-  alias: string;
-  valueCol: string;
-  outputCol: string;
-  metricQuantileSettings: MetricQuantileSettings;
-};
-
-export type FactMetricPercentileData = {
-  valueCol: string;
-  outputCol: string;
-  percentile: number;
-  ignoreZeros: boolean;
-  sourceIndex: number;
-};
-
-export type BanditMetricData = Pick<
-  FactMetricData,
-  | "alias"
-  | "id"
-  | "ratioMetric"
-  | "regressionAdjusted"
-  | "isPercentileCapped"
-  | "capCoalesceMetric"
-  | "capCoalesceDenominator"
-  | "capCoalesceCovariate"
-  | "numeratorSourceIndex"
-  | "denominatorSourceIndex"
->;
-
-export type VariationPeriodWeight = {
-  variationId: string;
-  date: Date;
-  weight: number;
-};
-
-export interface ExperimentMetricStats {
-  metric_type: MetricType;
-  count: number;
-  main_sum: number;
-  main_sum_squares: number;
-}
-
-export type VariationMetricResult = ExperimentMetricStats & {
-  metric: string;
-};
-
-export type ExperimentResults = {
-  dimensions: {
-    dimension: string;
-    variations: {
-      variation: number;
-      users: number;
-      metrics: {
-        [key: string]: ExperimentMetricStats;
-      };
-    }[];
-  }[];
-  unknownVariations: string[];
-  multipleExposures?: number;
-};
-
-export type ExperimentQueryResponses = {
-  dimension: string;
-  variation: string;
-  users: number;
-  metrics: VariationMetricResult[];
-}[];
-
-export type UserDimension = {
-  type: "user";
-  dimension: DimensionInterface;
-};
-export type ExperimentDimension = {
-  type: "experiment";
-  id: string;
-  specifiedSlices?: string[];
-};
-export type DateDimension = {
-  type: "date";
-};
-export type ActivationDimension = {
-  type: "activation";
-};
-export type Dimension =
-  | UserDimension
-  | ExperimentDimension
-  | DateDimension
-  | ActivationDimension;
-
-export type ProcessedDimensions = {
-  unitDimensions: UserDimension[];
-  experimentDimensions: ExperimentDimension[];
-  activationDimension: ActivationDimension | null;
-};
-
-export interface DropTableQueryParams {
-  fullTablePath: string;
-}
-
-export type TestQueryParams = {
-  query: string;
-  templateVariables?: TemplateVariables;
-  testDays?: number;
-  limit?: number;
-};
-
-export type ColumnTopValuesParams = {
-  factTable: Pick<FactTableInterface, "sql" | "eventName">;
-  column: ColumnInterface;
-  limit?: number;
-  lookbackDays?: number;
-};
-export type ColumnTopValuesResponseRow = {
-  value: string;
-  count: number;
-};
-
-interface ExperimentBaseQueryParams {
-  settings: ExperimentSnapshotSettings;
-  activationMetric: ExperimentMetricInterface | null;
-  factTableMap: FactTableMap;
-  dimensions: Dimension[];
-  segment: SegmentInterface | null;
-  unitsTableFullName?: string;
-}
-
-export interface ExperimentUnitsQueryParams extends ExperimentBaseQueryParams {
-  includeIdJoins: boolean;
-}
-
-export interface CreateExperimentIncrementalUnitsQueryParams {
-  settings: ExperimentSnapshotSettings;
-  activationMetric: ExperimentMetricInterface | null;
-  dimensions: Dimension[];
-  factTableMap: FactTableMap;
-  unitsTableFullName: string;
-}
-
-export interface UpdateExperimentIncrementalUnitsQueryParams
-  extends CreateExperimentIncrementalUnitsQueryParams {
-  segment: SegmentInterface | null;
-  incrementalRefreshStartTime: Date;
-  lastMaxTimestamp: Date | null;
-  unitsTempTableFullName: string;
-}
-
-export interface DropOldIncrementalUnitsQueryParams {
-  unitsTableFullName: string;
-}
-
-export interface AlterNewIncrementalUnitsQueryParams {
-  unitsTableName: string;
-  unitsTempTableFullName: string;
-}
-
-export interface MaxTimestampIncrementalUnitsQueryParams {
-  unitsTableFullName: string;
-  lastMaxTimestamp: Date | null;
-}
-
-export interface MaxTimestampMetricSourceQueryParams {
-  metricSourceTableFullName: string;
-  lastMaxTimestamp: Date | null;
-}
-
-export interface CreateMetricSourceTableQueryParams {
-  settings: ExperimentSnapshotSettings;
-  metrics: FactMetricInterface[];
-  factTableMap: FactTableMap;
-  metricSourceTableFullName: string;
-}
-
-export interface InsertMetricSourceDataQueryParams {
-  settings: ExperimentSnapshotSettings;
-  activationMetric: ExperimentMetricInterface | null;
-  factTableMap: FactTableMap;
-  metricSourceTableFullName: string;
-  unitsSourceTableFullName: string;
-  metrics: FactMetricInterface[];
-  lastMaxTimestamp: Date | null;
-}
-
-export interface CreateMetricSourceCovariateTableQueryParams {
-  settings: ExperimentSnapshotSettings;
-  metrics: FactMetricInterface[];
-  metricSourceCovariateTableFullName: string;
-}
-
-export interface InsertMetricSourceCovariateDataQueryParams {
-  settings: ExperimentSnapshotSettings;
-  activationMetric: ExperimentMetricInterface | null;
-  factTableMap: FactTableMap;
-  metricSourceCovariateTableFullName: string;
-  unitsSourceTableFullName: string;
-  metrics: FactMetricInterface[];
-  lastCovariateSuccessfulMaxTimestamp: Date | null;
-}
-
-export interface IncrementalRefreshStatisticsQueryParams {
-  settings: ExperimentSnapshotSettings;
-  activationMetric: ExperimentMetricInterface | null;
-  dimensions: Dimension[];
-  factTableMap: FactTableMap;
-  metricSourceTableFullName: string;
-  metricSourceCovariateTableFullName: string | null;
-  unitsSourceTableFullName: string;
-  metrics: FactMetricInterface[];
-  lastMaxTimestamp: Date | null;
-}
-
-type UnitsSource = "exposureQuery" | "exposureTable" | "otherQuery";
-export interface ExperimentMetricQueryParams extends ExperimentBaseQueryParams {
-  metric: MetricInterface;
-  denominatorMetrics: MetricInterface[];
-  unitsSource: UnitsSource;
-  unitsSql?: string;
-  forcedUserIdType?: string;
-}
-
-export interface ExperimentFactMetricsQueryParams
-  extends ExperimentBaseQueryParams {
-  metrics: FactMetricInterface[];
-  unitsSource: UnitsSource;
-  unitsSql?: string;
-  forcedUserIdType?: string;
-}
-
-export interface PopulationBaseQueryParams {
-  populationSettings: PopulationDataQuerySettings;
-  factTableMap: FactTableMap;
-  segment: SegmentInterface | null;
-}
-export interface PopulationMetricQueryParams
-  extends ExperimentMetricQueryParams,
-    PopulationBaseQueryParams {}
-export interface PopulationFactMetricsQueryParams
-  extends ExperimentFactMetricsQueryParams,
-    PopulationBaseQueryParams {}
-
-export interface ExperimentAggregateUnitsQueryParams
-  extends ExperimentBaseQueryParams {
-  useUnitsTable: boolean;
-}
-
-export type DimensionSlicesQueryParams = {
-  exposureQueryId: string;
-  dimensions: ExperimentDimension[];
-  lookbackDays: number;
-};
-
-export type UserExperimentExposuresQueryParams = {
-  userIdType: string;
-  unitId: string;
-  lookbackDays: number;
-};
-
-export type PastExperimentParams = {
-  from: Date;
-  forceRefresh?: boolean;
-};
-
-export type MetricValueParams = {
-  from: Date;
-  to: Date;
-  metric: MetricInterface;
-  name: string;
-  factTableMap: FactTableMap;
-  segment?: SegmentInterface;
-  includeByDate?: boolean;
-};
-
-export type MetricAnalysisParams = {
-  settings: MetricAnalysisSettings;
-  metric: FactMetricInterface;
-  factTableMap: FactTableMap;
-  segment: SegmentInterface | null;
-};
-
-export type DimensionColumnData = {
-  // the column or expression coming from the units table
-  value: string;
-  // the final alias for analysis in the rest of the SQL query
-  alias: string;
-};
-
-export type MetricValueResultDate = {
-  date: string;
-  count: number;
-  mean: number;
-  stddev: number;
-};
-
-export type MetricValueResult = {
-  count: number;
-  stddev: number;
-  mean: number;
-  dates?: MetricValueResultDate[];
-};
-
-export type PastExperimentResult = {
-  mergeResults: boolean;
-  experiments: {
-    exposureQueryId: string;
-    experiment_id: string;
-    experiment_name?: string;
-    variation_id: string;
-    variation_name?: string;
-    start_date: Date;
-    end_date: Date;
-    users: number;
-    latest_data: Date;
-    start_of_range: boolean;
-  }[];
-};
-
-// NOTE: response rows must all be lower case to work across SQL integrations
-export type TrackedEventResponseRow = {
-  event: string;
-  display_name: string;
-  has_user_id: boolean;
-  count: number;
-  last_tracked_at: Date | BigQueryTimestamp;
-};
-
-export interface TrackedEventData {
-  eventName: string;
-  displayName: string;
-  hasUserId: boolean;
-  count: number;
-  lastTrackedAt: Date;
-}
-
-export type AutoMetricToCreate = {
-  name: string;
-  sql: string;
-  type: MetricType;
-  shouldCreate: boolean;
-  alreadyExists: boolean;
-  userIdTypes: string[];
-};
-
-export interface AutoMetricTrackedEvent extends TrackedEventData {
-  metricsToCreate: AutoMetricToCreate[];
-}
-
-export type MetricValueQueryResponseRow = {
-  date: string;
-  count: number;
-  main_sum: number;
-  main_sum_squares: number;
-};
-
-export type MetricValueQueryResponseRows = MetricValueQueryResponseRow[];
-
-export type MetricAnalysisQueryResponseRow = {
-  date: string;
-  data_type: string;
-  capped: boolean;
-  units: number;
-  main_sum: number;
-  main_sum_squares: number;
-  denominator_sum?: number;
-  denominator_sum_squares?: number;
-  main_denominator_sum_product?: number;
-
-  value_min?: number;
-  value_max?: number;
-  bin_width?: number;
-  units_bin_0?: number;
-  units_bin_1?: number;
-  units_bin_2?: number;
-  units_bin_3?: number;
-  units_bin_4?: number;
-  units_bin_5?: number;
-  units_bin_6?: number;
-  units_bin_7?: number;
-  units_bin_8?: number;
-  units_bin_9?: number;
-  units_bin_10?: number;
-  units_bin_11?: number;
-  units_bin_12?: number;
-  units_bin_13?: number;
-  units_bin_14?: number;
-  units_bin_15?: number;
-  units_bin_16?: number;
-  units_bin_17?: number;
-  units_bin_18?: number;
-  units_bin_19?: number;
-  units_bin_20?: number;
-  units_bin_21?: number;
-  units_bin_22?: number;
-  units_bin_23?: number;
-  units_bin_24?: number;
-};
-
-export type MetricAnalysisQueryResponseRows = MetricAnalysisQueryResponseRow[];
-
-export type PastExperimentResponseRows = {
-  exposure_query: string;
-  experiment_id: string;
-  experiment_name?: string;
-  variation_id: string;
-  variation_name?: string;
-  start_date: string;
-  end_date: string;
-  users: number;
-  latest_data: string;
-}[];
-
-export type ExperimentMetricQueryResponseRows = {
-  variation: string;
-  users: number;
-  count: number;
-  main_cap_value?: number;
-  main_sum: number;
-  main_sum_squares: number;
-  denominator_cap_value?: number;
-  denominator_sum?: number;
-  denominator_sum_squares?: number;
-  main_denominator_sum_product?: number;
-  covariate_sum?: number;
-  covariate_sum_squares?: number;
-  main_covariate_sum_product?: number;
-
-  theta?: number; // for bandits only
-
-  quantile?: number;
-  quantile_n?: number;
-  quantile_lower?: number;
-  quantile_upper?: number;
-  quantile_nstar?: number;
-
-  // This is used to store dimensions of unknown keys (e.g. dim_exp_country)
-  [key: string]: number | string | undefined;
-}[];
-
-export type ExperimentFactMetricsQueryResponseRows = {
-  variation: string;
-  users: number;
-  count: number;
-  [key: string]: number | string;
-}[];
-
-export type ExperimentAggregateUnitsQueryResponseRows = {
-  variation: string;
-  dimension_value: string;
-  dimension_name: string;
-  units: number;
-}[];
-
-export type DimensionSlicesQueryResponseRows = {
-  dimension_value: string;
-  dimension_name: string;
-  units: number;
-  total_units: number;
-}[];
-
-export type MaxTimestampQueryResponseRow = {
-  max_timestamp: string;
-};
-
-export type UserExperimentExposuresQueryResponseRows = {
-  timestamp: string;
-  experiment_id: string;
-  variation_id: string;
-  [key: string]: string | null;
-}[];
-
-export type QueryResponseColumnData = {
-  name: string;
-  dataType?: FactTableColumnType;
-  fields?: QueryResponseColumnData[];
-};
-
-// eslint-disable-next-line
-export type QueryResponse<Rows = Record<string, any>[]> = {
-  rows: Rows;
-  columns?: QueryResponseColumnData[];
-  statistics?: QueryStatistics;
-};
-
-export type MetricValueQueryResponse =
-  QueryResponse<MetricValueQueryResponseRows>;
-export type MetricAnalysisQueryResponse =
-  QueryResponse<MetricAnalysisQueryResponseRows>;
-export type PastExperimentQueryResponse =
-  QueryResponse<PastExperimentResponseRows>;
-export type ExperimentMetricQueryResponse =
-  QueryResponse<ExperimentMetricQueryResponseRows>;
-export type ExperimentFactMetricsQueryResponse =
-  QueryResponse<ExperimentFactMetricsQueryResponseRows>;
-export type ExperimentUnitsQueryResponse = QueryResponse;
-export type ExperimentAggregateUnitsQueryResponse =
-  QueryResponse<ExperimentAggregateUnitsQueryResponseRows>;
-export type DimensionSlicesQueryResponse =
-  QueryResponse<DimensionSlicesQueryResponseRows>;
-export type DropTableQueryResponse = QueryResponse;
-export type IncrementalWithNoOutputQueryResponse = QueryResponse;
-export type MaxTimestampQueryResponse = QueryResponse<
-  MaxTimestampQueryResponseRow[]
->;
-
-export type ColumnTopValuesResponse = QueryResponse<
-  ColumnTopValuesResponseRow[]
->;
-export type UserExperimentExposuresQueryResponse =
-  QueryResponse<UserExperimentExposuresQueryResponseRows> & {
-    truncated?: boolean;
-  };
-
-export interface TestQueryRow {
-  [key: string]: unknown;
-}
-
-export interface TestQueryResult {
-  results: TestQueryRow[];
-  columns?: QueryResponseColumnData[];
-  duration: number;
-}
-
-export interface RawInformationSchema {
-  table_name: string;
-  table_catalog: string;
-  table_schema: string;
-  column_count: string;
-}
-
-export interface Column {
-  columnName: string;
-  path?: string;
-  dataType: string;
-}
-
-export interface Table {
-  tableName: string;
-  id: string;
-  numOfColumns: number;
-  dateCreated: Date;
-  dateUpdated: Date;
-}
-
-export interface Schema {
-  schemaName: string;
-  tables: Table[];
-  dateCreated: Date;
-  dateUpdated: Date;
-}
-
-export interface InformationSchema {
-  databaseName: string;
-  schemas: Schema[];
-  dateCreated: Date;
-  dateUpdated: Date;
-}
-
-export interface InformationSchemaError {
-  errorType: "generic" | "not_supported" | "missing_params";
-  message: string;
-}
-
-export interface InformationSchemaInterface {
-  id: string;
-  datasourceId: string;
-  databases: InformationSchema[];
-  organization: string;
-  status: "PENDING" | "COMPLETE";
-  refreshMS: number;
-  error?: InformationSchemaError | null;
-  dateCreated: Date;
-  dateUpdated: Date;
-}
-
-export interface InformationSchemaTablesInterface {
-  id: string;
-  datasourceId: string;
-  organization: string;
-  tableName: string;
-  tableSchema: string;
-  databaseName: string;
-  columns: Column[];
-  refreshMS: number;
-  dateCreated: Date;
-  dateUpdated: Date;
-  informationSchemaId: string;
-}
-
-// Extended types that include path properties
-export interface TableWithPath extends Table {
-  path: string;
-}
-
-export interface SchemaWithPath extends Omit<Schema, "tables"> {
-  path: string;
-  tables: TableWithPath[];
-}
-
-export interface InformationSchemaWithPath
-  extends Omit<InformationSchema, "schemas"> {
-  path: string;
-  schemas: SchemaWithPath[];
-}
-
-export interface InformationSchemaInterfaceWithPaths
-  extends Omit<InformationSchemaInterface, "databases"> {
-  databases: InformationSchemaWithPath[];
-}
-
-export interface InsertTrackEventProps {
-  event_name: string;
-  value?: number;
-  properties?: Record<string, unknown>;
-  attributes?: Record<string, unknown>;
-}
-
-export interface InsertFeatureUsageProps {
-  feature: string;
-  env: string;
-  revision: string;
-  value: string;
-  source: string;
-  ruleId: string;
-  variationId: string;
-}
-
-export interface FeatureUsageAggregateRow {
-  timestamp: Date;
-  environment: string;
-  value: string;
-  source: string;
-  revision: string;
-  ruleId: string;
-  variationId: string;
-  evaluations: number;
-}
-export type FeatureUsageLookback = "15minute" | "hour" | "day" | "week";
-=======
->>>>>>> 1222873c
 export interface SourceIntegrationInterface {
   datasource: DataSourceInterface;
   context: ReqContext;
