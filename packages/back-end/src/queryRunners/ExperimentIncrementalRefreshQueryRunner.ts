import {
  ExperimentMetricInterface,
  isFactMetric,
  isRegressionAdjusted,
} from "shared/experiments";
import chunk from "lodash/chunk";
import cloneDeep from "lodash/cloneDeep";
import { ApiReqContext } from "back-end/types/api";
import {
  ExperimentSnapshotInterface,
  ExperimentSnapshotSettings,
  SnapshotType,
} from "back-end/types/experiment-snapshot";
import {
  ExperimentQueryMetadata,
  Queries,
  QueryPointer,
  QueryStatus,
} from "back-end/types/query";
import {
  findSnapshotById,
  updateSnapshot,
} from "back-end/src/models/ExperimentSnapshotModel";
import {
  ExperimentAggregateUnitsQueryResponseRows,
  ExperimentDimension,
  InsertMetricSourceDataQueryParams,
  SourceIntegrationInterface,
  UpdateExperimentIncrementalUnitsQueryParams,
} from "back-end/src/types/Integration";
import { FactTableMap } from "back-end/src/models/FactTableModel";
import { updateReport } from "back-end/src/models/ReportModel";
import { FactMetricInterface } from "back-end/types/fact-table";
import {
  IncrementalRefreshInterface,
  IncrementalRefreshMetricCovariateSourceInterface,
  IncrementalRefreshMetricSourceInterface,
} from "back-end/src/validators/incremental-refresh";
import {
  analyzeExperimentResults,
  analyzeExperimentTraffic,
} from "back-end/src/services/stats";
import {
  getExperimentSettingsHashForIncrementalRefresh,
  getMetricSettingsHashForIncrementalRefresh,
} from "back-end/src/services/experimentTimeSeries";
import { SegmentInterface } from "back-end/types/segment";
import { applyMetricOverrides } from "back-end/src/util/integration";
import { validateIncrementalPipeline } from "back-end/src/services/dataPipeline";
import { getExperimentById } from "../models/ExperimentModel";
import {
  MAX_METRICS_PER_QUERY,
  SnapshotResult,
  TRAFFIC_QUERY_NAME,
} from "./ExperimentResultsQueryRunner";
import {
  QueryRunner,
  QueryMap,
  ProcessedRowsType,
  RowsType,
  StartQueryParams,
} from "./QueryRunner";

export const INCREMENTAL_UNITS_TABLE_PREFIX = "gb_units";
export const INCREMENTAL_METRICS_TABLE_PREFIX = "gb_metrics";
export const INCREMENTAL_CUPED_TABLE_PREFIX = "gb_cuped";

export type ExperimentIncrementalRefreshQueryParams = {
  snapshotType: SnapshotType;
  snapshotSettings: ExperimentSnapshotSettings;
  variationNames: string[];
  metricMap: Map<string, ExperimentMetricInterface>;
  factTableMap: FactTableMap;
  queryParentId: string;
  experimentId: string;
  experimentQueryMetadata: ExperimentQueryMetadata | null;
  // Incremental Refresh specific
  fullRefresh: boolean;
  incrementalRefreshStartTime: Date;
};

// TODO(incremental-refresh): add metrics to existing metric source to force recreating the whole thing.
// UI side to let the user know a refresh will trigger restating the whole metric source.
export interface MetricSourceGroups {
  groupId: string;
  metrics: FactMetricInterface[];
}

<<<<<<< HEAD
function validateFactMetricForIncrementalRefresh(metric: FactMetricInterface) {
  if (
    isRatioMetric(metric) &&
    metric.numerator.factTableId !== metric.denominator?.factTableId
  ) {
    throw new Error(
      "Ratio metrics must have the same numerator and denominator fact table with incremental refresh.",
    );
  }

  if (quantileMetricType(metric)) {
    throw new Error(
      "Quantile metrics are not supported with incremental refresh.",
    );
  }
}

export function getIncrementalRefreshMetricSources(
=======
function getIncrementalRefreshMetricSources(
>>>>>>> 87602546
  metrics: FactMetricInterface[],
  existingMetricSources: IncrementalRefreshInterface["metricSources"],
): {
  metrics: FactMetricInterface[];
  groupId: string;
  factTableId: string;
}[] {
  // TODO(incremental-refresh): skip partial data is currently ignored
  // TODO(incremental-refresh): error if no efficient percentiles
  // shouldn't be possible since we are unlikely to build incremental
  // refresh for mySQL
  const groups: Record<
    string,
    {
      alreadyExists: boolean;
      factTableId: string;
      metrics: FactMetricInterface[];
    }
  > = {};

  metrics.forEach((metric) => {
    const existingGroup = existingMetricSources.find((group) =>
      group.metrics.some((m) => m.id === metric.id),
    );

    if (existingGroup) {
      groups[existingGroup.groupId] = groups[existingGroup.groupId] || {
        alreadyExists: true,
        factTableId: existingGroup.factTableId,
        metrics: [],
      };
      groups[existingGroup.groupId].metrics.push(metric);
      return;
    }

    // TODO(incremental-refresh): handle cross-table metrics
    const factTableId = metric.numerator.factTableId;

    groups[factTableId] = groups[factTableId] || {
      alreadyExists: false,
      factTableId,
      metrics: [],
    };
    groups[factTableId].metrics.push(metric);
  });

  const finalGroups: {
    groupId: string;
    factTableId: string;
    metrics: FactMetricInterface[];
  }[] = [];
  Object.entries(groups).forEach(([groupId, group]) => {
    if (group.alreadyExists) {
      finalGroups.push({
        groupId,
        factTableId: group.factTableId,
        metrics: group.metrics,
      });
      return;
    }

    // if a new group, ensure chunks are small enough
    const chunks = chunk(group.metrics, MAX_METRICS_PER_QUERY);
    chunks.forEach((chunk, i) => {
      const randomId = Math.random().toString(36).substring(2, 15);
      finalGroups.push({
        groupId: groupId + "_" + randomId + i,
        factTableId: group.factTableId,
        metrics: chunk,
      });
    });
  });

  return finalGroups;
}

const startExperimentIncrementalRefreshQueries = async (
  context: ApiReqContext,
  params: ExperimentIncrementalRefreshQueryParams,
  integration: SourceIntegrationInterface,
  startQuery: (
    params: StartQueryParams<RowsType, ProcessedRowsType>,
  ) => Promise<QueryPointer>,
): Promise<Queries> => {
  const snapshotSettings = params.snapshotSettings;
  const queryParentId = params.queryParentId;
  const experimentId = params.experimentId;
  const metricMap = params.metricMap;

  const { org } = context;

  const activationMetric = snapshotSettings.activationMetric
    ? (metricMap.get(snapshotSettings.activationMetric) ?? null)
    : null;

  let segmentObj: SegmentInterface | null = null;
  if (snapshotSettings.segment) {
    segmentObj = await context.models.segments.getById(
      snapshotSettings.segment,
    );
  }

  const settings = integration.datasource.settings;

  // Only include metrics tied to this experiment, which is goverend by the snapshotSettings.metricSettings
  // after the introduction of metric slices
  // TODO(bryce): refactor the source of truth for metrics so that the expandedMetricMap isn't used to add
  // metrics to an experiment
  const selectedMetrics = snapshotSettings.metricSettings
    .map((m) => metricMap.get(m.id))
    .filter((m) => m) as ExperimentMetricInterface[];
  if (!selectedMetrics.length) {
    throw new Error("Experiment must have at least 1 metric selected.");
  }

  const queries: Queries = [];

  const unitsTableName = `${INCREMENTAL_UNITS_TABLE_PREFIX}_${experimentId}`;
  const unitsTableFullName =
    integration.generateTablePath &&
    integration.generateTablePath(
      unitsTableName,
      settings.pipelineSettings?.writeDataset,
      settings.pipelineSettings?.writeDatabase,
      true,
    );
  if (!unitsTableFullName) {
    throw new Error(
      "Unable to generate table; table path generator not specified.",
    );
  }

  const randomId = Math.random().toString(36).substring(2, 10);
  const unitsTempTableFullName =
    integration.generateTablePath &&
    integration.generateTablePath(
      `${INCREMENTAL_UNITS_TABLE_PREFIX}_${experimentId}_temp_${randomId}`,
      settings.pipelineSettings?.writeDataset,
      settings.pipelineSettings?.writeDatabase,
      true,
    );
  if (!unitsTempTableFullName) {
    throw new Error(
      "Unable to generate table; table path generator not specified.",
    );
  }

  const incrementalRefreshModel =
    await context.models.incrementalRefresh.getByExperimentId(experimentId);

  // When adding new metrics to a fact table, we will need to scan the whole table.
  // So to simplify things we re-create the whole metric source.
  // When removing metrics this is not needed, we just don't insert updated data.
  const factTablesWithNewMetrics = new Set<string>();

  // If not forcing a full refresh and we have a previous run, ensure the
  // current configuration matches what the incremental pipeline was built with.
  if (incrementalRefreshModel && incrementalRefreshModel.metricSources.length) {
    const existingMetricSourcesMetricIds = new Set<string>();
    incrementalRefreshModel.metricSources.forEach((source) => {
      source.metrics.forEach((metric) => {
        existingMetricSourcesMetricIds.add(metric.id);
      });
    });

    // New metrics that we don't have incremental data for
    const addedMetrics = new Set<FactMetricInterface>();
    for (const m of selectedMetrics) {
      if (!existingMetricSourcesMetricIds.has(m.id)) {
        // Should never happen as this only supports fact metrics
        if (!isFactMetric(m)) {
          throw new Error(
            "Only fact metrics are supported with incremental refresh.",
          );
        }
        addedMetrics.add(m);
      }
    }

    const selectedMetricIds = new Set<string>(selectedMetrics.map((m) => m.id));

    const removedMetricIds = new Set<string>();
    for (const storedId of existingMetricSourcesMetricIds) {
      if (!selectedMetricIds.has(storedId)) {
        removedMetricIds.add(storedId);
      }
    }

    // Ratio metrics must have the same numerator and denominator fact table for now
    addedMetrics.forEach((m) => {
      const factTableId = m.numerator?.factTableId;
      if (factTableId) {
        factTablesWithNewMetrics.add(factTableId);
      }
    });
  }

  // Begin Queries
  const lastMaxTimestamp = !params.fullRefresh
    ? incrementalRefreshModel?.unitsMaxTimestamp
    : null;

  const exposureQuery = (settings?.queries?.exposure || []).find(
    (q) => q.id === snapshotSettings.exposureQueryId,
  );

  if (!exposureQuery) {
    throw new Error("Exposure query not found");
  }

  const experimentDimensions: ExperimentDimension[] = params.fullRefresh
    ? exposureQuery.dimensions.map((d) => {
        return {
          type: "experiment",
          id: d,
        };
      })
    : exposureQuery.dimensions
        .filter((d) => incrementalRefreshModel?.unitsDimensions?.includes(d))
        .map((d) => {
          return {
            type: "experiment",
            id: d,
          };
        });

  const unitQueryParams: UpdateExperimentIncrementalUnitsQueryParams = {
    unitsTableFullName: unitsTableFullName,
    unitsTempTableFullName: unitsTempTableFullName,
    settings: snapshotSettings,
    activationMetric: null, // TODO(incremental-refresh): activation metric
    dimensions: experimentDimensions,
    segment: segmentObj,
    incrementalRefreshStartTime: params.incrementalRefreshStartTime,
    factTableMap: params.factTableMap,
    lastMaxTimestamp: lastMaxTimestamp || null,
  };

  let createUnitsTableQuery: QueryPointer | null = null;
  if (params.fullRefresh) {
    const dropOldUnitsTableQuery = await startQuery({
      name: `drop_${queryParentId}_old`,
      query: integration.getDropOldIncrementalUnitsQuery({
        unitsTableFullName: unitQueryParams.unitsTableFullName,
      }),
      dependencies: [],
      run: (query, setExternalId) =>
        integration.runDropTableQuery(query, setExternalId),
      process: (rows) => rows,
      queryType: "experimentIncrementalRefreshDropUnitsTable",
    });
    queries.push(dropOldUnitsTableQuery);

    createUnitsTableQuery = await startQuery({
      name: `create_${queryParentId}`,
      displayTitle: "Create Experiment Units Table",
      query:
        integration.getCreateExperimentIncrementalUnitsQuery(unitQueryParams),
      dependencies: [dropOldUnitsTableQuery.query],
      run: (query, setExternalId) =>
        integration.runIncrementalWithNoOutputQuery(query, setExternalId),
      process: (rows) => rows,
      queryType: "experimentIncrementalRefreshCreateUnitsTable",
    });
    queries.push(createUnitsTableQuery);
  }

  const updateUnitsTableQuery = await startQuery({
    name: `update_${queryParentId}`,
    displayTitle: "Update Experiment Units Table",
    query:
      integration.getUpdateExperimentIncrementalUnitsQuery(unitQueryParams),
    dependencies: [
      ...(createUnitsTableQuery ? [createUnitsTableQuery.query] : []),
    ],
    run: (query, setExternalId) =>
      integration.runIncrementalWithNoOutputQuery(query, setExternalId),
    process: (rows) => rows,
    queryType: "experimentIncrementalRefreshUpdateUnitsTable",
  });
  queries.push(updateUnitsTableQuery);

  const dropUnitsTableQuery = await startQuery({
    name: `drop_${queryParentId}`,
    displayTitle: "Drop Old Experiment Units Table",
    query: integration.getDropOldIncrementalUnitsQuery({
      unitsTableFullName: unitsTableFullName,
    }),
    run: (query, setExternalId) =>
      integration.runDropTableQuery(query, setExternalId),
    dependencies: [updateUnitsTableQuery.query],
    process: (rows) => rows,
    queryType: "experimentIncrementalRefreshDropUnitsTable",
  });
  queries.push(dropUnitsTableQuery);

  const alterUnitsTableQuery = await startQuery({
    name: `alter_${queryParentId}`,
    displayTitle: "Rename Experiment Units Table",
    query: integration.getAlterNewIncrementalUnitsQuery({
      unitsTableName: unitsTableName,
      unitsTempTableFullName: unitsTempTableFullName,
    }),
    dependencies: [dropUnitsTableQuery.query],
    run: (query, setExternalId) =>
      integration.runIncrementalWithNoOutputQuery(query, setExternalId),
    process: (rows) => rows,
    queryType: "experimentIncrementalRefreshAlterUnitsTable",
  });
  queries.push(alterUnitsTableQuery);

  const maxTimestampUnitsTableQuery = await startQuery({
    name: `max_timestamp_${queryParentId}`,
    displayTitle: "Find Latest Experiment Source Timestamp",
    query: integration.getMaxTimestampIncrementalUnitsQuery({
      unitsTableFullName,
      lastMaxTimestamp: lastMaxTimestamp || null,
    }),
    dependencies: [alterUnitsTableQuery.query],
    run: (query, setExternalId) =>
      integration.runIncrementalWithNoOutputQuery(query, setExternalId),
    process: (rows) => {
      // TODO(incremental-refresh): Clean up metadata handling in query runner
      const maxTimestamp = new Date(rows[0].max_timestamp as string);

      if (maxTimestamp) {
        context.models.incrementalRefresh
          .upsertByExperimentId(experimentId, {
            unitsTableFullName: unitsTableFullName,
            unitsMaxTimestamp: maxTimestamp,
            experimentSettingsHash:
              getExperimentSettingsHashForIncrementalRefresh(snapshotSettings),
            unitsDimensions: experimentDimensions.map((d) => d.id),
          })
          .catch((e) => context.logger.error(e));
      }
      return rows;
    },
    queryType: "experimentIncrementalRefreshMaxTimestampUnitsTable",
  });
  queries.push(maxTimestampUnitsTableQuery);

  // Metric Queries
  let existingSources = incrementalRefreshModel?.metricSources;
  let existingCovariateSources =
    incrementalRefreshModel?.metricCovariateSources;

  // Filter out metric source groups that belong to Fact Tables with new metrics
  // This forces a full refresh for those Fact Tables
  if (factTablesWithNewMetrics.size > 0) {
    const sourcesGroupIdsToDelete: string[] = [];
    existingSources?.forEach((source) => {
      // Exclude sources where any metric belongs to a Fact Table with new metrics
      return !source.metrics.some((m) => {
        const metric = metricMap.get(m.id);
        if (!metric || !isFactMetric(metric)) return false;
        const factTableId = metric.numerator?.factTableId;
        if (factTableId && factTablesWithNewMetrics.has(factTableId)) {
          sourcesGroupIdsToDelete.push(source.groupId);
        }
      });
    });
    existingSources = existingSources?.filter(
      (source) => !sourcesGroupIdsToDelete.includes(source.groupId),
    );
    existingCovariateSources = existingCovariateSources?.filter(
      (source) => !sourcesGroupIdsToDelete.includes(source.groupId),
    );
  }

  // Full refresh, pretend no existing sources
  // Will recreate sources with new random id for metric sources
  if (params.fullRefresh) {
    existingSources = [];
    existingCovariateSources = [];
  }

  const metricSourceGroups = getIncrementalRefreshMetricSources(
    selectedMetrics.filter((m) => isFactMetric(m)),
    existingSources ?? [],
  );
  let runningSourceData = existingSources ?? [];
  let runningCovariateSourceData = existingCovariateSources ?? [];

  for (const group of metricSourceGroups) {
    const existingSource = existingSources?.find(
      (s) => s.groupId === group.groupId,
    );

    const existingCovariateSource = existingCovariateSources?.find(
      (s) => s.groupId === group.groupId,
    );

    const metricSourceTableFullName: string | undefined =
      existingSource?.tableFullName ??
      (integration.generateTablePath &&
        integration.generateTablePath(
          `${INCREMENTAL_METRICS_TABLE_PREFIX}_${experimentId}_${group.groupId}`,
          settings.pipelineSettings?.writeDataset,
          settings.pipelineSettings?.writeDatabase,
          true,
        ));

    if (!metricSourceTableFullName) {
      throw new Error(
        "Unable to generate table; table path generator not specified.",
      );
    }

    const factTable = params.factTableMap.get(
      group.metrics[0].numerator?.factTableId,
    );

    // TODO(incremental-refresh): add metadata about source
    // in case same fact table is split across multiple sources
    const sourceName = factTable ? `(${factTable.name})` : "";

    let createMetricsSourceQuery: QueryPointer | null = null;
    if (!existingSource) {
      createMetricsSourceQuery = await startQuery({
        name: `create_metrics_source_${group.groupId}`,
        displayTitle: `Create Metrics Source ${sourceName}`,
        query: integration.getCreateMetricSourceTableQuery({
          settings: snapshotSettings,
          metrics: group.metrics,
          factTableMap: params.factTableMap,
          metricSourceTableFullName,
        }),
        dependencies: [updateUnitsTableQuery.query],
        run: (query, setExternalId) =>
          integration.runIncrementalWithNoOutputQuery(query, setExternalId),
        process: (rows) => rows,
        queryType: "experimentIncrementalRefreshCreateMetricsSourceTable",
      });
      queries.push(createMetricsSourceQuery);
    }

    const metricParams: InsertMetricSourceDataQueryParams = {
      settings: snapshotSettings,
      activationMetric: activationMetric,
      factTableMap: params.factTableMap,
      metricSourceTableFullName,
      unitsSourceTableFullName: unitsTableFullName,
      metrics: group.metrics,
      lastMaxTimestamp: existingSource?.maxTimestamp || null,
    };

    const insertMetricsSourceDataQuery = await startQuery({
      name: `insert_metrics_source_data_${group.groupId}`,
      displayTitle: `Update Metrics Source ${sourceName}`,
      query: integration.getInsertMetricSourceDataQuery(metricParams),
      dependencies: createMetricsSourceQuery
        ? [createMetricsSourceQuery.query]
        : [alterUnitsTableQuery.query],
      run: (query, setExternalId) =>
        integration.runIncrementalWithNoOutputQuery(query, setExternalId),
      process: (rows) => rows,
      queryType: "experimentIncrementalRefreshInsertMetricsSourceData",
    });
    queries.push(insertMetricsSourceDataQuery);

    // CUPED tables
    const metricSourceCovariateTableFullName: string | undefined =
      existingCovariateSource?.tableFullName ??
      (integration.generateTablePath &&
        integration.generateTablePath(
          `${INCREMENTAL_METRICS_TABLE_PREFIX}_${group.groupId}_covariate`,
          settings.pipelineSettings?.writeDataset,
          settings.pipelineSettings?.writeDatabase,
          true,
        ));
    if (!metricSourceCovariateTableFullName) {
      throw new Error(
        "Unable to generate table; table path generator not specified.",
      );
    }
    const anyMetricHasCuped = group.metrics.some((m) => {
      const metric = cloneDeep(m);
      applyMetricOverrides(metric, snapshotSettings);
      return (
        snapshotSettings.regressionAdjustmentEnabled &&
        isRegressionAdjusted(metric)
      );
    });
    let createMetricCovariateTableQuery: QueryPointer | null = null;
    let insertMetricCovariateDataQuery: QueryPointer | null = null;
    if (anyMetricHasCuped) {
      if (!existingCovariateSource) {
        createMetricCovariateTableQuery = await startQuery({
          name: `create_metrics_covariate_table_${group.groupId}`,
          displayTitle: `Create Metric Covariate Table ${sourceName}`,
          query: integration.getCreateMetricSourceCovariateTableQuery({
            settings: snapshotSettings,
            metrics: group.metrics,
            metricSourceCovariateTableFullName,
          }),
          dependencies: [updateUnitsTableQuery.query],
          run: (query, setExternalId) =>
            integration.runIncrementalWithNoOutputQuery(query, setExternalId),
          process: (rows) => rows,
          queryType: "experimentIncrementalRefreshCreateMetricsCovariateTable",
        });
        queries.push(createMetricCovariateTableQuery);
      }

      insertMetricCovariateDataQuery = await startQuery({
        name: `insert_metrics_covariate_data_${group.groupId}`,
        displayTitle: `Update Metric Covariate Data ${sourceName}`,
        query: integration.getInsertMetricSourceCovariateDataQuery({
          ...metricParams,
          metricSourceCovariateTableFullName,
          lastCovariateSuccessfulMaxTimestamp:
            existingCovariateSource?.lastSuccessfulMaxTimestamp || null,
        }),
        dependencies: [
          maxTimestampUnitsTableQuery.query,
          ...(createMetricCovariateTableQuery
            ? [createMetricCovariateTableQuery.query]
            : []),
        ],
        run: (query, setExternalId) =>
          integration.runIncrementalWithNoOutputQuery(query, setExternalId),
        process: async (rows) => {
          const incrementalRefresh =
            await context.models.incrementalRefresh.getByExperimentId(
              experimentId,
            );
          const lastSuccessfulMaxTimestamp =
            incrementalRefresh?.unitsMaxTimestamp ?? null;
          const updatedCovariateSource: IncrementalRefreshMetricCovariateSourceInterface =
            existingCovariateSource
              ? {
                  ...existingCovariateSource,
                  lastSuccessfulMaxTimestamp,
                }
              : {
                  groupId: group.groupId,
                  lastSuccessfulMaxTimestamp,
                  tableFullName: metricSourceCovariateTableFullName,
                };
          if (!existingCovariateSource) {
            runningCovariateSourceData = runningCovariateSourceData.concat(
              updatedCovariateSource,
            );
          } else {
            runningCovariateSourceData = runningCovariateSourceData.map((s) =>
              s.groupId === group.groupId ? updatedCovariateSource : s,
            );
          }
          context.models.incrementalRefresh
            .upsertByExperimentId(experimentId, {
              metricCovariateSources: runningCovariateSourceData,
            })
            .catch((e) => context.logger.error(e));
          return rows;
        },
        queryType: "experimentIncrementalRefreshInsertMetricsCovariateData",
      });
      queries.push(insertMetricCovariateDataQuery);
    }

    const maxTimestampMetricsSourceQuery = await startQuery({
      name: `max_timestamp_metrics_source_${group.groupId}`,
      displayTitle: `Find Latest Metrics Source Timestamp ${sourceName}`,
      query: integration.getMaxTimestampMetricSourceQuery({
        metricSourceTableFullName,
        lastMaxTimestamp: existingSource?.maxTimestamp || null,
      }),
      dependencies: [insertMetricsSourceDataQuery.query],
      run: (query, setExternalId) =>
        integration.runMaxTimestampQuery(query, setExternalId),
      onFailure: async () => {
        // Remove the source from the running data if max timestamp fails
        runningSourceData = runningSourceData.filter(
          (s) => s.groupId !== group.groupId,
        );
        await context.models.incrementalRefresh.upsertByExperimentId(
          experimentId,
          {
            metricSources: runningSourceData,
          },
        );
      },
      process: async (rows) => {
        const maxTimestamp = new Date(rows[0].max_timestamp as string);
        if (maxTimestamp) {
          // TODO(incremental-refresh): Clean up metadata handling in query runner
          const updatedSource: IncrementalRefreshMetricSourceInterface =
            existingSource
              ? { ...existingSource, maxTimestamp }
              : {
                  groupId: group.groupId,
                  factTableId: group.factTableId,
                  maxTimestamp,
                  metrics: group.metrics.map((m) => ({
                    id: m.id,
                    // TODO(incremental-refresh): set this elsewhere?
                    settingsHash: getMetricSettingsHashForIncrementalRefresh({
                      factMetric: m,
                      factTableMap: params.factTableMap,
                      metricSettings: metricParams.settings.metricSettings.find(
                        (ms) => ms.id === m.id,
                      ),
                    }),
                  })),
                  tableFullName: metricSourceTableFullName,
                };
          if (!existingSource) {
            runningSourceData = runningSourceData.concat(updatedSource);
          } else {
            runningSourceData = runningSourceData.map((s) =>
              s.groupId === group.groupId ? updatedSource : s,
            );
          }
          context.models.incrementalRefresh
            .upsertByExperimentId(experimentId, {
              metricSources: runningSourceData,
            })
            .catch((e) => context.logger.error(e));
        }
        return rows;
      },
      queryType: "experimentIncrementalRefreshMaxTimestampMetricsSource",
    });
    queries.push(maxTimestampMetricsSourceQuery);

    const statisticsQuery = await startQuery({
      name: `statistics_${group.groupId}`,
      displayTitle: `Compute Statistics ${sourceName}`,
      query: integration.getIncrementalRefreshStatisticsQuery({
        ...metricParams,
        dimensions: [], // TODO(incremental-refresh): pre-compute dimensions
        metricSourceCovariateTableFullName,
      }),
      dependencies: [
        insertMetricsSourceDataQuery.query,
        ...(insertMetricCovariateDataQuery
          ? [insertMetricCovariateDataQuery.query]
          : []),
      ],
      run: (query, setExternalId) =>
        integration.runIncrementalRefreshStatisticsQuery(query, setExternalId),
      process: (rows) => rows,
      queryType: "experimentIncrementalRefreshStatistics",
    });
    queries.push(statisticsQuery);
  }
  const runTrafficQuery =
    params.snapshotType === "standard" && org.settings?.runHealthTrafficQuery;

  if (runTrafficQuery) {
    const trafficQuery = await startQuery({
      name: TRAFFIC_QUERY_NAME,
      query: integration.getExperimentAggregateUnitsQuery({
        ...unitQueryParams,
        dimensions: experimentDimensions,
        useUnitsTable: true,
      }),
      dependencies: [alterUnitsTableQuery.query],
      run: (query, setExternalId) =>
        integration.runExperimentAggregateUnitsQuery(query, setExternalId),
      process: (rows) => rows,
      queryType: "experimentTraffic",
    });
    queries.push(trafficQuery);
  }
  return queries;
};

export class ExperimentIncrementalRefreshQueryRunner extends QueryRunner<
  ExperimentSnapshotInterface,
  ExperimentIncrementalRefreshQueryParams,
  SnapshotResult
> {
  private variationNames: string[] = [];
  private metricMap: Map<string, ExperimentMetricInterface> = new Map();

  checkPermissions(): boolean {
    return this.context.permissions.canRunExperimentQueries(
      this.integration.datasource,
    );
  }

  async startQueries(
    params: ExperimentIncrementalRefreshQueryParams,
  ): Promise<Queries> {
    this.metricMap = params.metricMap;
    this.variationNames = params.variationNames;
    if (params.experimentQueryMetadata) {
      this.integration.setAdditionalQueryMetadata?.(
        params.experimentQueryMetadata,
      );
    }

    const incrementalRefreshModel =
      await this.context.models.incrementalRefresh.getByExperimentId(
        params.experimentId,
      );

    const experiment = await getExperimentById(
      this.context,
      params.experimentId,
    );
    if (!experiment) {
      throw new Error("Experiment not found");
    }

    // Throws if any settings/experiment is not supported
    await validateIncrementalPipeline({
      org: this.context.org,
      integration: this.integration,
      snapshotSettings: params.snapshotSettings,
      metricMap: params.metricMap,
      factTableMap: params.factTableMap,
      experiment,
      incrementalRefreshModel,
      fullRefresh: params.fullRefresh,
    });

    return startExperimentIncrementalRefreshQueries(
      this.context,
      params,
      this.integration,
      this.startQuery.bind(this),
    );
  }

  // largely copied from ExperimentResultsQueryRunner
  async runAnalysis(queryMap: QueryMap): Promise<SnapshotResult> {
    const { results: analysesResults, banditResult } =
      await analyzeExperimentResults({
        queryData: queryMap,
        snapshotSettings: this.model.settings,
        analysisSettings: this.model.analyses.map((a) => a.settings),
        variationNames: this.variationNames,
        metricMap: this.metricMap,
      });

    const result: SnapshotResult = {
      analyses: this.model.analyses,
      multipleExposures: 0,
      unknownVariations: [],
      banditResult,
    };

    analysesResults.forEach((results, i) => {
      const analysis = this.model.analyses[i];
      if (!analysis) return;

      analysis.results = results.dimensions || [];
      analysis.status = "success";
      analysis.error = "";

      // TODO: do this once, not per analysis
      result.unknownVariations = results.unknownVariations || [];
      result.multipleExposures = results.multipleExposures ?? 0;
    });

    //Run health checks
    const healthQuery = queryMap.get(TRAFFIC_QUERY_NAME);
    if (healthQuery) {
      const rows =
        healthQuery.result as ExperimentAggregateUnitsQueryResponseRows;
      const trafficHealth = analyzeExperimentTraffic({
        rows: rows,
        error: healthQuery.error,
        variations: this.model.settings.variations,
      });

      result.health = {
        traffic: trafficHealth,
      };

      // TODO(incremental-refresh): ensure power calculations work
      // const _relativeAnalysis = this.model.analyses.find(
      //   (a) => a.settings.differenceType === "relative",
      // );

      // const isEligibleForMidExperimentPowerAnalysis =
      //   relativeAnalysis &&
      //   this.model.settings.banditSettings === undefined &&
      //   rows &&
      //   rows.length;

      // if (isEligibleForMidExperimentPowerAnalysis) {
      //   const today = new Date();
      //   const phaseStartDate = this.model.settings.startDate;
      //   const experimentMaxLengthDays =
      //     this.context.org.settings?.experimentMaxLengthDays;

      //   const experimentTargetEndDate = addDays(
      //     phaseStartDate,
      //     experimentMaxLengthDays && experimentMaxLengthDays > 0
      //       ? experimentMaxLengthDays
      //       : FALLBACK_EXPERIMENT_MAX_LENGTH_DAYS,
      //   );
      //   const targetDaysRemaining = daysBetween(today, experimentTargetEndDate);
      //   // NB: This does not run a SQL query, but it is a health check that depends on the trafficHealth
      //   result.health.power = analyzeExperimentPower({
      //     trafficHealth,
      //     targetDaysRemaining,
      //     analysis: relativeAnalysis,
      //     goalMetrics: this.model.settings.goalMetrics,
      //     variationsSettings: this.model.settings.variations,
      //   });
      // }
    }

    return result;
  }

  async getLatestModel(): Promise<ExperimentSnapshotInterface> {
    const obj = await findSnapshotById(this.model.organization, this.model.id);
    if (!obj)
      throw new Error("Could not load snapshot model: " + this.model.id);
    return obj;
  }

  async updateModel({
    status,
    queries,
    runStarted,
    result,
    error,
  }: {
    status: QueryStatus;
    queries: Queries;
    runStarted?: Date;
    result?: SnapshotResult;
    error?: string;
  }): Promise<ExperimentSnapshotInterface> {
    const updates: Partial<ExperimentSnapshotInterface> = {
      queries,
      runStarted,
      error,
      ...result,
      status:
        status === "running"
          ? "running"
          : status === "failed"
            ? "error"
            : "success",
    };
    await updateSnapshot({
      organization: this.model.organization,
      id: this.model.id,
      updates,
      context: this.context,
    });
    if (
      this.model.report &&
      ["failed", "partially-succeeded", "succeeded"].includes(status)
    ) {
      await updateReport(this.model.organization, this.model.report, {
        snapshot: this.model.id,
      });
    }
    return {
      ...this.model,
      ...updates,
    };
  }
}<|MERGE_RESOLUTION|>--- conflicted
+++ resolved
@@ -86,28 +86,7 @@
   metrics: FactMetricInterface[];
 }
 
-<<<<<<< HEAD
-function validateFactMetricForIncrementalRefresh(metric: FactMetricInterface) {
-  if (
-    isRatioMetric(metric) &&
-    metric.numerator.factTableId !== metric.denominator?.factTableId
-  ) {
-    throw new Error(
-      "Ratio metrics must have the same numerator and denominator fact table with incremental refresh.",
-    );
-  }
-
-  if (quantileMetricType(metric)) {
-    throw new Error(
-      "Quantile metrics are not supported with incremental refresh.",
-    );
-  }
-}
-
 export function getIncrementalRefreshMetricSources(
-=======
-function getIncrementalRefreshMetricSources(
->>>>>>> 87602546
   metrics: FactMetricInterface[],
   existingMetricSources: IncrementalRefreshInterface["metricSources"],
 ): {
@@ -318,21 +297,22 @@
     throw new Error("Exposure query not found");
   }
 
-  const experimentDimensions: ExperimentDimension[] = params.fullRefresh
-    ? exposureQuery.dimensions.map((d) => {
-        return {
-          type: "experiment",
-          id: d,
-        };
-      })
-    : exposureQuery.dimensions
-        .filter((d) => incrementalRefreshModel?.unitsDimensions?.includes(d))
-        .map((d) => {
+  const experimentDimensions: ExperimentDimension[] =
+    params.fullRefresh || !incrementalRefreshModel
+      ? exposureQuery.dimensions.map((d) => {
           return {
             type: "experiment",
             id: d,
           };
-        });
+        })
+      : exposureQuery.dimensions
+          .filter((d) => incrementalRefreshModel?.unitsDimensions?.includes(d))
+          .map((d) => {
+            return {
+              type: "experiment",
+              id: d,
+            };
+          });
 
   const unitQueryParams: UpdateExperimentIncrementalUnitsQueryParams = {
     unitsTableFullName: unitsTableFullName,
