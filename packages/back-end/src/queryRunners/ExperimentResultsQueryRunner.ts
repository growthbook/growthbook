--- conflicted
+++ resolved
@@ -260,7 +260,6 @@
       metricMap: this.metricMap,
     });
 
-<<<<<<< HEAD
     analysesResults.forEach((results, i) => {
       const analysis = this.model.analyses[i];
       if (!analysis) return;
@@ -273,7 +272,7 @@
       result.unknownVariations = results.unknownVariations || [];
       result.multipleExposures = results.multipleExposures ?? 0;
     });
-=======
+
     // Run health checks
     const healthQuery = queryMap.get(TRAFFIC_QUERY_NAME);
     if (healthQuery) {
@@ -284,11 +283,6 @@
       });
       result.health = { traffic: trafficHealth };
     }
-
-    if (analysisPromises.length > 0) {
-      await Promise.all(analysisPromises);
-    }
->>>>>>> 30b849cf
 
     return result;
   }
