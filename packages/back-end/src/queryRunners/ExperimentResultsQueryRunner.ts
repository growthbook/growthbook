import { orgHasPremiumFeature } from "enterprise";
import {
  ExperimentMetricInterface,
  isFactMetric,
  isRatioMetric,
  quantileMetricType,
} from "shared/experiments";
import chunk from "lodash/chunk";
import { ApiReqContext } from "@back-end/types/api";
import {
  ExperimentSnapshotAnalysis,
  ExperimentSnapshotHealth,
  ExperimentSnapshotInterface,
  ExperimentSnapshotSettings,
} from "../../types/experiment-snapshot";
import { MetricInterface } from "../../types/metric";
import { Queries, QueryPointer, QueryStatus } from "../../types/query";
import { SegmentInterface } from "../../types/segment";
import {
  findSnapshotById,
  updateSnapshot,
} from "../models/ExperimentSnapshotModel";
import { parseDimensionId } from "../services/experiments";
import {
  analyzeExperimentResults,
  analyzeExperimentTraffic,
} from "../services/stats";
import {
  ExperimentAggregateUnitsQueryResponseRows,
  ExperimentDimension,
  ExperimentFactMetricsQueryParams,
  ExperimentMetricQueryParams,
  ExperimentMetricStats,
  ExperimentQueryResponses,
  ExperimentResults,
  ExperimentUnitsQueryParams,
  SourceIntegrationInterface,
} from "../types/Integration";
import { expandDenominatorMetrics } from "../util/sql";
import { FactTableMap } from "../models/FactTableModel";
import { OrganizationInterface } from "../../types/organization";
import { FactMetricInterface } from "../../types/fact-table";
import SqlIntegration from "../integrations/SqlIntegration";
import {
  QueryRunner,
  QueryMap,
  ProcessedRowsType,
  RowsType,
  StartQueryParams,
} from "./QueryRunner";

export type SnapshotResult = {
  unknownVariations: string[];
  multipleExposures: number;
  analyses: ExperimentSnapshotAnalysis[];
  health?: ExperimentSnapshotHealth;
};

export type ExperimentResultsQueryParams = {
  snapshotSettings: ExperimentSnapshotSettings;
  variationNames: string[];
  metricMap: Map<string, ExperimentMetricInterface>;
  factTableMap: FactTableMap;
  queryParentId: string;
};

export const TRAFFIC_QUERY_NAME = "traffic";

export const UNITS_TABLE_PREFIX = "growthbook_tmp_units";

export const MAX_METRICS_PER_QUERY = 20;

export function getFactMetricGroup(metric: FactMetricInterface) {
  // Ratio metrics must have the same numerator and denominator fact table to be grouped
  if (isRatioMetric(metric)) {
    if (metric.numerator.factTableId !== metric.denominator?.factTableId) {
      return "";
    }
  }

  // Quantile metrics get their own group to prevent slowing down the main query
  if (quantileMetricType(metric)) {
    return metric.numerator.factTableId
      ? `${metric.numerator.factTableId} (quantile metrics)`
      : "";
  }
  return metric.numerator.factTableId || "";
}

export interface GroupedMetrics {
  groups: FactMetricInterface[][];
  singles: ExperimentMetricInterface[];
}

export function getFactMetricGroups(
  metrics: ExperimentMetricInterface[],
  settings: ExperimentSnapshotSettings,
  integration: SourceIntegrationInterface,
  organization: OrganizationInterface
): GroupedMetrics {
  const defaultReturn: GroupedMetrics = {
    groups: [],
    singles: metrics,
  };

  // Metrics might have different conversion windows which makes the query super complicated
  if (settings.skipPartialData) {
    return defaultReturn;
  }
  // Combining metrics in a single query is an Enterprise-only feature
  if (!orgHasPremiumFeature(organization, "multi-metric-queries")) {
    return defaultReturn;
  }

  // Org-level setting (in case the multi-metric query introduces bugs)
  if (organization.settings?.disableMultiMetricQueries) {
    return defaultReturn;
  }

  // Group metrics by fact table id
  const groups: Record<string, FactMetricInterface[]> = {};
  metrics.forEach((m) => {
    // Only fact metrics
    if (!isFactMetric(m)) return;

    // Skip grouping metrics with percentile caps or quantile metrics if there's not an efficient implementation
    if (
      (m.cappingSettings.type === "percentile" || quantileMetricType(m)) &&
      !integration.getSourceProperties().hasEfficientPercentiles
    ) {
      return;
    }

    const group = getFactMetricGroup(m);
    if (group) {
      groups[group] = groups[group] || [];
      groups[group].push(m);
    }
  });

  const groupArrays: FactMetricInterface[][] = [];
  Object.values(groups).forEach((group) => {
    // Split groups into chunks of MAX_METRICS_PER_QUERY
    const chunks = chunk(group, MAX_METRICS_PER_QUERY);
    groupArrays.push(...chunks);
  });

  // Add any metrics that aren't in groupArrays to the singles array
  const singles: ExperimentMetricInterface[] = [];
  metrics.forEach((m) => {
    if (!isFactMetric(m) || !groupArrays.some((group) => group.includes(m))) {
      singles.push(m);
    }
  });

  return {
    groups: groupArrays,
    singles,
  };
}

export const startExperimentResultQueries = async (
  context: ApiReqContext,
  params: ExperimentResultsQueryParams,
  integration: SourceIntegrationInterface,
  startQuery: (
    params: StartQueryParams<RowsType, ProcessedRowsType>
  ) => Promise<QueryPointer>
): Promise<Queries> => {
  const snapshotSettings = params.snapshotSettings;
  const queryParentId = params.queryParentId;
  const metricMap = params.metricMap;

<<<<<<< HEAD
  const { org } = context;
  const hasPipelineModeFeature = org
    ? orgHasPremiumFeature(org, "pipeline-mode")
    : false;
=======
  const hasPipelineModeFeature = orgHasPremiumFeature(
    organization,
    "pipeline-mode"
  );
>>>>>>> 94cf2359

  const activationMetric = snapshotSettings.activationMetric
    ? metricMap.get(snapshotSettings.activationMetric) ?? null
    : null;

  // Only include metrics tied to this experiment (both goal and guardrail metrics)
  const selectedMetrics = Array.from(
    new Set(
      snapshotSettings.goalMetrics.concat(snapshotSettings.guardrailMetrics)
    )
  )
    .map((m) => metricMap.get(m))
    .filter((m) => m) as ExperimentMetricInterface[];
  if (!selectedMetrics.length) {
    throw new Error("Experiment must have at least 1 metric selected.");
  }

  let segmentObj: SegmentInterface | null = null;
  if (snapshotSettings.segment) {
    segmentObj = await context.models.segments.getById(
      snapshotSettings.segment
    );
  }

  const settings = integration.datasource.settings;

  const exposureQuery = (settings?.queries?.exposure || []).find(
    (q) => q.id === snapshotSettings.exposureQueryId
  );

  const dimensionObj = await parseDimensionId(
    snapshotSettings.dimensions[0]?.id,
    org.id
  );

  const queries: Queries = [];

  // Settings for units table
  const useUnitsTable =
    (integration.getSourceProperties().supportsWritingTables &&
      settings.pipelineSettings?.allowWriting &&
      !!settings.pipelineSettings?.writeDataset &&
      hasPipelineModeFeature) ??
    false;
  let unitQuery: QueryPointer | null = null;
  const unitsTableFullName =
    useUnitsTable && !!integration.generateTablePath
      ? integration.generateTablePath(
          `${UNITS_TABLE_PREFIX}_${queryParentId}`,
          settings.pipelineSettings?.writeDataset,
          settings.pipelineSettings?.writeDatabase,
          true
        )
      : "";

  // Settings for health query
  const runTrafficQuery =
    !dimensionObj && organization.settings?.runHealthTrafficQuery;
  let dimensionsForTraffic: ExperimentDimension[] = [];
  if (runTrafficQuery && exposureQuery?.dimensionMetadata) {
    dimensionsForTraffic = exposureQuery.dimensionMetadata
      .filter((dm) => exposureQuery.dimensions.includes(dm.dimension))
      .map((dm) => ({
        type: "experiment",
        id: dm.dimension,
        specifiedSlices: dm.specifiedSlices,
      }));
  }

  const unitQueryParams: ExperimentUnitsQueryParams = {
    activationMetric: activationMetric,
    dimensions: dimensionObj ? [dimensionObj] : dimensionsForTraffic,
    segment: segmentObj,
    settings: snapshotSettings,
    unitsTableFullName: unitsTableFullName,
    includeIdJoins: true,
    factTableMap: params.factTableMap,
  };

  if (useUnitsTable) {
    // The Mixpanel integration does not support writing tables
    if (!integration.generateTablePath) {
      throw new Error(
        "Unable to generate table; table path generator not specified."
      );
    }
    unitQuery = await startQuery({
      name: queryParentId,
      query: integration.getExperimentUnitsTableQuery(unitQueryParams),
      dependencies: [],
      run: (query, setExternalId) =>
        integration.runExperimentUnitsQuery(query, setExternalId),
      process: (rows) => rows,
      queryType: "experimentUnits",
    });
    queries.push(unitQuery);
  }

  const { groups, singles } = getFactMetricGroups(
    selectedMetrics,
    params.snapshotSettings,
    integration,
    org
  );

  const singlePromises = singles.map(async (m) => {
    const denominatorMetrics: MetricInterface[] = [];
    if (!isFactMetric(m) && m.denominator) {
      denominatorMetrics.push(
        ...expandDenominatorMetrics(
          m.denominator,
          metricMap as Map<string, MetricInterface>
        )
          .map((m) => metricMap.get(m) as MetricInterface)
          .filter(Boolean)
      );
    }
    const queryParams: ExperimentMetricQueryParams = {
      activationMetric,
      denominatorMetrics,
      dimensions: dimensionObj ? [dimensionObj] : [],
      metric: m,
      segment: segmentObj,
      settings: snapshotSettings,
      useUnitsTable: !!unitQuery,
      unitsTableFullName: unitsTableFullName,
      factTableMap: params.factTableMap,
    };
    queries.push(
      await startQuery({
        name: m.id,
        query: integration.getExperimentMetricQuery(queryParams),
        dependencies: unitQuery ? [unitQuery.query] : [],
        run: (query, setExternalId) =>
          integration.runExperimentMetricQuery(query, setExternalId),
        process: (rows) => rows,
        queryType: "experimentMetric",
      })
    );
  });

  const groupPromises = groups.map(async (m, i) => {
    const queryParams: ExperimentFactMetricsQueryParams = {
      activationMetric,
      dimensions: dimensionObj ? [dimensionObj] : [],
      metrics: m,
      segment: segmentObj,
      settings: snapshotSettings,
      useUnitsTable: !!unitQuery,
      unitsTableFullName: unitsTableFullName,
      factTableMap: params.factTableMap,
    };

    if (
      !integration.getExperimentFactMetricsQuery ||
      !integration.runExperimentFactMetricsQuery
    ) {
      throw new Error("Integration does not support multi-metric queries");
    }

    queries.push(
      await startQuery({
        name: `group_${i}`,
        query: integration.getExperimentFactMetricsQuery(queryParams),
        dependencies: unitQuery ? [unitQuery.query] : [],
        run: (query, setExternalId) =>
          (integration as SqlIntegration).runExperimentFactMetricsQuery(
            query,
            setExternalId
          ),
        process: (rows) => rows,
        queryType: "experimentMultiMetric",
      })
    );
  });

  await Promise.all([...singlePromises, ...groupPromises]);

  let trafficQuery: QueryPointer | null = null;
  if (runTrafficQuery) {
    trafficQuery = await startQuery({
      name: TRAFFIC_QUERY_NAME,
      query: integration.getExperimentAggregateUnitsQuery({
        ...unitQueryParams,
        dimensions: dimensionsForTraffic,
        useUnitsTable: !!unitQuery,
      }),
      dependencies: unitQuery ? [unitQuery.query] : [],
      run: (query, setExternalId) =>
        integration.runExperimentAggregateUnitsQuery(query, setExternalId),
      process: (rows) => rows,
      queryType: "experimentTraffic",
    });
    queries.push(trafficQuery);
  }

  const dropUnitsTable =
    integration.getSourceProperties().dropUnitsTable &&
    settings.pipelineSettings?.unitsTableDeletion;
  if (useUnitsTable && dropUnitsTable) {
    const dropUnitsTableQuery = await startQuery({
      name: `drop_${queryParentId}`,
      query: integration.getDropUnitsTableQuery({
        fullTablePath: unitsTableFullName,
      }),
      dependencies: [],
      // all other queries in model must succeed or fail first
      runAtEnd: true,
      run: (query, setExternalId) =>
        integration.runDropTableQuery(query, setExternalId),
      process: (rows) => rows,
      queryType: "experimentDropUnitsTable",
    });
    queries.push(dropUnitsTableQuery);
  }

  return queries;
};

export class ExperimentResultsQueryRunner extends QueryRunner<
  ExperimentSnapshotInterface,
  ExperimentResultsQueryParams,
  SnapshotResult
> {
  private variationNames: string[] = [];
  private metricMap: Map<string, ExperimentMetricInterface> = new Map();

  checkPermissions(): boolean {
    return this.context.permissions.canRunExperimentQueries(
      this.integration.datasource
    );
  }

  async startQueries(params: ExperimentResultsQueryParams): Promise<Queries> {
    this.metricMap = params.metricMap;
    this.variationNames = params.variationNames;
    if (
      this.integration.getSourceProperties().separateExperimentResultQueries
    ) {
      return startExperimentResultQueries(
        this.context,
        params,
        this.integration,
        this.startQuery.bind(this)
      );
    } else {
      return this.startLegacyQueries(params);
    }
  }

  async runAnalysis(queryMap: QueryMap): Promise<SnapshotResult> {
    const analysesResults = await analyzeExperimentResults({
      queryData: queryMap,
      snapshotSettings: this.model.settings,
      analysisSettings: this.model.analyses.map((a) => a.settings),
      variationNames: this.variationNames,
      metricMap: this.metricMap,
    });

    const result: SnapshotResult = {
      analyses: this.model.analyses,
      multipleExposures: 0,
      unknownVariations: [],
    };

    analysesResults.forEach((results, i) => {
      const analysis = this.model.analyses[i];
      if (!analysis) return;

      analysis.results = results.dimensions || [];
      analysis.status = "success";
      analysis.error = "";

      // TODO: do this once, not per analysis
      result.unknownVariations = results.unknownVariations || [];
      result.multipleExposures = results.multipleExposures ?? 0;
    });

    // Run health checks
    const healthQuery = queryMap.get(TRAFFIC_QUERY_NAME);
    if (healthQuery) {
      const trafficHealth = analyzeExperimentTraffic({
        rows: healthQuery.result as ExperimentAggregateUnitsQueryResponseRows,
        error: healthQuery.error,
        variations: this.model.settings.variations,
      });
      result.health = { traffic: trafficHealth };
    }

    return result;
  }
  async getLatestModel(): Promise<ExperimentSnapshotInterface> {
    const obj = await findSnapshotById(this.model.organization, this.model.id);
    if (!obj)
      throw new Error("Could not load snapshot model: " + this.model.id);
    return obj;
  }
  async updateModel({
    status,
    queries,
    runStarted,
    result,
    error,
  }: {
    status: QueryStatus;
    queries: Queries;
    runStarted?: Date | undefined;
    result?: SnapshotResult | undefined;
    error?: string | undefined;
  }): Promise<ExperimentSnapshotInterface> {
    const updates: Partial<ExperimentSnapshotInterface> = {
      queries,
      runStarted,
      error,
      ...result,
      status:
        status === "running"
          ? "running"
          : status === "failed"
          ? "error"
          : "success",
    };
    await updateSnapshot({
      organization: this.model.organization,
      id: this.model.id,
      updates,
      context: this.context,
    });
    return {
      ...this.model,
      ...updates,
    };
  }

  private async startLegacyQueries(
    params: ExperimentResultsQueryParams
  ): Promise<Queries> {
    const snapshotSettings = params.snapshotSettings;
    const metricMap = params.metricMap;

    const activationMetric = snapshotSettings.activationMetric
      ? metricMap.get(snapshotSettings.activationMetric) ?? null
      : null;

    // Only include metrics tied to this experiment (both goal and guardrail metrics)
    const selectedMetrics = Array.from(
      new Set(
        snapshotSettings.goalMetrics.concat(snapshotSettings.guardrailMetrics)
      )
    )
      .map((m) => metricMap.get(m))
      .filter((m) => m) as ExperimentMetricInterface[];
    if (!selectedMetrics.length) {
      throw new Error("Experiment must have at least 1 metric selected.");
    }

    const dimensionObj = await parseDimensionId(
      snapshotSettings.dimensions[0]?.id,
      this.model.organization
    );

    const dimension =
      dimensionObj?.type === "user" ? dimensionObj.dimension : null;
    const query = this.integration.getExperimentResultsQuery(
      snapshotSettings,
      selectedMetrics,
      activationMetric,
      dimension
    );

    return [
      await this.startQuery({
        queryType: "experimentResults",
        name: "results",
        query: query,
        dependencies: [],
        run: async () => {
          const rows = (await this.integration.getExperimentResults(
            snapshotSettings,
            selectedMetrics,
            activationMetric,
            dimension
            // eslint-disable-next-line
          )) as any[];
          return { rows: rows };
        },
        process: (rows: ExperimentQueryResponses) =>
          this.processLegacyExperimentResultsResponse(snapshotSettings, rows),
      }),
    ];
  }

  private processLegacyExperimentResultsResponse(
    snapshotSettings: ExperimentSnapshotSettings,
    rows: ExperimentQueryResponses
  ): ExperimentResults {
    const ret: ExperimentResults = {
      dimensions: [],
      unknownVariations: [],
    };

    const variationMap = new Map<string, number>();
    snapshotSettings.variations.forEach((v, i) => variationMap.set(v.id, i));

    const unknownVariations: Map<string, number> = new Map();
    let totalUsers = 0;

    const dimensionMap = new Map<string, number>();

    rows.forEach(({ dimension, metrics, users, variation }) => {
      let i = 0;
      if (dimensionMap.has(dimension)) {
        i = dimensionMap.get(dimension) || 0;
      } else {
        i = ret.dimensions.length;
        ret.dimensions.push({
          dimension,
          variations: [],
        });
        dimensionMap.set(dimension, i);
      }

      const numUsers = users || 0;
      totalUsers += numUsers;

      const varIndex = variationMap.get(variation + "");
      if (
        typeof varIndex === "undefined" ||
        varIndex < 0 ||
        varIndex >= snapshotSettings.variations.length
      ) {
        unknownVariations.set(variation, numUsers);
        return;
      }

      const metricData: { [key: string]: ExperimentMetricStats } = {};
      metrics.forEach(({ metric, ...stats }) => {
        metricData[metric] = stats;
      });

      ret.dimensions[i].variations.push({
        variation: varIndex,
        users: numUsers,
        metrics: metricData,
      });
    });

    unknownVariations.forEach((users, variation) => {
      // Ignore unknown variations with an insignificant number of users
      // This protects against random typos causing false positives
      if (totalUsers > 0 && users / totalUsers >= 0.02) {
        ret.unknownVariations.push(variation);
      }
    });

    return ret;
  }
}<|MERGE_RESOLUTION|>--- conflicted
+++ resolved
@@ -171,17 +171,8 @@
   const queryParentId = params.queryParentId;
   const metricMap = params.metricMap;
 
-<<<<<<< HEAD
   const { org } = context;
-  const hasPipelineModeFeature = org
-    ? orgHasPremiumFeature(org, "pipeline-mode")
-    : false;
-=======
-  const hasPipelineModeFeature = orgHasPremiumFeature(
-    organization,
-    "pipeline-mode"
-  );
->>>>>>> 94cf2359
+  const hasPipelineModeFeature = orgHasPremiumFeature(org, "pipeline-mode");
 
   const activationMetric = snapshotSettings.activationMetric
     ? metricMap.get(snapshotSettings.activationMetric) ?? null
@@ -238,8 +229,7 @@
       : "";
 
   // Settings for health query
-  const runTrafficQuery =
-    !dimensionObj && organization.settings?.runHealthTrafficQuery;
+  const runTrafficQuery = !dimensionObj && org.settings?.runHealthTrafficQuery;
   let dimensionsForTraffic: ExperimentDimension[] = [];
   if (runTrafficQuery && exposureQuery?.dimensionMetadata) {
     dimensionsForTraffic = exposureQuery.dimensionMetadata
