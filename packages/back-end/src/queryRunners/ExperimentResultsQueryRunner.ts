--- conflicted
+++ resolved
@@ -172,13 +172,7 @@
   const metricMap = params.metricMap;
 
   const { org } = context;
-<<<<<<< HEAD
-  const hasPipelineModeFeature = org
-    ? orgHasPremiumFeature(org, "pipeline-mode")
-    : false;
-=======
   const hasPipelineModeFeature = orgHasPremiumFeature(org, "pipeline-mode");
->>>>>>> 3d529f08
 
   const activationMetric = snapshotSettings.activationMetric
     ? metricMap.get(snapshotSettings.activationMetric) ?? null
