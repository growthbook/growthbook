import {
  ExperimentSnapshotAnalysis,
  ExperimentSnapshotAnalysisSettings,
  ExperimentSnapshotInterface,
  ExperimentSnapshotSettings,
} from "../../types/experiment-snapshot";
import { MetricInterface } from "../../types/metric";
import { Queries, QueryPointer, QueryStatus } from "../../types/query";
import { SegmentInterface } from "../../types/segment";
import {
  findSnapshotById,
  updateSnapshot,
} from "../models/ExperimentSnapshotModel";
import { findSegmentById } from "../models/SegmentModel";
import { parseDimensionId } from "../services/experiments";
import { analyzeExperimentResults } from "../services/stats";
import {
  ExperimentMetricQueryParams,
  ExperimentMetricStats,
  ExperimentQueryResponses,
  ExperimentResults,
  ExperimentUnitsQueryParams,
  QueryResponse,
  SourceIntegrationInterface,
} from "../types/Integration";
import { expandDenominatorMetrics } from "../util/sql";
import {
  QueryRunner,
  QueryMap,
  ProcessedRowsType,
  RowsType,
<<<<<<< HEAD
=======
  StartQueryParams,
>>>>>>> 005d8ec1
} from "./QueryRunner";

export type SnapshotResult = {
  unknownVariations: string[];
  multipleExposures: number;
  analyses: ExperimentSnapshotAnalysis[];
};

export type ExperimentResultsQueryParams = {
  snapshotSettings: ExperimentSnapshotSettings;
  analysisSettings: ExperimentSnapshotAnalysisSettings;
  variationNames: string[];
  metricMap: Map<string, MetricInterface>;
  queryParentId: string;
};

export const startExperimentResultQueries = async (
  params: ExperimentResultsQueryParams,
  integration: SourceIntegrationInterface,
  organization: string,
  startQuery: (
<<<<<<< HEAD
    name: string,
    query: string,
    dependencies: string[],
    run: (query: string) => Promise<QueryResponse<RowsType>>,
    process: (rows: RowsType) => ProcessedRowsType,
    useExisting?: boolean
=======
    params: StartQueryParams<RowsType, ProcessedRowsType>
>>>>>>> 005d8ec1
  ) => Promise<QueryPointer>
): Promise<Queries> => {
  const snapshotSettings = params.snapshotSettings;
  const queryParentId = params.queryParentId;
  const metricMap = params.metricMap;

  const activationMetrics: MetricInterface[] = [];
  if (snapshotSettings.activationMetric) {
    activationMetrics.push(
      ...expandDenominatorMetrics(snapshotSettings.activationMetric, metricMap)
        .map((m) => metricMap.get(m) as MetricInterface)
        .filter(Boolean)
    );
  }

  // Only include metrics tied to this experiment (both goal and guardrail metrics)
  const selectedMetrics = Array.from(
    new Set(
      snapshotSettings.goalMetrics.concat(snapshotSettings.guardrailMetrics)
    )
  )
    .map((m) => metricMap.get(m))
    .filter((m) => m) as MetricInterface[];
  if (!selectedMetrics.length) {
    throw new Error("Experiment must have at least 1 metric selected.");
  }

  let segmentObj: SegmentInterface | null = null;
  if (snapshotSettings.segment) {
    segmentObj = await findSegmentById(snapshotSettings.segment, organization);
  }

  const dimensionObj = await parseDimensionId(
    snapshotSettings.dimensions[0]?.id,
    organization
  );

  const queries: Queries = [];

  const useUnitsTable =
    (integration.getSourceProperties().supportsWritingTables &&
      integration.settings.pipelineSettings?.allowWriting &&
      !!integration.settings.pipelineSettings?.writeDataset) ??
    false;
  let unitQuery: QueryPointer;
  const unitsTableFullName = `${integration.settings.pipelineSettings?.writeDataset}.growthbook_tmp_units_${queryParentId}`;

  if (useUnitsTable) {
    const unitQueryParams: ExperimentUnitsQueryParams = {
      dimension: dimensionObj,
      segment: segmentObj,
      settings: snapshotSettings,
      unitsTableFullName: unitsTableFullName,
      includeIdJoins: true,
    };
    unitQuery = await startQuery(
      queryParentId,
      integration.getExperimentUnitsTableQuery(unitQueryParams),
      [],
      (query) => integration.runExperimentUnitsQuery(query),
      (rows) => rows
    );
    queries.push(unitQuery);
  }

  const promises = selectedMetrics.map(async (m) => {
    const denominatorMetrics: MetricInterface[] = [];
    if (m.denominator) {
      denominatorMetrics.push(
        ...expandDenominatorMetrics(m.denominator, metricMap)
          .map((m) => metricMap.get(m) as MetricInterface)
          .filter(Boolean)
      );
    }
    const params: ExperimentMetricQueryParams = {
      activationMetrics,
      denominatorMetrics,
      dimension: dimensionObj,
      metric: m,
      segment: segmentObj,
      settings: snapshotSettings,
      useUnitsTable: useUnitsTable,
      unitsTableFullName: unitsTableFullName,
    };
    queries.push(
<<<<<<< HEAD
      await startQuery(
        m.id,
        integration.getExperimentMetricQuery(params),
        useUnitsTable ? [unitQuery.query] : [],
        (query) => integration.runExperimentMetricQuery(query),
        (rows) => rows
      )
=======
      await startQuery({
        name: m.id,
        query: integration.getExperimentMetricQuery(params),
        dependencies: [],
        run: (query) => integration.runExperimentMetricQuery(query),
        process: (rows) => rows,
      })
>>>>>>> 005d8ec1
    );
  });
  await Promise.all(promises);

  return queries;
};

export class ExperimentResultsQueryRunner extends QueryRunner<
  ExperimentSnapshotInterface,
  ExperimentResultsQueryParams,
  SnapshotResult
> {
  private variationNames: string[] = [];
  private metricMap: Map<string, MetricInterface> = new Map();

  async startQueries(params: ExperimentResultsQueryParams): Promise<Queries> {
    this.metricMap = params.metricMap;
    this.variationNames = params.variationNames;
    if (
      this.integration.getSourceProperties().separateExperimentResultQueries
    ) {
      return startExperimentResultQueries(
        params,
        this.integration,
        this.model.organization,
        this.startQuery.bind(this)
      );
    } else {
      return this.startLegacyQueries(params);
    }
  }

  async runAnalysis(queryMap: QueryMap): Promise<SnapshotResult> {
    const result: SnapshotResult = {
      analyses: this.model.analyses,
      multipleExposures: 0,
      unknownVariations: [],
    };

    // Run each analysis
    const analysisPromises: Promise<void>[] = [];
    this.model.analyses.forEach((analysis) => {
      analysisPromises.push(
        (async () => {
          const results = await analyzeExperimentResults({
            queryData: queryMap,
            snapshotSettings: this.model.settings,
            analysisSettings: analysis.settings,
            variationNames: this.variationNames,
            metricMap: this.metricMap,
          });

          analysis.results = results.dimensions || [];
          analysis.status = "success";
          analysis.error = "";

          // TODO: do this once, not per analysis
          result.unknownVariations = results.unknownVariations || [];
          result.multipleExposures = results.multipleExposures ?? 0;
        })()
      );
    });

    if (analysisPromises.length > 0) {
      await Promise.all(analysisPromises);
    }

    return result;
  }
  async getLatestModel(): Promise<ExperimentSnapshotInterface> {
    const obj = await findSnapshotById(this.model.organization, this.model.id);
    if (!obj) throw new Error("Could not load snapshot model");
    return obj;
  }
  async updateModel({
    status,
    queries,
    runStarted,
    result,
    error,
  }: {
    status: QueryStatus;
    queries: Queries;
    runStarted?: Date | undefined;
    result?: SnapshotResult | undefined;
    error?: string | undefined;
  }): Promise<ExperimentSnapshotInterface> {
    const updates: Partial<ExperimentSnapshotInterface> = {
      queries,
      runStarted,
      error,
      ...result,
      status:
        status === "running"
          ? "running"
          : status === "failed"
          ? "error"
          : "success",
    };
    await updateSnapshot(this.model.organization, this.model.id, updates);
    return {
      ...this.model,
      ...updates,
    };
  }

  private async startLegacyQueries(
    params: ExperimentResultsQueryParams
  ): Promise<Queries> {
    const snapshotSettings = params.snapshotSettings;
    const metricMap = params.metricMap;

    const activationMetrics: MetricInterface[] = [];
    if (snapshotSettings.activationMetric) {
      activationMetrics.push(
        ...expandDenominatorMetrics(
          snapshotSettings.activationMetric,
          metricMap
        )
          .map((m) => metricMap.get(m) as MetricInterface)
          .filter(Boolean)
      );
    }

    // Only include metrics tied to this experiment (both goal and guardrail metrics)
    const selectedMetrics = Array.from(
      new Set(
        snapshotSettings.goalMetrics.concat(snapshotSettings.guardrailMetrics)
      )
    )
      .map((m) => metricMap.get(m))
      .filter((m) => m) as MetricInterface[];
    if (!selectedMetrics.length) {
      throw new Error("Experiment must have at least 1 metric selected.");
    }

    const dimensionObj = await parseDimensionId(
      snapshotSettings.dimensions[0]?.id,
      this.model.organization
    );

    const dimension =
      dimensionObj?.type === "user" ? dimensionObj.dimension : null;
    const query = this.integration.getExperimentResultsQuery(
      snapshotSettings,
      selectedMetrics,
      activationMetrics[0],
      dimension
    );

    return [
<<<<<<< HEAD
      await this.startQuery(
        "results",
        query,
        [],
        async () => {
=======
      await this.startQuery({
        name: "results",
        query: query,
        dependencies: [],
        run: async () => {
>>>>>>> 005d8ec1
          const rows = (await this.integration.getExperimentResults(
            snapshotSettings,
            selectedMetrics,
            activationMetrics[0],
            dimension
            // eslint-disable-next-line
          )) as any[];
          return { rows: rows };
        },
<<<<<<< HEAD
        (rows: ExperimentQueryResponses) =>
          this.processLegacyExperimentResultsResponse(snapshotSettings, rows)
      ),
=======
        process: (rows: ExperimentQueryResponses) =>
          this.processLegacyExperimentResultsResponse(snapshotSettings, rows),
      }),
>>>>>>> 005d8ec1
    ];
  }

  private processLegacyExperimentResultsResponse(
    snapshotSettings: ExperimentSnapshotSettings,
    rows: ExperimentQueryResponses
  ): ExperimentResults {
    const ret: ExperimentResults = {
      dimensions: [],
      unknownVariations: [],
    };

    const variationMap = new Map<string, number>();
    snapshotSettings.variations.forEach((v, i) => variationMap.set(v.id, i));

    const unknownVariations: Map<string, number> = new Map();
    let totalUsers = 0;

    const dimensionMap = new Map<string, number>();

    rows.forEach(({ dimension, metrics, users, variation }) => {
      let i = 0;
      if (dimensionMap.has(dimension)) {
        i = dimensionMap.get(dimension) || 0;
      } else {
        i = ret.dimensions.length;
        ret.dimensions.push({
          dimension,
          variations: [],
        });
        dimensionMap.set(dimension, i);
      }

      const numUsers = users || 0;
      totalUsers += numUsers;

      const varIndex = variationMap.get(variation + "");
      if (
        typeof varIndex === "undefined" ||
        varIndex < 0 ||
        varIndex >= snapshotSettings.variations.length
      ) {
        unknownVariations.set(variation, numUsers);
        return;
      }

      const metricData: { [key: string]: ExperimentMetricStats } = {};
      metrics.forEach(({ metric, ...stats }) => {
        metricData[metric] = stats;
      });

      ret.dimensions[i].variations.push({
        variation: varIndex,
        users: numUsers,
        metrics: metricData,
      });
    });

    unknownVariations.forEach((users, variation) => {
      // Ignore unknown variations with an insignificant number of users
      // This protects against random typos causing false positives
      if (totalUsers > 0 && users / totalUsers >= 0.02) {
        ret.unknownVariations.push(variation);
      }
    });

    return ret;
  }
}<|MERGE_RESOLUTION|>--- conflicted
+++ resolved
@@ -20,7 +20,6 @@
   ExperimentQueryResponses,
   ExperimentResults,
   ExperimentUnitsQueryParams,
-  QueryResponse,
   SourceIntegrationInterface,
 } from "../types/Integration";
 import { expandDenominatorMetrics } from "../util/sql";
@@ -29,10 +28,7 @@
   QueryMap,
   ProcessedRowsType,
   RowsType,
-<<<<<<< HEAD
-=======
   StartQueryParams,
->>>>>>> 005d8ec1
 } from "./QueryRunner";
 
 export type SnapshotResult = {
@@ -54,16 +50,7 @@
   integration: SourceIntegrationInterface,
   organization: string,
   startQuery: (
-<<<<<<< HEAD
-    name: string,
-    query: string,
-    dependencies: string[],
-    run: (query: string) => Promise<QueryResponse<RowsType>>,
-    process: (rows: RowsType) => ProcessedRowsType,
-    useExisting?: boolean
-=======
     params: StartQueryParams<RowsType, ProcessedRowsType>
->>>>>>> 005d8ec1
   ) => Promise<QueryPointer>
 ): Promise<Queries> => {
   const snapshotSettings = params.snapshotSettings;
@@ -119,13 +106,13 @@
       unitsTableFullName: unitsTableFullName,
       includeIdJoins: true,
     };
-    unitQuery = await startQuery(
-      queryParentId,
-      integration.getExperimentUnitsTableQuery(unitQueryParams),
-      [],
-      (query) => integration.runExperimentUnitsQuery(query),
-      (rows) => rows
-    );
+    unitQuery = await startQuery({
+      name: queryParentId,
+      query: integration.getExperimentUnitsTableQuery(unitQueryParams),
+      dependencies: [],
+      run: (query) => integration.runExperimentUnitsQuery(query),
+      process: (rows) => rows,
+    });
     queries.push(unitQuery);
   }
 
@@ -149,23 +136,13 @@
       unitsTableFullName: unitsTableFullName,
     };
     queries.push(
-<<<<<<< HEAD
-      await startQuery(
-        m.id,
-        integration.getExperimentMetricQuery(params),
-        useUnitsTable ? [unitQuery.query] : [],
-        (query) => integration.runExperimentMetricQuery(query),
-        (rows) => rows
-      )
-=======
       await startQuery({
         name: m.id,
         query: integration.getExperimentMetricQuery(params),
-        dependencies: [],
+        dependencies: useUnitsTable ? [unitQuery.query] : [],
         run: (query) => integration.runExperimentMetricQuery(query),
         process: (rows) => rows,
       })
->>>>>>> 005d8ec1
     );
   });
   await Promise.all(promises);
@@ -317,19 +294,11 @@
     );
 
     return [
-<<<<<<< HEAD
-      await this.startQuery(
-        "results",
-        query,
-        [],
-        async () => {
-=======
       await this.startQuery({
         name: "results",
         query: query,
         dependencies: [],
         run: async () => {
->>>>>>> 005d8ec1
           const rows = (await this.integration.getExperimentResults(
             snapshotSettings,
             selectedMetrics,
@@ -339,15 +308,9 @@
           )) as any[];
           return { rows: rows };
         },
-<<<<<<< HEAD
-        (rows: ExperimentQueryResponses) =>
-          this.processLegacyExperimentResultsResponse(snapshotSettings, rows)
-      ),
-=======
         process: (rows: ExperimentQueryResponses) =>
           this.processLegacyExperimentResultsResponse(snapshotSettings, rows),
       }),
->>>>>>> 005d8ec1
     ];
   }
 
