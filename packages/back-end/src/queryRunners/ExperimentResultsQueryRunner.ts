--- conflicted
+++ resolved
@@ -260,23 +260,6 @@
         "Unable to generate table; table path generator not specified."
       );
     }
-<<<<<<< HEAD
-    unitsTableFullName = integration.generateTablePath(
-      `growthbook_tmp_units_${queryParentId}`,
-      integration.settings.pipelineSettings?.writeDataset,
-      integration.settings.pipelineSettings?.writeDatabase ?? "",
-      true
-    );
-    const unitQueryParams: ExperimentUnitsQueryParams = {
-      activationMetric: activationMetric,
-      dimension: dimensionObj,
-      segment: segmentObj,
-      settings: snapshotSettings,
-      unitsTableFullName: unitsTableFullName,
-      includeIdJoins: true,
-    };
-=======
->>>>>>> 9e561956
     unitQuery = await startQuery({
       name: queryParentId,
       query: integration.getExperimentUnitsTableQuery(unitQueryParams),
