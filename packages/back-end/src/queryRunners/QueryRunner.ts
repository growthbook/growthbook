--- conflicted
+++ resolved
@@ -144,11 +144,7 @@
     this.model.queries = queries;
 
     // If already finished (queries were cached)
-<<<<<<< HEAD
-    let error: string | undefined = "";
-=======
     let error = "";
->>>>>>> 5e6a8fd2
     let result: Result | undefined = undefined;
 
     const queryStatus = this.getOverallQueryStatus();
