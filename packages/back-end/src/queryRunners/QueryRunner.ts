--- conflicted
+++ resolved
@@ -40,8 +40,6 @@
 // eslint-disable-next-line
 export type ProcessedRowsType = Record<string, any>;
 
-<<<<<<< HEAD
-=======
 export type StartQueryParams<Rows, ProcessedRows> = {
   name: string;
   query: string;
@@ -50,7 +48,6 @@
   process: (rows: Rows) => ProcessedRows;
 };
 
->>>>>>> 005d8ec1
 const FINISH_EVENT = "finish";
 
 export abstract class QueryRunner<
@@ -106,13 +103,8 @@
         try {
           logger.debug("Getting latest model");
           this.model = await this.getLatestModel();
-<<<<<<< HEAD
-          await this.refreshQueryStatuses();
-          await this.startReadyQueries();
-=======
           const queryMap = await this.refreshQueryStatuses();
           await this.startReadyQueries(queryMap);
->>>>>>> 005d8ec1
         } catch (e) {
           logger.error(e);
         }
@@ -221,75 +213,15 @@
     });
   }
 
-<<<<<<< HEAD
-  public async startReadyQueries(): Promise<void> {
-    const queuedQueries = await getQueriesByIds(
-      this.model.organization,
-      this.model.queries
-        .filter((q) => q.status === "queued")
-        .map((q) => q.query)
-=======
   public async startReadyQueries(queryMap: QueryMap): Promise<void> {
     const queuedQueries = Array.from(queryMap.values()).filter(
       (q) => q.status === "queued"
->>>>>>> 005d8ec1
     );
     logger.debug(
       `Starting any queued queries that are ready: ${queuedQueries.map(
         (q) => q.id
       )}`
     );
-<<<<<<< HEAD
-    queuedQueries.map(async (query) => {
-      // check if all dependencies are finished
-      // assumes all dependencies are within the model; if any are not, query will hang
-      // in queued state
-
-      const failedDependencies: QueryPointer[] = [];
-      const succeededDependencies: QueryPointer[] = [];
-      const pendingDependencies: QueryPointer[] = [];
-
-      const dependencyIds: string[] = query.dependencies ?? [];
-      dependencyIds.forEach((dependencyId) => {
-        const dependencyQuery = this.model.queries.find(
-          (q) => q.query == dependencyId
-        );
-        if (dependencyQuery === undefined) {
-          throw new Error(`Dependency ${dependencyId} not found in model`);
-        } else if (dependencyQuery.status === "succeeded") {
-          succeededDependencies.push(dependencyQuery);
-        } else if (dependencyQuery.status === "failed") {
-          failedDependencies.push(dependencyQuery);
-        } else {
-          pendingDependencies.push(dependencyQuery);
-        }
-      });
-
-      if (failedDependencies.length) {
-        logger.debug(`${query.id}: Dependency failed...`);
-        updateQuery(query, {
-          finishedAt: new Date(),
-          status: "failed",
-          error: `Dependencies failed: ${failedDependencies.map(
-            (q) => q.query
-          )}`,
-        });
-        return;
-      }
-      if (pendingDependencies.length) {
-        logger.debug(`${query.id}: Dependencies pending...`);
-        return;
-      }
-      if (succeededDependencies.length === dependencyIds.length) {
-        logger.debug(`${query.id}: Dependencies completed, running...`);
-        const { run, process } = this.runCallbacks[query.id];
-        this.executeQuery(query, run, process);
-      }
-    });
-  }
-
-  public async refreshQueryStatuses(): Promise<void> {
-=======
     await Promise.all(
       queuedQueries.map(async (query) => {
         // check if all dependencies are finished
@@ -342,7 +274,6 @@
   }
 
   public async refreshQueryStatuses(): Promise<QueryMap> {
->>>>>>> 005d8ec1
     const oldStatus = this.getOverallQueryStatus();
     logger.debug("Refreshing query statuses");
 
@@ -353,11 +284,7 @@
       )
     ) {
       logger.debug("No running or queued queries, return");
-<<<<<<< HEAD
-      return;
-=======
       return new Map();
->>>>>>> 005d8ec1
     }
 
     const { hasChanges, queryMap } = await this.updateQueryPointers();
@@ -407,15 +334,9 @@
   public async cancelQueries(): Promise<void> {
     // Only cancel if it's currently running or queued
     if (
-<<<<<<< HEAD
-      this.model.queries.filter(
-        (q) => q.status === "running" || q.status === "queued"
-      ).length > 0
-=======
       this.model.queries.some(
         (q) => q.status === "running" || q.status === "queued"
       )
->>>>>>> 005d8ec1
     ) {
       const newModel = await this.updateModel({
         queries: [],
@@ -431,7 +352,6 @@
   public async executeQuery<
     Rows extends RowsType,
     ProcessedRows extends ProcessedRowsType
-<<<<<<< HEAD
   >(
     doc: QueryInterface,
     run: (query: string) => Promise<QueryResponse<Rows>>,
@@ -447,10 +367,12 @@
 
     // Run the query in the background
     logger.debug(`Start executing query in background: ${doc.id}`);
-    await updateQuery(doc, {
-      startedAt: new Date(),
-      status: "running",
-    });
+    if (doc.status !== "running") {
+      await updateQuery(doc, {
+        startedAt: new Date(),
+        status: "running",
+      });
+    }
 
     run(doc.query)
       .then(async ({ rows, statistics }) => {
@@ -483,79 +405,8 @@
   public async startQuery<
     Rows extends RowsType,
     ProcessedRows extends ProcessedRowsType
-  >(
-    name: string,
-    query: string,
-    dependencies: string[],
-    run: (query: string) => Promise<QueryResponse<Rows>>,
-    process: (rows: Rows) => ProcessedRows
-  ): Promise<QueryPointer> {
-    logger.debug("Creating query: " + name);
-    // Create a new query in mongo;
-    const doc = await createNewQuery({
-      query,
-      datasource: this.integration.datasource,
-      organization: this.integration.organization,
-      language: this.integration.getSourceProperties().queryLanguage,
-      dependencies: dependencies,
-    });
-=======
-  >(
-    doc: QueryInterface,
-    run: (query: string) => Promise<QueryResponse<Rows>>,
-    process: (rows: Rows) => ProcessedRows
-  ): Promise<void> {
-    // Update heartbeat for the query once every 30 seconds
-    // This lets us detect orphaned queries where the thread died
-    const timer = setInterval(() => {
-      updateQuery(doc, { heartbeat: new Date() }).catch((e) => {
-        logger.error(e);
-      });
-    }, 30000);
-
-    // Run the query in the background
-    logger.debug(`Start executing query in background: ${doc.id}`);
-    if (doc.status !== "running") {
-      await updateQuery(doc, {
-        startedAt: new Date(),
-        status: "running",
-      });
-    }
-
-    run(doc.query)
-      .then(async ({ rows, statistics }) => {
-        clearInterval(timer);
-        logger.debug("Query succeeded");
-        await updateQuery(doc, {
-          finishedAt: new Date(),
-          status: "succeeded",
-          rawResult: rows,
-          result: process(rows),
-          statistics: statistics,
-        });
-        this.onQueryFinish();
-      })
-      .catch(async (e) => {
-        clearInterval(timer);
-        logger.debug("Query failed: " + e.message);
-        updateQuery(doc, {
-          finishedAt: new Date(),
-          status: "failed",
-          error: e.message,
-        })
-          .then(() => {
-            this.onQueryFinish();
-          })
-          .catch((e) => logger.error(e));
-      });
-  }
-
-  public async startQuery<
-    Rows extends RowsType,
-    ProcessedRows extends ProcessedRowsType
   >(params: StartQueryParams<Rows, ProcessedRows>): Promise<QueryPointer> {
     const { name, query, dependencies, run, process } = params;
->>>>>>> 005d8ec1
     // Re-use recent identical query if it exists
     if (this.useCache) {
       logger.debug("Trying to reuse existing query");
@@ -597,22 +448,6 @@
             logger.debug("Reusing previous query. Already finished");
             this.onQueryFinish();
           }
-<<<<<<< HEAD
-          logger.debug("Updating query to copy cached query");
-          const updatedDoc = await updateQuery(doc, {
-            rawResult: existing.rawResult,
-            result: existing.result,
-            status: existing.status,
-            cachedQueryUsed: existing.id,
-            statistics: existing.statistics,
-            startedAt: existing.startedAt,
-            finishedAt: existing.finishedAt,
-          });
-          return {
-            name,
-            query: updatedDoc.id,
-            status: updatedDoc.status,
-=======
           logger.debug("Creating query with cached values");
           const copiedCachedDoc = await createNewQueryFromCached({
             existing: existing,
@@ -622,7 +457,6 @@
             name,
             query: copiedCachedDoc.id,
             status: copiedCachedDoc.status,
->>>>>>> 005d8ec1
           };
         }
       } catch (e) {
@@ -630,11 +464,6 @@
       }
     }
 
-<<<<<<< HEAD
-    logger.debug("Created new query object in Mongo: " + doc.id);
-
-    const readyToRun = dependencies.length === 0;
-=======
     // Create a new query in mongo
     logger.debug("Creating query: " + name);
     const readyToRun = dependencies.length === 0;
@@ -648,7 +477,6 @@
     });
 
     logger.debug("Created new query object in Mongo: " + doc.id);
->>>>>>> 005d8ec1
     if (readyToRun) {
       this.executeQuery(doc, run, process);
     } else {
