import EventEmitter from "events";
import {
  Queries,
  QueryInterface,
  QueryPointer,
  QueryStatus,
  QueryType,
} from "../../types/query";
import {
  createNewQuery,
  createNewQueryFromCached,
  getQueriesByIds,
  getRecentQuery,
  updateQuery,
} from "../models/QueryModel";
import {
  ExternalIdCallback,
  QueryResponse,
  SourceIntegrationInterface,
} from "../types/Integration";
import { logger } from "../util/logger";
import { promiseAllChunks } from "../util/promise";
import { ReqContext } from "../../types/organization";
import { ApiReqContext } from "../../types/api";

export type QueryMap = Map<string, QueryInterface>;

export type RunnerStatus = "pending" | "running" | "finished";

export type InterfaceWithQueries = {
  runStarted: Date | null;
  queries: Queries;
  organization: string;
  id: string;
};

export type QueryStatusEndpointResponse = {
  status: number;
  queryStatus: QueryStatus;
  elapsed: number;
  finished: number;
  total: number;
};

export type RowsType = Record<string, string | boolean | number | object>[];
// eslint-disable-next-line
export type ProcessedRowsType = Record<string, any>;

export type StartQueryParams<Rows, ProcessedRows> = {
  name: string;
  query: string;
  dependencies: string[];
  run: (
    query: string,
    setExternalId: ExternalIdCallback
  ) => Promise<QueryResponse<Rows>>;
  process: (rows: Rows) => ProcessedRows;
  queryType: QueryType;
  runAtEnd?: boolean;
};

const FINISH_EVENT = "finish";

export async function getQueryMap(
  organization: string,
  queries: Queries
): Promise<QueryMap> {
  const queryDocs = await getQueriesByIds(
    organization,
    queries.map((q) => q.query)
  );

  const map: QueryMap = new Map();
  queries.forEach((q) => {
    const query = queryDocs.find((doc) => doc.id === q.query);
    if (query) {
      map.set(q.name, query);
    }
  });

  return map;
}

export abstract class QueryRunner<
  Model extends InterfaceWithQueries,
  Params,
  Result
> {
  public model: Model;
  public integration: SourceIntegrationInterface;
  public context: ReqContext | ApiReqContext;
  private timer: null | NodeJS.Timeout = null;
  private emitter: EventEmitter;
  public status: RunnerStatus = "pending";
  public result: Result | null = null;
  public error = "";
  public runCallbacks: {
    [key: string]: {
      run: (
        query: string,
        setExternalId: ExternalIdCallback
      ) => Promise<QueryResponse<RowsType>>;
      process: (rows: RowsType) => ProcessedRowsType;
    };
  } = {};
  private useCache: boolean;

  public constructor(
    context: ReqContext | ApiReqContext,
    model: Model,
    integration: SourceIntegrationInterface,
    useCache = true
  ) {
    this.model = model;
    this.integration = integration;
    this.useCache = useCache;
    this.context = context;
    this.emitter = new EventEmitter();

    if (!this.checkPermissions()) {
      this.context.permissions.throwPermissionError();
    }
  }

  abstract checkPermissions(): boolean;

  abstract startQueries(params: Params): Promise<Queries>;

  abstract runAnalysis(queryMap: QueryMap, params?: Params): Promise<Result>;

  abstract getLatestModel(): Promise<Model>;

  abstract updateModel(params: {
    status: QueryStatus;
    queries: Queries;
    runStarted?: Date;
    result?: Result;
    error?: string;
  }): Promise<Model>;

  async onQueryFinish() {
    if (!this.timer) {
      logger.info(
        "Query finished for " +
          this.model.id +
          " runner, refreshing in 1 second"
      );
      this.timer = setTimeout(async () => {
        this.timer = null;
        try {
          logger.info("Getting latest model for " + this.model.id);
          this.model = await this.getLatestModel();
          const queryMap = await this.refreshQueryStatuses();
          await this.startReadyQueries(queryMap);
        } catch (e) {
          logger.error(
            { err: e },
            "Error refreshing query statuses for runner of " + this.model.id
          );
        }
      }, 1000);
    } else {
      logger.info(
        "Query finished for " + this.model.id + " runner, timer already started"
      );
    }
  }

  private async getQueryMap(pointers: Queries): Promise<QueryMap> {
    return getQueryMap(this.model.organization, pointers);
  }

  public async startAnalysis(params: Params): Promise<Model> {
    logger.info(this.model.id + " runner: Starting queries");
    const queries = await this.startQueries(params);
    this.model.queries = queries;

    // If already finished (queries were cached)
    let error = "";
    let result: Result | undefined = undefined;

    const queryStatus = this.getOverallQueryStatus();
    if (queryStatus === "succeeded") {
      logger.info(this.model.id + " runner: Query already succeeded (cached)");
      const queryMap = await this.getQueryMap(queries);
      try {
        result = await this.runAnalysis(queryMap);
        logger.info(this.model.id + " runner: Ran analysis successfully");
      } catch (e) {
        logger.error(this.model.id + " runner: Error running analysis");
        error = "Error running analysis: " + e.message;
      }
    } else if (queryStatus === "failed") {
      logger.info(this.model.id + " runner: Query failed immediately");
      error = "Error running one or more database queries";
    }

    const newModel = await this.updateModel({
      status: queryStatus,
      queries,
      runStarted: new Date(),
      result: result,
      error: error,
    });
    this.model = newModel;

    if (error || result) {
      this.setStatus("finished", error, result);
    } else {
      this.setStatus("running");
    }

    return newModel;
  }

  private setStatus(
    status: RunnerStatus,
    error: string = "",
    result: Result | null = null
  ) {
    // Status already up-to-date
    if (status === this.status) return;

    this.status = status;
    this.error = error;
    this.result = result;

    if (this.status === "finished") {
      this.emitter.emit(FINISH_EVENT);
    }
  }

  public async waitForResults(): Promise<void> {
    // Already finished
    if (this.status === "finished") {
      if (this.error) {
        throw new Error(this.error);
      } else {
        return;
      }
    }

    // Otherwise, add a listener and wait
    await new Promise<void>((resolve, reject) => {
      this.emitter.on(FINISH_EVENT, () => {
        if (this.error) {
          reject(this.error);
        } else {
          resolve();
        }
      });
    });
  }

  public async startReadyQueries(queryMap: QueryMap): Promise<void> {
    const queuedQueries = Array.from(queryMap.values()).filter(
      (q) => q.status === "queued"
    );
    logger.info(
      `Starting any queued queries for ${
        this.model.id
      } runner that are ready: ${queuedQueries.map((q) => q.id)}`
    );
    await Promise.all(
      queuedQueries.map(async (query) => {
        // check if all dependencies are finished
        // assumes all dependencies are within the model; if any are not, query will hang
        // in queued state

        const failedDependencies: QueryPointer[] = [];
        const succeededDependencies: QueryPointer[] = [];
        const pendingDependencies: QueryPointer[] = [];

        const dependencyIds: string[] = query.dependencies ?? [];
        dependencyIds.forEach((dependencyId) => {
          const dependencyQuery = this.model.queries.find(
            (q) => q.query == dependencyId
          );
          if (dependencyQuery === undefined) {
            throw new Error(`Dependency ${dependencyId} not found in model`);
          } else if (dependencyQuery.status === "succeeded") {
            succeededDependencies.push(dependencyQuery);
          } else if (dependencyQuery.status === "failed") {
            failedDependencies.push(dependencyQuery);
          } else {
            pendingDependencies.push(dependencyQuery);
          }
        });

        if (failedDependencies.length) {
          logger.info(`${query.id}: Dependency failed...`);
          await updateQuery(query, {
            finishedAt: new Date(),
            status: "failed",
            error: `Dependencies failed: ${failedDependencies.map(
              (q) => q.query
            )}`,
          });
          this.onQueryFinish();
          return;
        }
        if (pendingDependencies.length) {
          logger.info(`${query.id}: Dependencies pending...`);
          return;
        }

        // if `runAtEnd = true` run if all queries that are not marked
        // `runAtEnd` are finished
        if (query.runAtEnd) {
          const pendingQueries = this.model.queries.filter(
            (q) =>
              !queryMap.get(q.name)?.runAtEnd &&
              (q.status === "queued" || q.status === "running")
          );
          if (pendingQueries.length) {
            logger.debug(
              `${query.id}: "Run at end query" waiting for other queries to finish...`
            );
            return;
          }
        }

        if (succeededDependencies.length === dependencyIds.length) {
          logger.info(`${query.id}: Dependencies completed, running...`);
          const runCallbacks = this.runCallbacks[query.id];
          if (runCallbacks === undefined) {
            logger.info(`${query.id}: Run callbacks not found..`);
            await updateQuery(query, {
              finishedAt: new Date(),
              status: "failed",
              error: `Run callbacks not found`,
            });
            this.onQueryFinish();
          } else {
            await this.executeQuery(
              query,
              runCallbacks.run,
              runCallbacks.process
            );
          }
        }
      })
    );
  }

  public async refreshQueryStatuses(): Promise<QueryMap> {
    const oldStatus = this.getOverallQueryStatus();
    logger.info("Refreshing query statuses for " + this.model.id);

    // If there are no running or queued queries, return immediately
    if (
      !this.model.queries.some(
        (q) => q.status === "running" || q.status === "queued"
      )
    ) {
      logger.info(
        "No running or queued queries for " + this.model.id + ", return"
      );
      return new Map();
    }

    const { hasChanges, queryMap } = await this.updateQueryPointers();

    const newStatus = this.getOverallQueryStatus();

    logger.info(
      this.model.id +
        " has changes? " +
        hasChanges +
        ", New Status: " +
        newStatus
    );

    if (!hasChanges) return queryMap;

    let error: string | undefined = undefined;
    let result: Result | undefined = undefined;

    if (oldStatus === "running" && newStatus === "failed") {
      error = "Failed to run a majority of the database queries";
      logger.info(
        "Query failed for " +
          this.model.id +
          " runner, transitioning to error state"
      );
    }
    if (
      oldStatus === "running" &&
      (newStatus === "succeeded" || newStatus === "partially-succeeded")
    ) {
      try {
        result = await this.runAnalysis(queryMap);
        logger.info(`Queries ${newStatus}, ran analysis successfully`);
      } catch (e) {
        error = "Error running analysis: " + e.message;
        logger.error(
          { err: e },
          `Queries ${newStatus}, failed running analysis: ` + e.message
        );
      }
    }

    const newModel = await this.updateModel({
      status: newStatus,
      queries: this.model.queries,
      result,
      error,
    });
    this.model = newModel;

    if (error || result) {
      this.setStatus("finished", error, result);
    }
    return queryMap;
  }

  public async cancelQueries(): Promise<void> {
    // Only cancel if it's currently running or queued
    if (
      this.model.queries.some(
        (q) => q.status === "running" || q.status === "queued"
      )
    ) {
      const runningIds = this.model.queries
        .filter((q) => q.status === "running")
        .map((q) => q.query);

      if (runningIds.length) {
        const queryDocs = await getQueriesByIds(
          this.model.organization,
          runningIds
        );

        const externalIds = queryDocs.map((q) => q.externalId).filter(Boolean);

        if (externalIds.length) {
          await promiseAllChunks(
            externalIds.map((id) => {
              return async () => {
                if (!id || !this.integration.cancelQuery) return;
                try {
                  await this.integration.cancelQuery(id);
                } catch (e) {
                  logger.info(`Failed to cancel query - ${e.message}`);
                }
              };
            }),
            5
          );
        }
      }

      const newModel = await this.updateModel({
        queries: [],
        status: "failed",
        error: "",
      });
      this.model = newModel;

      this.setStatus("finished", "Queries cancelled by user");
    }
  }

  public async executeQuery<
    Rows extends RowsType,
    ProcessedRows extends ProcessedRowsType
  >(
    doc: QueryInterface,
    run: (
      query: string,
      setExternalId: ExternalIdCallback
    ) => Promise<QueryResponse<Rows>>,
    process: (rows: Rows) => ProcessedRows
  ): Promise<void> {
    // Update heartbeat for the query once every 30 seconds
    // This lets us detect orphaned queries where the thread died
    const timer = setInterval(() => {
      updateQuery(doc, { heartbeat: new Date() }).catch((e) => {
        logger.error(e);
      });
    }, 30000);

    // Run the query in the background
    logger.info(`Start executing query in background: ${doc.id}`);
    if (doc.status !== "running") {
      await updateQuery(doc, {
        startedAt: new Date(),
        status: "running",
      });
    }

    const setExternalId = async (id: string) => {
      await updateQuery(doc, {
        externalId: id,
      });
    };

    run(doc.query, setExternalId)
      .then(async ({ rows, statistics }) => {
        clearInterval(timer);
        logger.info("Query succeeded: " + doc.id);
        await updateQuery(doc, {
          finishedAt: new Date(),
          status: "succeeded",
          rawResult: rows,
          result: process(rows),
          statistics: statistics,
        });
        this.onQueryFinish();
      })
      .catch(async (e) => {
        clearInterval(timer);
        logger.info("Query failed: " + e.message);
        updateQuery(doc, {
          finishedAt: new Date(),
          status: "failed",
          error: e.message,
        })
          .then(() => {
            this.onQueryFinish();
          })
          .catch((e) => logger.error(e));
      });
  }

  public async startQuery<
    Rows extends RowsType,
    ProcessedRows extends ProcessedRowsType
  >(params: StartQueryParams<Rows, ProcessedRows>): Promise<QueryPointer> {
    const {
      name,
      query,
      dependencies,
      runAtEnd,
      run,
      process,
      queryType,
    } = params;
    // Re-use recent identical query if it exists
    if (this.useCache) {
      logger.info("Trying to reuse existing query for " + name);
      try {
        const existing = await getRecentQuery(
          this.integration.context.org.id,
          this.integration.datasource.id,
          query
        );
        if (existing) {
          // Query still running, periodically check the status
          if (existing.status === "running") {
            logger.info(
              "Reusing previous query " +
                existing.id +
                " for query " +
                query +
                ". Currently running, checking every 3 seconds for changes"
            );
            const check = () => {
              getQueriesByIds(this.model.organization, [existing.id])
                .then(async (queries) => {
                  const query = queries[0];
                  if (
                    !query ||
                    query.status === "failed" ||
                    query.status === "succeeded"
                  ) {
                    this.onQueryFinish();
                  } else {
                    // Still running, check again after a delay
                    setTimeout(check, 3000);
                  }
                })
                .catch(() => {
                  this.onQueryFinish();
                });
            };
            setTimeout(check, 3000);
          }
          // Query already finished
          else {
            logger.info(
              "Reusing previous query for " + query + ". Already finished"
            );
            this.onQueryFinish();
          }
          logger.info(
            "Creating query with cached values for " +
              query +
              " from " +
              existing.id
          );
          const copiedCachedDoc = await createNewQueryFromCached({
            existing: existing,
            dependencies: dependencies,
            runAtEnd: runAtEnd,
          });
          return {
            name,
            query: copiedCachedDoc.id,
            status: copiedCachedDoc.status,
          };
        }
      } catch (e) {
        logger.error(e);
      }
    }

    // Create a new query in mongo
<<<<<<< HEAD
    logger.info("Creating query for: " + name);
    const readyToRun = dependencies.length === 0;
=======
    logger.debug("Creating query for: " + name);
    const readyToRun = dependencies.length === 0 && !runAtEnd;
>>>>>>> 2871fb95
    const doc = await createNewQuery({
      query,
      queryType,
      datasource: this.integration.datasource.id,
      organization: this.integration.context.org.id,
      language: this.integration.getSourceProperties().queryLanguage,
      dependencies: dependencies,
      running: readyToRun,
      runAtEnd: runAtEnd,
    });

    logger.info("Created new query " + doc.id + " for " + name);
    if (readyToRun) {
      this.executeQuery(doc, run, process);
    } else {
      // save callback methods for execution later
      this.runCallbacks[doc.id] = { run, process };
    }

    return {
      name,
      query: doc.id,
      status: doc.status,
    };
  }

  private getOverallQueryStatus(): QueryStatus {
    const failedQueries = this.model.queries.filter(
      (q) => q.status === "failed"
    );
    const runningQueries = this.model.queries.filter(
      (q) => q.status === "running"
    );
    const queuedQueries = this.model.queries.filter(
      (q) => q.status === "queued"
    );

    const totalQueries = this.model.queries.length;

    if (failedQueries.length >= totalQueries / 2) return "failed";

    if (queuedQueries.length + runningQueries.length > 0) return "running";

    if (failedQueries.length > 0) return "partially-succeeded";

    return "succeeded";
  }

  private async updateQueryPointers(): Promise<{
    hasChanges: boolean;
    queryMap: QueryMap;
  }> {
    const queries = await getQueriesByIds(
      this.model.organization,
      this.model.queries.map((p) => p.query)
    );

    let hasChanges = false;
    const queryMap: QueryMap = new Map();
    queries.forEach((query) => {
      // Update pointer status to match query status
      const pointer = this.model.queries.find((p) => p.query === query.id);
      if (!pointer) return;

      // Build a query map based on the pointer name
      queryMap.set(pointer.name, query);

      if (pointer.status !== query.status) {
        hasChanges = true;
        pointer.status = query.status;
      }
    });

    return {
      hasChanges,
      queryMap,
    };
  }
}<|MERGE_RESOLUTION|>--- conflicted
+++ resolved
@@ -606,13 +606,8 @@
     }
 
     // Create a new query in mongo
-<<<<<<< HEAD
-    logger.info("Creating query for: " + name);
-    const readyToRun = dependencies.length === 0;
-=======
     logger.debug("Creating query for: " + name);
     const readyToRun = dependencies.length === 0 && !runAtEnd;
->>>>>>> 2871fb95
     const doc = await createNewQuery({
       query,
       queryType,
