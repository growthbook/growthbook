ARG PYTHON_MAJOR=3.11
ARG NODE_MAJOR=20

# Build the python gbstats package
FROM python:${PYTHON_MAJOR}-slim AS pybuild
WORKDIR /usr/local/src/app
COPY ./packages/stats .
RUN \
  pip3 install poetry==1.8.5  \
  && poetry install --no-root --without dev --no-interaction --no-ansi \
  && poetry build \
  && poetry export -f requirements.txt --output requirements.txt

# Build the nodejs app
FROM python:${PYTHON_MAJOR}-slim AS nodebuild
ARG NODE_MAJOR
WORKDIR /usr/local/src/app
# Set node max memory
ENV NODE_OPTIONS="--max-old-space-size=8192"
RUN apt-get update && \
  apt-get install -y wget gnupg2 build-essential ca-certificates && \
  mkdir -p /etc/apt/keyrings && \
<<<<<<< HEAD
  wget -qO- https://deb.nodesource.com/gpgkey/nodesource.gpg.key | gpg --dearmor -o /etc/apt/keyrings/nodesource.gpg && \
  echo "deb [signed-by=/etc/apt/keyrings/nodesource.gpg] https://deb.nodesource.com/node_$NODE_MAJOR.x buster main" > /etc/apt/sources.list.d/nodesource.list && \
  apt-get update && \
  apt-get install -yqq nodejs=$(apt-cache show nodejs|grep Version|grep nodesource|cut -c 10-) && \
  npm install -g pnpm && \
=======
  wget -qO- https://deb.nodesource.com/gpgkey/nodesource-repo.gpg.key | gpg --dearmor -o /etc/apt/keyrings/nodesource.gpg && \
  echo "deb [signed-by=/etc/apt/keyrings/nodesource.gpg] https://deb.nodesource.com/node_$NODE_MAJOR.x nodistro main" > /etc/apt/sources.list.d/nodesource.list && \
  wget -qO- https://dl.yarnpkg.com/debian/pubkey.gpg | gpg --dearmor -o /etc/apt/keyrings/yarn.gpg && \
  echo "deb [signed-by=/etc/apt/keyrings/yarn.gpg] https://dl.yarnpkg.com/debian/ stable main" > /etc/apt/sources.list.d/yarn.list && \
  apt-get update && \
  apt-get install -yqq nodejs yarn && \
>>>>>>> 1c76b1b4
  apt-get clean && \
  rm -rf /var/lib/apt/lists/*
# Copy over minimum files to install dependencies
COPY package.json ./package.json
COPY pnpm-lock.yaml ./pnpm-lock.yaml
COPY pnpm-workspace.yaml ./pnpm-workspace.yaml
COPY packages/front-end/package.json ./packages/front-end/package.json
COPY packages/back-end/package.json ./packages/back-end/package.json
COPY packages/sdk-js/package.json ./packages/sdk-js/package.json
COPY packages/sdk-react/package.json ./packages/sdk-react/package.json
COPY packages/shared/package.json ./packages/shared/package.json
COPY patches ./patches
# pnpm install with dev dependencies (will be cached as long as dependencies don't change)
RUN pnpm install --frozen-lockfile
# Apply patches
RUN pnpm postinstall
# Build the app and do a clean install with only production dependencies
COPY packages ./packages
RUN \
<<<<<<< HEAD
  pnpm build \
=======
  yarn build \
  && test -f packages/back-end/dist/server.js || (echo "ERROR: packages/back-end/dist/server.js is missing after build!" && exit 1) \
>>>>>>> 1c76b1b4
  && rm -rf node_modules \
  && rm -rf packages/back-end/node_modules \
  && rm -rf packages/front-end/node_modules \
  && rm -rf packages/front-end/.next/cache \
  && rm -rf packages/shared/node_modules \
  && rm -rf packages/sdk-js/node_modules \
  && rm -rf packages/sdk-react/node_modules \
  && pnpm install --frozen-lockfile --prod
RUN pnpm postinstall


# Package the full app together
FROM python:${PYTHON_MAJOR}-slim
ARG NODE_MAJOR
WORKDIR /usr/local/src/app
RUN apt-get update && \
  apt-get install -y wget gnupg2 build-essential ca-certificates libkrb5-dev && \
  mkdir -p /etc/apt/keyrings && \
<<<<<<< HEAD
  wget -qO- https://deb.nodesource.com/gpgkey/nodesource.gpg.key | gpg --dearmor -o /etc/apt/keyrings/nodesource.gpg && \
  echo "deb [signed-by=/etc/apt/keyrings/nodesource.gpg] https://deb.nodesource.com/node_$NODE_MAJOR.x buster main" > /etc/apt/sources.list.d/nodesource.list && \
  apt-get update && \
  apt-get install -yqq nodejs=$(apt-cache show nodejs|grep Version|grep nodesource|cut -c 10-) && \
  npm install -g pnpm && \
=======
  wget -qO- https://deb.nodesource.com/gpgkey/nodesource-repo.gpg.key | gpg --dearmor -o /etc/apt/keyrings/nodesource.gpg && \
  echo "deb [signed-by=/etc/apt/keyrings/nodesource.gpg] https://deb.nodesource.com/node_$NODE_MAJOR.x nodistro main" > /etc/apt/sources.list.d/nodesource.list && \
  wget -qO- https://dl.yarnpkg.com/debian/pubkey.gpg | gpg --dearmor -o /etc/apt/keyrings/yarn.gpg && \
  echo "deb [signed-by=/etc/apt/keyrings/yarn.gpg] https://dl.yarnpkg.com/debian/ stable main" > /etc/apt/sources.list.d/yarn.list && \
  apt-get update && \
  apt-get install -yqq nodejs yarn && \
>>>>>>> 1c76b1b4
  apt-get clean && \
  rm -rf /var/lib/apt/lists/*
COPY --from=pybuild /usr/local/src/app/requirements.txt /usr/local/src/requirements.txt
RUN pip3 install -r /usr/local/src/requirements.txt && rm -rf /root/.cache/pip
COPY --from=nodebuild /usr/local/src/app/packages ./packages
COPY --from=nodebuild /usr/local/src/app/node_modules ./node_modules
COPY --from=nodebuild /usr/local/src/app/package.json ./package.json

# wildcard used to act as 'copy if exists'
COPY buildinfo* ./buildinfo

COPY --from=pybuild /usr/local/src/app/dist /usr/local/src/gbstats
RUN pip3 install /usr/local/src/gbstats/*.whl ddtrace
ARG DD_GIT_COMMIT_SHA=""
ARG DD_GIT_REPOSITORY_URL=https://github.com/growthbook/growthbook.git
ARG DD_VERSION=""
ENV DD_GIT_COMMIT_SHA=$DD_GIT_COMMIT_SHA
ENV DD_GIT_REPOSITORY_URL=$DD_GIT_REPOSITORY_URL
ENV DD_VERSION=$DD_VERSION
# The front-end app (NextJS)
EXPOSE 3000
# The back-end api (Express)
EXPOSE 3100
# Start both front-end and back-end at once
CMD ["pnpm","start"]<|MERGE_RESOLUTION|>--- conflicted
+++ resolved
@@ -20,20 +20,11 @@
 RUN apt-get update && \
   apt-get install -y wget gnupg2 build-essential ca-certificates && \
   mkdir -p /etc/apt/keyrings && \
-<<<<<<< HEAD
-  wget -qO- https://deb.nodesource.com/gpgkey/nodesource.gpg.key | gpg --dearmor -o /etc/apt/keyrings/nodesource.gpg && \
-  echo "deb [signed-by=/etc/apt/keyrings/nodesource.gpg] https://deb.nodesource.com/node_$NODE_MAJOR.x buster main" > /etc/apt/sources.list.d/nodesource.list && \
-  apt-get update && \
-  apt-get install -yqq nodejs=$(apt-cache show nodejs|grep Version|grep nodesource|cut -c 10-) && \
-  npm install -g pnpm && \
-=======
   wget -qO- https://deb.nodesource.com/gpgkey/nodesource-repo.gpg.key | gpg --dearmor -o /etc/apt/keyrings/nodesource.gpg && \
   echo "deb [signed-by=/etc/apt/keyrings/nodesource.gpg] https://deb.nodesource.com/node_$NODE_MAJOR.x nodistro main" > /etc/apt/sources.list.d/nodesource.list && \
-  wget -qO- https://dl.yarnpkg.com/debian/pubkey.gpg | gpg --dearmor -o /etc/apt/keyrings/yarn.gpg && \
-  echo "deb [signed-by=/etc/apt/keyrings/yarn.gpg] https://dl.yarnpkg.com/debian/ stable main" > /etc/apt/sources.list.d/yarn.list && \
   apt-get update && \
-  apt-get install -yqq nodejs yarn && \
->>>>>>> 1c76b1b4
+  apt-get install -yqq nodejs && \
+  npm install -g pnpm && \
   apt-get clean && \
   rm -rf /var/lib/apt/lists/*
 # Copy over minimum files to install dependencies
@@ -53,12 +44,8 @@
 # Build the app and do a clean install with only production dependencies
 COPY packages ./packages
 RUN \
-<<<<<<< HEAD
   pnpm build \
-=======
-  yarn build \
   && test -f packages/back-end/dist/server.js || (echo "ERROR: packages/back-end/dist/server.js is missing after build!" && exit 1) \
->>>>>>> 1c76b1b4
   && rm -rf node_modules \
   && rm -rf packages/back-end/node_modules \
   && rm -rf packages/front-end/node_modules \
@@ -77,20 +64,11 @@
 RUN apt-get update && \
   apt-get install -y wget gnupg2 build-essential ca-certificates libkrb5-dev && \
   mkdir -p /etc/apt/keyrings && \
-<<<<<<< HEAD
-  wget -qO- https://deb.nodesource.com/gpgkey/nodesource.gpg.key | gpg --dearmor -o /etc/apt/keyrings/nodesource.gpg && \
-  echo "deb [signed-by=/etc/apt/keyrings/nodesource.gpg] https://deb.nodesource.com/node_$NODE_MAJOR.x buster main" > /etc/apt/sources.list.d/nodesource.list && \
-  apt-get update && \
-  apt-get install -yqq nodejs=$(apt-cache show nodejs|grep Version|grep nodesource|cut -c 10-) && \
-  npm install -g pnpm && \
-=======
   wget -qO- https://deb.nodesource.com/gpgkey/nodesource-repo.gpg.key | gpg --dearmor -o /etc/apt/keyrings/nodesource.gpg && \
   echo "deb [signed-by=/etc/apt/keyrings/nodesource.gpg] https://deb.nodesource.com/node_$NODE_MAJOR.x nodistro main" > /etc/apt/sources.list.d/nodesource.list && \
-  wget -qO- https://dl.yarnpkg.com/debian/pubkey.gpg | gpg --dearmor -o /etc/apt/keyrings/yarn.gpg && \
-  echo "deb [signed-by=/etc/apt/keyrings/yarn.gpg] https://dl.yarnpkg.com/debian/ stable main" > /etc/apt/sources.list.d/yarn.list && \
   apt-get update && \
-  apt-get install -yqq nodejs yarn && \
->>>>>>> 1c76b1b4
+  apt-get install -yqq nodejs && \
+  npm install -g pnpm && \
   apt-get clean && \
   rm -rf /var/lib/apt/lists/*
 COPY --from=pybuild /usr/local/src/app/requirements.txt /usr/local/src/requirements.txt
