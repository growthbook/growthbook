--- conflicted
+++ resolved
@@ -2,11 +2,7 @@
 ARG NODE_MAJOR=18
 
 # Build the python gbstats package
-<<<<<<< HEAD
-FROM python:3.11.7-slim AS pybuild
-=======
 FROM python:${PYTHON_MAJOR}-slim AS pybuild
->>>>>>> a16817f7
 WORKDIR /usr/local/src/app
 COPY ./packages/stats .
 RUN \
@@ -16,11 +12,7 @@
 
 
 # Build the nodejs app
-<<<<<<< HEAD
-FROM node:18-slim AS nodebuild
-=======
 FROM node:${NODE_MAJOR}-slim AS nodebuild
->>>>>>> a16817f7
 WORKDIR /usr/local/src/app
 # Copy over minimum files to install dependencies
 COPY package.json ./package.json
@@ -49,12 +41,8 @@
 
 
 # Package the full app together
-<<<<<<< HEAD
-FROM python:3.11.7-slim
-=======
 FROM python:${PYTHON_MAJOR}-slim
 ARG NODE_MAJOR
->>>>>>> a16817f7
 WORKDIR /usr/local/src/app
 RUN apt-get update && \
   apt-get install -y wget gnupg2 && \
