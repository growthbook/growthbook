name: CI
on:
  push:
    branches: main
    paths:
      - "packages/**"
      - "yarn.lock"
      - ".eslintrc"
      - ".eslintignore"
      - ".prettierignore"
  pull_request:
    paths:
      - "packages/**"
      - "yarn.lock"
      - ".eslintrc"
      - ".eslintignore"
      - ".prettierignore"

jobs:
  # Linting, type-checking, and tests
  ci:
    runs-on: depot-ubuntu-22.04-4
    steps:
      - name: Checkout code
        uses: actions/checkout@v2

      - name: Setup Node
        uses: actions/setup-node@v4
        with:
<<<<<<< HEAD
          node-version: "18"
          cache: "yarn"
=======
          node-version: '20'
          cache: 'yarn'
>>>>>>> 091480d3

      - name: Set up Python 3.11
        uses: actions/setup-python@v2
        with:
          python-version: 3.11
          cache: "pip"

      - name: Cache eslint
        uses: actions/cache@v2
        with:
          path: ${{ github.workspace }}/.eslintcache
          key: ${{ runner.os }}-eslint-${{ hashFiles('**/yarn.lock') }}-${{ hashFiles('**/*.ts', '**/*.tsx') }}
          restore-keys: |
            ${{ runner.os }}-eslint-

      - name: Install dependencies
        run: |
          # Main app
          yarn install

          # Stats engine
          pip install pipx
          pipx install poetry
        env:
          CI: true

      - name: Build dependencies
        run: |
          # Build required dependencies (sdks/shared package)
          # This is required for linting/type checks to work
          yarn setup
        env:
          CI: true

      - name: Lint
        run: |
          yarn lint:ci
          yarn workspace stats lint:ci
        env:
          CI: true

      - name: Check api types
        run: |
          yarn generate-api-types
          [[ -n $(git status --porcelain) ]] && echo "You need to run yarn generate-api-types" && git status --porcelain && exit 1 || true

      - name: Type-check
        run: |
          yarn type-check
        env:
          CI: true

      - name: Test
        run: |
          yarn test
        env:
          CI: true<|MERGE_RESOLUTION|>--- conflicted
+++ resolved
@@ -27,13 +27,8 @@
       - name: Setup Node
         uses: actions/setup-node@v4
         with:
-<<<<<<< HEAD
-          node-version: "18"
+          node-version: "20"
           cache: "yarn"
-=======
-          node-version: '20'
-          cache: 'yarn'
->>>>>>> 091480d3
 
       - name: Set up Python 3.11
         uses: actions/setup-python@v2
