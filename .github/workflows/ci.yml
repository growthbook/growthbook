--- conflicted
+++ resolved
@@ -42,13 +42,9 @@
           yarn install
 
           # Stats engine
-<<<<<<< HEAD
           pip install numpy scipy pandas pytest black flake8 mypy nbformat gbstats
-=======
-          pip install numpy scipy pandas pytest black flake8 nbformat gbstats
         env:
           CI: true
->>>>>>> f3cd36de
 
       - name: Build dependencies
         run: |
