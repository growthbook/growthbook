--- conflicted
+++ resolved
@@ -9,13 +9,18 @@
       "version": "detect"
     },
     "import/parsers": {
-      "@typescript-eslint/parser": [".ts", ".tsx"]
+      "@typescript-eslint/parser": [
+        ".ts",
+        ".tsx"
+      ]
     },
     "import/resolver": {
       "node": true,
       "typescript": {
         "alwaysTryTypes": true,
-        "project": ["packages/*/tsconfig.json"]
+        "project": [
+          "packages/*/tsconfig.json"
+        ]
       }
     }
   },
@@ -67,22 +72,20 @@
     "react/react-in-jsx-scope": "off",
     "react/prop-types": "off",
     "react-hooks/rules-of-hooks": "error",
-<<<<<<< HEAD
-    "react-hooks/exhaustive-deps": "off"
-=======
     "react-hooks/exhaustive-deps": "warn"
->>>>>>> 3fb86c4c
   },
   "overrides": [
     {
       "files": [
-<<<<<<< HEAD
         "./packages/sdk-js/rollup.config.js",
         "./packages/sdk-react/rollup.config.js"
       ],
       "rules": {
         "import/no-named-as-default": "off"
-=======
+      }
+    },
+    {
+      "files": [
         "./packages/docs/pages/_app.tsx",
         "./packages/front-end/components/Auth/InAppHelp.tsx",
         "./packages/front-end/components/DeleteButton.tsx",
@@ -134,7 +137,6 @@
       ],
       "rules": {
         "react-hooks/exhaustive-deps": "off"
->>>>>>> 3fb86c4c
       }
     }
   ]
